import _ from 'underscore';
import {format} from 'date-fns';
import Str from 'expensify-common/lib/str';
import lodashGet from 'lodash/get';
import lodashIntersection from 'lodash/intersection';
import Onyx from 'react-native-onyx';
import ExpensiMark from 'expensify-common/lib/ExpensiMark';
import ONYXKEYS from '../ONYXKEYS';
import CONST from '../CONST';
import * as Localize from './Localize';
import * as Expensicons from '../components/Icon/Expensicons';
import Navigation from './Navigation/Navigation';
import ROUTES from '../ROUTES';
import * as NumberUtils from './NumberUtils';
import * as ReportActionsUtils from './ReportActionsUtils';
import * as TransactionUtils from './TransactionUtils';
import Permissions from './Permissions';
import DateUtils from './DateUtils';
import linkingConfig from './Navigation/linkingConfig';
import isReportMessageAttachment from './isReportMessageAttachment';
import * as defaultWorkspaceAvatars from '../components/Icon/WorkspaceDefaultAvatars';
import * as CurrencyUtils from './CurrencyUtils';
import * as UserUtils from './UserUtils';

let currentUserEmail;
let currentUserAccountID;
let isAnonymousUser;

Onyx.connect({
    key: ONYXKEYS.SESSION,
    callback: (val) => {
        // When signed out, val is undefined
        if (!val) {
            return;
        }

        currentUserEmail = val.email;
        currentUserAccountID = val.accountID;
        isAnonymousUser = val.authTokenType === 'anonymousAccount';
    },
});

let allPersonalDetails;
let currentUserPersonalDetails;
Onyx.connect({
    key: ONYXKEYS.PERSONAL_DETAILS_LIST,
    callback: (val) => {
        currentUserPersonalDetails = lodashGet(val, currentUserAccountID, {});
        allPersonalDetails = val || {};
    },
});

let allReports;
Onyx.connect({
    key: ONYXKEYS.COLLECTION.REPORT,
    waitForCollectionCallback: true,
    callback: (val) => (allReports = val),
});

let doesDomainHaveApprovedAccountant;
Onyx.connect({
    key: ONYXKEYS.ACCOUNT,
    waitForCollectionCallback: true,
    callback: (val) => (doesDomainHaveApprovedAccountant = lodashGet(val, 'doesDomainHaveApprovedAccountant', false)),
});

let allPolicies;
Onyx.connect({
    key: ONYXKEYS.COLLECTION.POLICY,
    waitForCollectionCallback: true,
    callback: (val) => (allPolicies = val),
});

let loginList;
Onyx.connect({
    key: ONYXKEYS.LOGIN_LIST,
    callback: (val) => (loginList = val),
});

function getChatType(report) {
    return report ? report.chatType : '';
}

/**
 * Returns the concatenated title for the PrimaryLogins of a report
 *
 * @param {Array} accountIDs
 * @returns {string}
 */
function getReportParticipantsTitle(accountIDs) {
    return (
        _.chain(accountIDs)

            // Somehow it's possible for the logins coming from report.participantAccountIDs to contain undefined values so we use compact to remove them.
            .compact()
            .value()
            .join(', ')
    );
}

/**
 * Checks if a report is a chat report.
 *
 * @param {Object} report
 * @returns {Boolean}
 */
function isChatReport(report) {
    return lodashGet(report, 'type') === CONST.REPORT.TYPE.CHAT;
}

/**
 * Checks if a report is an Expense report.
 *
 * @param {Object} report
 * @returns {Boolean}
 */
function isExpenseReport(report) {
    return lodashGet(report, 'type') === CONST.REPORT.TYPE.EXPENSE;
}

/**
 * Checks if a report is an IOU report.
 *
 * @param {Object} report
 * @returns {Boolean}
 */
function isIOUReport(report) {
    return lodashGet(report, 'type') === CONST.REPORT.TYPE.IOU;
}

/**
 * Checks if a report is a task report.
 *
 * @param {Object} report
 * @returns {Boolean}
 */
function isTaskReport(report) {
    return lodashGet(report, 'type') === CONST.REPORT.TYPE.TASK;
}

/**
 * Checks if a report is an open task report.
 *
 * @param {Object} report
 * @returns {Boolean}
 */
function isOpenTaskReport(report) {
    return isTaskReport(report) && report.stateNum === CONST.REPORT.STATE_NUM.OPEN && report.statusNum === CONST.REPORT.STATUS.OPEN;
}

/**
 * Checks if the current user is assigned to the task report
 *
 * @param {Object} report
 * @returns {Boolean}
 */
function isCanceledTaskReport(report) {
    return isTaskReport(report) && report.stateNum === CONST.REPORT.STATE_NUM.SUBMITTED && report.statusNum === CONST.REPORT.STATUS.CLOSED;
}

/**
 * Checks if a report is a completed task report.
 *
 * @param {Object} report
 * @returns {Boolean}
 */
function isCompletedTaskReport(report) {
    return isTaskReport(report) && report.stateNum === CONST.REPORT.STATE_NUM.SUBMITTED && report.statusNum === CONST.REPORT.STATUS.APPROVED;
}

function isTaskAssignee(report) {
    return lodashGet(report, 'managerID') === currentUserAccountID;
}

/**
 * Given a collection of reports returns them sorted by last read
 *
 * @param {Object} reports
 * @returns {Array}
 */
function sortReportsByLastRead(reports) {
    return _.chain(reports)
        .toArray()
        .filter((report) => report && report.reportID && report.lastReadTime)
        .sortBy('lastReadTime')
        .value();
}

/**
 * Can only edit if:
 *
 * - It was written by the current user
 * - It's an ADDCOMMENT that is not an attachment
 * - It's not pending deletion
 *
 * @param {Object} reportAction
 * @returns {Boolean}
 */
function canEditReportAction(reportAction) {
    return (
        reportAction.actorAccountID === currentUserAccountID &&
        reportAction.actionName === CONST.REPORT.ACTIONS.TYPE.ADDCOMMENT &&
        !isReportMessageAttachment(lodashGet(reportAction, ['message', 0], {})) &&
        !ReportActionsUtils.isDeletedAction(reportAction) &&
        !ReportActionsUtils.isCreatedTaskReportAction(reportAction) &&
        reportAction.pendingAction !== CONST.RED_BRICK_ROAD_PENDING_ACTION.DELETE
    );
}

/**
 * Whether the Money Request report is settled
 *
 * @param {String} reportID
 * @returns {Boolean}
 */
function isSettled(reportID) {
    const report = lodashGet(allReports, `${ONYXKEYS.COLLECTION.REPORT}${reportID}`, {});
    return !_.isEmpty(report) && !report.isWaitingOnBankAccount && report.stateNum > CONST.REPORT.STATE_NUM.PROCESSING;
}

/**
 * Whether the current user is the submitter of the report
 *
 * @param {String} reportID
 * @returns {Boolean}
 */
function isCurrentUserSubmitter(reportID) {
    const report = lodashGet(allReports, `${ONYXKEYS.COLLECTION.REPORT}${reportID}`, {});
    return report && report.ownerEmail === currentUserEmail;
}

/**
 * Can only delete if the author is this user and the action is an ADDCOMMENT action or an IOU action in an unsettled report, or if the user is a
 * policy admin
 *
 * @param {Object} reportAction
 * @param {String} reportID
 * @returns {Boolean}
 */
function canDeleteReportAction(reportAction, reportID) {
    // For now, users cannot delete split actions
    if (ReportActionsUtils.isMoneyRequestAction(reportAction) && lodashGet(reportAction, 'originalMessage.type') === CONST.IOU.REPORT_ACTION_TYPE.SPLIT) {
        return false;
    }
    const isActionOwner = reportAction.actorAccountID === currentUserAccountID;
    if (isActionOwner && ReportActionsUtils.isMoneyRequestAction(reportAction) && !isSettled(reportAction.originalMessage.IOUReportID)) {
        return true;
    }
    if (
        reportAction.actionName !== CONST.REPORT.ACTIONS.TYPE.ADDCOMMENT ||
        reportAction.pendingAction === CONST.RED_BRICK_ROAD_PENDING_ACTION.DELETE ||
        ReportActionsUtils.isCreatedTaskReportAction(reportAction) ||
        (ReportActionsUtils.isMoneyRequestAction(reportAction) && isSettled(reportAction.originalMessage.IOUReportID)) ||
        reportAction.actorAccountID === CONST.ACCOUNT_ID.CONCIERGE
    ) {
        return false;
    }
    if (isActionOwner) {
        return true;
    }
    const report = lodashGet(allReports, `${ONYXKEYS.COLLECTION.REPORT}${reportID}`, {});
    const policy = lodashGet(allPolicies, `${ONYXKEYS.COLLECTION.POLICY}${report.policyID}`) || {};
    return policy.role === CONST.POLICY.ROLE.ADMIN;
}

/**
 * Whether the provided report is an Admin room
 * @param {Object} report
 * @param {String} report.chatType
 * @returns {Boolean}
 */
function isAdminRoom(report) {
    return getChatType(report) === CONST.REPORT.CHAT_TYPE.POLICY_ADMINS;
}

/**
 * Whether the provided report is an Admin-only posting room
 * @param {Object} report
 * @param {String} report.writeCapability
 * @returns {Boolean}
 */
function isAdminsOnlyPostingRoom(report) {
    return lodashGet(report, 'writeCapability', CONST.REPORT.WRITE_CAPABILITIES.ALL) === CONST.REPORT.WRITE_CAPABILITIES.ADMINS;
}

/**
 * Whether the provided report is a Announce room
 * @param {Object} report
 * @param {String} report.chatType
 * @returns {Boolean}
 */
function isAnnounceRoom(report) {
    return getChatType(report) === CONST.REPORT.CHAT_TYPE.POLICY_ANNOUNCE;
}

/**
 * Whether the provided report is a default room
 * @param {Object} report
 * @param {String} report.chatType
 * @returns {Boolean}
 */
function isDefaultRoom(report) {
    return [CONST.REPORT.CHAT_TYPE.POLICY_ADMINS, CONST.REPORT.CHAT_TYPE.POLICY_ANNOUNCE, CONST.REPORT.CHAT_TYPE.DOMAIN_ALL].indexOf(getChatType(report)) > -1;
}

/**
 * Whether the provided report is a Domain room
 * @param {Object} report
 * @param {String} report.chatType
 * @returns {Boolean}
 */
function isDomainRoom(report) {
    return getChatType(report) === CONST.REPORT.CHAT_TYPE.DOMAIN_ALL;
}

/**
 * Whether the provided report is a user created policy room
 * @param {Object} report
 * @param {String} report.chatType
 * @returns {Boolean}
 */
function isUserCreatedPolicyRoom(report) {
    return getChatType(report) === CONST.REPORT.CHAT_TYPE.POLICY_ROOM;
}

/**
 * Whether the provided report is a Policy Expense chat.
 * @param {Object} report
 * @param {String} report.chatType
 * @returns {Boolean}
 */
function isPolicyExpenseChat(report) {
    return getChatType(report) === CONST.REPORT.CHAT_TYPE.POLICY_EXPENSE_CHAT;
}

/**
 * Whether the provided report is a chat room
 * @param {Object} report
 * @param {String} report.chatType
 * @returns {Boolean}
 */
function isChatRoom(report) {
    return isUserCreatedPolicyRoom(report) || isDefaultRoom(report);
}

/**
 * Whether the provided report is a public room
 * @param {Object} report
 * @param {String} report.visibility
 * @returns {Boolean}
 */
function isPublicRoom(report) {
    const visibility = lodashGet(report, 'visibility', '');
    return visibility === CONST.REPORT.VISIBILITY.PUBLIC || visibility === CONST.REPORT.VISIBILITY.PUBLIC_ANNOUNCE;
}

/**
 * Whether the provided report is a public announce room
 * @param {Object} report
 * @param {String} report.visibility
 * @returns {Boolean}
 */
function isPublicAnnounceRoom(report) {
    const visibility = lodashGet(report, 'visibility', '');
    return visibility === CONST.REPORT.VISIBILITY.PUBLIC_ANNOUNCE;
}

/**
 * Get the policy type from a given report
 * @param {Object} report
 * @param {String} report.policyID
 * @param {Object} policies must have Onyxkey prefix (i.e 'policy_') for keys
 * @returns {String}
 */
function getPolicyType(report, policies) {
    return lodashGet(policies, [`${ONYXKEYS.COLLECTION.POLICY}${report.policyID}`, 'type'], '');
}

/**
 * If the report is a policy expense, the route should be for adding bank account for that policy
 * else since the report is a personal IOU, the route should be for personal bank account.
 * @param {Object} report
 * @returns {String}
 */
function getBankAccountRoute(report) {
    return isPolicyExpenseChat(report) ? ROUTES.getBankAccountRoute('', report.policyID) : ROUTES.SETTINGS_ADD_BANK_ACCOUNT;
}

/**
 * Check if personal detail of accountID is empty or optimistic data
 * @param {String} accountID user accountID
 * @returns {Boolean}
 */
function isOptimisticPersonalDetail(accountID) {
    return _.isEmpty(allPersonalDetails[accountID]) || !!allPersonalDetails[accountID].isOptimisticPersonalDetail;
}

/**
 * Checks if a report is a task report from a policy expense chat.
 *
 * @param {Object} report
 * @returns {Boolean}
 */
function isWorkspaceTaskReport(report) {
    if (!isTaskReport(report)) {
        return false;
    }
    const parentReport = allReports[`${ONYXKEYS.COLLECTION.REPORT}${report.parentReportID}`];
    return isPolicyExpenseChat(parentReport);
}

/**
 * Returns true if report has a parent
 *
 * @param {Object} report
 * @returns {Boolean}
 */
function isThread(report) {
    return Boolean(report && report.parentReportID && report.parentReportActionID);
}

/**
 * Returns true if report is of type chat and has a parent and is therefore a Thread.
 *
 * @param {Object} report
 * @returns {Boolean}
 */
function isChatThread(report) {
    return isThread(report) && report.type === CONST.REPORT.TYPE.CHAT;
}

/**
 * Only returns true if this is our main 1:1 DM report with Concierge
 *
 * @param {Object} report
 * @returns {Boolean}
 */
function isConciergeChatReport(report) {
    return lodashGet(report, 'participantAccountIDs', []).length === 1 && Number(report.participantAccountIDs[0]) === CONST.ACCOUNT_ID.CONCIERGE && !isChatThread(report);
}

/**
 * Check if the report is a single chat report that isn't a thread
 * and personal detail of participant is optimistic data
 * @param {Object} report
 * @param {Array} report.participantAccountIDs
 * @returns {Boolean}
 */
function shouldDisableDetailPage(report) {
    const participantAccountIDs = lodashGet(report, 'participantAccountIDs', []);

    if (isChatRoom(report) || isPolicyExpenseChat(report) || isChatThread(report) || isTaskReport(report)) {
        return false;
    }
    if (participantAccountIDs.length === 1) {
        return isOptimisticPersonalDetail(participantAccountIDs[0]);
    }
    return false;
}

/**
 * Returns true if this report has only one participant and it's an Expensify account.
 * @param {Object} report
 * @returns {Boolean}
 */
function isExpensifyOnlyParticipantInReport(report) {
    const reportParticipants = _.without(lodashGet(report, 'participantAccountIDs', []), currentUserAccountID);
    return lodashGet(report, 'participantAccountIDs', []).length === 1 && _.some(reportParticipants, (accountID) => _.contains(CONST.EXPENSIFY_ACCOUNT_IDS, accountID));
}

/**
 * Returns true if there are any Expensify accounts (i.e. with domain 'expensify.com') in the set of accountIDs
 * by cross-referencing the accountIDs with personalDetails.
 *
 * @param {Array<Number>} accountIDs
 * @return {Boolean}
 */
function hasExpensifyEmails(accountIDs) {
    return _.some(accountIDs, (accountID) => Str.extractEmailDomain(lodashGet(allPersonalDetails, [accountID, 'login'], '')) === CONST.EXPENSIFY_PARTNER_NAME);
}

/**
 * Returns true if there are any guides accounts (team.expensify.com) in a list of accountIDs
 * by cross-referencing the accountIDs with personalDetails since guides that are participants
 * of the user's chats should have their personal details in Onyx.
 * @param {Array<Number>} accountIDs
 * @returns {Boolean}
 */
function hasExpensifyGuidesEmails(accountIDs) {
    return _.some(accountIDs, (accountID) => Str.extractEmailDomain(lodashGet(allPersonalDetails, [accountID, 'login'], '')) === CONST.EMAIL.GUIDES_DOMAIN);
}

/**
 * @param {Record<String, {lastReadTime, reportID}>|Array<{lastReadTime, reportID}>} reports
 * @param {Boolean} [ignoreDomainRooms]
 * @param {Object} policies
 * @param {Boolean} isFirstTimeNewExpensifyUser
 * @param {Boolean} openOnAdminRoom
 * @returns {Object}
 */
function findLastAccessedReport(reports, ignoreDomainRooms, policies, isFirstTimeNewExpensifyUser, openOnAdminRoom = false) {
    // If it's the user's first time using New Expensify, then they could either have:
    //   - just a Concierge report, if so we'll return that
    //   - their Concierge report, and a separate report that must have deeplinked them to the app before they created their account.
    // If it's the latter, we'll use the deeplinked report over the Concierge report,
    // since the Concierge report would be incorrectly selected over the deep-linked report in the logic below.
    let sortedReports = sortReportsByLastRead(reports);

    if (isFirstTimeNewExpensifyUser) {
        if (sortedReports.length === 1) {
            return sortedReports[0];
        }
        return _.find(sortedReports, (report) => !isConciergeChatReport(report));
    }

    if (ignoreDomainRooms) {
        // We allow public announce rooms, admins, and announce rooms through since we bypass the default rooms beta for them.
        // Check where ReportUtils.findLastAccessedReport is called in MainDrawerNavigator.js for more context.
        // Domain rooms are now the only type of default room that are on the defaultRooms beta.
        sortedReports = _.filter(
            sortedReports,
            (report) => !isDomainRoom(report) || getPolicyType(report, policies) === CONST.POLICY.TYPE.FREE || hasExpensifyGuidesEmails(lodashGet(report, ['participantAccountIDs'], [])),
        );
    }

    let adminReport;
    if (openOnAdminRoom) {
        adminReport = _.find(sortedReports, (report) => {
            const chatType = getChatType(report);
            return chatType === CONST.REPORT.CHAT_TYPE.POLICY_ADMINS;
        });
    }

    return adminReport || _.last(sortedReports);
}

/**
 * Whether the provided report is an archived room
 * @param {Object} report
 * @param {Number} report.stateNum
 * @param {Number} report.statusNum
 * @returns {Boolean}
 */
function isArchivedRoom(report) {
    return lodashGet(report, ['statusNum']) === CONST.REPORT.STATUS.CLOSED && lodashGet(report, ['stateNum']) === CONST.REPORT.STATE_NUM.SUBMITTED;
}

/**
 * Get the policy name from a given report
 * @param {Object} report
 * @param {String} report.policyID
 * @param {String} report.oldPolicyName
 * @param {String} report.policyName
 * @param {Boolean} [returnEmptyIfNotFound]
 * @param {Object} [policy]
 * @returns {String}
 */
function getPolicyName(report, returnEmptyIfNotFound = false, policy = undefined) {
    const noPolicyFound = returnEmptyIfNotFound ? '' : Localize.translateLocal('workspace.common.unavailable');
    if (_.isEmpty(report)) {
        return noPolicyFound;
    }

    if ((!allPolicies || _.size(allPolicies) === 0) && !report.policyName) {
        return Localize.translateLocal('workspace.common.unavailable');
    }
    const finalPolicy = policy || _.get(allPolicies, `${ONYXKEYS.COLLECTION.POLICY}${report.policyID}`);

    // Public rooms send back the policy name with the reportSummary,
    // since they can also be accessed by people who aren't in the workspace

    return lodashGet(finalPolicy, 'name') || report.policyName || report.oldPolicyName || noPolicyFound;
}

/**
 * Checks if the current user is allowed to comment on the given report.
 * @param {Object} report
 * @param {String} [report.writeCapability]
 * @returns {Boolean}
 */
function isAllowedToComment(report) {
    // Default to allowing all users to post
    const capability = lodashGet(report, 'writeCapability', CONST.REPORT.WRITE_CAPABILITIES.ALL) || CONST.REPORT.WRITE_CAPABILITIES.ALL;

    if (capability === CONST.REPORT.WRITE_CAPABILITIES.ALL) {
        return true;
    }

    // If unauthenticated user opens public chat room using deeplink, they do not have policies available and they cannot comment
    if (!allPolicies) {
        return false;
    }

    // If we've made it here, commenting on this report is restricted.
    // If the user is an admin, allow them to post.
    const policy = allPolicies[`${ONYXKEYS.COLLECTION.POLICY}${report.policyID}`];
    return lodashGet(policy, 'role', '') === CONST.POLICY.ROLE.ADMIN;
}

/**
 * Checks if the current user is the admin of the policy given the policy expense chat.
 * @param {Object} report
 * @param {String} report.policyID
 * @param {Object} policies must have OnyxKey prefix (i.e 'policy_') for keys
 * @returns {Boolean}
 */
function isPolicyExpenseChatAdmin(report, policies) {
    if (!isPolicyExpenseChat(report)) {
        return false;
    }

    const policyRole = lodashGet(policies, [`${ONYXKEYS.COLLECTION.POLICY}${report.policyID}`, 'role']);

    return policyRole === CONST.POLICY.ROLE.ADMIN;
}

/**
 * Checks if the current user is the admin of the policy.
 * @param {String} policyID
 * @param {Object} policies must have OnyxKey prefix (i.e 'policy_') for keys
 * @returns {Boolean}
 */
function isPolicyAdmin(policyID, policies) {
    const policyRole = lodashGet(policies, [`${ONYXKEYS.COLLECTION.POLICY}${policyID}`, 'role']);

    return policyRole === CONST.POLICY.ROLE.ADMIN;
}

/**
 * Returns true if report is a DM/Group DM chat.
 *
 * @param {Object} report
 * @returns {Boolean}
 */
function isDM(report) {
    return !getChatType(report);
}

/**
 * Returns true if report has a single participant.
 *
 * @param {Object} report
 * @returns {Boolean}
 */
function hasSingleParticipant(report) {
    return report.participants && report.participants.length === 1;
}

/**
 * If the report is a thread and has a chat type set, it is a workspace chat.
 *
 * @param {Object} report
 * @returns {Boolean}
 */
function isWorkspaceThread(report) {
    return Boolean(isThread(report) && !isDM(report));
}

/**
 * Returns true if reportAction has a child.
 *
 * @param {Object} reportAction
 * @returns {Boolean}
 */
function isThreadParent(reportAction) {
    return reportAction && reportAction.childReportID && reportAction.childReportID !== 0;
}

/**
 * Returns true if reportAction is the first chat preview of a Thread
 *
 * @param {Object} reportAction
 * @param {String} reportID
 * @returns {Boolean}
 */
function isThreadFirstChat(reportAction, reportID) {
    return !_.isUndefined(reportAction.childReportID) && reportAction.childReportID.toString() === reportID;
}

/**
 * Checks if a report is a child report.
 *
 * @param {Object} report
 * @returns {Boolean}
 */
function isChildReport(report) {
    return isThread(report) || isTaskReport(report);
}

/**
 * An Expense Request is a thread where the parent report is an Expense Report and
 * the parentReportAction is a transaction.
 *
 * @param {Object} report
 * @returns {Boolean}
 */
function isExpenseRequest(report) {
    if (isThread(report)) {
        const parentReportAction = ReportActionsUtils.getParentReportAction(report);
        const parentReport = lodashGet(allReports, [`${ONYXKEYS.COLLECTION.REPORT}${report.parentReportID}`]);
        return isExpenseReport(parentReport) && ReportActionsUtils.isTransactionThread(parentReportAction);
    }
    return false;
}

/**
 * An IOU Request is a thread where the parent report is an IOU Report and
 * the parentReportAction is a transaction.
 *
 * @param {Object} report
 * @returns {Boolean}
 */
function isIOURequest(report) {
    if (isThread(report)) {
        const parentReportAction = ReportActionsUtils.getParentReportAction(report);
        const parentReport = allReports[`${ONYXKEYS.COLLECTION.REPORT}${report.parentReportID}`];
        return isIOUReport(parentReport) && ReportActionsUtils.isTransactionThread(parentReportAction);
    }
    return false;
}

/**
 * Checks if a report is an IOU or expense request.
 *
 * @param {Object|String} reportOrID
 * @returns {Boolean}
 */
function isMoneyRequest(reportOrID) {
    const report = _.isObject(reportOrID) ? reportOrID : allReports[`${ONYXKEYS.COLLECTION.REPORT}${reportOrID}`];
    return isIOURequest(report) || isExpenseRequest(report);
}

/**
 * Checks if a report is an IOU or expense report.
 *
 * @param {Object|String} reportOrID
 * @returns {Boolean}
 */
function isMoneyRequestReport(reportOrID) {
    const report = _.isObject(reportOrID) ? reportOrID : allReports[`${ONYXKEYS.COLLECTION.REPORT}${reportOrID}`];
    return isIOUReport(report) || isExpenseReport(report);
}

/**
 * Get welcome message based on room type
 * @param {Object} report
 * @returns {Object}
 */

function getRoomWelcomeMessage(report) {
    const welcomeMessage = {};
    const workspaceName = getPolicyName(report);

    if (isArchivedRoom(report)) {
        welcomeMessage.phrase1 = Localize.translateLocal('reportActionsView.beginningOfArchivedRoomPartOne');
        welcomeMessage.phrase2 = Localize.translateLocal('reportActionsView.beginningOfArchivedRoomPartTwo');
    } else if (isDomainRoom(report)) {
        welcomeMessage.phrase1 = Localize.translateLocal('reportActionsView.beginningOfChatHistoryDomainRoomPartOne', {domainRoom: report.reportName});
        welcomeMessage.phrase2 = Localize.translateLocal('reportActionsView.beginningOfChatHistoryDomainRoomPartTwo');
    } else if (isAdminRoom(report)) {
        welcomeMessage.phrase1 = Localize.translateLocal('reportActionsView.beginningOfChatHistoryAdminRoomPartOne', {workspaceName});
        welcomeMessage.phrase2 = Localize.translateLocal('reportActionsView.beginningOfChatHistoryAdminRoomPartTwo');
    } else if (isAdminsOnlyPostingRoom(report)) {
        welcomeMessage.phrase1 = Localize.translateLocal('reportActionsView.beginningOfChatHistoryAdminOnlyPostingRoomPartOne');
        welcomeMessage.phrase2 = Localize.translateLocal('reportActionsView.beginningOfChatHistoryAdminOnlyPostingRoomPartTwo', {workspaceName});
    } else if (isAnnounceRoom(report)) {
        welcomeMessage.phrase1 = Localize.translateLocal('reportActionsView.beginningOfChatHistoryAnnounceRoomPartOne', {workspaceName});
        welcomeMessage.phrase2 = Localize.translateLocal('reportActionsView.beginningOfChatHistoryAnnounceRoomPartTwo', {workspaceName});
    } else {
        // Message for user created rooms or other room types.
        welcomeMessage.phrase1 = Localize.translateLocal('reportActionsView.beginningOfChatHistoryUserRoomPartOne');
        welcomeMessage.phrase2 = Localize.translateLocal('reportActionsView.beginningOfChatHistoryUserRoomPartTwo');
    }

    return welcomeMessage;
}

/**
 * Returns true if Concierge is one of the chat participants (1:1 as well as group chats)
 * @param {Object} report
 * @returns {Boolean}
 */
function chatIncludesConcierge(report) {
    return report.participantAccountIDs && _.contains(report.participantAccountIDs, CONST.ACCOUNT_ID.CONCIERGE);
}

/**
 * Returns true if there is any automated expensify account in accountIDs
 * @param {Array} accountIDs
 * @returns {Boolean}
 */
function hasAutomatedExpensifyAccountIDs(accountIDs) {
    return _.intersection(accountIDs, CONST.EXPENSIFY_ACCOUNT_IDS).length > 0;
}

/**
 * Whether the time row should be shown for a report.
 * @param {Array<Object>} personalDetails
 * @param {Object} report
 * @param {Number} accountID
 * @return {Boolean}
 */
function canShowReportRecipientLocalTime(personalDetails, report, accountID) {
    const reportParticipants = _.without(lodashGet(report, 'participantAccountIDs', []), accountID);
    const participantsWithoutExpensifyAccountIDs = _.difference(reportParticipants, CONST.EXPENSIFY_ACCOUNT_IDS);
    const hasMultipleParticipants = participantsWithoutExpensifyAccountIDs.length > 1;
    const reportRecipient = personalDetails[participantsWithoutExpensifyAccountIDs[0]];
    const reportRecipientTimezone = lodashGet(reportRecipient, 'timezone', CONST.DEFAULT_TIME_ZONE);
    const isReportParticipantValidated = lodashGet(reportRecipient, 'validated', false);
    return Boolean(
        !hasMultipleParticipants &&
            !isChatRoom(report) &&
            !isPolicyExpenseChat(report) &&
            reportRecipient &&
            reportRecipientTimezone &&
            reportRecipientTimezone.selected &&
            isReportParticipantValidated,
    );
}

/**
 * Shorten last message text to fixed length and trim spaces.
 * @param {String} lastMessageText
 * @returns {String}
 */
function formatReportLastMessageText(lastMessageText) {
    return String(lastMessageText).trim().replace(CONST.REGEX.AFTER_FIRST_LINE_BREAK, '').substring(0, CONST.REPORT.LAST_MESSAGE_TEXT_MAX_LENGTH).trim();
}

/**
 * Helper method to return the default avatar associated with the given login
 * @param {String} [workspaceName]
 * @returns {String}
 */
function getDefaultWorkspaceAvatar(workspaceName) {
    if (!workspaceName) {
        return defaultWorkspaceAvatars.WorkspaceBuilding;
    }

    // Remove all chars not A-Z or 0-9 including underscore
    const alphaNumeric = workspaceName
        .normalize('NFD')
        .replace(/[^0-9a-z]/gi, '')
        .toUpperCase();

    return !alphaNumeric ? defaultWorkspaceAvatars.WorkspaceBuilding : defaultWorkspaceAvatars[`Workspace${alphaNumeric[0]}`];
}

function getWorkspaceAvatar(report) {
    const workspaceName = getPolicyName(report, allPolicies);
    return lodashGet(allPolicies, [`${ONYXKEYS.COLLECTION.POLICY}${report.policyID}`, 'avatar']) || getDefaultWorkspaceAvatar(workspaceName);
}

/**
 * Returns the appropriate icons for the given chat report using the stored personalDetails.
 * The Avatar sources can be URLs or Icon components according to the chat type.
 *
 * @param {Array} participants
 * @param {Object} personalDetails
 * @returns {Array<*>}
 */
function getIconsForParticipants(participants, personalDetails) {
    const participantDetails = [];
    const participantsList = participants || [];

    for (let i = 0; i < participantsList.length; i++) {
        const accountID = participantsList[i];
        const avatarSource = UserUtils.getAvatar(lodashGet(personalDetails, [accountID, 'avatar'], ''), accountID);
        participantDetails.push([
            accountID,
            lodashGet(personalDetails, [accountID, 'displayName']) || lodashGet(personalDetails, [accountID, 'login'], ''),
            lodashGet(personalDetails, [accountID, 'firstName'], ''),
            avatarSource,
        ]);
    }

    // Sort all logins by first name (which is the second element in the array)
    const sortedParticipantDetails = participantDetails.sort((a, b) => a[2] - b[2]);

    // Now that things are sorted, gather only the avatars (third element in the array) and return those
    const avatars = [];
    for (let i = 0; i < sortedParticipantDetails.length; i++) {
        const userIcon = {
            id: sortedParticipantDetails[i][0],
            source: sortedParticipantDetails[i][3],
            type: CONST.ICON_TYPE_AVATAR,
            name: sortedParticipantDetails[i][1],
        };
        avatars.push(userIcon);
    }

    return avatars;
}

/**
 * Given a report, return the associated workspace icon.
 *
 * @param {Object} report
 * @param {Object} [policy]
 * @returns {Object}
 */
function getWorkspaceIcon(report, policy = undefined) {
    const workspaceName = getPolicyName(report, false, policy);
    const policyExpenseChatAvatarSource = lodashGet(allPolicies, [`${ONYXKEYS.COLLECTION.POLICY}${report.policyID}`, 'avatar']) || getDefaultWorkspaceAvatar(workspaceName);
    const workspaceIcon = {
        source: policyExpenseChatAvatarSource,
        type: CONST.ICON_TYPE_WORKSPACE,
        name: workspaceName,
        id: -1,
    };
    return workspaceIcon;
}

/**
 * Returns the appropriate icons for the given chat report using the stored personalDetails.
 * The Avatar sources can be URLs or Icon components according to the chat type.
 *
 * @param {Object} report
 * @param {Object} personalDetails
 * @param {*} [defaultIcon]
 * @param {Boolean} [isPayer]
 * @param {String} [defaultName]
 * @param {Number} [defaultAccountID]
 * @param {Object} [policy]
 * @returns {Array<*>}
 */
function getIcons(report, personalDetails, defaultIcon = null, isPayer = false, defaultName = '', defaultAccountID = -1, policy = undefined) {
    if (_.isEmpty(report)) {
        const fallbackIcon = {
            source: defaultIcon || Expensicons.FallbackAvatar,
            type: CONST.ICON_TYPE_AVATAR,
            name: defaultName,
            id: defaultAccountID,
        };
        return [fallbackIcon];
    }
    if (isExpenseRequest(report)) {
        const parentReportAction = ReportActionsUtils.getParentReportAction(report);
        const workspaceIcon = getWorkspaceIcon(report, policy);
        const memberIcon = {
            source: UserUtils.getAvatar(lodashGet(personalDetails, [parentReportAction.actorAccountID, 'avatar']), parentReportAction.actorAccountID),
            id: parentReportAction.actorAccountID,
            type: CONST.ICON_TYPE_AVATAR,
            name: lodashGet(personalDetails, [parentReportAction.actorAccountID, 'displayName'], ''),
        };

        return [memberIcon, workspaceIcon];
    }
    if (isChatThread(report)) {
        const parentReportAction = ReportActionsUtils.getParentReportAction(report);

        const actorAccountID = lodashGet(parentReportAction, 'actorAccountID', -1);
        const actorDisplayName = lodashGet(allPersonalDetails, [actorAccountID, 'displayName'], '');
        const actorIcon = {
            id: actorAccountID,
            source: UserUtils.getAvatar(lodashGet(personalDetails, [actorAccountID, 'avatar']), actorAccountID),
            name: actorDisplayName,
            type: CONST.ICON_TYPE_AVATAR,
        };

        if (isWorkspaceThread(report)) {
            const workspaceIcon = getWorkspaceIcon(report, policy);
            return [actorIcon, workspaceIcon];
        }
        return [actorIcon];
    }
    if (isTaskReport(report)) {
        const ownerIcon = {
            id: report.ownerAccountID,
            source: UserUtils.getAvatar(lodashGet(personalDetails, [report.ownerAccountID, 'avatar']), report.ownerAccountID),
            type: CONST.ICON_TYPE_AVATAR,
            name: lodashGet(personalDetails, [report.ownerAccountID, 'displayName'], ''),
        };

        if (isWorkspaceTaskReport(report)) {
            const workspaceIcon = getWorkspaceIcon(report, policy);
            return [ownerIcon, workspaceIcon];
        }

        return [ownerIcon];
    }
    if (isDomainRoom(report)) {
        // Get domain name after the #. Domain Rooms use our default workspace avatar pattern.
        const domainName = report.reportName.substring(1);
        const policyExpenseChatAvatarSource = getDefaultWorkspaceAvatar(domainName);
        const domainIcon = {
            source: policyExpenseChatAvatarSource,
            type: CONST.ICON_TYPE_WORKSPACE,
            name: domainName,
            id: -1,
        };
        return [domainIcon];
    }
    if (isAdminRoom(report) || isAnnounceRoom(report) || isChatRoom(report) || isArchivedRoom(report)) {
        const workspaceIcon = getWorkspaceIcon(report, policy);
        return [workspaceIcon];
    }
    if (isPolicyExpenseChat(report) || isExpenseReport(report)) {
        const workspaceIcon = getWorkspaceIcon(report, policy);
        const memberIcon = {
            source: UserUtils.getAvatar(lodashGet(personalDetails, [report.ownerAccountID, 'avatar']), report.ownerAccountID),
            id: report.ownerAccountID,
            type: CONST.ICON_TYPE_AVATAR,
            name: lodashGet(personalDetails, [report.ownerAccountID, 'displayName'], ''),
        };
        return isExpenseReport(report) ? [memberIcon, workspaceIcon] : [workspaceIcon, memberIcon];
    }
    if (isIOUReport(report)) {
        const managerIcon = {
            source: UserUtils.getAvatar(lodashGet(personalDetails, [report.managerID, 'avatar']), report.managerID),
            id: report.managerID,
            type: CONST.ICON_TYPE_AVATAR,
            name: lodashGet(personalDetails, [report.managerID, 'displayName'], ''),
        };

        const ownerIcon = {
            id: report.ownerAccountID,
            source: UserUtils.getAvatar(lodashGet(personalDetails, [report.ownerAccountID, 'avatar']), report.ownerAccountID),
            type: CONST.ICON_TYPE_AVATAR,
            name: lodashGet(personalDetails, [report.ownerAccountID, 'displayName'], ''),
        };

        return isPayer ? [managerIcon, ownerIcon] : [ownerIcon, managerIcon];
    }
    return getIconsForParticipants(report.participantAccountIDs, personalDetails);
}

/**
 * Gets the personal details for a login by looking in the ONYXKEYS.PERSONAL_DETAILS_LIST Onyx key (stored in the local variable, allPersonalDetails). If it doesn't exist in Onyx,
 * then a default object is constructed.
 * @param {Number} accountID
 * @returns {Object}
 */
function getPersonalDetailsForAccountID(accountID) {
    if (!accountID) {
        return {};
    }
    if (Number(accountID) === CONST.ACCOUNT_ID.CONCIERGE) {
        return {
            accountID,
            displayName: 'Concierge',
            login: CONST.EMAIL.CONCIERGE,
            avatar: UserUtils.getDefaultAvatar(accountID),
        };
    }
    return (
        (allPersonalDetails && allPersonalDetails[accountID]) || {
            avatar: UserUtils.getDefaultAvatar(accountID),
        }
    );
}

/**
 * Get the displayName for a single report participant.
 *
 * @param {Number} accountID
 * @param {Boolean} [shouldUseShortForm]
 * @returns {String}
 */
function getDisplayNameForParticipant(accountID, shouldUseShortForm = false) {
    if (!accountID) {
        return '';
    }
    const personalDetails = getPersonalDetailsForAccountID(accountID);
    const longName = personalDetails.displayName;
    const shortName = personalDetails.firstName || longName;
    return shouldUseShortForm ? shortName : longName;
}

/**
 * @param {Object} personalDetailsList
 * @param {Boolean} isMultipleParticipantReport
 * @returns {Array}
 */
function getDisplayNamesWithTooltips(personalDetailsList, isMultipleParticipantReport) {
    return _.map(personalDetailsList, (user) => {
        const accountID = Number(user.accountID);
        const displayName = getDisplayNameForParticipant(accountID, isMultipleParticipantReport) || user.login || '';
        const avatar = UserUtils.getDefaultAvatar(accountID);

        let pronouns = user.pronouns;
        if (pronouns && pronouns.startsWith(CONST.PRONOUNS.PREFIX)) {
            const pronounTranslationKey = pronouns.replace(CONST.PRONOUNS.PREFIX, '');
            pronouns = Localize.translateLocal(`pronouns.${pronounTranslationKey}`);
        }

        return {
            displayName,
            avatar,
            login: user.login || '',
            accountID,
            pronouns,
        };
    });
}

/**
 * Determines if a report has an IOU that is waiting for an action from the current user (either Pay or Add a credit bank account)
 *
 * @param {Object} report (chatReport or iouReport)
 * @returns {boolean}
 */
function isWaitingForIOUActionFromCurrentUser(report) {
    if (!report) {
        return false;
    }

    // Money request waiting for current user to add their credit bank account
    if (report.ownerAccountID === currentUserAccountID && report.isWaitingOnBankAccount) {
        return true;
    }

    // Money request waiting for current user to Pay (from expense or iou report)
    if (report.hasOutstandingIOU && report.ownerAccountID && (report.ownerAccountID !== currentUserAccountID || currentUserAccountID === report.managerID)) {
        return true;
    }

    return false;
}

function isWaitingForTaskCompleteFromAssignee(report) {
    return isTaskReport(report) && isTaskAssignee(report) && isOpenTaskReport(report);
}

/**
 * @param {Object} report
 * @param {Object} allReportsDict
 * @returns {Number}
 */
function getMoneyRequestTotal(report, allReportsDict = null) {
    const allAvailableReports = allReportsDict || allReports;
    let moneyRequestReport;
    if (isMoneyRequestReport(report)) {
        moneyRequestReport = report;
    }
    if (allAvailableReports && report.hasOutstandingIOU && report.iouReportID) {
        moneyRequestReport = allAvailableReports[`${ONYXKEYS.COLLECTION.REPORT}${report.iouReportID}`];
    }
    if (moneyRequestReport) {
        const total = lodashGet(moneyRequestReport, 'total', 0);

        if (total !== 0) {
            // There is a possibility that if the Expense report has a negative total.
            // This is because there are instances where you can get a credit back on your card,
            // or you enter a negative expense to “offset” future expenses
            return isExpenseReport(moneyRequestReport) ? total * -1 : Math.abs(total);
        }
    }
    return 0;
}

/**
 * Get the title for a policy expense chat which depends on the role of the policy member seeing this report
 *
 * @param {Object} report
 * @param {Object} [policy]
 * @returns {String}
 */
function getPolicyExpenseChatName(report, policy = undefined) {
    const reportOwnerDisplayName = getDisplayNameForParticipant(report.ownerAccountID) || lodashGet(allPersonalDetails, [report.ownerAccountID, 'login']) || report.reportName;

    // If the policy expense chat is owned by this user, use the name of the policy as the report name.
    if (report.isOwnPolicyExpenseChat) {
        return getPolicyName(report, false, policy);
    }

    const policyExpenseChatRole = lodashGet(allPolicies, [`${ONYXKEYS.COLLECTION.POLICY}${report.policyID}`, 'role']) || 'user';

    // If this user is not admin and this policy expense chat has been archived because of account merging, this must be an old workspace chat
    // of the account which was merged into the current user's account. Use the name of the policy as the name of the report.
    if (isArchivedRoom(report)) {
        const lastAction = ReportActionsUtils.getLastVisibleAction(report.reportID);
        const archiveReason = (lastAction && lastAction.originalMessage && lastAction.originalMessage.reason) || CONST.REPORT.ARCHIVE_REASON.DEFAULT;
        if (archiveReason === CONST.REPORT.ARCHIVE_REASON.ACCOUNT_MERGED && policyExpenseChatRole !== CONST.POLICY.ROLE.ADMIN) {
            return getPolicyName(report, false, policy);
        }
    }

    // If user can see this report and they are not its owner, they must be an admin and the report name should be the name of the policy member
    return reportOwnerDisplayName;
}

/**
 * Get the title for a IOU or expense chat which will be showing the payer and the amount
 *
 * @param {Object} report
 * @param {Object} [policy]
 * @returns  {String}
 */
function getMoneyRequestReportName(report, policy = undefined) {
    const formattedAmount = CurrencyUtils.convertToDisplayString(getMoneyRequestTotal(report), report.currency);
    const payerName = isExpenseReport(report) ? getPolicyName(report, false, policy) : getDisplayNameForParticipant(report.managerID);
    const payerPaidAmountMesssage = Localize.translateLocal('iou.payerPaidAmount', {payer: payerName, amount: formattedAmount});

    if (report.isWaitingOnBankAccount) {
        return `${payerPaidAmountMesssage} • ${Localize.translateLocal('iou.pending')}`;
    }

    if (report.hasOutstandingIOU) {
        return Localize.translateLocal('iou.payerOwesAmount', {payer: payerName, amount: formattedAmount});
    }

    return payerPaidAmountMesssage;
}

/**
 * Get the report given a reportID
 *
 * @param {String} reportID
 * @returns {Object}
 */
function getReport(reportID) {
    return lodashGet(allReports, `${ONYXKEYS.COLLECTION.REPORT}${reportID}`, {});
}

/**
 * Gets transaction created, amount, currency and comment
 *
 * @param {Object} transaction
 * @returns {Object}
 */
function getTransactionDetails(transaction) {
    const report = getReport(transaction.reportID);
    return {
        created: TransactionUtils.getCreated(transaction),
        amount: TransactionUtils.getAmount(transaction, isExpenseReport(report)),
        currency: TransactionUtils.getCurrency(transaction),
        comment: TransactionUtils.getDescription(transaction),
    };
}

/**
 * Given a parent IOU report action get report name for the LHN.
 *
 * @param {Object} reportAction
 * @returns {String}
 */
function getTransactionReportName(reportAction) {
    if (ReportActionsUtils.isDeletedParentAction(reportAction)) {
        return Localize.translateLocal('parentReportAction.deletedRequest');
    }

    const transaction = TransactionUtils.getLinkedTransaction(reportAction);
    const {amount, currency, comment} = getTransactionDetails(transaction);

    return Localize.translateLocal(ReportActionsUtils.isSentMoneyReportAction(reportAction) ? 'iou.threadSentMoneyReportName' : 'iou.threadRequestReportName', {
        formattedAmount: CurrencyUtils.convertToDisplayString(amount, currency),
        comment,
    });
}

/**
 * Get money request message for an IOU report
 *
 * @param {Object} report
 * @param {Object} [reportAction={}]
 * @returns  {String}
 */
function getReportPreviewMessage(report, reportAction = {}) {
    const reportActionMessage = lodashGet(reportAction, 'message[0].html', '');

    if (_.isEmpty(report) || !report.reportID) {
        // The iouReport is not found locally after SignIn because the OpenApp API won't return iouReports if they're settled
        // As a temporary solution until we know how to solve this the best, we just use the message that returned from BE
        return reportActionMessage;
    }

    const totalAmount = getMoneyRequestTotal(report);
    const payerName = isExpenseReport(report) ? getPolicyName(report) : getDisplayNameForParticipant(report.managerID, true);
    const formattedAmount = CurrencyUtils.convertToDisplayString(totalAmount, report.currency);

    if (isSettled(report.reportID)) {
        // A settled report preview message can come in three formats "paid ... using Paypal.me", "paid ... elsewhere" or "paid ... using Expensify"
        let translatePhraseKey = 'iou.paidElsewhereWithAmount';
        if (reportActionMessage.match(/ Paypal.me$/)) {
            translatePhraseKey = 'iou.paidUsingPaypalWithAmount';
        } else if (reportActionMessage.match(/ using Expensify$/)) {
            translatePhraseKey = 'iou.paidUsingExpensifyWithAmount';
        }
        return Localize.translateLocal(translatePhraseKey, {amount: formattedAmount});
    }

    if (report.isWaitingOnBankAccount) {
        const submitterDisplayName = getDisplayNameForParticipant(report.ownerAccountID, true);
        return Localize.translateLocal('iou.waitingOnBankAccount', {submitterDisplayName});
    }

    return Localize.translateLocal('iou.payerOwesAmount', {payer: payerName, amount: formattedAmount});
}

/**
 * Get the report action message when expense has been modified.
 *
 * @param {Object} reportAction
 * @returns {String}
 */
function getModifiedExpenseMessage(reportAction) {
    const reportActionOriginalMessage = lodashGet(reportAction, 'originalMessage', {});
    if (_.isEmpty(reportActionOriginalMessage)) {
        return `changed the request`;
    }

    const hasModifiedAmount =
        _.has(reportActionOriginalMessage, 'oldAmount') &&
        _.has(reportActionOriginalMessage, 'oldCurrency') &&
        _.has(reportActionOriginalMessage, 'amount') &&
        _.has(reportActionOriginalMessage, 'currency');
    if (hasModifiedAmount) {
        const oldCurrency = reportActionOriginalMessage.oldCurrency;
        const oldAmount = CurrencyUtils.convertToDisplayString(reportActionOriginalMessage.oldAmount, oldCurrency);

        const currency = reportActionOriginalMessage.currency;
        const amount = CurrencyUtils.convertToDisplayString(reportActionOriginalMessage.amount, currency);

        return `changed the request to ${amount} (previously ${oldAmount})`;
    }

    const hasModifiedComment = _.has(reportActionOriginalMessage, 'oldComment') && _.has(reportActionOriginalMessage, 'newComment');
    if (hasModifiedComment) {
        return `changed the request description to "${reportActionOriginalMessage.newComment}" (previously "${reportActionOriginalMessage.oldComment}")`;
    }

    const hasModifiedMerchant = _.has(reportActionOriginalMessage, 'oldMerchant') && _.has(reportActionOriginalMessage, 'merchant');
    if (hasModifiedMerchant) {
        return `changed the request merchant to "${reportActionOriginalMessage.merchant}" (previously "${reportActionOriginalMessage.oldMerchant}")`;
    }

    const hasModifiedCreated = _.has(reportActionOriginalMessage, 'oldCreated') && _.has(reportActionOriginalMessage, 'created');
    if (hasModifiedCreated) {
        // Take only the YYYY-MM-DD value as the original date includes timestamp
        let formattedOldCreated = new Date(reportActionOriginalMessage.oldCreated);
        formattedOldCreated = format(formattedOldCreated, CONST.DATE.FNS_FORMAT_STRING);
        return `changed the request date to ${reportActionOriginalMessage.created} (previously ${formattedOldCreated})`;
    }
}

/**
 * Given the updates user made to the request, compose the originalMessage
 * object of the modified expense action.
 *
 * At the moment, we only allow changing one transaction field at a time.
 *
 * @param {Object} oldTransaction
 * @param {Object} transactionChanges
 * @param {Boolen} isFromExpenseReport
 * @returns {Object}
 */
function getModifiedExpenseOriginalMessage(oldTransaction, transactionChanges, isFromExpenseReport) {
    const originalMessage = {};

    // Remark: Comment field is the only one which has new/old prefixes for the keys (newComment/ oldComment),
    // all others have old/- pattern such as oldCreated/created
    if (_.has(transactionChanges, 'comment')) {
        originalMessage.oldComment = TransactionUtils.getDescription(oldTransaction);
        originalMessage.newComment = transactionChanges.comment;
    }
    if (_.has(transactionChanges, 'created')) {
        originalMessage.oldCreated = TransactionUtils.getCreated(oldTransaction);
        originalMessage.created = transactionChanges.created;
    }

    // The amount is always a combination of the currency and the number value so when one changes we need to store both
    // to match how we handle the modified expense action in oldDot
    if (_.has(transactionChanges, 'amount') || _.has(transactionChanges, 'currency')) {
        originalMessage.oldAmount = TransactionUtils.getAmount(oldTransaction, isFromExpenseReport);
        originalMessage.amount = lodashGet(transactionChanges, 'amount', originalMessage.oldAmount);
        originalMessage.oldCurrency = TransactionUtils.getCurrency(oldTransaction);
        originalMessage.currency = lodashGet(transactionChanges, 'currency', originalMessage.oldCurrency);
    }

    return originalMessage;
}

/**
 * Returns the parentReport if the given report is a thread.
 *
 * @param {Object} report
 * @returns {Object}
 */
function getParentReport(report) {
    if (!report || !report.parentReportID) {
        return {};
    }
    return lodashGet(allReports, `${ONYXKEYS.COLLECTION.REPORT}${report.parentReportID}`, {});
}

/**
 * Get the title for a report.
 *
 * @param {Object} report
 * @param {Object} [policy]
 * @returns {String}
 */
function getReportName(report, policy = undefined) {
    let formattedName;
    if (isChatThread(report)) {
        const parentReportAction = ReportActionsUtils.getParentReportAction(report);
        if (ReportActionsUtils.isTransactionThread(parentReportAction)) {
            return getTransactionReportName(parentReportAction);
        }

        const isAttachment = _.has(parentReportAction, 'isAttachment') ? parentReportAction.isAttachment : isReportMessageAttachment(_.last(lodashGet(parentReportAction, 'message', [{}])));
        const parentReportActionMessage = lodashGet(parentReportAction, ['message', 0, 'text'], '').replace(/(\r\n|\n|\r)/gm, ' ');
        if (isAttachment && parentReportActionMessage) {
            return `[${Localize.translateLocal('common.attachment')}]`;
        }
        if (
            lodashGet(parentReportAction, 'message[0].moderationDecision.decision') === CONST.MODERATION.MODERATOR_DECISION_PENDING_HIDE ||
            lodashGet(parentReportAction, 'message[0].moderationDecision.decision') === CONST.MODERATION.MODERATOR_DECISION_HIDDEN
        ) {
            return Localize.translateLocal('parentReportAction.hiddenMessage');
        }
        return parentReportActionMessage || Localize.translateLocal('parentReportAction.deletedMessage');
    }
    if (isChatRoom(report) || isTaskReport(report)) {
        formattedName = report.reportName;
    }

    if (isPolicyExpenseChat(report)) {
        formattedName = getPolicyExpenseChatName(report, policy);
    }

    if (isMoneyRequestReport(report)) {
        formattedName = getMoneyRequestReportName(report, policy);
    }

    if (isArchivedRoom(report)) {
        formattedName += ` (${Localize.translateLocal('common.archived')})`;
    }

    if (formattedName) {
        return formattedName;
    }

    // Not a room or PolicyExpenseChat, generate title from participants
    const participantAccountIDs = (report && report.participantAccountIDs) || [];
    const participantsWithoutCurrentUser = _.without(participantAccountIDs, currentUserAccountID);
    const isMultipleParticipantReport = participantsWithoutCurrentUser.length > 1;

    return _.map(participantsWithoutCurrentUser, (accountID) => getDisplayNameForParticipant(accountID, isMultipleParticipantReport)).join(', ');
}

/**
 * Recursively navigates through thread parents to get the root report and workspace name.
 * The recursion stops when we find a non thread or money request report, whichever comes first.
 * @param {Object} report
 * @returns {Object}
 */
function getRootReportAndWorkspaceName(report) {
    if (isChildReport(report) && !isMoneyRequestReport(report)) {
        const parentReport = lodashGet(allReports, [`${ONYXKEYS.COLLECTION.REPORT}${report.parentReportID}`]);
        return getRootReportAndWorkspaceName(parentReport);
    }

    if (isIOURequest(report)) {
        return {
            rootReportName: lodashGet(report, 'displayName', ''),
        };
    }
    if (isExpenseRequest(report)) {
        return {
            rootReportName: lodashGet(report, 'displayName', ''),
            workspaceName: isIOUReport(report) ? CONST.POLICY.OWNER_EMAIL_FAKE : getPolicyName(report, true),
        };
    }

    return {
        rootReportName: getReportName(report),
        workspaceName: getPolicyName(report, true),
    };
}

/**
 * Get either the policyName or domainName the chat is tied to
 * @param {Object} report
 * @returns {String}
 */
function getChatRoomSubtitle(report) {
    if (isChatThread(report)) {
        return '';
    }
    if (!isDefaultRoom(report) && !isUserCreatedPolicyRoom(report) && !isPolicyExpenseChat(report)) {
        return '';
    }
    if (getChatType(report) === CONST.REPORT.CHAT_TYPE.DOMAIN_ALL) {
        // The domainAll rooms are just #domainName, so we ignore the prefix '#' to get the domainName
        return report.reportName.substring(1);
    }
    if ((isPolicyExpenseChat(report) && report.isOwnPolicyExpenseChat) || isExpenseReport(report)) {
        return Localize.translateLocal('workspace.common.workspace');
    }
    if (isArchivedRoom(report)) {
        return report.oldPolicyName || '';
    }
    return getPolicyName(report);
}

/**
 * Gets the parent navigation subtitle for the report
 * @param {Object} report
 * @returns {Object}
 */
function getParentNavigationSubtitle(report) {
    if (isThread(report)) {
        const parentReport = lodashGet(allReports, [`${ONYXKEYS.COLLECTION.REPORT}${report.parentReportID}`]);
        const {rootReportName, workspaceName} = getRootReportAndWorkspaceName(parentReport);
        if (_.isEmpty(rootReportName)) {
            return {};
        }

        return {rootReportName, workspaceName};
    }
    return {};
}

/**
 * Navigate to the details page of a given report
 *
 * @param {Object} report
 */
function navigateToDetailsPage(report) {
    const participantAccountIDs = lodashGet(report, 'participantAccountIDs', []);

    if (isChatRoom(report) || isPolicyExpenseChat(report) || isChatThread(report) || isTaskReport(report)) {
        Navigation.navigate(ROUTES.getReportDetailsRoute(report.reportID));
        return;
    }
    if (participantAccountIDs.length === 1) {
        Navigation.navigate(ROUTES.getProfileRoute(participantAccountIDs[0]));
        return;
    }
    Navigation.navigate(ROUTES.getReportParticipantsRoute(report.reportID));
}

/**
 * Generate a random reportID up to 53 bits aka 9,007,199,254,740,991 (Number.MAX_SAFE_INTEGER).
 * There were approximately 98,000,000 reports with sequential IDs generated before we started using this approach, those make up roughly one billionth of the space for these numbers,
 * so we live with the 1 in a billion chance of a collision with an older ID until we can switch to 64-bit IDs.
 *
 * In a test of 500M reports (28 years of reports at our current max rate) we got 20-40 collisions meaning that
 * this is more than random enough for our needs.
 *
 * @returns {String}
 */
function generateReportID() {
    return (Math.floor(Math.random() * 2 ** 21) * 2 ** 32 + Math.floor(Math.random() * 2 ** 32)).toString();
}

/**
 * @param {Object} report
 * @returns {Boolean}
 */
function hasReportNameError(report) {
    return !_.isEmpty(lodashGet(report, 'errorFields.reportName', {}));
}

/**
 * For comments shorter than 10k chars, convert the comment from MD into HTML because that's how it is stored in the database
 * For longer comments, skip parsing, but still escape the text, and display plaintext for performance reasons. It takes over 40s to parse a 100k long string!!
 *
 * @param {String} text
 * @returns {String}
 */
function getParsedComment(text) {
    const parser = new ExpensiMark();
    return text.length < CONST.MAX_MARKUP_LENGTH ? parser.replace(text) : _.escape(text);
}

/**
 * @param {String} [text]
 * @param {File} [file]
 * @returns {Object}
 */
function buildOptimisticAddCommentReportAction(text, file) {
    const parser = new ExpensiMark();
    const commentText = getParsedComment(text);
    const isAttachment = _.isEmpty(text) && file !== undefined;
    const attachmentInfo = isAttachment ? file : {};
    const htmlForNewComment = isAttachment ? CONST.ATTACHMENT_UPLOADING_MESSAGE_HTML : commentText;

    // Remove HTML from text when applying optimistic offline comment
    const textForNewComment = isAttachment ? CONST.ATTACHMENT_MESSAGE_TEXT : parser.htmlToText(htmlForNewComment);

    return {
        commentText,
        reportAction: {
            reportActionID: NumberUtils.rand64(),
            actionName: CONST.REPORT.ACTIONS.TYPE.ADDCOMMENT,
            actorAccountID: currentUserAccountID,
            person: [
                {
                    style: 'strong',
                    text: lodashGet(allPersonalDetails, [currentUserAccountID, 'displayName'], currentUserEmail),
                    type: 'TEXT',
                },
            ],
            automatic: false,
            avatar: lodashGet(allPersonalDetails, [currentUserAccountID, 'avatar'], UserUtils.getDefaultAvatarURL(currentUserAccountID)),
            created: DateUtils.getDBTime(),
            message: [
                {
                    translationKey: isAttachment ? CONST.TRANSLATION_KEYS.ATTACHMENT : '',
                    type: CONST.REPORT.MESSAGE.TYPE.COMMENT,
                    html: htmlForNewComment,
                    text: textForNewComment,
                },
            ],
            isFirstItem: false,
            isAttachment,
            attachmentInfo,
            pendingAction: CONST.RED_BRICK_ROAD_PENDING_ACTION.ADD,
            shouldShow: true,
        },
    };
}

/**
 * update optimistic parent reportAction when a comment is added or remove in the child report
 * @param {String} parentReportAction - Parent report action of the child report
 * @param {String} lastVisibleActionCreated - Last visible action created of the child report
 * @param {String} type - The type of action in the child report
 * @returns {Object}
 */

function updateOptimisticParentReportAction(parentReportAction, lastVisibleActionCreated, type) {
    let childVisibleActionCount = parentReportAction.childVisibleActionCount || 0;
    let childCommenterCount = parentReportAction.childCommenterCount || 0;
    let childOldestFourAccountIDs = parentReportAction.childOldestFourAccountIDs;

    if (type === CONST.RED_BRICK_ROAD_PENDING_ACTION.ADD) {
        childVisibleActionCount += 1;
        const oldestFourAccountIDs = childOldestFourAccountIDs ? childOldestFourAccountIDs.split(',') : [];
        if (oldestFourAccountIDs.length < 4) {
            const index = _.findIndex(oldestFourAccountIDs, (accountID) => accountID === currentUserAccountID.toString());
            if (index === -1) {
                childCommenterCount += 1;
                oldestFourAccountIDs.push(currentUserAccountID);
            }
        }
        childOldestFourAccountIDs = oldestFourAccountIDs.join(',');
    } else if (type === CONST.RED_BRICK_ROAD_PENDING_ACTION.DELETE) {
        if (childVisibleActionCount > 0) {
            childVisibleActionCount -= 1;
        }

        if (childVisibleActionCount === 0) {
            childCommenterCount = 0;
            childOldestFourAccountIDs = '';
        }
    }

    return {
        childVisibleActionCount,
        childCommenterCount,
        childLastVisibleActionCreated: lastVisibleActionCreated,
        childOldestFourAccountIDs,
    };
}

/**
 * Get optimistic data of parent report action
 * @param {String} reportID The reportID of the report that is updated
 * @param {String} lastVisibleActionCreated Last visible action created of the child report
 * @param {String} type The type of action in the child report
 * @param {String} parentReportID Custom reportID to be updated
 * @param {String} parentReportActionID Custom reportActionID to be updated
 * @returns {Object}
 */
function getOptimisticDataForParentReportAction(reportID, lastVisibleActionCreated, type, parentReportID = '', parentReportActionID = '') {
    const report = getReport(reportID);
    const parentReportAction = ReportActionsUtils.getParentReportAction(report);
    if (_.isEmpty(parentReportAction)) {
        return {};
    }

    const optimisticParentReportAction = updateOptimisticParentReportAction(parentReportAction, lastVisibleActionCreated, type);
    return {
        onyxMethod: Onyx.METHOD.MERGE,
        key: `${ONYXKEYS.COLLECTION.REPORT_ACTIONS}${parentReportID || report.parentReportID}`,
        value: {
            [parentReportActionID || report.parentReportActionID]: optimisticParentReportAction,
        },
    };
}

/**
 * Builds an optimistic reportAction for the parent report when a task is created
 * @param {String} taskReportID - Report ID of the task
 * @param {String} taskTitle - Title of the task
 * @param {String} taskAssignee - Email of the person assigned to the task
 * @param {Number} taskAssigneeAccountID - AccountID of the person assigned to the task
 * @param {String} text - Text of the comment
 * @param {String} parentReportID - Report ID of the parent report
 * @returns {Object}
 */
function buildOptimisticTaskCommentReportAction(taskReportID, taskTitle, taskAssignee, taskAssigneeAccountID, text, parentReportID) {
    const reportAction = buildOptimisticAddCommentReportAction(text);
    reportAction.reportAction.message[0].taskReportID = taskReportID;

    // These parameters are not saved on the reportAction, but are used to display the task in the UI
    // Added when we fetch the reportActions on a report
    reportAction.reportAction.originalMessage = {
        html: reportAction.reportAction.message[0].html,
        taskReportID: reportAction.reportAction.message[0].taskReportID,
    };
    reportAction.reportAction.childReportID = taskReportID;
    reportAction.reportAction.parentReportID = parentReportID;
    reportAction.reportAction.childType = CONST.REPORT.TYPE.TASK;
    reportAction.reportAction.childReportName = taskTitle;
    reportAction.reportAction.childManagerAccountID = taskAssigneeAccountID;
    reportAction.reportAction.childStatusNum = CONST.REPORT.STATUS.OPEN;
    reportAction.reportAction.childStateNum = CONST.REPORT.STATE_NUM.OPEN;

    return reportAction;
}

/**
 * Builds an optimistic IOU report with a randomly generated reportID
 *
 * @param {Number} payeeAccountID - AccountID of the person generating the IOU.
 * @param {Number} payerAccountID - AccountID of the other person participating in the IOU.
 * @param {Number} total - IOU amount in the smallest unit of the currency.
 * @param {String} chatReportID - Report ID of the chat where the IOU is.
 * @param {String} currency - IOU currency.
 * @param {Boolean} isSendingMoney - If we send money the IOU should be created as settled
 *
 * @returns {Object}
 */
function buildOptimisticIOUReport(payeeAccountID, payerAccountID, total, chatReportID, currency, isSendingMoney = false) {
    const formattedTotal = CurrencyUtils.convertToDisplayString(total, currency);
    const personalDetails = getPersonalDetailsForAccountID(payerAccountID);
    const payerEmail = personalDetails.login;
    return {
        // If we're sending money, hasOutstandingIOU should be false
        hasOutstandingIOU: !isSendingMoney,
        type: CONST.REPORT.TYPE.IOU,
        cachedTotal: formattedTotal,
        chatReportID,
        currency,
        managerID: payerAccountID,
        ownerAccountID: payeeAccountID,
        reportID: generateReportID(),
        state: CONST.REPORT.STATE.SUBMITTED,
        stateNum: isSendingMoney ? CONST.REPORT.STATE_NUM.SUBMITTED : CONST.REPORT.STATE_NUM.PROCESSING,
        total,

        // We don't translate reportName because the server response is always in English
        reportName: `${payerEmail} owes ${formattedTotal}`,
    };
}

/**
 * Builds an optimistic Expense report with a randomly generated reportID
 *
 * @param {String} chatReportID - Report ID of the PolicyExpenseChat where the Expense Report is
 * @param {String} policyID - The policy ID of the PolicyExpenseChat
 * @param {Number} payeeAccountID - AccountID of the employee (payee)
 * @param {Number} total - Amount in cents
 * @param {String} currency
 *
 * @returns {Object}
 */
function buildOptimisticExpenseReport(chatReportID, policyID, payeeAccountID, total, currency) {
    // The amount for Expense reports are stored as negative value in the database
    const storedTotal = total * -1;
    const policyName = getPolicyName(allReports[`${ONYXKEYS.COLLECTION.REPORT}${chatReportID}`]);
    const formattedTotal = CurrencyUtils.convertToDisplayString(storedTotal, currency);

    // The expense report is always created with the policy's output currency
    const outputCurrency = lodashGet(allPolicies, [`${ONYXKEYS.COLLECTION.POLICY}${policyID}`, 'outputCurrency'], CONST.CURRENCY.USD);

    return {
        reportID: generateReportID(),
        chatReportID,
        policyID,
        type: CONST.REPORT.TYPE.EXPENSE,
        ownerAccountID: payeeAccountID,
        hasOutstandingIOU: true,
        currency: outputCurrency,

        // We don't translate reportName because the server response is always in English
        reportName: `${policyName} owes ${formattedTotal}`,
        state: CONST.REPORT.STATE.SUBMITTED,
        stateNum: CONST.REPORT.STATE_NUM.PROCESSING,
        total: storedTotal,
    };
}

/**
 * @param {String} type - IOUReportAction type. Can be oneOf(create, decline, cancel, pay, split)
 * @param {Number} total - IOU total in cents
 * @param {String} comment - IOU comment
 * @param {String} currency - IOU currency
 * @param {String} paymentType - IOU paymentMethodType. Can be oneOf(Elsewhere, Expensify, PayPal.me)
 * @param {Boolean} isSettlingUp - Whether we are settling up an IOU
 * @returns {Array}
 */
function getIOUReportActionMessage(type, total, comment, currency, paymentType = '', isSettlingUp = false) {
    const amount = CurrencyUtils.convertToDisplayString(total, currency);
    let paymentMethodMessage;
    switch (paymentType) {
        case CONST.IOU.PAYMENT_TYPE.ELSEWHERE:
            paymentMethodMessage = ' elsewhere';
            break;
        case CONST.IOU.PAYMENT_TYPE.VBBA:
            paymentMethodMessage = ' using Expensify';
            break;
        default:
            paymentMethodMessage = ` using ${paymentType}`;
            break;
    }

    let iouMessage;
    switch (type) {
        case CONST.IOU.REPORT_ACTION_TYPE.CREATE:
            iouMessage = `requested ${amount}${comment && ` for ${comment}`}`;
            break;
        case CONST.IOU.REPORT_ACTION_TYPE.SPLIT:
            iouMessage = `split ${amount}${comment && ` for ${comment}`}`;
            break;
        case CONST.IOU.REPORT_ACTION_TYPE.DELETE:
            iouMessage = `deleted the ${amount} request${comment && ` for ${comment}`}`;
            break;
        case CONST.IOU.REPORT_ACTION_TYPE.PAY:
            iouMessage = isSettlingUp ? `paid ${amount}${paymentMethodMessage}` : `sent ${amount}${comment && ` for ${comment}`}${paymentMethodMessage}`;
            break;
        default:
            break;
    }

    return [
        {
            html: _.escape(iouMessage),
            text: iouMessage,
            isEdited: false,
            type: CONST.REPORT.MESSAGE.TYPE.COMMENT,
        },
    ];
}

/**
 * Builds an optimistic IOU reportAction object
 *
 * @param {String} type - IOUReportAction type. Can be oneOf(create, delete, pay, split).
 * @param {Number} amount - IOU amount in cents.
 * @param {String} currency
 * @param {String} comment - User comment for the IOU.
 * @param {Array}  participants - An array with participants details.
 * @param {String} [transactionID] - Not required if the IOUReportAction type is 'pay'
 * @param {String} [paymentType] - Only required if the IOUReportAction type is 'pay'. Can be oneOf(elsewhere, payPal, Expensify).
 * @param {String} [iouReportID] - Only required if the IOUReportActions type is oneOf(decline, cancel, pay). Generates a randomID as default.
 * @param {Boolean} [isSettlingUp] - Whether we are settling up an IOU.
 * @param {Boolean} [isSendMoneyFlow] - Whether this is send money flow
 * @param {Object} [receipt]
 * @returns {Object}
 */
function buildOptimisticIOUReportAction(
    type,
    amount,
    currency,
    comment,
    participants,
    transactionID = '',
    paymentType = '',
    iouReportID = '',
    isSettlingUp = false,
    isSendMoneyFlow = false,
    receipt = {},
) {
    const IOUReportID = iouReportID || generateReportID();

    const originalMessage = {
        amount,
        comment,
        currency,
        IOUTransactionID: transactionID,
        IOUReportID,
        type,
    };

    if (type === CONST.IOU.REPORT_ACTION_TYPE.PAY) {
        // In send money flow, we store amount, comment, currency in IOUDetails when type = pay
        if (isSendMoneyFlow) {
            _.each(['amount', 'comment', 'currency'], (key) => {
                delete originalMessage[key];
            });
            originalMessage.IOUDetails = {amount, comment, currency};
            originalMessage.paymentType = paymentType;
        } else {
            // In case of pay money request action, we dont store the comment
            // and there is no single transctionID to link the action to.
            delete originalMessage.IOUTransactionID;
            delete originalMessage.comment;
            originalMessage.paymentType = paymentType;
        }
    }

    // IOUs of type split only exist in group DMs and those don't have an iouReport so we need to delete the IOUReportID key
    if (type === CONST.IOU.REPORT_ACTION_TYPE.SPLIT) {
        delete originalMessage.IOUReportID;
        originalMessage.participantAccountIDs = [currentUserAccountID, ..._.pluck(participants, 'accountID')];
    }

    return {
        actionName: CONST.REPORT.ACTIONS.TYPE.IOU,
        actorAccountID: currentUserAccountID,
        automatic: false,
        avatar: lodashGet(currentUserPersonalDetails, 'avatar', UserUtils.getDefaultAvatar(currentUserAccountID)),
        isAttachment: false,
        originalMessage,
        message: getIOUReportActionMessage(type, amount, comment, currency, paymentType, isSettlingUp),
        person: [
            {
                style: 'strong',
                text: lodashGet(currentUserPersonalDetails, 'displayName', currentUserEmail),
                type: 'TEXT',
            },
        ],
        reportActionID: NumberUtils.rand64(),
        shouldShow: true,
        created: DateUtils.getDBTime(),
        pendingAction: CONST.RED_BRICK_ROAD_PENDING_ACTION.ADD,
        receipt,
    };
}

/**
 * Builds an optimistic report preview action with a randomly generated reportActionID.
 *
 * @param {Object} chatReport
 * @param {Object} iouReport
 * @param {String} [comment] - User comment for the IOU.
 *
 * @returns {Object}
 */
function buildOptimisticReportPreview(chatReport, iouReport, comment = '') {
    const message = getReportPreviewMessage(iouReport);
    return {
        reportActionID: NumberUtils.rand64(),
        reportID: chatReport.reportID,
        actionName: CONST.REPORT.ACTIONS.TYPE.REPORTPREVIEW,
        pendingAction: CONST.RED_BRICK_ROAD_PENDING_ACTION.ADD,
        originalMessage: {
            linkedReportID: iouReport.reportID,
        },
        message: [
            {
                html: message,
                text: message,
                isEdited: false,
                type: CONST.REPORT.MESSAGE.TYPE.COMMENT,
            },
        ],
        created: DateUtils.getDBTime(),
        accountID: iouReport.managerID || 0,
        actorAccountID: iouReport.managerID || 0,
        childMoneyRequestCount: 1,
        childLastMoneyRequestComment: comment,
    };
}

/**
 * Builds an optimistic modified expense action with a randomly generated reportActionID.
 *
 * @param {Object} transactionThread
 * @param {Object} oldTransaction
 * @param {Object} transactionChanges
 * @param {Object} isFromExpenseReport
 * @returns {Object}
 */
function buildOptimisticModifiedExpenseReportAction(transactionThread, oldTransaction, transactionChanges, isFromExpenseReport) {
    const originalMessage = getModifiedExpenseOriginalMessage(oldTransaction, transactionChanges, isFromExpenseReport);
    return {
        actionName: CONST.REPORT.ACTIONS.TYPE.MODIFIEDEXPENSE,
        actorAccountID: currentUserAccountID,
        automatic: false,
        avatar: lodashGet(currentUserPersonalDetails, 'avatar', UserUtils.getDefaultAvatar(currentUserAccountID)),
        created: DateUtils.getDBTime(),
        isAttachment: false,
        message: [
            {
                // Currently we are composing the message from the originalMessage and message is only used in OldDot and not in the App
                text: 'You',
                style: 'strong',
                type: CONST.REPORT.MESSAGE.TYPE.TEXT,
            },
        ],
        originalMessage,
        person: [
            {
                style: 'strong',
                text: lodashGet(currentUserPersonalDetails, 'displayName', currentUserAccountID),
                type: 'TEXT',
            },
        ],
        pendingAction: CONST.RED_BRICK_ROAD_PENDING_ACTION.ADD,
        reportActionID: NumberUtils.rand64(),
        reportID: transactionThread.reportID,
        shouldShow: true,
    };
}

/**
 * Updates a report preview action that exists for an IOU report.
 *
 * @param {Object} iouReport
 * @param {Object} reportPreviewAction
 * @param {String} [comment] - User comment for the IOU.
 *
 * @returns {Object}
 */
function updateReportPreview(iouReport, reportPreviewAction, comment = '') {
    const message = getReportPreviewMessage(iouReport, reportPreviewAction);
    return {
        ...reportPreviewAction,
        created: DateUtils.getDBTime(),
        message: [
            {
                html: message,
                text: message,
                isEdited: false,
                type: CONST.REPORT.MESSAGE.TYPE.COMMENT,
            },
        ],
        childLastMoneyRequestComment: comment || reportPreviewAction.childLastMoneyRequestComment,
        childMoneyRequestCount: reportPreviewAction.childMoneyRequestCount + 1,
    };
}

function buildOptimisticTaskReportAction(taskReportID, actionName, message = '') {
    const originalMessage = {
        taskReportID,
        type: actionName,
        text: message,
    };

    return {
        actionName,
        actorAccountID: currentUserAccountID,
        automatic: false,
        avatar: lodashGet(currentUserPersonalDetails, 'avatar', UserUtils.getDefaultAvatar(currentUserAccountID)),
        isAttachment: false,
        originalMessage,
        message: [
            {
                text: message,
                taskReportID,
                type: CONST.REPORT.MESSAGE.TYPE.TEXT,
            },
        ],
        person: [
            {
                style: 'strong',
                text: lodashGet(currentUserPersonalDetails, 'displayName', currentUserAccountID),
                type: 'TEXT',
            },
        ],
        reportActionID: NumberUtils.rand64(),
        shouldShow: true,
        created: DateUtils.getDBTime(),
        isFirstItem: false,
        pendingAction: CONST.RED_BRICK_ROAD_PENDING_ACTION.ADD,
    };
}

/**
 * Builds an optimistic chat report with a randomly generated reportID and as much information as we currently have
 *
 * @param {Array} participantList Array of participant accountIDs
 * @param {String} reportName
 * @param {String} chatType
 * @param {String} policyID
 * @param {Number} ownerAccountID
 * @param {Boolean} isOwnPolicyExpenseChat
 * @param {String} oldPolicyName
 * @param {String} visibility
 * @param {String} writeCapability
 * @param {String} notificationPreference
 * @param {String} parentReportActionID
 * @param {String} parentReportID
 * @returns {Object}
 */
function buildOptimisticChatReport(
    participantList,
    reportName = CONST.REPORT.DEFAULT_REPORT_NAME,
    chatType = '',
    policyID = CONST.POLICY.OWNER_EMAIL_FAKE,
    ownerAccountID = CONST.REPORT.OWNER_ACCOUNT_ID_FAKE,
    isOwnPolicyExpenseChat = false,
    oldPolicyName = '',
    visibility = undefined,
    writeCapability = undefined,
    notificationPreference = CONST.REPORT.NOTIFICATION_PREFERENCE.ALWAYS,
    parentReportActionID = '',
    parentReportID = '',
) {
    const currentTime = DateUtils.getDBTime();
    return {
        type: CONST.REPORT.TYPE.CHAT,
        chatType,
        hasOutstandingIOU: false,
        isOwnPolicyExpenseChat,
        isPinned: reportName === CONST.REPORT.WORKSPACE_CHAT_ROOMS.ADMINS,
        lastActorAccountID: 0,
        lastMessageTranslationKey: '',
        lastMessageHtml: '',
        lastMessageText: null,
        lastReadTime: currentTime,
        lastVisibleActionCreated: currentTime,
        notificationPreference,
        oldPolicyName,
        ownerAccountID: ownerAccountID || CONST.REPORT.OWNER_ACCOUNT_ID_FAKE,
        parentReportActionID,
        parentReportID,
        participantAccountIDs: participantList,
        policyID,
        reportID: generateReportID(),
        reportName,
        stateNum: 0,
        statusNum: 0,
        visibility,
        welcomeMessage: '',
        writeCapability,
    };
}

/**
 * Returns the necessary reportAction onyx data to indicate that the chat has been created optimistically
 * @param {String} emailCreatingAction
 * @returns {Object}
 */
function buildOptimisticCreatedReportAction(emailCreatingAction) {
    return {
        reportActionID: NumberUtils.rand64(),
        actionName: CONST.REPORT.ACTIONS.TYPE.CREATED,
        pendingAction: CONST.RED_BRICK_ROAD_PENDING_ACTION.ADD,
        actorAccountID: currentUserAccountID,
        message: [
            {
                type: CONST.REPORT.MESSAGE.TYPE.TEXT,
                style: 'strong',
                text: emailCreatingAction === currentUserEmail ? 'You' : emailCreatingAction,
            },
            {
                type: CONST.REPORT.MESSAGE.TYPE.TEXT,
                style: 'normal',
                text: ' created this report',
            },
        ],
        person: [
            {
                type: CONST.REPORT.MESSAGE.TYPE.TEXT,
                style: 'strong',
                text: lodashGet(allPersonalDetails, [currentUserAccountID, 'displayName'], currentUserEmail),
            },
        ],
        automatic: false,
        avatar: lodashGet(allPersonalDetails, [currentUserAccountID, 'avatar'], UserUtils.getDefaultAvatar(currentUserAccountID)),
        created: DateUtils.getDBTime(),
        shouldShow: true,
    };
}

/**
 * Returns the necessary reportAction onyx data to indicate that a task report has been edited
 *
 * @param {String} emailEditingTask
 * @returns {Object}
 */

function buildOptimisticEditedTaskReportAction(emailEditingTask) {
    return {
        reportActionID: NumberUtils.rand64(),
        actionName: CONST.REPORT.ACTIONS.TYPE.TASKEDITED,
        pendingAction: CONST.RED_BRICK_ROAD_PENDING_ACTION.ADD,
        actorAccountID: currentUserAccountID,
        message: [
            {
                type: CONST.REPORT.MESSAGE.TYPE.TEXT,
                style: 'strong',
                text: emailEditingTask === currentUserEmail ? 'You' : emailEditingTask,
            },
            {
                type: CONST.REPORT.MESSAGE.TYPE.TEXT,
                style: 'normal',
                text: ' edited this task',
            },
        ],
        person: [
            {
                type: CONST.REPORT.MESSAGE.TYPE.TEXT,
                style: 'strong',
                text: lodashGet(allPersonalDetails, [currentUserAccountID, 'displayName'], currentUserEmail),
            },
        ],
        automatic: false,
        avatar: lodashGet(allPersonalDetails, [currentUserAccountID, 'avatar'], UserUtils.getDefaultAvatar(currentUserAccountID)),
        created: DateUtils.getDBTime(),
        shouldShow: false,
    };
}

/**
 * Returns the necessary reportAction onyx data to indicate that a chat has been archived
 *
 * @param {String} emailClosingReport
 * @param {String} policyName
 * @param {String} reason - A reason why the chat has been archived
 * @returns {Object}
 */
function buildOptimisticClosedReportAction(emailClosingReport, policyName, reason = CONST.REPORT.ARCHIVE_REASON.DEFAULT) {
    return {
        actionName: CONST.REPORT.ACTIONS.TYPE.CLOSED,
        actorAccountID: currentUserAccountID,
        automatic: false,
        avatar: lodashGet(allPersonalDetails, [currentUserAccountID, 'avatar'], UserUtils.getDefaultAvatar(currentUserAccountID)),
        created: DateUtils.getDBTime(),
        message: [
            {
                type: CONST.REPORT.MESSAGE.TYPE.TEXT,
                style: 'strong',
                text: emailClosingReport === currentUserEmail ? 'You' : emailClosingReport,
            },
            {
                type: CONST.REPORT.MESSAGE.TYPE.TEXT,
                style: 'normal',
                text: ' closed this report',
            },
        ],
        originalMessage: {
            policyName,
            reason,
        },
        pendingAction: CONST.RED_BRICK_ROAD_PENDING_ACTION.ADD,
        person: [
            {
                type: CONST.REPORT.MESSAGE.TYPE.TEXT,
                style: 'strong',
                text: lodashGet(allPersonalDetails, [currentUserAccountID, 'displayName'], currentUserEmail),
            },
        ],
        reportActionID: NumberUtils.rand64(),
        shouldShow: true,
    };
}

/**
 * @param {String} policyID
 * @param {String} policyName
 * @returns {Object}
 */
function buildOptimisticWorkspaceChats(policyID, policyName) {
    const announceChatData = buildOptimisticChatReport(
        [currentUserAccountID],
        CONST.REPORT.WORKSPACE_CHAT_ROOMS.ANNOUNCE,
        CONST.REPORT.CHAT_TYPE.POLICY_ANNOUNCE,
        policyID,
        CONST.POLICY.OWNER_ACCOUNT_ID_FAKE,
        false,
        policyName,
        null,
        undefined,

        // #announce contains all policy members so notifying always should be opt-in only.
        CONST.REPORT.NOTIFICATION_PREFERENCE.DAILY,
    );
    const announceChatReportID = announceChatData.reportID;
    const announceCreatedAction = buildOptimisticCreatedReportAction(CONST.POLICY.OWNER_EMAIL_FAKE);
    const announceReportActionData = {
        [announceCreatedAction.reportActionID]: announceCreatedAction,
    };

    const adminsChatData = buildOptimisticChatReport(
        [currentUserAccountID],
        CONST.REPORT.WORKSPACE_CHAT_ROOMS.ADMINS,
        CONST.REPORT.CHAT_TYPE.POLICY_ADMINS,
        policyID,
        CONST.POLICY.OWNER_ACCOUNT_ID_FAKE,
        false,
        policyName,
    );
    const adminsChatReportID = adminsChatData.reportID;
    const adminsCreatedAction = buildOptimisticCreatedReportAction(CONST.POLICY.OWNER_EMAIL_FAKE);
    const adminsReportActionData = {
        [adminsCreatedAction.reportActionID]: adminsCreatedAction,
    };

    const expenseChatData = buildOptimisticChatReport([currentUserAccountID], '', CONST.REPORT.CHAT_TYPE.POLICY_EXPENSE_CHAT, policyID, currentUserAccountID, true, policyName);
    const expenseChatReportID = expenseChatData.reportID;
    const expenseReportCreatedAction = buildOptimisticCreatedReportAction(currentUserEmail);
    const expenseReportActionData = {
        [expenseReportCreatedAction.reportActionID]: expenseReportCreatedAction,
    };

    return {
        announceChatReportID,
        announceChatData,
        announceReportActionData,
        announceCreatedReportActionID: announceCreatedAction.reportActionID,
        adminsChatReportID,
        adminsChatData,
        adminsReportActionData,
        adminsCreatedReportActionID: adminsCreatedAction.reportActionID,
        expenseChatReportID,
        expenseChatData,
        expenseReportActionData,
        expenseCreatedReportActionID: expenseReportCreatedAction.reportActionID,
    };
}

/**
 * Builds an optimistic Task Report with a randomly generated reportID
 *
 * @param {Number} ownerAccountID - Account ID of the person generating the Task.
 * @param {String} assigneeAccountID - AccountID of the other person participating in the Task.
 * @param {String} parentReportID - Report ID of the chat where the Task is.
 * @param {String} title - Task title.
 * @param {String} description - Task description.
 *
 * @returns {Object}
 */

function buildOptimisticTaskReport(ownerAccountID, assigneeAccountID = 0, parentReportID, title, description) {
    return {
        reportID: generateReportID(),
        reportName: title,
        description,
        ownerAccountID,
        participantAccountIDs: assigneeAccountID && assigneeAccountID !== ownerAccountID ? [assigneeAccountID] : [],
        managerID: assigneeAccountID,
        type: CONST.REPORT.TYPE.TASK,
        parentReportID,
        stateNum: CONST.REPORT.STATE_NUM.OPEN,
        statusNum: CONST.REPORT.STATUS.OPEN,
    };
}

/**
 * @param {Object} report
 * @returns {Boolean}
 */
function isUnread(report) {
    if (!report) {
        return false;
    }

    // lastVisibleActionCreated and lastReadTime are both datetime strings and can be compared directly
    const lastVisibleActionCreated = report.lastVisibleActionCreated || '';
    const lastReadTime = report.lastReadTime || '';
    return lastReadTime < lastVisibleActionCreated;
}

/**
 * @param {Object} report
 * @returns {Boolean}
 */
function isUnreadWithMention(report) {
    if (!report) {
        return false;
    }

    // lastMentionedTime and lastReadTime are both datetime strings and can be compared directly
    const lastMentionedTime = report.lastMentionedTime || '';
    const lastReadTime = report.lastReadTime || '';
    return lastReadTime < lastMentionedTime;
}

/**
 * @param {Object} report
 * @param {Object} allReportsDict
 * @returns {Boolean}
 */
function isIOUOwnedByCurrentUser(report, allReportsDict = null) {
    const allAvailableReports = allReportsDict || allReports;
    if (!report || !allAvailableReports) {
        return false;
    }

    let reportToLook = report;
    if (report.iouReportID) {
        const iouReport = allAvailableReports[`${ONYXKEYS.COLLECTION.REPORT}${report.iouReportID}`];
        if (iouReport) {
            reportToLook = iouReport;
        }
    }

    return reportToLook.ownerAccountID === currentUserAccountID;
}

/**
 * Assuming the passed in report is a default room, lets us know whether we can see it or not, based on permissions and
 * the various subsets of users we've allowed to use default rooms.
 *
 * @param {Object} report
 * @param {Array<Object>} policies
 * @param {Array<String>} betas
 * @return {Boolean}
 */
function canSeeDefaultRoom(report, policies, betas) {
    // Include archived rooms
    if (isArchivedRoom(report)) {
        return true;
    }

    // Include default rooms for free plan policies (domain rooms aren't included in here because they do not belong to a policy)
    if (getPolicyType(report, policies) === CONST.POLICY.TYPE.FREE) {
        return true;
    }

    // Include domain rooms with Partner Managers (Expensify accounts) in them for accounts that are on a domain with an Approved Accountant
    if (isDomainRoom(report) && doesDomainHaveApprovedAccountant && hasExpensifyEmails(lodashGet(report, ['participantAccountIDs'], []))) {
        return true;
    }

    // If the room has an assigned guide, it can be seen.
    if (hasExpensifyGuidesEmails(lodashGet(report, ['participantAccountIDs'], []))) {
        return true;
    }

    // Include any admins and announce rooms, since only non partner-managed domain rooms are on the beta now.
    if (isAdminRoom(report) || isAnnounceRoom(report)) {
        return true;
    }

    // For all other cases, just check that the user belongs to the default rooms beta
    return Permissions.canUseDefaultRooms(betas);
}

/**
 * @param {Object} report
 * @param {Array<Object>} policies
 * @param {Array<String>} betas
 * @param {Object} allReportActions
 * @returns {Boolean}
 */
function canAccessReport(report, policies, betas, allReportActions) {
    if (isThread(report) && ReportActionsUtils.isPendingRemove(ReportActionsUtils.getParentReportAction(report, allReportActions))) {
        return false;
    }

    // We hide default rooms (it's basically just domain rooms now) from people who aren't on the defaultRooms beta.
    if (isDefaultRoom(report) && !canSeeDefaultRoom(report, policies, betas)) {
        return false;
    }

    return true;
}

/**
 * Takes several pieces of data from Onyx and evaluates if a report should be shown in the option list (either when searching
 * for reports or the reports shown in the LHN).
 *
 * This logic is very specific and the order of the logic is very important. It should fail quickly in most cases and also
 * filter out the majority of reports before filtering out very specific minority of reports.
 *
 * @param {Object} report
 * @param {String} currentReportId
 * @param {Boolean} isInGSDMode
 * @param {String[]} betas
 * @param {Object} policies
 * @param {Object} allReportActions
 * @param {Boolean} excludeEmptyChats
 * @returns {boolean}
 */
function shouldReportBeInOptionList(report, currentReportId, isInGSDMode, betas, policies, allReportActions, excludeEmptyChats = false) {
    const isInDefaultMode = !isInGSDMode;

    // Exclude reports that have no data because there wouldn't be anything to show in the option item.
    // This can happen if data is currently loading from the server or a report is in various stages of being created.
    // This can also happen for anyone accessing a public room or archived room for which they don't have access to the underlying policy.
    if (
        !report ||
        !report.reportID ||
        report.isHidden ||
        (_.isEmpty(report.participantAccountIDs) && !isChatThread(report) && !isPublicRoom(report) && !isArchivedRoom(report) && !isMoneyRequestReport(report) && !isTaskReport(report))
    ) {
        return false;
    }

    if (!canAccessReport(report, policies, betas, allReportActions)) {
        return false;
    }

    // Include the currently viewed report. If we excluded the currently viewed report, then there
    // would be no way to highlight it in the options list and it would be confusing to users because they lose
    // a sense of context.
    if (report.reportID === currentReportId) {
        return true;
    }

    // Include reports that are relevant to the user in any view mode. Criteria include having a draft, having an outstanding IOU, or being assigned to an open task.
    if (report.hasDraft || isWaitingForIOUActionFromCurrentUser(report) || isWaitingForTaskCompleteFromAssignee(report)) {
        return true;
    }

    const lastVisibleMessage = ReportActionsUtils.getLastVisibleMessage(report.reportID);
    const isEmptyChat = !lastVisibleMessage.lastMessageText && !lastVisibleMessage.lastMessageTranslationKey;

    // Hide only chat threads that haven't been commented on (other threads are actionable)
    if (isChatThread(report) && isEmptyChat) {
        return false;
    }

    // Include reports if they are pinned
    if (report.isPinned) {
        return true;
    }

    // Include reports that have errors from trying to add a workspace
    // If we excluded it, then the red-brock-road pattern wouldn't work for the user to resolve the error
    if (report.errorFields && !_.isEmpty(report.errorFields.addWorkspaceRoom)) {
        return true;
    }

    // All unread chats (even archived ones) in GSD mode will be shown. This is because GSD mode is specifically for focusing the user on the most relevant chats, primarily, the unread ones
    if (isInGSDMode) {
        return isUnread(report);
    }

    // Archived reports should always be shown when in default (most recent) mode. This is because you should still be able to access and search for the chats to find them.
    if (isInDefaultMode && isArchivedRoom(report)) {
        return true;
    }

    // Exclude policy expense chats if the user isn't in the policy expense chat beta
    if (isPolicyExpenseChat(report) && !Permissions.canUsePolicyExpenseChat(betas)) {
        return false;
    }

    // Hide chats between two users that haven't been commented on from the LNH
    if (excludeEmptyChats && isEmptyChat && isChatReport(report) && !isChatRoom(report) && !isPolicyExpenseChat(report)) {
        return false;
    }

    return true;
}

/**
 * Attempts to find a report in onyx with the provided list of participants. Does not include threads, task, money request, room, and policy expense chat.
 * @param {Array<Number>} newParticipantList
 * @returns {Array|undefined}
 */
function getChatByParticipants(newParticipantList) {
    newParticipantList.sort();
    return _.find(allReports, (report) => {
        // If the report has been deleted, or there are no participants (like an empty #admins room) then skip it
        if (
            !report ||
            _.isEmpty(report.participantAccountIDs) ||
            isChatThread(report) ||
            isTaskReport(report) ||
            isMoneyRequestReport(report) ||
            isChatRoom(report) ||
            isPolicyExpenseChat(report)
        ) {
            return false;
        }

        // Only return the chat if it has all the participants
        return _.isEqual(newParticipantList, _.sortBy(report.participantAccountIDs));
    });
}

/**
 * Attempts to find a report in onyx with the provided email list of participants. Does not include threads
 * This is temporary function while migrating from PersonalDetails to PersonalDetailsList
 *
 * @deprecated - use getChatByParticipants()
 *
 * @param {Array} participantsLoginList
 * @returns {Array|undefined}
 */
function getChatByParticipantsByLoginList(participantsLoginList) {
    participantsLoginList.sort();
    return _.find(allReports, (report) => {
        // If the report has been deleted, or there are no participants (like an empty #admins room) then skip it
        if (!report || _.isEmpty(report.participantAccountIDs) || isThread(report)) {
            return false;
        }

        // Only return the room if it has all the participants and is not a policy room
        return !isUserCreatedPolicyRoom(report) && _.isEqual(participantsLoginList, _.sortBy(report.participants));
    });
}

/**
 * Attempts to find a report in onyx with the provided list of participants in given policy
 * @param {Array} newParticipantList
 * @param {String} policyID
 * @returns {object|undefined}
 */
function getChatByParticipantsAndPolicy(newParticipantList, policyID) {
    newParticipantList.sort();
    return _.find(allReports, (report) => {
        // If the report has been deleted, or there are no participants (like an empty #admins room) then skip it
        if (!report || !report.participantAccountIDs) {
            return false;
        }

        // Only return the room if it has all the participants and is not a policy room
        return report.policyID === policyID && _.isEqual(newParticipantList, _.sortBy(report.participantAccountIDs));
    });
}

/**
 * @param {String} policyID
 * @returns {Array}
 */
function getAllPolicyReports(policyID) {
    return _.filter(allReports, (report) => report && report.policyID === policyID);
}

/**
 * Returns true if Chronos is one of the chat participants (1:1)
 * @param {Object} report
 * @returns {Boolean}
 */
function chatIncludesChronos(report) {
    return report.participantAccountIDs && _.contains(report.participantAccountIDs, CONST.ACCOUNT_ID.CHRONOS);
}

/**
 * Can only flag if:
 *
 * - It was written by someone else
 * - It's an ADDCOMMENT that is not an attachment
 *
 * @param {Object} reportAction
 * @param {number} reportID
 * @returns {Boolean}
 */
function canFlagReportAction(reportAction, reportID) {
    return (
        reportAction.actorAccountID !== currentUserAccountID &&
        reportAction.actionName === CONST.REPORT.ACTIONS.TYPE.ADDCOMMENT &&
        !ReportActionsUtils.isDeletedAction(reportAction) &&
        !ReportActionsUtils.isCreatedTaskReportAction(reportAction) &&
        isAllowedToComment(getReport(reportID))
    );
}

/**
 * Whether flag comment page should show
 *
 * @param {Object} reportAction
 * @param {Object} report
 * @returns {Boolean}
 */

function shouldShowFlagComment(reportAction, report) {
    return (
        canFlagReportAction(reportAction, report.reportID) &&
        !isArchivedRoom(report) &&
        !chatIncludesChronos(report) &&
        !isConciergeChatReport(report.reportID) &&
        reportAction.actorAccountID !== CONST.ACCOUNT_ID.CONCIERGE
    );
}

/**
 * @param {Object} report
 * @param {String} report.lastReadTime
 * @param {Array} sortedAndFilteredReportActions - reportActions for the report, sorted newest to oldest, and filtered for only those that should be visible
 *
 * @returns {String|null}
 */
function getNewMarkerReportActionID(report, sortedAndFilteredReportActions) {
    if (!isUnread(report)) {
        return '';
    }

    const newMarkerIndex = _.findLastIndex(sortedAndFilteredReportActions, (reportAction) => (reportAction.created || '') > report.lastReadTime);

    return _.has(sortedAndFilteredReportActions[newMarkerIndex], 'reportActionID') ? sortedAndFilteredReportActions[newMarkerIndex].reportActionID : '';
}

/**
 * Performs the markdown conversion, and replaces code points > 127 with C escape sequences
 * Used for compatibility with the backend auth validator for AddComment, and to account for MD in comments
 * @param {String} textComment
 * @returns {Number} The comment's total length as seen from the backend
 */
function getCommentLength(textComment) {
    return getParsedComment(textComment)
        .replace(/[^ -~]/g, '\\u????')
        .trim().length;
}

/**
 * @param {String|null} url
 * @returns {String}
 */
function getRouteFromLink(url) {
    if (!url) {
        return '';
    }

    // Get the reportID from URL
    let route = url;
    _.each(linkingConfig.prefixes, (prefix) => {
        const localWebAndroidRegEx = /^(http:\/\/([0-9]{1,3})\.([0-9]{1,3})\.([0-9]{1,3})\.([0-9]{1,3}))/;
        if (route.startsWith(prefix)) {
            route = route.replace(prefix, '');
        } else if (localWebAndroidRegEx.test(route)) {
            route = route.replace(localWebAndroidRegEx, '');
        } else {
            return;
        }

        // Remove the port if it's a localhost URL
        if (/^:\d+/.test(route)) {
            route = route.replace(/:\d+/, '');
        }

        // Remove the leading slash if exists
        if (route.startsWith('/')) {
            route = route.replace('/', '');
        }
    });
    return route;
}

/**
 * @param {String|null} url
 * @returns {String}
 */
function getReportIDFromLink(url) {
    const route = getRouteFromLink(url);
    const {reportID, isSubReportPageRoute} = ROUTES.parseReportRouteParams(route);
    if (isSubReportPageRoute) {
        // We allow the Sub-Report deep link routes (settings, details, etc.) to be handled by their respective component pages
        return '';
    }
    return reportID;
}

/**
 * Check if the chat report is linked to an iou that is waiting for the current user to add a credit bank account.
 *
 * @param {Object} chatReport
 * @returns {Boolean}
 */
function hasIOUWaitingOnCurrentUserBankAccount(chatReport) {
    if (chatReport.iouReportID) {
        const iouReport = allReports[`${ONYXKEYS.COLLECTION.REPORT}${chatReport.iouReportID}`];
        if (iouReport && iouReport.isWaitingOnBankAccount && iouReport.ownerAccountID === currentUserAccountID) {
            return true;
        }
    }

    return false;
}

/**
 * Users can request money in policy expense chats only if they are in a role of a member in the chat (in other words, if it's their policy expense chat)
 *
 * @param {Object} report
 * @returns {Boolean}
 */
function canRequestMoney(report) {
    // Prevent requesting money if pending iou waiting for their bank account already exists.
    if (hasIOUWaitingOnCurrentUserBankAccount(report)) {
        return false;
    }
    return !isPolicyExpenseChat(report) || report.isOwnPolicyExpenseChat;
}

/**
 * @param {Object} report
 * @param {Array<Number>} reportParticipants
 * @param {Array} betas
 * @returns {Array}
 */
function getMoneyRequestOptions(report, reportParticipants, betas) {
    // In any thread or task report, we do not allow any new money requests yet
    if (isChatThread(report) || isTaskReport(report)) {
        return [];
    }

    const participants = _.filter(reportParticipants, (accountID) => currentUserPersonalDetails.accountID !== accountID);

    const hasExcludedIOUAccountIDs = lodashIntersection(reportParticipants, CONST.EXPENSIFY_ACCOUNT_IDS).length > 0;
    const hasSingleParticipantInReport = participants.length === 1;
    const hasMultipleParticipants = participants.length > 1;

    if (hasExcludedIOUAccountIDs || (participants.length === 0 && !report.isOwnPolicyExpenseChat)) {
        return [];
    }

    // Additional requests should be blocked for money request reports
    if (isMoneyRequestReport(report)) {
        return [];
    }

    // User created policy rooms and default rooms like #admins or #announce will always have the Split Bill option
    // unless there are no participants at all (e.g. #admins room for a policy with only 1 admin)
    // DM chats will have the Split Bill option only when there are at least 3 people in the chat.
    // There is no Split Bill option for Workspace chats
    if (isChatRoom(report) || (hasMultipleParticipants && !isPolicyExpenseChat(report))) {
        return [CONST.IOU.MONEY_REQUEST_TYPE.SPLIT];
    }

    // DM chats that only have 2 people will see the Send / Request money options.
    // Workspace chats should only see the Request money option, as "easy overages" is not available.
    return [
        ...(canRequestMoney(report) ? [CONST.IOU.MONEY_REQUEST_TYPE.REQUEST] : []),

        // Send money option should be visible only in DMs
        ...(Permissions.canUseIOUSend(betas) && isChatReport(report) && !isPolicyExpenseChat(report) && hasSingleParticipantInReport ? [CONST.IOU.MONEY_REQUEST_TYPE.SEND] : []),
    ];
}

/**
 * Allows a user to leave a policy room according to the following conditions of the visibility or chatType rNVP:
 * `public` - Anyone can leave (because anybody can join)
 * `public_announce` - Only non-policy members can leave (it's auto-shared with policy members)
 * `policy_admins` - Nobody can leave (it's auto-shared with all policy admins)
 * `policy_announce` - Nobody can leave (it's auto-shared with all policy members)
 * `policy` - Anyone can leave (though only policy members can join)
 * `domain` - Nobody can leave (it's auto-shared with domain members)
 * `dm` - Nobody can leave (it's auto-shared with users)
 * `private` - Anybody can leave (though you can only be invited to join)
 *
 * @param {Object} report
 * @param {String} report.visibility
 * @param {String} report.chatType
 * @param {Boolean} isPolicyMember
 * @returns {Boolean}
 */
function canLeaveRoom(report, isPolicyMember) {
    if (_.isEmpty(report.visibility)) {
        if (
            report.chatType === CONST.REPORT.CHAT_TYPE.POLICY_ADMINS ||
            report.chatType === CONST.REPORT.CHAT_TYPE.POLICY_ANNOUNCE ||
            report.chatType === CONST.REPORT.CHAT_TYPE.DOMAIN_ALL ||
            _.isEmpty(report.chatType)
        ) {
            // DM chats don't have a chatType
            return false;
        }
    } else if (isPublicAnnounceRoom(report) && isPolicyMember) {
        return false;
    }
    return true;
}

/**
 * @param {Number[]} participantAccountIDs
 * @returns {Boolean}
 */
function isCurrentUserTheOnlyParticipant(participantAccountIDs) {
    return participantAccountIDs && participantAccountIDs.length === 1 && participantAccountIDs[0] === currentUserAccountID;
}

/**
 * Returns display names for those that can see the whisper.
 * However, it returns "you" if the current user is the only one who can see it besides the person that sent it.
 *
 * @param {Number[]} participantAccountIDs
 * @returns {string}
 */
function getWhisperDisplayNames(participantAccountIDs) {
    const isWhisperOnlyVisibleToCurrentUser = isCurrentUserTheOnlyParticipant(participantAccountIDs);

    // When the current user is the only participant, the display name needs to be "you" because that's the only person reading it
    if (isWhisperOnlyVisibleToCurrentUser) {
        return Localize.translateLocal('common.youAfterPreposition');
    }

    return _.map(participantAccountIDs, (accountID) => getDisplayNameForParticipant(accountID, !isWhisperOnlyVisibleToCurrentUser)).join(', ');
}

/**
 * Show subscript on workspace chats / threads and expense requests
 * @param {Object} report
 * @returns {Boolean}
 */
function shouldReportShowSubscript(report) {
    if (isArchivedRoom(report)) {
        return false;
    }

    if (isPolicyExpenseChat(report) && !isChatThread(report) && !isTaskReport(report) && !report.isOwnPolicyExpenseChat) {
        return true;
    }

    if (isPolicyExpenseChat(report) && !isThread(report) && !isTaskReport(report)) {
        return true;
    }

    if (isExpenseRequest(report)) {
        return true;
    }

    if (isWorkspaceTaskReport(report)) {
        return true;
    }

    if (isWorkspaceThread(report)) {
        return true;
    }

    return false;
}

/**
 * Return true if reports data exists
 * @returns {Boolean}
 */
function isReportDataReady() {
    return !_.isEmpty(allReports) && _.some(_.keys(allReports), (key) => allReports[key].reportID);
}

/**
 * Find the parent report action in assignee report for a task report
 * Returns an empty object if assignee report is the same as the share destination report
 *
 * @param {Object} taskReport
 * @returns {Object}
 */
function getTaskParentReportActionIDInAssigneeReport(taskReport) {
    const assigneeChatReportID = lodashGet(getChatByParticipants(isTaskAssignee(taskReport) ? [taskReport.ownerAccountID] : [taskReport.managerID]), 'reportID');
    if (!assigneeChatReportID || assigneeChatReportID === taskReport.parentReportID) {
        return {};
    }

    const clonedParentReportActionID = lodashGet(ReportActionsUtils.getParentReportActionInReport(taskReport.reportID, assigneeChatReportID), 'reportActionID');
    if (!clonedParentReportActionID) {
        return {};
    }

    return {
        reportID: assigneeChatReportID,
        reportActionID: clonedParentReportActionID,
    };
}

/**
 * Return the errors we have when creating a chat or a workspace room
 * @param {Object} report
 * @returns {Object} errors
 */
function getAddWorkspaceRoomOrChatReportErrors(report) {
    // We are either adding a workspace room, or we're creating a chat, it isn't possible for both of these to have errors for the same report at the same time, so
    // simply looking up the first truthy value will get the relevant property if it's set.
    return lodashGet(report, 'errorFields.addWorkspaceRoom') || lodashGet(report, 'errorFields.createChat');
}

/**
 * Returns true if write actions like assign task, money request, send message should be disabled on a report
 * @param {Object} report
 * @returns {Boolean}
 */
function shouldDisableWriteActions(report) {
    const reportErrors = getAddWorkspaceRoomOrChatReportErrors(report);
    return isArchivedRoom(report) || !_.isEmpty(reportErrors) || !isAllowedToComment(report) || isAnonymousUser;
}

/**
 * Returns ID of the original report from which the given reportAction is first created.
 *
 * @param {String} reportID
 * @param {Object} reportAction
 * @returns {String}
 */
function getOriginalReportID(reportID, reportAction) {
    return isThreadFirstChat(reportAction, reportID) ? lodashGet(allReports, [`${ONYXKEYS.COLLECTION.REPORT}${reportID}`, 'parentReportID']) : reportID;
}

/**
 * Return the pendingAction and the errors we have when creating a chat or a workspace room offline
 * @param {Object} report
 * @returns {Object} pending action , errors
 */
function getReportOfflinePendingActionAndErrors(report) {
    // We are either adding a workspace room, or we're creating a chat, it isn't possible for both of these to be pending, or to have errors for the same report at the same time, so
    // simply looking up the first truthy value for each case will get the relevant property if it's set.
    const addWorkspaceRoomOrChatPendingAction = lodashGet(report, 'pendingFields.addWorkspaceRoom') || lodashGet(report, 'pendingFields.createChat');
    const addWorkspaceRoomOrChatErrors = getAddWorkspaceRoomOrChatReportErrors(report);
    return {addWorkspaceRoomOrChatPendingAction, addWorkspaceRoomOrChatErrors};
}

/**
 * @param {String} policyID
 * @returns {Object}
 */
function getPolicy(policyID) {
    const policy = lodashGet(allPolicies, `${ONYXKEYS.COLLECTION.POLICY}${policyID}`) || {};
    return policy;
}

/*
 * @param {Object|null} report
 * @returns {Boolean}
 */
function shouldDisableSettings(report) {
    return !isPolicyExpenseChat(report) && !isChatRoom(report) && !isChatThread(report);
}

/**
 * @param {Object|null} report
 * @param {Object|null} policy - the workspace the report is on, null if the user isn't a member of the workspace
 * @returns {Boolean}
 */
function shouldDisableRename(report, policy) {
    if (isDefaultRoom(report) || isArchivedRoom(report) || isChatThread(report)) {
        return true;
    }

    // if the linked workspace is null, that means the person isn't a member of the workspace the report is in
    // which means this has to be a public room we want to disable renaming for
    if (!policy) {
        return true;
    }

    // If there is a linked workspace, that means the user is a member of the workspace the report is in.
    // Still, we only want policy owners and admins to be able to modify the name.
    return !_.keys(loginList).includes(policy.owner) && policy.role !== CONST.POLICY.ROLE.ADMIN;
}

/**
 * @param {String} policyID
 * @param {String} policyName
 * @returns {Object}
 */
function buildOptimisticExpenseChatForSchoolPrincipal(policyID, policyName) {
    const expenseChatData = buildOptimisticChatReport([currentUserAccountID], '', CONST.REPORT.CHAT_TYPE.POLICY_EXPENSE_CHAT, policyID, currentUserAccountID, true, policyName);
    const expenseChatReportID = expenseChatData.reportID;
    const expenseReportCreatedAction = buildOptimisticCreatedReportAction(currentUserEmail);
    const expenseReportActionData = {
        [expenseReportCreatedAction.reportActionID]: expenseReportCreatedAction,
    };

    return {
        expenseChatReportID,
        expenseChatData,
        expenseReportActionData,
        expenseCreatedReportActionID: expenseReportCreatedAction.reportActionID,
    };
}

/**
 * Returns the onyx data needed for the task assignee chat
 * @param {Number} accountID
 * @param {String} assigneeEmail
 * @param {Number} assigneeAccountID
 * @param {String} taskReportID
 * @param {String} assigneeChatReportID
 * @param {String} parentReportID
 * @param {String} title
 * @param {Object} assigneeChatReport
 * @returns {Object}
 */
function getTaskAssigneeChatOnyxData(accountID, assigneeEmail, assigneeAccountID, taskReportID, assigneeChatReportID, parentReportID, title, assigneeChatReport) {
    // Set if we need to add a comment to the assignee chat notifying them that they have been assigned a task
    let optimisticAssigneeAddComment;
    // Set if this is a new chat that needs to be created for the assignee
    let optimisticChatCreatedReportAction;
    const currentTime = DateUtils.getDBTime();
    const optimisticData = [];
    const successData = [];
    const failureData = [];

    // You're able to assign a task to someone you haven't chatted with before - so we need to optimistically create the chat and the chat reportActions
    // Only add the assignee chat report to onyx if we haven't already set it optimistically
    if (assigneeChatReport.isOptimisticReport && lodashGet(assigneeChatReport, 'pendingFields.createChat') !== CONST.RED_BRICK_ROAD_PENDING_ACTION.ADD) {
        optimisticChatCreatedReportAction = buildOptimisticCreatedReportAction(assigneeChatReportID);
        optimisticData.push(
            {
                onyxMethod: Onyx.METHOD.MERGE,
                key: `${ONYXKEYS.COLLECTION.REPORT}${assigneeChatReportID}`,
                value: {
                    pendingFields: {
                        createChat: CONST.RED_BRICK_ROAD_PENDING_ACTION.ADD,
                    },
                    isHidden: false,
                },
            },
            {
                onyxMethod: Onyx.METHOD.MERGE,
                key: `${ONYXKEYS.COLLECTION.REPORT_ACTIONS}${assigneeChatReportID}`,
                value: {[optimisticChatCreatedReportAction.reportActionID]: optimisticChatCreatedReportAction},
            },
        );

        successData.push({
            onyxMethod: Onyx.METHOD.MERGE,
            key: `${ONYXKEYS.COLLECTION.REPORT}${assigneeChatReportID}`,
            value: {
                pendingFields: {
                    createChat: null,
                },
                isOptimisticReport: false,
            },
        });

        failureData.push(
            {
                onyxMethod: Onyx.METHOD.SET,
                key: `${ONYXKEYS.COLLECTION.REPORT}${assigneeChatReportID}`,
                value: null,
            },
            {
                onyxMethod: Onyx.METHOD.MERGE,
                key: `${ONYXKEYS.COLLECTION.REPORT_ACTIONS}${assigneeChatReportID}`,
                value: {[optimisticChatCreatedReportAction.reportActionID]: {pendingAction: null}},
            },
            // If we failed, we want to remove the optimistic personal details as it was likely due to an invalid login
            {
                onyxMethod: Onyx.METHOD.MERGE,
                key: ONYXKEYS.PERSONAL_DETAILS_LIST,
                value: {
                    [assigneeAccountID]: null,
                },
            },
        );
    }

    // If you're choosing to share the task in the same DM as the assignee then we don't need to create another reportAction indicating that you've been assigned
    if (assigneeChatReportID !== parentReportID) {
        optimisticAssigneeAddComment = buildOptimisticTaskCommentReportAction(taskReportID, title, assigneeEmail, assigneeAccountID, `Assigned a task to you: ${title}`, parentReportID);

        const lastAssigneeCommentText = formatReportLastMessageText(optimisticAssigneeAddComment.reportAction.message[0].text);
        const optimisticAssigneeReport = {
            lastVisibleActionCreated: currentTime,
            lastMessageText: lastAssigneeCommentText,
            lastActorAccountID: accountID,
            lastReadTime: currentTime,
        };

        optimisticData.push(
            {
                onyxMethod: Onyx.METHOD.MERGE,
                key: `${ONYXKEYS.COLLECTION.REPORT_ACTIONS}${assigneeChatReportID}`,
                value: {[optimisticAssigneeAddComment.reportAction.reportActionID]: optimisticAssigneeAddComment.reportAction},
            },
            {
                onyxMethod: Onyx.METHOD.MERGE,
                key: `${ONYXKEYS.COLLECTION.REPORT}${assigneeChatReportID}`,
                value: optimisticAssigneeReport,
            },
        );
        failureData.push({
            onyxMethod: Onyx.METHOD.MERGE,
            key: `${ONYXKEYS.COLLECTION.REPORT_ACTIONS}${assigneeChatReportID}`,
            value: {[optimisticAssigneeAddComment.reportAction.reportActionID]: {pendingAction: null}},
        });
    }

    return {
        optimisticData,
        successData,
        failureData,
        optimisticAssigneeAddComment,
        optimisticChatCreatedReportAction,
    };
}

export {
    getReportParticipantsTitle,
    isReportMessageAttachment,
    findLastAccessedReport,
    canEditReportAction,
    canFlagReportAction,
    shouldShowFlagComment,
    canDeleteReportAction,
    canLeaveRoom,
    sortReportsByLastRead,
    isDefaultRoom,
    isAdminRoom,
    isAnnounceRoom,
    isUserCreatedPolicyRoom,
    isChatRoom,
    getChatRoomSubtitle,
    getParentNavigationSubtitle,
    getPolicyName,
    getPolicyType,
    isArchivedRoom,
    isExpensifyOnlyParticipantInReport,
    isPolicyExpenseChatAdmin,
    isPolicyAdmin,
    isPublicRoom,
    isPublicAnnounceRoom,
    isConciergeChatReport,
    isCurrentUserTheOnlyParticipant,
    hasAutomatedExpensifyAccountIDs,
    hasExpensifyGuidesEmails,
    isWaitingForIOUActionFromCurrentUser,
    isIOUOwnedByCurrentUser,
    getMoneyRequestTotal,
    canShowReportRecipientLocalTime,
    formatReportLastMessageText,
    chatIncludesConcierge,
    isPolicyExpenseChat,
    getIconsForParticipants,
    getIcons,
    getRoomWelcomeMessage,
    getDisplayNamesWithTooltips,
    getReportName,
    getReport,
    getReportIDFromLink,
    getRouteFromLink,
    navigateToDetailsPage,
    generateReportID,
    hasReportNameError,
    isUnread,
    isUnreadWithMention,
    buildOptimisticWorkspaceChats,
    buildOptimisticTaskReport,
    buildOptimisticChatReport,
    buildOptimisticClosedReportAction,
    buildOptimisticCreatedReportAction,
    buildOptimisticEditedTaskReportAction,
    buildOptimisticIOUReport,
    buildOptimisticExpenseReport,
    buildOptimisticIOUReportAction,
    buildOptimisticReportPreview,
    buildOptimisticModifiedExpenseReportAction,
    updateReportPreview,
    buildOptimisticTaskReportAction,
    buildOptimisticAddCommentReportAction,
    buildOptimisticTaskCommentReportAction,
    updateOptimisticParentReportAction,
    getOptimisticDataForParentReportAction,
    shouldReportBeInOptionList,
    getChatByParticipants,
    getChatByParticipantsByLoginList,
    getChatByParticipantsAndPolicy,
    getAllPolicyReports,
    getIOUReportActionMessage,
    getDisplayNameForParticipant,
    isOptimisticPersonalDetail,
    shouldDisableDetailPage,
    isChatReport,
    isCurrentUserSubmitter,
    isExpenseReport,
    isExpenseRequest,
    isIOUReport,
    isTaskReport,
    isOpenTaskReport,
    isCanceledTaskReport,
    isCompletedTaskReport,
    isTaskAssignee,
    isMoneyRequestReport,
    isMoneyRequest,
    chatIncludesChronos,
    getNewMarkerReportActionID,
    canSeeDefaultRoom,
    getDefaultWorkspaceAvatar,
    getCommentLength,
    getParsedComment,
    getMoneyRequestOptions,
    hasIOUWaitingOnCurrentUserBankAccount,
    canRequestMoney,
    getWhisperDisplayNames,
    getWorkspaceAvatar,
    isThread,
    isChatThread,
    isThreadParent,
    isThreadFirstChat,
    isChildReport,
    shouldReportShowSubscript,
    isReportDataReady,
    isSettled,
    isAllowedToComment,
    getBankAccountRoute,
    getParentReport,
    getTaskParentReportActionIDInAssigneeReport,
    getReportPreviewMessage,
    getModifiedExpenseMessage,
    shouldDisableWriteActions,
    getOriginalReportID,
    canAccessReport,
    getAddWorkspaceRoomOrChatReportErrors,
    getReportOfflinePendingActionAndErrors,
    isDM,
    getPolicy,
    shouldDisableSettings,
    shouldDisableRename,
    hasSingleParticipant,
<<<<<<< HEAD
    buildOptimisticExpenseChatForSchoolPrincipal,
=======
    getTransactionReportName,
    getTransactionDetails,
>>>>>>> 0bdf1837
    getTaskAssigneeChatOnyxData,
};<|MERGE_RESOLUTION|>--- conflicted
+++ resolved
@@ -3278,11 +3278,8 @@
     shouldDisableSettings,
     shouldDisableRename,
     hasSingleParticipant,
-<<<<<<< HEAD
     buildOptimisticExpenseChatForSchoolPrincipal,
-=======
     getTransactionReportName,
     getTransactionDetails,
->>>>>>> 0bdf1837
     getTaskAssigneeChatOnyxData,
 };
--- conflicted
+++ resolved
@@ -706,7 +706,6 @@
 /**
  * @returns {Promise}
  */
-<<<<<<< HEAD
 function Wallet_GetOnfidoSDKToken() {
     const platform = getPlatform();
     return Network.post('Wallet_GetOnfidoSDKToken', {
@@ -718,8 +717,6 @@
 /**
  * @returns {Promise}
  */
-=======
->>>>>>> ff61c1aa
 function Plaid_GetLinkToken() {
     return Network.post('Plaid_GetLinkToken', {}, CONST.NETWORK.METHOD.POST, true);
 }
@@ -818,9 +815,6 @@
     CreateIOUTransaction,
     CreateIOUSplit,
     ValidateEmail,
-<<<<<<< HEAD
     Wallet_Activate,
     Wallet_GetOnfidoSDKToken,
-=======
->>>>>>> ff61c1aa
 };
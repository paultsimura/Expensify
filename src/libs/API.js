import _ from 'underscore';
import Onyx from 'react-native-onyx';
import CONFIG from '../CONFIG';
import ONYXKEYS from '../ONYXKEYS';
import redirectToSignIn from './actions/SignInRedirect';
import * as Network from './Network';

/**
 * Used to set a mock functions for a given command while testing.
 */
let mockCommands = {};
let isAuthenticating;
let credentials;
Onyx.connect({
    key: ONYXKEYS.CREDENTIALS,
    callback: val => credentials = val,
});

let authToken;
Onyx.connect({
    key: ONYXKEYS.SESSION,
    callback: val => authToken = val ? val.authToken : null,
});

/**
 * Does this command require an authToken?
 *
 * @param {String} command
 * @return {Boolean}
 */
function isAuthTokenRequired(command) {
    return !_.contains([
        'Log',
        'Graphite_Timer',
        'Authenticate',
        'GetAccountStatus',
        'SetGithubUsername',
        'SetPassword',
        'User_SignUp',
    ], command);
}

/**
 * Adds CSRF and AuthToken to our request data
 *
 * @param {String} command
 * @param {Object} parameters
 * @returns {Object}
 */
function addAuthTokenToParameters(command, parameters) {
    const finalParameters = {...parameters};

    if (isAuthTokenRequired(command) && !parameters.authToken) {
        // If we end up here with no authToken it means we are trying to make an API request before we are signed in.
        // In this case, we should cancel the current request by pausing the queue and clearing the remaining requests.
        if (!authToken) {
            redirectToSignIn();

            console.debug('A request was made without an authToken', {command, parameters});
            Network.pauseRequestQueue();
            Network.clearRequestQueue();
            return;
        }

        finalParameters.authToken = authToken;
    }


    // This application does not save its authToken in cookies like the classic Expensify app.
    // Setting api_setCookie to false will ensure that the Expensify API doesn't set any cookies
    // and prevents interfering with the cookie authToken that Expensify classic uses.
    finalParameters.api_setCookie = false;
    return finalParameters;
}

// Tie into the network layer to add auth token to the parameters of all requests
Network.registerParameterEnhancer(addAuthTokenToParameters);

/**
 * @throws {Error} If the "parameters" object has a null or undefined value for any of the given parameterNames
 *
 * @param {String[]} parameterNames Array of the required parameter names
 * @param {Object} parameters A map from available parameter names to their values
 * @param {String} commandName The name of the API command
 */
function requireParameters(parameterNames, parameters, commandName) {
    parameterNames.forEach((parameterName) => {
        if (!_(parameters).has(parameterName)
            || parameters[parameterName] === null
            || parameters[parameterName] === undefined
        ) {
            const propertiesToRedact = ['authToken', 'password', 'partnerUserSecret', 'twoFactorAuthCode'];
            const parametersCopy = _.chain(parameters)
                .clone()
                .mapObject((val, key) => (_.contains(propertiesToRedact, key) ? '<redacted>' : val))
                .value();
            const keys = _(parametersCopy).keys().join(', ') || 'none';

            let error = `Parameter ${parameterName} is required for "${commandName}". `;
            error += `Supplied parameters: ${keys}`;
            throw new Error(error);
        }
    });
}

/**
 * Function used to handle expired auth tokens. It re-authenticates with the API and
 * then replays the original request
 *
 * @param {String} originalCommand
 * @param {Object} [originalParameters]
 * @param {String} [originalType]
 * @returns {Promise|undefined}
 */
function handleExpiredAuthToken(originalCommand, originalParameters, originalType) {
    // When the authentication process is running, and more API requests will be requeued and they will
    // be performed after authentication is done.
    if (isAuthenticating) {
        return Network.post(originalCommand, originalParameters, originalType);
    }

    // Prevent any more requests from being processed while authentication happens
    Network.pauseRequestQueue();
    isAuthenticating = true;

    // eslint-disable-next-line no-use-before-define
    return Authenticate({
        useExpensifyLogin: false,
        partnerName: CONFIG.EXPENSIFY.PARTNER_NAME,
        partnerPassword: CONFIG.EXPENSIFY.PARTNER_PASSWORD,
        partnerUserID: credentials.autoGeneratedLogin,
        partnerUserSecret: credentials.autoGeneratedPassword,
    })
        .then((response) => {
            // If authentication fails throw so that we hit
            // the catch below and redirect to sign in
            if (response.jsonCode !== 200) {
                throw new Error(response.message);
            }

            // Update authToken in Onyx and in our local variables so that API requests will use the
            // new authToken
            Onyx.merge(ONYXKEYS.SESSION, {authToken: response.authToken});
            authToken = response.authToken;

            // The authentication process is finished so the network can be unpaused to continue
            // processing requests
            isAuthenticating = false;
            Network.unpauseRequestQueue();

            // Now that the API is authenticated, make the original request again with the new authToken
            const params = addAuthTokenToParameters(originalCommand, originalParameters);
            return Network.post(originalCommand, params, originalType);
        })

        .catch((error) => {
            // If authentication fails, then the network can be unpaused and app is redirected
            // so the sign on screen.
            Network.unpauseRequestQueue();
            isAuthenticating = false;
            redirectToSignIn(error.message);
        });
}

/**
 * @private
 *
 * @param {String} command Name of the command to run
 * @param {Object} [parameters] A map of parameter names to their values
 * @param {String} [type]
 *
 * @returns {Promise}
 */
function request(command, parameters, type = 'post') {
<<<<<<< HEAD
    return new Promise((resolve, reject) => {
        Network.post(command, parameters, type)
            .then((response) => {
                // Handle expired auth tokens properly by making sure to pass the resolve and reject down to the
                // new promise created when calling handleExpiredAuthToken.
                if (response.jsonCode === 407) {
                    // There are some API requests that should not be retried when there is an auth failure like
                    // creating and deleting logins. In those cases, they should handle the original response instead
                    // of the new response created by handleExpiredAuthToken.
                    if (parameters.doNotRetry) {
                        resolve(response);
                        return;
                    }

                    handleExpiredAuthToken(command, parameters, type)
                        .then(resolve)
                        .catch(reject);
                    return;
                }

                resolve(response);
            })
            .catch(reject);
=======
    const networkPromise = mockCommands[command]
        ? mockCommands[command]()
        : Network.post(command, parameters, type);

    // Setup the default handlers to work with different response codes
    networkPromise.then((response) => {
        // Handle expired auth tokens properly
        if (response.jsonCode === 407) {
            handleExpiredAuthToken(response, command, parameters, type);

            // Throw an error to prevent other handlers from being triggered on this promise
            throw new Error('A default handler was used for this request');
        }

        return response;
>>>>>>> 00984c08
    });
}

/**
 * Access the current authToken
 *
 * @returns {String}
 */
function getAuthToken() {
    return authToken;
}

/**
 * @param {Object} parameters
 * @param {String} [parameters.useExpensifyLogin]
 * @param {String} parameters.partnerName
 * @param {String} parameters.partnerPassword
 * @param {String} parameters.partnerUserID
 * @param {String} parameters.partnerUserSecret
 * @param {String} [parameters.twoFactorAuthCode]
 * @returns {Promise}
 */
function Authenticate(parameters) {
    const commandName = 'Authenticate';

    requireParameters([
        'partnerName',
        'partnerPassword',
        'partnerUserID',
        'partnerUserSecret',
    ], parameters, commandName);

    // eslint-disable-next-line no-use-before-define
    return request(commandName, {
        // When authenticating for the first time, we pass useExpensifyLogin as true so we check
        // for credentials for the expensify partnerID to let users Authenticate with their expensify user
        // and password.
        useExpensifyLogin: parameters.useExpensifyLogin,
        partnerName: parameters.partnerName,
        partnerPassword: parameters.partnerPassword,
        partnerUserID: parameters.partnerUserID,
        partnerUserSecret: parameters.partnerUserSecret,
        twoFactorAuthCode: parameters.twoFactorAuthCode,
        doNotRetry: true,
        isViaExpensifyCash: true,

        // Force this request to be made because the network queue is paused when re-authentication is happening
        forceNetworkRequest: true,
    })
        .then((response) => {
            // If we didn't get a 200 response from Authenticate we either failed to Authenticate with
            // an expensify login or the login credentials we created after the initial authentication.
            // In both cases, we need the user to sign in again with their expensify credentials
            if (response.jsonCode !== 200) {
                throw new Error(response.message);
            }
            return response;
        });
}

/**
 * @param {object} parameters
 * @param {string} parameters.emailList
 * @returns {Promise}
 */
function CreateChatReport(parameters) {
    const commandName = 'CreateChatReport';
    requireParameters(['emailList'],
        parameters, commandName);
    return request(commandName, parameters);
}

/**
 * @param {Object} parameters
 * @param {String} parameters.email
 * @returns {Promise}
 */
function User_SignUp(parameters) {
    const commandName = 'User_SignUp';
    requireParameters([
        'email',
    ], parameters, commandName);
    return request(commandName, parameters);
}

/**
 * @param {Object} parameters
 * @param {String} parameters.authToken
 * @param {String} parameters.partnerName
 * @param {String} parameters.partnerPassword
 * @param {String} parameters.partnerUserID
 * @param {String} parameters.partnerUserSecret
 * @returns {Promise}
 */
function CreateLogin(parameters) {
    const commandName = 'CreateLogin';
    requireParameters([
        'authToken',
        'partnerName',
        'partnerPassword',
        'partnerUserID',
        'partnerUserSecret',
    ], parameters, commandName);
    return request(commandName, parameters);
}

/**
 * @param {Object} parameters
 * @param {String} parameters.partnerUserID
 * @param {String} parameters.partnerName
 * @param {String} parameters.partnerPassword
 * @param {String} parameters.doNotRetry
 * @returns {Promise}
 */
function DeleteLogin(parameters) {
    const commandName = 'DeleteLogin';
    requireParameters(['partnerUserID', 'partnerName', 'partnerPassword', 'doNotRetry'],
        parameters, commandName);
    return request(commandName, parameters);
}

/**
 * @param {Object} parameters
 * @param {String} parameters.returnValueList
 * @returns {Promise}
 */
function Get(parameters) {
    const commandName = 'Get';
    requireParameters(['returnValueList'], parameters, commandName);
    return request(commandName, parameters);
}

/**
 * @param {Object} parameters
 * @param {String} parameters.email
 * @returns {Promise}
 */
function GetAccountStatus(parameters) {
    const commandName = 'GetAccountStatus';
    requireParameters(['email'], parameters, commandName);
    return request(commandName, parameters);
}

/**
 * @returns {Promise}
 */
function GetRequestCountryCode() {
    const commandName = 'GetRequestCountryCode';
    return request(commandName, {});
}

/**
 * @param {Object} parameters
 * @param {String} parameters.message
 * @param {Object} parameters.parameters
 * @param {String} parameters.expensifyCashAppVersion
 * @param {String} [parameters.email]
 * @returns {Promise}
 */
function Log(parameters) {
    const commandName = 'Log';
    requireParameters(['message', 'parameters', 'expensifyCashAppVersion'],
        parameters, commandName);
    return request(commandName, parameters);
}

/**
 * @param {Object} parameters
 * @param {String} parameters.name
 * @param {Number} parameters.value
 * @returns {Promise}
 */
function Graphite_Timer(parameters) {
    const commandName = 'Graphite_Timer';
    requireParameters(['name', 'value'],
        parameters, commandName);
    return request(commandName, parameters);
}

/**
 * @param {Object} parameters
 * @param {String} parameters.emailList
 * @returns {Promise}
 */
function PersonalDetails_GetForEmails(parameters) {
    const commandName = 'PersonalDetails_GetForEmails';
    requireParameters(['emailList'],
        parameters, commandName);
    return request(commandName, parameters);
}

/**
 * @param {Object} parameters
 * @param {String} parameters.socket_id
 * @param {String} parameters.channel_name
 * @returns {Promise}
 */
function Push_Authenticate(parameters) {
    const commandName = 'Push_Authenticate';
    requireParameters(['socket_id', 'channel_name'],
        parameters, commandName);
    return request(commandName, parameters);
}

/**
 * @param {Object} parameters
 * @param {String} parameters.reportComment
 * @param {Number} parameters.reportID
 * @param {Object} [parameters.file]
 * @returns {Promise}
 */
function Report_AddComment(parameters) {
    const commandName = 'Report_AddComment';
    requireParameters(['reportComment', 'reportID'],
        parameters, commandName);
    return request(commandName, parameters);
}

/**
 * @param {Object} parameters
 * @param {Number} parameters.reportID
 * @returns {Promise}
 */
function Report_GetHistory(parameters) {
    const commandName = 'Report_GetHistory';
    requireParameters(['reportID'],
        parameters, commandName);
    return request(commandName, parameters);
}

/**
 * @param {Object} parameters
 * @param {Number} parameters.reportID
 * @param {Boolean} parameters.pinnedValue
 * @returns {Promise}
 */
function Report_TogglePinned(parameters) {
    const commandName = 'Report_TogglePinned';
    requireParameters(['reportID', 'pinnedValue'],
        parameters, commandName);
    return request(commandName, parameters);
}

/**
 * @param {Object} parameters
 * @param {Number} parameters.accountID
 * @param {Number} parameters.reportID
 * @param {Number} parameters.sequenceNumber
 * @returns {Promise}
 */
function Report_UpdateLastRead(parameters) {
    const commandName = 'Report_UpdateLastRead';
    requireParameters(['accountID', 'reportID', 'sequenceNumber'], parameters, commandName);
    return request(commandName, parameters);
}

/**
 * @param {Object} parameters
 * @param {Number} parameters.email
 * @returns {Promise}
 */
function ResendValidateCode(parameters) {
    const commandName = 'ResendValidateCode';
    requireParameters(['email'], parameters, commandName);
    return request(commandName, parameters);
}

/**
 * @param {Object} parameters
 * @param {String} parameters.githubUsername
 * @returns {Promise}
 */
function SetGithubUsername(parameters) {
    const commandName = 'SetGithubUsername';
    requireParameters(['email', 'githubUsername'], parameters, commandName);
    return request(commandName, parameters);
}

/**
 * @param {Object} parameters
 * @param {String} parameters.password
 * @param {String} parameters.validateCode
 * @returns {Promise}
 */
function SetPassword(parameters) {
    const commandName = 'SetPassword';
    requireParameters(['email', 'password', 'validateCode'], parameters, commandName);
    return request(commandName, parameters);
}

/**
 * Intended to be used for testing only. While a test is running we provide the option to set a mock response.
 * This provides a way to mock an API request and return data without actually making any network requests.
 *
 * @param {String} command
 * @param {Function} mockFunction
 */
function setMockCommand(command, mockFunction) {
    mockCommands[command] = mockFunction;
}

/**
 * Clear all mock commands
 */
function resetMockCommands() {
    mockCommands = {};
}

export {
    setMockCommand,
    resetMockCommands,
    getAuthToken,
    Authenticate,
    CreateChatReport,
    CreateLogin,
    DeleteLogin,
    Get,
    GetAccountStatus,
    GetRequestCountryCode,
    Graphite_Timer,
    Log,
    PersonalDetails_GetForEmails,
    Push_Authenticate,
    Report_AddComment,
    Report_GetHistory,
    Report_TogglePinned,
    Report_UpdateLastRead,
    ResendValidateCode,
    SetGithubUsername,
    SetPassword,
    User_SignUp,
};<|MERGE_RESOLUTION|>--- conflicted
+++ resolved
@@ -172,9 +172,12 @@
  * @returns {Promise}
  */
 function request(command, parameters, type = 'post') {
-<<<<<<< HEAD
     return new Promise((resolve, reject) => {
-        Network.post(command, parameters, type)
+        const networkPromise = mockCommands[command]
+            ? mockCommands[command]()
+            : Network.post(command, parameters, type);
+
+        networkPromise
             .then((response) => {
                 // Handle expired auth tokens properly by making sure to pass the resolve and reject down to the
                 // new promise created when calling handleExpiredAuthToken.
@@ -196,23 +199,6 @@
                 resolve(response);
             })
             .catch(reject);
-=======
-    const networkPromise = mockCommands[command]
-        ? mockCommands[command]()
-        : Network.post(command, parameters, type);
-
-    // Setup the default handlers to work with different response codes
-    networkPromise.then((response) => {
-        // Handle expired auth tokens properly
-        if (response.jsonCode === 407) {
-            handleExpiredAuthToken(response, command, parameters, type);
-
-            // Throw an error to prevent other handlers from being triggered on this promise
-            throw new Error('A default handler was used for this request');
-        }
-
-        return response;
->>>>>>> 00984c08
     });
 }
 

// @generated by Peggy 4.0.3.
//
// https://peggyjs.org/


function peg$subclass(child, parent) {
  function C() { this.constructor = child; }
  C.prototype = parent.prototype;
  child.prototype = new C();
}

function peg$SyntaxError(message, expected, found, location) {
  var self = Error.call(this, message);
  // istanbul ignore next Check is a necessary evil to support older environments
  if (Object.setPrototypeOf) {
    Object.setPrototypeOf(self, peg$SyntaxError.prototype);
  }
  self.expected = expected;
  self.found = found;
  self.location = location;
  self.name = "SyntaxError";
  return self;
}

peg$subclass(peg$SyntaxError, Error);

function peg$padEnd(str, targetLength, padString) {
  padString = padString || " ";
  if (str.length > targetLength) { return str; }
  targetLength -= str.length;
  padString += padString.repeat(targetLength);
  return str + padString.slice(0, targetLength);
}

peg$SyntaxError.prototype.format = function(sources) {
  var str = "Error: " + this.message;
  if (this.location) {
    var src = null;
    var k;
    for (k = 0; k < sources.length; k++) {
      if (sources[k].source === this.location.source) {
        src = sources[k].text.split(/\r\n|\n|\r/g);
        break;
      }
    }
    var s = this.location.start;
    var offset_s = (this.location.source && (typeof this.location.source.offset === "function"))
      ? this.location.source.offset(s)
      : s;
    var loc = this.location.source + ":" + offset_s.line + ":" + offset_s.column;
    if (src) {
      var e = this.location.end;
      var filler = peg$padEnd("", offset_s.line.toString().length, ' ');
      var line = src[s.line - 1];
      var last = s.line === e.line ? e.column : line.length + 1;
      var hatLen = (last - s.column) || 1;
      str += "\n --> " + loc + "\n"
          + filler + " |\n"
          + offset_s.line + " | " + line + "\n"
          + filler + " | " + peg$padEnd("", s.column - 1, ' ')
          + peg$padEnd("", hatLen, "^");
    } else {
      str += "\n at " + loc;
    }
  }
  return str;
};

peg$SyntaxError.buildMessage = function(expected, found) {
  var DESCRIBE_EXPECTATION_FNS = {
    literal: function(expectation) {
      return "\"" + literalEscape(expectation.text) + "\"";
    },

    class: function(expectation) {
      var escapedParts = expectation.parts.map(function(part) {
        return Array.isArray(part)
          ? classEscape(part[0]) + "-" + classEscape(part[1])
          : classEscape(part);
      });

      return "[" + (expectation.inverted ? "^" : "") + escapedParts.join("") + "]";
    },

    any: function() {
      return "any character";
    },

    end: function() {
      return "end of input";
    },

    other: function(expectation) {
      return expectation.description;
    }
  };

  function hex(ch) {
    return ch.charCodeAt(0).toString(16).toUpperCase();
  }

  function literalEscape(s) {
    return s
      .replace(/\\/g, "\\\\")
      .replace(/"/g,  "\\\"")
      .replace(/\0/g, "\\0")
      .replace(/\t/g, "\\t")
      .replace(/\n/g, "\\n")
      .replace(/\r/g, "\\r")
      .replace(/[\x00-\x0F]/g,          function(ch) { return "\\x0" + hex(ch); })
      .replace(/[\x10-\x1F\x7F-\x9F]/g, function(ch) { return "\\x"  + hex(ch); });
  }

  function classEscape(s) {
    return s
      .replace(/\\/g, "\\\\")
      .replace(/\]/g, "\\]")
      .replace(/\^/g, "\\^")
      .replace(/-/g,  "\\-")
      .replace(/\0/g, "\\0")
      .replace(/\t/g, "\\t")
      .replace(/\n/g, "\\n")
      .replace(/\r/g, "\\r")
      .replace(/[\x00-\x0F]/g,          function(ch) { return "\\x0" + hex(ch); })
      .replace(/[\x10-\x1F\x7F-\x9F]/g, function(ch) { return "\\x"  + hex(ch); });
  }

  function describeExpectation(expectation) {
    return DESCRIBE_EXPECTATION_FNS[expectation.type](expectation);
  }

  function describeExpected(expected) {
    var descriptions = expected.map(describeExpectation);
    var i, j;

    descriptions.sort();

    if (descriptions.length > 0) {
      for (i = 1, j = 1; i < descriptions.length; i++) {
        if (descriptions[i - 1] !== descriptions[i]) {
          descriptions[j] = descriptions[i];
          j++;
        }
      }
      descriptions.length = j;
    }

    switch (descriptions.length) {
      case 1:
        return descriptions[0];

      case 2:
        return descriptions[0] + " or " + descriptions[1];

      default:
        return descriptions.slice(0, -1).join(", ")
          + ", or "
          + descriptions[descriptions.length - 1];
    }
  }

  function describeFound(found) {
    return found ? "\"" + literalEscape(found) + "\"" : "end of input";
  }

  return "Expected " + describeExpected(expected) + " but " + describeFound(found) + " found.";
};

function peg$parse(input, options) {
  options = options !== undefined ? options : {};

  var peg$FAILED = {};
  var peg$source = options.grammarSource;

  var peg$startRuleFunctions = { query: peg$parsequery };
  var peg$startRuleFunction = peg$parsequery;

  var peg$c0 = "!=";
  var peg$c1 = ">";
  var peg$c2 = ">=";
  var peg$c3 = "<";
  var peg$c4 = "<=";
  var peg$c5 = "type";
  var peg$c6 = "status";
  var peg$c7 = "date";
  var peg$c8 = "amount";
  var peg$c9 = "expenseType";
  var peg$c10 = "in";
  var peg$c11 = "currency";
  var peg$c12 = "merchant";
  var peg$c13 = "description";
  var peg$c14 = "from";
  var peg$c15 = "to";
  var peg$c16 = "category";
  var peg$c17 = "tag";
  var peg$c18 = "taxRate";
  var peg$c19 = "cardID";
  var peg$c20 = "reportID";
  var peg$c21 = "keyword";
  var peg$c22 = "sortBy";
  var peg$c23 = "sortOrder";
  var peg$c24 = "policyID";
  var peg$c25 = "\"";

  var peg$r0 = /^[:=]/;
  var peg$r1 = /^[^"\r\n]/;
  var peg$r2 = /^[A-Za-z0-9_@.\/#&+\-\\',;]/;
  var peg$r3 = /^[ \t\r\n]/;

  var peg$e0 = peg$classExpectation([":", "="], false, false);
  var peg$e1 = peg$literalExpectation("!=", false);
  var peg$e2 = peg$literalExpectation(">", false);
  var peg$e3 = peg$literalExpectation(">=", false);
  var peg$e4 = peg$literalExpectation("<", false);
  var peg$e5 = peg$literalExpectation("<=", false);
  var peg$e6 = peg$literalExpectation("type", false);
  var peg$e7 = peg$literalExpectation("status", false);
  var peg$e8 = peg$literalExpectation("date", false);
  var peg$e9 = peg$literalExpectation("amount", false);
  var peg$e10 = peg$literalExpectation("expenseType", false);
  var peg$e11 = peg$literalExpectation("in", false);
  var peg$e12 = peg$literalExpectation("currency", false);
  var peg$e13 = peg$literalExpectation("merchant", false);
  var peg$e14 = peg$literalExpectation("description", false);
  var peg$e15 = peg$literalExpectation("from", false);
  var peg$e16 = peg$literalExpectation("to", false);
  var peg$e17 = peg$literalExpectation("category", false);
  var peg$e18 = peg$literalExpectation("tag", false);
  var peg$e19 = peg$literalExpectation("taxRate", false);
  var peg$e20 = peg$literalExpectation("cardID", false);
  var peg$e21 = peg$literalExpectation("reportID", false);
  var peg$e22 = peg$literalExpectation("keyword", false);
  var peg$e23 = peg$literalExpectation("sortBy", false);
  var peg$e24 = peg$literalExpectation("sortOrder", false);
<<<<<<< HEAD
  var peg$e25 = peg$literalExpectation("policyID", false);
  var peg$e26 = peg$literalExpectation("\"", false);
  var peg$e27 = peg$classExpectation(["\"", "\r", "\n"], true, false);
  var peg$e28 = peg$classExpectation([["A", "Z"], ["a", "z"], ["0", "9"], "_", "@", ".", "/", "#", "&", "+", "-", "\\", "'", ","], false, false);
  var peg$e29 = peg$otherExpectation("whitespace");
  var peg$e30 = peg$classExpectation([" ", "\t", "\r", "\n"], false, false);

  var peg$f0 = function(filters) {
    const withDefaults = applyDefaults(filters);
    if (defaultValues.policyID) {
        return applyPolicyID(withDefaults);
    }
=======
  var peg$e25 = peg$literalExpectation("\"", false);
  var peg$e26 = peg$classExpectation(["\"", "\r", "\n"], true, false);
  var peg$e27 = peg$classExpectation([["A", "Z"], ["a", "z"], ["0", "9"], "_", "@", ".", "/", "#", "&", "+", "-", "\\", "'", ",", ";"], false, false);
  var peg$e28 = peg$otherExpectation("whitespace");
  var peg$e29 = peg$classExpectation([" ", "\t", "\r", "\n"], false, false);
>>>>>>> 685bb4c7

    return withDefaults;
  };
  var peg$f1 = function(head, tail) {
      const allFilters = [head, ...tail.map(([_, filter]) => filter)].filter(filter => filter !== null);
      if (!allFilters.length) {
      	return null;
      }
<<<<<<< HEAD

=======
     const keywords = allFilters.filter((filter) => filter.left === "keyword" || filter.right?.left === "keyword")
     const nonKeywords = allFilters.filter((filter) => filter.left !== "keyword" && filter.right?.left !== "keyword")
     if(!nonKeywords.length){
     	return keywords.reduce((result, filter) => buildFilter("or", result, filter))
     }
     if(!keywords.length){
     	return nonKeywords.reduce((result, filter) => buildFilter("and", result, filter))
     }
      
     return buildFilter("and", keywords.reduce((result, filter) => buildFilter("or", result, filter)), nonKeywords.reduce((result, filter) => buildFilter("and", result, filter)))
      
      
>>>>>>> 685bb4c7
      return allFilters.reduce((result, filter) => buildFilter("and", result, filter));
    };
  var peg$f2 = function(field, op, value) {
      if (isDefaultField(field)) {
        updateDefaultValues(field, value.trim());
        return null;
      }

      if (isPolicyID(field)) {
        updateDefaultValues(field, value.trim());
        return null;
      }

      if (!field && !op) {
        return buildFilter('eq', 'keyword', value.trim());
      }

      const values = value.split(',');
      const operatorValue = op ?? 'eq';

      return values.slice(1).reduce((acc, val) => buildFilter('or', acc, buildFilter(operatorValue, field, val.trim())), buildFilter(operatorValue, field, values[0]));
    };
  var peg$f3 = function() { return "eq"; };
  var peg$f4 = function() { return "neq"; };
  var peg$f5 = function() { return "gt"; };
  var peg$f6 = function() { return "gte"; };
  var peg$f7 = function() { return "lt"; };
  var peg$f8 = function() { return "lte"; };
  var peg$f9 = function() { return "type"; };
  var peg$f10 = function() { return "status"; };
  var peg$f11 = function() { return "date"; };
  var peg$f12 = function() { return "amount"; };
  var peg$f13 = function() { return "expenseType"; };
  var peg$f14 = function() { return "in"; };
  var peg$f15 = function() { return "currency"; };
  var peg$f16 = function() { return "merchant"; };
  var peg$f17 = function() { return "description"; };
  var peg$f18 = function() { return "from"; };
  var peg$f19 = function() { return "to"; };
  var peg$f20 = function() { return "category"; };
  var peg$f21 = function() { return "tag"; };
  var peg$f22 = function() { return "taxRate"; };
  var peg$f23 = function() { return "cardID"; };
  var peg$f24 = function() { return "reportID"; };
  var peg$f25 = function() { return "keyword"; };
  var peg$f26 = function() { return "sortBy"; };
  var peg$f27 = function() { return "sortOrder"; };
  var peg$f28 = function() { return "policyID"; };
  var peg$f29 = function(parts) { return parts.join(''); };
  var peg$f30 = function(chars) { return chars.join(''); };
  var peg$f31 = function(chars) { return chars.join(''); };
  var peg$f32 = function() { return "and"; };
  var peg$currPos = options.peg$currPos | 0;
  var peg$savedPos = peg$currPos;
  var peg$posDetailsCache = [{ line: 1, column: 1 }];
  var peg$maxFailPos = peg$currPos;
  var peg$maxFailExpected = options.peg$maxFailExpected || [];
  var peg$silentFails = options.peg$silentFails | 0;

  var peg$result;

  if (options.startRule) {
    if (!(options.startRule in peg$startRuleFunctions)) {
      throw new Error("Can't start parsing from rule \"" + options.startRule + "\".");
    }

    peg$startRuleFunction = peg$startRuleFunctions[options.startRule];
  }

  function text() {
    return input.substring(peg$savedPos, peg$currPos);
  }

  function offset() {
    return peg$savedPos;
  }

  function range() {
    return {
      source: peg$source,
      start: peg$savedPos,
      end: peg$currPos
    };
  }

  function location() {
    return peg$computeLocation(peg$savedPos, peg$currPos);
  }

  function expected(description, location) {
    location = location !== undefined
      ? location
      : peg$computeLocation(peg$savedPos, peg$currPos);

    throw peg$buildStructuredError(
      [peg$otherExpectation(description)],
      input.substring(peg$savedPos, peg$currPos),
      location
    );
  }

  function error(message, location) {
    location = location !== undefined
      ? location
      : peg$computeLocation(peg$savedPos, peg$currPos);

    throw peg$buildSimpleError(message, location);
  }

  function peg$literalExpectation(text, ignoreCase) {
    return { type: "literal", text: text, ignoreCase: ignoreCase };
  }

  function peg$classExpectation(parts, inverted, ignoreCase) {
    return { type: "class", parts: parts, inverted: inverted, ignoreCase: ignoreCase };
  }

  function peg$anyExpectation() {
    return { type: "any" };
  }

  function peg$endExpectation() {
    return { type: "end" };
  }

  function peg$otherExpectation(description) {
    return { type: "other", description: description };
  }

  function peg$computePosDetails(pos) {
    var details = peg$posDetailsCache[pos];
    var p;

    if (details) {
      return details;
    } else {
      if (pos >= peg$posDetailsCache.length) {
        p = peg$posDetailsCache.length - 1;
      } else {
        p = pos;
        while (!peg$posDetailsCache[--p]) {}
      }

      details = peg$posDetailsCache[p];
      details = {
        line: details.line,
        column: details.column
      };

      while (p < pos) {
        if (input.charCodeAt(p) === 10) {
          details.line++;
          details.column = 1;
        } else {
          details.column++;
        }

        p++;
      }

      peg$posDetailsCache[pos] = details;

      return details;
    }
  }

  function peg$computeLocation(startPos, endPos, offset) {
    var startPosDetails = peg$computePosDetails(startPos);
    var endPosDetails = peg$computePosDetails(endPos);

    var res = {
      source: peg$source,
      start: {
        offset: startPos,
        line: startPosDetails.line,
        column: startPosDetails.column
      },
      end: {
        offset: endPos,
        line: endPosDetails.line,
        column: endPosDetails.column
      }
    };
    if (offset && peg$source && (typeof peg$source.offset === "function")) {
      res.start = peg$source.offset(res.start);
      res.end = peg$source.offset(res.end);
    }
    return res;
  }

  function peg$fail(expected) {
    if (peg$currPos < peg$maxFailPos) { return; }

    if (peg$currPos > peg$maxFailPos) {
      peg$maxFailPos = peg$currPos;
      peg$maxFailExpected = [];
    }

    peg$maxFailExpected.push(expected);
  }

  function peg$buildSimpleError(message, location) {
    return new peg$SyntaxError(message, null, null, location);
  }

  function peg$buildStructuredError(expected, found, location) {
    return new peg$SyntaxError(
      peg$SyntaxError.buildMessage(expected, found),
      expected,
      found,
      location
    );
  }

  function peg$parsequery() {
    var s0, s1, s2, s3;

    s0 = peg$currPos;
    s1 = peg$parse_();
    s2 = peg$parsefilterList();
    if (s2 === peg$FAILED) {
      s2 = null;
    }
    s3 = peg$parse_();
    peg$savedPos = s0;
    s0 = peg$f0(s2);

    return s0;
  }

  function peg$parsefilterList() {
    var s0, s1, s2, s3, s4, s5;

    s0 = peg$currPos;
    s1 = peg$parsefilter();
    if (s1 !== peg$FAILED) {
      s2 = [];
      s3 = peg$currPos;
      s4 = peg$parselogicalAnd();
      s5 = peg$parsefilter();
      if (s5 !== peg$FAILED) {
        s4 = [s4, s5];
        s3 = s4;
      } else {
        peg$currPos = s3;
        s3 = peg$FAILED;
      }
      while (s3 !== peg$FAILED) {
        s2.push(s3);
        s3 = peg$currPos;
        s4 = peg$parselogicalAnd();
        s5 = peg$parsefilter();
        if (s5 !== peg$FAILED) {
          s4 = [s4, s5];
          s3 = s4;
        } else {
          peg$currPos = s3;
          s3 = peg$FAILED;
        }
      }
      peg$savedPos = s0;
      s0 = peg$f1(s1, s2);
    } else {
      peg$currPos = s0;
      s0 = peg$FAILED;
    }

    return s0;
  }

  function peg$parsefilter() {
    var s0, s1, s2, s3, s4, s5, s6;

    s0 = peg$currPos;
    s1 = peg$parse_();
    s2 = peg$parsekey();
    if (s2 === peg$FAILED) {
      s2 = null;
    }
    s3 = peg$parse_();
    s4 = peg$parseoperator();
    if (s4 === peg$FAILED) {
      s4 = null;
    }
    s5 = peg$parse_();
    s6 = peg$parseidentifier();
    if (s6 !== peg$FAILED) {
      peg$savedPos = s0;
      s0 = peg$f2(s2, s4, s6);
    } else {
      peg$currPos = s0;
      s0 = peg$FAILED;
    }

    return s0;
  }

  function peg$parseoperator() {
    var s0, s1;

    s0 = peg$currPos;
    s1 = input.charAt(peg$currPos);
    if (peg$r0.test(s1)) {
      peg$currPos++;
    } else {
      s1 = peg$FAILED;
      if (peg$silentFails === 0) { peg$fail(peg$e0); }
    }
    if (s1 !== peg$FAILED) {
      peg$savedPos = s0;
      s1 = peg$f3();
    }
    s0 = s1;
    if (s0 === peg$FAILED) {
      s0 = peg$currPos;
      if (input.substr(peg$currPos, 2) === peg$c0) {
        s1 = peg$c0;
        peg$currPos += 2;
      } else {
        s1 = peg$FAILED;
        if (peg$silentFails === 0) { peg$fail(peg$e1); }
      }
      if (s1 !== peg$FAILED) {
        peg$savedPos = s0;
        s1 = peg$f4();
      }
      s0 = s1;
      if (s0 === peg$FAILED) {
        s0 = peg$currPos;
        if (input.charCodeAt(peg$currPos) === 62) {
          s1 = peg$c1;
          peg$currPos++;
        } else {
          s1 = peg$FAILED;
          if (peg$silentFails === 0) { peg$fail(peg$e2); }
        }
        if (s1 !== peg$FAILED) {
          peg$savedPos = s0;
          s1 = peg$f5();
        }
        s0 = s1;
        if (s0 === peg$FAILED) {
          s0 = peg$currPos;
          if (input.substr(peg$currPos, 2) === peg$c2) {
            s1 = peg$c2;
            peg$currPos += 2;
          } else {
            s1 = peg$FAILED;
            if (peg$silentFails === 0) { peg$fail(peg$e3); }
          }
          if (s1 !== peg$FAILED) {
            peg$savedPos = s0;
            s1 = peg$f6();
          }
          s0 = s1;
          if (s0 === peg$FAILED) {
            s0 = peg$currPos;
            if (input.charCodeAt(peg$currPos) === 60) {
              s1 = peg$c3;
              peg$currPos++;
            } else {
              s1 = peg$FAILED;
              if (peg$silentFails === 0) { peg$fail(peg$e4); }
            }
            if (s1 !== peg$FAILED) {
              peg$savedPos = s0;
              s1 = peg$f7();
            }
            s0 = s1;
            if (s0 === peg$FAILED) {
              s0 = peg$currPos;
              if (input.substr(peg$currPos, 2) === peg$c4) {
                s1 = peg$c4;
                peg$currPos += 2;
              } else {
                s1 = peg$FAILED;
                if (peg$silentFails === 0) { peg$fail(peg$e5); }
              }
              if (s1 !== peg$FAILED) {
                peg$savedPos = s0;
                s1 = peg$f8();
              }
              s0 = s1;
            }
          }
        }
      }
    }

    return s0;
  }

  function peg$parsekey() {
    var s0, s1;

    s0 = peg$currPos;
    if (input.substr(peg$currPos, 4) === peg$c5) {
      s1 = peg$c5;
      peg$currPos += 4;
    } else {
      s1 = peg$FAILED;
      if (peg$silentFails === 0) { peg$fail(peg$e6); }
    }
    if (s1 !== peg$FAILED) {
      peg$savedPos = s0;
      s1 = peg$f9();
    }
    s0 = s1;
    if (s0 === peg$FAILED) {
      s0 = peg$currPos;
      if (input.substr(peg$currPos, 6) === peg$c6) {
        s1 = peg$c6;
        peg$currPos += 6;
      } else {
        s1 = peg$FAILED;
        if (peg$silentFails === 0) { peg$fail(peg$e7); }
      }
      if (s1 !== peg$FAILED) {
        peg$savedPos = s0;
        s1 = peg$f10();
      }
      s0 = s1;
      if (s0 === peg$FAILED) {
        s0 = peg$currPos;
        if (input.substr(peg$currPos, 4) === peg$c7) {
          s1 = peg$c7;
          peg$currPos += 4;
        } else {
          s1 = peg$FAILED;
          if (peg$silentFails === 0) { peg$fail(peg$e8); }
        }
        if (s1 !== peg$FAILED) {
          peg$savedPos = s0;
          s1 = peg$f11();
        }
        s0 = s1;
        if (s0 === peg$FAILED) {
          s0 = peg$currPos;
          if (input.substr(peg$currPos, 6) === peg$c8) {
            s1 = peg$c8;
            peg$currPos += 6;
          } else {
            s1 = peg$FAILED;
            if (peg$silentFails === 0) { peg$fail(peg$e9); }
          }
          if (s1 !== peg$FAILED) {
            peg$savedPos = s0;
            s1 = peg$f12();
          }
          s0 = s1;
          if (s0 === peg$FAILED) {
            s0 = peg$currPos;
            if (input.substr(peg$currPos, 11) === peg$c9) {
              s1 = peg$c9;
              peg$currPos += 11;
            } else {
              s1 = peg$FAILED;
              if (peg$silentFails === 0) { peg$fail(peg$e10); }
            }
            if (s1 !== peg$FAILED) {
              peg$savedPos = s0;
              s1 = peg$f13();
            }
            s0 = s1;
            if (s0 === peg$FAILED) {
              s0 = peg$currPos;
              if (input.substr(peg$currPos, 2) === peg$c10) {
                s1 = peg$c10;
                peg$currPos += 2;
              } else {
                s1 = peg$FAILED;
                if (peg$silentFails === 0) { peg$fail(peg$e11); }
              }
              if (s1 !== peg$FAILED) {
                peg$savedPos = s0;
                s1 = peg$f14();
              }
              s0 = s1;
              if (s0 === peg$FAILED) {
                s0 = peg$currPos;
                if (input.substr(peg$currPos, 8) === peg$c11) {
                  s1 = peg$c11;
                  peg$currPos += 8;
                } else {
                  s1 = peg$FAILED;
                  if (peg$silentFails === 0) { peg$fail(peg$e12); }
                }
                if (s1 !== peg$FAILED) {
                  peg$savedPos = s0;
                  s1 = peg$f15();
                }
                s0 = s1;
                if (s0 === peg$FAILED) {
                  s0 = peg$currPos;
                  if (input.substr(peg$currPos, 8) === peg$c12) {
                    s1 = peg$c12;
                    peg$currPos += 8;
                  } else {
                    s1 = peg$FAILED;
                    if (peg$silentFails === 0) { peg$fail(peg$e13); }
                  }
                  if (s1 !== peg$FAILED) {
                    peg$savedPos = s0;
                    s1 = peg$f16();
                  }
                  s0 = s1;
                  if (s0 === peg$FAILED) {
                    s0 = peg$currPos;
                    if (input.substr(peg$currPos, 11) === peg$c13) {
                      s1 = peg$c13;
                      peg$currPos += 11;
                    } else {
                      s1 = peg$FAILED;
                      if (peg$silentFails === 0) { peg$fail(peg$e14); }
                    }
                    if (s1 !== peg$FAILED) {
                      peg$savedPos = s0;
                      s1 = peg$f17();
                    }
                    s0 = s1;
                    if (s0 === peg$FAILED) {
                      s0 = peg$currPos;
                      if (input.substr(peg$currPos, 4) === peg$c14) {
                        s1 = peg$c14;
                        peg$currPos += 4;
                      } else {
                        s1 = peg$FAILED;
                        if (peg$silentFails === 0) { peg$fail(peg$e15); }
                      }
                      if (s1 !== peg$FAILED) {
                        peg$savedPos = s0;
                        s1 = peg$f18();
                      }
                      s0 = s1;
                      if (s0 === peg$FAILED) {
                        s0 = peg$currPos;
                        if (input.substr(peg$currPos, 2) === peg$c15) {
                          s1 = peg$c15;
                          peg$currPos += 2;
                        } else {
                          s1 = peg$FAILED;
                          if (peg$silentFails === 0) { peg$fail(peg$e16); }
                        }
                        if (s1 !== peg$FAILED) {
                          peg$savedPos = s0;
                          s1 = peg$f19();
                        }
                        s0 = s1;
                        if (s0 === peg$FAILED) {
                          s0 = peg$currPos;
                          if (input.substr(peg$currPos, 8) === peg$c16) {
                            s1 = peg$c16;
                            peg$currPos += 8;
                          } else {
                            s1 = peg$FAILED;
                            if (peg$silentFails === 0) { peg$fail(peg$e17); }
                          }
                          if (s1 !== peg$FAILED) {
                            peg$savedPos = s0;
                            s1 = peg$f20();
                          }
                          s0 = s1;
                          if (s0 === peg$FAILED) {
                            s0 = peg$currPos;
                            if (input.substr(peg$currPos, 3) === peg$c17) {
                              s1 = peg$c17;
                              peg$currPos += 3;
                            } else {
                              s1 = peg$FAILED;
                              if (peg$silentFails === 0) { peg$fail(peg$e18); }
                            }
                            if (s1 !== peg$FAILED) {
                              peg$savedPos = s0;
                              s1 = peg$f21();
                            }
                            s0 = s1;
                            if (s0 === peg$FAILED) {
                              s0 = peg$currPos;
                              if (input.substr(peg$currPos, 7) === peg$c18) {
                                s1 = peg$c18;
                                peg$currPos += 7;
                              } else {
                                s1 = peg$FAILED;
                                if (peg$silentFails === 0) { peg$fail(peg$e19); }
                              }
                              if (s1 !== peg$FAILED) {
                                peg$savedPos = s0;
                                s1 = peg$f22();
                              }
                              s0 = s1;
                              if (s0 === peg$FAILED) {
                                s0 = peg$currPos;
                                if (input.substr(peg$currPos, 6) === peg$c19) {
                                  s1 = peg$c19;
                                  peg$currPos += 6;
                                } else {
                                  s1 = peg$FAILED;
                                  if (peg$silentFails === 0) { peg$fail(peg$e20); }
                                }
                                if (s1 !== peg$FAILED) {
                                  peg$savedPos = s0;
                                  s1 = peg$f23();
                                }
                                s0 = s1;
                                if (s0 === peg$FAILED) {
                                  s0 = peg$currPos;
                                  if (input.substr(peg$currPos, 8) === peg$c20) {
                                    s1 = peg$c20;
                                    peg$currPos += 8;
                                  } else {
                                    s1 = peg$FAILED;
                                    if (peg$silentFails === 0) { peg$fail(peg$e21); }
                                  }
                                  if (s1 !== peg$FAILED) {
                                    peg$savedPos = s0;
                                    s1 = peg$f24();
                                  }
                                  s0 = s1;
                                  if (s0 === peg$FAILED) {
                                    s0 = peg$currPos;
                                    if (input.substr(peg$currPos, 7) === peg$c21) {
                                      s1 = peg$c21;
                                      peg$currPos += 7;
                                    } else {
                                      s1 = peg$FAILED;
                                      if (peg$silentFails === 0) { peg$fail(peg$e22); }
                                    }
                                    if (s1 !== peg$FAILED) {
                                      peg$savedPos = s0;
                                      s1 = peg$f25();
                                    }
                                    s0 = s1;
                                    if (s0 === peg$FAILED) {
                                      s0 = peg$currPos;
                                      if (input.substr(peg$currPos, 6) === peg$c22) {
                                        s1 = peg$c22;
                                        peg$currPos += 6;
                                      } else {
                                        s1 = peg$FAILED;
                                        if (peg$silentFails === 0) { peg$fail(peg$e23); }
                                      }
                                      if (s1 !== peg$FAILED) {
                                        peg$savedPos = s0;
                                        s1 = peg$f26();
                                      }
                                      s0 = s1;
                                      if (s0 === peg$FAILED) {
                                        s0 = peg$currPos;
                                        if (input.substr(peg$currPos, 9) === peg$c23) {
                                          s1 = peg$c23;
                                          peg$currPos += 9;
                                        } else {
                                          s1 = peg$FAILED;
                                          if (peg$silentFails === 0) { peg$fail(peg$e24); }
                                        }
                                        if (s1 !== peg$FAILED) {
                                          peg$savedPos = s0;
                                          s1 = peg$f27();
                                        }
                                        s0 = s1;
                                        if (s0 === peg$FAILED) {
                                          s0 = peg$currPos;
                                          if (input.substr(peg$currPos, 8) === peg$c24) {
                                            s1 = peg$c24;
                                            peg$currPos += 8;
                                          } else {
                                            s1 = peg$FAILED;
                                            if (peg$silentFails === 0) { peg$fail(peg$e25); }
                                          }
                                          if (s1 !== peg$FAILED) {
                                            peg$savedPos = s0;
                                            s1 = peg$f28();
                                          }
                                          s0 = s1;
                                        }
                                      }
                                    }
                                  }
                                }
                              }
                            }
                          }
                        }
                      }
                    }
                  }
                }
              }
            }
          }
        }
      }
    }

    return s0;
  }

  function peg$parseidentifier() {
    var s0, s1, s2;

    s0 = peg$currPos;
    s1 = [];
    s2 = peg$parsequotedString();
    if (s2 === peg$FAILED) {
      s2 = peg$parsealphanumeric();
    }
    if (s2 !== peg$FAILED) {
      while (s2 !== peg$FAILED) {
        s1.push(s2);
        s2 = peg$parsequotedString();
        if (s2 === peg$FAILED) {
          s2 = peg$parsealphanumeric();
        }
      }
    } else {
      s1 = peg$FAILED;
    }
    if (s1 !== peg$FAILED) {
      peg$savedPos = s0;
      s1 = peg$f29(s1);
    }
    s0 = s1;

    return s0;
  }

  function peg$parsequotedString() {
    var s0, s1, s2, s3;

    s0 = peg$currPos;
    if (input.charCodeAt(peg$currPos) === 34) {
      s1 = peg$c25;
      peg$currPos++;
    } else {
      s1 = peg$FAILED;
      if (peg$silentFails === 0) { peg$fail(peg$e26); }
    }
    if (s1 !== peg$FAILED) {
      s2 = [];
      s3 = input.charAt(peg$currPos);
      if (peg$r1.test(s3)) {
        peg$currPos++;
      } else {
        s3 = peg$FAILED;
        if (peg$silentFails === 0) { peg$fail(peg$e27); }
      }
      while (s3 !== peg$FAILED) {
        s2.push(s3);
        s3 = input.charAt(peg$currPos);
        if (peg$r1.test(s3)) {
          peg$currPos++;
        } else {
          s3 = peg$FAILED;
          if (peg$silentFails === 0) { peg$fail(peg$e27); }
        }
      }
      if (input.charCodeAt(peg$currPos) === 34) {
        s3 = peg$c25;
        peg$currPos++;
      } else {
        s3 = peg$FAILED;
        if (peg$silentFails === 0) { peg$fail(peg$e26); }
      }
      if (s3 !== peg$FAILED) {
        peg$savedPos = s0;
        s0 = peg$f30(s2);
      } else {
        peg$currPos = s0;
        s0 = peg$FAILED;
      }
    } else {
      peg$currPos = s0;
      s0 = peg$FAILED;
    }

    return s0;
  }

  function peg$parsealphanumeric() {
    var s0, s1, s2;

    s0 = peg$currPos;
    s1 = [];
    s2 = input.charAt(peg$currPos);
    if (peg$r2.test(s2)) {
      peg$currPos++;
    } else {
      s2 = peg$FAILED;
      if (peg$silentFails === 0) { peg$fail(peg$e28); }
    }
    if (s2 !== peg$FAILED) {
      while (s2 !== peg$FAILED) {
        s1.push(s2);
        s2 = input.charAt(peg$currPos);
        if (peg$r2.test(s2)) {
          peg$currPos++;
        } else {
          s2 = peg$FAILED;
          if (peg$silentFails === 0) { peg$fail(peg$e28); }
        }
      }
    } else {
      s1 = peg$FAILED;
    }
    if (s1 !== peg$FAILED) {
      peg$savedPos = s0;
      s1 = peg$f31(s1);
    }
    s0 = s1;

    return s0;
  }

  function peg$parselogicalAnd() {
    var s0, s1;

    s0 = peg$currPos;
    s1 = peg$parse_();
    peg$savedPos = s0;
    s1 = peg$f32();
    s0 = s1;

    return s0;
  }

  function peg$parse_() {
    var s0, s1;

    peg$silentFails++;
    s0 = [];
    s1 = input.charAt(peg$currPos);
    if (peg$r3.test(s1)) {
      peg$currPos++;
    } else {
      s1 = peg$FAILED;
      if (peg$silentFails === 0) { peg$fail(peg$e30); }
    }
    while (s1 !== peg$FAILED) {
      s0.push(s1);
      s1 = input.charAt(peg$currPos);
      if (peg$r3.test(s1)) {
        peg$currPos++;
      } else {
        s1 = peg$FAILED;
        if (peg$silentFails === 0) { peg$fail(peg$e30); }
      }
    }
    peg$silentFails--;
    s1 = peg$FAILED;
    if (peg$silentFails === 0) { peg$fail(peg$e29); }

    return s0;
  }


  const defaultValues = {
    "type": "expense",
    "status": "all",
    "sortBy": "date",
    "sortOrder": "desc",
  };

  function buildFilter(operator, left, right) {
    return { operator, left, right };
  }

  function applyDefaults(filters) {
    return {
      ...defaultValues,
      filters
    };
  }

  function applyPolicyID(filtersWithDefaults) {
    return {
      ...filtersWithDefaults,
      policyID: filtersWithDefaults.policyID
    };
  }

  function updateDefaultValues(field, value) {
    defaultValues[field] = value;
  }

  function isDefaultField(field) {
    return defaultValues.hasOwnProperty(field);
  }

  function isPolicyID(field) {
    return field === 'policyID';
  }

  peg$result = peg$startRuleFunction();

  if (options.peg$library) {
    return /** @type {any} */ ({
      peg$result,
      peg$currPos,
      peg$FAILED,
      peg$maxFailExpected,
      peg$maxFailPos
    });
  }
  if (peg$result !== peg$FAILED && peg$currPos === input.length) {
    return peg$result;
  } else {
    if (peg$result !== peg$FAILED && peg$currPos < input.length) {
      peg$fail(peg$endExpectation());
    }

    throw peg$buildStructuredError(
      peg$maxFailExpected,
      peg$maxFailPos < input.length ? input.charAt(peg$maxFailPos) : null,
      peg$maxFailPos < input.length
        ? peg$computeLocation(peg$maxFailPos, peg$maxFailPos + 1)
        : peg$computeLocation(peg$maxFailPos, peg$maxFailPos)
    );
  }
}

const peg$allowedStartRules = [
  "query"
];

export {
  peg$allowedStartRules as StartRules,
  peg$SyntaxError as SyntaxError,
  peg$parse as parse
};<|MERGE_RESOLUTION|>--- conflicted
+++ resolved
@@ -232,11 +232,10 @@
   var peg$e22 = peg$literalExpectation("keyword", false);
   var peg$e23 = peg$literalExpectation("sortBy", false);
   var peg$e24 = peg$literalExpectation("sortOrder", false);
-<<<<<<< HEAD
   var peg$e25 = peg$literalExpectation("policyID", false);
   var peg$e26 = peg$literalExpectation("\"", false);
   var peg$e27 = peg$classExpectation(["\"", "\r", "\n"], true, false);
-  var peg$e28 = peg$classExpectation([["A", "Z"], ["a", "z"], ["0", "9"], "_", "@", ".", "/", "#", "&", "+", "-", "\\", "'", ","], false, false);
+  var peg$e28 = peg$classExpectation([["A", "Z"], ["a", "z"], ["0", "9"], "_", "@", ".", "/", "#", "&", "+", "-", "\\", "'", ",", ";"], false, false);
   var peg$e29 = peg$otherExpectation("whitespace");
   var peg$e30 = peg$classExpectation([" ", "\t", "\r", "\n"], false, false);
 
@@ -245,13 +244,6 @@
     if (defaultValues.policyID) {
         return applyPolicyID(withDefaults);
     }
-=======
-  var peg$e25 = peg$literalExpectation("\"", false);
-  var peg$e26 = peg$classExpectation(["\"", "\r", "\n"], true, false);
-  var peg$e27 = peg$classExpectation([["A", "Z"], ["a", "z"], ["0", "9"], "_", "@", ".", "/", "#", "&", "+", "-", "\\", "'", ",", ";"], false, false);
-  var peg$e28 = peg$otherExpectation("whitespace");
-  var peg$e29 = peg$classExpectation([" ", "\t", "\r", "\n"], false, false);
->>>>>>> 685bb4c7
 
     return withDefaults;
   };
@@ -260,9 +252,6 @@
       if (!allFilters.length) {
       	return null;
       }
-<<<<<<< HEAD
-
-=======
      const keywords = allFilters.filter((filter) => filter.left === "keyword" || filter.right?.left === "keyword")
      const nonKeywords = allFilters.filter((filter) => filter.left !== "keyword" && filter.right?.left !== "keyword")
      if(!nonKeywords.length){
@@ -271,11 +260,9 @@
      if(!keywords.length){
      	return nonKeywords.reduce((result, filter) => buildFilter("and", result, filter))
      }
-      
+
      return buildFilter("and", keywords.reduce((result, filter) => buildFilter("or", result, filter)), nonKeywords.reduce((result, filter) => buildFilter("and", result, filter)))
-      
-      
->>>>>>> 685bb4c7
+
       return allFilters.reduce((result, filter) => buildFilter("and", result, filter));
     };
   var peg$f2 = function(field, op, value) {

// This files defines the grammar that's used by [Peggy](https://peggyjs.org/) to generate the searchParser.js file.
// The searchParser is setup to parse our custom search syntax and output an AST with the filters.
//
// Here's a general grammar structure:
//
// query: entry point for the parser and rule to process the values returned by the filterList rule. Takes filters as an argument and returns the final AST output.
// filterList: rule to process the array of filters returned by the filter rule. It takes head and tail as arguments, filters it for null values and builds the AST.
// filter: abstract rule to simplify the filterList rule. It takes all filter types.
// defaultFilter: rule to process the default values returned by the defaultKey rule. It updates the default values object.
// freeTextFilter: rule to process the free text search values returned by the identifier rule. It builds filter Object.
// standardFilter: rule to process the values returned by the key rule. It builds filter Object.
// operator: rule to match pre-defined search syntax operators, e.g. !=, >, etc
// key: rule to match pre-defined search syntax fields that aren't multi-select, e.g. amount, merchant, etc
// defaultKey: rule to match pre-defined search syntax fields that are used to update default values, e.g. type, status, etc
// multiselectKey: rule to match pre-defined search syntax fields that are used for multi-select filters, e.g. in, currency, etc
// identifier: composite rule to match patterns defined by the quotedString and alphanumeric rules
// quotedString: rule to match a quoted string pattern, e.g. "this is a quoted string"
// alphanumeric: rule to match unquoted alphanumeric characters, e.g. a-z, 0-9, _, @, etc
// logicalAnd: rule to match whitespace and return it as a logical 'and' operator
// whitespace: rule to match whitespaces

// global initializer (code executed only once)
{{
  function buildFilter(operator, left, right) {
    return { operator, left, right };
  }
}}

// per-parser initializer (code executed before every parse)
{
  const defaultValues = {
    type: "expense",
    status: "all",
    sortBy: "date",
    sortOrder: "desc",
  };

  function applyDefaults(filters) {
    return {
      ...defaultValues,
      filters,
    };
  }

  function updateDefaultValues(field, value) {
    defaultValues[field] = value;
  }
}

query = _ filters:filterList? _ { return applyDefaults(filters); }

filterList
  = head:filter tail:(logicalAnd filter)* {
      const allFilters = [head, ...tail.map(([_, filter]) => filter)]
        .filter(Boolean)
        .filter((filter) => filter.right);
      if (!allFilters.length) {
        return null;
      }

      const keywords = allFilters.filter(
        (filter) =>
          filter.left === "keyword" || filter.right?.left === "keyword"
      );
      const nonKeywords = allFilters.filter(
        (filter) =>
          filter.left !== "keyword" && filter.right?.left !== "keyword"
      );

      const keywordFilter = buildFilter(
        "eq",
        "keyword",
        keywords.map((filter) => filter.right).flat()
      );
      if (keywordFilter.right.length > 0) {
        nonKeywords.push(keywordFilter);
      }
      return nonKeywords.reduce((result, filter) =>
        buildFilter("and", result, filter)
      );
    }

filter = @(standardFilter / defaultFilter / freeTextFilter)

defaultFilter
  = _ key:defaultKey _ op:operator _ value:identifier {
      updateDefaultValues(key, value);
    }

freeTextFilter
  = _ value:identifier _ { return buildFilter("eq", "keyword", value); }

standardFilter
  = _ field:key _ op:operator _ values:identifier {
      return buildFilter(op, field, values);
    }

operator "operator"
  = (":" / "=") { return "eq"; }
  / "!=" { return "neq"; }
  / ">=" { return "gte"; }
  / ">" { return "gt"; }
  / "<=" { return "lte"; }
  / "<" { return "lt"; }

<<<<<<< HEAD
key "key"
  = @(
      "date"
      / "amount"
      / "merchant"
      / "description"
      / "reportID"
      / "keyword"
      / "in"
      / "currency"
      / "tag"
      / "category"
      / "to"
      / "taxRate"
      / "cardID"
      / "from"
      / "expenseType"
      / "has"
      / "in"
      / "is"
    )

defaultKey "default key"
  = @("type" / "status" / "sortBy" / "sortOrder" / "policyID")
=======
key
  = "type" { return "type"; }
  / "status" { return "status"; }
  / "date" { return "date"; }
  / "amount" { return "amount"; }
  / "expenseType" { return "expenseType"; }
  / "in" { return "in"; }
  / "currency" { return "currency"; }
  / "merchant" { return "merchant"; }
  / "description" { return "description"; }
  / "from" { return "from"; }
  / "to" { return "to"; }
  / "category" { return "category"; }
  / "tag" { return "tag"; }
  / "taxRate" { return "taxRate"; }
  / "cardID" { return "cardID"; }
  / "reportID" { return "reportID"; }
  / "keyword" { return "keyword"; }
  / "sortBy" { return "sortBy"; }
  / "sortOrder" { return "sortOrder"; }
  / "policyID" { return "policyID"; }
  / "has" { return "has"; }
>>>>>>> 64ec2180

identifier
  = parts:(quotedString / alphanumeric)+ {
      const value = parts.flat();
      if (value.length > 1) {
        return value;
      }
      return value[0];
    }

quotedString "quote" = "\"" chars:[^"\r\n]* "\"" { return chars.join(""); }

alphanumeric "word"
  = chars:[A-Za-z0-9_@./#&+\-\\',;]+ {
      return chars.join("").trim().split(",").filter(Boolean);
    }

logicalAnd = _ { return "and"; }

_ "whitespace" = [ \t\r\n]*<|MERGE_RESOLUTION|>--- conflicted
+++ resolved
@@ -10,35 +10,29 @@
 // freeTextFilter: rule to process the free text search values returned by the identifier rule. It builds filter Object.
 // standardFilter: rule to process the values returned by the key rule. It builds filter Object.
 // operator: rule to match pre-defined search syntax operators, e.g. !=, >, etc
-// key: rule to match pre-defined search syntax fields that aren't multi-select, e.g. amount, merchant, etc
-// defaultKey: rule to match pre-defined search syntax fields that are used to update default values, e.g. type, status, etc
-// multiselectKey: rule to match pre-defined search syntax fields that are used for multi-select filters, e.g. in, currency, etc
+// key: rule to match pre-defined search syntax fields, e.g. amount, merchant, etc
 // identifier: composite rule to match patterns defined by the quotedString and alphanumeric rules
 // quotedString: rule to match a quoted string pattern, e.g. "this is a quoted string"
 // alphanumeric: rule to match unquoted alphanumeric characters, e.g. a-z, 0-9, _, @, etc
 // logicalAnd: rule to match whitespace and return it as a logical 'and' operator
 // whitespace: rule to match whitespaces
 
-// global initializer (code executed only once)
-{{
+{
+  const defaultValues = {
+    "type": "expense",
+    "status": "all",
+    "sortBy": "date",
+    "sortOrder": "desc",
+  };
+
   function buildFilter(operator, left, right) {
     return { operator, left, right };
   }
-}}
-
-// per-parser initializer (code executed before every parse)
-{
-  const defaultValues = {
-    type: "expense",
-    status: "all",
-    sortBy: "date",
-    sortOrder: "desc",
-  };
 
   function applyDefaults(filters) {
     return {
       ...defaultValues,
-      filters,
+      filters
     };
   }
 
@@ -98,12 +92,11 @@
 operator "operator"
   = (":" / "=") { return "eq"; }
   / "!=" { return "neq"; }
+  / ">" { return "gt"; }
   / ">=" { return "gte"; }
-  / ">" { return "gt"; }
+  / "<" { return "lt"; }
   / "<=" { return "lte"; }
-  / "<" { return "lt"; }
 
-<<<<<<< HEAD
 key "key"
   = @(
       "date"
@@ -128,46 +121,19 @@
 
 defaultKey "default key"
   = @("type" / "status" / "sortBy" / "sortOrder" / "policyID")
-=======
-key
-  = "type" { return "type"; }
-  / "status" { return "status"; }
-  / "date" { return "date"; }
-  / "amount" { return "amount"; }
-  / "expenseType" { return "expenseType"; }
-  / "in" { return "in"; }
-  / "currency" { return "currency"; }
-  / "merchant" { return "merchant"; }
-  / "description" { return "description"; }
-  / "from" { return "from"; }
-  / "to" { return "to"; }
-  / "category" { return "category"; }
-  / "tag" { return "tag"; }
-  / "taxRate" { return "taxRate"; }
-  / "cardID" { return "cardID"; }
-  / "reportID" { return "reportID"; }
-  / "keyword" { return "keyword"; }
-  / "sortBy" { return "sortBy"; }
-  / "sortOrder" { return "sortOrder"; }
-  / "policyID" { return "policyID"; }
-  / "has" { return "has"; }
->>>>>>> 64ec2180
 
-identifier
-  = parts:(quotedString / alphanumeric)+ {
-      const value = parts.flat();
+identifier = parts:(quotedString / alphanumeric)+ {
+      const value = parts.flat(); 
       if (value.length > 1) {
-        return value;
+          return value;
       }
       return value[0];
-    }
+  }
 
 quotedString "quote" = "\"" chars:[^"\r\n]* "\"" { return chars.join(""); }
 
 alphanumeric "word"
-  = chars:[A-Za-z0-9_@./#&+\-\\',;]+ {
-      return chars.join("").trim().split(",").filter(Boolean);
-    }
+  = chars:[A-Za-z0-9_@./#&+\-\\',;]+ { return chars.join(""); }
 
 logicalAnd = _ { return "and"; }
 

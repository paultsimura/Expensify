--- conflicted
+++ resolved
@@ -98,7 +98,6 @@
 
 key "key"
   = @(
-<<<<<<< HEAD
       date
       / amount
       / merchant
@@ -114,28 +113,11 @@
       / cardID
       / from
       / expenseType
-=======
-      "date"
-      / "amount"
-      / "merchant"
-      / "description"
-      / "reportID"
-      / "keyword"
-      / "in"
-      / "currency"
-      / "tag"
-      / "category"
-      / "to"
-      / "taxRate"
-      / "cardID"
-      / "from"
-      / "expenseType"
-      / "submitted"
-      / "approved"
-      / "paid"
-      / "exported"
-      / "posted"
->>>>>>> 9d418f5d
+      / submitted
+      / approved
+      / paid
+      / exported
+      / posted
     )
 
 defaultKey "default key"

--- conflicted
+++ resolved
@@ -5,142 +5,99 @@
 //
 // query: entry point for the parser and rule to process the values returned by the filterList rule. Takes filters as an argument and returns the final AST output.
 // filterList: rule to process the array of filters returned by the filter rule. It takes head and tail as arguments, filters it for null values and builds the AST.
-// filter: abstract rule to simplify the filterList rule. It takes all filter types.
-// defaultFilter: rule to process the default values returned by the defaultKey rule. It updates the default values object.
-// freeTextFilter: rule to process the free text search values returned by the identifier rule. It builds filter Object.
-// multiSelectFilter: rule to process the multi-select values returned by the multiselectKey rule. It builds multiselect filter Object.
-// standardFilter: rule to process the values returned by the key rule. It builds filter Object.
-// policyIDFilter: rule to process the policyID. It builds filter Object.
+// filter: rule to build the filter object. It takes field, operator and value as input and returns {operator, left: field, right: value} or null if the left value is a defaultValues
 // operator: rule to match pre-defined search syntax operators, e.g. !=, >, etc
-// key: rule to match pre-defined search syntax fields that aren't multi-select, e.g. amount, merchant, etc
-// defaultKey: rule to match pre-defined search syntax fields that are used to update default values, e.g. type, status, etc
-// multiselectKey: rule to match pre-defined search syntax fields that are used for multi-select filters, e.g. in, currency, etc
+// key: rule to match pre-defined search syntax fields, e.g. amount, merchant, etc
 // identifier: composite rule to match patterns defined by the quotedString and alphanumeric rules
 // quotedString: rule to match a quoted string pattern, e.g. "this is a quoted string"
 // alphanumeric: rule to match unquoted alphanumeric characters, e.g. a-z, 0-9, _, @, etc
 // logicalAnd: rule to match whitespace and return it as a logical 'and' operator
 // whitespace: rule to match whitespaces
 
-// global initializer (code executed only once)
-{{
-    function buildFilter(operator, left, right) {
-      return { operator, left, right };
+{
+  const defaultValues = {
+    "type": "expense",
+    "status": "all",
+    "sortBy": "date",
+    "sortOrder": "desc",
+  };
+
+  function buildFilter(operator, left, right) {
+    return { operator, left, right };
+  }
+
+  function applyDefaults(filters) {
+    return {
+      ...defaultValues,
+      filters
+    };
+  }
+
+  function applyPolicyID(filtersWithDefaults) {
+    return {
+      ...filtersWithDefaults,
+      policyID: filtersWithDefaults.policyID
+    };
+  }
+
+  function updateDefaultValues(field, value) {
+    defaultValues[field] = value;
+  }
+
+  function isDefaultField(field) {
+    return defaultValues.hasOwnProperty(field);
+  }
+
+  function isPolicyID(field) {
+    return field === 'policyID';
+  }
+}
+
+query
+  = _ filters:filterList? _ {
+    const withDefaults = applyDefaults(filters);
+    if (defaultValues.policyID) {
+        return applyPolicyID(withDefaults);
     }
-  }}
-  
-  // per-parser initializer (code executed before every parse)
-  {
-    const defaultValues = {
-      type: "expense",
-      status: "all",
-      sortBy: "date",
-      sortOrder: "desc",
-    };
-  
-    function applyDefaults(filters) {
-      return {
-        ...defaultValues,
-        filters,
-      };
+
+    return withDefaults;
+  }
+
+filterList
+  = head:filter tail:(logicalAnd filter)* {
+      const allFilters = [head, ...tail.map(([_, filter]) => filter)].filter(filter => filter !== null);
+      if (!allFilters.length) {
+      	return null;
+      }
+     const keywords = allFilters.filter((filter) => filter.left === "keyword" || filter.right?.left === "keyword")
+     const nonKeywords = allFilters.filter((filter) => filter.left !== "keyword" && filter.right?.left !== "keyword")
+     if(!nonKeywords.length){
+     	return keywords.reduce((result, filter) => buildFilter("or", result, filter))
+     }
+     if(!keywords.length){
+     	return nonKeywords.reduce((result, filter) => buildFilter("and", result, filter))
+     }
+
+     return buildFilter("and", keywords.reduce((result, filter) => buildFilter("or", result, filter)), nonKeywords.reduce((result, filter) => buildFilter("and", result, filter)))
+
+      return allFilters.reduce((result, filter) => buildFilter("and", result, filter));
     }
-  
-    function updateDefaultValues(field, value) {
-      defaultValues[field] = value;
-    }
-  }
-  
-  query = _ filters:filterList? _ { return applyDefaults(filters); }
-  
-  filterList
-    = head:filter tail:(logicalAnd filter)* {
-        const allFilters = [head, ...tail.map(([_, filter]) => filter)]
-          .filter((filter) => filter !== null)
-          .filter(Boolean);
-        if (!allFilters.length) {
-          return null;
-        }
-  
-        const keywords = allFilters.filter(
-          (filter) =>
-            filter.left === "keyword" || filter.right?.left === "keyword"
-        );
-        const nonKeywords = allFilters.filter(
-          (filter) =>
-            filter.left !== "keyword" && filter.right?.left !== "keyword"
-        );
-  
-        if (!nonKeywords.length) {
-          return keywords.reduce((result, filter) =>
-            buildFilter("or", result, filter)
-          );
-        }
-        if (!keywords.length) {
-          return nonKeywords.reduce((result, filter) =>
-            buildFilter("and", result, filter)
-          );
-        }
-  
-        return buildFilter(
-          "and",
-          keywords.reduce((result, filter) => buildFilter("or", result, filter)),
-          nonKeywords.reduce((result, filter) =>
-            buildFilter("and", result, filter)
-          )
-        );
+
+filter
+  = _ field:key? _ op:operator? _ value:identifier {
+      if (isDefaultField(field)) {
+        updateDefaultValues(field, value.trim());
+        return null;
       }
-  
-  filter
-    = @(
-        defaultFilter
-        / standardFilter
-        / freeTextFilter
-      )
-  
-  defaultFilter
-    = _ key:defaultKey _ op:operator _ value:identifier {
-        updateDefaultValues(key, value);
+
+      if (isPolicyID(field)) {
+        updateDefaultValues(field, value.trim());
+        return null;
       }
-  
-  freeTextFilter
-    = _ value:identifier _ { return buildFilter("eq", "keyword", value); }
-  
-  standardFilter
-    = _ field:key _ op:operator _ value:identifier {
-          return buildFilter(op, field, value);
+
+      if (!field && !op) {
+        return buildFilter('eq', 'keyword', value.trim());
       }
-      
-  operator "operator"
-    = (":" / "=") { return "eq"; }
-    / "!=" { return "neq"; }
-    / ">=" { return "gte"; }
-    / ">" { return "gt"; }
-    / "<=" { return "lte"; }
-    / "<" { return "lt"; }
-  
-  key "key"
-    = @("date" / "amount" / "merchant" / "description" / "reportID" / "keyword" / "in" / "currency" / "tag" / "category" / "to" / "taxRate" / "cardID" / "from" / "expenseType")
-  
-  defaultKey "default key" = @("type" / "status" / "sortBy" / "sortOrder" / "policyID")
-  
-  identifier = parts:(quotedString / alphanumeric)+ {
-      const value = parts.flat(); 
-      if (value.length > 1) {
-          return value;
-      }
-<<<<<<< HEAD
-      return value[0];
-  }
-  
-  quotedString "quote" = "\"" chars:[^"\r\n]* "\"" { return chars.join("").trim(); }
-  
-  alphanumeric "word"
-    = chars:[A-Za-z0-9_@./#&+\-\\',;]+ { return chars.join("").trim().split(",").filter(val => val); }
-  
-  logicalAnd = _ { return "and"; }
-  
-  _ "whitespace" = [ \t\r\n]*
-  
-=======
 
       const values = value.split(',');
       const operatorValue = op ?? 'eq';
@@ -193,5 +150,4 @@
   = _ { return "and"; }
 
 _ "whitespace"
-  = [ \t\r\n]*
->>>>>>> cadd5a85
+  = [ \t\r\n]*
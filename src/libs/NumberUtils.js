--- conflicted
+++ resolved
@@ -48,7 +48,6 @@
 }
 
 /**
-<<<<<<< HEAD
  * Clamp a number in a range.
  * This is a worklet so it should be used only from UI thread.
  *
@@ -63,8 +62,7 @@
     return Math.min(Math.max(num, min), max);
 }
 
-export {rand64, generateHexadecimalValue, clampWorklet};
-=======
+/**
  * Generates a random integer between a and b
  * It's and equivalent of _.random(a, b)
  *
@@ -78,5 +76,4 @@
     return Math.floor(lower + Math.random() * (upper - lower + 1));
 }
 
-export {rand64, generateHexadecimalValue, generateRandomInt};
->>>>>>> 41ca24b6
+export {rand64, generateHexadecimalValue, generateRandomInt, clampWorklet};
/* eslint-disable no-continue */
import {Str} from 'expensify-common';
// eslint-disable-next-line you-dont-need-lodash-underscore/get
import lodashGet from 'lodash/get';
import lodashOrderBy from 'lodash/orderBy';
import lodashSet from 'lodash/set';
import lodashSortBy from 'lodash/sortBy';
import Onyx from 'react-native-onyx';
import type {OnyxCollection, OnyxEntry} from 'react-native-onyx';
import type {SetNonNullable} from 'type-fest';
import {FallbackAvatar} from '@components/Icon/Expensicons';
import type {IOUAction} from '@src/CONST';
import CONST from '@src/CONST';
import type {TranslationPaths} from '@src/languages/types';
import ONYXKEYS from '@src/ONYXKEYS';
import type {
    Beta,
    Login,
    OnyxInputOrEntry,
    PersonalDetails,
    PersonalDetailsList,
    Policy,
    PolicyCategories,
    PolicyCategory,
    PolicyTag,
    Report,
    ReportAction,
    ReportActions,
    TaxRate,
    TaxRates,
    TaxRatesWithDefault,
    Transaction,
    TransactionViolation,
} from '@src/types/onyx';
import type {Attendee, Participant} from '@src/types/onyx/IOU';
import type * as OnyxCommon from '@src/types/onyx/OnyxCommon';
import type DeepValueOf from '@src/types/utils/DeepValueOf';
import {isEmptyObject} from '@src/types/utils/EmptyObject';
import times from '@src/utils/times';
import Timing from './actions/Timing';
import filterArrayByMatch from './filterArrayByMatch';
import * as LocalePhoneNumber from './LocalePhoneNumber';
import * as Localize from './Localize';
import * as LoginUtils from './LoginUtils';
import ModifiedExpenseMessage from './ModifiedExpenseMessage';
import Navigation from './Navigation/Navigation';
import Parser from './Parser';
import Performance from './Performance';
import * as PersonalDetailsUtils from './PersonalDetailsUtils';
import * as PhoneNumber from './PhoneNumber';
import * as PolicyUtils from './PolicyUtils';
import * as ReportActionUtils from './ReportActionsUtils';
import * as ReportUtils from './ReportUtils';
import * as TaskUtils from './TaskUtils';
import * as TransactionUtils from './TransactionUtils';
import * as UserUtils from './UserUtils';

type SearchOption<T> = ReportUtils.OptionData & {
    item: T;
};

type OptionList = {
    reports: Array<SearchOption<Report>>;
    personalDetails: Array<SearchOption<PersonalDetails>>;
};

type Option = Partial<ReportUtils.OptionData>;

/**
 * A narrowed version of `Option` is used when we have a guarantee that given values exist.
 */
type OptionTree = {
    text: string;
    keyForList: string;
    searchText: string;
    tooltipText: string;
    isDisabled: boolean;
    isSelected: boolean;
    pendingAction?: OnyxCommon.PendingAction;
} & Option;

type PayeePersonalDetails = {
    text: string;
    alternateText: string;
    icons: OnyxCommon.Icon[];
    descriptiveText: string;
    login: string;
    accountID: number;
    keyForList: string;
};

type CategorySectionBase = {
    title: string | undefined;
    shouldShow: boolean;
};

type CategorySection = CategorySectionBase & {
    data: Option[];
};

type TaxRatesOption = {
    text?: string;
    code?: string;
    searchText?: string;
    tooltipText?: string;
    isDisabled?: boolean;
    keyForList?: string;
    isSelected?: boolean;
    pendingAction?: OnyxCommon.PendingAction;
};

type TaxSection = {
    title: string | undefined;
    shouldShow: boolean;
    data: TaxRatesOption[];
};

type CategoryTreeSection = CategorySectionBase & {
    data: OptionTree[];
    indexOffset?: number;
};

type Category = {
    name: string;
    enabled: boolean;
    isSelected?: boolean;
    pendingAction?: OnyxCommon.PendingAction;
};

type Tax = {
    modifiedName: string;
    isSelected?: boolean;
    isDisabled?: boolean;
};

type Hierarchy = Record<string, Category & {[key: string]: Hierarchy & Category}>;

type GetOptionsConfig = {
    reportActions?: ReportActions;
    betas?: OnyxEntry<Beta[]>;
    selectedOptions?: Option[];
    maxRecentReportsToShow?: number;
    excludeLogins?: string[];
    includeMultipleParticipantReports?: boolean;
    includeRecentReports?: boolean;
    includeSelfDM?: boolean;
    sortByReportTypeInSearch?: boolean;
    searchInputValue?: string;
    showChatPreviewLine?: boolean;
    sortPersonalDetailsByAlphaAsc?: boolean;
    forcePolicyNamePreview?: boolean;
    includeOwnedWorkspaceChats?: boolean;
    includeThreads?: boolean;
    includeTasks?: boolean;
    includeMoneyRequests?: boolean;
    excludeUnknownUsers?: boolean;
    includeP2P?: boolean;
    includeCategories?: boolean;
    categories?: PolicyCategories;
    recentlyUsedCategories?: string[];
    canInviteUser?: boolean;
    includeSelectedOptions?: boolean;
    includeTaxRates?: boolean;
    taxRates?: TaxRatesWithDefault;
    policy?: OnyxEntry<Policy>;
    transaction?: OnyxEntry<Transaction>;
    transactionViolations?: OnyxCollection<TransactionViolation[]>;
    includeInvoiceRooms?: boolean;
    includeDomainEmail?: boolean;
    action?: IOUAction;
    shouldAcceptName?: boolean;
    recentAttendees?: Attendee[];
    shouldBoldTitleByDefault?: boolean;
};

type GetUserToInviteConfig = {
    searchValue: string;
    excludeUnknownUsers?: boolean;
    optionsToExclude?: Array<Partial<ReportUtils.OptionData>>;
    selectedOptions?: Array<Partial<ReportUtils.OptionData>>;
    reportActions?: ReportActions;
    showChatPreviewLine?: boolean;
    shouldAcceptName?: boolean;
};

type MemberForList = {
    text: string;
    alternateText: string;
    keyForList: string;
    isSelected: boolean;
    isDisabled: boolean;
    accountID?: number;
    login: string;
    icons?: OnyxCommon.Icon[];
    pendingAction?: OnyxCommon.PendingAction;
    reportID: string;
};

type SectionForSearchTerm = {
    section: CategorySection;
};
type Options = {
    recentReports: ReportUtils.OptionData[];
    personalDetails: ReportUtils.OptionData[];
    userToInvite: ReportUtils.OptionData | null;
    currentUserOption: ReportUtils.OptionData | null | undefined;
    categoryOptions: CategoryTreeSection[];
    taxRatesOptions: CategorySection[];
};

type PreviewConfig = {showChatPreviewLine?: boolean; forcePolicyNamePreview?: boolean; showPersonalDetails?: boolean};

type FilterOptionsConfig = Pick<
    GetOptionsConfig,
    'sortByReportTypeInSearch' | 'canInviteUser' | 'selectedOptions' | 'excludeUnknownUsers' | 'excludeLogins' | 'maxRecentReportsToShow' | 'shouldAcceptName'
> & {
    preferChatroomsOverThreads?: boolean;
    preferPolicyExpenseChat?: boolean;
    preferRecentExpenseReports?: boolean;
};

/**
 * OptionsListUtils is used to build a list options passed to the OptionsList component. Several different UI views can
 * be configured to display different results based on the options passed to the private getOptions() method. Public
 * methods should be named for the views they build options for and then exported for use in a component.
 */
let currentUserLogin: string | undefined;
let currentUserAccountID: number | undefined;
Onyx.connect({
    key: ONYXKEYS.SESSION,
    callback: (value) => {
        currentUserLogin = value?.email;
        currentUserAccountID = value?.accountID;
    },
});

let loginList: OnyxEntry<Login>;
Onyx.connect({
    key: ONYXKEYS.LOGIN_LIST,
    callback: (value) => (loginList = isEmptyObject(value) ? {} : value),
});

let allPersonalDetails: OnyxEntry<PersonalDetailsList>;
Onyx.connect({
    key: ONYXKEYS.PERSONAL_DETAILS_LIST,
    callback: (value) => (allPersonalDetails = isEmptyObject(value) ? {} : value),
});

let preferredLocale: DeepValueOf<typeof CONST.LOCALES> = CONST.LOCALES.DEFAULT;
Onyx.connect({
    key: ONYXKEYS.NVP_PREFERRED_LOCALE,
    callback: (value) => {
        if (!value) {
            return;
        }
        preferredLocale = value;
    },
});

const policies: OnyxCollection<Policy> = {};
Onyx.connect({
    key: ONYXKEYS.COLLECTION.POLICY,
    callback: (policy, key) => {
        if (!policy || !key || !policy.name) {
            return;
        }

        policies[key] = policy;
    },
});

let allPolicies: OnyxCollection<Policy> = {};
Onyx.connect({
    key: ONYXKEYS.COLLECTION.POLICY,
    waitForCollectionCallback: true,
    callback: (val) => (allPolicies = val),
});

const lastReportActions: ReportActions = {};
const allSortedReportActions: Record<string, ReportAction[]> = {};
let allReportActions: OnyxCollection<ReportActions>;
const lastVisibleReportActions: ReportActions = {};
Onyx.connect({
    key: ONYXKEYS.COLLECTION.REPORT_ACTIONS,
    waitForCollectionCallback: true,
    callback: (actions) => {
        if (!actions) {
            return;
        }

        allReportActions = actions ?? {};

        // Iterate over the report actions to build the sorted and lastVisible report actions objects
        Object.entries(allReportActions).forEach((reportActions) => {
            const reportID = reportActions[0].split('_').at(1);
            if (!reportID) {
                return;
            }

            const reportActionsArray = Object.values(reportActions[1] ?? {});
            let sortedReportActions = ReportActionUtils.getSortedReportActions(reportActionsArray, true);
            allSortedReportActions[reportID] = sortedReportActions;

            // If the report is a one-transaction report and has , we need to return the combined reportActions so that the LHN can display modifications
            // to the transaction thread or the report itself
            const transactionThreadReportID = ReportActionUtils.getOneTransactionThreadReportID(reportID, actions[reportActions[0]]);
            if (transactionThreadReportID) {
                const transactionThreadReportActionsArray = Object.values(actions[`${ONYXKEYS.COLLECTION.REPORT_ACTIONS}${transactionThreadReportID}`] ?? {});
                sortedReportActions = ReportActionUtils.getCombinedReportActions(sortedReportActions, transactionThreadReportID, transactionThreadReportActionsArray, reportID, false);
            }

            const firstReportAction = sortedReportActions.at(0);
            if (!firstReportAction) {
                delete lastReportActions[reportID];
            } else {
                lastReportActions[reportID] = firstReportAction;
            }

            // The report is only visible if it is the last action not deleted that
            // does not match a closed or created state.
            const reportActionsForDisplay = sortedReportActions.filter(
                (reportAction, actionKey) =>
                    ReportActionUtils.shouldReportActionBeVisible(reportAction, actionKey) &&
                    !ReportActionUtils.isWhisperAction(reportAction) &&
                    reportAction.actionName !== CONST.REPORT.ACTIONS.TYPE.CREATED &&
                    reportAction.pendingAction !== CONST.RED_BRICK_ROAD_PENDING_ACTION.DELETE &&
                    !ReportActionUtils.isResolvedActionTrackExpense(reportAction),
            );
            const reportActionForDisplay = reportActionsForDisplay.at(0);
            if (!reportActionForDisplay) {
                delete lastVisibleReportActions[reportID];
                return;
            }
            lastVisibleReportActions[reportID] = reportActionForDisplay;
        });
    },
});

let activePolicyID: OnyxEntry<string>;
Onyx.connect({
    key: ONYXKEYS.NVP_ACTIVE_POLICY_ID,
    callback: (value) => (activePolicyID = value),
});

/**
 * @param defaultValues {login: accountID} In workspace invite page, when new user is added we pass available data to opt in
 * @returns Returns avatar data for a list of user accountIDs
 */
function getAvatarsForAccountIDs(accountIDs: number[], personalDetails: OnyxEntry<PersonalDetailsList>, defaultValues: Record<string, number> = {}): OnyxCommon.Icon[] {
    const reversedDefaultValues: Record<number, string> = {};

    Object.entries(defaultValues).forEach((item) => {
        reversedDefaultValues[item[1]] = item[0];
    });

    return accountIDs.map((accountID) => {
        const login = reversedDefaultValues[accountID] ?? '';
        const userPersonalDetail = personalDetails?.[accountID] ?? {login, accountID};

        return {
            id: accountID,
            source: userPersonalDetail.avatar ?? FallbackAvatar,
            type: CONST.ICON_TYPE_AVATAR,
            name: userPersonalDetail.login ?? '',
        };
    });
}

/**
 * Returns the personal details for an array of accountIDs
 * @returns keys of the object are emails, values are PersonalDetails objects.
 */
function getPersonalDetailsForAccountIDs(accountIDs: number[] | undefined, personalDetails: OnyxInputOrEntry<PersonalDetailsList>): SetNonNullable<PersonalDetailsList> {
    const personalDetailsForAccountIDs: SetNonNullable<PersonalDetailsList> = {};
    if (!personalDetails) {
        return personalDetailsForAccountIDs;
    }
    accountIDs?.forEach((accountID) => {
        const cleanAccountID = Number(accountID);
        if (!cleanAccountID) {
            return;
        }
        let personalDetail: OnyxEntry<PersonalDetails> = personalDetails[accountID] ?? undefined;
        if (!personalDetail) {
            personalDetail = {} as PersonalDetails;
        }

        if (cleanAccountID === CONST.ACCOUNT_ID.CONCIERGE) {
            personalDetail.avatar = CONST.CONCIERGE_ICON_URL;
        }

        personalDetail.accountID = cleanAccountID;
        personalDetailsForAccountIDs[cleanAccountID] = personalDetail;
    });
    return personalDetailsForAccountIDs;
}

/**
 * Return true if personal details data is ready, i.e. report list options can be created.
 */
function isPersonalDetailsReady(personalDetails: OnyxEntry<PersonalDetailsList>): boolean {
    const personalDetailsKeys = Object.keys(personalDetails ?? {});
    return personalDetailsKeys.some((key) => personalDetails?.[key]?.accountID);
}

/**
 * Get the participant option for a report.
 */
function getParticipantsOption(participant: ReportUtils.OptionData | Participant, personalDetails: OnyxEntry<PersonalDetailsList>): Participant {
    const detail = getPersonalDetailsForAccountIDs([participant.accountID ?? -1], personalDetails)[participant.accountID ?? -1];
    // eslint-disable-next-line @typescript-eslint/prefer-nullish-coalescing
    const login = detail?.login || participant.login || '';
    const displayName = PersonalDetailsUtils.getDisplayNameOrDefault(detail, LocalePhoneNumber.formatPhoneNumber(login) || participant.text);

    return {
        keyForList: String(detail?.accountID),
        login,
        accountID: detail?.accountID ?? -1,
        text: displayName,
        firstName: detail?.firstName ?? '',
        lastName: detail?.lastName ?? '',
        alternateText: LocalePhoneNumber.formatPhoneNumber(login) || displayName,
        icons: [
            {
                source: detail?.avatar ?? FallbackAvatar,
                name: login,
                type: CONST.ICON_TYPE_AVATAR,
                id: detail?.accountID,
            },
        ],
        phoneNumber: detail?.phoneNumber ?? '',
        selected: participant.selected,
        isSelected: participant.selected,
        searchText: participant.searchText ?? undefined,
    };
}

/**
 * A very optimized method to remove duplicates from an array.
 * Taken from https://stackoverflow.com/a/9229821/9114791
 */
function uniqFast(items: string[]): string[] {
    const seenItems: Record<string, number> = {};
    const result: string[] = [];
    let j = 0;

    for (const item of items) {
        if (seenItems[item] !== 1) {
            seenItems[item] = 1;
            result[j++] = item;
        }
    }

    return result;
}

/**
 * Get the last actor display name from last actor details.
 */
function getLastActorDisplayName(lastActorDetails: Partial<PersonalDetails> | null, hasMultipleParticipants: boolean) {
    return hasMultipleParticipants && lastActorDetails && lastActorDetails.accountID !== currentUserAccountID
        ? // eslint-disable-next-line @typescript-eslint/prefer-nullish-coalescing
          lastActorDetails.firstName || PersonalDetailsUtils.getDisplayNameOrDefault(lastActorDetails)
        : '';
}

/**
 * Update alternate text for the option when applicable
 */
function getAlternateText(option: ReportUtils.OptionData, {showChatPreviewLine = false, forcePolicyNamePreview = false}: PreviewConfig) {
    const report = ReportUtils.getReportOrDraftReport(option.reportID);
    const isAdminRoom = ReportUtils.isAdminRoom(report);
    const isAnnounceRoom = ReportUtils.isAnnounceRoom(report);
    const isGroupChat = ReportUtils.isGroupChat(report);
    const isExpenseThread = ReportUtils.isMoneyRequest(report);
    const formattedLastMessageText = ReportUtils.formatReportLastMessageText(Parser.htmlToText(option.lastMessageText ?? ''));

    if (isExpenseThread || option.isMoneyRequestReport) {
        return showChatPreviewLine && formattedLastMessageText ? formattedLastMessageText : Localize.translate(preferredLocale, 'iou.expense');
    }

    if (option.isThread) {
        return showChatPreviewLine && formattedLastMessageText ? formattedLastMessageText : Localize.translate(preferredLocale, 'threads.thread');
    }

    if (option.isChatRoom && !isAdminRoom && !isAnnounceRoom) {
        return showChatPreviewLine && formattedLastMessageText ? formattedLastMessageText : option.subtitle;
    }

    if ((option.isPolicyExpenseChat ?? false) || isAdminRoom || isAnnounceRoom) {
        return showChatPreviewLine && !forcePolicyNamePreview && formattedLastMessageText ? formattedLastMessageText : option.subtitle;
    }

    if (option.isTaskReport) {
        return showChatPreviewLine && formattedLastMessageText ? formattedLastMessageText : Localize.translate(preferredLocale, 'task.task');
    }

    if (isGroupChat) {
        return showChatPreviewLine && formattedLastMessageText ? formattedLastMessageText : Localize.translate(preferredLocale, 'common.group');
    }

    return showChatPreviewLine && formattedLastMessageText
        ? formattedLastMessageText
        : LocalePhoneNumber.formatPhoneNumber(option.participantsList && option.participantsList.length > 0 ? option.participantsList.at(0)?.login ?? '' : '');
}

function isSearchStringMatchUserDetails(personalDetail: PersonalDetails, searchValue: string) {
    let memberDetails = '';
    if (personalDetail.login) {
        memberDetails += ` ${personalDetail.login}`;
    }
    if (personalDetail.firstName) {
        memberDetails += ` ${personalDetail.firstName}`;
    }
    if (personalDetail.lastName) {
        memberDetails += ` ${personalDetail.lastName}`;
    }
    if (personalDetail.displayName) {
        memberDetails += ` ${PersonalDetailsUtils.getDisplayNameOrDefault(personalDetail)}`;
    }
    if (personalDetail.phoneNumber) {
        memberDetails += ` ${personalDetail.phoneNumber}`;
    }
    return isSearchStringMatch(searchValue.trim(), memberDetails.toLowerCase());
}

/**
 * Get IOU report ID of report last action if the action is report action preview
 */
function getIOUReportIDOfLastAction(report: OnyxEntry<Report>): string | undefined {
    if (!report?.reportID) {
        return;
    }
    const lastAction = lastVisibleReportActions[report.reportID];
    if (!ReportActionUtils.isReportPreviewAction(lastAction)) {
        return;
    }
    return ReportUtils.getReportOrDraftReport(ReportActionUtils.getIOUReportIDFromReportActionPreview(lastAction))?.reportID;
}

/**
 * Get the last message text from the report directly or from other sources for special cases.
 */
function getLastMessageTextForReport(report: OnyxEntry<Report>, lastActorDetails: Partial<PersonalDetails> | null, policy?: OnyxEntry<Policy>): string {
    const reportID = report?.reportID ?? '-1';
    const lastReportAction = lastVisibleReportActions[reportID] ?? null;

    // some types of actions are filtered out for lastReportAction, in some cases we need to check the actual last action
    const lastOriginalReportAction = lastReportActions[reportID] ?? null;
    let lastMessageTextFromReport = '';

    if (report?.private_isArchived) {
        const archiveReason =
            // eslint-disable-next-line @typescript-eslint/prefer-nullish-coalescing
            (ReportActionUtils.isClosedAction(lastOriginalReportAction) && ReportActionUtils.getOriginalMessage(lastOriginalReportAction)?.reason) || CONST.REPORT.ARCHIVE_REASON.DEFAULT;
        switch (archiveReason) {
            case CONST.REPORT.ARCHIVE_REASON.ACCOUNT_CLOSED:
            case CONST.REPORT.ARCHIVE_REASON.REMOVED_FROM_POLICY:
            case CONST.REPORT.ARCHIVE_REASON.POLICY_DELETED: {
                lastMessageTextFromReport = Localize.translate(preferredLocale, `reportArchiveReasons.${archiveReason}`, {
                    displayName: PersonalDetailsUtils.getDisplayNameOrDefault(lastActorDetails),
                    policyName: ReportUtils.getPolicyName(report, false, policy),
                });
                break;
            }
            case CONST.REPORT.ARCHIVE_REASON.BOOKING_END_DATE_HAS_PASSED: {
                lastMessageTextFromReport = Localize.translate(preferredLocale, `reportArchiveReasons.${archiveReason}`);
                break;
            }
            default: {
                lastMessageTextFromReport = Localize.translate(preferredLocale, `reportArchiveReasons.default`);
            }
        }
    } else if (ReportActionUtils.isMoneyRequestAction(lastReportAction)) {
        const properSchemaForMoneyRequestMessage = ReportUtils.getReportPreviewMessage(report, lastReportAction, true, false, null, true);
        lastMessageTextFromReport = ReportUtils.formatReportLastMessageText(properSchemaForMoneyRequestMessage);
    } else if (ReportActionUtils.isReportPreviewAction(lastReportAction)) {
        const iouReport = ReportUtils.getReportOrDraftReport(ReportActionUtils.getIOUReportIDFromReportActionPreview(lastReportAction));
        const lastIOUMoneyReportAction = allSortedReportActions[iouReport?.reportID ?? '-1']?.find(
            (reportAction, key): reportAction is ReportAction<typeof CONST.REPORT.ACTIONS.TYPE.IOU> =>
                ReportActionUtils.shouldReportActionBeVisible(reportAction, key) &&
                reportAction.pendingAction !== CONST.RED_BRICK_ROAD_PENDING_ACTION.DELETE &&
                ReportActionUtils.isMoneyRequestAction(reportAction),
        );
        const reportPreviewMessage = ReportUtils.getReportPreviewMessage(
            !isEmptyObject(iouReport) ? iouReport : null,
            lastIOUMoneyReportAction,
            true,
            ReportUtils.isChatReport(report),
            null,
            true,
            lastReportAction,
        );
        lastMessageTextFromReport = ReportUtils.formatReportLastMessageText(reportPreviewMessage);
    } else if (ReportActionUtils.isReimbursementQueuedAction(lastReportAction)) {
        lastMessageTextFromReport = ReportUtils.getReimbursementQueuedActionMessage(lastReportAction, report);
    } else if (ReportActionUtils.isReimbursementDeQueuedAction(lastReportAction)) {
        lastMessageTextFromReport = ReportUtils.getReimbursementDeQueuedActionMessage(lastReportAction, report, true);
    } else if (ReportActionUtils.isDeletedParentAction(lastReportAction) && ReportUtils.isChatReport(report)) {
        lastMessageTextFromReport = ReportUtils.getDeletedParentActionMessageForChatReport(lastReportAction);
    } else if (ReportActionUtils.isPendingRemove(lastReportAction) && ReportActionUtils.isThreadParentMessage(lastReportAction, report?.reportID ?? '-1')) {
        lastMessageTextFromReport = Localize.translateLocal('parentReportAction.hiddenMessage');
    } else if (ReportUtils.isReportMessageAttachment({text: report?.lastMessageText ?? '-1', html: report?.lastMessageHtml, translationKey: report?.lastMessageTranslationKey, type: ''})) {
        // eslint-disable-next-line @typescript-eslint/prefer-nullish-coalescing
        lastMessageTextFromReport = `[${Localize.translateLocal((report?.lastMessageTranslationKey || 'common.attachment') as TranslationPaths)}]`;
    } else if (ReportActionUtils.isModifiedExpenseAction(lastReportAction)) {
        const properSchemaForModifiedExpenseMessage = ModifiedExpenseMessage.getForReportAction(report?.reportID, lastReportAction);
        lastMessageTextFromReport = ReportUtils.formatReportLastMessageText(properSchemaForModifiedExpenseMessage, true);
    } else if (ReportActionUtils.isTaskAction(lastReportAction)) {
        lastMessageTextFromReport = ReportUtils.formatReportLastMessageText(TaskUtils.getTaskReportActionMessage(lastReportAction).text);
    } else if (ReportActionUtils.isCreatedTaskReportAction(lastReportAction)) {
        lastMessageTextFromReport = TaskUtils.getTaskCreatedMessage(lastReportAction);
    } else if (
        ReportActionUtils.isActionOfType(lastReportAction, CONST.REPORT.ACTIONS.TYPE.SUBMITTED) ||
        ReportActionUtils.isActionOfType(lastReportAction, CONST.REPORT.ACTIONS.TYPE.SUBMITTED_AND_CLOSED)
    ) {
        const wasSubmittedViaHarvesting = ReportActionUtils.getOriginalMessage(lastReportAction)?.harvesting ?? false;
        if (wasSubmittedViaHarvesting) {
            lastMessageTextFromReport = ReportUtils.getReportAutomaticallySubmittedMessage(lastReportAction);
        } else {
            lastMessageTextFromReport = ReportUtils.getIOUSubmittedMessage(lastReportAction);
        }
    } else if (ReportActionUtils.isActionOfType(lastReportAction, CONST.REPORT.ACTIONS.TYPE.APPROVED)) {
        const {automaticAction} = ReportActionUtils.getOriginalMessage(lastReportAction) ?? {};
        if (automaticAction) {
            lastMessageTextFromReport = ReportUtils.getReportAutomaticallyApprovedMessage(lastReportAction);
        } else {
            lastMessageTextFromReport = ReportUtils.getIOUApprovedMessage(lastReportAction);
        }
    } else if (ReportActionUtils.isUnapprovedAction(lastReportAction)) {
        lastMessageTextFromReport = ReportUtils.getIOUUnapprovedMessage(lastReportAction);
    } else if (ReportActionUtils.isActionOfType(lastReportAction, CONST.REPORT.ACTIONS.TYPE.FORWARDED)) {
        const {automaticAction} = ReportActionUtils.getOriginalMessage(lastReportAction) ?? {};
        if (automaticAction) {
            lastMessageTextFromReport = ReportUtils.getReportAutomaticallyForwardedMessage(lastReportAction, reportID);
        } else {
            lastMessageTextFromReport = ReportUtils.getIOUForwardedMessage(lastReportAction, report);
        }
    } else if (lastReportAction?.actionName === CONST.REPORT.ACTIONS.TYPE.REJECTED) {
        lastMessageTextFromReport = ReportUtils.getRejectedReportMessage();
    } else if (ReportActionUtils.isActionableAddPaymentCard(lastReportAction)) {
        lastMessageTextFromReport = ReportActionUtils.getReportActionMessageText(lastReportAction);
    } else if (lastReportAction?.actionName === 'EXPORTINTEGRATION') {
        lastMessageTextFromReport = ReportActionUtils.getExportIntegrationLastMessageText(lastReportAction);
    } else if (lastReportAction?.actionName && ReportActionUtils.isOldDotReportAction(lastReportAction)) {
        lastMessageTextFromReport = ReportActionUtils.getMessageOfOldDotReportAction(lastReportAction, false);
    }

    return lastMessageTextFromReport || (report?.lastMessageText ?? '');
}

function hasReportErrors(report: Report, reportActions: OnyxEntry<ReportActions>) {
    return !isEmptyObject(ReportUtils.getAllReportErrors(report, reportActions));
}

/**
 * Creates a report list option
 */
function createOption(
    accountIDs: number[],
    personalDetails: OnyxInputOrEntry<PersonalDetailsList>,
    report: OnyxInputOrEntry<Report>,
    reportActions: ReportActions,
    config?: PreviewConfig,
): ReportUtils.OptionData {
    const {showChatPreviewLine = false, forcePolicyNamePreview = false, showPersonalDetails = false} = config ?? {};
    const result: ReportUtils.OptionData = {
        text: undefined,
        alternateText: undefined,
        pendingAction: undefined,
        allReportErrors: undefined,
        brickRoadIndicator: null,
        icons: undefined,
        tooltipText: null,
        ownerAccountID: undefined,
        subtitle: undefined,
        participantsList: undefined,
        accountID: 0,
        login: undefined,
        reportID: '',
        phoneNumber: undefined,
        hasDraftComment: false,
        keyForList: undefined,
        isDefaultRoom: false,
        isPinned: false,
        isWaitingOnBankAccount: false,
        iouReportID: undefined,
        isIOUReportOwner: null,
        iouReportAmount: 0,
        isChatRoom: false,
        shouldShowSubscript: false,
        isPolicyExpenseChat: false,
        isOwnPolicyExpenseChat: false,
        isExpenseReport: false,
        policyID: undefined,
        isOptimisticPersonalDetail: false,
        lastMessageText: '',
    };

    const personalDetailMap = getPersonalDetailsForAccountIDs(accountIDs, personalDetails);
    const personalDetailList = Object.values(personalDetailMap).filter((details): details is PersonalDetails => !!details);
    const personalDetail = personalDetailList.at(0);
    let hasMultipleParticipants = personalDetailList.length > 1;
    let subtitle;
    let reportName;
    result.participantsList = personalDetailList;
    result.isOptimisticPersonalDetail = personalDetail?.isOptimisticPersonalDetail;
    if (report) {
        result.isChatRoom = ReportUtils.isChatRoom(report);
        result.isDefaultRoom = ReportUtils.isDefaultRoom(report);
        // eslint-disable-next-line @typescript-eslint/naming-convention
        result.private_isArchived = report.private_isArchived;
        result.isExpenseReport = ReportUtils.isExpenseReport(report);
        result.isInvoiceRoom = ReportUtils.isInvoiceRoom(report);
        result.isMoneyRequestReport = ReportUtils.isMoneyRequestReport(report);
        result.isThread = ReportUtils.isChatThread(report);
        result.isTaskReport = ReportUtils.isTaskReport(report);
        result.shouldShowSubscript = ReportUtils.shouldReportShowSubscript(report);
        result.isPolicyExpenseChat = ReportUtils.isPolicyExpenseChat(report);
        result.isOwnPolicyExpenseChat = report.isOwnPolicyExpenseChat ?? false;
        result.allReportErrors = ReportUtils.getAllReportErrors(report, reportActions);
        result.brickRoadIndicator = hasReportErrors(report, reportActions) ? CONST.BRICK_ROAD_INDICATOR_STATUS.ERROR : '';
        result.pendingAction = report.pendingFields ? report.pendingFields.addWorkspaceRoom ?? report.pendingFields.createChat : undefined;
        result.ownerAccountID = report.ownerAccountID;
        result.reportID = report.reportID;
        result.isUnread = ReportUtils.isUnread(report);
        result.isPinned = report.isPinned;
        result.iouReportID = report.iouReportID;
        result.keyForList = String(report.reportID);
        result.isWaitingOnBankAccount = report.isWaitingOnBankAccount;
        result.policyID = report.policyID;
        result.isSelfDM = ReportUtils.isSelfDM(report);
        result.notificationPreference = ReportUtils.getReportNotificationPreference(report);

        const visibleParticipantAccountIDs = ReportUtils.getParticipantsAccountIDsForDisplay(report, true);

        result.tooltipText = ReportUtils.getReportParticipantsTitle(visibleParticipantAccountIDs);

        hasMultipleParticipants = personalDetailList.length > 1 || result.isChatRoom || result.isPolicyExpenseChat || ReportUtils.isGroupChat(report);
        subtitle = ReportUtils.getChatRoomSubtitle(report);

        const lastActorDetails = personalDetailMap[report.lastActorAccountID ?? -1] ?? null;
        const lastActorDisplayName = getLastActorDisplayName(lastActorDetails, hasMultipleParticipants);
        const lastMessageTextFromReport = getLastMessageTextForReport(report, lastActorDetails);
        let lastMessageText = lastMessageTextFromReport;

        const lastAction = lastVisibleReportActions[report.reportID];
        const shouldDisplayLastActorName = lastAction && lastAction.actionName !== CONST.REPORT.ACTIONS.TYPE.REPORT_PREVIEW && lastAction.actionName !== CONST.REPORT.ACTIONS.TYPE.IOU;

        if (shouldDisplayLastActorName && lastActorDisplayName && lastMessageTextFromReport) {
            lastMessageText = `${lastActorDisplayName}: ${lastMessageTextFromReport}`;
        }

        result.lastMessageText = lastMessageText;

        // If displaying chat preview line is needed, let's overwrite the default alternate text
        result.alternateText = showPersonalDetails && personalDetail?.login ? personalDetail.login : getAlternateText(result, {showChatPreviewLine, forcePolicyNamePreview});

        reportName = showPersonalDetails
            ? ReportUtils.getDisplayNameForParticipant(accountIDs.at(0)) || LocalePhoneNumber.formatPhoneNumber(personalDetail?.login ?? '')
            : ReportUtils.getReportName(report);
    } else {
        // eslint-disable-next-line @typescript-eslint/prefer-nullish-coalescing
        reportName = ReportUtils.getDisplayNameForParticipant(accountIDs.at(0)) || LocalePhoneNumber.formatPhoneNumber(personalDetail?.login ?? '');
        result.keyForList = String(accountIDs.at(0));

        result.alternateText = LocalePhoneNumber.formatPhoneNumber(personalDetails?.[accountIDs[0]]?.login ?? '');
    }

    result.isIOUReportOwner = ReportUtils.isIOUOwnedByCurrentUser(result);
    result.iouReportAmount = ReportUtils.getMoneyRequestSpendBreakdown(result).totalDisplaySpend;

    if (!hasMultipleParticipants && (!report || (report && !ReportUtils.isGroupChat(report) && !ReportUtils.isChatRoom(report)))) {
        result.login = personalDetail?.login;
        result.accountID = Number(personalDetail?.accountID);
        result.phoneNumber = personalDetail?.phoneNumber;
    }

    result.text = reportName;
    result.icons = ReportUtils.getIcons(report, personalDetails, personalDetail?.avatar, personalDetail?.login, personalDetail?.accountID, null);
    result.subtitle = subtitle;

    return result;
}

/**
 * Get the option for a given report.
 */
function getReportOption(participant: Participant): ReportUtils.OptionData {
    const report = ReportUtils.getReportOrDraftReport(participant.reportID);
    const visibleParticipantAccountIDs = ReportUtils.getParticipantsAccountIDsForDisplay(report, true);

    const option = createOption(
        visibleParticipantAccountIDs,
        allPersonalDetails ?? {},
        !isEmptyObject(report) ? report : undefined,
        {},
        {
            showChatPreviewLine: false,
            forcePolicyNamePreview: false,
        },
    );

    // Update text & alternateText because createOption returns workspace name only if report is owned by the user
    if (option.isSelfDM) {
        option.alternateText = Localize.translateLocal('reportActionsView.yourSpace');
    } else if (option.isInvoiceRoom) {
        option.text = ReportUtils.getReportName(report);
        option.alternateText = Localize.translateLocal('workspace.common.invoices');
    } else {
        option.text = ReportUtils.getPolicyName(report);
        option.alternateText = Localize.translateLocal('workspace.common.workspace');
    }
    option.isDisabled = ReportUtils.isDraftReport(participant.reportID);
    option.selected = participant.selected;
    option.isSelected = participant.selected;
    return option;
}

/**
 * Get the option for a policy expense report.
 */
function getPolicyExpenseReportOption(participant: Participant | ReportUtils.OptionData): ReportUtils.OptionData {
    const expenseReport = ReportUtils.isPolicyExpenseChat(participant) ? ReportUtils.getReportOrDraftReport(participant.reportID) : null;

    const visibleParticipantAccountIDs = Object.entries(expenseReport?.participants ?? {})
        .filter(([, reportParticipant]) => reportParticipant && reportParticipant.notificationPreference !== CONST.REPORT.NOTIFICATION_PREFERENCE.HIDDEN)
        .map(([accountID]) => Number(accountID));

    const option = createOption(
        visibleParticipantAccountIDs,
        allPersonalDetails ?? {},
        !isEmptyObject(expenseReport) ? expenseReport : null,
        {},
        {
            showChatPreviewLine: false,
            forcePolicyNamePreview: false,
        },
    );

    // Update text & alternateText because createOption returns workspace name only if report is owned by the user
    option.text = ReportUtils.getPolicyName(expenseReport);
    option.alternateText = Localize.translateLocal('workspace.common.workspace');
    option.selected = participant.selected;
    option.isSelected = participant.selected;
    return option;
}

/**
 * Searches for a match when provided with a value
 */
function isSearchStringMatch(searchValue: string, searchText?: string | null, participantNames = new Set<string>(), isChatRoom = false): boolean {
    const searchWords = new Set(searchValue.replace(/,/g, ' ').split(' '));
    const valueToSearch = searchText?.replace(new RegExp(/&nbsp;/g), '');
    let matching = true;
    searchWords.forEach((word) => {
        // if one of the word is not matching, we don't need to check further
        if (!matching) {
            return;
        }
        const matchRegex = new RegExp(Str.escapeForRegExp(word), 'i');
        matching = matchRegex.test(valueToSearch ?? '') || (!isChatRoom && participantNames.has(word));
    });
    return matching;
}

/**
 * Checks if the given userDetails is currentUser or not.
 * Note: We can't migrate this off of using logins because this is used to check if you're trying to start a chat with
 * yourself or a different user, and people won't be starting new chats via accountID usually.
 */
function isCurrentUser(userDetails: PersonalDetails): boolean {
    if (!userDetails) {
        return false;
    }

    // If user login is a mobile number, append sms domain if not appended already.
    const userDetailsLogin = PhoneNumber.addSMSDomainIfPhoneNumber(userDetails.login ?? '');

    if (currentUserLogin?.toLowerCase() === userDetailsLogin.toLowerCase()) {
        return true;
    }

    // Check if userDetails login exists in loginList
    return Object.keys(loginList ?? {}).some((login) => login.toLowerCase() === userDetailsLogin.toLowerCase());
}

/**
 * Calculates count of all enabled options
 */
function getEnabledCategoriesCount(options: PolicyCategories): number {
    return Object.values(options).filter((option) => option.enabled).length;
}

function getSearchValueForPhoneOrEmail(searchTerm: string) {
    const parsedPhoneNumber = PhoneNumber.parsePhoneNumber(LoginUtils.appendCountryCode(Str.removeSMSDomain(searchTerm)));
    return parsedPhoneNumber.possible ? parsedPhoneNumber.number?.e164 ?? '' : searchTerm.toLowerCase();
}

/**
 * Verifies that there is at least one enabled option
 */
function hasEnabledOptions(options: PolicyCategories | PolicyTag[]): boolean {
    return Object.values(options).some((option: PolicyTag | PolicyCategory) => option.enabled && option.pendingAction !== CONST.RED_BRICK_ROAD_PENDING_ACTION.DELETE);
}

/**
 * Sorts categories using a simple object.
 * It builds an hierarchy (based on an object), where each category has a name and other keys as subcategories.
 * Via the hierarchy we avoid duplicating and sort categories one by one. Subcategories are being sorted alphabetically.
 */
function sortCategories(categories: Record<string, Category>): Category[] {
    // Sorts categories alphabetically by name.
    const sortedCategories = Object.values(categories).sort((a, b) => a.name.localeCompare(b.name));

    // An object that respects nesting of categories. Also, can contain only uniq categories.
    const hierarchy: Hierarchy = {};
    /**
     * Iterates over all categories to set each category in a proper place in hierarchy
     * It gets a path based on a category name e.g. "Parent: Child: Subcategory" -> "Parent.Child.Subcategory".
     * {
     *   Parent: {
     *     name: "Parent",
     *     Child: {
     *       name: "Child"
     *       Subcategory: {
     *         name: "Subcategory"
     *       }
     *     }
     *   }
     * }
     */
    sortedCategories.forEach((category) => {
        const path = category.name.split(CONST.PARENT_CHILD_SEPARATOR);
        const existedValue = lodashGet(hierarchy, path, {}) as Hierarchy;
        lodashSet(hierarchy, path, {
            ...existedValue,
            name: category.name,
            pendingAction: category.pendingAction,
        });
    });

    /**
     * A recursive function to convert hierarchy into an array of category objects.
     * The category object contains base 2 properties: "name" and "enabled".
     * It iterates each key one by one. When a category has subcategories, goes deeper into them. Also, sorts subcategories alphabetically.
     */
    const flatHierarchy = (initialHierarchy: Hierarchy) =>
        Object.values(initialHierarchy).reduce((acc: Category[], category) => {
            const {name, pendingAction, ...subcategories} = category;
            if (name) {
                const categoryObject: Category = {
                    name,
                    pendingAction,
                    enabled: categories[name]?.enabled ?? false,
                };

                acc.push(categoryObject);
            }

            if (!isEmptyObject(subcategories)) {
                const nestedCategories = flatHierarchy(subcategories);

                acc.push(...nestedCategories.sort((a, b) => a.name.localeCompare(b.name)));
            }

            return acc;
        }, []);

    return flatHierarchy(hierarchy);
}

/**
 * Builds the options for the category tree hierarchy via indents
 *
 * @param options - an initial object array
 * @param options[].enabled - a flag to enable/disable option in a list
 * @param options[].name - a name of an option
 * @param [isOneLine] - a flag to determine if text should be one line
 */
function getCategoryOptionTree(options: Record<string, Category> | Category[], isOneLine = false, selectedOptions: Category[] = []): OptionTree[] {
    const optionCollection = new Map<string, OptionTree>();
    Object.values(options).forEach((option) => {
        if (isOneLine) {
            if (optionCollection.has(option.name)) {
                return;
            }

            optionCollection.set(option.name, {
                text: option.name,
                keyForList: option.name,
                searchText: option.name,
                tooltipText: option.name,
                isDisabled: !option.enabled || option.pendingAction === CONST.RED_BRICK_ROAD_PENDING_ACTION.DELETE,
                isSelected: !!option.isSelected,
                pendingAction: option.pendingAction,
            });

            return;
        }

        option.name.split(CONST.PARENT_CHILD_SEPARATOR).forEach((optionName, index, array) => {
            const indents = times(index, () => CONST.INDENTS).join('');
            const isChild = array.length - 1 === index;
            const searchText = array.slice(0, index + 1).join(CONST.PARENT_CHILD_SEPARATOR);
            const selectedParentOption = !isChild && Object.values(selectedOptions).find((op) => op.name === searchText);
            const isParentOptionDisabled = !selectedParentOption || !selectedParentOption.enabled || selectedParentOption.pendingAction === CONST.RED_BRICK_ROAD_PENDING_ACTION.DELETE;

            if (optionCollection.has(searchText)) {
                return;
            }

            optionCollection.set(searchText, {
                text: `${indents}${optionName}`,
                keyForList: searchText,
                searchText,
                tooltipText: optionName,
                isDisabled: isChild ? !option.enabled || option.pendingAction === CONST.RED_BRICK_ROAD_PENDING_ACTION.DELETE : isParentOptionDisabled,
                isSelected: isChild ? !!option.isSelected : !!selectedParentOption,
                pendingAction: option.pendingAction,
            });
        });
    });

    return Array.from(optionCollection.values());
}

/**
 * Builds the section list for categories
 */
function getCategoryListSections(
    categories: PolicyCategories,
    recentlyUsedCategories: string[],
    selectedOptions: Category[],
    searchInputValue: string,
    maxRecentReportsToShow: number,
): CategoryTreeSection[] {
    const sortedCategories = sortCategories(categories);
    const enabledCategories = Object.values(sortedCategories).filter((category) => category.enabled);
    const enabledCategoriesNames = enabledCategories.map((category) => category.name);
    const selectedOptionsWithDisabledState: Category[] = [];
    const categorySections: CategoryTreeSection[] = [];
    const numberOfEnabledCategories = enabledCategories.length;

    selectedOptions.forEach((option) => {
        if (enabledCategoriesNames.includes(option.name)) {
            const categoryObj = enabledCategories.find((category) => category.name === option.name);
            selectedOptionsWithDisabledState.push({...(categoryObj ?? option), isSelected: true, enabled: true});
            return;
        }
        selectedOptionsWithDisabledState.push({...option, isSelected: true, enabled: false});
    });

    if (numberOfEnabledCategories === 0 && selectedOptions.length > 0) {
        const data = getCategoryOptionTree(selectedOptionsWithDisabledState, true);
        categorySections.push({
            // "Selected" section
            title: '',
            shouldShow: false,
            data,
            indexOffset: data.length,
        });

        return categorySections;
    }

    if (searchInputValue) {
        const categoriesForSearch = [...selectedOptionsWithDisabledState, ...enabledCategories];
        const searchCategories: Category[] = [];

        categoriesForSearch.forEach((category) => {
            if (!category.name.toLowerCase().includes(searchInputValue.toLowerCase())) {
                return;
            }
            searchCategories.push({
                ...category,
                isSelected: selectedOptions.some((selectedOption) => selectedOption.name === category.name),
            });
        });

        const data = getCategoryOptionTree(searchCategories, true);
        categorySections.push({
            // "Search" section
            title: '',
            shouldShow: true,
            data,
            indexOffset: data.length,
        });

        return categorySections;
    }

    if (selectedOptions.length > 0) {
        const data = getCategoryOptionTree(selectedOptionsWithDisabledState, true);
        categorySections.push({
            // "Selected" section
            title: '',
            shouldShow: false,
            data,
            indexOffset: data.length,
        });
    }

    const selectedOptionNames = selectedOptions.map((selectedOption) => selectedOption.name);
    const filteredCategories = enabledCategories.filter((category) => !selectedOptionNames.includes(category.name));

    if (numberOfEnabledCategories < CONST.STANDARD_LIST_ITEM_LIMIT) {
        const data = getCategoryOptionTree(filteredCategories, false, selectedOptionsWithDisabledState);
        categorySections.push({
            // "All" section when items amount less than the threshold
            title: '',
            shouldShow: false,
            data,
            indexOffset: data.length,
        });

        return categorySections;
    }

    const filteredRecentlyUsedCategories = recentlyUsedCategories
        .filter(
            (categoryName) =>
                !selectedOptionNames.includes(categoryName) && categories[categoryName]?.enabled && categories[categoryName]?.pendingAction !== CONST.RED_BRICK_ROAD_PENDING_ACTION.DELETE,
        )
        .map((categoryName) => ({
            name: categoryName,
            enabled: categories[categoryName].enabled ?? false,
        }));

    if (filteredRecentlyUsedCategories.length > 0) {
        const cutRecentlyUsedCategories = filteredRecentlyUsedCategories.slice(0, maxRecentReportsToShow);

        const data = getCategoryOptionTree(cutRecentlyUsedCategories, true);
        categorySections.push({
            // "Recent" section
            title: Localize.translateLocal('common.recent'),
            shouldShow: true,
            data,
            indexOffset: data.length,
        });
    }

    const data = getCategoryOptionTree(filteredCategories, false, selectedOptionsWithDisabledState);
    categorySections.push({
        // "All" section when items amount more than the threshold
        title: Localize.translateLocal('common.all'),
        shouldShow: true,
        data,
        indexOffset: data.length,
    });

    return categorySections;
}

/**
<<<<<<< HEAD
 * Transforms the provided report field options into option objects.
 *
 * @param reportFieldOptions - an initial report field options array
 */
function getReportFieldOptions(reportFieldOptions: string[]): Option[] {
    return reportFieldOptions.map((name) => ({
        text: name,
        keyForList: name,
        searchText: name,
        tooltipText: name,
        isDisabled: false,
    }));
}

/**
 * Build the section list for report field options
 */
function getReportFieldOptionsSection(options: string[], recentlyUsedOptions: string[], selectedOptions: Array<Partial<ReportUtils.OptionData>>, searchInputValue: string) {
    const reportFieldOptionsSections = [];
    const selectedOptionKeys = selectedOptions.map(({text, keyForList, name}) => text ?? keyForList ?? name ?? '').filter((o) => !!o);
    let indexOffset = 0;

    if (searchInputValue) {
        const searchOptions = options.filter((option) => option.toLowerCase().includes(searchInputValue.toLowerCase()));

        reportFieldOptionsSections.push({
            // "Search" section
            title: '',
            shouldShow: true,
            indexOffset,
            data: getReportFieldOptions(searchOptions),
        });

        return reportFieldOptionsSections;
    }

    const filteredRecentlyUsedOptions = recentlyUsedOptions.filter((recentlyUsedOption) => !selectedOptionKeys.includes(recentlyUsedOption));
    const filteredOptions = options.filter((option) => !selectedOptionKeys.includes(option));

    if (selectedOptionKeys.length) {
        reportFieldOptionsSections.push({
            // "Selected" section
            title: '',
            shouldShow: true,
            indexOffset,
            data: getReportFieldOptions(selectedOptionKeys),
        });

        indexOffset += selectedOptionKeys.length;
    }

    if (filteredRecentlyUsedOptions.length > 0) {
        reportFieldOptionsSections.push({
            // "Recent" section
            title: Localize.translateLocal('common.recent'),
            shouldShow: true,
            indexOffset,
            data: getReportFieldOptions(filteredRecentlyUsedOptions),
        });

        indexOffset += filteredRecentlyUsedOptions.length;
    }

    reportFieldOptionsSections.push({
        // "All" section when items amount more than the threshold
        title: Localize.translateLocal('common.all'),
        shouldShow: true,
        indexOffset,
        data: getReportFieldOptions(filteredOptions),
    });

    return reportFieldOptionsSections;
=======
 * Transforms the provided tags into option objects.
 *
 * @param tags - an initial tag array
 */
function getTagsOptions(tags: Array<Pick<PolicyTag, 'name' | 'enabled' | 'pendingAction'>>, selectedOptions?: SelectedTagOption[]): Option[] {
    return tags.map((tag) => {
        // This is to remove unnecessary escaping backslash in tag name sent from backend.
        const cleanedName = PolicyUtils.getCleanedTagName(tag.name);
        return {
            text: cleanedName,
            keyForList: tag.name,
            searchText: tag.name,
            tooltipText: cleanedName,
            isDisabled: !tag.enabled || tag.pendingAction === CONST.RED_BRICK_ROAD_PENDING_ACTION.DELETE,
            isSelected: selectedOptions?.some((selectedTag) => selectedTag.name === tag.name),
            pendingAction: tag.pendingAction,
        };
    });
}

/**
 * Build the section list for tags
 */
function getTagListSections(
    tags: Array<PolicyTag | SelectedTagOption>,
    recentlyUsedTags: string[],
    selectedOptions: SelectedTagOption[],
    searchInputValue: string,
    maxRecentReportsToShow: number,
) {
    const tagSections = [];
    const sortedTags = sortTags(tags) as PolicyTag[];
    const selectedOptionNames = selectedOptions.map((selectedOption) => selectedOption.name);
    const enabledTags = sortedTags.filter((tag) => tag.enabled);
    const enabledTagsNames = enabledTags.map((tag) => tag.name);
    const enabledTagsWithoutSelectedOptions = enabledTags.filter((tag) => !selectedOptionNames.includes(tag.name));
    const selectedTagsWithDisabledState: SelectedTagOption[] = [];
    const numberOfTags = enabledTags.length;

    selectedOptions.forEach((tag) => {
        if (enabledTagsNames.includes(tag.name)) {
            selectedTagsWithDisabledState.push({...tag, enabled: true});
            return;
        }
        selectedTagsWithDisabledState.push({...tag, enabled: false});
    });

    // If all tags are disabled but there's a previously selected tag, show only the selected tag
    if (numberOfTags === 0 && selectedOptions.length > 0) {
        tagSections.push({
            // "Selected" section
            title: '',
            shouldShow: false,
            data: getTagsOptions(selectedTagsWithDisabledState, selectedOptions),
        });

        return tagSections;
    }

    if (searchInputValue) {
        const enabledSearchTags = enabledTagsWithoutSelectedOptions.filter((tag) => PolicyUtils.getCleanedTagName(tag.name.toLowerCase()).includes(searchInputValue.toLowerCase()));
        const selectedSearchTags = selectedTagsWithDisabledState.filter((tag) => PolicyUtils.getCleanedTagName(tag.name.toLowerCase()).includes(searchInputValue.toLowerCase()));
        const tagsForSearch = [...selectedSearchTags, ...enabledSearchTags];

        tagSections.push({
            // "Search" section
            title: '',
            shouldShow: true,
            data: getTagsOptions(tagsForSearch, selectedOptions),
        });

        return tagSections;
    }

    if (numberOfTags < CONST.STANDARD_LIST_ITEM_LIMIT) {
        tagSections.push({
            // "All" section when items amount less than the threshold
            title: '',
            shouldShow: false,
            data: getTagsOptions([...selectedTagsWithDisabledState, ...enabledTagsWithoutSelectedOptions], selectedOptions),
        });

        return tagSections;
    }

    const filteredRecentlyUsedTags = recentlyUsedTags
        .filter((recentlyUsedTag) => {
            const tagObject = tags.find((tag) => tag.name === recentlyUsedTag);
            return !!tagObject?.enabled && !selectedOptionNames.includes(recentlyUsedTag) && tagObject?.pendingAction !== CONST.RED_BRICK_ROAD_PENDING_ACTION.DELETE;
        })
        .map((tag) => ({name: tag, enabled: true}));

    if (selectedOptions.length) {
        tagSections.push({
            // "Selected" section
            title: '',
            shouldShow: true,
            data: getTagsOptions(selectedTagsWithDisabledState, selectedOptions),
        });
    }

    if (filteredRecentlyUsedTags.length > 0) {
        const cutRecentlyUsedTags = filteredRecentlyUsedTags.slice(0, maxRecentReportsToShow);

        tagSections.push({
            // "Recent" section
            title: Localize.translateLocal('common.recent'),
            shouldShow: true,
            data: getTagsOptions(cutRecentlyUsedTags, selectedOptions),
        });
    }

    tagSections.push({
        // "All" section when items amount more than the threshold
        title: Localize.translateLocal('common.all'),
        shouldShow: true,
        data: getTagsOptions(enabledTagsWithoutSelectedOptions, selectedOptions),
    });

    return tagSections;
}

/**
 * Verifies that there is at least one enabled tag
 */
function hasEnabledTags(policyTagList: Array<PolicyTagLists[keyof PolicyTagLists]>) {
    const policyTagValueList = policyTagList
        .filter((tag) => tag && tag.tags)
        .map(({tags}) => Object.values(tags))
        .flat();

    return hasEnabledOptions(policyTagValueList);
>>>>>>> 1fdc8a77
}

/**
 * Sorts tax rates alphabetically by name.
 */
function sortTaxRates(taxRates: TaxRates): TaxRate[] {
    const sortedtaxRates = lodashSortBy(taxRates, (taxRate) => taxRate.name);
    return sortedtaxRates;
}

/**
 * Builds the options for taxRates
 */
function getTaxRatesOptions(taxRates: Array<Partial<TaxRate>>): TaxRatesOption[] {
    return taxRates.map(({code, modifiedName, isDisabled, isSelected, pendingAction}) => ({
        code,
        text: modifiedName,
        keyForList: modifiedName,
        searchText: modifiedName,
        tooltipText: modifiedName,
        isDisabled: !!isDisabled || pendingAction === CONST.RED_BRICK_ROAD_PENDING_ACTION.DELETE,
        isSelected,
        pendingAction,
    }));
}

/**
 * Builds the section list for tax rates
 */
function getTaxRatesSection(policy: OnyxEntry<Policy> | undefined, selectedOptions: Tax[], searchInputValue: string, transaction?: OnyxEntry<Transaction>): TaxSection[] {
    const policyRatesSections = [];

    const taxes = TransactionUtils.transformedTaxRates(policy, transaction);

    const sortedTaxRates = sortTaxRates(taxes);
    const selectedOptionNames = selectedOptions.map((selectedOption) => selectedOption.modifiedName);
    const enabledTaxRates = sortedTaxRates.filter((taxRate) => !taxRate.isDisabled);
    const enabledTaxRatesNames = enabledTaxRates.map((tax) => tax.modifiedName);
    const enabledTaxRatesWithoutSelectedOptions = enabledTaxRates.filter((tax) => tax.modifiedName && !selectedOptionNames.includes(tax.modifiedName));
    const selectedTaxRateWithDisabledState: Tax[] = [];
    const numberOfTaxRates = enabledTaxRates.length;

    selectedOptions.forEach((tax) => {
        if (enabledTaxRatesNames.includes(tax.modifiedName)) {
            selectedTaxRateWithDisabledState.push({...tax, isDisabled: false, isSelected: true});
            return;
        }
        selectedTaxRateWithDisabledState.push({...tax, isDisabled: true, isSelected: true});
    });

    // If all tax are disabled but there's a previously selected tag, show only the selected tag
    if (numberOfTaxRates === 0 && selectedOptions.length > 0) {
        policyRatesSections.push({
            // "Selected" sectiong
            title: '',
            shouldShow: false,
            data: getTaxRatesOptions(selectedTaxRateWithDisabledState),
        });

        return policyRatesSections;
    }

    if (searchInputValue) {
        const enabledSearchTaxRates = enabledTaxRatesWithoutSelectedOptions.filter((taxRate) => taxRate.modifiedName?.toLowerCase().includes(searchInputValue.toLowerCase()));
        const selectedSearchTags = selectedTaxRateWithDisabledState.filter((taxRate) => taxRate.modifiedName?.toLowerCase().includes(searchInputValue.toLowerCase()));
        const taxesForSearch = [...selectedSearchTags, ...enabledSearchTaxRates];

        policyRatesSections.push({
            // "Search" section
            title: '',
            shouldShow: true,
            data: getTaxRatesOptions(taxesForSearch),
        });

        return policyRatesSections;
    }

    if (numberOfTaxRates < CONST.STANDARD_LIST_ITEM_LIMIT) {
        policyRatesSections.push({
            // "All" section when items amount less than the threshold
            title: '',
            shouldShow: false,
            data: getTaxRatesOptions([...selectedTaxRateWithDisabledState, ...enabledTaxRatesWithoutSelectedOptions]),
        });

        return policyRatesSections;
    }

    if (selectedOptions.length > 0) {
        policyRatesSections.push({
            // "Selected" section
            title: '',
            shouldShow: true,
            data: getTaxRatesOptions(selectedTaxRateWithDisabledState),
        });
    }

    policyRatesSections.push({
        // "All" section when number of items are more than the threshold
        title: '',
        shouldShow: true,
        data: getTaxRatesOptions(enabledTaxRatesWithoutSelectedOptions),
    });

    return policyRatesSections;
}

/**
 * Checks if a report option is selected based on matching accountID or reportID.
 *
 * @param reportOption - The report option to be checked.
 * @param selectedOptions - Array of selected options to compare with.
 * @returns true if the report option matches any of the selected options by accountID or reportID, false otherwise.
 */
function isReportSelected(reportOption: ReportUtils.OptionData, selectedOptions: Array<Partial<ReportUtils.OptionData>>) {
    if (!selectedOptions || selectedOptions.length === 0) {
        return false;
    }

    // eslint-disable-next-line @typescript-eslint/prefer-nullish-coalescing
    return selectedOptions.some((option) => (option.accountID && option.accountID === reportOption.accountID) || (option.reportID && option.reportID === reportOption.reportID));
}

function createOptionList(personalDetails: OnyxEntry<PersonalDetailsList>, reports?: OnyxCollection<Report>) {
    const reportMapForAccountIDs: Record<number, Report> = {};
    const allReportOptions: Array<SearchOption<Report>> = [];

    if (reports) {
        Object.values(reports).forEach((report) => {
            if (!report) {
                return;
            }

            const isOneOnOneChat = ReportUtils.isOneOnOneChat(report);
            const accountIDs = ReportUtils.getParticipantsAccountIDsForDisplay(report);

            const isChatRoom = ReportUtils.isChatRoom(report);
            if ((!accountIDs || accountIDs.length === 0) && !isChatRoom) {
                return;
            }

            // Save the report in the map if this is a single participant so we can associate the reportID with the
            // personal detail option later. Individuals should not be associated with single participant
            // policyExpenseChats or chatRooms since those are not people.
            if (accountIDs.length <= 1 && isOneOnOneChat) {
                reportMapForAccountIDs[accountIDs[0]] = report;
            }

            allReportOptions.push({
                item: report,
                ...createOption(accountIDs, personalDetails, report, {}),
            });
        });
    }

    const allPersonalDetailsOptions = Object.values(personalDetails ?? {}).map((personalDetail) => ({
        item: personalDetail,
        ...createOption([personalDetail?.accountID ?? -1], personalDetails, reportMapForAccountIDs[personalDetail?.accountID ?? -1], {}, {showPersonalDetails: true}),
    }));

    return {
        reports: allReportOptions,
        personalDetails: allPersonalDetailsOptions as Array<SearchOption<PersonalDetails>>,
    };
}

function createOptionFromReport(report: Report, personalDetails: OnyxEntry<PersonalDetailsList>) {
    const accountIDs = ReportUtils.getParticipantsAccountIDsForDisplay(report);

    return {
        item: report,
        ...createOption(accountIDs, personalDetails, report, {}),
    };
}

/**
 * Options need to be sorted in the specific order
 * @param options - list of options to be sorted
 * @param searchValue - search string
 * @returns a sorted list of options
 */
function orderOptions(
    options: ReportUtils.OptionData[],
    searchValue: string | undefined,
    {preferChatroomsOverThreads = false, preferPolicyExpenseChat = false, preferRecentExpenseReports = false} = {},
) {
    return lodashOrderBy(
        options,
        [
            (option) => {
                if (option.isPolicyExpenseChat && preferPolicyExpenseChat && option.policyID === activePolicyID) {
                    return 0;
                }

                if (option.isSelfDM) {
                    return 0;
                }
                if (preferRecentExpenseReports && !!option?.lastIOUCreationDate) {
                    return 1;
                }
                if (preferRecentExpenseReports && option.isPolicyExpenseChat) {
                    return 1;
                }
                if (preferChatroomsOverThreads && option.isThread) {
                    return 4;
                }
                if (!!option.isChatRoom || option.private_isArchived) {
                    return 3;
                }
                if (!option.login) {
                    return 2;
                }
                if (option.login.toLowerCase() !== searchValue?.toLowerCase()) {
                    return 1;
                }

                // When option.login is an exact match with the search value, returning 0 puts it at the top of the option list
                return 0;
            },
            // For Submit Expense flow, prioritize the most recent expense reports and then policy expense chats (without expense requests)
            preferRecentExpenseReports ? (option) => option?.lastIOUCreationDate ?? '' : '',
            preferRecentExpenseReports ? (option) => option?.isPolicyExpenseChat : 0,
        ],
        ['asc', 'desc', 'desc'],
    );
}

function canCreateOptimisticPersonalDetailOption({
    searchValue,
    recentReportOptions,
    personalDetailsOptions,
    currentUserOption,
}: {
    searchValue: string;
    recentReportOptions: ReportUtils.OptionData[];
    personalDetailsOptions: ReportUtils.OptionData[];
    currentUserOption?: ReportUtils.OptionData | null;
    excludeUnknownUsers: boolean;
}) {
    const noOptions = recentReportOptions.length + personalDetailsOptions.length === 0 && !currentUserOption;
    const noOptionsMatchExactly = !personalDetailsOptions
        .concat(recentReportOptions)
        .find((option) => option.login === PhoneNumber.addSMSDomainIfPhoneNumber(searchValue ?? '').toLowerCase() || option.login === searchValue?.toLowerCase());

    return noOptions || noOptionsMatchExactly;
}

/**
 * We create a new user option if the following conditions are satisfied:
 * - There's no matching recent report and personal detail option
 * - The searchValue is a valid email or phone number
 * - If prop shouldAcceptName = true, the searchValue can be also a normal string
 * - The searchValue isn't the current personal detail login
 */
function getUserToInviteOption({
    searchValue,
    excludeUnknownUsers = false,
    optionsToExclude = [],
    selectedOptions = [],
    reportActions = {},
    showChatPreviewLine = false,
    shouldAcceptName = false,
}: GetUserToInviteConfig): ReportUtils.OptionData | null {
    const parsedPhoneNumber = PhoneNumber.parsePhoneNumber(LoginUtils.appendCountryCode(Str.removeSMSDomain(searchValue)));
    const isCurrentUserLogin = isCurrentUser({login: searchValue} as PersonalDetails);
    const isInSelectedOption = selectedOptions.some((option) => 'login' in option && option.login === searchValue);
    const isValidEmail = Str.isValidEmail(searchValue) && !Str.isDomainEmail(searchValue) && !Str.endsWith(searchValue, CONST.SMS.DOMAIN);
    const isValidPhoneNumber = parsedPhoneNumber.possible && Str.isValidE164Phone(LoginUtils.getPhoneNumberWithoutSpecialChars(parsedPhoneNumber.number?.input ?? ''));
    const isInOptionToExclude =
        optionsToExclude.findIndex((optionToExclude) => 'login' in optionToExclude && optionToExclude.login === PhoneNumber.addSMSDomainIfPhoneNumber(searchValue).toLowerCase()) !== -1;

    if (!searchValue || isCurrentUserLogin || isInSelectedOption || (!isValidEmail && !isValidPhoneNumber && !shouldAcceptName) || isInOptionToExclude || excludeUnknownUsers) {
        return null;
    }

    // Generates an optimistic account ID for new users not yet saved in Onyx
    const optimisticAccountID = UserUtils.generateAccountID(searchValue);
    const personalDetailsExtended = {
        ...allPersonalDetails,
        [optimisticAccountID]: {
            accountID: optimisticAccountID,
            login: searchValue,
        },
    };
    const userToInvite = createOption([optimisticAccountID], personalDetailsExtended, null, reportActions, {
        showChatPreviewLine,
    });
    userToInvite.isOptimisticAccount = true;
    userToInvite.login = isValidEmail || isValidPhoneNumber ? searchValue : '';
    // eslint-disable-next-line @typescript-eslint/prefer-nullish-coalescing
    userToInvite.text = userToInvite.text || searchValue;
    // eslint-disable-next-line @typescript-eslint/prefer-nullish-coalescing
    userToInvite.alternateText = userToInvite.alternateText || searchValue;

    // If user doesn't exist, use a fallback avatar
    userToInvite.icons = [
        {
            source: FallbackAvatar,
            id: optimisticAccountID,
            name: searchValue,
            type: CONST.ICON_TYPE_AVATAR,
        },
    ];

    return userToInvite;
}

/**
 * filter options based on specific conditions
 */
function getOptions(
    options: OptionList,
    {
        reportActions = {},
        betas = [],
        selectedOptions = [],
        maxRecentReportsToShow = 0,
        excludeLogins = [],
        includeMultipleParticipantReports = false,
        includeRecentReports = false,
        // When sortByReportTypeInSearch flag is true, recentReports will include the personalDetails options as well.
        sortByReportTypeInSearch = false,
        searchInputValue = '',
        showChatPreviewLine = false,
        sortPersonalDetailsByAlphaAsc = true,
        forcePolicyNamePreview = false,
        includeOwnedWorkspaceChats = false,
        includeThreads = false,
        includeTasks = false,
        includeMoneyRequests = false,
        excludeUnknownUsers = false,
        includeP2P = true,
        includeCategories = false,
        categories = {},
        recentlyUsedCategories = [],
        canInviteUser = true,
        includeSelectedOptions = false,
        transactionViolations = {},
        includeTaxRates,
        policy,
        transaction,
        includeSelfDM = false,
        includeInvoiceRooms = false,
        includeDomainEmail = false,
        action,
        recentAttendees,
        shouldBoldTitleByDefault = true,
    }: GetOptionsConfig,
): Options {
    if (includeCategories) {
        const categoryOptions = getCategoryListSections(categories, recentlyUsedCategories, selectedOptions as Category[], searchInputValue, maxRecentReportsToShow);

        return {
            recentReports: [],
            personalDetails: [],
            userToInvite: null,
            currentUserOption: null,
            categoryOptions,
            taxRatesOptions: [],
        };
    }

    if (includeTaxRates) {
        const taxRatesOptions = getTaxRatesSection(policy, selectedOptions as Tax[], searchInputValue, transaction);

        return {
            recentReports: [],
            personalDetails: [],
            userToInvite: null,
            currentUserOption: null,
            categoryOptions: [],
            taxRatesOptions,
        };
    }

<<<<<<< HEAD
    if (includePolicyReportFieldOptions) {
        const transformedPolicyReportFieldOptions = getReportFieldOptionsSection(policyReportFieldOptions, recentlyUsedPolicyReportFieldOptions, selectedOptions, searchInputValue);
        return {
            recentReports: [],
            personalDetails: [],
            userToInvite: null,
            currentUserOption: null,
            categoryOptions: [],
            taxRatesOptions: [],
            policyReportFieldOptions: transformedPolicyReportFieldOptions,
        };
    }

=======
>>>>>>> 1fdc8a77
    const parsedPhoneNumber = PhoneNumber.parsePhoneNumber(LoginUtils.appendCountryCode(Str.removeSMSDomain(searchInputValue)));
    const searchValue = parsedPhoneNumber.possible ? parsedPhoneNumber.number?.e164 ?? '' : searchInputValue.toLowerCase();
    const topmostReportId = Navigation.getTopmostReportId() ?? '-1';

    // Filter out all the reports that shouldn't be displayed
    const filteredReportOptions = options.reports.filter((option) => {
        const report = option.item;
        const doesReportHaveViolations = ReportUtils.shouldShowViolations(report, transactionViolations);

        return ReportUtils.shouldReportBeInOptionList({
            report,
            currentReportId: topmostReportId,
            betas,
            policies,
            doesReportHaveViolations,
            isInFocusMode: false,
            excludeEmptyChats: false,
            includeSelfDM,
            login: option.login,
            includeDomainEmail,
        });
    });

    // Sorting the reports works like this:
    // - Order everything by the last message timestamp (descending)
    // - When searching, self DM is put at the top
    // - All archived reports should remain at the bottom
    const orderedReportOptions = lodashSortBy(filteredReportOptions, (option) => {
        const report = option.item;
        if (option.private_isArchived) {
            return CONST.DATE.UNIX_EPOCH;
        }

        if (searchValue) {
            return [option.isSelfDM, report?.lastVisibleActionCreated];
        }

        return report?.lastVisibleActionCreated;
    });
    orderedReportOptions.reverse();

    const allReportOptions = orderedReportOptions.filter((option) => {
        const report = option.item;

        if (!report) {
            return;
        }

        const isThread = option.isThread;
        const isTaskReport = option.isTaskReport;
        const isPolicyExpenseChat = option.isPolicyExpenseChat;
        const isMoneyRequestReport = option.isMoneyRequestReport;
        const isSelfDM = option.isSelfDM;
        const isChatRoom = option.isChatRoom;
        const accountIDs = ReportUtils.getParticipantsAccountIDsForDisplay(report);

        if (isPolicyExpenseChat && report.isOwnPolicyExpenseChat && !includeOwnedWorkspaceChats) {
            return;
        }

        // When passing includeP2P false we are trying to hide features from users that are not ready for P2P and limited to workspace chats only.
        if (!includeP2P && !isPolicyExpenseChat) {
            return;
        }

        if (isSelfDM && !includeSelfDM) {
            return;
        }

        if (isThread && !includeThreads) {
            return;
        }

        if (isTaskReport && !includeTasks) {
            return;
        }

        if (isMoneyRequestReport && !includeMoneyRequests) {
            return;
        }

        // In case user needs to add credit bank account, don't allow them to submit an expense from the workspace.
        if (includeOwnedWorkspaceChats && ReportUtils.hasIOUWaitingOnCurrentUserBankAccount(report)) {
            return;
        }

        if ((!accountIDs || accountIDs.length === 0) && !isChatRoom) {
            return;
        }

        return option;
    });

    const havingLoginPersonalDetails = includeP2P
        ? options.personalDetails.filter((detail) => !!detail?.login && !!detail.accountID && !detail?.isOptimisticPersonalDetail && (includeDomainEmail || !Str.isDomainEmail(detail.login)))
        : [];
    let allPersonalDetailsOptions = havingLoginPersonalDetails;

    if (sortPersonalDetailsByAlphaAsc) {
        // PersonalDetails should be ordered Alphabetically by default - https://github.com/Expensify/App/issues/8220#issuecomment-1104009435
        allPersonalDetailsOptions = lodashOrderBy(allPersonalDetailsOptions, [(personalDetail) => personalDetail.text?.toLowerCase()], 'asc');
    }

    const optionsToExclude: Option[] = [{login: CONST.EMAIL.NOTIFICATIONS}];

    // If we're including selected options from the search results, we only want to exclude them if the search input is empty
    // This is because on certain pages, we show the selected options at the top when the search input is empty
    // This prevents the issue of seeing the selected option twice if you have them as a recent chat and select them
    if (!includeSelectedOptions || searchInputValue === '') {
        optionsToExclude.push(...selectedOptions);
    }

    excludeLogins.forEach((login) => {
        optionsToExclude.push({login});
    });

    let recentReportOptions: ReportUtils.OptionData[] = [];
    let personalDetailsOptions: ReportUtils.OptionData[] = [];

    const preferRecentExpenseReports = action === CONST.IOU.ACTION.CREATE;

    if (includeRecentReports) {
        for (const reportOption of allReportOptions) {
            /**
             * By default, generated options does not have the chat preview line enabled.
             * If showChatPreviewLine or forcePolicyNamePreview are true, let's generate and overwrite the alternate text.
             */
            reportOption.alternateText = getAlternateText(reportOption, {showChatPreviewLine, forcePolicyNamePreview});

            // Stop adding options to the recentReports array when we reach the maxRecentReportsToShow value
            if (recentReportOptions.length > 0 && recentReportOptions.length === maxRecentReportsToShow) {
                break;
            }

            // Skip notifications@expensify.com
            if (reportOption.login === CONST.EMAIL.NOTIFICATIONS) {
                continue;
            }

            const isCurrentUserOwnedPolicyExpenseChatThatCouldShow =
                reportOption.isPolicyExpenseChat && reportOption.ownerAccountID === currentUserAccountID && includeOwnedWorkspaceChats && !reportOption.private_isArchived;

            const shouldShowInvoiceRoom =
                includeInvoiceRooms &&
                ReportUtils.isInvoiceRoom(reportOption.item) &&
                ReportUtils.isPolicyAdmin(reportOption.policyID ?? '', policies) &&
                !reportOption.private_isArchived &&
                PolicyUtils.canSendInvoiceFromWorkspace(reportOption.policyID);

            /**
                Exclude the report option if it doesn't meet any of the following conditions:
                - It is not an owned policy expense chat that could be shown
                - Multiple participant reports are not included
                - It doesn't have a login
                - It is not an invoice room that should be shown
            */
            if (!isCurrentUserOwnedPolicyExpenseChatThatCouldShow && !includeMultipleParticipantReports && !reportOption.login && !shouldShowInvoiceRoom) {
                continue;
            }

            // If we're excluding threads, check the report to see if it has a single participant and if the participant is already selected
            if (
                !includeThreads &&
                (!!reportOption.login || reportOption.reportID) &&
                optionsToExclude.some((option) => option.login === reportOption.login || option.reportID === reportOption.reportID)
            ) {
                continue;
            }

            reportOption.isSelected = isReportSelected(reportOption, selectedOptions);
            reportOption.isBold = shouldBoldTitleByDefault || shouldUseBoldText(reportOption);

            if (action === CONST.IOU.ACTION.CATEGORIZE) {
                const reportPolicy = allPolicies?.[`${ONYXKEYS.COLLECTION.POLICY}${reportOption.policyID}`];
                if (reportPolicy?.areCategoriesEnabled) {
                    recentReportOptions.push(reportOption);
                }
            } else {
                recentReportOptions.push(reportOption);
            }

            // Add a field to sort the recent reports by the time of last IOU request for create actions
            if (preferRecentExpenseReports) {
                const reportPreviewAction = allSortedReportActions[reportOption.reportID]?.find((reportAction) =>
                    ReportActionUtils.isActionOfType(reportAction, CONST.REPORT.ACTIONS.TYPE.REPORT_PREVIEW),
                );

                if (reportPreviewAction) {
                    const iouReportID = ReportActionUtils.getIOUReportIDFromReportActionPreview(reportPreviewAction);
                    const iouReportActions = allSortedReportActions[iouReportID] ?? [];
                    const lastIOUAction = iouReportActions.find((iouAction) => iouAction.actionName === CONST.REPORT.ACTIONS.TYPE.IOU);
                    if (lastIOUAction) {
                        reportOption.lastIOUCreationDate = lastIOUAction.lastModified;
                    }
                }
            }
        }
    } else if (recentAttendees && recentAttendees?.length > 0) {
        recentAttendees.filter((attendee) => attendee.login ?? attendee.displayName).forEach((a) => optionsToExclude.push({login: a.login ?? a.displayName}));
        recentReportOptions = recentAttendees as ReportUtils.OptionData[];
    }

    const personalDetailsOptionsToExclude = [...optionsToExclude, {login: currentUserLogin}];
    // Next loop over all personal details removing any that are selectedUsers or recentChats
    for (const personalDetailOption of allPersonalDetailsOptions) {
        if (personalDetailsOptionsToExclude.some((optionToExclude) => optionToExclude.login === personalDetailOption.login)) {
            continue;
        }
        personalDetailOption.isBold = shouldBoldTitleByDefault;

        personalDetailsOptions.push(personalDetailOption);
    }

    const currentUserOption = allPersonalDetailsOptions.find((personalDetailsOption) => personalDetailsOption.login === currentUserLogin);

    let userToInvite: ReportUtils.OptionData | null = null;
    if (
        canCreateOptimisticPersonalDetailOption({
            searchValue,
            recentReportOptions,
            personalDetailsOptions,
            currentUserOption,
            excludeUnknownUsers,
        })
    ) {
        userToInvite = getUserToInviteOption({
            searchValue,
            excludeUnknownUsers,
            optionsToExclude,
            selectedOptions,
            reportActions,
            showChatPreviewLine,
        });
    }

    // If we are prioritizing 1:1 chats in search, do it only once we started searching
    if (sortByReportTypeInSearch && (searchValue !== '' || !!action)) {
        // When sortByReportTypeInSearch is true, recentReports will be returned with all the reports including personalDetailsOptions in the correct Order.
        // If we're in money request flow, we only order the recent report option.
        if (!action) {
            recentReportOptions.push(...personalDetailsOptions);
            personalDetailsOptions = [];
        }
        recentReportOptions = orderOptions(recentReportOptions, searchValue, {
            preferChatroomsOverThreads: true,
            preferPolicyExpenseChat: !!action,
            preferRecentExpenseReports,
        });
    }

    return {
        personalDetails: personalDetailsOptions,
        recentReports: recentReportOptions,
        userToInvite: canInviteUser ? userToInvite : null,
        currentUserOption,
        categoryOptions: [],
        taxRatesOptions: [],
    };
}

/**
 * Build the options for the Search view
 */
function getSearchOptions(options: OptionList, searchValue = '', betas: Beta[] = [], isUsedInChatFinder = true): Options {
    Timing.start(CONST.TIMING.LOAD_SEARCH_OPTIONS);
    Performance.markStart(CONST.TIMING.LOAD_SEARCH_OPTIONS);
    const optionList = getOptions(options, {
        betas,
        searchInputValue: searchValue.trim(),
        includeRecentReports: true,
        includeMultipleParticipantReports: true,
        maxRecentReportsToShow: 0, // Unlimited
        sortByReportTypeInSearch: true,
        showChatPreviewLine: isUsedInChatFinder,
        includeP2P: true,
        forcePolicyNamePreview: true,
        includeOwnedWorkspaceChats: true,
        includeThreads: true,
        includeMoneyRequests: true,
        includeTasks: true,
        includeSelfDM: true,
        shouldBoldTitleByDefault: !isUsedInChatFinder,
    });
    Timing.end(CONST.TIMING.LOAD_SEARCH_OPTIONS);
    Performance.markEnd(CONST.TIMING.LOAD_SEARCH_OPTIONS);

    return optionList;
}

function getShareLogOptions(options: OptionList, searchValue = '', betas: Beta[] = []): Options {
    return getOptions(options, {
        betas,
        searchInputValue: searchValue.trim(),
        includeRecentReports: true,
        includeMultipleParticipantReports: true,
        sortByReportTypeInSearch: true,
        includeP2P: true,
        forcePolicyNamePreview: true,
        includeOwnedWorkspaceChats: true,
        includeSelfDM: true,
        includeThreads: true,
    });
}

/**
 * Build the IOUConfirmation options for showing the payee personalDetail
 */
function getIOUConfirmationOptionsFromPayeePersonalDetail(personalDetail: OnyxEntry<PersonalDetails>, amountText?: string): PayeePersonalDetails {
    const formattedLogin = LocalePhoneNumber.formatPhoneNumber(personalDetail?.login ?? '');
    return {
        text: PersonalDetailsUtils.getDisplayNameOrDefault(personalDetail, formattedLogin),
        alternateText: formattedLogin || PersonalDetailsUtils.getDisplayNameOrDefault(personalDetail, '', false),
        icons: [
            {
                source: personalDetail?.avatar ?? FallbackAvatar,
                name: personalDetail?.login ?? '',
                type: CONST.ICON_TYPE_AVATAR,
                id: personalDetail?.accountID,
            },
        ],
        descriptiveText: amountText ?? '',
        login: personalDetail?.login ?? '',
        accountID: personalDetail?.accountID ?? -1,
        keyForList: String(personalDetail?.accountID ?? -1),
    };
}

/**
 * Build the options for the New Group view
 */
type FilteredOptionsParams = {
    reports?: Array<SearchOption<Report>>;
    personalDetails?: Array<SearchOption<PersonalDetails>>;
    betas?: OnyxEntry<Beta[]>;
    searchValue?: string;
    selectedOptions?: Array<Partial<ReportUtils.OptionData>>;
    excludeLogins?: string[];
    includeOwnedWorkspaceChats?: boolean;
    includeP2P?: boolean;
    includeCategories?: boolean;
    categories?: PolicyCategories;
    recentlyUsedCategories?: string[];
    canInviteUser?: boolean;
    includeSelectedOptions?: boolean;
    includeTaxRates?: boolean;
    taxRates?: TaxRatesWithDefault;
    maxRecentReportsToShow?: number;
    includeSelfDM?: boolean;
    includeInvoiceRooms?: boolean;
    action?: IOUAction;
    sortByReportTypeInSearch?: boolean;
};

// It is not recommended to pass a search value to getFilteredOptions when passing reports and personalDetails.
// If a search value is passed, the search value should be passed to filterOptions.
// When it is necessary to pass a search value when passing reports and personalDetails, follow these steps:
// 1. Use getFilteredOptions with reports and personalDetails only, without the search value.
// 2. Pass the returned options from getFilteredOptions to filterOptions along with the search value.
// The above constraints are enforced with TypeScript.

type FilteredOptionsParamsWithDefaultSearchValue = Omit<FilteredOptionsParams, 'searchValue'> & {searchValue?: ''};

type FilteredOptionsParamsWithoutOptions = Omit<FilteredOptionsParams, 'reports' | 'personalDetails'> & {reports?: []; personalDetails?: []};

function getFilteredOptions(params: FilteredOptionsParamsWithDefaultSearchValue | FilteredOptionsParamsWithoutOptions) {
    const {
        reports = [],
        personalDetails = [],
        betas = [],
        searchValue = '',
        selectedOptions = [],
        excludeLogins = [],
        includeOwnedWorkspaceChats = false,
        includeP2P = true,
        includeCategories = false,
        categories = {},
        recentlyUsedCategories = [],
        canInviteUser = true,
        includeSelectedOptions = false,
        includeTaxRates = false,
        maxRecentReportsToShow = CONST.IOU.MAX_RECENT_REPORTS_TO_SHOW,
        taxRates = {} as TaxRatesWithDefault,
        includeSelfDM = false,
        includeInvoiceRooms = false,
        action,
        sortByReportTypeInSearch = false,
    } = params;
    return getOptions(
        {reports, personalDetails},
        {
            betas,
            searchInputValue: searchValue.trim(),
            selectedOptions,
            includeRecentReports: true,
            maxRecentReportsToShow,
            excludeLogins,
            includeOwnedWorkspaceChats,
            includeP2P,
            includeCategories,
            categories,
            recentlyUsedCategories,
            canInviteUser,
            includeSelectedOptions,
            includeTaxRates,
            taxRates,
            includeSelfDM,
            includeInvoiceRooms,
            action,
            sortByReportTypeInSearch,
        },
    );
}

function getAttendeeOptions(
    reports: Array<SearchOption<Report>>,
    personalDetails: Array<SearchOption<PersonalDetails>>,
    betas: OnyxEntry<Beta[]>,
    attendees: Attendee[],
    recentAttendees: Attendee[],
    includeOwnedWorkspaceChats = false,
    includeP2P = true,
    canInviteUser = true,
    includeInvoiceRooms = false,
    action: IOUAction | undefined = undefined,
    sortByReportTypeInSearch = false,
) {
    return getOptions(
        {reports, personalDetails},
        {
            betas,
            searchInputValue: '',
            selectedOptions: attendees,
            excludeLogins: CONST.EXPENSIFY_EMAILS,
            includeOwnedWorkspaceChats,
            includeRecentReports: false,
            includeP2P,
            includeCategories: false,
            categories: {},
            recentlyUsedCategories: [],
            canInviteUser,
            includeSelectedOptions: false,
            includeTaxRates: false,
            maxRecentReportsToShow: 0,
            taxRates: {} as TaxRatesWithDefault,
            includeSelfDM: false,
            includeInvoiceRooms,
            action,
            sortByReportTypeInSearch,
            recentAttendees,
        },
    );
}

/**
 * Build the options for the Share Destination for a Task
 */

function getShareDestinationOptions(
    reports: Array<SearchOption<Report>> = [],
    personalDetails: Array<SearchOption<PersonalDetails>> = [],
    betas: OnyxEntry<Beta[]> = [],
    searchValue = '',
    selectedOptions: Array<Partial<ReportUtils.OptionData>> = [],
    excludeLogins: string[] = [],
    includeOwnedWorkspaceChats = true,
    excludeUnknownUsers = true,
) {
    return getOptions(
        {reports, personalDetails},
        {
            betas,
            searchInputValue: searchValue.trim(),
            selectedOptions,
            maxRecentReportsToShow: 0, // Unlimited
            includeRecentReports: true,
            includeMultipleParticipantReports: true,
            showChatPreviewLine: true,
            forcePolicyNamePreview: true,
            includeThreads: true,
            includeMoneyRequests: true,
            includeTasks: true,
            excludeLogins,
            includeOwnedWorkspaceChats,
            excludeUnknownUsers,
            includeSelfDM: true,
        },
    );
}

/**
 * Format personalDetails or userToInvite to be shown in the list
 *
 * @param member - personalDetails or userToInvite
 * @param config - keys to overwrite the default values
 */
function formatMemberForList(member: ReportUtils.OptionData): MemberForList {
    const accountID = member.accountID;

    return {
        // eslint-disable-next-line @typescript-eslint/prefer-nullish-coalescing
        text: member.text || member.displayName || '',
        // eslint-disable-next-line @typescript-eslint/prefer-nullish-coalescing
        alternateText: member.alternateText || member.login || '',
        // eslint-disable-next-line @typescript-eslint/prefer-nullish-coalescing
        keyForList: member.keyForList || String(accountID ?? -1) || '',
        isSelected: member.isSelected ?? false,
        isDisabled: member.isDisabled ?? false,
        accountID,
        login: member.login ?? '',
        icons: member.icons,
        pendingAction: member.pendingAction,
        reportID: member.reportID ?? '-1',
    };
}

/**
 * Build the options for the Workspace Member Invite view
 */
function getMemberInviteOptions(
    personalDetails: Array<SearchOption<PersonalDetails>>,
    betas: Beta[] = [],
    searchValue = '',
    excludeLogins: string[] = [],
    includeSelectedOptions = false,
    reports: Array<SearchOption<Report>> = [],
    includeRecentReports = false,
): Options {
    return getOptions(
        {reports, personalDetails},
        {
            betas,
            searchInputValue: searchValue.trim(),
            includeP2P: true,
            excludeLogins,
            sortPersonalDetailsByAlphaAsc: true,
            includeSelectedOptions,
            includeRecentReports,
        },
    );
}

/**
 * Helper method that returns the text to be used for the header's message and title (if any)
 */
function getHeaderMessage(hasSelectableOptions: boolean, hasUserToInvite: boolean, searchValue: string, hasMatchedParticipant = false): string {
    const isValidPhone = PhoneNumber.parsePhoneNumber(LoginUtils.appendCountryCode(searchValue)).possible;

    const isValidEmail = Str.isValidEmail(searchValue);

    if (searchValue && CONST.REGEX.DIGITS_AND_PLUS.test(searchValue) && !isValidPhone && !hasSelectableOptions) {
        return Localize.translate(preferredLocale, 'messages.errorMessageInvalidPhone');
    }

    // Without a search value, it would be very confusing to see a search validation message.
    // Therefore, this skips the validation when there is no search value.
    if (searchValue && !hasSelectableOptions && !hasUserToInvite) {
        if (/^\d+$/.test(searchValue) && !isValidPhone) {
            return Localize.translate(preferredLocale, 'messages.errorMessageInvalidPhone');
        }
        if (/@/.test(searchValue) && !isValidEmail) {
            return Localize.translate(preferredLocale, 'messages.errorMessageInvalidEmail');
        }
        if (hasMatchedParticipant && (isValidEmail || isValidPhone)) {
            return '';
        }
        return Localize.translate(preferredLocale, 'common.noResultsFound');
    }

    return '';
}

/**
 * Helper method for non-user lists (eg. categories and tags) that returns the text to be used for the header's message and title (if any)
 */
function getHeaderMessageForNonUserList(hasSelectableOptions: boolean, searchValue: string): string {
    if (searchValue && !hasSelectableOptions) {
        return Localize.translate(preferredLocale, 'common.noResultsFound');
    }
    return '';
}

/**
 * Helper method to check whether an option can show tooltip or not
 */
function shouldOptionShowTooltip(option: ReportUtils.OptionData): boolean {
    return (!option.isChatRoom || !!option.isThread) && !option.private_isArchived;
}

/**
 * Handles the logic for displaying selected participants from the search term
 */
function formatSectionsFromSearchTerm(
    searchTerm: string,
    selectedOptions: ReportUtils.OptionData[],
    filteredRecentReports: ReportUtils.OptionData[],
    filteredPersonalDetails: ReportUtils.OptionData[],
    personalDetails: OnyxEntry<PersonalDetailsList> = {},
    shouldGetOptionDetails = false,
): SectionForSearchTerm {
    // We show the selected participants at the top of the list when there is no search term or maximum number of participants has already been selected
    // However, if there is a search term we remove the selected participants from the top of the list unless they are part of the search results
    // This clears up space on mobile views, where if you create a group with 4+ people you can't see the selected participants and the search results at the same time
    if (searchTerm === '') {
        return {
            section: {
                title: undefined,
                data: shouldGetOptionDetails
                    ? selectedOptions.map((participant) => {
                          const isPolicyExpenseChat = participant.isPolicyExpenseChat ?? false;
                          return isPolicyExpenseChat ? getPolicyExpenseReportOption(participant) : getParticipantsOption(participant, personalDetails);
                      })
                    : selectedOptions,
                shouldShow: selectedOptions.length > 0,
            },
        };
    }

    const cleanSearchTerm = searchTerm.trim().toLowerCase();
    // If you select a new user you don't have a contact for, they won't get returned as part of a recent report or personal details
    // This will add them to the list of options, deduping them if they already exist in the other lists
    const selectedParticipantsWithoutDetails = selectedOptions.filter((participant) => {
        const accountID = participant.accountID ?? null;
        const isPartOfSearchTerm = getPersonalDetailSearchTerms(participant).join(' ').toLowerCase().includes(cleanSearchTerm);
        const isReportInRecentReports = filteredRecentReports.some((report) => report.accountID === accountID);
        const isReportInPersonalDetails = filteredPersonalDetails.some((personalDetail) => personalDetail.accountID === accountID);
        return isPartOfSearchTerm && !isReportInRecentReports && !isReportInPersonalDetails;
    });

    return {
        section: {
            title: undefined,
            data: shouldGetOptionDetails
                ? selectedParticipantsWithoutDetails.map((participant) => {
                      const isPolicyExpenseChat = participant.isPolicyExpenseChat ?? false;
                      return isPolicyExpenseChat ? getPolicyExpenseReportOption(participant) : getParticipantsOption(participant, personalDetails);
                  })
                : selectedParticipantsWithoutDetails,
            shouldShow: selectedParticipantsWithoutDetails.length > 0,
        },
    };
}

/**
 * Helper method to get the `keyForList` for the first option in the OptionsList
 */
function getFirstKeyForList(data?: Option[] | null) {
    if (!data?.length) {
        return '';
    }

    const firstNonEmptyDataObj = data.at(0);

    return firstNonEmptyDataObj?.keyForList ? firstNonEmptyDataObj?.keyForList : '';
}

function getPersonalDetailSearchTerms(item: Partial<ReportUtils.OptionData>) {
    return [item.participantsList?.[0]?.displayName ?? '', item.login ?? '', item.login?.replace(CONST.EMAIL_SEARCH_REGEX, '') ?? ''];
}

function getCurrentUserSearchTerms(item: ReportUtils.OptionData) {
    return [item.text ?? '', item.login ?? '', item.login?.replace(CONST.EMAIL_SEARCH_REGEX, '') ?? ''];
}
/**
 * Filters options based on the search input value
 */
function filterOptions(options: Options, searchInputValue: string, config?: FilterOptionsConfig): Options {
    const {
        sortByReportTypeInSearch = false,
        canInviteUser = true,
        maxRecentReportsToShow = 0,
        excludeLogins = [],
        preferChatroomsOverThreads = false,
        preferPolicyExpenseChat = false,
        preferRecentExpenseReports = false,
    } = config ?? {};
    // Remove the personal details for the DMs that are already in the recent reports so that we don't show duplicates
    function filteredPersonalDetailsOfRecentReports(recentReports: ReportUtils.OptionData[], personalDetails: ReportUtils.OptionData[]) {
        const excludedLogins = new Set(recentReports.map((report) => report.login));
        return personalDetails.filter((personalDetail) => !excludedLogins.has(personalDetail.login));
    }
    if (searchInputValue.trim() === '' && maxRecentReportsToShow > 0) {
        const recentReports = options.recentReports.slice(0, maxRecentReportsToShow);
        const personalDetails = filteredPersonalDetailsOfRecentReports(recentReports, options.personalDetails);
        return {
            ...options,
            recentReports,
            personalDetails,
        };
    }

    const parsedPhoneNumber = PhoneNumber.parsePhoneNumber(LoginUtils.appendCountryCode(Str.removeSMSDomain(searchInputValue)));
    const searchValue = parsedPhoneNumber.possible && parsedPhoneNumber.number?.e164 ? parsedPhoneNumber.number.e164 : searchInputValue.toLowerCase();
    const searchTerms = searchValue ? searchValue.split(' ') : [];

    const optionsToExclude: Option[] = [{login: CONST.EMAIL.NOTIFICATIONS}];

    excludeLogins.forEach((login) => {
        optionsToExclude.push({login});
    });

    const matchResults = searchTerms.reduceRight((items, term) => {
        const recentReports = filterArrayByMatch(items.recentReports, term, (item) => {
            const values: string[] = [];
            if (item.text) {
                values.push(item.text);
            }

            if (item.login) {
                values.push(item.login);
                values.push(item.login.replace(CONST.EMAIL_SEARCH_REGEX, ''));
            }

            if (item.isThread) {
                if (item.alternateText) {
                    values.push(item.alternateText);
                }
            } else if (!!item.isChatRoom || !!item.isPolicyExpenseChat) {
                if (item.subtitle) {
                    values.push(item.subtitle);
                }
            }

            return uniqFast(values);
        });
        const personalDetails = filterArrayByMatch(items.personalDetails, term, (item) => uniqFast(getPersonalDetailSearchTerms(item)));

        const currentUserOptionSearchText = items.currentUserOption ? uniqFast(getCurrentUserSearchTerms(items.currentUserOption)).join(' ') : '';

        const currentUserOption = isSearchStringMatch(term, currentUserOptionSearchText) ? items.currentUserOption : null;
        return {
            recentReports: recentReports ?? [],
            personalDetails: personalDetails ?? [],
            userToInvite: null,
            currentUserOption,
            categoryOptions: [],
            taxRatesOptions: [],
        };
    }, options);

    let {recentReports, personalDetails} = matchResults;

    if (sortByReportTypeInSearch) {
        personalDetails = filteredPersonalDetailsOfRecentReports(recentReports, personalDetails);
        recentReports = recentReports.concat(personalDetails);
        personalDetails = [];
        recentReports = orderOptions(recentReports, searchValue);
    }

    let userToInvite = null;
    if (canInviteUser) {
        if (recentReports.length === 0 && personalDetails.length === 0) {
            userToInvite = getUserToInviteOption({
                searchValue,
                selectedOptions: config?.selectedOptions,
                optionsToExclude,
            });
        }
    }

    if (maxRecentReportsToShow > 0 && recentReports.length > maxRecentReportsToShow) {
        recentReports.splice(maxRecentReportsToShow);
    }
    const filteredPersonalDetails = filteredPersonalDetailsOfRecentReports(recentReports, personalDetails);

    return {
        personalDetails: filteredPersonalDetails,
        recentReports: orderOptions(recentReports, searchValue, {preferChatroomsOverThreads, preferPolicyExpenseChat, preferRecentExpenseReports}),
        userToInvite,
        currentUserOption: matchResults.currentUserOption,
        categoryOptions: [],
        taxRatesOptions: [],
    };
}

function sortAlphabetically<T extends Partial<Record<TKey, string | undefined>>, TKey extends keyof T>(items: T[], key: TKey): T[] {
    return items.sort((a, b) => (a[key] ?? '').toLowerCase().localeCompare((b[key] ?? '').toLowerCase()));
}

function getEmptyOptions(): Options {
    return {
        recentReports: [],
        personalDetails: [],
        userToInvite: null,
        currentUserOption: null,
        categoryOptions: [],
        taxRatesOptions: [],
    };
}

function shouldUseBoldText(report: ReportUtils.OptionData): boolean {
    const notificationPreference = ReportUtils.getReportNotificationPreference(report);
    return report.isUnread === true && notificationPreference !== CONST.REPORT.NOTIFICATION_PREFERENCE.MUTE && notificationPreference !== CONST.REPORT.NOTIFICATION_PREFERENCE.HIDDEN;
}

export {
    getAvatarsForAccountIDs,
    isCurrentUser,
    isPersonalDetailsReady,
    getSearchOptions,
    getFilteredOptions,
    getShareDestinationOptions,
    getMemberInviteOptions,
    getHeaderMessage,
    getHeaderMessageForNonUserList,
    getSearchValueForPhoneOrEmail,
    getPersonalDetailsForAccountIDs,
    getIOUConfirmationOptionsFromPayeePersonalDetail,
    isSearchStringMatchUserDetails,
    getPolicyExpenseReportOption,
    getIOUReportIDOfLastAction,
    getParticipantsOption,
    isSearchStringMatch,
    shouldOptionShowTooltip,
    getLastActorDisplayName,
    getLastMessageTextForReport,
    getEnabledCategoriesCount,
    hasEnabledOptions,
    sortCategories,
    sortAlphabetically,
    getCategoryOptionTree,
    formatMemberForList,
    formatSectionsFromSearchTerm,
    getShareLogOptions,
    filterOptions,
    createOptionList,
    createOptionFromReport,
    getReportOption,
    getTaxRatesSection,
    getFirstKeyForList,
    canCreateOptimisticPersonalDetailOption,
    getUserToInviteOption,
    getPersonalDetailSearchTerms,
    getCurrentUserSearchTerms,
    getEmptyOptions,
    shouldUseBoldText,
    getAttendeeOptions,
    getAlternateText,
    hasReportErrors,
};

export type {MemberForList, CategorySection, CategoryTreeSection, Options, OptionList, SearchOption, PayeePersonalDetails, Category, Tax, TaxRatesOption, Option, OptionTree};<|MERGE_RESOLUTION|>--- conflicted
+++ resolved
@@ -1153,216 +1153,6 @@
 }
 
 /**
-<<<<<<< HEAD
- * Transforms the provided report field options into option objects.
- *
- * @param reportFieldOptions - an initial report field options array
- */
-function getReportFieldOptions(reportFieldOptions: string[]): Option[] {
-    return reportFieldOptions.map((name) => ({
-        text: name,
-        keyForList: name,
-        searchText: name,
-        tooltipText: name,
-        isDisabled: false,
-    }));
-}
-
-/**
- * Build the section list for report field options
- */
-function getReportFieldOptionsSection(options: string[], recentlyUsedOptions: string[], selectedOptions: Array<Partial<ReportUtils.OptionData>>, searchInputValue: string) {
-    const reportFieldOptionsSections = [];
-    const selectedOptionKeys = selectedOptions.map(({text, keyForList, name}) => text ?? keyForList ?? name ?? '').filter((o) => !!o);
-    let indexOffset = 0;
-
-    if (searchInputValue) {
-        const searchOptions = options.filter((option) => option.toLowerCase().includes(searchInputValue.toLowerCase()));
-
-        reportFieldOptionsSections.push({
-            // "Search" section
-            title: '',
-            shouldShow: true,
-            indexOffset,
-            data: getReportFieldOptions(searchOptions),
-        });
-
-        return reportFieldOptionsSections;
-    }
-
-    const filteredRecentlyUsedOptions = recentlyUsedOptions.filter((recentlyUsedOption) => !selectedOptionKeys.includes(recentlyUsedOption));
-    const filteredOptions = options.filter((option) => !selectedOptionKeys.includes(option));
-
-    if (selectedOptionKeys.length) {
-        reportFieldOptionsSections.push({
-            // "Selected" section
-            title: '',
-            shouldShow: true,
-            indexOffset,
-            data: getReportFieldOptions(selectedOptionKeys),
-        });
-
-        indexOffset += selectedOptionKeys.length;
-    }
-
-    if (filteredRecentlyUsedOptions.length > 0) {
-        reportFieldOptionsSections.push({
-            // "Recent" section
-            title: Localize.translateLocal('common.recent'),
-            shouldShow: true,
-            indexOffset,
-            data: getReportFieldOptions(filteredRecentlyUsedOptions),
-        });
-
-        indexOffset += filteredRecentlyUsedOptions.length;
-    }
-
-    reportFieldOptionsSections.push({
-        // "All" section when items amount more than the threshold
-        title: Localize.translateLocal('common.all'),
-        shouldShow: true,
-        indexOffset,
-        data: getReportFieldOptions(filteredOptions),
-    });
-
-    return reportFieldOptionsSections;
-=======
- * Transforms the provided tags into option objects.
- *
- * @param tags - an initial tag array
- */
-function getTagsOptions(tags: Array<Pick<PolicyTag, 'name' | 'enabled' | 'pendingAction'>>, selectedOptions?: SelectedTagOption[]): Option[] {
-    return tags.map((tag) => {
-        // This is to remove unnecessary escaping backslash in tag name sent from backend.
-        const cleanedName = PolicyUtils.getCleanedTagName(tag.name);
-        return {
-            text: cleanedName,
-            keyForList: tag.name,
-            searchText: tag.name,
-            tooltipText: cleanedName,
-            isDisabled: !tag.enabled || tag.pendingAction === CONST.RED_BRICK_ROAD_PENDING_ACTION.DELETE,
-            isSelected: selectedOptions?.some((selectedTag) => selectedTag.name === tag.name),
-            pendingAction: tag.pendingAction,
-        };
-    });
-}
-
-/**
- * Build the section list for tags
- */
-function getTagListSections(
-    tags: Array<PolicyTag | SelectedTagOption>,
-    recentlyUsedTags: string[],
-    selectedOptions: SelectedTagOption[],
-    searchInputValue: string,
-    maxRecentReportsToShow: number,
-) {
-    const tagSections = [];
-    const sortedTags = sortTags(tags) as PolicyTag[];
-    const selectedOptionNames = selectedOptions.map((selectedOption) => selectedOption.name);
-    const enabledTags = sortedTags.filter((tag) => tag.enabled);
-    const enabledTagsNames = enabledTags.map((tag) => tag.name);
-    const enabledTagsWithoutSelectedOptions = enabledTags.filter((tag) => !selectedOptionNames.includes(tag.name));
-    const selectedTagsWithDisabledState: SelectedTagOption[] = [];
-    const numberOfTags = enabledTags.length;
-
-    selectedOptions.forEach((tag) => {
-        if (enabledTagsNames.includes(tag.name)) {
-            selectedTagsWithDisabledState.push({...tag, enabled: true});
-            return;
-        }
-        selectedTagsWithDisabledState.push({...tag, enabled: false});
-    });
-
-    // If all tags are disabled but there's a previously selected tag, show only the selected tag
-    if (numberOfTags === 0 && selectedOptions.length > 0) {
-        tagSections.push({
-            // "Selected" section
-            title: '',
-            shouldShow: false,
-            data: getTagsOptions(selectedTagsWithDisabledState, selectedOptions),
-        });
-
-        return tagSections;
-    }
-
-    if (searchInputValue) {
-        const enabledSearchTags = enabledTagsWithoutSelectedOptions.filter((tag) => PolicyUtils.getCleanedTagName(tag.name.toLowerCase()).includes(searchInputValue.toLowerCase()));
-        const selectedSearchTags = selectedTagsWithDisabledState.filter((tag) => PolicyUtils.getCleanedTagName(tag.name.toLowerCase()).includes(searchInputValue.toLowerCase()));
-        const tagsForSearch = [...selectedSearchTags, ...enabledSearchTags];
-
-        tagSections.push({
-            // "Search" section
-            title: '',
-            shouldShow: true,
-            data: getTagsOptions(tagsForSearch, selectedOptions),
-        });
-
-        return tagSections;
-    }
-
-    if (numberOfTags < CONST.STANDARD_LIST_ITEM_LIMIT) {
-        tagSections.push({
-            // "All" section when items amount less than the threshold
-            title: '',
-            shouldShow: false,
-            data: getTagsOptions([...selectedTagsWithDisabledState, ...enabledTagsWithoutSelectedOptions], selectedOptions),
-        });
-
-        return tagSections;
-    }
-
-    const filteredRecentlyUsedTags = recentlyUsedTags
-        .filter((recentlyUsedTag) => {
-            const tagObject = tags.find((tag) => tag.name === recentlyUsedTag);
-            return !!tagObject?.enabled && !selectedOptionNames.includes(recentlyUsedTag) && tagObject?.pendingAction !== CONST.RED_BRICK_ROAD_PENDING_ACTION.DELETE;
-        })
-        .map((tag) => ({name: tag, enabled: true}));
-
-    if (selectedOptions.length) {
-        tagSections.push({
-            // "Selected" section
-            title: '',
-            shouldShow: true,
-            data: getTagsOptions(selectedTagsWithDisabledState, selectedOptions),
-        });
-    }
-
-    if (filteredRecentlyUsedTags.length > 0) {
-        const cutRecentlyUsedTags = filteredRecentlyUsedTags.slice(0, maxRecentReportsToShow);
-
-        tagSections.push({
-            // "Recent" section
-            title: Localize.translateLocal('common.recent'),
-            shouldShow: true,
-            data: getTagsOptions(cutRecentlyUsedTags, selectedOptions),
-        });
-    }
-
-    tagSections.push({
-        // "All" section when items amount more than the threshold
-        title: Localize.translateLocal('common.all'),
-        shouldShow: true,
-        data: getTagsOptions(enabledTagsWithoutSelectedOptions, selectedOptions),
-    });
-
-    return tagSections;
-}
-
-/**
- * Verifies that there is at least one enabled tag
- */
-function hasEnabledTags(policyTagList: Array<PolicyTagLists[keyof PolicyTagLists]>) {
-    const policyTagValueList = policyTagList
-        .filter((tag) => tag && tag.tags)
-        .map(({tags}) => Object.values(tags))
-        .flat();
-
-    return hasEnabledOptions(policyTagValueList);
->>>>>>> 1fdc8a77
-}
-
-/**
  * Sorts tax rates alphabetically by name.
  */
 function sortTaxRates(taxRates: TaxRates): TaxRate[] {
@@ -1735,22 +1525,6 @@
         };
     }
 
-<<<<<<< HEAD
-    if (includePolicyReportFieldOptions) {
-        const transformedPolicyReportFieldOptions = getReportFieldOptionsSection(policyReportFieldOptions, recentlyUsedPolicyReportFieldOptions, selectedOptions, searchInputValue);
-        return {
-            recentReports: [],
-            personalDetails: [],
-            userToInvite: null,
-            currentUserOption: null,
-            categoryOptions: [],
-            taxRatesOptions: [],
-            policyReportFieldOptions: transformedPolicyReportFieldOptions,
-        };
-    }
-
-=======
->>>>>>> 1fdc8a77
     const parsedPhoneNumber = PhoneNumber.parsePhoneNumber(LoginUtils.appendCountryCode(Str.removeSMSDomain(searchInputValue)));
     const searchValue = parsedPhoneNumber.possible ? parsedPhoneNumber.number?.e164 ?? '' : searchInputValue.toLowerCase();
     const topmostReportId = Navigation.getTopmostReportId() ?? '-1';

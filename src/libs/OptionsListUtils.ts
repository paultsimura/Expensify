/* eslint-disable no-continue */
import {Str} from 'expensify-common';
// eslint-disable-next-line you-dont-need-lodash-underscore/get
import lodashGet from 'lodash/get';
import lodashOrderBy from 'lodash/orderBy';
import lodashSet from 'lodash/set';
import lodashSortBy from 'lodash/sortBy';
import Onyx from 'react-native-onyx';
import type {OnyxCollection, OnyxEntry} from 'react-native-onyx';
import type {SetNonNullable} from 'type-fest';
import {FallbackAvatar} from '@components/Icon/Expensicons';
import type {SelectedTagOption} from '@components/TagPicker';
import type {IOUAction} from '@src/CONST';
import CONST from '@src/CONST';
import type {TranslationPaths} from '@src/languages/types';
import ONYXKEYS from '@src/ONYXKEYS';
import type {
    Beta,
    Login,
    OnyxInputOrEntry,
    PersonalDetails,
    PersonalDetailsList,
    Policy,
    PolicyCategories,
    PolicyCategory,
    PolicyTag,
    PolicyTagLists,
    PolicyTags,
    Report,
    ReportAction,
    ReportActions,
    TaxRate,
    TaxRates,
    TaxRatesWithDefault,
    Transaction,
    TransactionViolation,
} from '@src/types/onyx';
import type {Participant} from '@src/types/onyx/IOU';
import type * as OnyxCommon from '@src/types/onyx/OnyxCommon';
import type DeepValueOf from '@src/types/utils/DeepValueOf';
import {isEmptyObject} from '@src/types/utils/EmptyObject';
import times from '@src/utils/times';
import Timing from './actions/Timing';
import * as ErrorUtils from './ErrorUtils';
import filterArrayByMatch from './filterArrayByMatch';
import localeCompare from './LocaleCompare';
import * as LocalePhoneNumber from './LocalePhoneNumber';
import * as Localize from './Localize';
import * as LoginUtils from './LoginUtils';
import ModifiedExpenseMessage from './ModifiedExpenseMessage';
import Navigation from './Navigation/Navigation';
import Performance from './Performance';
import * as PersonalDetailsUtils from './PersonalDetailsUtils';
import * as PhoneNumber from './PhoneNumber';
import * as PolicyUtils from './PolicyUtils';
import * as ReportActionUtils from './ReportActionsUtils';
import * as ReportUtils from './ReportUtils';
import * as TaskUtils from './TaskUtils';
import * as TransactionUtils from './TransactionUtils';
import * as UserUtils from './UserUtils';

type SearchOption<T> = ReportUtils.OptionData & {
    item: T;
};

type OptionList = {
    reports: Array<SearchOption<Report>>;
    personalDetails: Array<SearchOption<PersonalDetails>>;
};

type Option = Partial<ReportUtils.OptionData>;

/**
 * A narrowed version of `Option` is used when we have a guarantee that given values exist.
 */
type OptionTree = {
    text: string;
    keyForList: string;
    searchText: string;
    tooltipText: string;
    isDisabled: boolean;
    isSelected: boolean;
    pendingAction?: OnyxCommon.PendingAction;
} & Option;

type PayeePersonalDetails = {
    text: string;
    alternateText: string;
    icons: OnyxCommon.Icon[];
    descriptiveText: string;
    login: string;
    accountID: number;
    keyForList: string;
};

type CategorySectionBase = {
    title: string | undefined;
    shouldShow: boolean;
};

type CategorySection = CategorySectionBase & {
    data: Option[];
};

type TaxRatesOption = {
    text?: string;
    code?: string;
    searchText?: string;
    tooltipText?: string;
    isDisabled?: boolean;
    keyForList?: string;
    isSelected?: boolean;
    pendingAction?: OnyxCommon.PendingAction;
};

type TaxSection = {
    title: string | undefined;
    shouldShow: boolean;
    data: TaxRatesOption[];
};

type CategoryTreeSection = CategorySectionBase & {
    data: OptionTree[];
    indexOffset?: number;
};

type Category = {
    name: string;
    enabled: boolean;
    isSelected?: boolean;
    pendingAction?: OnyxCommon.PendingAction;
};

type Tax = {
    modifiedName: string;
    isSelected?: boolean;
    isDisabled?: boolean;
};

type Hierarchy = Record<string, Category & {[key: string]: Hierarchy & Category}>;

type GetOptionsConfig = {
    reportActions?: ReportActions;
    betas?: OnyxEntry<Beta[]>;
    selectedOptions?: Option[];
    maxRecentReportsToShow?: number;
    excludeLogins?: string[];
    includeMultipleParticipantReports?: boolean;
    includeRecentReports?: boolean;
    includeSelfDM?: boolean;
    sortByReportTypeInSearch?: boolean;
    searchInputValue?: string;
    showChatPreviewLine?: boolean;
    sortPersonalDetailsByAlphaAsc?: boolean;
    forcePolicyNamePreview?: boolean;
    includeOwnedWorkspaceChats?: boolean;
    includeThreads?: boolean;
    includeTasks?: boolean;
    includeMoneyRequests?: boolean;
    excludeUnknownUsers?: boolean;
    includeP2P?: boolean;
    includeCategories?: boolean;
    categories?: PolicyCategories;
    recentlyUsedCategories?: string[];
    includeTags?: boolean;
    tags?: PolicyTags | Array<SelectedTagOption | PolicyTag>;
    recentlyUsedTags?: string[];
    canInviteUser?: boolean;
    includeSelectedOptions?: boolean;
    includeTaxRates?: boolean;
    taxRates?: TaxRatesWithDefault;
    policy?: OnyxEntry<Policy>;
    transaction?: OnyxEntry<Transaction>;
    includePolicyReportFieldOptions?: boolean;
    policyReportFieldOptions?: string[];
    recentlyUsedPolicyReportFieldOptions?: string[];
    transactionViolations?: OnyxCollection<TransactionViolation[]>;
    includeInvoiceRooms?: boolean;
    includeDomainEmail?: boolean;
    action?: IOUAction;
    shouldBoldTitleByDefault?: boolean;
};

type GetUserToInviteConfig = {
    searchValue: string;
    excludeUnknownUsers?: boolean;
    optionsToExclude?: Array<Partial<ReportUtils.OptionData>>;
    selectedOptions?: Array<Partial<ReportUtils.OptionData>>;
    reportActions?: ReportActions;
    showChatPreviewLine?: boolean;
};

type MemberForList = {
    text: string;
    alternateText: string;
    keyForList: string;
    isSelected: boolean;
    isDisabled: boolean;
    accountID?: number;
    login: string;
    icons?: OnyxCommon.Icon[];
    pendingAction?: OnyxCommon.PendingAction;
    reportID: string;
};

type SectionForSearchTerm = {
    section: CategorySection;
};
type Options = {
    recentReports: ReportUtils.OptionData[];
    personalDetails: ReportUtils.OptionData[];
    userToInvite: ReportUtils.OptionData | null;
    currentUserOption: ReportUtils.OptionData | null | undefined;
    categoryOptions: CategoryTreeSection[];
    tagOptions: CategorySection[];
    taxRatesOptions: CategorySection[];
    policyReportFieldOptions?: CategorySection[] | null;
};

type PreviewConfig = {showChatPreviewLine?: boolean; forcePolicyNamePreview?: boolean; showPersonalDetails?: boolean};

type FilterOptionsConfig = Pick<GetOptionsConfig, 'sortByReportTypeInSearch' | 'canInviteUser' | 'selectedOptions' | 'excludeUnknownUsers' | 'excludeLogins' | 'maxRecentReportsToShow'> & {
    preferChatroomsOverThreads?: boolean;
    preferPolicyExpenseChat?: boolean;
};

/**
 * OptionsListUtils is used to build a list options passed to the OptionsList component. Several different UI views can
 * be configured to display different results based on the options passed to the private getOptions() method. Public
 * methods should be named for the views they build options for and then exported for use in a component.
 */
let currentUserLogin: string | undefined;
let currentUserAccountID: number | undefined;
Onyx.connect({
    key: ONYXKEYS.SESSION,
    callback: (value) => {
        currentUserLogin = value?.email;
        currentUserAccountID = value?.accountID;
    },
});

let loginList: OnyxEntry<Login>;
Onyx.connect({
    key: ONYXKEYS.LOGIN_LIST,
    callback: (value) => (loginList = isEmptyObject(value) ? {} : value),
});

let allPersonalDetails: OnyxEntry<PersonalDetailsList>;
Onyx.connect({
    key: ONYXKEYS.PERSONAL_DETAILS_LIST,
    callback: (value) => (allPersonalDetails = isEmptyObject(value) ? {} : value),
});

let preferredLocale: DeepValueOf<typeof CONST.LOCALES> = CONST.LOCALES.DEFAULT;
Onyx.connect({
    key: ONYXKEYS.NVP_PREFERRED_LOCALE,
    callback: (value) => {
        if (!value) {
            return;
        }
        preferredLocale = value;
    },
});

const policies: OnyxCollection<Policy> = {};
Onyx.connect({
    key: ONYXKEYS.COLLECTION.POLICY,
    callback: (policy, key) => {
        if (!policy || !key || !policy.name) {
            return;
        }

        policies[key] = policy;
    },
});

let allPolicyCategories: OnyxCollection<PolicyCategories> = {};
Onyx.connect({
    key: ONYXKEYS.COLLECTION.POLICY_CATEGORIES,
    waitForCollectionCallback: true,
    callback: (val) => (allPolicyCategories = val),
});

const lastReportActions: ReportActions = {};
const allSortedReportActions: Record<string, ReportAction[]> = {};
let allReportActions: OnyxCollection<ReportActions>;
const lastVisibleReportActions: ReportActions = {};
Onyx.connect({
    key: ONYXKEYS.COLLECTION.REPORT_ACTIONS,
    waitForCollectionCallback: true,
    callback: (actions) => {
        if (!actions) {
            return;
        }

        allReportActions = actions ?? {};

        // Iterate over the report actions to build the sorted and lastVisible report actions objects
        Object.entries(allReportActions).forEach((reportActions) => {
            const reportID = reportActions[0].split('_')[1];
            const reportActionsArray = Object.values(reportActions[1] ?? {});
            let sortedReportActions = ReportActionUtils.getSortedReportActions(reportActionsArray, true);
            allSortedReportActions[reportID] = sortedReportActions;

            // If the report is a one-transaction report and has , we need to return the combined reportActions so that the LHN can display modifications
            // to the transaction thread or the report itself
            const transactionThreadReportID = ReportActionUtils.getOneTransactionThreadReportID(reportID, actions[reportActions[0]]);
            if (transactionThreadReportID) {
                const transactionThreadReportActionsArray = Object.values(actions[`${ONYXKEYS.COLLECTION.REPORT_ACTIONS}${transactionThreadReportID}`] ?? {});
                sortedReportActions = ReportActionUtils.getCombinedReportActions(sortedReportActions, transactionThreadReportID, transactionThreadReportActionsArray, reportID, false);
            }

            lastReportActions[reportID] = sortedReportActions[0];

            // The report is only visible if it is the last action not deleted that
            // does not match a closed or created state.
            const reportActionsForDisplay = sortedReportActions.filter(
                (reportAction, actionKey) =>
                    ReportActionUtils.shouldReportActionBeVisible(reportAction, actionKey) &&
                    !ReportActionUtils.isWhisperAction(reportAction) &&
                    reportAction.actionName !== CONST.REPORT.ACTIONS.TYPE.CREATED &&
                    reportAction.pendingAction !== CONST.RED_BRICK_ROAD_PENDING_ACTION.DELETE &&
                    !ReportActionUtils.isResolvedActionTrackExpense(reportAction),
            );
            lastVisibleReportActions[reportID] = reportActionsForDisplay[0];
        });
    },
});

let allTransactions: OnyxCollection<Transaction> = {};
Onyx.connect({
    key: ONYXKEYS.COLLECTION.TRANSACTION,
    waitForCollectionCallback: true,
    callback: (value) => {
        if (!value) {
            return;
        }

        allTransactions = Object.keys(value)
            .filter((key) => !!value[key])
            .reduce((result: OnyxCollection<Transaction>, key) => {
                if (result) {
                    // eslint-disable-next-line no-param-reassign
                    result[key] = value[key];
                }
                return result;
            }, {});
    },
});
let activePolicyID: OnyxEntry<string>;
Onyx.connect({
    key: ONYXKEYS.NVP_ACTIVE_POLICY_ID,
    callback: (value) => (activePolicyID = value),
});

/**
 * @param defaultValues {login: accountID} In workspace invite page, when new user is added we pass available data to opt in
 * @returns Returns avatar data for a list of user accountIDs
 */
function getAvatarsForAccountIDs(accountIDs: number[], personalDetails: OnyxEntry<PersonalDetailsList>, defaultValues: Record<string, number> = {}): OnyxCommon.Icon[] {
    const reversedDefaultValues: Record<number, string> = {};

    Object.entries(defaultValues).forEach((item) => {
        reversedDefaultValues[item[1]] = item[0];
    });

    return accountIDs.map((accountID) => {
        const login = reversedDefaultValues[accountID] ?? '';
        const userPersonalDetail = personalDetails?.[accountID] ?? {login, accountID};

        return {
            id: accountID,
            source: userPersonalDetail.avatar ?? FallbackAvatar,
            type: CONST.ICON_TYPE_AVATAR,
            name: userPersonalDetail.login ?? '',
        };
    });
}

/**
 * Returns the personal details for an array of accountIDs
 * @returns keys of the object are emails, values are PersonalDetails objects.
 */
function getPersonalDetailsForAccountIDs(accountIDs: number[] | undefined, personalDetails: OnyxInputOrEntry<PersonalDetailsList>): SetNonNullable<PersonalDetailsList> {
    const personalDetailsForAccountIDs: SetNonNullable<PersonalDetailsList> = {};
    if (!personalDetails) {
        return personalDetailsForAccountIDs;
    }
    accountIDs?.forEach((accountID) => {
        const cleanAccountID = Number(accountID);
        if (!cleanAccountID) {
            return;
        }
        let personalDetail: OnyxEntry<PersonalDetails> = personalDetails[accountID] ?? undefined;
        if (!personalDetail) {
            personalDetail = {} as PersonalDetails;
        }

        if (cleanAccountID === CONST.ACCOUNT_ID.CONCIERGE) {
            personalDetail.avatar = CONST.CONCIERGE_ICON_URL;
        }

        personalDetail.accountID = cleanAccountID;
        personalDetailsForAccountIDs[cleanAccountID] = personalDetail;
    });
    return personalDetailsForAccountIDs;
}

/**
 * Return true if personal details data is ready, i.e. report list options can be created.
 */
function isPersonalDetailsReady(personalDetails: OnyxEntry<PersonalDetailsList>): boolean {
    const personalDetailsKeys = Object.keys(personalDetails ?? {});
    return personalDetailsKeys.some((key) => personalDetails?.[key]?.accountID);
}

/**
 * Get the participant option for a report.
 */
function getParticipantsOption(participant: ReportUtils.OptionData | Participant, personalDetails: OnyxEntry<PersonalDetailsList>): Participant {
    const detail = getPersonalDetailsForAccountIDs([participant.accountID ?? -1], personalDetails)[participant.accountID ?? -1];
    // eslint-disable-next-line @typescript-eslint/prefer-nullish-coalescing
    const login = detail?.login || participant.login || '';
    const displayName = PersonalDetailsUtils.getDisplayNameOrDefault(detail, LocalePhoneNumber.formatPhoneNumber(login));

    return {
        keyForList: String(detail?.accountID),
        login,
        accountID: detail?.accountID ?? -1,
        text: displayName,
        firstName: detail?.firstName ?? '',
        lastName: detail?.lastName ?? '',
        alternateText: LocalePhoneNumber.formatPhoneNumber(login) || displayName,
        icons: [
            {
                source: detail?.avatar ?? FallbackAvatar,
                name: login,
                type: CONST.ICON_TYPE_AVATAR,
                id: detail?.accountID,
            },
        ],
        phoneNumber: detail?.phoneNumber ?? '',
        selected: participant.selected,
        isSelected: participant.selected,
        searchText: participant.searchText ?? undefined,
    };
}

/**
 * A very optimized method to remove duplicates from an array.
 * Taken from https://stackoverflow.com/a/9229821/9114791
 */
function uniqFast(items: string[]): string[] {
    const seenItems: Record<string, number> = {};
    const result: string[] = [];
    let j = 0;

    for (const item of items) {
        if (seenItems[item] !== 1) {
            seenItems[item] = 1;
            result[j++] = item;
        }
    }

    return result;
}

/**
 * Get an object of error messages keyed by microtime by combining all error objects related to the report.
 */
function getAllReportErrors(report: OnyxEntry<Report>, reportActions: OnyxEntry<ReportActions>): OnyxCommon.Errors {
    const reportErrors = report?.errors ?? {};
    const reportErrorFields = report?.errorFields ?? {};
    const reportActionsArray = Object.values(reportActions ?? {});
    const reportActionErrors: OnyxCommon.ErrorFields = {};

    for (const action of reportActionsArray) {
        if (action && !isEmptyObject(action.errors)) {
            Object.assign(reportActionErrors, action.errors);
        }
    }
    const parentReportAction: OnyxEntry<ReportAction> =
        !report?.parentReportID || !report?.parentReportActionID ? undefined : allReportActions?.[report.parentReportID ?? '-1']?.[report.parentReportActionID ?? '-1'];

    if (ReportActionUtils.wasActionTakenByCurrentUser(parentReportAction) && ReportActionUtils.isTransactionThread(parentReportAction)) {
        const transactionID = ReportActionUtils.isMoneyRequestAction(parentReportAction) ? ReportActionUtils.getOriginalMessage(parentReportAction)?.IOUTransactionID : null;
        const transaction = allTransactions?.[`${ONYXKEYS.COLLECTION.TRANSACTION}${transactionID}`];
        if (TransactionUtils.hasMissingSmartscanFields(transaction ?? null) && !ReportUtils.isSettled(transaction?.reportID)) {
            reportActionErrors.smartscan = ErrorUtils.getMicroSecondOnyxErrorWithTranslationKey('iou.error.genericSmartscanFailureMessage');
        }
    } else if ((ReportUtils.isIOUReport(report) || ReportUtils.isExpenseReport(report)) && report?.ownerAccountID === currentUserAccountID) {
        if (ReportUtils.shouldShowRBRForMissingSmartscanFields(report?.reportID ?? '-1') && !ReportUtils.isSettled(report?.reportID)) {
            reportActionErrors.smartscan = ErrorUtils.getMicroSecondOnyxErrorWithTranslationKey('iou.error.genericSmartscanFailureMessage');
        }
    } else if (ReportUtils.hasSmartscanError(reportActionsArray)) {
        reportActionErrors.smartscan = ErrorUtils.getMicroSecondOnyxErrorWithTranslationKey('iou.error.genericSmartscanFailureMessage');
    }
    // All error objects related to the report. Each object in the sources contains error messages keyed by microtime
    // Use Object.assign to merge all error objects into one since it is faster and uses less memory than spread operator
    // eslint-disable-next-line prefer-object-spread
    const errorSources = Object.assign({}, reportErrors, reportErrorFields, reportActionErrors);

    // Combine all error messages keyed by microtime into one object
    const errorSourcesArray = Object.values(errorSources ?? {});
    const allReportErrors = {};

    for (const errors of errorSourcesArray) {
        if (!isEmptyObject(errors)) {
            Object.assign(allReportErrors, errors);
        }
    }
    return allReportErrors;
}

/**
 * Get the last actor display name from last actor details.
 */
function getLastActorDisplayName(lastActorDetails: Partial<PersonalDetails> | null, hasMultipleParticipants: boolean) {
    return hasMultipleParticipants && lastActorDetails && lastActorDetails.accountID !== currentUserAccountID
        ? // eslint-disable-next-line @typescript-eslint/prefer-nullish-coalescing
          lastActorDetails.firstName || PersonalDetailsUtils.getDisplayNameOrDefault(lastActorDetails)
        : '';
}

/**
 * Update alternate text for the option when applicable
 */
function getAlternateText(option: ReportUtils.OptionData, {showChatPreviewLine = false, forcePolicyNamePreview = false}: PreviewConfig) {
    const report = ReportUtils.getReportOrDraftReport(option.reportID);
    const isAdminRoom = ReportUtils.isAdminRoom(report);
    const isAnnounceRoom = ReportUtils.isAnnounceRoom(report);

    if (!!option.isThread || !!option.isMoneyRequestReport) {
        return option.lastMessageText ? option.lastMessageText : Localize.translate(preferredLocale, 'report.noActivityYet');
    }

    if (option.isChatRoom && !isAdminRoom && !isAnnounceRoom) {
        return showChatPreviewLine && option.lastMessageText ? option.lastMessageText : option.subtitle;
    }

    if ((option.isPolicyExpenseChat ?? false) || isAdminRoom || isAnnounceRoom) {
        return showChatPreviewLine && !forcePolicyNamePreview && option.lastMessageText ? option.lastMessageText : option.subtitle;
    }

    if (option.isTaskReport) {
        return showChatPreviewLine && option.lastMessageText ? option.lastMessageText : Localize.translate(preferredLocale, 'report.noActivityYet');
    }

    return showChatPreviewLine && option.lastMessageText
        ? option.lastMessageText
        : LocalePhoneNumber.formatPhoneNumber(option.participantsList && option.participantsList.length > 0 ? option.participantsList[0].login ?? '' : '');
}

function isSearchStringMatchUserDetails(personalDetail: PersonalDetails, searchValue: string) {
    let memberDetails = '';
    if (personalDetail.login) {
        memberDetails += ` ${personalDetail.login}`;
    }
    if (personalDetail.firstName) {
        memberDetails += ` ${personalDetail.firstName}`;
    }
    if (personalDetail.lastName) {
        memberDetails += ` ${personalDetail.lastName}`;
    }
    if (personalDetail.displayName) {
        memberDetails += ` ${PersonalDetailsUtils.getDisplayNameOrDefault(personalDetail)}`;
    }
    if (personalDetail.phoneNumber) {
        memberDetails += ` ${personalDetail.phoneNumber}`;
    }
    return isSearchStringMatch(searchValue.trim(), memberDetails.toLowerCase());
}

/**
 * Get IOU report ID of report last action if the action is report action preview
 */
function getIOUReportIDOfLastAction(report: OnyxEntry<Report>): string | undefined {
    if (!report?.reportID) {
        return;
    }
    const lastAction = lastVisibleReportActions[report.reportID];
    if (!ReportActionUtils.isReportPreviewAction(lastAction)) {
        return;
    }
    return ReportUtils.getReportOrDraftReport(ReportActionUtils.getIOUReportIDFromReportActionPreview(lastAction))?.reportID;
}

/**
 * Get the last message text from the report directly or from other sources for special cases.
 */
function getLastMessageTextForReport(report: OnyxEntry<Report>, lastActorDetails: Partial<PersonalDetails> | null, policy?: OnyxEntry<Policy>): string {
    const reportID = report?.reportID ?? '-1';
    const lastReportAction = lastVisibleReportActions[reportID] ?? null;

    // some types of actions are filtered out for lastReportAction, in some cases we need to check the actual last action
    const lastOriginalReportAction = lastReportActions[reportID] ?? null;
    let lastMessageTextFromReport = '';

    if (report?.private_isArchived) {
        const archiveReason =
            // eslint-disable-next-line @typescript-eslint/prefer-nullish-coalescing
            (ReportActionUtils.isClosedAction(lastOriginalReportAction) && ReportActionUtils.getOriginalMessage(lastOriginalReportAction)?.reason) || CONST.REPORT.ARCHIVE_REASON.DEFAULT;
        switch (archiveReason) {
            case CONST.REPORT.ARCHIVE_REASON.ACCOUNT_CLOSED:
            case CONST.REPORT.ARCHIVE_REASON.REMOVED_FROM_POLICY:
            case CONST.REPORT.ARCHIVE_REASON.POLICY_DELETED: {
                lastMessageTextFromReport = Localize.translate(preferredLocale, `reportArchiveReasons.${archiveReason}`, {
                    displayName: PersonalDetailsUtils.getDisplayNameOrDefault(lastActorDetails),
                    policyName: ReportUtils.getPolicyName(report, false, policy),
                });
                break;
            }
            case CONST.REPORT.ARCHIVE_REASON.BOOKING_END_DATE_HAS_PASSED: {
                lastMessageTextFromReport = Localize.translate(preferredLocale, `reportArchiveReasons.${archiveReason}`);
                break;
            }
            default: {
                lastMessageTextFromReport = Localize.translate(preferredLocale, `reportArchiveReasons.default`);
            }
        }
    } else if (ReportActionUtils.isMoneyRequestAction(lastReportAction)) {
        const properSchemaForMoneyRequestMessage = ReportUtils.getReportPreviewMessage(report, lastReportAction, true, false, null, true);
        lastMessageTextFromReport = ReportUtils.formatReportLastMessageText(properSchemaForMoneyRequestMessage);
    } else if (ReportActionUtils.isReportPreviewAction(lastReportAction)) {
        const iouReport = ReportUtils.getReportOrDraftReport(ReportActionUtils.getIOUReportIDFromReportActionPreview(lastReportAction));
        const lastIOUMoneyReportAction = allSortedReportActions[iouReport?.reportID ?? '-1']?.find(
            (reportAction, key): reportAction is ReportAction<typeof CONST.REPORT.ACTIONS.TYPE.IOU> =>
                ReportActionUtils.shouldReportActionBeVisible(reportAction, key) &&
                reportAction.pendingAction !== CONST.RED_BRICK_ROAD_PENDING_ACTION.DELETE &&
                ReportActionUtils.isMoneyRequestAction(reportAction),
        );
        const reportPreviewMessage = ReportUtils.getReportPreviewMessage(
            !isEmptyObject(iouReport) ? iouReport : null,
            lastIOUMoneyReportAction,
            true,
            ReportUtils.isChatReport(report),
            null,
            true,
            lastReportAction,
        );
        lastMessageTextFromReport = ReportUtils.formatReportLastMessageText(reportPreviewMessage);
    } else if (ReportActionUtils.isReimbursementQueuedAction(lastReportAction)) {
        lastMessageTextFromReport = ReportUtils.getReimbursementQueuedActionMessage(lastReportAction, report);
    } else if (ReportActionUtils.isReimbursementDeQueuedAction(lastReportAction)) {
        lastMessageTextFromReport = ReportUtils.getReimbursementDeQueuedActionMessage(lastReportAction, report, true);
    } else if (ReportActionUtils.isDeletedParentAction(lastReportAction) && ReportUtils.isChatReport(report)) {
        lastMessageTextFromReport = ReportUtils.getDeletedParentActionMessageForChatReport(lastReportAction);
    } else if (ReportActionUtils.isPendingRemove(lastReportAction) && ReportActionUtils.isThreadParentMessage(lastReportAction, report?.reportID ?? '-1')) {
        lastMessageTextFromReport = Localize.translateLocal('parentReportAction.hiddenMessage');
    } else if (ReportUtils.isReportMessageAttachment({text: report?.lastMessageText ?? '-1', html: report?.lastMessageHtml, translationKey: report?.lastMessageTranslationKey, type: ''})) {
        // eslint-disable-next-line @typescript-eslint/prefer-nullish-coalescing
        lastMessageTextFromReport = `[${Localize.translateLocal((report?.lastMessageTranslationKey || 'common.attachment') as TranslationPaths)}]`;
    } else if (ReportActionUtils.isModifiedExpenseAction(lastReportAction)) {
        const properSchemaForModifiedExpenseMessage = ModifiedExpenseMessage.getForReportAction(report?.reportID, lastReportAction);
        lastMessageTextFromReport = ReportUtils.formatReportLastMessageText(properSchemaForModifiedExpenseMessage, true);
    } else if (ReportActionUtils.isTaskAction(lastReportAction)) {
        lastMessageTextFromReport = ReportUtils.formatReportLastMessageText(TaskUtils.getTaskReportActionMessage(lastReportAction).text);
    } else if (ReportActionUtils.isCreatedTaskReportAction(lastReportAction)) {
        lastMessageTextFromReport = TaskUtils.getTaskCreatedMessage(lastReportAction);
    } else if (lastReportAction?.actionName === CONST.REPORT.ACTIONS.TYPE.SUBMITTED) {
        lastMessageTextFromReport = ReportUtils.getIOUSubmittedMessage(lastReportAction);
    } else if (lastReportAction?.actionName === CONST.REPORT.ACTIONS.TYPE.APPROVED) {
        lastMessageTextFromReport = ReportUtils.getIOUApprovedMessage(lastReportAction);
    } else if (lastReportAction?.actionName === CONST.REPORT.ACTIONS.TYPE.FORWARDED) {
        lastMessageTextFromReport = ReportUtils.getIOUForwardedMessage(lastReportAction, report);
    } else if (lastReportAction?.actionName === CONST.REPORT.ACTIONS.TYPE.REJECTED) {
        lastMessageTextFromReport = ReportUtils.getRejectedReportMessage();
    } else if (ReportActionUtils.isActionableAddPaymentCard(lastReportAction)) {
        lastMessageTextFromReport = ReportActionUtils.getReportActionMessageText(lastReportAction);
    } else if (lastReportAction?.actionName === 'EXPORTINTEGRATION') {
        lastMessageTextFromReport = ReportActionUtils.getExportIntegrationLastMessageText(lastReportAction);
    } else if (lastReportAction?.actionName && ReportActionUtils.isOldDotReportAction(lastReportAction)) {
        lastMessageTextFromReport = ReportActionUtils.getMessageOfOldDotReportAction(lastReportAction, false);
    }

    return lastMessageTextFromReport || (report?.lastMessageText ?? '');
}

/**
 * Creates a report list option
 */
function createOption(
    accountIDs: number[],
    personalDetails: OnyxInputOrEntry<PersonalDetailsList>,
    report: OnyxInputOrEntry<Report>,
    reportActions: ReportActions,
    config?: PreviewConfig,
): ReportUtils.OptionData {
    const {showChatPreviewLine = false, forcePolicyNamePreview = false, showPersonalDetails = false} = config ?? {};
    const result: ReportUtils.OptionData = {
        text: undefined,
        alternateText: undefined,
        pendingAction: undefined,
        allReportErrors: undefined,
        brickRoadIndicator: null,
        icons: undefined,
        tooltipText: null,
        ownerAccountID: undefined,
        subtitle: undefined,
        participantsList: undefined,
        accountID: 0,
        login: undefined,
        reportID: '',
        phoneNumber: undefined,
        hasDraftComment: false,
        keyForList: undefined,
        isDefaultRoom: false,
        isPinned: false,
        isWaitingOnBankAccount: false,
        iouReportID: undefined,
        isIOUReportOwner: null,
        iouReportAmount: 0,
        isChatRoom: false,
        shouldShowSubscript: false,
        isPolicyExpenseChat: false,
        isOwnPolicyExpenseChat: false,
        isExpenseReport: false,
        policyID: undefined,
        isOptimisticPersonalDetail: false,
        lastMessageText: '',
    };

    const personalDetailMap = getPersonalDetailsForAccountIDs(accountIDs, personalDetails);
    const personalDetailList = Object.values(personalDetailMap).filter((details): details is PersonalDetails => !!details);
    const personalDetail = personalDetailList[0];
    let hasMultipleParticipants = personalDetailList.length > 1;
    let subtitle;
    let reportName;
    result.participantsList = personalDetailList;
    result.isOptimisticPersonalDetail = personalDetail?.isOptimisticPersonalDetail;
    if (report) {
        result.isChatRoom = ReportUtils.isChatRoom(report);
        result.isDefaultRoom = ReportUtils.isDefaultRoom(report);
        // eslint-disable-next-line @typescript-eslint/naming-convention
        result.private_isArchived = report.private_isArchived;
        result.isExpenseReport = ReportUtils.isExpenseReport(report);
        result.isInvoiceRoom = ReportUtils.isInvoiceRoom(report);
        result.isMoneyRequestReport = ReportUtils.isMoneyRequestReport(report);
        result.isThread = ReportUtils.isChatThread(report);
        result.isTaskReport = ReportUtils.isTaskReport(report);
        result.shouldShowSubscript = ReportUtils.shouldReportShowSubscript(report);
        result.isPolicyExpenseChat = ReportUtils.isPolicyExpenseChat(report);
        result.isOwnPolicyExpenseChat = report.isOwnPolicyExpenseChat ?? false;
        result.allReportErrors = getAllReportErrors(report, reportActions);
        result.brickRoadIndicator = !isEmptyObject(result.allReportErrors) ? CONST.BRICK_ROAD_INDICATOR_STATUS.ERROR : '';
        result.pendingAction = report.pendingFields ? report.pendingFields.addWorkspaceRoom ?? report.pendingFields.createChat : undefined;
        result.ownerAccountID = report.ownerAccountID;
        result.reportID = report.reportID;
        result.isUnread = ReportUtils.isUnread(report);
        result.isPinned = report.isPinned;
        result.iouReportID = report.iouReportID;
        result.keyForList = String(report.reportID);
        result.isWaitingOnBankAccount = report.isWaitingOnBankAccount;
        result.policyID = report.policyID;
        result.isSelfDM = ReportUtils.isSelfDM(report);
        result.notificationPreference = ReportUtils.getReportNotificationPreference(report);

        const visibleParticipantAccountIDs = ReportUtils.getParticipantsAccountIDsForDisplay(report, true);

        result.tooltipText = ReportUtils.getReportParticipantsTitle(visibleParticipantAccountIDs);

        hasMultipleParticipants = personalDetailList.length > 1 || result.isChatRoom || result.isPolicyExpenseChat || ReportUtils.isGroupChat(report);
        subtitle = ReportUtils.getChatRoomSubtitle(report);

        const lastActorDetails = personalDetailMap[report.lastActorAccountID ?? -1] ?? null;
        const lastActorDisplayName = getLastActorDisplayName(lastActorDetails, hasMultipleParticipants);
        const lastMessageTextFromReport = getLastMessageTextForReport(report, lastActorDetails);
        let lastMessageText = lastMessageTextFromReport;

        const lastAction = lastVisibleReportActions[report.reportID];
        const shouldDisplayLastActorName = lastAction && lastAction.actionName !== CONST.REPORT.ACTIONS.TYPE.REPORT_PREVIEW && lastAction.actionName !== CONST.REPORT.ACTIONS.TYPE.IOU;

        if (shouldDisplayLastActorName && lastActorDisplayName && lastMessageTextFromReport) {
            lastMessageText = `${lastActorDisplayName}: ${lastMessageTextFromReport}`;
        }

        result.lastMessageText = lastMessageText;

        // If displaying chat preview line is needed, let's overwrite the default alternate text
        result.alternateText = showPersonalDetails && personalDetail?.login ? personalDetail.login : getAlternateText(result, {showChatPreviewLine, forcePolicyNamePreview});

        reportName = showPersonalDetails
            ? ReportUtils.getDisplayNameForParticipant(accountIDs[0]) || LocalePhoneNumber.formatPhoneNumber(personalDetail?.login ?? '')
            : ReportUtils.getReportName(report);
    } else {
        // eslint-disable-next-line @typescript-eslint/prefer-nullish-coalescing
        reportName = ReportUtils.getDisplayNameForParticipant(accountIDs[0]) || LocalePhoneNumber.formatPhoneNumber(personalDetail?.login ?? '');
        result.keyForList = String(accountIDs[0]);

        result.alternateText = LocalePhoneNumber.formatPhoneNumber(personalDetails?.[accountIDs[0]]?.login ?? '');
    }

    result.isIOUReportOwner = ReportUtils.isIOUOwnedByCurrentUser(result);
    result.iouReportAmount = ReportUtils.getMoneyRequestSpendBreakdown(result).totalDisplaySpend;

    if (!hasMultipleParticipants && (!report || (report && !ReportUtils.isGroupChat(report) && !ReportUtils.isChatRoom(report)))) {
        result.login = personalDetail?.login;
        result.accountID = Number(personalDetail?.accountID);
        result.phoneNumber = personalDetail?.phoneNumber;
    }

    result.text = reportName;
    result.icons = ReportUtils.getIcons(report, personalDetails, personalDetail?.avatar, personalDetail?.login, personalDetail?.accountID, null);
    result.subtitle = subtitle;

    return result;
}

/**
 * Get the option for a given report.
 */
function getReportOption(participant: Participant): ReportUtils.OptionData {
    const report = ReportUtils.getReportOrDraftReport(participant.reportID);
    const visibleParticipantAccountIDs = ReportUtils.getParticipantsAccountIDsForDisplay(report, true);

    const option = createOption(
        visibleParticipantAccountIDs,
        allPersonalDetails ?? {},
        !isEmptyObject(report) ? report : undefined,
        {},
        {
            showChatPreviewLine: false,
            forcePolicyNamePreview: false,
        },
    );

    // Update text & alternateText because createOption returns workspace name only if report is owned by the user
    if (option.isSelfDM) {
        option.alternateText = Localize.translateLocal('reportActionsView.yourSpace');
    } else if (option.isInvoiceRoom) {
        option.text = ReportUtils.getReportName(report);
        option.alternateText = Localize.translateLocal('workspace.common.invoices');
    } else {
        option.text = ReportUtils.getPolicyName(report);
        option.alternateText = Localize.translateLocal('workspace.common.workspace');
    }
    option.isDisabled = ReportUtils.isDraftReport(participant.reportID);
    option.selected = participant.selected;
    option.isSelected = participant.selected;
    return option;
}

/**
 * Get the option for a policy expense report.
 */
function getPolicyExpenseReportOption(participant: Participant | ReportUtils.OptionData): ReportUtils.OptionData {
    const expenseReport = ReportUtils.isPolicyExpenseChat(participant) ? ReportUtils.getReportOrDraftReport(participant.reportID) : null;

    const visibleParticipantAccountIDs = Object.entries(expenseReport?.participants ?? {})
        .filter(([, reportParticipant]) => reportParticipant && reportParticipant.notificationPreference !== CONST.REPORT.NOTIFICATION_PREFERENCE.HIDDEN)
        .map(([accountID]) => Number(accountID));

    const option = createOption(
        visibleParticipantAccountIDs,
        allPersonalDetails ?? {},
        !isEmptyObject(expenseReport) ? expenseReport : null,
        {},
        {
            showChatPreviewLine: false,
            forcePolicyNamePreview: false,
        },
    );

    // Update text & alternateText because createOption returns workspace name only if report is owned by the user
    option.text = ReportUtils.getPolicyName(expenseReport);
    option.alternateText = Localize.translateLocal('workspace.common.workspace');
    option.selected = participant.selected;
    option.isSelected = participant.selected;
    return option;
}

/**
 * Searches for a match when provided with a value
 */
function isSearchStringMatch(searchValue: string, searchText?: string | null, participantNames = new Set<string>(), isChatRoom = false): boolean {
    const searchWords = new Set(searchValue.replace(/,/g, ' ').split(' '));
    const valueToSearch = searchText?.replace(new RegExp(/&nbsp;/g), '');
    let matching = true;
    searchWords.forEach((word) => {
        // if one of the word is not matching, we don't need to check further
        if (!matching) {
            return;
        }
        const matchRegex = new RegExp(Str.escapeForRegExp(word), 'i');
        matching = matchRegex.test(valueToSearch ?? '') || (!isChatRoom && participantNames.has(word));
    });
    return matching;
}

/**
 * Checks if the given userDetails is currentUser or not.
 * Note: We can't migrate this off of using logins because this is used to check if you're trying to start a chat with
 * yourself or a different user, and people won't be starting new chats via accountID usually.
 */
function isCurrentUser(userDetails: PersonalDetails): boolean {
    if (!userDetails) {
        return false;
    }

    // If user login is a mobile number, append sms domain if not appended already.
    const userDetailsLogin = PhoneNumber.addSMSDomainIfPhoneNumber(userDetails.login ?? '');

    if (currentUserLogin?.toLowerCase() === userDetailsLogin.toLowerCase()) {
        return true;
    }

    // Check if userDetails login exists in loginList
    return Object.keys(loginList ?? {}).some((login) => login.toLowerCase() === userDetailsLogin.toLowerCase());
}

/**
 * Calculates count of all enabled options
 */
function getEnabledCategoriesCount(options: PolicyCategories): number {
    return Object.values(options).filter((option) => option.enabled).length;
}

function getSearchValueForPhoneOrEmail(searchTerm: string) {
    const parsedPhoneNumber = PhoneNumber.parsePhoneNumber(LoginUtils.appendCountryCode(Str.removeSMSDomain(searchTerm)));
    return parsedPhoneNumber.possible ? parsedPhoneNumber.number?.e164 ?? '' : searchTerm.toLowerCase();
}

/**
 * Verifies that there is at least one enabled option
 */
function hasEnabledOptions(options: PolicyCategories | PolicyTag[]): boolean {
    return Object.values(options).some((option: PolicyTag | PolicyCategory) => option.enabled && option.pendingAction !== CONST.RED_BRICK_ROAD_PENDING_ACTION.DELETE);
}

/**
 * Sorts categories using a simple object.
 * It builds an hierarchy (based on an object), where each category has a name and other keys as subcategories.
 * Via the hierarchy we avoid duplicating and sort categories one by one. Subcategories are being sorted alphabetically.
 */
function sortCategories(categories: Record<string, Category>): Category[] {
    // Sorts categories alphabetically by name.
    const sortedCategories = Object.values(categories).sort((a, b) => a.name.localeCompare(b.name));

    // An object that respects nesting of categories. Also, can contain only uniq categories.
    const hierarchy: Hierarchy = {};
    /**
     * Iterates over all categories to set each category in a proper place in hierarchy
     * It gets a path based on a category name e.g. "Parent: Child: Subcategory" -> "Parent.Child.Subcategory".
     * {
     *   Parent: {
     *     name: "Parent",
     *     Child: {
     *       name: "Child"
     *       Subcategory: {
     *         name: "Subcategory"
     *       }
     *     }
     *   }
     * }
     */
    sortedCategories.forEach((category) => {
        const path = category.name.split(CONST.PARENT_CHILD_SEPARATOR);
        const existedValue = lodashGet(hierarchy, path, {}) as Hierarchy;
        lodashSet(hierarchy, path, {
            ...existedValue,
            name: category.name,
            pendingAction: category.pendingAction,
        });
    });

    /**
     * A recursive function to convert hierarchy into an array of category objects.
     * The category object contains base 2 properties: "name" and "enabled".
     * It iterates each key one by one. When a category has subcategories, goes deeper into them. Also, sorts subcategories alphabetically.
     */
    const flatHierarchy = (initialHierarchy: Hierarchy) =>
        Object.values(initialHierarchy).reduce((acc: Category[], category) => {
            const {name, pendingAction, ...subcategories} = category;
            if (name) {
                const categoryObject: Category = {
                    name,
                    pendingAction,
                    enabled: categories[name]?.enabled ?? false,
                };

                acc.push(categoryObject);
            }

            if (!isEmptyObject(subcategories)) {
                const nestedCategories = flatHierarchy(subcategories);

                acc.push(...nestedCategories.sort((a, b) => a.name.localeCompare(b.name)));
            }

            return acc;
        }, []);

    return flatHierarchy(hierarchy);
}

/**
 * Sorts tags alphabetically by name.
 */
function sortTags(tags: Record<string, PolicyTag | SelectedTagOption> | Array<PolicyTag | SelectedTagOption>) {
    const sortedTags = Array.isArray(tags) ? tags : Object.values(tags);

    // Use lodash's sortBy to ensure consistency with oldDot.
    return lodashSortBy(sortedTags, 'name', localeCompare);
}

/**
 * Builds the options for the category tree hierarchy via indents
 *
 * @param options - an initial object array
 * @param options[].enabled - a flag to enable/disable option in a list
 * @param options[].name - a name of an option
 * @param [isOneLine] - a flag to determine if text should be one line
 */
function getCategoryOptionTree(options: Record<string, Category> | Category[], isOneLine = false, selectedOptions: Category[] = []): OptionTree[] {
    const optionCollection = new Map<string, OptionTree>();
    Object.values(options).forEach((option) => {
        if (isOneLine) {
            if (optionCollection.has(option.name)) {
                return;
            }

            optionCollection.set(option.name, {
                text: option.name,
                keyForList: option.name,
                searchText: option.name,
                tooltipText: option.name,
                isDisabled: !option.enabled || option.pendingAction === CONST.RED_BRICK_ROAD_PENDING_ACTION.DELETE,
                isSelected: !!option.isSelected,
                pendingAction: option.pendingAction,
            });

            return;
        }

        option.name.split(CONST.PARENT_CHILD_SEPARATOR).forEach((optionName, index, array) => {
            const indents = times(index, () => CONST.INDENTS).join('');
            const isChild = array.length - 1 === index;
            const searchText = array.slice(0, index + 1).join(CONST.PARENT_CHILD_SEPARATOR);
            const selectedParentOption = !isChild && Object.values(selectedOptions).find((op) => op.name === searchText);
            const isParentOptionDisabled = !selectedParentOption || !selectedParentOption.enabled || selectedParentOption.pendingAction === CONST.RED_BRICK_ROAD_PENDING_ACTION.DELETE;

            if (optionCollection.has(searchText)) {
                return;
            }

            optionCollection.set(searchText, {
                text: `${indents}${optionName}`,
                keyForList: searchText,
                searchText,
                tooltipText: optionName,
                isDisabled: isChild ? !option.enabled || option.pendingAction === CONST.RED_BRICK_ROAD_PENDING_ACTION.DELETE : isParentOptionDisabled,
                isSelected: isChild ? !!option.isSelected : !!selectedParentOption,
                pendingAction: option.pendingAction,
            });
        });
    });

    return Array.from(optionCollection.values());
}

/**
 * Builds the section list for categories
 */
function getCategoryListSections(
    categories: PolicyCategories,
    recentlyUsedCategories: string[],
    selectedOptions: Category[],
    searchInputValue: string,
    maxRecentReportsToShow: number,
): CategoryTreeSection[] {
    const sortedCategories = sortCategories(categories);
    const enabledCategories = Object.values(sortedCategories).filter((category) => category.enabled);
    const enabledCategoriesNames = enabledCategories.map((category) => category.name);
    const selectedOptionsWithDisabledState: Category[] = [];
    const categorySections: CategoryTreeSection[] = [];
    const numberOfEnabledCategories = enabledCategories.length;

    selectedOptions.forEach((option) => {
        if (enabledCategoriesNames.includes(option.name)) {
            const categoryObj = enabledCategories.find((category) => category.name === option.name);
            selectedOptionsWithDisabledState.push({...(categoryObj ?? option), isSelected: true, enabled: true});
            return;
        }
        selectedOptionsWithDisabledState.push({...option, isSelected: true, enabled: false});
    });

    if (numberOfEnabledCategories === 0 && selectedOptions.length > 0) {
        const data = getCategoryOptionTree(selectedOptionsWithDisabledState, true);
        categorySections.push({
            // "Selected" section
            title: '',
            shouldShow: false,
            data,
            indexOffset: data.length,
        });

        return categorySections;
    }

    if (searchInputValue) {
        const categoriesForSearch = [...selectedOptionsWithDisabledState, ...enabledCategories];
        const searchCategories: Category[] = [];

        categoriesForSearch.forEach((category) => {
            if (!category.name.toLowerCase().includes(searchInputValue.toLowerCase())) {
                return;
            }
            searchCategories.push({
                ...category,
                isSelected: selectedOptions.some((selectedOption) => selectedOption.name === category.name),
            });
        });

        const data = getCategoryOptionTree(searchCategories, true);
        categorySections.push({
            // "Search" section
            title: '',
            shouldShow: true,
            data,
            indexOffset: data.length,
        });

        return categorySections;
    }

    if (selectedOptions.length > 0) {
        const data = getCategoryOptionTree(selectedOptionsWithDisabledState, true);
        categorySections.push({
            // "Selected" section
            title: '',
            shouldShow: false,
            data,
            indexOffset: data.length,
        });
    }

    const selectedOptionNames = selectedOptions.map((selectedOption) => selectedOption.name);
    const filteredCategories = enabledCategories.filter((category) => !selectedOptionNames.includes(category.name));

    if (numberOfEnabledCategories < CONST.CATEGORY_LIST_THRESHOLD) {
        const data = getCategoryOptionTree(filteredCategories, false, selectedOptionsWithDisabledState);
        categorySections.push({
            // "All" section when items amount less than the threshold
            title: '',
            shouldShow: false,
            data,
            indexOffset: data.length,
        });

        return categorySections;
    }

    const filteredRecentlyUsedCategories = recentlyUsedCategories
        .filter(
            (categoryName) =>
                !selectedOptionNames.includes(categoryName) && categories[categoryName]?.enabled && categories[categoryName]?.pendingAction !== CONST.RED_BRICK_ROAD_PENDING_ACTION.DELETE,
        )
        .map((categoryName) => ({
            name: categoryName,
            enabled: categories[categoryName].enabled ?? false,
        }));

    if (filteredRecentlyUsedCategories.length > 0) {
        const cutRecentlyUsedCategories = filteredRecentlyUsedCategories.slice(0, maxRecentReportsToShow);

        const data = getCategoryOptionTree(cutRecentlyUsedCategories, true);
        categorySections.push({
            // "Recent" section
            title: Localize.translateLocal('common.recent'),
            shouldShow: true,
            data,
            indexOffset: data.length,
        });
    }

    const data = getCategoryOptionTree(filteredCategories, false, selectedOptionsWithDisabledState);
    categorySections.push({
        // "All" section when items amount more than the threshold
        title: Localize.translateLocal('common.all'),
        shouldShow: true,
        data,
        indexOffset: data.length,
    });

    return categorySections;
}

/**
 * Transforms the provided tags into option objects.
 *
 * @param tags - an initial tag array
 */
function getTagsOptions(tags: Array<Pick<PolicyTag, 'name' | 'enabled' | 'pendingAction'>>, selectedOptions?: SelectedTagOption[]): Option[] {
    return tags.map((tag) => {
        // This is to remove unnecessary escaping backslash in tag name sent from backend.
        const cleanedName = PolicyUtils.getCleanedTagName(tag.name);
        return {
            text: cleanedName,
            keyForList: tag.name,
            searchText: tag.name,
            tooltipText: cleanedName,
            isDisabled: !tag.enabled || tag.pendingAction === CONST.RED_BRICK_ROAD_PENDING_ACTION.DELETE,
            isSelected: selectedOptions?.some((selectedTag) => selectedTag.name === tag.name),
            pendingAction: tag.pendingAction,
        };
    });
}

/**
 * Build the section list for tags
 */
function getTagListSections(
    tags: Array<PolicyTag | SelectedTagOption>,
    recentlyUsedTags: string[],
    selectedOptions: SelectedTagOption[],
    searchInputValue: string,
    maxRecentReportsToShow: number,
) {
    const tagSections = [];
    const sortedTags = sortTags(tags) as PolicyTag[];
    const selectedOptionNames = selectedOptions.map((selectedOption) => selectedOption.name);
    const enabledTags = sortedTags.filter((tag) => tag.enabled);
    const enabledTagsNames = enabledTags.map((tag) => tag.name);
    const enabledTagsWithoutSelectedOptions = enabledTags.filter((tag) => !selectedOptionNames.includes(tag.name));
    const selectedTagsWithDisabledState: SelectedTagOption[] = [];
    const numberOfTags = enabledTags.length;

    selectedOptions.forEach((tag) => {
        if (enabledTagsNames.includes(tag.name)) {
            selectedTagsWithDisabledState.push({...tag, enabled: true});
            return;
        }
        selectedTagsWithDisabledState.push({...tag, enabled: false});
    });

    // If all tags are disabled but there's a previously selected tag, show only the selected tag
    if (numberOfTags === 0 && selectedOptions.length > 0) {
        tagSections.push({
            // "Selected" section
            title: '',
            shouldShow: false,
            data: getTagsOptions(selectedTagsWithDisabledState, selectedOptions),
        });

        return tagSections;
    }

    if (searchInputValue) {
        const enabledSearchTags = enabledTagsWithoutSelectedOptions.filter((tag) => PolicyUtils.getCleanedTagName(tag.name.toLowerCase()).includes(searchInputValue.toLowerCase()));
        const selectedSearchTags = selectedTagsWithDisabledState.filter((tag) => PolicyUtils.getCleanedTagName(tag.name.toLowerCase()).includes(searchInputValue.toLowerCase()));
        const tagsForSearch = [...selectedSearchTags, ...enabledSearchTags];

        tagSections.push({
            // "Search" section
            title: '',
            shouldShow: true,
            data: getTagsOptions(tagsForSearch, selectedOptions),
        });

        return tagSections;
    }

    if (numberOfTags < CONST.TAG_LIST_THRESHOLD) {
        tagSections.push({
            // "All" section when items amount less than the threshold
            title: '',
            shouldShow: false,
            data: getTagsOptions([...selectedTagsWithDisabledState, ...enabledTagsWithoutSelectedOptions], selectedOptions),
        });

        return tagSections;
    }

    const filteredRecentlyUsedTags = recentlyUsedTags
        .filter((recentlyUsedTag) => {
            const tagObject = tags.find((tag) => tag.name === recentlyUsedTag);
            return !!tagObject?.enabled && !selectedOptionNames.includes(recentlyUsedTag) && tagObject?.pendingAction !== CONST.RED_BRICK_ROAD_PENDING_ACTION.DELETE;
        })
        .map((tag) => ({name: tag, enabled: true}));

    if (selectedOptions.length) {
        tagSections.push({
            // "Selected" section
            title: '',
            shouldShow: true,
            data: getTagsOptions(selectedTagsWithDisabledState, selectedOptions),
        });
    }

    if (filteredRecentlyUsedTags.length > 0) {
        const cutRecentlyUsedTags = filteredRecentlyUsedTags.slice(0, maxRecentReportsToShow);

        tagSections.push({
            // "Recent" section
            title: Localize.translateLocal('common.recent'),
            shouldShow: true,
            data: getTagsOptions(cutRecentlyUsedTags, selectedOptions),
        });
    }

    tagSections.push({
        // "All" section when items amount more than the threshold
        title: Localize.translateLocal('common.all'),
        shouldShow: true,
        data: getTagsOptions(enabledTagsWithoutSelectedOptions, selectedOptions),
    });

    return tagSections;
}

/**
 * Verifies that there is at least one enabled tag
 */
function hasEnabledTags(policyTagList: Array<PolicyTagLists[keyof PolicyTagLists]>) {
    const policyTagValueList = policyTagList.map(({tags}) => Object.values(tags)).flat();

    return hasEnabledOptions(policyTagValueList);
}

/**
 * Transforms the provided report field options into option objects.
 *
 * @param reportFieldOptions - an initial report field options array
 */
function getReportFieldOptions(reportFieldOptions: string[]): Option[] {
    return reportFieldOptions.map((name) => ({
        text: name,
        keyForList: name,
        searchText: name,
        tooltipText: name,
        isDisabled: false,
    }));
}

/**
 * Build the section list for report field options
 */
function getReportFieldOptionsSection(options: string[], recentlyUsedOptions: string[], selectedOptions: Array<Partial<ReportUtils.OptionData>>, searchInputValue: string) {
    const reportFieldOptionsSections = [];
    const selectedOptionKeys = selectedOptions.map(({text, keyForList, name}) => text ?? keyForList ?? name ?? '').filter((o) => !!o);
    let indexOffset = 0;

    if (searchInputValue) {
        const searchOptions = options.filter((option) => option.toLowerCase().includes(searchInputValue.toLowerCase()));

        reportFieldOptionsSections.push({
            // "Search" section
            title: '',
            shouldShow: true,
            indexOffset,
            data: getReportFieldOptions(searchOptions),
        });

        return reportFieldOptionsSections;
    }

    const filteredRecentlyUsedOptions = recentlyUsedOptions.filter((recentlyUsedOption) => !selectedOptionKeys.includes(recentlyUsedOption));
    const filteredOptions = options.filter((option) => !selectedOptionKeys.includes(option));

    if (selectedOptionKeys.length) {
        reportFieldOptionsSections.push({
            // "Selected" section
            title: '',
            shouldShow: true,
            indexOffset,
            data: getReportFieldOptions(selectedOptionKeys),
        });

        indexOffset += selectedOptionKeys.length;
    }

    if (filteredRecentlyUsedOptions.length > 0) {
        reportFieldOptionsSections.push({
            // "Recent" section
            title: Localize.translateLocal('common.recent'),
            shouldShow: true,
            indexOffset,
            data: getReportFieldOptions(filteredRecentlyUsedOptions),
        });

        indexOffset += filteredRecentlyUsedOptions.length;
    }

    reportFieldOptionsSections.push({
        // "All" section when items amount more than the threshold
        title: Localize.translateLocal('common.all'),
        shouldShow: true,
        indexOffset,
        data: getReportFieldOptions(filteredOptions),
    });

    return reportFieldOptionsSections;
}

/**
 * Sorts tax rates alphabetically by name.
 */
function sortTaxRates(taxRates: TaxRates): TaxRate[] {
    const sortedtaxRates = lodashSortBy(taxRates, (taxRate) => taxRate.name);
    return sortedtaxRates;
}

/**
 * Builds the options for taxRates
 */
function getTaxRatesOptions(taxRates: Array<Partial<TaxRate>>): TaxRatesOption[] {
    return taxRates.map(({code, modifiedName, isDisabled, isSelected, pendingAction}) => ({
        code,
        text: modifiedName,
        keyForList: modifiedName,
        searchText: modifiedName,
        tooltipText: modifiedName,
        isDisabled: !!isDisabled || pendingAction === CONST.RED_BRICK_ROAD_PENDING_ACTION.DELETE,
        isSelected,
        pendingAction,
    }));
}

/**
 * Builds the section list for tax rates
 */
function getTaxRatesSection(policy: OnyxEntry<Policy> | undefined, selectedOptions: Tax[], searchInputValue: string, transaction?: OnyxEntry<Transaction>): TaxSection[] {
    const policyRatesSections = [];

    const taxes = TransactionUtils.transformedTaxRates(policy, transaction);

    const sortedTaxRates = sortTaxRates(taxes);
    const selectedOptionNames = selectedOptions.map((selectedOption) => selectedOption.modifiedName);
    const enabledTaxRates = sortedTaxRates.filter((taxRate) => !taxRate.isDisabled);
    const enabledTaxRatesNames = enabledTaxRates.map((tax) => tax.modifiedName);
    const enabledTaxRatesWithoutSelectedOptions = enabledTaxRates.filter((tax) => tax.modifiedName && !selectedOptionNames.includes(tax.modifiedName));
    const selectedTaxRateWithDisabledState: Tax[] = [];
    const numberOfTaxRates = enabledTaxRates.length;

    selectedOptions.forEach((tax) => {
        if (enabledTaxRatesNames.includes(tax.modifiedName)) {
            selectedTaxRateWithDisabledState.push({...tax, isDisabled: false, isSelected: true});
            return;
        }
        selectedTaxRateWithDisabledState.push({...tax, isDisabled: true, isSelected: true});
    });

    // If all tax are disabled but there's a previously selected tag, show only the selected tag
    if (numberOfTaxRates === 0 && selectedOptions.length > 0) {
        policyRatesSections.push({
            // "Selected" sectiong
            title: '',
            shouldShow: false,
            data: getTaxRatesOptions(selectedTaxRateWithDisabledState),
        });

        return policyRatesSections;
    }

    if (searchInputValue) {
        const enabledSearchTaxRates = enabledTaxRatesWithoutSelectedOptions.filter((taxRate) => taxRate.modifiedName?.toLowerCase().includes(searchInputValue.toLowerCase()));
        const selectedSearchTags = selectedTaxRateWithDisabledState.filter((taxRate) => taxRate.modifiedName?.toLowerCase().includes(searchInputValue.toLowerCase()));
        const taxesForSearch = [...selectedSearchTags, ...enabledSearchTaxRates];

        policyRatesSections.push({
            // "Search" section
            title: '',
            shouldShow: true,
            data: getTaxRatesOptions(taxesForSearch),
        });

        return policyRatesSections;
    }

    if (numberOfTaxRates < CONST.TAX_RATES_LIST_THRESHOLD) {
        policyRatesSections.push({
            // "All" section when items amount less than the threshold
            title: '',
            shouldShow: false,
            data: getTaxRatesOptions([...selectedTaxRateWithDisabledState, ...enabledTaxRatesWithoutSelectedOptions]),
        });

        return policyRatesSections;
    }

    if (selectedOptions.length > 0) {
        policyRatesSections.push({
            // "Selected" section
            title: '',
            shouldShow: true,
            data: getTaxRatesOptions(selectedTaxRateWithDisabledState),
        });
    }

    policyRatesSections.push({
        // "All" section when number of items are more than the threshold
        title: '',
        shouldShow: true,
        data: getTaxRatesOptions(enabledTaxRatesWithoutSelectedOptions),
    });

    return policyRatesSections;
}

/**
 * Checks if a report option is selected based on matching accountID or reportID.
 *
 * @param reportOption - The report option to be checked.
 * @param selectedOptions - Array of selected options to compare with.
 * @returns true if the report option matches any of the selected options by accountID or reportID, false otherwise.
 */
function isReportSelected(reportOption: ReportUtils.OptionData, selectedOptions: Array<Partial<ReportUtils.OptionData>>) {
    if (!selectedOptions || selectedOptions.length === 0) {
        return false;
    }

    // eslint-disable-next-line @typescript-eslint/prefer-nullish-coalescing
    return selectedOptions.some((option) => (option.accountID && option.accountID === reportOption.accountID) || (option.reportID && option.reportID === reportOption.reportID));
}

function createOptionList(personalDetails: OnyxEntry<PersonalDetailsList>, reports?: OnyxCollection<Report>) {
    const reportMapForAccountIDs: Record<number, Report> = {};
    const allReportOptions: Array<SearchOption<Report>> = [];

    if (reports) {
        Object.values(reports).forEach((report) => {
            if (!report) {
                return;
            }

            const isOneOnOneChat = ReportUtils.isOneOnOneChat(report);
            const accountIDs = ReportUtils.getParticipantsAccountIDsForDisplay(report);

            const isChatRoom = ReportUtils.isChatRoom(report);
            if ((!accountIDs || accountIDs.length === 0) && !isChatRoom) {
                return;
            }

            // Save the report in the map if this is a single participant so we can associate the reportID with the
            // personal detail option later. Individuals should not be associated with single participant
            // policyExpenseChats or chatRooms since those are not people.
            if (accountIDs.length <= 1 && isOneOnOneChat) {
                reportMapForAccountIDs[accountIDs[0]] = report;
            }

            allReportOptions.push({
                item: report,
                ...createOption(accountIDs, personalDetails, report, {}),
            });
        });
    }

    const allPersonalDetailsOptions = Object.values(personalDetails ?? {}).map((personalDetail) => ({
        item: personalDetail,
        ...createOption([personalDetail?.accountID ?? -1], personalDetails, reportMapForAccountIDs[personalDetail?.accountID ?? -1], {}, {showPersonalDetails: true}),
    }));

    return {
        reports: allReportOptions,
        personalDetails: allPersonalDetailsOptions as Array<SearchOption<PersonalDetails>>,
    };
}

function createOptionFromReport(report: Report, personalDetails: OnyxEntry<PersonalDetailsList>) {
    const accountIDs = ReportUtils.getParticipantsAccountIDsForDisplay(report);

    return {
        item: report,
        ...createOption(accountIDs, personalDetails, report, {}),
    };
}

/**
 * Options need to be sorted in the specific order
 * @param options - list of options to be sorted
 * @param searchValue - search string
 * @returns a sorted list of options
 */
function orderOptions(options: ReportUtils.OptionData[], searchValue: string | undefined, {preferChatroomsOverThreads = false, preferPolicyExpenseChat = false} = {}) {
    return lodashOrderBy(
        options,
        [
            (option) => {
                if (option.isPolicyExpenseChat && preferPolicyExpenseChat && option.policyID === activePolicyID) {
                    return 0;
                }

                if (option.isSelfDM) {
                    return 0;
                }
                if (preferChatroomsOverThreads && option.isThread) {
                    return 4;
                }
                if (!!option.isChatRoom || option.private_isArchived) {
                    return 3;
                }
                if (!option.login) {
                    return 2;
                }
                if (option.login.toLowerCase() !== searchValue?.toLowerCase()) {
                    return 1;
                }

                // When option.login is an exact match with the search value, returning 0 puts it at the top of the option list
                return 0;
            },
        ],
        ['asc'],
    );
}

function canCreateOptimisticPersonalDetailOption({
    searchValue,
    recentReportOptions,
    personalDetailsOptions,
    currentUserOption,
}: {
    searchValue: string;
    recentReportOptions: ReportUtils.OptionData[];
    personalDetailsOptions: ReportUtils.OptionData[];
    currentUserOption?: ReportUtils.OptionData | null;
    excludeUnknownUsers: boolean;
}) {
    const noOptions = recentReportOptions.length + personalDetailsOptions.length === 0 && !currentUserOption;
    const noOptionsMatchExactly = !personalDetailsOptions
        .concat(recentReportOptions)
        .find((option) => option.login === PhoneNumber.addSMSDomainIfPhoneNumber(searchValue ?? '').toLowerCase() || option.login === searchValue?.toLowerCase());

    return noOptions || noOptionsMatchExactly;
}

/**
 * We create a new user option if the following conditions are satisfied:
 * - There's no matching recent report and personal detail option
 * - The searchValue is a valid email or phone number
 * - The searchValue isn't the current personal detail login
 */
function getUserToInviteOption({
    searchValue,
    excludeUnknownUsers = false,
    optionsToExclude = [],
    selectedOptions = [],
    reportActions = {},
    showChatPreviewLine = false,
}: GetUserToInviteConfig): ReportUtils.OptionData | null {
    const parsedPhoneNumber = PhoneNumber.parsePhoneNumber(LoginUtils.appendCountryCode(Str.removeSMSDomain(searchValue)));
    const isCurrentUserLogin = isCurrentUser({login: searchValue} as PersonalDetails);
    const isInSelectedOption = selectedOptions.some((option) => 'login' in option && option.login === searchValue);
    const isValidEmail = Str.isValidEmail(searchValue) && !Str.isDomainEmail(searchValue) && !Str.endsWith(searchValue, CONST.SMS.DOMAIN);
    const isValidPhoneNumber = parsedPhoneNumber.possible && Str.isValidE164Phone(LoginUtils.getPhoneNumberWithoutSpecialChars(parsedPhoneNumber.number?.input ?? ''));
    const isInOptionToExclude =
        optionsToExclude.findIndex((optionToExclude) => 'login' in optionToExclude && optionToExclude.login === PhoneNumber.addSMSDomainIfPhoneNumber(searchValue).toLowerCase()) !== -1;

    if (!searchValue || isCurrentUserLogin || isInSelectedOption || (!isValidEmail && !isValidPhoneNumber) || isInOptionToExclude || excludeUnknownUsers) {
        return null;
    }

    // Generates an optimistic account ID for new users not yet saved in Onyx
    const optimisticAccountID = UserUtils.generateAccountID(searchValue);
    const personalDetailsExtended = {
        ...allPersonalDetails,
        [optimisticAccountID]: {
            accountID: optimisticAccountID,
            login: searchValue,
        },
    };
    const userToInvite = createOption([optimisticAccountID], personalDetailsExtended, null, reportActions, {
        showChatPreviewLine,
    });
    userToInvite.isOptimisticAccount = true;
    userToInvite.login = searchValue;
    // eslint-disable-next-line @typescript-eslint/prefer-nullish-coalescing
    userToInvite.text = userToInvite.text || searchValue;
    // eslint-disable-next-line @typescript-eslint/prefer-nullish-coalescing
    userToInvite.alternateText = userToInvite.alternateText || searchValue;

    // If user doesn't exist, use a fallback avatar
    userToInvite.icons = [
        {
            source: FallbackAvatar,
            id: optimisticAccountID,
            name: searchValue,
            type: CONST.ICON_TYPE_AVATAR,
        },
    ];

    return userToInvite;
}

/**
 * Check whether report has violations
 */
function shouldShowViolations(report: Report, transactionViolations: OnyxCollection<TransactionViolation[]>) {
    const {parentReportID, parentReportActionID} = report ?? {};
    const canGetParentReport = parentReportID && parentReportActionID && allReportActions;
    if (!canGetParentReport) {
        return false;
    }
    const parentReportActions = allReportActions ? allReportActions[`${ONYXKEYS.COLLECTION.REPORT_ACTIONS}${parentReportID}`] ?? {} : {};
    const parentReportAction = parentReportActions[parentReportActionID] ?? null;
    if (!parentReportAction) {
        return false;
    }
    return ReportUtils.shouldDisplayTransactionThreadViolations(report, transactionViolations, parentReportAction);
}

/**
 * filter options based on specific conditions
 */
function getOptions(
    options: OptionList,
    {
        reportActions = {},
        betas = [],
        selectedOptions = [],
        maxRecentReportsToShow = 0,
        excludeLogins = [],
        includeMultipleParticipantReports = false,
        includeRecentReports = false,
        // When sortByReportTypeInSearch flag is true, recentReports will include the personalDetails options as well.
        sortByReportTypeInSearch = false,
        searchInputValue = '',
        showChatPreviewLine = false,
        sortPersonalDetailsByAlphaAsc = true,
        forcePolicyNamePreview = false,
        includeOwnedWorkspaceChats = false,
        includeThreads = false,
        includeTasks = false,
        includeMoneyRequests = false,
        excludeUnknownUsers = false,
        includeP2P = true,
        includeCategories = false,
        categories = {},
        recentlyUsedCategories = [],
        includeTags = false,
        tags = {},
        recentlyUsedTags = [],
        canInviteUser = true,
        includeSelectedOptions = false,
        transactionViolations = {},
        includeTaxRates,
        policy,
        transaction,
        includeSelfDM = false,
        includePolicyReportFieldOptions = false,
        policyReportFieldOptions = [],
        recentlyUsedPolicyReportFieldOptions = [],
        includeInvoiceRooms = false,
        includeDomainEmail = false,
        action,
        shouldBoldTitleByDefault = true,
    }: GetOptionsConfig,
): Options {
    if (includeCategories) {
        const categoryOptions = getCategoryListSections(categories, recentlyUsedCategories, selectedOptions as Category[], searchInputValue, maxRecentReportsToShow);

        return {
            recentReports: [],
            personalDetails: [],
            userToInvite: null,
            currentUserOption: null,
            categoryOptions,
            tagOptions: [],
            taxRatesOptions: [],
        };
    }

    if (includeTags) {
        const tagOptions = getTagListSections(Object.values(tags), recentlyUsedTags, selectedOptions as SelectedTagOption[], searchInputValue, maxRecentReportsToShow);

        return {
            recentReports: [],
            personalDetails: [],
            userToInvite: null,
            currentUserOption: null,
            categoryOptions: [],
            tagOptions,
            taxRatesOptions: [],
        };
    }

    if (includeTaxRates) {
        const taxRatesOptions = getTaxRatesSection(policy, selectedOptions as Tax[], searchInputValue, transaction);

        return {
            recentReports: [],
            personalDetails: [],
            userToInvite: null,
            currentUserOption: null,
            categoryOptions: [],
            tagOptions: [],
            taxRatesOptions,
        };
    }

    if (includePolicyReportFieldOptions) {
        const transformedPolicyReportFieldOptions = getReportFieldOptionsSection(policyReportFieldOptions, recentlyUsedPolicyReportFieldOptions, selectedOptions, searchInputValue);
        return {
            recentReports: [],
            personalDetails: [],
            userToInvite: null,
            currentUserOption: null,
            categoryOptions: [],
            tagOptions: [],
            taxRatesOptions: [],
            policyReportFieldOptions: transformedPolicyReportFieldOptions,
        };
    }

    const parsedPhoneNumber = PhoneNumber.parsePhoneNumber(LoginUtils.appendCountryCode(Str.removeSMSDomain(searchInputValue)));
    const searchValue = parsedPhoneNumber.possible ? parsedPhoneNumber.number?.e164 ?? '' : searchInputValue.toLowerCase();
    const topmostReportId = Navigation.getTopmostReportId() ?? '-1';

    // Filter out all the reports that shouldn't be displayed
    const filteredReportOptions = options.reports.filter((option) => {
        const report = option.item;
        const doesReportHaveViolations = shouldShowViolations(report, transactionViolations);

        return ReportUtils.shouldReportBeInOptionList({
            report,
            currentReportId: topmostReportId,
            betas,
            policies,
            doesReportHaveViolations,
            isInFocusMode: false,
            excludeEmptyChats: false,
            includeSelfDM,
            login: option.login,
            includeDomainEmail,
        });
    });

    // Sorting the reports works like this:
    // - Order everything by the last message timestamp (descending)
    // - When searching, self DM is put at the top
    // - All archived reports should remain at the bottom
    const orderedReportOptions = lodashSortBy(filteredReportOptions, (option) => {
        const report = option.item;
        if (option.private_isArchived) {
            return CONST.DATE.UNIX_EPOCH;
        }

        if (searchValue) {
            return [option.isSelfDM, report?.lastVisibleActionCreated];
        }

        return report?.lastVisibleActionCreated;
    });
    orderedReportOptions.reverse();

    const allReportOptions = orderedReportOptions.filter((option) => {
        const report = option.item;

        if (!report) {
            return;
        }

        const isThread = option.isThread;
        const isTaskReport = option.isTaskReport;
        const isPolicyExpenseChat = option.isPolicyExpenseChat;
        const isMoneyRequestReport = option.isMoneyRequestReport;
        const isSelfDM = option.isSelfDM;
        const isChatRoom = option.isChatRoom;
        const accountIDs = ReportUtils.getParticipantsAccountIDsForDisplay(report);

        if (isPolicyExpenseChat && report.isOwnPolicyExpenseChat && !includeOwnedWorkspaceChats) {
            return;
        }

        // When passing includeP2P false we are trying to hide features from users that are not ready for P2P and limited to workspace chats only.
        if (!includeP2P && !isPolicyExpenseChat) {
            return;
        }

        if (isSelfDM && !includeSelfDM) {
            return;
        }

        if (isThread && !includeThreads) {
            return;
        }

        if (isTaskReport && !includeTasks) {
            return;
        }

        if (isMoneyRequestReport && !includeMoneyRequests) {
            return;
        }

        // In case user needs to add credit bank account, don't allow them to submit an expense from the workspace.
        if (includeOwnedWorkspaceChats && ReportUtils.hasIOUWaitingOnCurrentUserBankAccount(report)) {
            return;
        }

        if ((!accountIDs || accountIDs.length === 0) && !isChatRoom) {
            return;
        }

        return option;
    });

    const havingLoginPersonalDetails = includeP2P
        ? options.personalDetails.filter((detail) => !!detail?.login && !!detail.accountID && !detail?.isOptimisticPersonalDetail && (includeDomainEmail || !Str.isDomainEmail(detail.login)))
        : [];
    let allPersonalDetailsOptions = havingLoginPersonalDetails;

    if (sortPersonalDetailsByAlphaAsc) {
        // PersonalDetails should be ordered Alphabetically by default - https://github.com/Expensify/App/issues/8220#issuecomment-1104009435
        allPersonalDetailsOptions = lodashOrderBy(allPersonalDetailsOptions, [(personalDetail) => personalDetail.text?.toLowerCase()], 'asc');
    }

    const optionsToExclude: Option[] = [];

    // If we're including selected options from the search results, we only want to exclude them if the search input is empty
    // This is because on certain pages, we show the selected options at the top when the search input is empty
    // This prevents the issue of seeing the selected option twice if you have them as a recent chat and select them
    if (!includeSelectedOptions || searchInputValue === '') {
        optionsToExclude.push(...selectedOptions);
    }

    excludeLogins.forEach((login) => {
        optionsToExclude.push({login});
    });

    let recentReportOptions = [];
    let personalDetailsOptions: ReportUtils.OptionData[] = [];

    if (includeRecentReports) {
        for (const reportOption of allReportOptions) {
            /**
             * By default, generated options does not have the chat preview line enabled.
             * If showChatPreviewLine or forcePolicyNamePreview are true, let's generate and overwrite the alternate text.
             */
            reportOption.alternateText = getAlternateText(reportOption, {showChatPreviewLine, forcePolicyNamePreview});

            // Stop adding options to the recentReports array when we reach the maxRecentReportsToShow value
            if (recentReportOptions.length > 0 && recentReportOptions.length === maxRecentReportsToShow) {
                break;
            }

            // Skip notifications@expensify.com
            if (reportOption.login === CONST.EMAIL.NOTIFICATIONS) {
                continue;
            }

            const isCurrentUserOwnedPolicyExpenseChatThatCouldShow =
                reportOption.isPolicyExpenseChat && reportOption.ownerAccountID === currentUserAccountID && includeOwnedWorkspaceChats && !reportOption.private_isArchived;

            const shouldShowInvoiceRoom =
<<<<<<< HEAD
                includeInvoiceRooms &&
                ReportUtils.isInvoiceRoom(reportOption.item) &&
                ReportUtils.isPolicyAdmin(reportOption.policyID ?? '', policies) &&
                !reportOption.isArchivedRoom &&
                PolicyUtils.canSendInvoiceFromWorkspace(reportOption.policyID);
=======
                includeInvoiceRooms && ReportUtils.isInvoiceRoom(reportOption.item) && ReportUtils.isPolicyAdmin(reportOption.policyID ?? '', policies) && !reportOption.private_isArchived;
            // TODO: Uncomment the following line when the invoices screen is ready - https://github.com/Expensify/App/issues/45175.
            // && PolicyUtils.canSendInvoiceFromWorkspace(reportOption.policyID);
>>>>>>> 5e106f00

            /**
                Exclude the report option if it doesn't meet any of the following conditions:
                - It is not an owned policy expense chat that could be shown
                - Multiple participant reports are not included
                - It doesn't have a login
                - It is not an invoice room that should be shown
            */
            if (!isCurrentUserOwnedPolicyExpenseChatThatCouldShow && !includeMultipleParticipantReports && !reportOption.login && !shouldShowInvoiceRoom) {
                continue;
            }

            // If we're excluding threads, check the report to see if it has a single participant and if the participant is already selected
            if (
                !includeThreads &&
                (!!reportOption.login || reportOption.reportID) &&
                optionsToExclude.some((option) => option.login === reportOption.login || option.reportID === reportOption.reportID)
            ) {
                continue;
            }

            reportOption.isSelected = isReportSelected(reportOption, selectedOptions);
            reportOption.isBold = shouldBoldTitleByDefault || shouldUseBoldText(reportOption);

            if (action === CONST.IOU.ACTION.CATEGORIZE) {
                const policyCategories = allPolicyCategories?.[`${ONYXKEYS.COLLECTION.POLICY_CATEGORIES}${reportOption.policyID}`] ?? {};
                if (getEnabledCategoriesCount(policyCategories) !== 0) {
                    recentReportOptions.push(reportOption);
                }
            } else {
                recentReportOptions.push(reportOption);
            }

            // Add this login to the exclude list so it won't appear when we process the personal details
            if (reportOption.login) {
                optionsToExclude.push({login: reportOption.login});
            }
        }
    }

    const personalDetailsOptionsToExclude = [...optionsToExclude, {login: currentUserLogin}];
    // Next loop over all personal details removing any that are selectedUsers or recentChats
    for (const personalDetailOption of allPersonalDetailsOptions) {
        if (personalDetailsOptionsToExclude.some((optionToExclude) => optionToExclude.login === personalDetailOption.login)) {
            continue;
        }
        personalDetailOption.isBold = shouldBoldTitleByDefault;

        personalDetailsOptions.push(personalDetailOption);
    }

    const currentUserOption = allPersonalDetailsOptions.find((personalDetailsOption) => personalDetailsOption.login === currentUserLogin);

    let userToInvite: ReportUtils.OptionData | null = null;
    if (
        canCreateOptimisticPersonalDetailOption({
            searchValue,
            recentReportOptions,
            personalDetailsOptions,
            currentUserOption,
            excludeUnknownUsers,
        })
    ) {
        userToInvite = getUserToInviteOption({
            searchValue,
            excludeUnknownUsers,
            optionsToExclude,
            selectedOptions,
            reportActions,
            showChatPreviewLine,
        });
    }

    // If we are prioritizing 1:1 chats in search, do it only once we started searching
    if (sortByReportTypeInSearch && (searchValue !== '' || !!action)) {
        // When sortByReportTypeInSearch is true, recentReports will be returned with all the reports including personalDetailsOptions in the correct Order.
        // If we're in money request flow, we only order the recent report option.
        if (!action) {
            recentReportOptions.push(...personalDetailsOptions);
            personalDetailsOptions = [];
        }
        recentReportOptions = orderOptions(recentReportOptions, searchValue, {preferChatroomsOverThreads: true, preferPolicyExpenseChat: !!action});
    }

    return {
        personalDetails: personalDetailsOptions,
        recentReports: recentReportOptions,
        userToInvite: canInviteUser ? userToInvite : null,
        currentUserOption,
        categoryOptions: [],
        tagOptions: [],
        taxRatesOptions: [],
    };
}

/**
 * Build the options for the Search view
 */
function getSearchOptions(options: OptionList, searchValue = '', betas: Beta[] = []): Options {
    Timing.start(CONST.TIMING.LOAD_SEARCH_OPTIONS);
    Performance.markStart(CONST.TIMING.LOAD_SEARCH_OPTIONS);
    const optionList = getOptions(options, {
        betas,
        searchInputValue: searchValue.trim(),
        includeRecentReports: true,
        includeMultipleParticipantReports: true,
        maxRecentReportsToShow: 0, // Unlimited
        sortByReportTypeInSearch: true,
        showChatPreviewLine: true,
        includeP2P: true,
        forcePolicyNamePreview: true,
        includeOwnedWorkspaceChats: true,
        includeThreads: true,
        includeMoneyRequests: true,
        includeTasks: true,
        includeSelfDM: true,
        shouldBoldTitleByDefault: false,
    });
    Timing.end(CONST.TIMING.LOAD_SEARCH_OPTIONS);
    Performance.markEnd(CONST.TIMING.LOAD_SEARCH_OPTIONS);

    return optionList;
}

function getShareLogOptions(options: OptionList, searchValue = '', betas: Beta[] = []): Options {
    return getOptions(options, {
        betas,
        searchInputValue: searchValue.trim(),
        includeRecentReports: true,
        includeMultipleParticipantReports: true,
        sortByReportTypeInSearch: true,
        includeP2P: true,
        forcePolicyNamePreview: true,
        includeOwnedWorkspaceChats: true,
        includeSelfDM: true,
        includeThreads: true,
    });
}

/**
 * Build the IOUConfirmation options for showing the payee personalDetail
 */
function getIOUConfirmationOptionsFromPayeePersonalDetail(personalDetail: OnyxEntry<PersonalDetails>, amountText?: string): PayeePersonalDetails {
    const formattedLogin = LocalePhoneNumber.formatPhoneNumber(personalDetail?.login ?? '');
    return {
        text: PersonalDetailsUtils.getDisplayNameOrDefault(personalDetail, formattedLogin),
        alternateText: formattedLogin || PersonalDetailsUtils.getDisplayNameOrDefault(personalDetail, '', false),
        icons: [
            {
                source: personalDetail?.avatar ?? FallbackAvatar,
                name: personalDetail?.login ?? '',
                type: CONST.ICON_TYPE_AVATAR,
                id: personalDetail?.accountID,
            },
        ],
        descriptiveText: amountText ?? '',
        login: personalDetail?.login ?? '',
        accountID: personalDetail?.accountID ?? -1,
        keyForList: String(personalDetail?.accountID ?? -1),
    };
}

/**
 * Build the options for the New Group view
 */
function getFilteredOptions(
    reports: Array<SearchOption<Report>> = [],
    personalDetails: Array<SearchOption<PersonalDetails>> = [],
    betas: OnyxEntry<Beta[]> = [],
    searchValue = '',
    selectedOptions: Array<Partial<ReportUtils.OptionData>> = [],
    excludeLogins: string[] = [],
    includeOwnedWorkspaceChats = false,
    includeP2P = true,
    includeCategories = false,
    categories: PolicyCategories = {},
    recentlyUsedCategories: string[] = [],
    includeTags = false,
    tags: PolicyTags | Array<PolicyTag | SelectedTagOption> = {},
    recentlyUsedTags: string[] = [],
    canInviteUser = true,
    includeSelectedOptions = false,
    includeTaxRates = false,
    maxRecentReportsToShow: number = CONST.IOU.MAX_RECENT_REPORTS_TO_SHOW,
    taxRates: TaxRatesWithDefault = {} as TaxRatesWithDefault,
    includeSelfDM = false,
    includePolicyReportFieldOptions = false,
    policyReportFieldOptions: string[] = [],
    recentlyUsedPolicyReportFieldOptions: string[] = [],
    includeInvoiceRooms = false,
    action: IOUAction | undefined = undefined,
    sortByReportTypeInSearch = false,
) {
    return getOptions(
        {reports, personalDetails},
        {
            betas,
            searchInputValue: searchValue.trim(),
            selectedOptions,
            includeRecentReports: true,
            maxRecentReportsToShow,
            excludeLogins,
            includeOwnedWorkspaceChats,
            includeP2P,
            includeCategories,
            categories,
            recentlyUsedCategories,
            includeTags,
            tags,
            recentlyUsedTags,
            canInviteUser,
            includeSelectedOptions,
            includeTaxRates,
            taxRates,
            includeSelfDM,
            includePolicyReportFieldOptions,
            policyReportFieldOptions,
            recentlyUsedPolicyReportFieldOptions,
            includeInvoiceRooms,
            action,
            sortByReportTypeInSearch,
        },
    );
}

/**
 * Build the options for the Share Destination for a Task
 */

function getShareDestinationOptions(
    reports: Array<SearchOption<Report>> = [],
    personalDetails: Array<SearchOption<PersonalDetails>> = [],
    betas: OnyxEntry<Beta[]> = [],
    searchValue = '',
    selectedOptions: Array<Partial<ReportUtils.OptionData>> = [],
    excludeLogins: string[] = [],
    includeOwnedWorkspaceChats = true,
    excludeUnknownUsers = true,
) {
    return getOptions(
        {reports, personalDetails},
        {
            betas,
            searchInputValue: searchValue.trim(),
            selectedOptions,
            maxRecentReportsToShow: 0, // Unlimited
            includeRecentReports: true,
            includeMultipleParticipantReports: true,
            showChatPreviewLine: true,
            forcePolicyNamePreview: true,
            includeThreads: true,
            includeMoneyRequests: true,
            includeTasks: true,
            excludeLogins,
            includeOwnedWorkspaceChats,
            excludeUnknownUsers,
            includeSelfDM: true,
        },
    );
}

/**
 * Format personalDetails or userToInvite to be shown in the list
 *
 * @param member - personalDetails or userToInvite
 * @param config - keys to overwrite the default values
 */
function formatMemberForList(member: ReportUtils.OptionData): MemberForList {
    const accountID = member.accountID;

    return {
        // eslint-disable-next-line @typescript-eslint/prefer-nullish-coalescing
        text: member.text || member.displayName || '',
        // eslint-disable-next-line @typescript-eslint/prefer-nullish-coalescing
        alternateText: member.alternateText || member.login || '',
        // eslint-disable-next-line @typescript-eslint/prefer-nullish-coalescing
        keyForList: member.keyForList || String(accountID ?? -1) || '',
        isSelected: member.isSelected ?? false,
        isDisabled: member.isDisabled ?? false,
        accountID,
        login: member.login ?? '',
        icons: member.icons,
        pendingAction: member.pendingAction,
        reportID: member.reportID ?? '-1',
    };
}

/**
 * Build the options for the Workspace Member Invite view
 */
function getMemberInviteOptions(
    personalDetails: Array<SearchOption<PersonalDetails>>,
    betas: Beta[] = [],
    searchValue = '',
    excludeLogins: string[] = [],
    includeSelectedOptions = false,
    reports: Array<SearchOption<Report>> = [],
    includeRecentReports = false,
): Options {
    return getOptions(
        {reports, personalDetails},
        {
            betas,
            searchInputValue: searchValue.trim(),
            includeP2P: true,
            excludeLogins,
            sortPersonalDetailsByAlphaAsc: true,
            includeSelectedOptions,
            includeRecentReports,
        },
    );
}

/**
 * Helper method that returns the text to be used for the header's message and title (if any)
 */
function getHeaderMessage(hasSelectableOptions: boolean, hasUserToInvite: boolean, searchValue: string, hasMatchedParticipant = false): string {
    const isValidPhone = PhoneNumber.parsePhoneNumber(LoginUtils.appendCountryCode(searchValue)).possible;

    const isValidEmail = Str.isValidEmail(searchValue);

    if (searchValue && CONST.REGEX.DIGITS_AND_PLUS.test(searchValue) && !isValidPhone && !hasSelectableOptions) {
        return Localize.translate(preferredLocale, 'messages.errorMessageInvalidPhone');
    }

    // Without a search value, it would be very confusing to see a search validation message.
    // Therefore, this skips the validation when there is no search value.
    if (searchValue && !hasSelectableOptions && !hasUserToInvite) {
        if (/^\d+$/.test(searchValue) && !isValidPhone) {
            return Localize.translate(preferredLocale, 'messages.errorMessageInvalidPhone');
        }
        if (/@/.test(searchValue) && !isValidEmail) {
            return Localize.translate(preferredLocale, 'messages.errorMessageInvalidEmail');
        }
        if (hasMatchedParticipant && (isValidEmail || isValidPhone)) {
            return '';
        }
        return Localize.translate(preferredLocale, 'common.noResultsFound');
    }

    return '';
}

/**
 * Helper method for non-user lists (eg. categories and tags) that returns the text to be used for the header's message and title (if any)
 */
function getHeaderMessageForNonUserList(hasSelectableOptions: boolean, searchValue: string): string {
    if (searchValue && !hasSelectableOptions) {
        return Localize.translate(preferredLocale, 'common.noResultsFound');
    }
    return '';
}

/**
 * Helper method to check whether an option can show tooltip or not
 */
function shouldOptionShowTooltip(option: ReportUtils.OptionData): boolean {
    return (!option.isChatRoom || !!option.isThread) && !option.private_isArchived;
}

/**
 * Handles the logic for displaying selected participants from the search term
 */
function formatSectionsFromSearchTerm(
    searchTerm: string,
    selectedOptions: ReportUtils.OptionData[],
    filteredRecentReports: ReportUtils.OptionData[],
    filteredPersonalDetails: ReportUtils.OptionData[],
    personalDetails: OnyxEntry<PersonalDetailsList> = {},
    shouldGetOptionDetails = false,
): SectionForSearchTerm {
    // We show the selected participants at the top of the list when there is no search term or maximum number of participants has already been selected
    // However, if there is a search term we remove the selected participants from the top of the list unless they are part of the search results
    // This clears up space on mobile views, where if you create a group with 4+ people you can't see the selected participants and the search results at the same time
    if (searchTerm === '') {
        return {
            section: {
                title: undefined,
                data: shouldGetOptionDetails
                    ? selectedOptions.map((participant) => {
                          const isPolicyExpenseChat = participant.isPolicyExpenseChat ?? false;
                          return isPolicyExpenseChat ? getPolicyExpenseReportOption(participant) : getParticipantsOption(participant, personalDetails);
                      })
                    : selectedOptions,
                shouldShow: selectedOptions.length > 0,
            },
        };
    }

    const cleanSearchTerm = searchTerm.trim().toLowerCase();
    // If you select a new user you don't have a contact for, they won't get returned as part of a recent report or personal details
    // This will add them to the list of options, deduping them if they already exist in the other lists
    const selectedParticipantsWithoutDetails = selectedOptions.filter((participant) => {
        const accountID = participant.accountID ?? null;
        const isPartOfSearchTerm = getPersonalDetailSearchTerms(participant).join(' ').toLowerCase().includes(cleanSearchTerm);
        const isReportInRecentReports = filteredRecentReports.some((report) => report.accountID === accountID);
        const isReportInPersonalDetails = filteredPersonalDetails.some((personalDetail) => personalDetail.accountID === accountID);
        return isPartOfSearchTerm && !isReportInRecentReports && !isReportInPersonalDetails;
    });

    return {
        section: {
            title: undefined,
            data: shouldGetOptionDetails
                ? selectedParticipantsWithoutDetails.map((participant) => {
                      const isPolicyExpenseChat = participant.isPolicyExpenseChat ?? false;
                      return isPolicyExpenseChat ? getPolicyExpenseReportOption(participant) : getParticipantsOption(participant, personalDetails);
                  })
                : selectedParticipantsWithoutDetails,
            shouldShow: selectedParticipantsWithoutDetails.length > 0,
        },
    };
}

/**
 * Helper method to get the `keyForList` for the first option in the OptionsList
 */
function getFirstKeyForList(data?: Option[] | null) {
    if (!data?.length) {
        return '';
    }

    const firstNonEmptyDataObj = data[0];

    return firstNonEmptyDataObj.keyForList ? firstNonEmptyDataObj.keyForList : '';
}

function getPersonalDetailSearchTerms(item: Partial<ReportUtils.OptionData>) {
    return [item.participantsList?.[0]?.displayName ?? '', item.login ?? '', item.login?.replace(CONST.EMAIL_SEARCH_REGEX, '') ?? ''];
}

function getCurrentUserSearchTerms(item: ReportUtils.OptionData) {
    return [item.text ?? '', item.login ?? '', item.login?.replace(CONST.EMAIL_SEARCH_REGEX, '') ?? ''];
}
/**
 * Filters options based on the search input value
 */
function filterOptions(options: Options, searchInputValue: string, config?: FilterOptionsConfig): Options {
    const {
        sortByReportTypeInSearch = false,
        canInviteUser = true,
        maxRecentReportsToShow = 0,
        excludeLogins = [],
        preferChatroomsOverThreads = false,
        preferPolicyExpenseChat = false,
    } = config ?? {};
    if (searchInputValue.trim() === '' && maxRecentReportsToShow > 0) {
        return {...options, recentReports: options.recentReports.slice(0, maxRecentReportsToShow)};
    }

    const parsedPhoneNumber = PhoneNumber.parsePhoneNumber(LoginUtils.appendCountryCode(Str.removeSMSDomain(searchInputValue)));
    const searchValue = parsedPhoneNumber.possible && parsedPhoneNumber.number?.e164 ? parsedPhoneNumber.number.e164 : searchInputValue.toLowerCase();
    const searchTerms = searchValue ? searchValue.split(' ') : [];

    const optionsToExclude: Option[] = [{login: CONST.EMAIL.NOTIFICATIONS}];

    excludeLogins.forEach((login) => {
        optionsToExclude.push({login});
    });

    const matchResults = searchTerms.reduceRight((items, term) => {
        const recentReports = filterArrayByMatch(items.recentReports, term, (item) => {
            const values: string[] = [];
            if (item.text) {
                values.push(item.text);
            }

            if (item.login) {
                values.push(item.login);
                values.push(item.login.replace(CONST.EMAIL_SEARCH_REGEX, ''));
            }

            if (item.isThread) {
                if (item.alternateText) {
                    values.push(item.alternateText);
                }
            } else if (!!item.isChatRoom || !!item.isPolicyExpenseChat) {
                if (item.subtitle) {
                    values.push(item.subtitle);
                }
            }

            return uniqFast(values);
        });
        const personalDetails = filterArrayByMatch(items.personalDetails, term, (item) => uniqFast(getPersonalDetailSearchTerms(item)));

        const currentUserOptionSearchText = items.currentUserOption ? uniqFast(getCurrentUserSearchTerms(items.currentUserOption)).join(' ') : '';

        const currentUserOption = isSearchStringMatch(term, currentUserOptionSearchText) ? items.currentUserOption : null;

        return {
            recentReports: recentReports ?? [],
            personalDetails: personalDetails ?? [],
            userToInvite: null,
            currentUserOption,
            categoryOptions: [],
            tagOptions: [],
            taxRatesOptions: [],
        };
    }, options);

    let {recentReports, personalDetails} = matchResults;

    if (sortByReportTypeInSearch) {
        recentReports = recentReports.concat(personalDetails);
        personalDetails = [];
        recentReports = orderOptions(recentReports, searchValue);
    }

    let userToInvite = null;
    if (canInviteUser) {
        if (recentReports.length === 0 && personalDetails.length === 0) {
            userToInvite = getUserToInviteOption({
                searchValue,
                selectedOptions: config?.selectedOptions,
                optionsToExclude,
            });
        }
    }

    if (maxRecentReportsToShow > 0 && recentReports.length > maxRecentReportsToShow) {
        recentReports.splice(maxRecentReportsToShow);
    }

    return {
        personalDetails,
        recentReports: orderOptions(recentReports, searchValue, {preferChatroomsOverThreads, preferPolicyExpenseChat}),
        userToInvite,
        currentUserOption: matchResults.currentUserOption,
        categoryOptions: [],
        tagOptions: [],
        taxRatesOptions: [],
    };
}

function sortAlphabetically<T extends Partial<Record<TKey, string | undefined>>, TKey extends keyof T>(items: T[], key: TKey): T[] {
    return items.sort((a, b) => (a[key] ?? '').toLowerCase().localeCompare((b[key] ?? '').toLowerCase()));
}

function getEmptyOptions(): Options {
    return {
        recentReports: [],
        personalDetails: [],
        userToInvite: null,
        currentUserOption: null,
        categoryOptions: [],
        tagOptions: [],
        taxRatesOptions: [],
    };
}

function shouldUseBoldText(report: ReportUtils.OptionData): boolean {
    return report.isUnread === true && ReportUtils.getReportNotificationPreference(report) !== CONST.REPORT.NOTIFICATION_PREFERENCE.MUTE;
}

export {
    getAvatarsForAccountIDs,
    isCurrentUser,
    isPersonalDetailsReady,
    getSearchOptions,
    getFilteredOptions,
    getShareDestinationOptions,
    getMemberInviteOptions,
    getHeaderMessage,
    getHeaderMessageForNonUserList,
    getSearchValueForPhoneOrEmail,
    getPersonalDetailsForAccountIDs,
    getIOUConfirmationOptionsFromPayeePersonalDetail,
    isSearchStringMatchUserDetails,
    getAllReportErrors,
    getPolicyExpenseReportOption,
    getIOUReportIDOfLastAction,
    getParticipantsOption,
    isSearchStringMatch,
    shouldOptionShowTooltip,
    getLastActorDisplayName,
    getLastMessageTextForReport,
    getEnabledCategoriesCount,
    hasEnabledOptions,
    sortCategories,
    sortAlphabetically,
    sortTags,
    getCategoryOptionTree,
    hasEnabledTags,
    formatMemberForList,
    formatSectionsFromSearchTerm,
    getShareLogOptions,
    filterOptions,
    createOptionList,
    createOptionFromReport,
    getReportOption,
    getTaxRatesSection,
    getFirstKeyForList,
    canCreateOptimisticPersonalDetailOption,
    getUserToInviteOption,
    shouldShowViolations,
    getPersonalDetailSearchTerms,
    getCurrentUserSearchTerms,
    getEmptyOptions,
    shouldUseBoldText,
    getAlternateText,
};

export type {MemberForList, CategorySection, CategoryTreeSection, Options, OptionList, SearchOption, PayeePersonalDetails, Category, Tax, TaxRatesOption, Option, OptionTree};<|MERGE_RESOLUTION|>--- conflicted
+++ resolved
@@ -1943,17 +1943,11 @@
                 reportOption.isPolicyExpenseChat && reportOption.ownerAccountID === currentUserAccountID && includeOwnedWorkspaceChats && !reportOption.private_isArchived;
 
             const shouldShowInvoiceRoom =
-<<<<<<< HEAD
                 includeInvoiceRooms &&
                 ReportUtils.isInvoiceRoom(reportOption.item) &&
                 ReportUtils.isPolicyAdmin(reportOption.policyID ?? '', policies) &&
-                !reportOption.isArchivedRoom &&
+                !reportOption.private_isArchived &&
                 PolicyUtils.canSendInvoiceFromWorkspace(reportOption.policyID);
-=======
-                includeInvoiceRooms && ReportUtils.isInvoiceRoom(reportOption.item) && ReportUtils.isPolicyAdmin(reportOption.policyID ?? '', policies) && !reportOption.private_isArchived;
-            // TODO: Uncomment the following line when the invoices screen is ready - https://github.com/Expensify/App/issues/45175.
-            // && PolicyUtils.canSendInvoiceFromWorkspace(reportOption.policyID);
->>>>>>> 5e106f00
 
             /**
                 Exclude the report option if it doesn't meet any of the following conditions:

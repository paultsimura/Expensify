--- conflicted
+++ resolved
@@ -999,15 +999,8 @@
             // "Selected" section
             title: '',
             shouldShow: false,
-<<<<<<< HEAD
-            data: getCategoryOptionTree(enabledAndSelectedCategories),
-=======
-            indexOffset,
             data: getCategoryOptionTree(selectedOptions, true),
->>>>>>> d17b4df0
         });
-
-        indexOffset += selectedOptions.length;
     }
 
     const selectedOptionNames = selectedOptions.map((selectedOption) => selectedOption.name);
@@ -1019,16 +1012,10 @@
             // "All" section when items amount less than the threshold
             title: '',
             shouldShow: false,
-<<<<<<< HEAD
-            data: getCategoryOptionTree(selectedOptions, true),
-        });
-=======
-            indexOffset,
             data: getCategoryOptionTree(enabledWithoutSelectedCategories),
         });
 
         return categorySections;
->>>>>>> d17b4df0
     }
 
     const filteredRecentlyUsedCategories = recentlyUsedCategories
@@ -1055,12 +1042,7 @@
         // "All" section when items amount more than the threshold
         title: Localize.translateLocal('common.all'),
         shouldShow: true,
-<<<<<<< HEAD
-        data: getCategoryOptionTree(filteredCategories),
-=======
-        indexOffset,
         data: getCategoryOptionTree(filteredCategories, false, selectedOptionNames),
->>>>>>> d17b4df0
     });
 
     return categorySections;

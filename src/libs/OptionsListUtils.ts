--- conflicted
+++ resolved
@@ -2168,37 +2168,6 @@
 /**
  * Build the options for the New Group view
  */
-<<<<<<< HEAD
-function getFilteredOptions(
-    reports: Array<SearchOption<Report>> = [],
-    personalDetails: Array<SearchOption<PersonalDetails>> = [],
-    betas: OnyxEntry<Beta[]> = [],
-    searchValue = '',
-    selectedOptions: Array<Partial<ReportUtils.OptionData>> = [],
-    excludeLogins: string[] = [],
-    includeOwnedWorkspaceChats = false,
-    includeP2P = true,
-    includeCategories = false,
-    categories: PolicyCategories = {},
-    recentlyUsedCategories: string[] = [],
-    includeTags = false,
-    tags: PolicyTags | Array<PolicyTag | SelectedTagOption> = {},
-    recentlyUsedTags: string[] = [],
-    canInviteUser = true,
-    includeSelectedOptions = false,
-    includeTaxRates = false,
-    maxRecentReportsToShow: number = CONST.IOU.MAX_RECENT_REPORTS_TO_SHOW,
-    taxRates: TaxRatesWithDefault = {} as TaxRatesWithDefault,
-    includeSelfDM = false,
-    includePolicyReportFieldOptions = false,
-    policyReportFieldOptions: string[] = [],
-    recentlyUsedPolicyReportFieldOptions: string[] = [],
-    includeInvoiceRooms = false,
-    action: IOUAction | undefined = undefined,
-    sortByReportTypeInSearch = false,
-    includePoliciesWithoutExpenseChats = false,
-) {
-=======
 type FilteredOptionsParams = {
     reports?: Array<SearchOption<Report>>;
     personalDetails?: Array<SearchOption<PersonalDetails>>;
@@ -2226,6 +2195,7 @@
     includeInvoiceRooms?: boolean;
     action?: IOUAction;
     sortByReportTypeInSearch?: boolean;
+    includePoliciesWithoutExpenseChats?: boolean;
 };
 
 // It is not recommended to pass a search value to getFilteredOptions when passing reports and personalDetails.
@@ -2267,8 +2237,8 @@
         includeInvoiceRooms = false,
         action,
         sortByReportTypeInSearch = false,
+        includePoliciesWithoutExpenseChats = false,
     } = params;
->>>>>>> 40e22304
     return getOptions(
         {reports, personalDetails},
         {

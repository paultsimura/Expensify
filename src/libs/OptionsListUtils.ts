/* eslint-disable no-continue */
import {Str} from 'expensify-common';
// eslint-disable-next-line you-dont-need-lodash-underscore/get
import lodashGet from 'lodash/get';
import lodashOrderBy from 'lodash/orderBy';
import lodashSet from 'lodash/set';
import lodashSortBy from 'lodash/sortBy';
import Onyx from 'react-native-onyx';
import type {OnyxCollection, OnyxEntry} from 'react-native-onyx';
import {FallbackAvatar} from '@components/Icon/Expensicons';
import type {SelectedTagOption} from '@components/TagPicker';
import type {IOUAction} from '@src/CONST';
import CONST from '@src/CONST';
import type {TranslationPaths} from '@src/languages/types';
import ONYXKEYS from '@src/ONYXKEYS';
import type {
    Beta,
    Login,
    OnyxInputOrEntry,
    PersonalDetails,
    PersonalDetailsList,
    Policy,
    PolicyCategories,
    PolicyCategory,
    PolicyTag,
    PolicyTagList,
    PolicyTags,
    Report,
    ReportAction,
    ReportActions,
    TaxRate,
    TaxRates,
    TaxRatesWithDefault,
    Transaction,
    TransactionViolation,
} from '@src/types/onyx';
import type {Participant} from '@src/types/onyx/IOU';
import type * as OnyxCommon from '@src/types/onyx/OnyxCommon';
import type DeepValueOf from '@src/types/utils/DeepValueOf';
import {isEmptyObject} from '@src/types/utils/EmptyObject';
import times from '@src/utils/times';
import Timing from './actions/Timing';
import * as ErrorUtils from './ErrorUtils';
import filterArrayByMatch from './filterArrayByMatch';
import localeCompare from './LocaleCompare';
import * as LocalePhoneNumber from './LocalePhoneNumber';
import * as Localize from './Localize';
import * as LoginUtils from './LoginUtils';
import ModifiedExpenseMessage from './ModifiedExpenseMessage';
import Navigation from './Navigation/Navigation';
import Performance from './Performance';
import Permissions from './Permissions';
import * as PersonalDetailsUtils from './PersonalDetailsUtils';
import * as PhoneNumber from './PhoneNumber';
import * as PolicyUtils from './PolicyUtils';
import * as ReportActionUtils from './ReportActionsUtils';
import * as ReportConnection from './ReportConnection';
import * as ReportUtils from './ReportUtils';
import * as TaskUtils from './TaskUtils';
import * as TransactionUtils from './TransactionUtils';
import * as UserUtils from './UserUtils';

type SearchOption<T> = ReportUtils.OptionData & {
    item: T;
};

type OptionList = {
    reports: Array<SearchOption<Report>>;
    personalDetails: Array<SearchOption<PersonalDetails>>;
};

type Option = Partial<ReportUtils.OptionData>;

/**
 * A narrowed version of `Option` is used when we have a guarantee that given values exist.
 */
type OptionTree = {
    text: string;
    keyForList: string;
    searchText: string;
    tooltipText: string;
    isDisabled: boolean;
    isSelected: boolean;
    pendingAction?: OnyxCommon.PendingAction;
} & Option;

type PayeePersonalDetails = {
    text: string;
    alternateText: string;
    icons: OnyxCommon.Icon[];
    descriptiveText: string;
    login: string;
    accountID: number;
    keyForList: string;
};

type CategorySectionBase = {
    title: string | undefined;
    shouldShow: boolean;
};

type CategorySection = CategorySectionBase & {
    data: Option[];
};

type TaxRatesOption = {
    text?: string;
    code?: string;
    searchText?: string;
    tooltipText?: string;
    isDisabled?: boolean;
    keyForList?: string;
    isSelected?: boolean;
    pendingAction?: OnyxCommon.PendingAction;
};

type TaxSection = {
    title: string | undefined;
    shouldShow: boolean;
    data: TaxRatesOption[];
};

type CategoryTreeSection = CategorySectionBase & {
    data: OptionTree[];
    indexOffset?: number;
};

type Category = {
    name: string;
    enabled: boolean;
    isSelected?: boolean;
    pendingAction?: OnyxCommon.PendingAction;
};

type Tax = {
    modifiedName: string;
    isSelected?: boolean;
    isDisabled?: boolean;
};

type Hierarchy = Record<string, Category & {[key: string]: Hierarchy & Category}>;

type GetOptionsConfig = {
    reportActions?: ReportActions;
    betas?: OnyxEntry<Beta[]>;
    selectedOptions?: Option[];
    maxRecentReportsToShow?: number;
    excludeLogins?: string[];
    includeMultipleParticipantReports?: boolean;
    includeRecentReports?: boolean;
    includeSelfDM?: boolean;
    sortByReportTypeInSearch?: boolean;
    searchInputValue?: string;
    showChatPreviewLine?: boolean;
    sortPersonalDetailsByAlphaAsc?: boolean;
    forcePolicyNamePreview?: boolean;
    includeOwnedWorkspaceChats?: boolean;
    includeThreads?: boolean;
    includeTasks?: boolean;
    includeMoneyRequests?: boolean;
    excludeUnknownUsers?: boolean;
    includeP2P?: boolean;
    includeCategories?: boolean;
    categories?: PolicyCategories;
    recentlyUsedCategories?: string[];
    includeTags?: boolean;
    tags?: PolicyTags | Array<SelectedTagOption | PolicyTag>;
    recentlyUsedTags?: string[];
    canInviteUser?: boolean;
    includeSelectedOptions?: boolean;
    includeTaxRates?: boolean;
    taxRates?: TaxRatesWithDefault;
    policy?: OnyxEntry<Policy>;
    transaction?: OnyxEntry<Transaction>;
    includePolicyReportFieldOptions?: boolean;
    policyReportFieldOptions?: string[];
    recentlyUsedPolicyReportFieldOptions?: string[];
    transactionViolations?: OnyxCollection<TransactionViolation[]>;
    includeInvoiceRooms?: boolean;
    includeDomainEmail?: boolean;
    action?: IOUAction;
};

type GetUserToInviteConfig = {
    searchValue: string;
    excludeUnknownUsers?: boolean;
    optionsToExclude?: Array<Partial<ReportUtils.OptionData>>;
    selectedOptions?: Array<Partial<ReportUtils.OptionData>>;
    betas: OnyxEntry<Beta[]>;
    reportActions?: ReportActions;
    showChatPreviewLine?: boolean;
};

type MemberForList = {
    text: string;
    alternateText: string;
    keyForList: string;
    isSelected: boolean;
    isDisabled: boolean;
    accountID?: number;
    login: string;
    icons?: OnyxCommon.Icon[];
    pendingAction?: OnyxCommon.PendingAction;
    reportID: string;
};

type SectionForSearchTerm = {
    section: CategorySection;
};
type Options = {
    recentReports: ReportUtils.OptionData[];
    personalDetails: ReportUtils.OptionData[];
    userToInvite: ReportUtils.OptionData | null;
    currentUserOption: ReportUtils.OptionData | null | undefined;
    categoryOptions: CategoryTreeSection[];
    tagOptions: CategorySection[];
    taxRatesOptions: CategorySection[];
    policyReportFieldOptions?: CategorySection[] | null;
};

type PreviewConfig = {showChatPreviewLine?: boolean; forcePolicyNamePreview?: boolean; showPersonalDetails?: boolean};

type FilterOptionsConfig = Pick<
    GetOptionsConfig,
    'sortByReportTypeInSearch' | 'canInviteUser' | 'betas' | 'selectedOptions' | 'excludeUnknownUsers' | 'excludeLogins' | 'maxRecentReportsToShow'
> & {preferChatroomsOverThreads?: boolean; includeChatRoomsByParticipants?: boolean};
<<<<<<< HEAD
=======

type HasText = {
    text?: string;
};
>>>>>>> 50ebe95a

/**
 * OptionsListUtils is used to build a list options passed to the OptionsList component. Several different UI views can
 * be configured to display different results based on the options passed to the private getOptions() method. Public
 * methods should be named for the views they build options for and then exported for use in a component.
 */
let currentUserLogin: string | undefined;
let currentUserAccountID: number | undefined;
Onyx.connect({
    key: ONYXKEYS.SESSION,
    callback: (value) => {
        currentUserLogin = value?.email;
        currentUserAccountID = value?.accountID;
    },
});

let loginList: OnyxEntry<Login>;
Onyx.connect({
    key: ONYXKEYS.LOGIN_LIST,
    callback: (value) => (loginList = isEmptyObject(value) ? {} : value),
});

let allPersonalDetails: OnyxEntry<PersonalDetailsList>;
Onyx.connect({
    key: ONYXKEYS.PERSONAL_DETAILS_LIST,
    callback: (value) => (allPersonalDetails = isEmptyObject(value) ? {} : value),
});

let preferredLocale: DeepValueOf<typeof CONST.LOCALES> = CONST.LOCALES.DEFAULT;
Onyx.connect({
    key: ONYXKEYS.NVP_PREFERRED_LOCALE,
    callback: (value) => {
        if (!value) {
            return;
        }
        preferredLocale = value;
    },
});

const policies: OnyxCollection<Policy> = {};
Onyx.connect({
    key: ONYXKEYS.COLLECTION.POLICY,
    callback: (policy, key) => {
        if (!policy || !key || !policy.name) {
            return;
        }

        policies[key] = policy;
    },
});

let allPolicyCategories: OnyxCollection<PolicyCategories> = {};
Onyx.connect({
    key: ONYXKEYS.COLLECTION.POLICY_CATEGORIES,
    waitForCollectionCallback: true,
    callback: (val) => (allPolicyCategories = val),
});

const lastReportActions: ReportActions = {};
const allSortedReportActions: Record<string, ReportAction[]> = {};
let allReportActions: OnyxCollection<ReportActions>;
const visibleReportActionItems: ReportActions = {};
Onyx.connect({
    key: ONYXKEYS.COLLECTION.REPORT_ACTIONS,
    waitForCollectionCallback: true,
    callback: (actions) => {
        if (!actions) {
            return;
        }

        allReportActions = actions ?? {};

        // Iterate over the report actions to build the sorted and lastVisible report actions objects
        Object.entries(allReportActions).forEach((reportActions) => {
            const reportID = reportActions[0].split('_')[1];
            const reportActionsArray = Object.values(reportActions[1] ?? {});
            let sortedReportActions = ReportActionUtils.getSortedReportActions(reportActionsArray, true);
            allSortedReportActions[reportID] = sortedReportActions;

            // If the report is a one-transaction report and has , we need to return the combined reportActions so that the LHN can display modifications
            // to the transaction thread or the report itself
            const transactionThreadReportID = ReportActionUtils.getOneTransactionThreadReportID(reportID, actions[reportActions[0]]);
            if (transactionThreadReportID) {
                const transactionThreadReportActionsArray = Object.values(actions[`${ONYXKEYS.COLLECTION.REPORT_ACTIONS}${transactionThreadReportID}`] ?? {});
                sortedReportActions = ReportActionUtils.getCombinedReportActions(sortedReportActions, transactionThreadReportID, transactionThreadReportActionsArray, reportID);
            }

            lastReportActions[reportID] = sortedReportActions[0];

            // The report is only visible if it is the last action not deleted that
            // does not match a closed or created state.
            const reportActionsForDisplay = sortedReportActions.filter(
                (reportAction, actionKey) =>
                    ReportActionUtils.shouldReportActionBeVisible(reportAction, actionKey) &&
                    !ReportActionUtils.isWhisperAction(reportAction) &&
                    reportAction.actionName !== CONST.REPORT.ACTIONS.TYPE.CREATED &&
                    reportAction.pendingAction !== CONST.RED_BRICK_ROAD_PENDING_ACTION.DELETE &&
                    !ReportActionUtils.isResolvedActionTrackExpense(reportAction),
            );
            visibleReportActionItems[reportID] = reportActionsForDisplay[0];
        });
    },
});

let allTransactions: OnyxCollection<Transaction> = {};
Onyx.connect({
    key: ONYXKEYS.COLLECTION.TRANSACTION,
    waitForCollectionCallback: true,
    callback: (value) => {
        if (!value) {
            return;
        }

        allTransactions = Object.keys(value)
            .filter((key) => !!value[key])
            .reduce((result: OnyxCollection<Transaction>, key) => {
                if (result) {
                    // eslint-disable-next-line no-param-reassign
                    result[key] = value[key];
                }
                return result;
            }, {});
    },
});

let allReportsDraft: OnyxCollection<Report>;
Onyx.connect({
    key: ONYXKEYS.COLLECTION.REPORT_DRAFT,
    waitForCollectionCallback: true,
    callback: (value) => (allReportsDraft = value),
});

/**
 * Get the report or draft report given a reportID
 */
function getReportOrDraftReport(reportID: string | undefined): OnyxEntry<Report> {
    const allReports = ReportConnection.getAllReports();
    if (!allReports && !allReportsDraft) {
        return undefined;
    }

    const report = allReports?.[`${ONYXKEYS.COLLECTION.REPORT}${reportID}`];
    const draftReport = allReportsDraft?.[`${ONYXKEYS.COLLECTION.REPORT_DRAFT}${reportID}`];

    return report ?? draftReport;
}

/**
 * @param defaultValues {login: accountID} In workspace invite page, when new user is added we pass available data to opt in
 * @returns Returns avatar data for a list of user accountIDs
 */
function getAvatarsForAccountIDs(accountIDs: number[], personalDetails: OnyxEntry<PersonalDetailsList>, defaultValues: Record<string, number> = {}): OnyxCommon.Icon[] {
    const reversedDefaultValues: Record<number, string> = {};

    Object.entries(defaultValues).forEach((item) => {
        reversedDefaultValues[item[1]] = item[0];
    });

    return accountIDs.map((accountID) => {
        const login = reversedDefaultValues[accountID] ?? '';
        const userPersonalDetail = personalDetails?.[accountID] ?? {login, accountID};

        return {
            id: accountID,
            source: userPersonalDetail.avatar ?? FallbackAvatar,
            type: CONST.ICON_TYPE_AVATAR,
            name: userPersonalDetail.login ?? '',
        };
    });
}

/**
 * Returns the personal details for an array of accountIDs
 * @returns keys of the object are emails, values are PersonalDetails objects.
 */
function getPersonalDetailsForAccountIDs(accountIDs: number[] | undefined, personalDetails: OnyxInputOrEntry<PersonalDetailsList>): PersonalDetailsList {
    const personalDetailsForAccountIDs: PersonalDetailsList = {};
    if (!personalDetails) {
        return personalDetailsForAccountIDs;
    }
    accountIDs?.forEach((accountID) => {
        const cleanAccountID = Number(accountID);
        if (!cleanAccountID) {
            return;
        }
        let personalDetail: OnyxEntry<PersonalDetails> = personalDetails[accountID] ?? undefined;
        if (!personalDetail) {
            personalDetail = {} as PersonalDetails;
        }

        if (cleanAccountID === CONST.ACCOUNT_ID.CONCIERGE) {
            personalDetail.avatar = CONST.CONCIERGE_ICON_URL;
        }

        personalDetail.accountID = cleanAccountID;
        personalDetailsForAccountIDs[cleanAccountID] = personalDetail;
    });
    return personalDetailsForAccountIDs;
}

/**
 * Return true if personal details data is ready, i.e. report list options can be created.
 */
function isPersonalDetailsReady(personalDetails: OnyxEntry<PersonalDetailsList>): boolean {
    const personalDetailsKeys = Object.keys(personalDetails ?? {});
    return personalDetailsKeys.some((key) => personalDetails?.[key]?.accountID);
}

/**
 * Get the participant option for a report.
 */
function getParticipantsOption(participant: ReportUtils.OptionData | Participant, personalDetails: OnyxEntry<PersonalDetailsList>): Participant {
    const detail = getPersonalDetailsForAccountIDs([participant.accountID ?? -1], personalDetails)[participant.accountID ?? -1];
    // eslint-disable-next-line @typescript-eslint/prefer-nullish-coalescing
    const login = detail?.login || participant.login || '';
    const displayName = PersonalDetailsUtils.getDisplayNameOrDefault(detail, LocalePhoneNumber.formatPhoneNumber(login));

    return {
        keyForList: String(detail?.accountID),
        login,
        accountID: detail?.accountID ?? -1,
        text: displayName,
        firstName: detail?.firstName ?? '',
        lastName: detail?.lastName ?? '',
        alternateText: LocalePhoneNumber.formatPhoneNumber(login) || displayName,
        icons: [
            {
                source: detail?.avatar ?? FallbackAvatar,
                name: login,
                type: CONST.ICON_TYPE_AVATAR,
                id: detail?.accountID,
            },
        ],
        phoneNumber: detail?.phoneNumber ?? '',
        selected: participant.selected,
        isSelected: participant.selected,
        searchText: participant.searchText ?? undefined,
    };
}

/**
 * Constructs a Set with all possible names (displayName, firstName, lastName, email) for all participants in a report,
 * to be used in isSearchStringMatch.
 */
function getParticipantNames(personalDetailList?: Array<Partial<PersonalDetails>> | null): Set<string> {
    // We use a Set because `Set.has(value)` on a Set of with n entries is up to n (or log(n)) times faster than
    // `_.contains(Array, value)` for an Array with n members.
    const participantNames = new Set<string>();
    personalDetailList?.forEach((participant) => {
        if (participant.login) {
            participantNames.add(participant.login.toLowerCase());
        }
        if (participant.firstName) {
            participantNames.add(participant.firstName.toLowerCase());
        }
        if (participant.lastName) {
            participantNames.add(participant.lastName.toLowerCase());
        }
        if (participant.displayName) {
            participantNames.add(PersonalDetailsUtils.getDisplayNameOrDefault(participant).toLowerCase());
        }
    });
    return participantNames;
}

/**
 * A very optimized method to remove duplicates from an array.
 * Taken from https://stackoverflow.com/a/9229821/9114791
 */
function uniqFast(items: string[]): string[] {
    const seenItems: Record<string, number> = {};
    const result: string[] = [];
    let j = 0;

    for (const item of items) {
        if (seenItems[item] !== 1) {
            seenItems[item] = 1;
            result[j++] = item;
        }
    }

    return result;
}

/**
 * Returns a string with all relevant search terms.
 *
 * This method must be incredibly performant. It was found to be a big performance bottleneck
 * when dealing with accounts that have thousands of reports. For loops are more efficient than _.each
 * Array.prototype.push.apply is faster than using the spread operator.
 */
function getSearchText(
    report: OnyxInputOrEntry<Report>,
    reportName: string,
    personalDetailList: Array<Partial<PersonalDetails>>,
    isChatRoomOrPolicyExpenseChat: boolean,
    isThread: boolean,
): string {
    const searchTerms: string[] = [];

    for (const personalDetail of personalDetailList) {
        if (personalDetail.login) {
            // The regex below is used to remove dots only from the local part of the user email (local-part@domain)
            // so that we can match emails that have dots without explicitly writing the dots (e.g: fistlast@domain will match first.last@domain)
            // More info https://github.com/Expensify/App/issues/8007
            searchTerms.push(PersonalDetailsUtils.getDisplayNameOrDefault(personalDetail, '', false), personalDetail.login, personalDetail.login.replace(/\.(?=[^\s@]*@)/g, ''));
        }
    }

    if (report) {
        Array.prototype.push.apply(searchTerms, reportName.split(/[,\s]/));

        if (isThread) {
            const title = ReportUtils.getReportName(report);
            const chatRoomSubtitle = ReportUtils.getChatRoomSubtitle(report);

            Array.prototype.push.apply(searchTerms, title.split(/[,\s]/));
            Array.prototype.push.apply(searchTerms, chatRoomSubtitle?.split(/[,\s]/) ?? ['']);
        } else if (isChatRoomOrPolicyExpenseChat) {
            const chatRoomSubtitle = ReportUtils.getChatRoomSubtitle(report);

            Array.prototype.push.apply(searchTerms, chatRoomSubtitle?.split(/[,\s]/) ?? ['']);
        }
    }

    return uniqFast(searchTerms).join(' ');
}

/**
 * Get an object of error messages keyed by microtime by combining all error objects related to the report.
 */
function getAllReportErrors(report: OnyxEntry<Report>, reportActions: OnyxEntry<ReportActions>): OnyxCommon.Errors {
    const reportErrors = report?.errors ?? {};
    const reportErrorFields = report?.errorFields ?? {};
    const reportActionErrors: OnyxCommon.ErrorFields = Object.values(reportActions ?? {}).reduce((prevReportActionErrors, action) => {
        if (!action || isEmptyObject(action.errors)) {
            return prevReportActionErrors;
        }

        return Object.assign(prevReportActionErrors, action.errors);
    }, {});
    const parentReportAction: OnyxEntry<ReportAction> =
        !report?.parentReportID || !report?.parentReportActionID ? undefined : allReportActions?.[report.parentReportID ?? '-1']?.[report.parentReportActionID ?? '-1'];

    if (ReportActionUtils.wasActionTakenByCurrentUser(parentReportAction) && ReportActionUtils.isTransactionThread(parentReportAction)) {
        const transactionID = ReportActionUtils.isMoneyRequestAction(parentReportAction) ? ReportActionUtils.getOriginalMessage(parentReportAction)?.IOUTransactionID : null;
        const transaction = allTransactions?.[`${ONYXKEYS.COLLECTION.TRANSACTION}${transactionID}`];
        if (TransactionUtils.hasMissingSmartscanFields(transaction ?? null) && !ReportUtils.isSettled(transaction?.reportID)) {
            reportActionErrors.smartscan = ErrorUtils.getMicroSecondOnyxErrorWithTranslationKey('iou.error.genericSmartscanFailureMessage');
        }
    } else if ((ReportUtils.isIOUReport(report) || ReportUtils.isExpenseReport(report)) && report?.ownerAccountID === currentUserAccountID) {
        if (ReportUtils.shouldShowRBRForMissingSmartscanFields(report?.reportID ?? '-1') && !ReportUtils.isSettled(report?.reportID)) {
            reportActionErrors.smartscan = ErrorUtils.getMicroSecondOnyxErrorWithTranslationKey('iou.error.genericSmartscanFailureMessage');
        }
    } else if (ReportUtils.hasSmartscanError(Object.values(reportActions ?? {}))) {
        reportActionErrors.smartscan = ErrorUtils.getMicroSecondOnyxErrorWithTranslationKey('iou.error.genericSmartscanFailureMessage');
    }
    // All error objects related to the report. Each object in the sources contains error messages keyed by microtime
    const errorSources = {
        reportErrors,
        ...reportErrorFields,
        ...reportActionErrors,
    };
    // Combine all error messages keyed by microtime into one object
    const allReportErrors = Object.values(errorSources)?.reduce((prevReportErrors, errors) => {
        if (isEmptyObject(errors)) {
            return prevReportErrors;
        }

        return Object.assign(prevReportErrors, errors);
    }, {});

    return allReportErrors;
}

/**
 * Get the last actor display name from last actor details.
 */
function getLastActorDisplayName(lastActorDetails: Partial<PersonalDetails> | null, hasMultipleParticipants: boolean) {
    return hasMultipleParticipants && lastActorDetails && lastActorDetails.accountID !== currentUserAccountID
        ? // eslint-disable-next-line @typescript-eslint/prefer-nullish-coalescing
          lastActorDetails.firstName || PersonalDetailsUtils.getDisplayNameOrDefault(lastActorDetails)
        : '';
}

/**
 * Update alternate text for the option when applicable
 */
function getAlternateText(option: ReportUtils.OptionData, {showChatPreviewLine = false, forcePolicyNamePreview = false}: PreviewConfig) {
    const report = getReportOrDraftReport(option.reportID);
    const isAdminRoom = ReportUtils.isAdminRoom(report);
    const isAnnounceRoom = ReportUtils.isAnnounceRoom(report);

    if (!!option.isThread || !!option.isMoneyRequestReport) {
        return option.lastMessageText ? option.lastMessageText : Localize.translate(preferredLocale, 'report.noActivityYet');
    }

    if (option.isChatRoom && !isAdminRoom && !isAnnounceRoom) {
        return showChatPreviewLine && option.lastMessageText ? option.lastMessageText : option.subtitle;
    }

    if ((option.isPolicyExpenseChat ?? false) || isAdminRoom || isAnnounceRoom) {
        return showChatPreviewLine && !forcePolicyNamePreview && option.lastMessageText ? option.lastMessageText : option.subtitle;
    }

    if (option.isTaskReport) {
        return showChatPreviewLine && option.lastMessageText ? option.lastMessageText : Localize.translate(preferredLocale, 'report.noActivityYet');
    }

    return showChatPreviewLine && option.lastMessageText
        ? option.lastMessageText
        : LocalePhoneNumber.formatPhoneNumber(option.participantsList && option.participantsList.length > 0 ? option.participantsList[0].login ?? '' : '');
}

function isSearchStringMatchUserDetails(personalDetail: PersonalDetails, searchValue: string) {
    let memberDetails = '';
    if (personalDetail.login) {
        memberDetails += ` ${personalDetail.login}`;
    }
    if (personalDetail.firstName) {
        memberDetails += ` ${personalDetail.firstName}`;
    }
    if (personalDetail.lastName) {
        memberDetails += ` ${personalDetail.lastName}`;
    }
    if (personalDetail.displayName) {
        memberDetails += ` ${PersonalDetailsUtils.getDisplayNameOrDefault(personalDetail)}`;
    }
    if (personalDetail.phoneNumber) {
        memberDetails += ` ${personalDetail.phoneNumber}`;
    }
    return isSearchStringMatch(searchValue.trim(), memberDetails.toLowerCase());
}

/**
 * Get the last message text from the report directly or from other sources for special cases.
 */
function getLastMessageTextForReport(report: OnyxEntry<Report>, lastActorDetails: Partial<PersonalDetails> | null, policy?: OnyxEntry<Policy>): string {
    const reportID = report?.reportID ?? '-1';
    const lastReportAction = visibleReportActionItems[reportID] ?? null;

    // some types of actions are filtered out for lastReportAction, in some cases we need to check the actual last action
    const lastOriginalReportAction = lastReportActions[reportID] ?? null;
    let lastMessageTextFromReport = '';
    const reportNameValuePairs = ReportUtils.getReportNameValuePairs(report?.reportID);

    if (ReportUtils.isArchivedRoom(report, reportNameValuePairs)) {
        const archiveReason =
            // eslint-disable-next-line @typescript-eslint/prefer-nullish-coalescing
            (ReportActionUtils.isClosedAction(lastOriginalReportAction) && ReportActionUtils.getOriginalMessage(lastOriginalReportAction)?.reason) || CONST.REPORT.ARCHIVE_REASON.DEFAULT;
        switch (archiveReason) {
            case CONST.REPORT.ARCHIVE_REASON.ACCOUNT_CLOSED:
            case CONST.REPORT.ARCHIVE_REASON.REMOVED_FROM_POLICY:
            case CONST.REPORT.ARCHIVE_REASON.POLICY_DELETED: {
                lastMessageTextFromReport = Localize.translate(preferredLocale, `reportArchiveReasons.${archiveReason}`, {
                    displayName: PersonalDetailsUtils.getDisplayNameOrDefault(lastActorDetails),
                    policyName: ReportUtils.getPolicyName(report, false, policy),
                });
                break;
            }
            default: {
                lastMessageTextFromReport = Localize.translate(preferredLocale, `reportArchiveReasons.default`);
            }
        }
    } else if (ReportActionUtils.isMoneyRequestAction(lastReportAction)) {
        const properSchemaForMoneyRequestMessage = ReportUtils.getReportPreviewMessage(report, lastReportAction, true, false, null, true);
        lastMessageTextFromReport = ReportUtils.formatReportLastMessageText(properSchemaForMoneyRequestMessage);
    } else if (ReportActionUtils.isReportPreviewAction(lastReportAction)) {
        const iouReport = getReportOrDraftReport(ReportActionUtils.getIOUReportIDFromReportActionPreview(lastReportAction));
        const lastIOUMoneyReportAction = allSortedReportActions[iouReport?.reportID ?? '-1']?.find(
            (reportAction, key): reportAction is ReportAction<typeof CONST.REPORT.ACTIONS.TYPE.IOU> =>
                ReportActionUtils.shouldReportActionBeVisible(reportAction, key) &&
                reportAction.pendingAction !== CONST.RED_BRICK_ROAD_PENDING_ACTION.DELETE &&
                ReportActionUtils.isMoneyRequestAction(reportAction),
        );
        const reportPreviewMessage = ReportUtils.getReportPreviewMessage(
            !isEmptyObject(iouReport) ? iouReport : null,
            lastIOUMoneyReportAction,
            true,
            ReportUtils.isChatReport(report),
            null,
            true,
            lastReportAction,
        );
        lastMessageTextFromReport = ReportUtils.formatReportLastMessageText(reportPreviewMessage);
    } else if (ReportActionUtils.isReimbursementQueuedAction(lastReportAction)) {
        lastMessageTextFromReport = ReportUtils.getReimbursementQueuedActionMessage(lastReportAction, report);
    } else if (ReportActionUtils.isReimbursementDeQueuedAction(lastReportAction)) {
        lastMessageTextFromReport = ReportUtils.getReimbursementDeQueuedActionMessage(lastReportAction, report, true);
    } else if (ReportActionUtils.isDeletedParentAction(lastReportAction) && ReportUtils.isChatReport(report)) {
        lastMessageTextFromReport = ReportUtils.getDeletedParentActionMessageForChatReport(lastReportAction);
    } else if (ReportActionUtils.isPendingRemove(lastReportAction) && ReportActionUtils.isThreadParentMessage(lastReportAction, report?.reportID ?? '-1')) {
        lastMessageTextFromReport = Localize.translateLocal('parentReportAction.hiddenMessage');
    } else if (ReportUtils.isReportMessageAttachment({text: report?.lastMessageText ?? '-1', html: report?.lastMessageHtml, translationKey: report?.lastMessageTranslationKey, type: ''})) {
        // eslint-disable-next-line @typescript-eslint/prefer-nullish-coalescing
        lastMessageTextFromReport = `[${Localize.translateLocal((report?.lastMessageTranslationKey || 'common.attachment') as TranslationPaths)}]`;
    } else if (ReportActionUtils.isModifiedExpenseAction(lastReportAction)) {
        const properSchemaForModifiedExpenseMessage = ModifiedExpenseMessage.getForReportAction(report?.reportID, lastReportAction);
        lastMessageTextFromReport = ReportUtils.formatReportLastMessageText(properSchemaForModifiedExpenseMessage, true);
    } else if (ReportActionUtils.isTaskAction(lastReportAction)) {
        lastMessageTextFromReport = ReportUtils.formatReportLastMessageText(TaskUtils.getTaskReportActionMessage(lastReportAction).text);
    } else if (ReportActionUtils.isCreatedTaskReportAction(lastReportAction)) {
        lastMessageTextFromReport = TaskUtils.getTaskCreatedMessage(lastReportAction);
    } else if (lastReportAction?.actionName === CONST.REPORT.ACTIONS.TYPE.SUBMITTED) {
        lastMessageTextFromReport = ReportUtils.getIOUSubmittedMessage(reportID);
    } else if (lastReportAction?.actionName === CONST.REPORT.ACTIONS.TYPE.APPROVED) {
        lastMessageTextFromReport = ReportUtils.getIOUApprovedMessage(reportID);
    } else if (ReportActionUtils.isActionableAddPaymentCard(lastReportAction)) {
        lastMessageTextFromReport = ReportActionUtils.getReportActionMessageText(lastReportAction);
    } else if (lastReportAction?.actionName === 'EXPORTINTEGRATION') {
        lastMessageTextFromReport = ReportActionUtils.getExportIntegrationLastMessageText(lastReportAction);
    } else if (lastReportAction?.actionName && ReportActionUtils.isOldDotReportAction(lastReportAction)) {
        lastMessageTextFromReport = ReportActionUtils.getMessageOfOldDotReportAction(lastReportAction);
    }

    return lastMessageTextFromReport || (report?.lastMessageText ?? '');
}

/**
 * Creates a report list option
 */
function createOption(
    accountIDs: number[],
    personalDetails: OnyxInputOrEntry<PersonalDetailsList>,
    report: OnyxInputOrEntry<Report>,
    reportActions: ReportActions,
    config?: PreviewConfig,
): ReportUtils.OptionData {
    const {showChatPreviewLine = false, forcePolicyNamePreview = false, showPersonalDetails = false} = config ?? {};
    const result: ReportUtils.OptionData = {
        text: undefined,
        alternateText: undefined,
        pendingAction: undefined,
        allReportErrors: undefined,
        brickRoadIndicator: null,
        icons: undefined,
        tooltipText: null,
        ownerAccountID: undefined,
        subtitle: undefined,
        participantsList: undefined,
        accountID: 0,
        login: undefined,
        reportID: '',
        phoneNumber: undefined,
        hasDraftComment: false,
        keyForList: undefined,
        searchText: undefined,
        isDefaultRoom: false,
        isPinned: false,
        isWaitingOnBankAccount: false,
        iouReportID: undefined,
        isIOUReportOwner: null,
        iouReportAmount: 0,
        isChatRoom: false,
        isArchivedRoom: false,
        shouldShowSubscript: false,
        isPolicyExpenseChat: false,
        isOwnPolicyExpenseChat: false,
        isExpenseReport: false,
        policyID: undefined,
        isOptimisticPersonalDetail: false,
        lastMessageText: '',
    };

    const personalDetailMap = getPersonalDetailsForAccountIDs(accountIDs, personalDetails);
    const personalDetailList = Object.values(personalDetailMap).filter((details): details is PersonalDetails => !!details);
    const personalDetail = personalDetailList[0];
    let hasMultipleParticipants = personalDetailList.length > 1;
    let subtitle;
    let reportName;
    result.participantsList = personalDetailList;
    result.isOptimisticPersonalDetail = personalDetail?.isOptimisticPersonalDetail;
    const reportNameValuePairs = ReportUtils.getReportNameValuePairs(report?.reportID);
    if (report) {
        result.isChatRoom = ReportUtils.isChatRoom(report);
        result.isDefaultRoom = ReportUtils.isDefaultRoom(report);
        result.isArchivedRoom = ReportUtils.isArchivedRoom(report, reportNameValuePairs);
        result.isExpenseReport = ReportUtils.isExpenseReport(report);
        result.isInvoiceRoom = ReportUtils.isInvoiceRoom(report);
        result.isMoneyRequestReport = ReportUtils.isMoneyRequestReport(report);
        result.isThread = ReportUtils.isChatThread(report);
        result.isTaskReport = ReportUtils.isTaskReport(report);
        result.shouldShowSubscript = ReportUtils.shouldReportShowSubscript(report);
        result.isPolicyExpenseChat = ReportUtils.isPolicyExpenseChat(report);
        result.isOwnPolicyExpenseChat = report.isOwnPolicyExpenseChat ?? false;
        result.allReportErrors = getAllReportErrors(report, reportActions);
        result.brickRoadIndicator = !isEmptyObject(result.allReportErrors) ? CONST.BRICK_ROAD_INDICATOR_STATUS.ERROR : '';
        result.pendingAction = report.pendingFields ? report.pendingFields.addWorkspaceRoom ?? report.pendingFields.createChat : undefined;
        result.ownerAccountID = report.ownerAccountID;
        result.reportID = report.reportID;
        result.isUnread = ReportUtils.isUnread(report);
        result.isPinned = report.isPinned;
        result.iouReportID = report.iouReportID;
        result.keyForList = String(report.reportID);
        result.isWaitingOnBankAccount = report.isWaitingOnBankAccount;
        result.policyID = report.policyID;
        result.isSelfDM = ReportUtils.isSelfDM(report);

        const visibleParticipantAccountIDs = ReportUtils.getParticipantsAccountIDsForDisplay(report, true);

        result.tooltipText = ReportUtils.getReportParticipantsTitle(visibleParticipantAccountIDs);

        hasMultipleParticipants = personalDetailList.length > 1 || result.isChatRoom || result.isPolicyExpenseChat || ReportUtils.isGroupChat(report);
        subtitle = ReportUtils.getChatRoomSubtitle(report);

        const lastActorDetails = personalDetailMap[report.lastActorAccountID ?? -1] ?? null;
        const lastActorDisplayName = getLastActorDisplayName(lastActorDetails, hasMultipleParticipants);
        const lastMessageTextFromReport = getLastMessageTextForReport(report, lastActorDetails);
        let lastMessageText = lastMessageTextFromReport;

        const lastAction = visibleReportActionItems[report.reportID];
        const shouldDisplayLastActorName = lastAction && lastAction.actionName !== CONST.REPORT.ACTIONS.TYPE.REPORT_PREVIEW && lastAction.actionName !== CONST.REPORT.ACTIONS.TYPE.IOU;

        if (shouldDisplayLastActorName && lastActorDisplayName && lastMessageTextFromReport) {
            lastMessageText = `${lastActorDisplayName}: ${lastMessageTextFromReport}`;
        }

        result.lastMessageText = lastMessageText;

        // If displaying chat preview line is needed, let's overwrite the default alternate text
        result.alternateText = showPersonalDetails && personalDetail?.login ? personalDetail.login : getAlternateText(result, {showChatPreviewLine, forcePolicyNamePreview});

        reportName = showPersonalDetails
            ? ReportUtils.getDisplayNameForParticipant(accountIDs[0]) || LocalePhoneNumber.formatPhoneNumber(personalDetail?.login ?? '')
            : ReportUtils.getReportName(report);
    } else {
        // eslint-disable-next-line @typescript-eslint/prefer-nullish-coalescing
        reportName = ReportUtils.getDisplayNameForParticipant(accountIDs[0]) || LocalePhoneNumber.formatPhoneNumber(personalDetail?.login ?? '');
        result.keyForList = String(accountIDs[0]);

        result.alternateText = LocalePhoneNumber.formatPhoneNumber(personalDetails?.[accountIDs[0]]?.login ?? '');
    }

    result.isIOUReportOwner = ReportUtils.isIOUOwnedByCurrentUser(result);
    result.iouReportAmount = ReportUtils.getMoneyRequestSpendBreakdown(result).totalDisplaySpend;

    if (!hasMultipleParticipants && (!report || (report && !ReportUtils.isGroupChat(report) && !ReportUtils.isChatRoom(report)))) {
        result.login = personalDetail?.login;
        result.accountID = Number(personalDetail?.accountID);
        result.phoneNumber = personalDetail?.phoneNumber;
    }

    result.text = reportName;
    // Disabling this line for safeness as nullish coalescing works only if the value is undefined or null
    // eslint-disable-next-line @typescript-eslint/prefer-nullish-coalescing
    result.searchText = getSearchText(report, reportName, personalDetailList, !!result.isChatRoom || !!result.isPolicyExpenseChat, !!result.isThread);
    result.icons = ReportUtils.getIcons(report, personalDetails, personalDetail?.avatar, personalDetail?.login, personalDetail?.accountID, null);
    result.subtitle = subtitle;

    return result;
}

/**
 * Get the option for a given report.
 */
function getReportOption(participant: Participant): ReportUtils.OptionData {
    const report = getReportOrDraftReport(participant.reportID);
    const visibleParticipantAccountIDs = ReportUtils.getParticipantsAccountIDsForDisplay(report, true);

    const option = createOption(
        visibleParticipantAccountIDs,
        allPersonalDetails ?? {},
        !isEmptyObject(report) ? report : undefined,
        {},
        {
            showChatPreviewLine: false,
            forcePolicyNamePreview: false,
        },
    );

    // Update text & alternateText because createOption returns workspace name only if report is owned by the user
    if (option.isSelfDM) {
        option.alternateText = Localize.translateLocal('reportActionsView.yourSpace');
    } else if (option.isInvoiceRoom) {
        option.text = ReportUtils.getReportName(report);
        option.alternateText = Localize.translateLocal('workspace.common.invoices');
    } else {
        option.text = ReportUtils.getPolicyName(report);
        option.alternateText = Localize.translateLocal('workspace.common.workspace');
    }
    option.isDisabled = ReportUtils.isDraftReport(participant.reportID);
    option.selected = participant.selected;
    option.isSelected = participant.selected;
    return option;
}

/**
 * Get the option for a policy expense report.
 */
function getPolicyExpenseReportOption(participant: Participant | ReportUtils.OptionData): ReportUtils.OptionData {
    const expenseReport = ReportUtils.isPolicyExpenseChat(participant) ? getReportOrDraftReport(participant.reportID) : null;

    const visibleParticipantAccountIDs = Object.entries(expenseReport?.participants ?? {})
        .filter(([, reportParticipant]) => reportParticipant && !reportParticipant.hidden)
        .map(([accountID]) => Number(accountID));

    const option = createOption(
        visibleParticipantAccountIDs,
        allPersonalDetails ?? {},
        !isEmptyObject(expenseReport) ? expenseReport : null,
        {},
        {
            showChatPreviewLine: false,
            forcePolicyNamePreview: false,
        },
    );

    // Update text & alternateText because createOption returns workspace name only if report is owned by the user
    option.text = ReportUtils.getPolicyName(expenseReport);
    option.alternateText = Localize.translateLocal('workspace.common.workspace');
    option.selected = participant.selected;
    option.isSelected = participant.selected;
    return option;
}

/**
 * Searches for a match when provided with a value
 */
function isSearchStringMatch(searchValue: string, searchText?: string | null, participantNames = new Set<string>(), isChatRoom = false): boolean {
    const searchWords = new Set(searchValue.replace(/,/g, ' ').split(' '));
    const valueToSearch = searchText?.replace(new RegExp(/&nbsp;/g), '');
    let matching = true;
    searchWords.forEach((word) => {
        // if one of the word is not matching, we don't need to check further
        if (!matching) {
            return;
        }
        const matchRegex = new RegExp(Str.escapeForRegExp(word), 'i');
        matching = matchRegex.test(valueToSearch ?? '') || (!isChatRoom && participantNames.has(word));
    });
    return matching;
}

/**
 * Checks if the given userDetails is currentUser or not.
 * Note: We can't migrate this off of using logins because this is used to check if you're trying to start a chat with
 * yourself or a different user, and people won't be starting new chats via accountID usually.
 */
function isCurrentUser(userDetails: PersonalDetails): boolean {
    if (!userDetails) {
        return false;
    }

    // If user login is a mobile number, append sms domain if not appended already.
    const userDetailsLogin = PhoneNumber.addSMSDomainIfPhoneNumber(userDetails.login ?? '');

    if (currentUserLogin?.toLowerCase() === userDetailsLogin.toLowerCase()) {
        return true;
    }

    // Check if userDetails login exists in loginList
    return Object.keys(loginList ?? {}).some((login) => login.toLowerCase() === userDetailsLogin.toLowerCase());
}

/**
 * Calculates count of all enabled options
 */
function getEnabledCategoriesCount(options: PolicyCategories): number {
    return Object.values(options).filter((option) => option.enabled).length;
}

function getSearchValueForPhoneOrEmail(searchTerm: string) {
    const parsedPhoneNumber = PhoneNumber.parsePhoneNumber(LoginUtils.appendCountryCode(Str.removeSMSDomain(searchTerm)));
    return parsedPhoneNumber.possible ? parsedPhoneNumber.number?.e164 ?? '' : searchTerm.toLowerCase();
}

/**
 * Verifies that there is at least one enabled option
 */
function hasEnabledOptions(options: PolicyCategories | PolicyTag[]): boolean {
    return Object.values(options).some((option: PolicyTag | PolicyCategory) => option.enabled && option.pendingAction !== CONST.RED_BRICK_ROAD_PENDING_ACTION.DELETE);
}

/**
 * Sorts categories using a simple object.
 * It builds an hierarchy (based on an object), where each category has a name and other keys as subcategories.
 * Via the hierarchy we avoid duplicating and sort categories one by one. Subcategories are being sorted alphabetically.
 */
function sortCategories(categories: Record<string, Category>): Category[] {
    // Sorts categories alphabetically by name.
    const sortedCategories = Object.values(categories).sort((a, b) => a.name.localeCompare(b.name));

    // An object that respects nesting of categories. Also, can contain only uniq categories.
    const hierarchy: Hierarchy = {};
    /**
     * Iterates over all categories to set each category in a proper place in hierarchy
     * It gets a path based on a category name e.g. "Parent: Child: Subcategory" -> "Parent.Child.Subcategory".
     * {
     *   Parent: {
     *     name: "Parent",
     *     Child: {
     *       name: "Child"
     *       Subcategory: {
     *         name: "Subcategory"
     *       }
     *     }
     *   }
     * }
     */
    sortedCategories.forEach((category) => {
        const path = category.name.split(CONST.PARENT_CHILD_SEPARATOR);
        const existedValue = lodashGet(hierarchy, path, {}) as Hierarchy;
        lodashSet(hierarchy, path, {
            ...existedValue,
            name: category.name,
            pendingAction: category.pendingAction,
        });
    });

    /**
     * A recursive function to convert hierarchy into an array of category objects.
     * The category object contains base 2 properties: "name" and "enabled".
     * It iterates each key one by one. When a category has subcategories, goes deeper into them. Also, sorts subcategories alphabetically.
     */
    const flatHierarchy = (initialHierarchy: Hierarchy) =>
        Object.values(initialHierarchy).reduce((acc: Category[], category) => {
            const {name, pendingAction, ...subcategories} = category;
            if (name) {
                const categoryObject: Category = {
                    name,
                    pendingAction,
                    enabled: categories[name]?.enabled ?? false,
                };

                acc.push(categoryObject);
            }

            if (!isEmptyObject(subcategories)) {
                const nestedCategories = flatHierarchy(subcategories);

                acc.push(...nestedCategories.sort((a, b) => a.name.localeCompare(b.name)));
            }

            return acc;
        }, []);

    return flatHierarchy(hierarchy);
}

/**
 * Sorts tags alphabetically by name.
 */
function sortTags(tags: Record<string, PolicyTag | SelectedTagOption> | Array<PolicyTag | SelectedTagOption>) {
    const sortedTags = Array.isArray(tags) ? tags : Object.values(tags);

    // Use lodash's sortBy to ensure consistency with oldDot.
    return lodashSortBy(sortedTags, 'name', localeCompare);
}

/**
 * Builds the options for the category tree hierarchy via indents
 *
 * @param options - an initial object array
 * @param options[].enabled - a flag to enable/disable option in a list
 * @param options[].name - a name of an option
 * @param [isOneLine] - a flag to determine if text should be one line
 */
function getCategoryOptionTree(options: Record<string, Category> | Category[], isOneLine = false, selectedOptions: Category[] = []): OptionTree[] {
    const optionCollection = new Map<string, OptionTree>();
    Object.values(options).forEach((option) => {
        if (isOneLine) {
            if (optionCollection.has(option.name)) {
                return;
            }

            optionCollection.set(option.name, {
                text: option.name,
                keyForList: option.name,
                searchText: option.name,
                tooltipText: option.name,
                isDisabled: !option.enabled || option.pendingAction === CONST.RED_BRICK_ROAD_PENDING_ACTION.DELETE,
                isSelected: !!option.isSelected,
                pendingAction: option.pendingAction,
            });

            return;
        }

        option.name.split(CONST.PARENT_CHILD_SEPARATOR).forEach((optionName, index, array) => {
            const indents = times(index, () => CONST.INDENTS).join('');
            const isChild = array.length - 1 === index;
            const searchText = array.slice(0, index + 1).join(CONST.PARENT_CHILD_SEPARATOR);
            const selectedParentOption = !isChild && Object.values(selectedOptions).find((op) => op.name === searchText);
            const isParentOptionDisabled = !selectedParentOption || !selectedParentOption.enabled || selectedParentOption.pendingAction === CONST.RED_BRICK_ROAD_PENDING_ACTION.DELETE;

            if (optionCollection.has(searchText)) {
                return;
            }

            optionCollection.set(searchText, {
                text: `${indents}${optionName}`,
                keyForList: searchText,
                searchText,
                tooltipText: optionName,
                isDisabled: isChild ? !option.enabled || option.pendingAction === CONST.RED_BRICK_ROAD_PENDING_ACTION.DELETE : isParentOptionDisabled,
                isSelected: isChild ? !!option.isSelected : !!selectedParentOption,
                pendingAction: option.pendingAction,
            });
        });
    });

    return Array.from(optionCollection.values());
}

/**
 * Builds the section list for categories
 */
function getCategoryListSections(
    categories: PolicyCategories,
    recentlyUsedCategories: string[],
    selectedOptions: Category[],
    searchInputValue: string,
    maxRecentReportsToShow: number,
): CategoryTreeSection[] {
    const sortedCategories = sortCategories(categories);
    const enabledCategories = Object.values(sortedCategories).filter((category) => category.enabled);
    const enabledCategoriesNames = enabledCategories.map((category) => category.name);
    const selectedOptionsWithDisabledState: Category[] = [];
    const categorySections: CategoryTreeSection[] = [];
    const numberOfEnabledCategories = enabledCategories.length;

    selectedOptions.forEach((option) => {
        if (enabledCategoriesNames.includes(option.name)) {
            const categoryObj = enabledCategories.find((category) => category.name === option.name);
            selectedOptionsWithDisabledState.push({...(categoryObj ?? option), isSelected: true, enabled: true});
            return;
        }
        selectedOptionsWithDisabledState.push({...option, isSelected: true, enabled: false});
    });

    if (numberOfEnabledCategories === 0 && selectedOptions.length > 0) {
        const data = getCategoryOptionTree(selectedOptionsWithDisabledState, true);
        categorySections.push({
            // "Selected" section
            title: '',
            shouldShow: false,
            data,
            indexOffset: data.length,
        });

        return categorySections;
    }

    if (searchInputValue) {
        const categoriesForSearch = [...selectedOptionsWithDisabledState, ...enabledCategories];
        const searchCategories: Category[] = [];

        categoriesForSearch.forEach((category) => {
            if (!category.name.toLowerCase().includes(searchInputValue.toLowerCase())) {
                return;
            }
            searchCategories.push({
                ...category,
                isSelected: selectedOptions.some((selectedOption) => selectedOption.name === category.name),
            });
        });

        const data = getCategoryOptionTree(searchCategories, true);
        categorySections.push({
            // "Search" section
            title: '',
            shouldShow: true,
            data,
            indexOffset: data.length,
        });

        return categorySections;
    }

    if (selectedOptions.length > 0) {
        const data = getCategoryOptionTree(selectedOptionsWithDisabledState, true);
        categorySections.push({
            // "Selected" section
            title: '',
            shouldShow: false,
            data,
            indexOffset: data.length,
        });
    }

    const selectedOptionNames = selectedOptions.map((selectedOption) => selectedOption.name);
    const filteredCategories = enabledCategories.filter((category) => !selectedOptionNames.includes(category.name));

    if (numberOfEnabledCategories < CONST.CATEGORY_LIST_THRESHOLD) {
        const data = getCategoryOptionTree(filteredCategories, false, selectedOptionsWithDisabledState);
        categorySections.push({
            // "All" section when items amount less than the threshold
            title: '',
            shouldShow: false,
            data,
            indexOffset: data.length,
        });

        return categorySections;
    }

    const filteredRecentlyUsedCategories = recentlyUsedCategories
        .filter(
            (categoryName) =>
                !selectedOptionNames.includes(categoryName) && categories[categoryName]?.enabled && categories[categoryName]?.pendingAction !== CONST.RED_BRICK_ROAD_PENDING_ACTION.DELETE,
        )
        .map((categoryName) => ({
            name: categoryName,
            enabled: categories[categoryName].enabled ?? false,
        }));

    if (filteredRecentlyUsedCategories.length > 0) {
        const cutRecentlyUsedCategories = filteredRecentlyUsedCategories.slice(0, maxRecentReportsToShow);

        const data = getCategoryOptionTree(cutRecentlyUsedCategories, true);
        categorySections.push({
            // "Recent" section
            title: Localize.translateLocal('common.recent'),
            shouldShow: true,
            data,
            indexOffset: data.length,
        });
    }

    const data = getCategoryOptionTree(filteredCategories, false, selectedOptionsWithDisabledState);
    categorySections.push({
        // "All" section when items amount more than the threshold
        title: Localize.translateLocal('common.all'),
        shouldShow: true,
        data,
        indexOffset: data.length,
    });

    return categorySections;
}

/**
 * Transforms the provided tags into option objects.
 *
 * @param tags - an initial tag array
 */
function getTagsOptions(tags: Array<Pick<PolicyTag, 'name' | 'enabled' | 'pendingAction'>>, selectedOptions?: SelectedTagOption[]): Option[] {
    return tags.map((tag) => {
        // This is to remove unnecessary escaping backslash in tag name sent from backend.
        const cleanedName = PolicyUtils.getCleanedTagName(tag.name);
        return {
            text: cleanedName,
            keyForList: tag.name,
            searchText: tag.name,
            tooltipText: cleanedName,
            isDisabled: !tag.enabled || tag.pendingAction === CONST.RED_BRICK_ROAD_PENDING_ACTION.DELETE,
            isSelected: selectedOptions?.some((selectedTag) => selectedTag.name === tag.name),
            pendingAction: tag.pendingAction,
        };
    });
}

/**
 * Build the section list for tags
 */
function getTagListSections(
    tags: Array<PolicyTag | SelectedTagOption>,
    recentlyUsedTags: string[],
    selectedOptions: SelectedTagOption[],
    searchInputValue: string,
    maxRecentReportsToShow: number,
) {
    const tagSections = [];
    const sortedTags = sortTags(tags) as PolicyTag[];
    const selectedOptionNames = selectedOptions.map((selectedOption) => selectedOption.name);
    const enabledTags = sortedTags.filter((tag) => tag.enabled);
    const enabledTagsNames = enabledTags.map((tag) => tag.name);
    const enabledTagsWithoutSelectedOptions = enabledTags.filter((tag) => !selectedOptionNames.includes(tag.name));
    const selectedTagsWithDisabledState: SelectedTagOption[] = [];
    const numberOfTags = enabledTags.length;

    selectedOptions.forEach((tag) => {
        if (enabledTagsNames.includes(tag.name)) {
            selectedTagsWithDisabledState.push({...tag, enabled: true});
            return;
        }
        selectedTagsWithDisabledState.push({...tag, enabled: false});
    });

    // If all tags are disabled but there's a previously selected tag, show only the selected tag
    if (numberOfTags === 0 && selectedOptions.length > 0) {
        tagSections.push({
            // "Selected" section
            title: '',
            shouldShow: false,
            data: getTagsOptions(selectedTagsWithDisabledState, selectedOptions),
        });

        return tagSections;
    }

    if (searchInputValue) {
        const enabledSearchTags = enabledTagsWithoutSelectedOptions.filter((tag) => PolicyUtils.getCleanedTagName(tag.name.toLowerCase()).includes(searchInputValue.toLowerCase()));
        const selectedSearchTags = selectedTagsWithDisabledState.filter((tag) => PolicyUtils.getCleanedTagName(tag.name.toLowerCase()).includes(searchInputValue.toLowerCase()));
        const tagsForSearch = [...selectedSearchTags, ...enabledSearchTags];

        tagSections.push({
            // "Search" section
            title: '',
            shouldShow: true,
            data: getTagsOptions(tagsForSearch, selectedOptions),
        });

        return tagSections;
    }

    if (numberOfTags < CONST.TAG_LIST_THRESHOLD) {
        tagSections.push({
            // "All" section when items amount less than the threshold
            title: '',
            shouldShow: false,
            data: getTagsOptions([...selectedTagsWithDisabledState, ...enabledTagsWithoutSelectedOptions], selectedOptions),
        });

        return tagSections;
    }

    const filteredRecentlyUsedTags = recentlyUsedTags
        .filter((recentlyUsedTag) => {
            const tagObject = tags.find((tag) => tag.name === recentlyUsedTag);
            return !!tagObject?.enabled && !selectedOptionNames.includes(recentlyUsedTag) && tagObject?.pendingAction !== CONST.RED_BRICK_ROAD_PENDING_ACTION.DELETE;
        })
        .map((tag) => ({name: tag, enabled: true}));

    if (selectedOptions.length) {
        tagSections.push({
            // "Selected" section
            title: '',
            shouldShow: true,
            data: getTagsOptions(selectedTagsWithDisabledState, selectedOptions),
        });
    }

    if (filteredRecentlyUsedTags.length > 0) {
        const cutRecentlyUsedTags = filteredRecentlyUsedTags.slice(0, maxRecentReportsToShow);

        tagSections.push({
            // "Recent" section
            title: Localize.translateLocal('common.recent'),
            shouldShow: true,
            data: getTagsOptions(cutRecentlyUsedTags, selectedOptions),
        });
    }

    tagSections.push({
        // "All" section when items amount more than the threshold
        title: Localize.translateLocal('common.all'),
        shouldShow: true,
        data: getTagsOptions(enabledTagsWithoutSelectedOptions, selectedOptions),
    });

    return tagSections;
}

/**
 * Verifies that there is at least one enabled tag
 */
function hasEnabledTags(policyTagList: Array<PolicyTagList[keyof PolicyTagList]>) {
    const policyTagValueList = policyTagList.map(({tags}) => Object.values(tags)).flat();

    return hasEnabledOptions(policyTagValueList);
}

/**
 * Transforms the provided report field options into option objects.
 *
 * @param reportFieldOptions - an initial report field options array
 */
function getReportFieldOptions(reportFieldOptions: string[]): Option[] {
    return reportFieldOptions.map((name) => ({
        text: name,
        keyForList: name,
        searchText: name,
        tooltipText: name,
        isDisabled: false,
    }));
}

/**
 * Build the section list for report field options
 */
function getReportFieldOptionsSection(options: string[], recentlyUsedOptions: string[], selectedOptions: Array<Partial<ReportUtils.OptionData>>, searchInputValue: string) {
    const reportFieldOptionsSections = [];
    const selectedOptionKeys = selectedOptions.map(({text, keyForList, name}) => text ?? keyForList ?? name ?? '').filter((o) => !!o);
    let indexOffset = 0;

    if (searchInputValue) {
        const searchOptions = options.filter((option) => option.toLowerCase().includes(searchInputValue.toLowerCase()));

        reportFieldOptionsSections.push({
            // "Search" section
            title: '',
            shouldShow: true,
            indexOffset,
            data: getReportFieldOptions(searchOptions),
        });

        return reportFieldOptionsSections;
    }

    const filteredRecentlyUsedOptions = recentlyUsedOptions.filter((recentlyUsedOption) => !selectedOptionKeys.includes(recentlyUsedOption));
    const filteredOptions = options.filter((option) => !selectedOptionKeys.includes(option));

    if (selectedOptionKeys.length) {
        reportFieldOptionsSections.push({
            // "Selected" section
            title: '',
            shouldShow: true,
            indexOffset,
            data: getReportFieldOptions(selectedOptionKeys),
        });

        indexOffset += selectedOptionKeys.length;
    }

    if (filteredRecentlyUsedOptions.length > 0) {
        reportFieldOptionsSections.push({
            // "Recent" section
            title: Localize.translateLocal('common.recent'),
            shouldShow: true,
            indexOffset,
            data: getReportFieldOptions(filteredRecentlyUsedOptions),
        });

        indexOffset += filteredRecentlyUsedOptions.length;
    }

    reportFieldOptionsSections.push({
        // "All" section when items amount more than the threshold
        title: Localize.translateLocal('common.all'),
        shouldShow: true,
        indexOffset,
        data: getReportFieldOptions(filteredOptions),
    });

    return reportFieldOptionsSections;
}

/**
 * Sorts tax rates alphabetically by name.
 */
function sortTaxRates(taxRates: TaxRates): TaxRate[] {
    const sortedtaxRates = lodashSortBy(taxRates, (taxRate) => taxRate.name);
    return sortedtaxRates;
}

/**
 * Builds the options for taxRates
 */
function getTaxRatesOptions(taxRates: Array<Partial<TaxRate>>): TaxRatesOption[] {
    return taxRates.map(({code, modifiedName, isDisabled, isSelected, pendingAction}) => ({
        code,
        text: modifiedName,
        keyForList: modifiedName,
        searchText: modifiedName,
        tooltipText: modifiedName,
        isDisabled: !!isDisabled || pendingAction === CONST.RED_BRICK_ROAD_PENDING_ACTION.DELETE,
        isSelected,
        pendingAction,
    }));
}

/**
 * Builds the section list for tax rates
 */
function getTaxRatesSection(policy: OnyxEntry<Policy> | undefined, selectedOptions: Tax[], searchInputValue: string, transaction?: OnyxEntry<Transaction>): TaxSection[] {
    const policyRatesSections = [];

    const taxes = TransactionUtils.transformedTaxRates(policy, transaction);

    const sortedTaxRates = sortTaxRates(taxes);
    const selectedOptionNames = selectedOptions.map((selectedOption) => selectedOption.modifiedName);
    const enabledTaxRates = sortedTaxRates.filter((taxRate) => !taxRate.isDisabled);
    const enabledTaxRatesNames = enabledTaxRates.map((tax) => tax.modifiedName);
    const enabledTaxRatesWithoutSelectedOptions = enabledTaxRates.filter((tax) => tax.modifiedName && !selectedOptionNames.includes(tax.modifiedName));
    const selectedTaxRateWithDisabledState: Tax[] = [];
    const numberOfTaxRates = enabledTaxRates.length;

    selectedOptions.forEach((tax) => {
        if (enabledTaxRatesNames.includes(tax.modifiedName)) {
            selectedTaxRateWithDisabledState.push({...tax, isDisabled: false, isSelected: true});
            return;
        }
        selectedTaxRateWithDisabledState.push({...tax, isDisabled: true, isSelected: true});
    });

    // If all tax are disabled but there's a previously selected tag, show only the selected tag
    if (numberOfTaxRates === 0 && selectedOptions.length > 0) {
        policyRatesSections.push({
            // "Selected" sectiong
            title: '',
            shouldShow: false,
            data: getTaxRatesOptions(selectedTaxRateWithDisabledState),
        });

        return policyRatesSections;
    }

    if (searchInputValue) {
        const enabledSearchTaxRates = enabledTaxRatesWithoutSelectedOptions.filter((taxRate) => taxRate.modifiedName?.toLowerCase().includes(searchInputValue.toLowerCase()));
        const selectedSearchTags = selectedTaxRateWithDisabledState.filter((taxRate) => taxRate.modifiedName?.toLowerCase().includes(searchInputValue.toLowerCase()));
        const taxesForSearch = [...selectedSearchTags, ...enabledSearchTaxRates];

        policyRatesSections.push({
            // "Search" section
            title: '',
            shouldShow: true,
            data: getTaxRatesOptions(taxesForSearch),
        });

        return policyRatesSections;
    }

    if (numberOfTaxRates < CONST.TAX_RATES_LIST_THRESHOLD) {
        policyRatesSections.push({
            // "All" section when items amount less than the threshold
            title: '',
            shouldShow: false,
            data: getTaxRatesOptions([...selectedTaxRateWithDisabledState, ...enabledTaxRatesWithoutSelectedOptions]),
        });

        return policyRatesSections;
    }

    if (selectedOptions.length > 0) {
        policyRatesSections.push({
            // "Selected" section
            title: '',
            shouldShow: true,
            data: getTaxRatesOptions(selectedTaxRateWithDisabledState),
        });
    }

    policyRatesSections.push({
        // "All" section when number of items are more than the threshold
        title: '',
        shouldShow: true,
        data: getTaxRatesOptions(enabledTaxRatesWithoutSelectedOptions),
    });

    return policyRatesSections;
}

/**
 * Checks if a report option is selected based on matching accountID or reportID.
 *
 * @param reportOption - The report option to be checked.
 * @param selectedOptions - Array of selected options to compare with.
 * @returns true if the report option matches any of the selected options by accountID or reportID, false otherwise.
 */
function isReportSelected(reportOption: ReportUtils.OptionData, selectedOptions: Array<Partial<ReportUtils.OptionData>>) {
    if (!selectedOptions || selectedOptions.length === 0) {
        return false;
    }

    // eslint-disable-next-line @typescript-eslint/prefer-nullish-coalescing
    return selectedOptions.some((option) => (option.accountID && option.accountID === reportOption.accountID) || (option.reportID && option.reportID === reportOption.reportID));
}

function createOptionList(personalDetails: OnyxEntry<PersonalDetailsList>, reports?: OnyxCollection<Report>) {
    const reportMapForAccountIDs: Record<number, Report> = {};
    const allReportOptions: Array<SearchOption<Report>> = [];

    if (reports) {
        Object.values(reports).forEach((report) => {
            if (!report) {
                return;
            }

            const isOneOnOneChat = ReportUtils.isOneOnOneChat(report);
            const accountIDs = ReportUtils.getParticipantsAccountIDsForDisplay(report);

            const isChatRoom = ReportUtils.isChatRoom(report);
            if ((!accountIDs || accountIDs.length === 0) && !isChatRoom) {
                return;
            }

            // Save the report in the map if this is a single participant so we can associate the reportID with the
            // personal detail option later. Individuals should not be associated with single participant
            // policyExpenseChats or chatRooms since those are not people.
            if (accountIDs.length <= 1 && isOneOnOneChat) {
                reportMapForAccountIDs[accountIDs[0]] = report;
            }

            allReportOptions.push({
                item: report,
                ...createOption(accountIDs, personalDetails, report, {}),
            });
        });
    }

    const allPersonalDetailsOptions = Object.values(personalDetails ?? {}).map((personalDetail) => ({
        item: personalDetail,
        ...createOption([personalDetail?.accountID ?? -1], personalDetails, reportMapForAccountIDs[personalDetail?.accountID ?? -1], {}, {showPersonalDetails: true}),
    }));

    return {
        reports: allReportOptions,
        personalDetails: allPersonalDetailsOptions as Array<SearchOption<PersonalDetails>>,
    };
}

function createOptionFromReport(report: Report, personalDetails: OnyxEntry<PersonalDetailsList>) {
    const accountIDs = ReportUtils.getParticipantsAccountIDsForDisplay(report);

    return {
        item: report,
        ...createOption(accountIDs, personalDetails, report, {}),
    };
}

/**
 * Options need to be sorted in the specific order
 * @param options - list of options to be sorted
 * @param searchValue - search string
 * @returns a sorted list of options
 */
function orderOptions(options: ReportUtils.OptionData[], searchValue: string | undefined, {preferChatroomsOverThreads = false} = {}) {
    return lodashOrderBy(
        options,
        [
            (option) => {
                if (option.isSelfDM) {
                    return 0;
                }
                if (preferChatroomsOverThreads && option.isThread) {
                    return 4;
                }
                if (!!option.isChatRoom || option.isArchivedRoom) {
                    return 3;
                }
                if (!option.login) {
                    return 2;
                }
                if (option.login.toLowerCase() !== searchValue?.toLowerCase()) {
                    return 1;
                }

                // When option.login is an exact match with the search value, returning 0 puts it at the top of the option list
                return 0;
            },
        ],
        ['asc'],
    );
}

function canCreateOptimisticPersonalDetailOption({
    searchValue,
    recentReportOptions,
    personalDetailsOptions,
    currentUserOption,
}: {
    searchValue: string;
    recentReportOptions: ReportUtils.OptionData[];
    personalDetailsOptions: ReportUtils.OptionData[];
    currentUserOption?: ReportUtils.OptionData | null;
    excludeUnknownUsers: boolean;
}) {
    const noOptions = recentReportOptions.length + personalDetailsOptions.length === 0 && !currentUserOption;
    const noOptionsMatchExactly = !personalDetailsOptions
        .concat(recentReportOptions)
        .find((option) => option.login === PhoneNumber.addSMSDomainIfPhoneNumber(searchValue ?? '').toLowerCase() || option.login === searchValue?.toLowerCase());

    return noOptions || noOptionsMatchExactly;
}

/**
 * We create a new user option if the following conditions are satisfied:
 * - There's no matching recent report and personal detail option
 * - The searchValue is a valid email or phone number
 * - The searchValue isn't the current personal detail login
 * - We can use chronos or the search value is not the chronos email
 */
function getUserToInviteOption({
    searchValue,
    excludeUnknownUsers = false,
    optionsToExclude = [],
    selectedOptions = [],
    betas,
    reportActions = {},
    showChatPreviewLine = false,
}: GetUserToInviteConfig): ReportUtils.OptionData | null {
    const parsedPhoneNumber = PhoneNumber.parsePhoneNumber(LoginUtils.appendCountryCode(Str.removeSMSDomain(searchValue)));
    const isCurrentUserLogin = isCurrentUser({login: searchValue} as PersonalDetails);
    const isInSelectedOption = selectedOptions.some((option) => 'login' in option && option.login === searchValue);
    const isValidEmail = Str.isValidEmail(searchValue) && !Str.isDomainEmail(searchValue) && !Str.endsWith(searchValue, CONST.SMS.DOMAIN);
    const isValidPhoneNumber = parsedPhoneNumber.possible && Str.isValidE164Phone(LoginUtils.getPhoneNumberWithoutSpecialChars(parsedPhoneNumber.number?.input ?? ''));
    const isInOptionToExclude =
        optionsToExclude.findIndex((optionToExclude) => 'login' in optionToExclude && optionToExclude.login === PhoneNumber.addSMSDomainIfPhoneNumber(searchValue).toLowerCase()) !== -1;
    const isChronosEmail = searchValue === CONST.EMAIL.CHRONOS;

    if (
        !searchValue ||
        isCurrentUserLogin ||
        isInSelectedOption ||
        (!isValidEmail && !isValidPhoneNumber) ||
        isInOptionToExclude ||
        (isChronosEmail && !Permissions.canUseChronos(betas)) ||
        excludeUnknownUsers
    ) {
        return null;
    }

    // Generates an optimistic account ID for new users not yet saved in Onyx
    const optimisticAccountID = UserUtils.generateAccountID(searchValue);
    const personalDetailsExtended = {
        ...allPersonalDetails,
        [optimisticAccountID]: {
            accountID: optimisticAccountID,
            login: searchValue,
        },
    };
    const userToInvite = createOption([optimisticAccountID], personalDetailsExtended, null, reportActions, {
        showChatPreviewLine,
    });
    userToInvite.isOptimisticAccount = true;
    userToInvite.login = searchValue;
    // eslint-disable-next-line @typescript-eslint/prefer-nullish-coalescing
    userToInvite.text = userToInvite.text || searchValue;
    // eslint-disable-next-line @typescript-eslint/prefer-nullish-coalescing
    userToInvite.alternateText = userToInvite.alternateText || searchValue;

    // If user doesn't exist, use a fallback avatar
    userToInvite.icons = [
        {
            source: FallbackAvatar,
            id: optimisticAccountID,
            name: searchValue,
            type: CONST.ICON_TYPE_AVATAR,
        },
    ];

    return userToInvite;
}

/**
 * Check whether report has violations
 */
function shouldShowViolations(report: Report, betas: OnyxEntry<Beta[]>, transactionViolations: OnyxCollection<TransactionViolation[]>) {
    if (!Permissions.canUseViolations(betas)) {
        return false;
    }
    const {parentReportID, parentReportActionID} = report ?? {};
    const canGetParentReport = parentReportID && parentReportActionID && allReportActions;
    if (!canGetParentReport) {
        return false;
    }
    const parentReportActions = allReportActions ? allReportActions[`${ONYXKEYS.COLLECTION.REPORT_ACTIONS}${parentReportID}`] ?? {} : {};
    const parentReportAction = parentReportActions[parentReportActionID] ?? null;
    if (!parentReportAction) {
        return false;
    }
    return ReportUtils.shouldDisplayTransactionThreadViolations(report, transactionViolations, parentReportAction);
}

/**
 * filter options based on specific conditions
 */
function getOptions(
    options: OptionList,
    {
        reportActions = {},
        betas = [],
        selectedOptions = [],
        maxRecentReportsToShow = 0,
        excludeLogins = [],
        includeMultipleParticipantReports = false,
        includeRecentReports = false,
        // When sortByReportTypeInSearch flag is true, recentReports will include the personalDetails options as well.
        sortByReportTypeInSearch = false,
        searchInputValue = '',
        showChatPreviewLine = false,
        sortPersonalDetailsByAlphaAsc = true,
        forcePolicyNamePreview = false,
        includeOwnedWorkspaceChats = false,
        includeThreads = false,
        includeTasks = false,
        includeMoneyRequests = false,
        excludeUnknownUsers = false,
        includeP2P = true,
        includeCategories = false,
        categories = {},
        recentlyUsedCategories = [],
        includeTags = false,
        tags = {},
        recentlyUsedTags = [],
        canInviteUser = true,
        includeSelectedOptions = false,
        transactionViolations = {},
        includeTaxRates,
        policy,
        transaction,
        includeSelfDM = false,
        includePolicyReportFieldOptions = false,
        policyReportFieldOptions = [],
        recentlyUsedPolicyReportFieldOptions = [],
        includeInvoiceRooms = false,
        includeDomainEmail = false,
        action,
    }: GetOptionsConfig,
): Options {
    if (includeCategories) {
        const categoryOptions = getCategoryListSections(categories, recentlyUsedCategories, selectedOptions as Category[], searchInputValue, maxRecentReportsToShow);

        return {
            recentReports: [],
            personalDetails: [],
            userToInvite: null,
            currentUserOption: null,
            categoryOptions,
            tagOptions: [],
            taxRatesOptions: [],
        };
    }

    if (includeTags) {
        const tagOptions = getTagListSections(Object.values(tags), recentlyUsedTags, selectedOptions as SelectedTagOption[], searchInputValue, maxRecentReportsToShow);

        return {
            recentReports: [],
            personalDetails: [],
            userToInvite: null,
            currentUserOption: null,
            categoryOptions: [],
            tagOptions,
            taxRatesOptions: [],
        };
    }

    if (includeTaxRates) {
        const taxRatesOptions = getTaxRatesSection(policy, selectedOptions as Tax[], searchInputValue, transaction);

        return {
            recentReports: [],
            personalDetails: [],
            userToInvite: null,
            currentUserOption: null,
            categoryOptions: [],
            tagOptions: [],
            taxRatesOptions,
        };
    }

    if (includePolicyReportFieldOptions) {
        const transformedPolicyReportFieldOptions = getReportFieldOptionsSection(policyReportFieldOptions, recentlyUsedPolicyReportFieldOptions, selectedOptions, searchInputValue);
        return {
            recentReports: [],
            personalDetails: [],
            userToInvite: null,
            currentUserOption: null,
            categoryOptions: [],
            tagOptions: [],
            taxRatesOptions: [],
            policyReportFieldOptions: transformedPolicyReportFieldOptions,
        };
    }

    const parsedPhoneNumber = PhoneNumber.parsePhoneNumber(LoginUtils.appendCountryCode(Str.removeSMSDomain(searchInputValue)));
    const searchValue = parsedPhoneNumber.possible ? parsedPhoneNumber.number?.e164 ?? '' : searchInputValue.toLowerCase();
    const topmostReportId = Navigation.getTopmostReportId() ?? '-1';

    // Filter out all the reports that shouldn't be displayed
    const filteredReportOptions = options.reports.filter((option) => {
        const report = option.item;
        const doesReportHaveViolations = shouldShowViolations(report, betas, transactionViolations);

        return ReportUtils.shouldReportBeInOptionList({
            report,
            currentReportId: topmostReportId,
            betas,
            policies,
            doesReportHaveViolations,
            isInFocusMode: false,
            excludeEmptyChats: false,
            includeSelfDM,
            login: option.login,
            includeDomainEmail,
        });
    });

    // Sorting the reports works like this:
    // - Order everything by the last message timestamp (descending)
    // - When searching, self DM is put at the top
    // - All archived reports should remain at the bottom
    const orderedReportOptions = lodashSortBy(filteredReportOptions, (option) => {
        const report = option.item;
        if (option.isArchivedRoom) {
            return CONST.DATE.UNIX_EPOCH;
        }

        if (searchValue) {
            return [option.isSelfDM, report?.lastVisibleActionCreated];
        }

        return report?.lastVisibleActionCreated;
    });
    orderedReportOptions.reverse();

    const allReportOptions = orderedReportOptions.filter((option) => {
        const report = option.item;

        if (!report) {
            return;
        }

        const isThread = option.isThread;
        const isTaskReport = option.isTaskReport;
        const isPolicyExpenseChat = option.isPolicyExpenseChat;
        const isMoneyRequestReport = option.isMoneyRequestReport;
        const isSelfDM = option.isSelfDM;
        const isChatRoom = option.isChatRoom;
        const accountIDs = ReportUtils.getParticipantsAccountIDsForDisplay(report);

        if (isPolicyExpenseChat && report.isOwnPolicyExpenseChat && !includeOwnedWorkspaceChats) {
            return;
        }

        // When passing includeP2P false we are trying to hide features from users that are not ready for P2P and limited to workspace chats only.
        if (!includeP2P && !isPolicyExpenseChat) {
            return;
        }

        if (isSelfDM && !includeSelfDM) {
            return;
        }

        if (isThread && !includeThreads) {
            return;
        }

        if (isTaskReport && !includeTasks) {
            return;
        }

        if (isMoneyRequestReport && !includeMoneyRequests) {
            return;
        }

        // In case user needs to add credit bank account, don't allow them to submit an expense from the workspace.
        if (includeOwnedWorkspaceChats && ReportUtils.hasIOUWaitingOnCurrentUserBankAccount(report)) {
            return;
        }

        if ((!accountIDs || accountIDs.length === 0) && !isChatRoom) {
            return;
        }

        return option;
    });

    const havingLoginPersonalDetails = includeP2P
        ? options.personalDetails.filter((detail) => !!detail?.login && !!detail.accountID && !detail?.isOptimisticPersonalDetail && (includeDomainEmail || !Str.isDomainEmail(detail.login)))
        : [];
    let allPersonalDetailsOptions = havingLoginPersonalDetails;

    if (sortPersonalDetailsByAlphaAsc) {
        // PersonalDetails should be ordered Alphabetically by default - https://github.com/Expensify/App/issues/8220#issuecomment-1104009435
        allPersonalDetailsOptions = lodashOrderBy(allPersonalDetailsOptions, [(personalDetail) => personalDetail.text?.toLowerCase()], 'asc');
    }

    const optionsToExclude: Option[] = [];

    // If we're including selected options from the search results, we only want to exclude them if the search input is empty
    // This is because on certain pages, we show the selected options at the top when the search input is empty
    // This prevents the issue of seeing the selected option twice if you have them as a recent chat and select them
    if (!includeSelectedOptions || searchInputValue === '') {
        optionsToExclude.push(...selectedOptions);
    }

    excludeLogins.forEach((login) => {
        optionsToExclude.push({login});
    });

    let recentReportOptions = [];
    let personalDetailsOptions: ReportUtils.OptionData[] = [];

    if (includeRecentReports) {
        for (const reportOption of allReportOptions) {
            /**
             * By default, generated options does not have the chat preview line enabled.
             * If showChatPreviewLine or forcePolicyNamePreview are true, let's generate and overwrite the alternate text.
             */
            reportOption.alternateText = getAlternateText(reportOption, {showChatPreviewLine, forcePolicyNamePreview});

            // Stop adding options to the recentReports array when we reach the maxRecentReportsToShow value
            if (recentReportOptions.length > 0 && recentReportOptions.length === maxRecentReportsToShow) {
                break;
            }

            // Skip notifications@expensify.com
            if (reportOption.login === CONST.EMAIL.NOTIFICATIONS) {
                continue;
            }

            const isCurrentUserOwnedPolicyExpenseChatThatCouldShow =
                reportOption.isPolicyExpenseChat && reportOption.ownerAccountID === currentUserAccountID && includeOwnedWorkspaceChats && !reportOption.isArchivedRoom;

            const shouldShowInvoiceRoom =
                includeInvoiceRooms && ReportUtils.isInvoiceRoom(reportOption.item) && ReportUtils.isPolicyAdmin(reportOption.policyID ?? '', policies) && !reportOption.isArchivedRoom;

            /**
                Exclude the report option if it doesn't meet any of the following conditions:
                - It is not an owned policy expense chat that could be shown
                - Multiple participant reports are not included
                - It doesn't have a login
                - It is not an invoice room that should be shown
            */
            if (!isCurrentUserOwnedPolicyExpenseChatThatCouldShow && !includeMultipleParticipantReports && !reportOption.login && !shouldShowInvoiceRoom) {
                continue;
            }

            // If we're excluding threads, check the report to see if it has a single participant and if the participant is already selected
            if (
                !includeThreads &&
                (!!reportOption.login || reportOption.reportID) &&
                optionsToExclude.some((option) => option.login === reportOption.login || option.reportID === reportOption.reportID)
            ) {
                continue;
            }

            // Finally check to see if this option is a match for the provided search string if we have one
            const {searchText, participantsList, isChatRoom} = reportOption;
            const participantNames = getParticipantNames(participantsList);

            if (searchValue) {
                // Determine if the search is happening within a chat room and starts with the report ID
                const isReportIdSearch = isChatRoom && Str.startsWith(reportOption.reportID ?? '-1', searchValue);

                // Check if the search string matches the search text or participant names considering the type of the room
                const isSearchMatch = isSearchStringMatch(searchValue, searchText, participantNames, isChatRoom);

                if (!isReportIdSearch && !isSearchMatch) {
                    continue;
                }
            }

            reportOption.isSelected = isReportSelected(reportOption, selectedOptions);

            if (action === CONST.IOU.ACTION.CATEGORIZE) {
                const policyCategories = allPolicyCategories?.[`${ONYXKEYS.COLLECTION.POLICY_CATEGORIES}${reportOption.policyID}`] ?? {};
                if (getEnabledCategoriesCount(policyCategories) !== 0) {
                    recentReportOptions.push(reportOption);
                }
            } else {
                recentReportOptions.push(reportOption);
            }

            // Add this login to the exclude list so it won't appear when we process the personal details
            if (reportOption.login) {
                optionsToExclude.push({login: reportOption.login});
            }
        }
    }

    const personalDetailsOptionsToExclude = [...optionsToExclude, {login: currentUserLogin}];
    // Next loop over all personal details removing any that are selectedUsers or recentChats
    allPersonalDetailsOptions.forEach((personalDetailOption) => {
        if (personalDetailsOptionsToExclude.some((optionToExclude) => optionToExclude.login === personalDetailOption.login)) {
            return;
        }
        const {searchText, participantsList, isChatRoom} = personalDetailOption;
        const participantNames = getParticipantNames(participantsList);
        if (searchValue && !isSearchStringMatch(searchValue, searchText, participantNames, isChatRoom)) {
            return;
        }

        personalDetailsOptions.push(personalDetailOption);
    });

    let currentUserOption = allPersonalDetailsOptions.find((personalDetailsOption) => personalDetailsOption.login === currentUserLogin);
    if (searchValue && currentUserOption && !isSearchStringMatch(searchValue, currentUserOption.searchText)) {
        currentUserOption = undefined;
    }

    let userToInvite: ReportUtils.OptionData | null = null;
    if (
        canCreateOptimisticPersonalDetailOption({
            searchValue,
            recentReportOptions,
            personalDetailsOptions,
            currentUserOption,
            excludeUnknownUsers,
        })
    ) {
        userToInvite = getUserToInviteOption({
            searchValue,
            excludeUnknownUsers,
            optionsToExclude,
            selectedOptions,
            betas,
            reportActions,
            showChatPreviewLine,
        });
    }

    // If we are prioritizing 1:1 chats in search, do it only once we started searching
    if (sortByReportTypeInSearch && searchValue !== '') {
        // When sortByReportTypeInSearch is true, recentReports will be returned with all the reports including personalDetailsOptions in the correct Order.
        recentReportOptions.push(...personalDetailsOptions);
        personalDetailsOptions = [];
        recentReportOptions = orderOptions(recentReportOptions, searchValue, {preferChatroomsOverThreads: true});
    }

    return {
        personalDetails: personalDetailsOptions,
        recentReports: recentReportOptions,
        userToInvite: canInviteUser ? userToInvite : null,
        currentUserOption,
        categoryOptions: [],
        tagOptions: [],
        taxRatesOptions: [],
    };
}

/**
 * Build the options for the Search view
 */
function getSearchOptions(options: OptionList, searchValue = '', betas: Beta[] = []): Options {
    Timing.start(CONST.TIMING.LOAD_SEARCH_OPTIONS);
    Performance.markStart(CONST.TIMING.LOAD_SEARCH_OPTIONS);
    const optionList = getOptions(options, {
        betas,
        searchInputValue: searchValue.trim(),
        includeRecentReports: true,
        includeMultipleParticipantReports: true,
        maxRecentReportsToShow: 0, // Unlimited
        sortByReportTypeInSearch: true,
        showChatPreviewLine: true,
        includeP2P: true,
        forcePolicyNamePreview: true,
        includeOwnedWorkspaceChats: true,
        includeThreads: true,
        includeMoneyRequests: true,
        includeTasks: true,
        includeSelfDM: true,
    });
    Timing.end(CONST.TIMING.LOAD_SEARCH_OPTIONS);
    Performance.markEnd(CONST.TIMING.LOAD_SEARCH_OPTIONS);

    return optionList;
}

function getShareLogOptions(options: OptionList, searchValue = '', betas: Beta[] = []): Options {
    return getOptions(options, {
        betas,
        searchInputValue: searchValue.trim(),
        includeRecentReports: true,
        includeMultipleParticipantReports: true,
        sortByReportTypeInSearch: true,
        includeP2P: true,
        forcePolicyNamePreview: true,
        includeOwnedWorkspaceChats: true,
        includeSelfDM: true,
        includeThreads: true,
    });
}

/**
 * Build the IOUConfirmation options for showing the payee personalDetail
 */
function getIOUConfirmationOptionsFromPayeePersonalDetail(personalDetail: OnyxEntry<PersonalDetails>, amountText?: string): PayeePersonalDetails {
    const formattedLogin = LocalePhoneNumber.formatPhoneNumber(personalDetail?.login ?? '');
    return {
        text: PersonalDetailsUtils.getDisplayNameOrDefault(personalDetail, formattedLogin),
        alternateText: formattedLogin || PersonalDetailsUtils.getDisplayNameOrDefault(personalDetail, '', false),
        icons: [
            {
                source: personalDetail?.avatar ?? FallbackAvatar,
                name: personalDetail?.login ?? '',
                type: CONST.ICON_TYPE_AVATAR,
                id: personalDetail?.accountID,
            },
        ],
        descriptiveText: amountText ?? '',
        login: personalDetail?.login ?? '',
        accountID: personalDetail?.accountID ?? -1,
        keyForList: String(personalDetail?.accountID ?? -1),
    };
}

/**
 * Build the options for the New Group view
 */
function getFilteredOptions(
    reports: Array<SearchOption<Report>> = [],
    personalDetails: Array<SearchOption<PersonalDetails>> = [],
    betas: OnyxEntry<Beta[]> = [],
    searchValue = '',
    selectedOptions: Array<Partial<ReportUtils.OptionData>> = [],
    excludeLogins: string[] = [],
    includeOwnedWorkspaceChats = false,
    includeP2P = true,
    includeCategories = false,
    categories: PolicyCategories = {},
    recentlyUsedCategories: string[] = [],
    includeTags = false,
    tags: PolicyTags | Array<PolicyTag | SelectedTagOption> = {},
    recentlyUsedTags: string[] = [],
    canInviteUser = true,
    includeSelectedOptions = false,
    includeTaxRates = false,
    maxRecentReportsToShow: number = CONST.IOU.MAX_RECENT_REPORTS_TO_SHOW,
    taxRates: TaxRatesWithDefault = {} as TaxRatesWithDefault,
    includeSelfDM = false,
    includePolicyReportFieldOptions = false,
    policyReportFieldOptions: string[] = [],
    recentlyUsedPolicyReportFieldOptions: string[] = [],
    includeInvoiceRooms = false,
    action: IOUAction | undefined = undefined,
) {
    return getOptions(
        {reports, personalDetails},
        {
            betas,
            searchInputValue: searchValue.trim(),
            selectedOptions,
            includeRecentReports: true,
            maxRecentReportsToShow,
            excludeLogins,
            includeOwnedWorkspaceChats,
            includeP2P,
            includeCategories,
            categories,
            recentlyUsedCategories,
            includeTags,
            tags,
            recentlyUsedTags,
            canInviteUser,
            includeSelectedOptions,
            includeTaxRates,
            taxRates,
            includeSelfDM,
            includePolicyReportFieldOptions,
            policyReportFieldOptions,
            recentlyUsedPolicyReportFieldOptions,
            includeInvoiceRooms,
            action,
        },
    );
}

/**
 * Build the options for the Share Destination for a Task
 */

function getShareDestinationOptions(
    reports: Array<SearchOption<Report>> = [],
    personalDetails: Array<SearchOption<PersonalDetails>> = [],
    betas: OnyxEntry<Beta[]> = [],
    searchValue = '',
    selectedOptions: Array<Partial<ReportUtils.OptionData>> = [],
    excludeLogins: string[] = [],
    includeOwnedWorkspaceChats = true,
    excludeUnknownUsers = true,
) {
    return getOptions(
        {reports, personalDetails},
        {
            betas,
            searchInputValue: searchValue.trim(),
            selectedOptions,
            maxRecentReportsToShow: 0, // Unlimited
            includeRecentReports: true,
            includeMultipleParticipantReports: true,
            showChatPreviewLine: true,
            forcePolicyNamePreview: true,
            includeThreads: true,
            includeMoneyRequests: true,
            includeTasks: true,
            excludeLogins,
            includeOwnedWorkspaceChats,
            excludeUnknownUsers,
            includeSelfDM: true,
        },
    );
}

/**
 * Format personalDetails or userToInvite to be shown in the list
 *
 * @param member - personalDetails or userToInvite
 * @param config - keys to overwrite the default values
 */
function formatMemberForList(member: ReportUtils.OptionData): MemberForList {
    const accountID = member.accountID;

    return {
        // eslint-disable-next-line @typescript-eslint/prefer-nullish-coalescing
        text: member.text || member.displayName || '',
        // eslint-disable-next-line @typescript-eslint/prefer-nullish-coalescing
        alternateText: member.alternateText || member.login || '',
        // eslint-disable-next-line @typescript-eslint/prefer-nullish-coalescing
        keyForList: member.keyForList || String(accountID ?? -1) || '',
        isSelected: member.isSelected ?? false,
        isDisabled: member.isDisabled ?? false,
        accountID,
        login: member.login ?? '',
        icons: member.icons,
        pendingAction: member.pendingAction,
        reportID: member.reportID ?? '-1',
    };
}

/**
 * Build the options for the Workspace Member Invite view
 */
function getMemberInviteOptions(
    personalDetails: Array<SearchOption<PersonalDetails>>,
    betas: Beta[] = [],
    searchValue = '',
    excludeLogins: string[] = [],
    includeSelectedOptions = false,
    reports: Array<SearchOption<Report>> = [],
    includeRecentReports = false,
): Options {
    return getOptions(
        {reports, personalDetails},
        {
            betas,
            searchInputValue: searchValue.trim(),
            includeP2P: true,
            excludeLogins,
            sortPersonalDetailsByAlphaAsc: true,
            includeSelectedOptions,
            includeRecentReports,
        },
    );
}

/**
 * Helper method that returns the text to be used for the header's message and title (if any)
 */
function getHeaderMessage(hasSelectableOptions: boolean, hasUserToInvite: boolean, searchValue: string, hasMatchedParticipant = false): string {
    const isValidPhone = PhoneNumber.parsePhoneNumber(LoginUtils.appendCountryCode(searchValue)).possible;

    const isValidEmail = Str.isValidEmail(searchValue);

    if (searchValue && CONST.REGEX.DIGITS_AND_PLUS.test(searchValue) && !isValidPhone && !hasSelectableOptions) {
        return Localize.translate(preferredLocale, 'messages.errorMessageInvalidPhone');
    }

    // Without a search value, it would be very confusing to see a search validation message.
    // Therefore, this skips the validation when there is no search value.
    if (searchValue && !hasSelectableOptions && !hasUserToInvite) {
        if (/^\d+$/.test(searchValue) && !isValidPhone) {
            return Localize.translate(preferredLocale, 'messages.errorMessageInvalidPhone');
        }
        if (/@/.test(searchValue) && !isValidEmail) {
            return Localize.translate(preferredLocale, 'messages.errorMessageInvalidEmail');
        }
        if (hasMatchedParticipant && (isValidEmail || isValidPhone)) {
            return '';
        }
        return Localize.translate(preferredLocale, 'common.noResultsFound');
    }

    return '';
}

/**
 * Helper method for non-user lists (eg. categories and tags) that returns the text to be used for the header's message and title (if any)
 */
function getHeaderMessageForNonUserList(hasSelectableOptions: boolean, searchValue: string): string {
    if (searchValue && !hasSelectableOptions) {
        return Localize.translate(preferredLocale, 'common.noResultsFound');
    }
    return '';
}

/**
 * Helper method to check whether an option can show tooltip or not
 */
function shouldOptionShowTooltip(option: ReportUtils.OptionData): boolean {
    return (!option.isChatRoom || !!option.isThread) && !option.isArchivedRoom;
}

/**
 * Handles the logic for displaying selected participants from the search term
 */
function formatSectionsFromSearchTerm(
    searchTerm: string,
    selectedOptions: ReportUtils.OptionData[],
    filteredRecentReports: ReportUtils.OptionData[],
    filteredPersonalDetails: ReportUtils.OptionData[],
    personalDetails: OnyxEntry<PersonalDetailsList> = {},
    shouldGetOptionDetails = false,
): SectionForSearchTerm {
    // We show the selected participants at the top of the list when there is no search term or maximum number of participants has already been selected
    // However, if there is a search term we remove the selected participants from the top of the list unless they are part of the search results
    // This clears up space on mobile views, where if you create a group with 4+ people you can't see the selected participants and the search results at the same time
    if (searchTerm === '') {
        return {
            section: {
                title: undefined,
                data: shouldGetOptionDetails
                    ? selectedOptions.map((participant) => {
                          const isPolicyExpenseChat = participant.isPolicyExpenseChat ?? false;
                          return isPolicyExpenseChat ? getPolicyExpenseReportOption(participant) : getParticipantsOption(participant, personalDetails);
                      })
                    : selectedOptions,
                shouldShow: selectedOptions.length > 0,
            },
        };
    }

    // If you select a new user you don't have a contact for, they won't get returned as part of a recent report or personal details
    // This will add them to the list of options, deduping them if they already exist in the other lists
    const selectedParticipantsWithoutDetails = selectedOptions.filter((participant) => {
        const accountID = participant.accountID ?? null;
        const isPartOfSearchTerm = participant.searchText?.toLowerCase().includes(searchTerm.trim().toLowerCase());
        const isReportInRecentReports = filteredRecentReports.some((report) => report.accountID === accountID);
        const isReportInPersonalDetails = filteredPersonalDetails.some((personalDetail) => personalDetail.accountID === accountID);
        return isPartOfSearchTerm && !isReportInRecentReports && !isReportInPersonalDetails;
    });

    return {
        section: {
            title: undefined,
            data: shouldGetOptionDetails
                ? selectedParticipantsWithoutDetails.map((participant) => {
                      const isPolicyExpenseChat = participant.isPolicyExpenseChat ?? false;
                      return isPolicyExpenseChat ? getPolicyExpenseReportOption(participant) : getParticipantsOption(participant, personalDetails);
                  })
                : selectedParticipantsWithoutDetails,
            shouldShow: selectedParticipantsWithoutDetails.length > 0,
        },
    };
}

/**
 * Helper method to get the `keyForList` for the first option in the OptionsList
 */
function getFirstKeyForList(data?: Option[] | null) {
    if (!data?.length) {
        return '';
    }

    const firstNonEmptyDataObj = data[0];

    return firstNonEmptyDataObj.keyForList ? firstNonEmptyDataObj.keyForList : '';
}
/**
 * Filters options based on the search input value
 */
function filterOptions(options: Options, searchInputValue: string, config?: FilterOptionsConfig): Options {
    const {
        sortByReportTypeInSearch = false,
        canInviteUser = true,
        betas = [],
        maxRecentReportsToShow = 0,
        excludeLogins = [],
        preferChatroomsOverThreads = false,
        includeChatRoomsByParticipants = false,
    } = config ?? {};
    if (searchInputValue.trim() === '' && maxRecentReportsToShow > 0) {
        return {...options, recentReports: options.recentReports.slice(0, maxRecentReportsToShow)};
    }

    const parsedPhoneNumber = PhoneNumber.parsePhoneNumber(LoginUtils.appendCountryCode(Str.removeSMSDomain(searchInputValue)));
    const searchValue = parsedPhoneNumber.possible && parsedPhoneNumber.number?.e164 ? parsedPhoneNumber.number.e164 : searchInputValue.toLowerCase();
    const searchTerms = searchValue ? searchValue.split(' ') : [];

    // The regex below is used to remove dots only from the local part of the user email (local-part@domain)
    // so that we can match emails that have dots without explicitly writing the dots (e.g: fistlast@domain will match first.last@domain)
    const emailRegex = /\.(?=[^\s@]*@)/g;

    const optionsToExclude: Option[] = [{login: CONST.EMAIL.NOTIFICATIONS}];

    excludeLogins.forEach((login) => {
        optionsToExclude.push({login});
    });

    const getParticipantsLoginsArray = (item: ReportUtils.OptionData) => {
        const keys: string[] = [];
        const visibleChatMemberAccountIDs = item.participantsList ?? [];
        if (allPersonalDetails) {
            visibleChatMemberAccountIDs.forEach((participant) => {
                const login = participant?.login;

                if (participant?.displayName) {
                    keys.push(participant.displayName);
                }

                if (login) {
                    keys.push(login);
                    keys.push(login.replace(emailRegex, ''));
                }
            });
        }

        return keys;
    };
    const matchResults = searchTerms.reduceRight((items, term) => {
        const recentReports = filterArrayByMatch(items.recentReports, term, (item) => {
            let values: string[] = [];
            if (item.text) {
                values.push(item.text);
            }

            if (item.login) {
                values.push(item.login);
                values.push(item.login.replace(emailRegex, ''));
            }

            if (item.isThread) {
                if (item.alternateText) {
                    values.push(item.alternateText);
                }
                values = values.concat(getParticipantsLoginsArray(item));
            } else if (!!item.isChatRoom || !!item.isPolicyExpenseChat) {
                if (item.subtitle) {
                    values.push(item.subtitle);
                }

                if (includeChatRoomsByParticipants) {
                    values = values.concat(getParticipantsLoginsArray(item));
                }
<<<<<<< HEAD
            } else {
=======
            }

            if (!item.isChatRoom) {
                const participantNames = getParticipantNames(item.participantsList ?? []);
                values = values.concat(Array.from(participantNames));
>>>>>>> 50ebe95a
                values = values.concat(getParticipantsLoginsArray(item));
            }

            return uniqFast(values);
        });
        const personalDetails = filterArrayByMatch(items.personalDetails, term, (item) =>
            uniqFast([item.participantsList?.[0]?.displayName ?? '', item.login ?? '', item.login?.replace(emailRegex, '') ?? '']),
        );

        return {
            recentReports: recentReports ?? [],
            personalDetails: personalDetails ?? [],
            userToInvite: null,
            currentUserOption: null,
            categoryOptions: [],
            tagOptions: [],
            taxRatesOptions: [],
        };
    }, options);

    let {recentReports, personalDetails} = matchResults;

    if (sortByReportTypeInSearch) {
        recentReports = recentReports.concat(personalDetails);
        personalDetails = [];
        recentReports = orderOptions(recentReports, searchValue);
    }

    let userToInvite = null;
    if (canInviteUser) {
        if (recentReports.length === 0 && personalDetails.length === 0) {
            userToInvite = getUserToInviteOption({
                searchValue,
                betas,
                selectedOptions: config?.selectedOptions,
                optionsToExclude,
            });
        }
    }

    if (maxRecentReportsToShow > 0 && recentReports.length > maxRecentReportsToShow) {
        recentReports.splice(maxRecentReportsToShow);
    }

    return {
        personalDetails,
        recentReports: orderOptions(recentReports, searchValue, {preferChatroomsOverThreads}),
        userToInvite,
        currentUserOption: matchResults.currentUserOption,
        categoryOptions: [],
        tagOptions: [],
        taxRatesOptions: [],
    };
}

function sortItemsAlphabetically<T extends HasText>(membersList: T[]): T[] {
    return membersList.sort((a, b) => (a.text ?? '').toLowerCase().localeCompare((b.text ?? '').toLowerCase()));
}

export {
    getAvatarsForAccountIDs,
    isCurrentUser,
    isPersonalDetailsReady,
    getSearchOptions,
    getFilteredOptions,
    getShareDestinationOptions,
    getMemberInviteOptions,
    getHeaderMessage,
    getHeaderMessageForNonUserList,
    getSearchValueForPhoneOrEmail,
    getPersonalDetailsForAccountIDs,
    getIOUConfirmationOptionsFromPayeePersonalDetail,
    getSearchText,
    isSearchStringMatchUserDetails,
    getAllReportErrors,
    getPolicyExpenseReportOption,
    getParticipantsOption,
    isSearchStringMatch,
    shouldOptionShowTooltip,
    getLastActorDisplayName,
    getLastMessageTextForReport,
    getEnabledCategoriesCount,
    hasEnabledOptions,
    sortCategories,
    sortItemsAlphabetically,
    sortTags,
    getCategoryOptionTree,
    hasEnabledTags,
    formatMemberForList,
    formatSectionsFromSearchTerm,
    getShareLogOptions,
    filterOptions,
    createOptionList,
    createOptionFromReport,
    getReportOption,
    getTaxRatesSection,
    getFirstKeyForList,
    canCreateOptimisticPersonalDetailOption,
    getUserToInviteOption,
    shouldShowViolations,
};

export type {MemberForList, CategorySection, CategoryTreeSection, Options, OptionList, SearchOption, PayeePersonalDetails, Category, Tax, TaxRatesOption, Option, OptionTree};<|MERGE_RESOLUTION|>--- conflicted
+++ resolved
@@ -224,13 +224,10 @@
     GetOptionsConfig,
     'sortByReportTypeInSearch' | 'canInviteUser' | 'betas' | 'selectedOptions' | 'excludeUnknownUsers' | 'excludeLogins' | 'maxRecentReportsToShow'
 > & {preferChatroomsOverThreads?: boolean; includeChatRoomsByParticipants?: boolean};
-<<<<<<< HEAD
-=======
 
 type HasText = {
     text?: string;
 };
->>>>>>> 50ebe95a
 
 /**
  * OptionsListUtils is used to build a list options passed to the OptionsList component. Several different UI views can
@@ -2548,15 +2545,11 @@
                 if (includeChatRoomsByParticipants) {
                     values = values.concat(getParticipantsLoginsArray(item));
                 }
-<<<<<<< HEAD
-            } else {
-=======
             }
 
             if (!item.isChatRoom) {
                 const participantNames = getParticipantNames(item.participantsList ?? []);
                 values = values.concat(Array.from(participantNames));
->>>>>>> 50ebe95a
                 values = values.concat(getParticipantsLoginsArray(item));
             }
 

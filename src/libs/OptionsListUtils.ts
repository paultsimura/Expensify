/* eslint-disable no-continue */
import Str from 'expensify-common/lib/str';
// eslint-disable-next-line you-dont-need-lodash-underscore/get
import lodashGet from 'lodash/get';
import lodashOrderBy from 'lodash/orderBy';
import lodashSet from 'lodash/set';
import lodashSortBy from 'lodash/sortBy';
import Onyx from 'react-native-onyx';
import type {OnyxCollection, OnyxEntry} from 'react-native-onyx';
import type {SelectedTagOption} from '@components/TagPicker';
import CONST from '@src/CONST';
import type {TranslationPaths} from '@src/languages/types';
import ONYXKEYS from '@src/ONYXKEYS';
import type {
    Beta,
    Login,
    PersonalDetails,
    PersonalDetailsList,
    Policy,
    PolicyCategories,
    PolicyTag,
    PolicyTagList,
    PolicyTags,
    Report,
    ReportAction,
    ReportActions,
    TaxRate,
    TaxRates,
    TaxRatesWithDefault,
    Transaction,
    TransactionViolation,
} from '@src/types/onyx';
import type {Participant} from '@src/types/onyx/IOU';
import type * as OnyxCommon from '@src/types/onyx/OnyxCommon';
import type DeepValueOf from '@src/types/utils/DeepValueOf';
import type {EmptyObject} from '@src/types/utils/EmptyObject';
import {isEmptyObject} from '@src/types/utils/EmptyObject';
import times from '@src/utils/times';
import Timing from './actions/Timing';
import * as CollectionUtils from './CollectionUtils';
import * as ErrorUtils from './ErrorUtils';
import localeCompare from './LocaleCompare';
import * as LocalePhoneNumber from './LocalePhoneNumber';
import * as Localize from './Localize';
import * as LoginUtils from './LoginUtils';
import ModifiedExpenseMessage from './ModifiedExpenseMessage';
import Navigation from './Navigation/Navigation';
import Performance from './Performance';
import Permissions from './Permissions';
import * as PersonalDetailsUtils from './PersonalDetailsUtils';
import * as PhoneNumber from './PhoneNumber';
import * as PolicyUtils from './PolicyUtils';
import * as ReportActionUtils from './ReportActionsUtils';
import * as ReportUtils from './ReportUtils';
import * as TaskUtils from './TaskUtils';
import * as TransactionUtils from './TransactionUtils';
import * as UserUtils from './UserUtils';

type SearchOption<T> = ReportUtils.OptionData & {
    item: T;
};

type OptionList = {
    reports: Array<SearchOption<Report>>;
    personalDetails: Array<SearchOption<PersonalDetails>>;
};

type Option = Partial<ReportUtils.OptionData>;

/**
 * A narrowed version of `Option` is used when we have a guarantee that given values exist.
 */
type OptionTree = {
    text: string;
    keyForList: string;
    searchText: string;
    tooltipText: string;
    isDisabled: boolean;
    isSelected: boolean;
} & Option;

type PayeePersonalDetails = {
    text: string;
    alternateText: string;
    icons: OnyxCommon.Icon[];
    descriptiveText: string;
    login: string;
    accountID: number;
    keyForList: string;
};

type CategorySectionBase = {
    title: string | undefined;
    shouldShow: boolean;
};

type CategorySection = CategorySectionBase & {
    data: Option[];
};

type TaxRatesOption = {
    text?: string;
    code?: string;
    searchText?: string;
    tooltipText?: string;
    isDisabled?: boolean;
    keyForList?: string;
    data: Partial<TaxRate>;
};

type TaxSection = {
    title: string | undefined;
    shouldShow: boolean;
    data: TaxRatesOption[];
};

type CategoryTreeSection = CategorySectionBase & {
    data: OptionTree[];
};

type Category = {
    name: string;
    enabled: boolean;
    isSelected?: boolean;
};

type Hierarchy = Record<string, Category & {[key: string]: Hierarchy & Category}>;

type GetOptionsConfig = {
    reportActions?: ReportActions;
    betas?: OnyxEntry<Beta[]>;
    selectedOptions?: Option[];
    maxRecentReportsToShow?: number;
    excludeLogins?: string[];
    includeMultipleParticipantReports?: boolean;
    includePersonalDetails?: boolean;
    includeRecentReports?: boolean;
    includeSelfDM?: boolean;
    sortByReportTypeInSearch?: boolean;
    searchInputValue?: string;
    showChatPreviewLine?: boolean;
    sortPersonalDetailsByAlphaAsc?: boolean;
    forcePolicyNamePreview?: boolean;
    includeOwnedWorkspaceChats?: boolean;
    includeThreads?: boolean;
    includeTasks?: boolean;
    includeMoneyRequests?: boolean;
    excludeUnknownUsers?: boolean;
    includeP2P?: boolean;
    includeCategories?: boolean;
    categories?: PolicyCategories;
    recentlyUsedCategories?: string[];
    includeTags?: boolean;
    tags?: PolicyTags | Array<SelectedTagOption | PolicyTag>;
    recentlyUsedTags?: string[];
    canInviteUser?: boolean;
    includeSelectedOptions?: boolean;
    includeTaxRates?: boolean;
    taxRates?: TaxRatesWithDefault;
    transactionViolations?: OnyxCollection<TransactionViolation[]>;
};

type MemberForList = {
    text: string;
    alternateText: string;
    keyForList: string;
    isSelected: boolean;
    isDisabled: boolean;
    accountID?: number;
    login: string;
    icons?: OnyxCommon.Icon[];
    pendingAction?: OnyxCommon.PendingAction;
    reportID: string;
};

type SectionForSearchTerm = {
    section: CategorySection;
};
type GetOptions = {
    recentReports: ReportUtils.OptionData[];
    personalDetails: ReportUtils.OptionData[];
    userToInvite: ReportUtils.OptionData | null;
    currentUserOption: ReportUtils.OptionData | null | undefined;
    categoryOptions: CategoryTreeSection[];
    tagOptions: CategorySection[];
    taxRatesOptions: CategorySection[];
};

type PreviewConfig = {showChatPreviewLine?: boolean; forcePolicyNamePreview?: boolean; showPersonalDetails?: boolean};

/**
 * OptionsListUtils is used to build a list options passed to the OptionsList component. Several different UI views can
 * be configured to display different results based on the options passed to the private getOptions() method. Public
 * methods should be named for the views they build options for and then exported for use in a component.
 */
let currentUserLogin: string | undefined;
let currentUserAccountID: number | undefined;
Onyx.connect({
    key: ONYXKEYS.SESSION,
    callback: (value) => {
        currentUserLogin = value?.email;
        currentUserAccountID = value?.accountID;
    },
});

let loginList: OnyxEntry<Login>;
Onyx.connect({
    key: ONYXKEYS.LOGIN_LIST,
    callback: (value) => (loginList = isEmptyObject(value) ? {} : value),
});

let allPersonalDetails: OnyxEntry<PersonalDetailsList>;
Onyx.connect({
    key: ONYXKEYS.PERSONAL_DETAILS_LIST,
    callback: (value) => (allPersonalDetails = isEmptyObject(value) ? {} : value),
});

let preferredLocale: DeepValueOf<typeof CONST.LOCALES> = CONST.LOCALES.DEFAULT;
Onyx.connect({
    key: ONYXKEYS.NVP_PREFERRED_LOCALE,
    callback: (value) => {
        if (!value) {
            return;
        }
        preferredLocale = value;
    },
});

const policies: OnyxCollection<Policy> = {};
Onyx.connect({
    key: ONYXKEYS.COLLECTION.POLICY,
    callback: (policy, key) => {
        if (!policy || !key || !policy.name) {
            return;
        }

        policies[key] = policy;
    },
});

const lastReportActions: ReportActions = {};
const allSortedReportActions: Record<string, ReportAction[]> = {};
const allReportActions: Record<string, ReportActions | null> = {};
const visibleReportActionItems: ReportActions = {};
Onyx.connect({
    key: ONYXKEYS.COLLECTION.REPORT_ACTIONS,
    callback: (actions, key) => {
        if (!key || !actions) {
            return;
        }
        const reportID = CollectionUtils.extractCollectionItemID(key);
        allReportActions[reportID] = actions;
        const sortedReportActions = ReportActionUtils.getSortedReportActions(Object.values(actions), true);
        allSortedReportActions[reportID] = sortedReportActions;
        lastReportActions[reportID] = sortedReportActions[0];

        // The report is only visible if it is the last action not deleted that
        // does not match a closed or created state.
        const reportActionsForDisplay = sortedReportActions.filter(
            (reportAction, actionKey) =>
                ReportActionUtils.shouldReportActionBeVisible(reportAction, actionKey) &&
                !ReportActionUtils.isWhisperAction(reportAction) &&
                reportAction.actionName !== CONST.REPORT.ACTIONS.TYPE.CREATED &&
                reportAction.pendingAction !== CONST.RED_BRICK_ROAD_PENDING_ACTION.DELETE,
        );
        visibleReportActionItems[reportID] = reportActionsForDisplay[reportActionsForDisplay.length - 1];
    },
});

let allTransactions: OnyxCollection<Transaction> = {};
Onyx.connect({
    key: ONYXKEYS.COLLECTION.TRANSACTION,
    waitForCollectionCallback: true,
    callback: (value) => {
        if (!value) {
            return;
        }

        allTransactions = Object.keys(value)
            .filter((key) => !!value[key])
            .reduce((result: OnyxCollection<Transaction>, key) => {
                if (result) {
                    // eslint-disable-next-line no-param-reassign
                    result[key] = value[key];
                }
                return result;
            }, {});
    },
});

/**
 * @param defaultValues {login: accountID} In workspace invite page, when new user is added we pass available data to opt in
 * @returns Returns avatar data for a list of user accountIDs
 */
function getAvatarsForAccountIDs(accountIDs: number[], personalDetails: OnyxEntry<PersonalDetailsList>, defaultValues: Record<string, number> = {}): OnyxCommon.Icon[] {
    const reversedDefaultValues: Record<number, string> = {};

    Object.entries(defaultValues).forEach((item) => {
        reversedDefaultValues[item[1]] = item[0];
    });
    return accountIDs.map((accountID) => {
        const login = reversedDefaultValues[accountID] ?? '';
        const userPersonalDetail = personalDetails?.[accountID] ?? {login, accountID, avatar: ''};

        return {
            id: accountID,
            source: UserUtils.getAvatar(userPersonalDetail.avatar, userPersonalDetail.accountID),
            type: CONST.ICON_TYPE_AVATAR,
            name: userPersonalDetail.login ?? '',
        };
    });
}

/**
 * Returns the personal details for an array of accountIDs
 * @returns keys of the object are emails, values are PersonalDetails objects.
 */
function getPersonalDetailsForAccountIDs(accountIDs: number[] | undefined, personalDetails: OnyxEntry<PersonalDetailsList>): PersonalDetailsList {
    const personalDetailsForAccountIDs: PersonalDetailsList = {};
    if (!personalDetails) {
        return personalDetailsForAccountIDs;
    }
    accountIDs?.forEach((accountID) => {
        const cleanAccountID = Number(accountID);
        if (!cleanAccountID) {
            return;
        }
        let personalDetail: OnyxEntry<PersonalDetails> = personalDetails[accountID];
        if (!personalDetail) {
            personalDetail = {
                avatar: UserUtils.getDefaultAvatar(cleanAccountID),
            } as PersonalDetails;
        }

        if (cleanAccountID === CONST.ACCOUNT_ID.CONCIERGE) {
            personalDetail.avatar = CONST.CONCIERGE_ICON_URL;
        }

        personalDetail.accountID = cleanAccountID;
        personalDetailsForAccountIDs[cleanAccountID] = personalDetail;
    });
    return personalDetailsForAccountIDs;
}

/**
 * Return true if personal details data is ready, i.e. report list options can be created.
 */
function isPersonalDetailsReady(personalDetails: OnyxEntry<PersonalDetailsList>): boolean {
    const personalDetailsKeys = Object.keys(personalDetails ?? {});
    return personalDetailsKeys.some((key) => personalDetails?.[key]?.accountID);
}

/**
 * Get the participant option for a report.
 */
function getParticipantsOption(participant: ReportUtils.OptionData | Participant, personalDetails: OnyxEntry<PersonalDetailsList>): Participant {
    const detail = getPersonalDetailsForAccountIDs([participant.accountID ?? -1], personalDetails)[participant.accountID ?? -1];
    // eslint-disable-next-line @typescript-eslint/prefer-nullish-coalescing
    const login = detail?.login || participant.login || '';
    const displayName = PersonalDetailsUtils.getDisplayNameOrDefault(detail, LocalePhoneNumber.formatPhoneNumber(login));
    return {
        keyForList: String(detail?.accountID),
        login,
        accountID: detail?.accountID ?? -1,
        text: displayName,
        firstName: detail?.firstName ?? '',
        lastName: detail?.lastName ?? '',
        alternateText: LocalePhoneNumber.formatPhoneNumber(login) || displayName,
        icons: [
            {
                source: UserUtils.getAvatar(detail?.avatar ?? '', detail?.accountID ?? -1),
                name: login,
                type: CONST.ICON_TYPE_AVATAR,
                id: detail?.accountID,
            },
        ],
        phoneNumber: detail?.phoneNumber ?? '',
        selected: participant.selected,
        isSelected: participant.selected,
        searchText: participant.searchText ?? undefined,
    };
}

/**
 * Constructs a Set with all possible names (displayName, firstName, lastName, email) for all participants in a report,
 * to be used in isSearchStringMatch.
 */
function getParticipantNames(personalDetailList?: Array<Partial<PersonalDetails>> | null): Set<string> {
    // We use a Set because `Set.has(value)` on a Set of with n entries is up to n (or log(n)) times faster than
    // `_.contains(Array, value)` for an Array with n members.
    const participantNames = new Set<string>();
    personalDetailList?.forEach((participant) => {
        if (participant.login) {
            participantNames.add(participant.login.toLowerCase());
        }
        if (participant.firstName) {
            participantNames.add(participant.firstName.toLowerCase());
        }
        if (participant.lastName) {
            participantNames.add(participant.lastName.toLowerCase());
        }
        if (participant.displayName) {
            participantNames.add(PersonalDetailsUtils.getDisplayNameOrDefault(participant).toLowerCase());
        }
    });
    return participantNames;
}

/**
 * A very optimized method to remove duplicates from an array.
 * Taken from https://stackoverflow.com/a/9229821/9114791
 */
function uniqFast(items: string[]): string[] {
    const seenItems: Record<string, number> = {};
    const result: string[] = [];
    let j = 0;

    for (const item of items) {
        if (seenItems[item] !== 1) {
            seenItems[item] = 1;
            result[j++] = item;
        }
    }

    return result;
}

/**
 * Returns a string with all relevant search terms.
 * Default should be serachable by policy/domain name but not by participants.
 *
 * This method must be incredibly performant. It was found to be a big performance bottleneck
 * when dealing with accounts that have thousands of reports. For loops are more efficient than _.each
 * Array.prototype.push.apply is faster than using the spread operator, and concat() is faster than push().

 */
function getSearchText(
    report: OnyxEntry<Report>,
    reportName: string,
    personalDetailList: Array<Partial<PersonalDetails>>,
    isChatRoomOrPolicyExpenseChat: boolean,
    isThread: boolean,
): string {
    let searchTerms: string[] = [];

    for (const personalDetail of personalDetailList) {
        if (personalDetail.login) {
            // The regex below is used to remove dots only from the local part of the user email (local-part@domain)
            // so that we can match emails that have dots without explicitly writing the dots (e.g: fistlast@domain will match first.last@domain)
            // More info https://github.com/Expensify/App/issues/8007
            searchTerms = searchTerms.concat([
                PersonalDetailsUtils.getDisplayNameOrDefault(personalDetail, '', false),
                personalDetail.login,
                personalDetail.login.replace(/\.(?=[^\s@]*@)/g, ''),
            ]);
        }
    }

    if (report) {
        Array.prototype.push.apply(searchTerms, reportName.split(/[,\s]/));

        if (isThread) {
            const title = ReportUtils.getReportName(report);
            const chatRoomSubtitle = ReportUtils.getChatRoomSubtitle(report);

            Array.prototype.push.apply(searchTerms, title.split(/[,\s]/));
            Array.prototype.push.apply(searchTerms, chatRoomSubtitle?.split(/[,\s]/) ?? ['']);
        } else if (isChatRoomOrPolicyExpenseChat) {
            const chatRoomSubtitle = ReportUtils.getChatRoomSubtitle(report);

            Array.prototype.push.apply(searchTerms, chatRoomSubtitle?.split(/[,\s]/) ?? ['']);
        } else {
            const visibleChatMemberAccountIDs = report.visibleChatMemberAccountIDs ?? [];
            if (allPersonalDetails) {
                for (const accountID of visibleChatMemberAccountIDs) {
                    const login = allPersonalDetails[accountID]?.login;
                    if (login) {
                        searchTerms = searchTerms.concat(login);
                    }
                }
            }
        }
    }

    return uniqFast(searchTerms).join(' ');
}

/**
 * Get an object of error messages keyed by microtime by combining all error objects related to the report.
 */
function getAllReportErrors(report: OnyxEntry<Report>, reportActions: OnyxEntry<ReportActions>): OnyxCommon.Errors {
    const reportErrors = report?.errors ?? {};
    const reportErrorFields = report?.errorFields ?? {};
    const reportActionErrors: OnyxCommon.ErrorFields = Object.values(reportActions ?? {}).reduce(
        (prevReportActionErrors, action) => (!action || isEmptyObject(action.errors) ? prevReportActionErrors : {...prevReportActionErrors, ...action.errors}),
        {},
    );
    const parentReportAction: OnyxEntry<ReportAction> =
        !report?.parentReportID || !report?.parentReportActionID ? null : allReportActions?.[report.parentReportID ?? '']?.[report.parentReportActionID ?? ''] ?? null;

    if (parentReportAction?.actorAccountID === currentUserAccountID && ReportActionUtils.isTransactionThread(parentReportAction)) {
        const transactionID = parentReportAction?.actionName === CONST.REPORT.ACTIONS.TYPE.IOU ? parentReportAction?.originalMessage?.IOUTransactionID : null;
        const transaction = allTransactions?.[`${ONYXKEYS.COLLECTION.TRANSACTION}${transactionID}`];
        if (TransactionUtils.hasMissingSmartscanFields(transaction ?? null) && !ReportUtils.isSettled(transaction?.reportID)) {
            reportActionErrors.smartscan = ErrorUtils.getMicroSecondOnyxError('report.genericSmartscanFailureMessage');
        }
    } else if ((ReportUtils.isIOUReport(report) || ReportUtils.isExpenseReport(report)) && report?.ownerAccountID === currentUserAccountID) {
        if (ReportUtils.hasMissingSmartscanFields(report?.reportID ?? '') && !ReportUtils.isSettled(report?.reportID)) {
            reportActionErrors.smartscan = ErrorUtils.getMicroSecondOnyxError('report.genericSmartscanFailureMessage');
        }
    } else if (ReportUtils.hasSmartscanError(Object.values(reportActions ?? {}))) {
        reportActionErrors.smartscan = ErrorUtils.getMicroSecondOnyxError('report.genericSmartscanFailureMessage');
    }
    // All error objects related to the report. Each object in the sources contains error messages keyed by microtime
    const errorSources = {
        reportErrors,
        ...reportErrorFields,
        ...reportActionErrors,
    };
    // Combine all error messages keyed by microtime into one object
    const allReportErrors = Object.values(errorSources)?.reduce((prevReportErrors, errors) => (isEmptyObject(errors) ? prevReportErrors : {...prevReportErrors, ...errors}), {});

    return allReportErrors;
}

/**
 * Get the last actor display name from last actor details.
 */
function getLastActorDisplayName(lastActorDetails: Partial<PersonalDetails> | null, hasMultipleParticipants: boolean) {
    return hasMultipleParticipants && lastActorDetails && lastActorDetails.accountID !== currentUserAccountID
        ? // eslint-disable-next-line @typescript-eslint/prefer-nullish-coalescing
          lastActorDetails.firstName || PersonalDetailsUtils.getDisplayNameOrDefault(lastActorDetails)
        : '';
}

/**
 * Update alternate text for the option when applicable
 */
function getAlternateText(
    option: ReportUtils.OptionData,
    {showChatPreviewLine = false, forcePolicyNamePreview = false, lastMessageTextFromReport = ''}: PreviewConfig & {lastMessageTextFromReport?: string},
) {
    if (!!option.isThread || !!option.isMoneyRequestReport) {
        return lastMessageTextFromReport.length > 0 ? option.lastMessageText : Localize.translate(preferredLocale, 'report.noActivityYet');
    }
    if (!!option.isChatRoom || !!option.isPolicyExpenseChat) {
        return showChatPreviewLine && !forcePolicyNamePreview && option.lastMessageText ? option.lastMessageText : option.subtitle;
    }
    if (option.isTaskReport) {
        return showChatPreviewLine && option.lastMessageText ? option.lastMessageText : Localize.translate(preferredLocale, 'report.noActivityYet');
    }

    return showChatPreviewLine && option.lastMessageText
        ? option.lastMessageText
        : LocalePhoneNumber.formatPhoneNumber(option.participantsList && option.participantsList.length > 0 ? option.participantsList[0].login ?? '' : '');
}

/**
 * Get the last message text from the report directly or from other sources for special cases.
 */
function getLastMessageTextForReport(report: OnyxEntry<Report>, lastActorDetails: Partial<PersonalDetails> | null, policy?: OnyxEntry<Policy>): string {
    const lastReportAction = allSortedReportActions[report?.reportID ?? '']?.find((reportAction) => ReportActionUtils.shouldReportActionBeVisibleAsLastAction(reportAction)) ?? null;
    // some types of actions are filtered out for lastReportAction, in some cases we need to check the actual last action
    const lastOriginalReportAction = lastReportActions[report?.reportID ?? ''] ?? null;
    let lastMessageTextFromReport = '';

    if (ReportUtils.isArchivedRoom(report)) {
        const archiveReason =
            (lastOriginalReportAction?.actionName === CONST.REPORT.ACTIONS.TYPE.CLOSED && lastOriginalReportAction?.originalMessage?.reason) || CONST.REPORT.ARCHIVE_REASON.DEFAULT;
        switch (archiveReason) {
            case CONST.REPORT.ARCHIVE_REASON.ACCOUNT_CLOSED:
            case CONST.REPORT.ARCHIVE_REASON.REMOVED_FROM_POLICY:
            case CONST.REPORT.ARCHIVE_REASON.POLICY_DELETED: {
                lastMessageTextFromReport = Localize.translate(preferredLocale, `reportArchiveReasons.${archiveReason}`, {
                    displayName: PersonalDetailsUtils.getDisplayNameOrDefault(lastActorDetails),
                    policyName: ReportUtils.getPolicyName(report, false, policy),
                });
                break;
            }
            default: {
                lastMessageTextFromReport = Localize.translate(preferredLocale, `reportArchiveReasons.default`);
            }
        }
    } else if (ReportActionUtils.isMoneyRequestAction(lastReportAction)) {
        const properSchemaForMoneyRequestMessage = ReportUtils.getReportPreviewMessage(report, lastReportAction, true, false, null, true);
        lastMessageTextFromReport = ReportUtils.formatReportLastMessageText(properSchemaForMoneyRequestMessage);
    } else if (ReportActionUtils.isReportPreviewAction(lastReportAction)) {
        const iouReport = ReportUtils.getReport(ReportActionUtils.getIOUReportIDFromReportActionPreview(lastReportAction));
        const lastIOUMoneyReportAction = allSortedReportActions[iouReport?.reportID ?? '']?.find(
            (reportAction, key) =>
                ReportActionUtils.shouldReportActionBeVisible(reportAction, key) &&
                reportAction.pendingAction !== CONST.RED_BRICK_ROAD_PENDING_ACTION.DELETE &&
                ReportActionUtils.isMoneyRequestAction(reportAction),
        );
        const reportPreviewMessage = ReportUtils.getReportPreviewMessage(
            !isEmptyObject(iouReport) ? iouReport : null,
            lastIOUMoneyReportAction,
            true,
            ReportUtils.isChatReport(report),
            null,
            true,
            lastReportAction,
        );
        lastMessageTextFromReport = ReportUtils.formatReportLastMessageText(reportPreviewMessage);
    } else if (ReportActionUtils.isReimbursementQueuedAction(lastReportAction)) {
        lastMessageTextFromReport = ReportUtils.getReimbursementQueuedActionMessage(lastReportAction, report);
    } else if (ReportActionUtils.isReimbursementDeQueuedAction(lastReportAction)) {
        lastMessageTextFromReport = ReportUtils.getReimbursementDeQueuedActionMessage(lastReportAction, report);
    } else if (ReportActionUtils.isDeletedParentAction(lastReportAction) && ReportUtils.isChatReport(report)) {
        lastMessageTextFromReport = ReportUtils.getDeletedParentActionMessageForChatReport(lastReportAction);
    } else if (ReportActionUtils.isPendingRemove(lastReportAction) && ReportActionUtils.isThreadParentMessage(lastReportAction, report?.reportID ?? '')) {
        lastMessageTextFromReport = Localize.translateLocal('parentReportAction.hiddenMessage');
    } else if (ReportUtils.isReportMessageAttachment({text: report?.lastMessageText ?? '', html: report?.lastMessageHtml, translationKey: report?.lastMessageTranslationKey, type: ''})) {
        // eslint-disable-next-line @typescript-eslint/prefer-nullish-coalescing
        lastMessageTextFromReport = `[${Localize.translateLocal((report?.lastMessageTranslationKey || 'common.attachment') as TranslationPaths)}]`;
    } else if (ReportActionUtils.isModifiedExpenseAction(lastReportAction)) {
        const properSchemaForModifiedExpenseMessage = ModifiedExpenseMessage.getForReportAction(report?.reportID, lastReportAction);
        lastMessageTextFromReport = ReportUtils.formatReportLastMessageText(properSchemaForModifiedExpenseMessage, true);
    } else if (ReportActionUtils.isTaskAction(lastReportAction)) {
        lastMessageTextFromReport = ReportUtils.formatReportLastMessageText(TaskUtils.getTaskReportActionMessage(lastReportAction).text);
    } else if (ReportActionUtils.isCreatedTaskReportAction(lastReportAction)) {
        lastMessageTextFromReport = TaskUtils.getTaskCreatedMessage(lastReportAction);
    } else if (ReportActionUtils.isApprovedOrSubmittedReportAction(lastReportAction)) {
        lastMessageTextFromReport = ReportActionUtils.getReportActionMessageText(lastReportAction);
    }

    return lastMessageTextFromReport || (report?.lastMessageText ?? '');
}

/**
 * Creates a report list option
 */
function createOption(
    accountIDs: number[],
    personalDetails: OnyxEntry<PersonalDetailsList>,
    report: OnyxEntry<Report>,
    reportActions: ReportActions,
    config?: PreviewConfig,
): ReportUtils.OptionData {
    const {showChatPreviewLine = false, forcePolicyNamePreview = false, showPersonalDetails = false} = config ?? {};
    const result: ReportUtils.OptionData = {
        text: undefined,
        alternateText: undefined,
        pendingAction: undefined,
        allReportErrors: undefined,
        brickRoadIndicator: null,
        icons: undefined,
        tooltipText: null,
        ownerAccountID: undefined,
        subtitle: undefined,
        participantsList: undefined,
        accountID: 0,
        login: undefined,
        reportID: '',
<<<<<<< HEAD
        phoneNumber: undefined,
        hasDraftComment: false,
        keyForList: undefined,
        searchText: undefined,
=======
        phoneNumber: null,
        keyForList: null,
        searchText: null,
>>>>>>> f95bf859
        isDefaultRoom: false,
        isPinned: false,
        isWaitingOnBankAccount: false,
        iouReportID: undefined,
        isIOUReportOwner: null,
        iouReportAmount: 0,
        isChatRoom: false,
        isArchivedRoom: false,
        shouldShowSubscript: false,
        isPolicyExpenseChat: false,
        isOwnPolicyExpenseChat: false,
        isExpenseReport: false,
        policyID: undefined,
        isOptimisticPersonalDetail: false,
        lastMessageText: '',
    };

    const personalDetailMap = getPersonalDetailsForAccountIDs(accountIDs, personalDetails);
    const personalDetailList = Object.values(personalDetailMap).filter((details): details is PersonalDetails => !!details);
    const personalDetail = personalDetailList[0];
    let hasMultipleParticipants = personalDetailList.length > 1;
    let subtitle;
    let reportName;
    result.participantsList = personalDetailList;
    result.isOptimisticPersonalDetail = personalDetail?.isOptimisticPersonalDetail;
    if (report) {
        result.isChatRoom = ReportUtils.isChatRoom(report);
        result.isDefaultRoom = ReportUtils.isDefaultRoom(report);
        result.isArchivedRoom = ReportUtils.isArchivedRoom(report);
        result.isExpenseReport = ReportUtils.isExpenseReport(report);
        result.isMoneyRequestReport = ReportUtils.isMoneyRequestReport(report);
        result.isThread = ReportUtils.isChatThread(report);
        result.isTaskReport = ReportUtils.isTaskReport(report);
        result.shouldShowSubscript = ReportUtils.shouldReportShowSubscript(report);
        result.isPolicyExpenseChat = ReportUtils.isPolicyExpenseChat(report);
        result.isOwnPolicyExpenseChat = report.isOwnPolicyExpenseChat ?? false;
        result.allReportErrors = getAllReportErrors(report, reportActions);
        result.brickRoadIndicator = !isEmptyObject(result.allReportErrors) ? CONST.BRICK_ROAD_INDICATOR_STATUS.ERROR : '';
        result.pendingAction = report.pendingFields ? report.pendingFields.addWorkspaceRoom ?? report.pendingFields.createChat : undefined;
        result.ownerAccountID = report.ownerAccountID;
        result.reportID = report.reportID;
        result.isUnread = ReportUtils.isUnread(report);
        result.isPinned = report.isPinned;
        result.iouReportID = report.iouReportID;
        result.keyForList = String(report.reportID);
        result.tooltipText = ReportUtils.getReportParticipantsTitle(report.visibleChatMemberAccountIDs ?? []);
        result.isWaitingOnBankAccount = report.isWaitingOnBankAccount;
        result.policyID = report.policyID;
        result.isSelfDM = ReportUtils.isSelfDM(report);

        hasMultipleParticipants = personalDetailList.length > 1 || result.isChatRoom || result.isPolicyExpenseChat;
        subtitle = ReportUtils.getChatRoomSubtitle(report);

        const lastActorDetails = personalDetailMap[report.lastActorAccountID ?? 0] ?? null;
        const lastActorDisplayName = getLastActorDisplayName(lastActorDetails, hasMultipleParticipants);
        const lastMessageTextFromReport = getLastMessageTextForReport(report, lastActorDetails);
        let lastMessageText = lastMessageTextFromReport;

        const lastAction = visibleReportActionItems[report.reportID];
        const shouldDisplayLastActorName = lastAction && lastAction.actionName !== CONST.REPORT.ACTIONS.TYPE.REPORTPREVIEW && lastAction.actionName !== CONST.REPORT.ACTIONS.TYPE.IOU;

        if (shouldDisplayLastActorName && lastActorDisplayName && lastMessageTextFromReport) {
            lastMessageText = `${lastActorDisplayName}: ${lastMessageTextFromReport}`;
        }

        result.lastMessageText = lastMessageText;

        // If displaying chat preview line is needed, let's overwrite the default alternate text
        result.alternateText =
            showPersonalDetails && personalDetail?.login ? personalDetail.login : getAlternateText(result, {showChatPreviewLine, forcePolicyNamePreview, lastMessageTextFromReport});

        reportName = showPersonalDetails
            ? ReportUtils.getDisplayNameForParticipant(accountIDs[0]) || LocalePhoneNumber.formatPhoneNumber(personalDetail?.login ?? '')
            : ReportUtils.getReportName(report);
    } else {
        // eslint-disable-next-line @typescript-eslint/prefer-nullish-coalescing
        reportName = ReportUtils.getDisplayNameForParticipant(accountIDs[0]) || LocalePhoneNumber.formatPhoneNumber(personalDetail?.login ?? '');
        result.keyForList = String(accountIDs[0]);

        result.alternateText = LocalePhoneNumber.formatPhoneNumber(personalDetails?.[accountIDs[0]]?.login ?? '');
    }

    result.isIOUReportOwner = ReportUtils.isIOUOwnedByCurrentUser(result);
    result.iouReportAmount = ReportUtils.getMoneyRequestSpendBreakdown(result).totalDisplaySpend;

    if (!hasMultipleParticipants) {
        result.login = personalDetail?.login;
        result.accountID = Number(personalDetail?.accountID);
        result.phoneNumber = personalDetail?.phoneNumber;
    }

    result.text = reportName;
    // Disabling this line for safeness as nullish coalescing works only if the value is undefined or null
    // eslint-disable-next-line @typescript-eslint/prefer-nullish-coalescing
    result.searchText = getSearchText(report, reportName, personalDetailList, !!result.isChatRoom || !!result.isPolicyExpenseChat, !!result.isThread);
    result.icons = ReportUtils.getIcons(
        report,
        personalDetails,
        UserUtils.getAvatar(personalDetail?.avatar ?? '', personalDetail?.accountID),
        personalDetail?.login,
        personalDetail?.accountID,
    );
    result.subtitle = subtitle;

    return result;
}

/**
 * Get the option for a given report.
 */
function getReportOption(participant: Participant): ReportUtils.OptionData {
    const report = ReportUtils.getReport(participant.reportID);

    const option = createOption(
        report?.visibleChatMemberAccountIDs ?? [],
        allPersonalDetails ?? {},
        !isEmptyObject(report) ? report : null,
        {},
        {
            showChatPreviewLine: false,
            forcePolicyNamePreview: false,
        },
    );

    // Update text & alternateText because createOption returns workspace name only if report is owned by the user
    if (option.isSelfDM) {
        option.alternateText = Localize.translateLocal('reportActionsView.yourSpace');
    } else {
        option.text = ReportUtils.getPolicyName(report);
        option.alternateText = Localize.translateLocal('workspace.common.workspace');
    }
    option.selected = participant.selected;
    option.isSelected = participant.selected;
    return option;
}

/**
 * Get the option for a policy expense report.
 */
function getPolicyExpenseReportOption(participant: Participant | ReportUtils.OptionData): ReportUtils.OptionData {
    const expenseReport = ReportUtils.isPolicyExpenseChat(participant) ? ReportUtils.getReport(participant.reportID) : null;

    const option = createOption(
        expenseReport?.visibleChatMemberAccountIDs ?? [],
        allPersonalDetails ?? {},
        !isEmptyObject(expenseReport) ? expenseReport : null,
        {},
        {
            showChatPreviewLine: false,
            forcePolicyNamePreview: false,
        },
    );

    // Update text & alternateText because createOption returns workspace name only if report is owned by the user
    option.text = ReportUtils.getPolicyName(expenseReport);
    option.alternateText = Localize.translateLocal('workspace.common.workspace');
    option.selected = participant.selected;
    option.isSelected = participant.selected;
    return option;
}

/**
 * Searches for a match when provided with a value
 */
function isSearchStringMatch(searchValue: string, searchText?: string | null, participantNames = new Set<string>(), isChatRoom = false): boolean {
    const searchWords = new Set(searchValue.replace(/,/g, ' ').split(' '));
    const valueToSearch = searchText?.replace(new RegExp(/&nbsp;/g), '');
    let matching = true;
    searchWords.forEach((word) => {
        // if one of the word is not matching, we don't need to check further
        if (!matching) {
            return;
        }
        const matchRegex = new RegExp(Str.escapeForRegExp(word), 'i');
        matching = matchRegex.test(valueToSearch ?? '') || (!isChatRoom && participantNames.has(word));
    });
    return matching;
}

/**
 * Checks if the given userDetails is currentUser or not.
 * Note: We can't migrate this off of using logins because this is used to check if you're trying to start a chat with
 * yourself or a different user, and people won't be starting new chats via accountID usually.
 */
function isCurrentUser(userDetails: PersonalDetails): boolean {
    if (!userDetails) {
        return false;
    }

    // If user login is a mobile number, append sms domain if not appended already.
    const userDetailsLogin = PhoneNumber.addSMSDomainIfPhoneNumber(userDetails.login ?? '');

    if (currentUserLogin?.toLowerCase() === userDetailsLogin.toLowerCase()) {
        return true;
    }

    // Check if userDetails login exists in loginList
    return Object.keys(loginList ?? {}).some((login) => login.toLowerCase() === userDetailsLogin.toLowerCase());
}

/**
 * Calculates count of all enabled options
 */
function getEnabledCategoriesCount(options: PolicyCategories): number {
    return Object.values(options).filter((option) => option.enabled).length;
}

function getSearchValueForPhoneOrEmail(searchTerm: string) {
    const parsedPhoneNumber = PhoneNumber.parsePhoneNumber(LoginUtils.appendCountryCode(Str.removeSMSDomain(searchTerm)));
    return parsedPhoneNumber.possible ? parsedPhoneNumber.number?.e164 ?? '' : searchTerm.toLowerCase();
}

/**
 * Verifies that there is at least one enabled option
 */
function hasEnabledOptions(options: PolicyCategories | PolicyTag[]): boolean {
    return Object.values(options).some((option) => option.enabled && option.pendingAction !== CONST.RED_BRICK_ROAD_PENDING_ACTION.DELETE);
}

/**
 * Sorts categories using a simple object.
 * It builds an hierarchy (based on an object), where each category has a name and other keys as subcategories.
 * Via the hierarchy we avoid duplicating and sort categories one by one. Subcategories are being sorted alphabetically.
 */
function sortCategories(categories: Record<string, Category>): Category[] {
    // Sorts categories alphabetically by name.
    const sortedCategories = Object.values(categories).sort((a, b) => a.name.localeCompare(b.name));

    // An object that respects nesting of categories. Also, can contain only uniq categories.
    const hierarchy = {};
    /**
     * Iterates over all categories to set each category in a proper place in hierarchy
     * It gets a path based on a category name e.g. "Parent: Child: Subcategory" -> "Parent.Child.Subcategory".
     * {
     *   Parent: {
     *     name: "Parent",
     *     Child: {
     *       name: "Child"
     *       Subcategory: {
     *         name: "Subcategory"
     *       }
     *     }
     *   }
     * }
     */
    sortedCategories.forEach((category) => {
        const path = category.name.split(CONST.PARENT_CHILD_SEPARATOR);
        const existedValue = lodashGet(hierarchy, path, {});
        lodashSet(hierarchy, path, {
            ...existedValue,
            name: category.name,
        });
    });

    /**
     * A recursive function to convert hierarchy into an array of category objects.
     * The category object contains base 2 properties: "name" and "enabled".
     * It iterates each key one by one. When a category has subcategories, goes deeper into them. Also, sorts subcategories alphabetically.
     */
    const flatHierarchy = (initialHierarchy: Hierarchy) =>
        Object.values(initialHierarchy).reduce((acc: Category[], category) => {
            const {name, ...subcategories} = category;
            if (name) {
                const categoryObject: Category = {
                    name,
                    enabled: categories[name]?.enabled ?? false,
                };

                acc.push(categoryObject);
            }

            if (!isEmptyObject(subcategories)) {
                const nestedCategories = flatHierarchy(subcategories);

                acc.push(...nestedCategories.sort((a, b) => a.name.localeCompare(b.name)));
            }

            return acc;
        }, []);

    return flatHierarchy(hierarchy);
}

/**
 * Sorts tags alphabetically by name.
 */
function sortTags(tags: Record<string, PolicyTag | SelectedTagOption> | Array<PolicyTag | SelectedTagOption>) {
    const sortedTags = Array.isArray(tags) ? tags : Object.values(tags);

    // Use lodash's sortBy to ensure consistency with oldDot.
    return lodashSortBy(sortedTags, 'name', localeCompare);
}

/**
 * Builds the options for the category tree hierarchy via indents
 *
 * @param options - an initial object array
 * @param options[].enabled - a flag to enable/disable option in a list
 * @param options[].name - a name of an option
 * @param [isOneLine] - a flag to determine if text should be one line
 */
function getCategoryOptionTree(options: Record<string, Category> | Category[], isOneLine = false, selectedOptionsName: string[] = []): OptionTree[] {
    const optionCollection = new Map<string, OptionTree>();
    Object.values(options).forEach((option) => {
        if (isOneLine) {
            if (optionCollection.has(option.name)) {
                return;
            }

            optionCollection.set(option.name, {
                text: option.name,
                keyForList: option.name,
                searchText: option.name,
                tooltipText: option.name,
                isDisabled: !option.enabled,
                isSelected: !!option.isSelected,
            });

            return;
        }

        option.name.split(CONST.PARENT_CHILD_SEPARATOR).forEach((optionName, index, array) => {
            const indents = times(index, () => CONST.INDENTS).join('');
            const isChild = array.length - 1 === index;
            const searchText = array.slice(0, index + 1).join(CONST.PARENT_CHILD_SEPARATOR);

            if (optionCollection.has(searchText)) {
                return;
            }

            optionCollection.set(searchText, {
                text: `${indents}${optionName}`,
                keyForList: searchText,
                searchText,
                tooltipText: optionName,
                isDisabled: isChild ? !option.enabled : true,
                isSelected: isChild ? !!option.isSelected : selectedOptionsName.includes(searchText),
            });
        });
    });

    return Array.from(optionCollection.values());
}

/**
 * Builds the section list for categories
 */
function getCategoryListSections(
    categories: PolicyCategories,
    recentlyUsedCategories: string[],
    selectedOptions: Category[],
    searchInputValue: string,
    maxRecentReportsToShow: number,
): CategoryTreeSection[] {
    const sortedCategories = sortCategories(categories);
    const enabledCategories = Object.values(sortedCategories).filter((category) => category.enabled);

    const categorySections: CategoryTreeSection[] = [];
    const numberOfEnabledCategories = enabledCategories.length;

    if (numberOfEnabledCategories === 0 && selectedOptions.length > 0) {
        categorySections.push({
            // "Selected" section
            title: '',
            shouldShow: false,
            data: getCategoryOptionTree(selectedOptions, true),
        });

        return categorySections;
    }

    if (searchInputValue) {
        const searchCategories: Category[] = [];

        enabledCategories.forEach((category) => {
            if (!category.name.toLowerCase().includes(searchInputValue.toLowerCase())) {
                return;
            }
            searchCategories.push({
                ...category,
                isSelected: selectedOptions.some((selectedOption) => selectedOption.name === category.name),
            });
        });

        categorySections.push({
            // "Search" section
            title: '',
            shouldShow: true,
            data: getCategoryOptionTree(searchCategories, true),
        });

        return categorySections;
    }

    if (selectedOptions.length > 0) {
        categorySections.push({
            // "Selected" section
            title: '',
            shouldShow: false,
            data: getCategoryOptionTree(selectedOptions, true),
        });
    }

    const selectedOptionNames = selectedOptions.map((selectedOption) => selectedOption.name);
    const filteredCategories = enabledCategories.filter((category) => !selectedOptionNames.includes(category.name));

    if (numberOfEnabledCategories < CONST.CATEGORY_LIST_THRESHOLD) {
        categorySections.push({
            // "All" section when items amount less than the threshold
            title: '',
            shouldShow: false,
            data: getCategoryOptionTree(filteredCategories, false, selectedOptionNames),
        });

        return categorySections;
    }

    const filteredRecentlyUsedCategories = recentlyUsedCategories
        .filter((categoryName) => !selectedOptionNames.includes(categoryName) && categories[categoryName]?.enabled)
        .map((categoryName) => ({
            name: categoryName,
            enabled: categories[categoryName].enabled ?? false,
        }));

    if (filteredRecentlyUsedCategories.length > 0) {
        const cutRecentlyUsedCategories = filteredRecentlyUsedCategories.slice(0, maxRecentReportsToShow);

        categorySections.push({
            // "Recent" section
            title: Localize.translateLocal('common.recent'),
            shouldShow: true,
            data: getCategoryOptionTree(cutRecentlyUsedCategories, true),
        });
    }

    categorySections.push({
        // "All" section when items amount more than the threshold
        title: Localize.translateLocal('common.all'),
        shouldShow: true,
        data: getCategoryOptionTree(filteredCategories, false, selectedOptionNames),
    });

    return categorySections;
}

/**
 * Transforms the provided tags into option objects.
 *
 * @param tags - an initial tag array
 */
function getTagsOptions(tags: Array<Pick<PolicyTag, 'name' | 'enabled'>>): Option[] {
    return tags.map((tag) => {
        // This is to remove unnecessary escaping backslash in tag name sent from backend.
        const cleanedName = PolicyUtils.getCleanedTagName(tag.name);
        return {
            text: cleanedName,
            keyForList: tag.name,
            searchText: tag.name,
            tooltipText: cleanedName,
            isDisabled: !tag.enabled,
        };
    });
}

/**
 * Build the section list for tags
 */
function getTagListSections(
    tags: Array<PolicyTag | SelectedTagOption>,
    recentlyUsedTags: string[],
    selectedOptions: SelectedTagOption[],
    searchInputValue: string,
    maxRecentReportsToShow: number,
) {
    const tagSections = [];
    const sortedTags = sortTags(tags) as PolicyTag[];
    const selectedOptionNames = selectedOptions.map((selectedOption) => selectedOption.name);
    const enabledTags = [...selectedOptions, ...sortedTags.filter((tag) => tag.enabled && !selectedOptionNames.includes(tag.name))];
    const numberOfTags = enabledTags.length;

    // If all tags are disabled but there's a previously selected tag, show only the selected tag
    if (numberOfTags === 0 && selectedOptions.length > 0) {
        const selectedTagOptions = selectedOptions.map((option) => ({
            name: option.name,
            // Should be marked as enabled to be able to be de-selected
            enabled: true,
        }));
        tagSections.push({
            // "Selected" section
            title: '',
            shouldShow: false,
            data: getTagsOptions(selectedTagOptions),
        });

        return tagSections;
    }

    if (searchInputValue) {
        const searchTags = enabledTags.filter((tag) => PolicyUtils.getCleanedTagName(tag.name.toLowerCase()).includes(searchInputValue.toLowerCase()));

        tagSections.push({
            // "Search" section
            title: '',
            shouldShow: true,
            data: getTagsOptions(searchTags),
        });

        return tagSections;
    }

    if (numberOfTags < CONST.TAG_LIST_THRESHOLD) {
        tagSections.push({
            // "All" section when items amount less than the threshold
            title: '',
            shouldShow: false,
            data: getTagsOptions(enabledTags),
        });

        return tagSections;
    }

    const filteredRecentlyUsedTags = recentlyUsedTags
        .filter((recentlyUsedTag) => {
            const tagObject = tags.find((tag) => tag.name === recentlyUsedTag);
            return !!tagObject?.enabled && !selectedOptionNames.includes(recentlyUsedTag);
        })
        .map((tag) => ({name: tag, enabled: true}));
    const filteredTags = enabledTags.filter((tag) => !selectedOptionNames.includes(tag.name));

    if (selectedOptions.length) {
        const selectedTagOptions = selectedOptions.map((option) => ({
            name: option.name,
            // Should be marked as enabled to be able to unselect even though the selected category is disabled
            enabled: true,
        }));

        tagSections.push({
            // "Selected" section
            title: '',
            shouldShow: true,
            data: getTagsOptions(selectedTagOptions),
        });
    }

    if (filteredRecentlyUsedTags.length > 0) {
        const cutRecentlyUsedTags = filteredRecentlyUsedTags.slice(0, maxRecentReportsToShow);

        tagSections.push({
            // "Recent" section
            title: Localize.translateLocal('common.recent'),
            shouldShow: true,
            data: getTagsOptions(cutRecentlyUsedTags),
        });
    }

    tagSections.push({
        // "All" section when items amount more than the threshold
        title: Localize.translateLocal('common.all'),
        shouldShow: true,
        data: getTagsOptions(filteredTags),
    });

    return tagSections;
}

/**
 * Verifies that there is at least one enabled tag
 */
function hasEnabledTags(policyTagList: Array<PolicyTagList[keyof PolicyTagList]>) {
    const policyTagValueList = policyTagList.map(({tags}) => Object.values(tags)).flat();

    return hasEnabledOptions(policyTagValueList);
}

/**
 * Transforms tax rates to a new object format - to add codes and new name with concatenated name and value.
 *
 * @param  taxRates - The original tax rates object.
 * @returns The transformed tax rates object.g
 */
function transformedTaxRates(taxRates: TaxRatesWithDefault | undefined): Record<string, TaxRate> {
    const defaultTaxKey = taxRates?.defaultExternalID;
    const getModifiedName = (data: TaxRate, code: string) => `${data.name} (${data.value})${defaultTaxKey === code ? ` • ${Localize.translateLocal('common.default')}` : ''}`;
    const taxes = Object.fromEntries(Object.entries(taxRates?.taxes ?? {}).map(([code, data]) => [code, {...data, code, modifiedName: getModifiedName(data, code), name: data.name}]));
    return taxes;
}

/**
 * Sorts tax rates alphabetically by name.
 */
function sortTaxRates(taxRates: TaxRates): TaxRate[] {
    const sortedtaxRates = lodashSortBy(taxRates, (taxRate) => taxRate.name);
    return sortedtaxRates;
}

/**
 * Builds the options for taxRates
 */
function getTaxRatesOptions(taxRates: Array<Partial<TaxRate>>): TaxRatesOption[] {
    return taxRates.map((taxRate) => ({
        text: taxRate.modifiedName,
        keyForList: taxRate.modifiedName,
        searchText: taxRate.modifiedName,
        tooltipText: taxRate.modifiedName,
        isDisabled: taxRate.isDisabled,
        data: taxRate,
    }));
}

/**
 * Builds the section list for tax rates
 */
function getTaxRatesSection(taxRates: TaxRatesWithDefault | undefined, selectedOptions: Category[], searchInputValue: string): TaxSection[] {
    const policyRatesSections = [];

    const taxes = transformedTaxRates(taxRates);

    const sortedTaxRates = sortTaxRates(taxes);
    const enabledTaxRates = sortedTaxRates.filter((taxRate) => !taxRate.isDisabled);
    const numberOfTaxRates = enabledTaxRates.length;

    // If all tax are disabled but there's a previously selected tag, show only the selected tag
    if (numberOfTaxRates === 0 && selectedOptions.length > 0) {
        const selectedTaxRateOptions = selectedOptions.map((option) => ({
            modifiedName: option.name,
            // Should be marked as enabled to be able to be de-selected
            isDisabled: false,
        }));
        policyRatesSections.push({
            // "Selected" sectiong
            title: '',
            shouldShow: false,
            data: getTaxRatesOptions(selectedTaxRateOptions),
        });

        return policyRatesSections;
    }

    if (searchInputValue) {
        const searchTaxRates = enabledTaxRates.filter((taxRate) => taxRate.modifiedName?.toLowerCase().includes(searchInputValue.toLowerCase()));

        policyRatesSections.push({
            // "Search" section
            title: '',
            shouldShow: true,
            data: getTaxRatesOptions(searchTaxRates),
        });

        return policyRatesSections;
    }

    if (numberOfTaxRates < CONST.TAX_RATES_LIST_THRESHOLD) {
        policyRatesSections.push({
            // "All" section when items amount less than the threshold
            title: '',
            shouldShow: false,
            data: getTaxRatesOptions(enabledTaxRates),
        });

        return policyRatesSections;
    }

    const selectedOptionNames = selectedOptions.map((selectedOption) => selectedOption.name);
    const filteredTaxRates = enabledTaxRates.filter((taxRate) => taxRate.modifiedName && !selectedOptionNames.includes(taxRate.modifiedName));

    if (selectedOptions.length > 0) {
        const selectedTaxRatesOptions = selectedOptions.map((option) => {
            const taxRateObject = Object.values(taxes).find((taxRate) => taxRate.modifiedName === option.name);

            return {
                modifiedName: option.name,
                isDisabled: !!taxRateObject?.isDisabled,
            };
        });

        policyRatesSections.push({
            // "Selected" section
            title: '',
            shouldShow: true,
            data: getTaxRatesOptions(selectedTaxRatesOptions),
        });
    }

    policyRatesSections.push({
        // "All" section when number of items are more than the threshold
        title: '',
        shouldShow: true,
        data: getTaxRatesOptions(filteredTaxRates),
    });

    return policyRatesSections;
}

/**
 * Checks if a report option is selected based on matching accountID or reportID.
 *
 * @param reportOption - The report option to be checked.
 * @param selectedOptions - Array of selected options to compare with.
 * @returns true if the report option matches any of the selected options by accountID or reportID, false otherwise.
 */
function isReportSelected(reportOption: ReportUtils.OptionData, selectedOptions: Array<Partial<ReportUtils.OptionData>>) {
    if (!selectedOptions || selectedOptions.length === 0) {
        return false;
    }

    // eslint-disable-next-line @typescript-eslint/prefer-nullish-coalescing
    return selectedOptions.some((option) => (option.accountID && option.accountID === reportOption.accountID) || (option.reportID && option.reportID === reportOption.reportID));
}

function createOptionList(personalDetails: OnyxEntry<PersonalDetailsList>, reports?: OnyxCollection<Report>) {
    const reportMapForAccountIDs: Record<number, Report> = {};
    const allReportOptions: Array<SearchOption<Report>> = [];

    if (reports) {
        Object.values(reports).forEach((report) => {
            if (!report) {
                return;
            }

            const isSelfDM = ReportUtils.isSelfDM(report);
            // Currently, currentUser is not included in visibleChatMemberAccountIDs, so for selfDM we need to add the currentUser as participants.
            const accountIDs = isSelfDM ? [currentUserAccountID ?? 0] : report.visibleChatMemberAccountIDs ?? [];

            if (!accountIDs || accountIDs.length === 0) {
                return;
            }

            // Save the report in the map if this is a single participant so we can associate the reportID with the
            // personal detail option later. Individuals should not be associated with single participant
            // policyExpenseChats or chatRooms since those are not people.
            if (accountIDs.length <= 1) {
                reportMapForAccountIDs[accountIDs[0]] = report;
            }

            allReportOptions.push({
                item: report,
                ...createOption(accountIDs, personalDetails, report, {}),
            });
        });
    }

    const allPersonalDetailsOptions = Object.values(personalDetails ?? {}).map((personalDetail) => ({
        item: personalDetail,
        ...createOption([personalDetail?.accountID ?? -1], personalDetails, reportMapForAccountIDs[personalDetail?.accountID ?? -1], {}, {showPersonalDetails: true}),
    }));

    return {
        reports: allReportOptions,
        personalDetails: allPersonalDetailsOptions as Array<SearchOption<PersonalDetails>>,
    };
}

function createOptionFromReport(report: Report, personalDetails: OnyxEntry<PersonalDetailsList>) {
    const accountIDs = report.participantAccountIDs ?? [];

    return {
        item: report,
        ...createOption(accountIDs, personalDetails, report, {}),
    };
}

/**
 * filter options based on specific conditions
 */
function getOptions(
    options: OptionList,
    {
        reportActions = {},
        betas = [],
        selectedOptions = [],
        maxRecentReportsToShow = 0,
        excludeLogins = [],
        includeMultipleParticipantReports = false,
        includePersonalDetails = false,
        includeRecentReports = false,
        // When sortByReportTypeInSearch flag is true, recentReports will include the personalDetails options as well.
        sortByReportTypeInSearch = false,
        searchInputValue = '',
        showChatPreviewLine = false,
        sortPersonalDetailsByAlphaAsc = true,
        forcePolicyNamePreview = false,
        includeOwnedWorkspaceChats = false,
        includeThreads = false,
        includeTasks = false,
        includeMoneyRequests = false,
        excludeUnknownUsers = false,
        includeP2P = true,
        includeCategories = false,
        categories = {},
        recentlyUsedCategories = [],
        includeTags = false,
        tags = {},
        recentlyUsedTags = [],
        canInviteUser = true,
        includeSelectedOptions = false,
        transactionViolations = {},
        includeTaxRates,
        taxRates,
        includeSelfDM = false,
    }: GetOptionsConfig,
): GetOptions {
    if (includeCategories) {
        const categoryOptions = getCategoryListSections(categories, recentlyUsedCategories, selectedOptions as Category[], searchInputValue, maxRecentReportsToShow);

        return {
            recentReports: [],
            personalDetails: [],
            userToInvite: null,
            currentUserOption: null,
            categoryOptions,
            tagOptions: [],
            taxRatesOptions: [],
        };
    }

    if (includeTags) {
        const tagOptions = getTagListSections(Object.values(tags), recentlyUsedTags, selectedOptions as SelectedTagOption[], searchInputValue, maxRecentReportsToShow);

        return {
            recentReports: [],
            personalDetails: [],
            userToInvite: null,
            currentUserOption: null,
            categoryOptions: [],
            tagOptions,
            taxRatesOptions: [],
        };
    }

    if (includeTaxRates) {
        const taxRatesOptions = getTaxRatesSection(taxRates, selectedOptions as Category[], searchInputValue);

        return {
            recentReports: [],
            personalDetails: [],
            userToInvite: null,
            currentUserOption: null,
            categoryOptions: [],
            tagOptions: [],
            taxRatesOptions,
        };
    }

    const parsedPhoneNumber = PhoneNumber.parsePhoneNumber(LoginUtils.appendCountryCode(Str.removeSMSDomain(searchInputValue)));
    const searchValue = parsedPhoneNumber.possible ? parsedPhoneNumber.number?.e164 : searchInputValue.toLowerCase();
    const topmostReportId = Navigation.getTopmostReportId() ?? '';

    // Filter out all the reports that shouldn't be displayed
    const filteredReportOptions = options.reports.filter((option) => {
        const report = option.item;

        const {parentReportID, parentReportActionID} = report ?? {};
        const canGetParentReport = parentReportID && parentReportActionID && allReportActions;
        const parentReportAction = canGetParentReport ? allReportActions[parentReportID]?.[parentReportActionID] ?? null : null;
        const doesReportHaveViolations =
            (betas?.includes(CONST.BETAS.VIOLATIONS) && ReportUtils.doesTransactionThreadHaveViolations(report, transactionViolations, parentReportAction)) ?? false;

        return ReportUtils.shouldReportBeInOptionList({
            report,
            currentReportId: topmostReportId,
            betas,
            policies,
            doesReportHaveViolations,
            isInGSDMode: false,
            excludeEmptyChats: false,
            includeSelfDM,
        });
    });

    // Sorting the reports works like this:
    // - Order everything by the last message timestamp (descending)
    // - All archived reports should remain at the bottom
    const orderedReportOptions = lodashSortBy(filteredReportOptions, (option) => {
        const report = option.item;
        if (option.isArchivedRoom) {
            return CONST.DATE.UNIX_EPOCH;
        }

        return report?.lastVisibleActionCreated;
    });
    orderedReportOptions.reverse();

    const allReportOptions = orderedReportOptions.filter((option) => {
        const report = option.item;

        if (!report) {
            return;
        }

        const isThread = option.isThread;
        const isTaskReport = option.isTaskReport;
        const isPolicyExpenseChat = option.isPolicyExpenseChat;
        const isMoneyRequestReport = option.isMoneyRequestReport;
        const isSelfDM = option.isSelfDM;
        // Currently, currentUser is not included in visibleChatMemberAccountIDs, so for selfDM we need to add the currentUser as participants.
        const accountIDs = isSelfDM ? [currentUserAccountID ?? 0] : report.visibleChatMemberAccountIDs ?? [];

        if (isPolicyExpenseChat && report.isOwnPolicyExpenseChat && !includeOwnedWorkspaceChats) {
            return;
        }

        // When passing includeP2P false we are trying to hide features from users that are not ready for P2P and limited to workspace chats only.
        if (!includeP2P && !isPolicyExpenseChat) {
            return;
        }

        if (isSelfDM && !includeSelfDM) {
            return;
        }

        if (isThread && !includeThreads) {
            return;
        }

        if (isTaskReport && !includeTasks) {
            return;
        }

        if (isMoneyRequestReport && !includeMoneyRequests) {
            return;
        }

        // In case user needs to add credit bank account, don't allow them to request more money from the workspace.
        if (includeOwnedWorkspaceChats && ReportUtils.hasIOUWaitingOnCurrentUserBankAccount(report)) {
            return;
        }

        if (!accountIDs || accountIDs.length === 0) {
            return;
        }

        return option;
    });

    const havingLoginPersonalDetails = options.personalDetails.filter((detail) => !!detail?.login && !!detail.accountID && !detail?.isOptimisticPersonalDetail);
    let allPersonalDetailsOptions = havingLoginPersonalDetails;

    if (sortPersonalDetailsByAlphaAsc) {
        // PersonalDetails should be ordered Alphabetically by default - https://github.com/Expensify/App/issues/8220#issuecomment-1104009435
        allPersonalDetailsOptions = lodashOrderBy(allPersonalDetailsOptions, [(personalDetail) => personalDetail.text?.toLowerCase()], 'asc');
    }

    // Exclude the current user from the personal details list
    const optionsToExclude: Option[] = [{login: currentUserLogin}, {login: CONST.EMAIL.NOTIFICATIONS}];

    // If we're including selected options from the search results, we only want to exclude them if the search input is empty
    // This is because on certain pages, we show the selected options at the top when the search input is empty
    // This prevents the issue of seeing the selected option twice if you have them as a recent chat and select them
    if (!includeSelectedOptions || searchInputValue === '') {
        optionsToExclude.push(...selectedOptions);
    }

    excludeLogins.forEach((login) => {
        optionsToExclude.push({login});
    });

    let recentReportOptions = [];
    let personalDetailsOptions: ReportUtils.OptionData[] = [];

    if (includeRecentReports) {
        for (const reportOption of allReportOptions) {
            /**
             * By default, generated options does not have the chat preview line enabled.
             * If showChatPreviewLine or forcePolicyNamePreview are true, let's generate and overwrite the alternate text.
             */
            reportOption.alternateText = getAlternateText(reportOption, {showChatPreviewLine, forcePolicyNamePreview});

            // Stop adding options to the recentReports array when we reach the maxRecentReportsToShow value
            if (recentReportOptions.length > 0 && recentReportOptions.length === maxRecentReportsToShow) {
                break;
            }

            // Skip notifications@expensify.com
            if (reportOption.login === CONST.EMAIL.NOTIFICATIONS) {
                continue;
            }

            const isCurrentUserOwnedPolicyExpenseChatThatCouldShow =
                reportOption.isPolicyExpenseChat && reportOption.ownerAccountID === currentUserAccountID && includeOwnedWorkspaceChats && !reportOption.isArchivedRoom;

            // Skip if we aren't including multiple participant reports and this report has multiple participants
            if (!isCurrentUserOwnedPolicyExpenseChatThatCouldShow && !includeMultipleParticipantReports && !reportOption.login) {
                continue;
            }

            // If we're excluding threads, check the report to see if it has a single participant and if the participant is already selected
            if (
                !includeThreads &&
                (!!reportOption.login || reportOption.reportID) &&
                optionsToExclude.some((option) => option.login === reportOption.login || option.reportID === reportOption.reportID)
            ) {
                continue;
            }

            // Finally check to see if this option is a match for the provided search string if we have one
            const {searchText, participantsList, isChatRoom} = reportOption;
            const participantNames = getParticipantNames(participantsList);

            if (searchValue) {
                // Determine if the search is happening within a chat room and starts with the report ID
                const isReportIdSearch = isChatRoom && Str.startsWith(reportOption.reportID ?? '', searchValue);

                // Check if the search string matches the search text or participant names considering the type of the room
                const isSearchMatch = isSearchStringMatch(searchValue, searchText, participantNames, isChatRoom);

                if (!isReportIdSearch && !isSearchMatch) {
                    continue;
                }
            }

            reportOption.isSelected = isReportSelected(reportOption, selectedOptions);

            recentReportOptions.push(reportOption);

            // Add this login to the exclude list so it won't appear when we process the personal details
            if (reportOption.login) {
                optionsToExclude.push({login: reportOption.login});
            }
        }
    }

    if (includePersonalDetails) {
        // Next loop over all personal details removing any that are selectedUsers or recentChats
        allPersonalDetailsOptions.forEach((personalDetailOption) => {
            if (optionsToExclude.some((optionToExclude) => optionToExclude.login === personalDetailOption.login)) {
                return;
            }
            const {searchText, participantsList, isChatRoom} = personalDetailOption;
            const participantNames = getParticipantNames(participantsList);
            if (searchValue && !isSearchStringMatch(searchValue, searchText, participantNames, isChatRoom)) {
                return;
            }

            personalDetailsOptions.push(personalDetailOption);
        });
    }

    let currentUserOption = allPersonalDetailsOptions.find((personalDetailsOption) => personalDetailsOption.login === currentUserLogin);
    if (searchValue && currentUserOption && !isSearchStringMatch(searchValue, currentUserOption.searchText)) {
        currentUserOption = undefined;
    }

    let userToInvite: ReportUtils.OptionData | null = null;
    const noOptions = recentReportOptions.length + personalDetailsOptions.length === 0 && !currentUserOption;
    const noOptionsMatchExactly = !personalDetailsOptions
        .concat(recentReportOptions)
        .find((option) => option.login === PhoneNumber.addSMSDomainIfPhoneNumber(searchValue ?? '').toLowerCase() || option.login === searchValue?.toLowerCase());

    if (
        searchValue &&
        (noOptions || noOptionsMatchExactly) &&
        !isCurrentUser({login: searchValue} as PersonalDetails) &&
        selectedOptions.every((option) => 'login' in option && option.login !== searchValue) &&
        ((Str.isValidEmail(searchValue) && !Str.isDomainEmail(searchValue) && !Str.endsWith(searchValue, CONST.SMS.DOMAIN)) ||
            (parsedPhoneNumber.possible && Str.isValidE164Phone(LoginUtils.getPhoneNumberWithoutSpecialChars(parsedPhoneNumber.number?.input ?? '')))) &&
        !optionsToExclude.find((optionToExclude) => 'login' in optionToExclude && optionToExclude.login === PhoneNumber.addSMSDomainIfPhoneNumber(searchValue).toLowerCase()) &&
        (searchValue !== CONST.EMAIL.CHRONOS || Permissions.canUseChronos(betas)) &&
        !excludeUnknownUsers
    ) {
        // Generates an optimistic account ID for new users not yet saved in Onyx
        const optimisticAccountID = UserUtils.generateAccountID(searchValue);
        const personalDetailsExtended = {
            ...allPersonalDetails,
            [optimisticAccountID]: {
                accountID: optimisticAccountID,
                login: searchValue,
                avatar: UserUtils.getDefaultAvatar(optimisticAccountID),
            },
        };
        userToInvite = createOption([optimisticAccountID], personalDetailsExtended, null, reportActions, {
            showChatPreviewLine,
        });
        userToInvite.isOptimisticAccount = true;
        userToInvite.login = searchValue;
        // eslint-disable-next-line @typescript-eslint/prefer-nullish-coalescing
        userToInvite.text = userToInvite.text || searchValue;
        // eslint-disable-next-line @typescript-eslint/prefer-nullish-coalescing
        userToInvite.alternateText = userToInvite.alternateText || searchValue;

        // If user doesn't exist, use a default avatar
        userToInvite.icons = [
            {
                source: UserUtils.getAvatar('', optimisticAccountID),
                name: searchValue,
                type: CONST.ICON_TYPE_AVATAR,
            },
        ];
    }

    // If we are prioritizing 1:1 chats in search, do it only once we started searching
    if (sortByReportTypeInSearch && searchValue !== '') {
        // When sortByReportTypeInSearch is true, recentReports will be returned with all the reports including personalDetailsOptions in the correct Order.
        recentReportOptions.push(...personalDetailsOptions);
        personalDetailsOptions = [];
        recentReportOptions = lodashOrderBy(
            recentReportOptions,
            [
                (option) => {
                    if (!!option.isChatRoom || option.isArchivedRoom) {
                        return 3;
                    }
                    if (!option.login) {
                        return 2;
                    }
                    if (option.login.toLowerCase() !== searchValue?.toLowerCase()) {
                        return 1;
                    }

                    // When option.login is an exact match with the search value, returning 0 puts it at the top of the option list
                    return 0;
                },
            ],
            ['asc'],
        );
    }

    return {
        personalDetails: personalDetailsOptions,
        recentReports: recentReportOptions,
        userToInvite: canInviteUser ? userToInvite : null,
        currentUserOption,
        categoryOptions: [],
        tagOptions: [],
        taxRatesOptions: [],
    };
}

/**
 * Build the options for the Search view
 */
function getSearchOptions(options: OptionList, searchValue = '', betas: Beta[] = []): GetOptions {
    Timing.start(CONST.TIMING.LOAD_SEARCH_OPTIONS);
    Performance.markStart(CONST.TIMING.LOAD_SEARCH_OPTIONS);
    const optionList = getOptions(options, {
        betas,
        searchInputValue: searchValue.trim(),
        includeRecentReports: true,
        includeMultipleParticipantReports: true,
        maxRecentReportsToShow: 0, // Unlimited
        sortByReportTypeInSearch: true,
        showChatPreviewLine: true,
        includePersonalDetails: true,
        forcePolicyNamePreview: true,
        includeOwnedWorkspaceChats: true,
        includeThreads: true,
        includeMoneyRequests: true,
        includeTasks: true,
        includeSelfDM: true,
    });
    Timing.end(CONST.TIMING.LOAD_SEARCH_OPTIONS);
    Performance.markEnd(CONST.TIMING.LOAD_SEARCH_OPTIONS);

    return optionList;
}

function getShareLogOptions(options: OptionList, searchValue = '', betas: Beta[] = []): GetOptions {
    return getOptions(options, {
        betas,
        searchInputValue: searchValue.trim(),
        includeRecentReports: true,
        includeMultipleParticipantReports: true,
        sortByReportTypeInSearch: true,
        includePersonalDetails: true,
        forcePolicyNamePreview: true,
        includeOwnedWorkspaceChats: true,
        includeSelfDM: true,
        includeThreads: true,
    });
}

/**
 * Build the IOUConfirmation options for showing the payee personalDetail
 */
function getIOUConfirmationOptionsFromPayeePersonalDetail(personalDetail: PersonalDetails | EmptyObject, amountText?: string): PayeePersonalDetails {
    const formattedLogin = LocalePhoneNumber.formatPhoneNumber(personalDetail.login ?? '');
    return {
        text: PersonalDetailsUtils.getDisplayNameOrDefault(personalDetail, formattedLogin),
        alternateText: formattedLogin || PersonalDetailsUtils.getDisplayNameOrDefault(personalDetail, '', false),
        icons: [
            {
                source: UserUtils.getAvatar(personalDetail.avatar, personalDetail.accountID),
                name: personalDetail.login ?? '',
                type: CONST.ICON_TYPE_AVATAR,
                id: personalDetail.accountID,
            },
        ],
        descriptiveText: amountText ?? '',
        login: personalDetail.login ?? '',
        accountID: personalDetail.accountID,
        keyForList: String(personalDetail.accountID),
    };
}

/**
 * Build the IOUConfirmationOptions for showing participants
 */
function getIOUConfirmationOptionsFromParticipants(participants: Array<Participant | ReportUtils.OptionData>, amountText: string): Array<Participant | ReportUtils.OptionData> {
    return participants.map((participant) => ({
        ...participant,
        descriptiveText: amountText,
    }));
}

/**
 * Build the options for the New Group view
 */
function getFilteredOptions(
    reports: Array<SearchOption<Report>> = [],
    personalDetails: Array<SearchOption<PersonalDetails>> = [],
    betas: OnyxEntry<Beta[]> = [],
    searchValue = '',
    selectedOptions: Array<Partial<ReportUtils.OptionData>> = [],
    excludeLogins: string[] = [],
    includeOwnedWorkspaceChats = false,
    includeP2P = true,
    includeCategories = false,
    categories: PolicyCategories = {},
    recentlyUsedCategories: string[] = [],
    includeTags = false,
    tags: PolicyTags | Array<PolicyTag | SelectedTagOption> = {},
    recentlyUsedTags: string[] = [],
    canInviteUser = true,
    includeSelectedOptions = false,
    includeTaxRates = false,
    taxRates: TaxRatesWithDefault = {} as TaxRatesWithDefault,
    includeSelfDM = false,
) {
    return getOptions(
        {reports, personalDetails},
        {
            betas,
            searchInputValue: searchValue.trim(),
            selectedOptions,
            includeRecentReports: true,
            includePersonalDetails: true,
            maxRecentReportsToShow: 5,
            excludeLogins,
            includeOwnedWorkspaceChats,
            includeP2P,
            includeCategories,
            categories,
            recentlyUsedCategories,
            includeTags,
            tags,
            recentlyUsedTags,
            canInviteUser,
            includeSelectedOptions,
            includeTaxRates,
            taxRates,
            includeSelfDM,
        },
    );
}

/**
 * Build the options for the Share Destination for a Task
 */

function getShareDestinationOptions(
    reports: Array<SearchOption<Report>> = [],
    personalDetails: Array<SearchOption<PersonalDetails>> = [],
    betas: OnyxEntry<Beta[]> = [],
    searchValue = '',
    selectedOptions: Array<Partial<ReportUtils.OptionData>> = [],
    excludeLogins: string[] = [],
    includeOwnedWorkspaceChats = true,
    excludeUnknownUsers = true,
) {
    return getOptions(
        {reports, personalDetails},
        {
            betas,
            searchInputValue: searchValue.trim(),
            selectedOptions,
            maxRecentReportsToShow: 0, // Unlimited
            includeRecentReports: true,
            includeMultipleParticipantReports: true,
            includePersonalDetails: false,
            showChatPreviewLine: true,
            forcePolicyNamePreview: true,
            includeThreads: true,
            includeMoneyRequests: true,
            includeTasks: true,
            excludeLogins,
            includeOwnedWorkspaceChats,
            excludeUnknownUsers,
            includeSelfDM: true,
        },
    );
}

/**
 * Format personalDetails or userToInvite to be shown in the list
 *
 * @param member - personalDetails or userToInvite
 * @param config - keys to overwrite the default values
 */
function formatMemberForList(member: ReportUtils.OptionData): MemberForList {
    const accountID = member.accountID;

    return {
        // eslint-disable-next-line @typescript-eslint/prefer-nullish-coalescing
        text: member.text || member.displayName || '',
        // eslint-disable-next-line @typescript-eslint/prefer-nullish-coalescing
        alternateText: member.alternateText || member.login || '',
        // eslint-disable-next-line @typescript-eslint/prefer-nullish-coalescing
        keyForList: member.keyForList || String(accountID ?? 0) || '',
        isSelected: member.isSelected ?? false,
        isDisabled: member.isDisabled ?? false,
        accountID,
        login: member.login ?? '',
        icons: member.icons,
        pendingAction: member.pendingAction,
        reportID: member.reportID ?? '',
    };
}

/**
 * Build the options for the Workspace Member Invite view
 */
function getMemberInviteOptions(
    personalDetails: Array<SearchOption<PersonalDetails>>,
    betas: Beta[] = [],
    searchValue = '',
    excludeLogins: string[] = [],
    includeSelectedOptions = false,
): GetOptions {
    return getOptions(
        {reports: [], personalDetails},
        {
            betas,
            searchInputValue: searchValue.trim(),
            includePersonalDetails: true,
            excludeLogins,
            sortPersonalDetailsByAlphaAsc: true,
            includeSelectedOptions,
        },
    );
}

/**
 * Helper method that returns the text to be used for the header's message and title (if any)
 */
function getHeaderMessage(hasSelectableOptions: boolean, hasUserToInvite: boolean, searchValue: string, maxParticipantsReached = false, hasMatchedParticipant = false): string {
    if (maxParticipantsReached) {
        return Localize.translate(preferredLocale, 'common.maxParticipantsReached', {count: CONST.REPORT.MAXIMUM_PARTICIPANTS});
    }

    const isValidPhone = PhoneNumber.parsePhoneNumber(LoginUtils.appendCountryCode(searchValue)).possible;

    const isValidEmail = Str.isValidEmail(searchValue);

    if (searchValue && CONST.REGEX.DIGITS_AND_PLUS.test(searchValue) && !isValidPhone && !hasSelectableOptions) {
        return Localize.translate(preferredLocale, 'messages.errorMessageInvalidPhone');
    }

    // Without a search value, it would be very confusing to see a search validation message.
    // Therefore, this skips the validation when there is no search value.
    if (searchValue && !hasSelectableOptions && !hasUserToInvite) {
        if (/^\d+$/.test(searchValue) && !isValidPhone) {
            return Localize.translate(preferredLocale, 'messages.errorMessageInvalidPhone');
        }
        if (/@/.test(searchValue) && !isValidEmail) {
            return Localize.translate(preferredLocale, 'messages.errorMessageInvalidEmail');
        }
        if (hasMatchedParticipant && (isValidEmail || isValidPhone)) {
            return '';
        }
        return Localize.translate(preferredLocale, 'common.noResultsFound');
    }

    return '';
}

/**
 * Helper method for non-user lists (eg. categories and tags) that returns the text to be used for the header's message and title (if any)
 */
function getHeaderMessageForNonUserList(hasSelectableOptions: boolean, searchValue: string): string {
    if (searchValue && !hasSelectableOptions) {
        return Localize.translate(preferredLocale, 'common.noResultsFound');
    }
    return '';
}

/**
 * Helper method to check whether an option can show tooltip or not
 */
function shouldOptionShowTooltip(option: ReportUtils.OptionData): boolean {
    return (!option.isChatRoom || !!option.isThread) && !option.isArchivedRoom;
}

/**
 * Handles the logic for displaying selected participants from the search term
 */
function formatSectionsFromSearchTerm(
    searchTerm: string,
    selectedOptions: ReportUtils.OptionData[],
    filteredRecentReports: ReportUtils.OptionData[],
    filteredPersonalDetails: ReportUtils.OptionData[],
    maxOptionsSelected: boolean,
    personalDetails: OnyxEntry<PersonalDetailsList> = {},
    shouldGetOptionDetails = false,
): SectionForSearchTerm {
    // We show the selected participants at the top of the list when there is no search term or maximum number of participants has already been selected
    // However, if there is a search term we remove the selected participants from the top of the list unless they are part of the search results
    // This clears up space on mobile views, where if you create a group with 4+ people you can't see the selected participants and the search results at the same time
    if (searchTerm === '' || maxOptionsSelected) {
        return {
            section: {
                title: undefined,
                data: shouldGetOptionDetails
                    ? selectedOptions.map((participant) => {
                          const isPolicyExpenseChat = participant.isPolicyExpenseChat ?? false;
                          return isPolicyExpenseChat ? getPolicyExpenseReportOption(participant) : getParticipantsOption(participant, personalDetails);
                      })
                    : selectedOptions,
                shouldShow: selectedOptions.length > 0,
            },
        };
    }

    // If you select a new user you don't have a contact for, they won't get returned as part of a recent report or personal details
    // This will add them to the list of options, deduping them if they already exist in the other lists
    const selectedParticipantsWithoutDetails = selectedOptions.filter((participant) => {
        const accountID = participant.accountID ?? null;
        const isPartOfSearchTerm = participant.searchText?.toLowerCase().includes(searchTerm.trim().toLowerCase());
        const isReportInRecentReports = filteredRecentReports.some((report) => report.accountID === accountID);
        const isReportInPersonalDetails = filteredPersonalDetails.some((personalDetail) => personalDetail.accountID === accountID);
        return isPartOfSearchTerm && !isReportInRecentReports && !isReportInPersonalDetails;
    });

    return {
        section: {
            title: undefined,
            data: shouldGetOptionDetails
                ? selectedParticipantsWithoutDetails.map((participant) => {
                      const isPolicyExpenseChat = participant.isPolicyExpenseChat ?? false;
                      return isPolicyExpenseChat ? getPolicyExpenseReportOption(participant) : getParticipantsOption(participant, personalDetails);
                  })
                : selectedParticipantsWithoutDetails,
            shouldShow: selectedParticipantsWithoutDetails.length > 0,
        },
    };
}

export {
    getAvatarsForAccountIDs,
    isCurrentUser,
    isPersonalDetailsReady,
    getSearchOptions,
    getFilteredOptions,
    getShareDestinationOptions,
    getMemberInviteOptions,
    getHeaderMessage,
    getHeaderMessageForNonUserList,
    getSearchValueForPhoneOrEmail,
    getPersonalDetailsForAccountIDs,
    getIOUConfirmationOptionsFromPayeePersonalDetail,
    getIOUConfirmationOptionsFromParticipants,
    getSearchText,
    getAllReportErrors,
    getPolicyExpenseReportOption,
    getParticipantsOption,
    isSearchStringMatch,
    shouldOptionShowTooltip,
    getLastActorDisplayName,
    getLastMessageTextForReport,
    getEnabledCategoriesCount,
    hasEnabledOptions,
    sortCategories,
    sortTags,
    getCategoryOptionTree,
    hasEnabledTags,
    formatMemberForList,
    formatSectionsFromSearchTerm,
    transformedTaxRates,
    getShareLogOptions,
    createOptionList,
    createOptionFromReport,
    getReportOption,
    getTaxRatesSection,
};

export type {MemberForList, CategorySection, GetOptions, OptionList, SearchOption, PayeePersonalDetails, Category, TaxRatesOption};<|MERGE_RESOLUTION|>--- conflicted
+++ resolved
@@ -652,16 +652,10 @@
         accountID: 0,
         login: undefined,
         reportID: '',
-<<<<<<< HEAD
         phoneNumber: undefined,
         hasDraftComment: false,
         keyForList: undefined,
         searchText: undefined,
-=======
-        phoneNumber: null,
-        keyForList: null,
-        searchText: null,
->>>>>>> f95bf859
         isDefaultRoom: false,
         isPinned: false,
         isWaitingOnBankAccount: false,

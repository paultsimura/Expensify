/* eslint-disable no-continue */
import {Str} from 'expensify-common';
import lodashOrderBy from 'lodash/orderBy';
import Onyx from 'react-native-onyx';
import type {OnyxCollection, OnyxEntry} from 'react-native-onyx';
import type {SetNonNullable} from 'type-fest';
import {FallbackAvatar} from '@components/Icon/Expensicons';
import type {IOUAction} from '@src/CONST';
import CONST from '@src/CONST';
import ONYXKEYS from '@src/ONYXKEYS';
import type {
    Beta,
    Login,
    OnyxInputOrEntry,
    PersonalDetails,
    PersonalDetailsList,
    Policy,
    PolicyCategories,
    PolicyCategory,
    PolicyTag,
    Report,
    ReportAction,
    ReportActions,
    TransactionViolation,
} from '@src/types/onyx';
import type {Attendee, Participant} from '@src/types/onyx/IOU';
import type * as OnyxCommon from '@src/types/onyx/OnyxCommon';
import type DeepValueOf from '@src/types/utils/DeepValueOf';
import {isEmptyObject} from '@src/types/utils/EmptyObject';
import Timing from './actions/Timing';
import filterArrayByMatch from './filterArrayByMatch';
import * as LocalePhoneNumber from './LocalePhoneNumber';
import * as Localize from './Localize';
import * as LoginUtils from './LoginUtils';
import ModifiedExpenseMessage from './ModifiedExpenseMessage';
import Navigation from './Navigation/Navigation';
import Parser from './Parser';
import Performance from './Performance';
import * as PersonalDetailsUtils from './PersonalDetailsUtils';
import * as PhoneNumber from './PhoneNumber';
import * as PolicyUtils from './PolicyUtils';
import * as ReportActionUtils from './ReportActionsUtils';
import * as ReportUtils from './ReportUtils';
import * as TaskUtils from './TaskUtils';
import * as UserUtils from './UserUtils';

type SearchOption<T> = ReportUtils.OptionData & {
    item: T;
};

type OptionList = {
    reports: Array<SearchOption<Report>>;
    personalDetails: Array<SearchOption<PersonalDetails>>;
};

type Option = Partial<ReportUtils.OptionData>;

/**
 * A narrowed version of `Option` is used when we have a guarantee that given values exist.
 */
type OptionTree = {
    text: string;
    keyForList: string;
    searchText: string;
    tooltipText: string;
    isDisabled: boolean;
    isSelected: boolean;
    pendingAction?: OnyxCommon.PendingAction;
} & Option;

type PayeePersonalDetails = {
    text: string;
    alternateText: string;
    icons: OnyxCommon.Icon[];
    descriptiveText: string;
    login: string;
    accountID: number;
    keyForList: string;
};

type SectionBase = {
    title: string | undefined;
    shouldShow: boolean;
};

type Section = SectionBase & {
    data: Option[];
};

type GetOptionsConfig = {
    betas?: OnyxEntry<Beta[]>;
    selectedOptions?: Option[];
    excludeLogins?: string[];
    includeMultipleParticipantReports?: boolean;
    includeRecentReports?: boolean;
    includeSelfDM?: boolean;
    showChatPreviewLine?: boolean;
    forcePolicyNamePreview?: boolean;
    includeOwnedWorkspaceChats?: boolean;
    includeThreads?: boolean;
    includeTasks?: boolean;
    includeMoneyRequests?: boolean;
    includeP2P?: boolean;
    includeSelectedOptions?: boolean;
    transactionViolations?: OnyxCollection<TransactionViolation[]>;
    includeInvoiceRooms?: boolean;
    includeDomainEmail?: boolean;
    action?: IOUAction;
    recentAttendees?: Attendee[];
    shouldBoldTitleByDefault?: boolean;
};

type GetUserToInviteConfig = {
    searchValue: string | undefined;
    optionsToExclude?: Array<Partial<ReportUtils.OptionData>>;
    reportActions?: ReportActions;
    shouldAcceptName?: boolean;
} & Pick<GetOptionsConfig, 'selectedOptions' | 'showChatPreviewLine'>;

type MemberForList = {
    text: string;
    alternateText: string;
    keyForList: string;
    isSelected: boolean;
    isDisabled: boolean;
    accountID?: number;
    login: string;
    icons?: OnyxCommon.Icon[];
    pendingAction?: OnyxCommon.PendingAction;
    reportID: string;
};

type SectionForSearchTerm = {
    section: Section;
};
type Options = {
    recentReports: ReportUtils.OptionData[];
    personalDetails: ReportUtils.OptionData[];
    userToInvite: ReportUtils.OptionData | null;
    currentUserOption: ReportUtils.OptionData | null | undefined;
};

type PreviewConfig = {showChatPreviewLine?: boolean; forcePolicyNamePreview?: boolean; showPersonalDetails?: boolean};

type FilterUserToInviteConfig = Pick<GetUserToInviteConfig, 'selectedOptions' | 'shouldAcceptName'> & {
    canInviteUser?: boolean;
    excludeLogins?: string[];
};

type OrderOptionsConfig =
    | {
          maxRecentReportsToShow?: never;
          /* When sortByReportTypeInSearch flag is true, recentReports will include the personalDetails options as well. */
          sortByReportTypeInSearch?: true;
      }
    | {
          // When specifying maxRecentReportsToShow, you can't sort by report type in search
          maxRecentReportsToShow?: number;
          sortByReportTypeInSearch?: false;
      };

type OrderReportOptionsConfig = {
    preferChatroomsOverThreads?: boolean;
    preferPolicyExpenseChat?: boolean;
    preferRecentExpenseReports?: boolean;
};

type ReportAndPersonalDetailOptions = Pick<Options, 'recentReports' | 'personalDetails'>;

/**
 * OptionsListUtils is used to build a list options passed to the OptionsList component. Several different UI views can
 * be configured to display different results based on the options passed to the private getOptions() method. Public
 * methods should be named for the views they build options for and then exported for use in a component.
 */
let currentUserLogin: string | undefined;
let currentUserAccountID: number | undefined;
Onyx.connect({
    key: ONYXKEYS.SESSION,
    callback: (value) => {
        currentUserLogin = value?.email;
        currentUserAccountID = value?.accountID;
    },
});

let loginList: OnyxEntry<Login>;
Onyx.connect({
    key: ONYXKEYS.LOGIN_LIST,
    callback: (value) => (loginList = isEmptyObject(value) ? {} : value),
});

let allPersonalDetails: OnyxEntry<PersonalDetailsList>;
Onyx.connect({
    key: ONYXKEYS.PERSONAL_DETAILS_LIST,
    callback: (value) => (allPersonalDetails = isEmptyObject(value) ? {} : value),
});

let preferredLocale: DeepValueOf<typeof CONST.LOCALES> = CONST.LOCALES.DEFAULT;
Onyx.connect({
    key: ONYXKEYS.NVP_PREFERRED_LOCALE,
    callback: (value) => {
        if (!value) {
            return;
        }
        preferredLocale = value;
    },
});

const policies: OnyxCollection<Policy> = {};
Onyx.connect({
    key: ONYXKEYS.COLLECTION.POLICY,
    callback: (policy, key) => {
        if (!policy || !key || !policy.name) {
            return;
        }

        policies[key] = policy;
    },
});

let allPolicies: OnyxCollection<Policy> = {};
Onyx.connect({
    key: ONYXKEYS.COLLECTION.POLICY,
    waitForCollectionCallback: true,
    callback: (val) => (allPolicies = val),
});

let allReports: OnyxCollection<Report>;
Onyx.connect({
    key: ONYXKEYS.COLLECTION.REPORT,
    waitForCollectionCallback: true,
    callback: (value) => {
        allReports = value;
    },
});

const lastReportActions: ReportActions = {};
const allSortedReportActions: Record<string, ReportAction[]> = {};
let allReportActions: OnyxCollection<ReportActions>;
const lastVisibleReportActions: ReportActions = {};
Onyx.connect({
    key: ONYXKEYS.COLLECTION.REPORT_ACTIONS,
    waitForCollectionCallback: true,
    callback: (actions) => {
        if (!actions) {
            return;
        }

        allReportActions = actions ?? {};

        // Iterate over the report actions to build the sorted and lastVisible report actions objects
        Object.entries(allReportActions).forEach((reportActions) => {
            const reportID = reportActions[0].split('_').at(1);
            if (!reportID) {
                return;
            }

            const reportActionsArray = Object.values(reportActions[1] ?? {});
            let sortedReportActions = ReportActionUtils.getSortedReportActions(reportActionsArray, true);
            allSortedReportActions[reportID] = sortedReportActions;

            // If the report is a one-transaction report and has , we need to return the combined reportActions so that the LHN can display modifications
            // to the transaction thread or the report itself
            const transactionThreadReportID = ReportActionUtils.getOneTransactionThreadReportID(reportID, actions[reportActions[0]]);
            if (transactionThreadReportID) {
                const transactionThreadReportActionsArray = Object.values(actions[`${ONYXKEYS.COLLECTION.REPORT_ACTIONS}${transactionThreadReportID}`] ?? {});
                sortedReportActions = ReportActionUtils.getCombinedReportActions(sortedReportActions, transactionThreadReportID, transactionThreadReportActionsArray, reportID, false);
            }

            const firstReportAction = sortedReportActions.at(0);
            if (!firstReportAction) {
                delete lastReportActions[reportID];
            } else {
                lastReportActions[reportID] = firstReportAction;
            }

            const report = allReports?.[`${ONYXKEYS.COLLECTION.REPORT}${reportID}`];
            const canUserPerformWriteAction = ReportUtils.canUserPerformWriteAction(report);

            // The report is only visible if it is the last action not deleted that
            // does not match a closed or created state.
            const reportActionsForDisplay = sortedReportActions.filter(
                (reportAction, actionKey) =>
                    ReportActionUtils.shouldReportActionBeVisible(reportAction, actionKey, canUserPerformWriteAction) &&
                    !ReportActionUtils.isWhisperAction(reportAction) &&
                    reportAction.actionName !== CONST.REPORT.ACTIONS.TYPE.CREATED &&
                    reportAction.pendingAction !== CONST.RED_BRICK_ROAD_PENDING_ACTION.DELETE &&
                    !ReportActionUtils.isResolvedActionTrackExpense(reportAction),
            );
            const reportActionForDisplay = reportActionsForDisplay.at(0);
            if (!reportActionForDisplay) {
                delete lastVisibleReportActions[reportID];
                return;
            }
            lastVisibleReportActions[reportID] = reportActionForDisplay;
        });
    },
});

let activePolicyID: OnyxEntry<string>;
Onyx.connect({
    key: ONYXKEYS.NVP_ACTIVE_POLICY_ID,
    callback: (value) => (activePolicyID = value),
});

/**
 * @param defaultValues {login: accountID} In workspace invite page, when new user is added we pass available data to opt in
 * @returns Returns avatar data for a list of user accountIDs
 */
function getAvatarsForAccountIDs(accountIDs: number[], personalDetails: OnyxEntry<PersonalDetailsList>, defaultValues: Record<string, number> = {}): OnyxCommon.Icon[] {
    const reversedDefaultValues: Record<number, string> = {};

    Object.entries(defaultValues).forEach((item) => {
        reversedDefaultValues[item[1]] = item[0];
    });

    return accountIDs.map((accountID) => {
        const login = reversedDefaultValues[accountID] ?? '';
        const userPersonalDetail = personalDetails?.[accountID] ?? {login, accountID};

        return {
            id: accountID,
            source: userPersonalDetail.avatar ?? FallbackAvatar,
            type: CONST.ICON_TYPE_AVATAR,
            name: userPersonalDetail.login ?? '',
        };
    });
}

/**
 * Returns the personal details for an array of accountIDs
 * @returns keys of the object are emails, values are PersonalDetails objects.
 */
function getPersonalDetailsForAccountIDs(accountIDs: number[] | undefined, personalDetails: OnyxInputOrEntry<PersonalDetailsList>): SetNonNullable<PersonalDetailsList> {
    const personalDetailsForAccountIDs: SetNonNullable<PersonalDetailsList> = {};
    if (!personalDetails) {
        return personalDetailsForAccountIDs;
    }
    accountIDs?.forEach((accountID) => {
        const cleanAccountID = Number(accountID);
        if (!cleanAccountID) {
            return;
        }
        let personalDetail: OnyxEntry<PersonalDetails> = personalDetails[accountID] ?? undefined;
        if (!personalDetail) {
            personalDetail = {} as PersonalDetails;
        }

        if (cleanAccountID === CONST.ACCOUNT_ID.CONCIERGE) {
            personalDetail.avatar = CONST.CONCIERGE_ICON_URL;
        }

        personalDetail.accountID = cleanAccountID;
        personalDetailsForAccountIDs[cleanAccountID] = personalDetail;
    });
    return personalDetailsForAccountIDs;
}

/**
 * Return true if personal details data is ready, i.e. report list options can be created.
 */
function isPersonalDetailsReady(personalDetails: OnyxEntry<PersonalDetailsList>): boolean {
    const personalDetailsKeys = Object.keys(personalDetails ?? {});
    return personalDetailsKeys.some((key) => personalDetails?.[key]?.accountID);
}

/**
 * Get the participant option for a report.
 */
function getParticipantsOption(participant: ReportUtils.OptionData | Participant, personalDetails: OnyxEntry<PersonalDetailsList>): Participant {
    const detail = participant.accountID ? getPersonalDetailsForAccountIDs([participant.accountID], personalDetails)[participant.accountID] : undefined;
    // eslint-disable-next-line @typescript-eslint/prefer-nullish-coalescing
    const login = detail?.login || participant.login || '';
    const displayName = LocalePhoneNumber.formatPhoneNumber(PersonalDetailsUtils.getDisplayNameOrDefault(detail, login || participant.text));

    return {
        keyForList: String(detail?.accountID),
        login,
        accountID: detail?.accountID,
        text: displayName,
        firstName: detail?.firstName ?? '',
        lastName: detail?.lastName ?? '',
        alternateText: LocalePhoneNumber.formatPhoneNumber(login) || displayName,
        icons: [
            {
                source: detail?.avatar ?? FallbackAvatar,
                name: login,
                type: CONST.ICON_TYPE_AVATAR,
                id: detail?.accountID,
            },
        ],
        phoneNumber: detail?.phoneNumber ?? '',
        selected: participant.selected,
        isSelected: participant.selected,
        searchText: participant.searchText ?? undefined,
    };
}

/**
 * A very optimized method to remove duplicates from an array.
 * Taken from https://stackoverflow.com/a/9229821/9114791
 */
function uniqFast(items: string[]): string[] {
    const seenItems: Record<string, number> = {};
    const result: string[] = [];
    let j = 0;

    for (const item of items) {
        if (seenItems[item] !== 1) {
            seenItems[item] = 1;
            result[j++] = item;
        }
    }

    return result;
}

/**
 * Get the last actor display name from last actor details.
 */
function getLastActorDisplayName(lastActorDetails: Partial<PersonalDetails> | null, hasMultipleParticipants: boolean) {
    return hasMultipleParticipants && lastActorDetails && lastActorDetails.accountID !== currentUserAccountID
        ? // eslint-disable-next-line @typescript-eslint/prefer-nullish-coalescing
          lastActorDetails.firstName || LocalePhoneNumber.formatPhoneNumber(PersonalDetailsUtils.getDisplayNameOrDefault(lastActorDetails))
        : '';
}

/**
 * Update alternate text for the option when applicable
 */
function getAlternateText(option: ReportUtils.OptionData, {showChatPreviewLine = false, forcePolicyNamePreview = false}: PreviewConfig) {
    const report = ReportUtils.getReportOrDraftReport(option.reportID);
    const isAdminRoom = ReportUtils.isAdminRoom(report);
    const isAnnounceRoom = ReportUtils.isAnnounceRoom(report);
    const isGroupChat = ReportUtils.isGroupChat(report);
    const isExpenseThread = ReportUtils.isMoneyRequest(report);
    const formattedLastMessageText = ReportUtils.formatReportLastMessageText(Parser.htmlToText(option.lastMessageText ?? ''));

    if (isExpenseThread || option.isMoneyRequestReport) {
        return showChatPreviewLine && formattedLastMessageText ? formattedLastMessageText : Localize.translate(preferredLocale, 'iou.expense');
    }

    if (option.isThread) {
        return showChatPreviewLine && formattedLastMessageText ? formattedLastMessageText : Localize.translate(preferredLocale, 'threads.thread');
    }

    if (option.isChatRoom && !isAdminRoom && !isAnnounceRoom) {
        return showChatPreviewLine && formattedLastMessageText ? formattedLastMessageText : option.subtitle;
    }

    if ((option.isPolicyExpenseChat ?? false) || isAdminRoom || isAnnounceRoom) {
        return showChatPreviewLine && !forcePolicyNamePreview && formattedLastMessageText ? formattedLastMessageText : option.subtitle;
    }

    if (option.isTaskReport) {
        return showChatPreviewLine && formattedLastMessageText ? formattedLastMessageText : Localize.translate(preferredLocale, 'task.task');
    }

    if (isGroupChat) {
        return showChatPreviewLine && formattedLastMessageText ? formattedLastMessageText : Localize.translate(preferredLocale, 'common.group');
    }

    return showChatPreviewLine && formattedLastMessageText
        ? formattedLastMessageText
        : LocalePhoneNumber.formatPhoneNumber(option.participantsList && option.participantsList.length > 0 ? option.participantsList.at(0)?.login ?? '' : '');
}

function isSearchStringMatchUserDetails(personalDetail: PersonalDetails, searchValue: string) {
    let memberDetails = '';
    if (personalDetail.login) {
        memberDetails += ` ${personalDetail.login}`;
    }
    if (personalDetail.firstName) {
        memberDetails += ` ${personalDetail.firstName}`;
    }
    if (personalDetail.lastName) {
        memberDetails += ` ${personalDetail.lastName}`;
    }
    if (personalDetail.displayName) {
        memberDetails += ` ${PersonalDetailsUtils.getDisplayNameOrDefault(personalDetail)}`;
    }
    if (personalDetail.phoneNumber) {
        memberDetails += ` ${personalDetail.phoneNumber}`;
    }
    return isSearchStringMatch(searchValue.trim(), memberDetails.toLowerCase());
}

/**
 * Get IOU report ID of report last action if the action is report action preview
 */
function getIOUReportIDOfLastAction(report: OnyxEntry<Report>): string | undefined {
    if (!report?.reportID) {
        return;
    }
    const lastAction = lastVisibleReportActions[report.reportID];
    if (!ReportActionUtils.isReportPreviewAction(lastAction)) {
        return;
    }
    return ReportUtils.getReportOrDraftReport(ReportActionUtils.getIOUReportIDFromReportActionPreview(lastAction))?.reportID;
}

/**
 * Get the last message text from the report directly or from other sources for special cases.
 */
function getLastMessageTextForReport(report: OnyxEntry<Report>, lastActorDetails: Partial<PersonalDetails> | null, policy?: OnyxEntry<Policy>): string {
    const reportID = report?.reportID;
    const lastReportAction = reportID ? lastVisibleReportActions[reportID] : undefined;

    // some types of actions are filtered out for lastReportAction, in some cases we need to check the actual last action
    const lastOriginalReportAction = reportID ? lastReportActions[reportID] : undefined;
    let lastMessageTextFromReport = '';

<<<<<<< HEAD
    const reportNameValuePairs = ReportUtils.getReportNameValuePairs(reportID);

    if (reportNameValuePairs?.private_isArchived) {
=======
    if (ReportUtils.isArchivedNonExpenseReport(report)) {
>>>>>>> 92e5d458
        const archiveReason =
            // eslint-disable-next-line @typescript-eslint/prefer-nullish-coalescing
            (ReportActionUtils.isClosedAction(lastOriginalReportAction) && ReportActionUtils.getOriginalMessage(lastOriginalReportAction)?.reason) || CONST.REPORT.ARCHIVE_REASON.DEFAULT;
        switch (archiveReason) {
            case CONST.REPORT.ARCHIVE_REASON.ACCOUNT_CLOSED:
            case CONST.REPORT.ARCHIVE_REASON.REMOVED_FROM_POLICY:
            case CONST.REPORT.ARCHIVE_REASON.POLICY_DELETED: {
                lastMessageTextFromReport = Localize.translate(preferredLocale, `reportArchiveReasons.${archiveReason}`, {
                    displayName: LocalePhoneNumber.formatPhoneNumber(PersonalDetailsUtils.getDisplayNameOrDefault(lastActorDetails)),
                    policyName: ReportUtils.getPolicyName(report, false, policy),
                });
                break;
            }
            case CONST.REPORT.ARCHIVE_REASON.BOOKING_END_DATE_HAS_PASSED: {
                lastMessageTextFromReport = Localize.translate(preferredLocale, `reportArchiveReasons.${archiveReason}`);
                break;
            }
            default: {
                lastMessageTextFromReport = Localize.translate(preferredLocale, `reportArchiveReasons.default`);
            }
        }
    } else if (ReportActionUtils.isMoneyRequestAction(lastReportAction)) {
        const properSchemaForMoneyRequestMessage = ReportUtils.getReportPreviewMessage(report, lastReportAction, true, false, null, true);
        lastMessageTextFromReport = ReportUtils.formatReportLastMessageText(properSchemaForMoneyRequestMessage);
    } else if (ReportActionUtils.isReportPreviewAction(lastReportAction)) {
        const iouReport = ReportUtils.getReportOrDraftReport(ReportActionUtils.getIOUReportIDFromReportActionPreview(lastReportAction));
        const lastIOUMoneyReportAction = iouReport?.reportID
            ? allSortedReportActions[iouReport.reportID]?.find(
                  (reportAction, key): reportAction is ReportAction<typeof CONST.REPORT.ACTIONS.TYPE.IOU> =>
                      ReportActionUtils.shouldReportActionBeVisible(reportAction, key, ReportUtils.canUserPerformWriteAction(report)) &&
                      reportAction.pendingAction !== CONST.RED_BRICK_ROAD_PENDING_ACTION.DELETE &&
                      ReportActionUtils.isMoneyRequestAction(reportAction),
              )
            : undefined;
        const reportPreviewMessage = ReportUtils.getReportPreviewMessage(
            !isEmptyObject(iouReport) ? iouReport : null,
            lastIOUMoneyReportAction,
            true,
            ReportUtils.isChatReport(report),
            null,
            true,
            lastReportAction,
        );
        lastMessageTextFromReport = ReportUtils.formatReportLastMessageText(reportPreviewMessage);
    } else if (ReportActionUtils.isReimbursementQueuedAction(lastReportAction)) {
        lastMessageTextFromReport = ReportUtils.getReimbursementQueuedActionMessage(lastReportAction, report);
    } else if (ReportActionUtils.isReimbursementDeQueuedAction(lastReportAction)) {
        lastMessageTextFromReport = ReportUtils.getReimbursementDeQueuedActionMessage(lastReportAction, report, true);
    } else if (ReportActionUtils.isDeletedParentAction(lastReportAction) && ReportUtils.isChatReport(report)) {
        lastMessageTextFromReport = ReportUtils.getDeletedParentActionMessageForChatReport(lastReportAction);
    } else if (ReportActionUtils.isPendingRemove(lastReportAction) && report?.reportID && ReportActionUtils.isThreadParentMessage(lastReportAction, report.reportID)) {
        lastMessageTextFromReport = Localize.translateLocal('parentReportAction.hiddenMessage');
    } else if (ReportUtils.isReportMessageAttachment({text: report?.lastMessageText ?? '', html: report?.lastMessageHtml, type: ''})) {
        lastMessageTextFromReport = `[${Localize.translateLocal('common.attachment')}]`;
    } else if (ReportActionUtils.isModifiedExpenseAction(lastReportAction)) {
        const properSchemaForModifiedExpenseMessage = ModifiedExpenseMessage.getForReportAction(report?.reportID, lastReportAction);
        lastMessageTextFromReport = ReportUtils.formatReportLastMessageText(properSchemaForModifiedExpenseMessage, true);
    } else if (ReportActionUtils.isTaskAction(lastReportAction)) {
        lastMessageTextFromReport = ReportUtils.formatReportLastMessageText(TaskUtils.getTaskReportActionMessage(lastReportAction).text);
    } else if (ReportActionUtils.isCreatedTaskReportAction(lastReportAction)) {
        lastMessageTextFromReport = TaskUtils.getTaskCreatedMessage(lastReportAction);
    } else if (
        ReportActionUtils.isActionOfType(lastReportAction, CONST.REPORT.ACTIONS.TYPE.SUBMITTED) ||
        ReportActionUtils.isActionOfType(lastReportAction, CONST.REPORT.ACTIONS.TYPE.SUBMITTED_AND_CLOSED)
    ) {
        const wasSubmittedViaHarvesting = ReportActionUtils.getOriginalMessage(lastReportAction)?.harvesting ?? false;
        if (wasSubmittedViaHarvesting) {
            lastMessageTextFromReport = ReportUtils.getReportAutomaticallySubmittedMessage(lastReportAction);
        } else {
            lastMessageTextFromReport = ReportUtils.getIOUSubmittedMessage(lastReportAction);
        }
    } else if (ReportActionUtils.isActionOfType(lastReportAction, CONST.REPORT.ACTIONS.TYPE.APPROVED)) {
        const {automaticAction} = ReportActionUtils.getOriginalMessage(lastReportAction) ?? {};
        if (automaticAction) {
            lastMessageTextFromReport = ReportUtils.getReportAutomaticallyApprovedMessage(lastReportAction);
        } else {
            lastMessageTextFromReport = ReportUtils.getIOUApprovedMessage(lastReportAction);
        }
    } else if (ReportActionUtils.isUnapprovedAction(lastReportAction)) {
        lastMessageTextFromReport = ReportUtils.getIOUUnapprovedMessage(lastReportAction);
    } else if (ReportActionUtils.isActionOfType(lastReportAction, CONST.REPORT.ACTIONS.TYPE.FORWARDED)) {
        const {automaticAction} = ReportActionUtils.getOriginalMessage(lastReportAction) ?? {};
        if (automaticAction) {
            lastMessageTextFromReport = ReportUtils.getReportAutomaticallyForwardedMessage(lastReportAction, reportID);
        } else {
            lastMessageTextFromReport = ReportUtils.getIOUForwardedMessage(lastReportAction, report);
        }
    } else if (lastReportAction?.actionName === CONST.REPORT.ACTIONS.TYPE.REJECTED) {
        lastMessageTextFromReport = ReportUtils.getRejectedReportMessage();
    } else if (lastReportAction?.actionName === CONST.REPORT.ACTIONS.TYPE.POLICY_CHANGE_LOG.CORPORATE_UPGRADE) {
        lastMessageTextFromReport = ReportUtils.getUpgradeWorkspaceMessage();
    } else if (lastReportAction?.actionName === CONST.REPORT.ACTIONS.TYPE.POLICY_CHANGE_LOG.TEAM_DOWNGRADE) {
        lastMessageTextFromReport = ReportUtils.getDowngradeWorkspaceMessage();
    } else if (ReportActionUtils.isActionableAddPaymentCard(lastReportAction)) {
        lastMessageTextFromReport = ReportActionUtils.getReportActionMessageText(lastReportAction);
    } else if (lastReportAction?.actionName === 'EXPORTINTEGRATION') {
        lastMessageTextFromReport = ReportActionUtils.getExportIntegrationLastMessageText(lastReportAction);
    } else if (lastReportAction?.actionName && ReportActionUtils.isOldDotReportAction(lastReportAction)) {
        lastMessageTextFromReport = ReportActionUtils.getMessageOfOldDotReportAction(lastReportAction, false);
    }

    // we do not want to show report closed in LHN for non archived report so use getReportLastMessage as fallback instead of lastMessageText from report
    if (reportID && !report.private_isArchived && report.lastActionType === CONST.REPORT.ACTIONS.TYPE.CLOSED) {
        return lastMessageTextFromReport || (ReportUtils.getReportLastMessage(reportID).lastMessageText ?? '');
    }
    return lastMessageTextFromReport || (report?.lastMessageText ?? '');
}

function hasReportErrors(report: Report, reportActions: OnyxEntry<ReportActions>) {
    return !isEmptyObject(ReportUtils.getAllReportErrors(report, reportActions));
}

/**
 * Creates a report list option
 */
function createOption(
    accountIDs: number[],
    personalDetails: OnyxInputOrEntry<PersonalDetailsList>,
    report: OnyxInputOrEntry<Report>,
    reportActions: ReportActions,
    config?: PreviewConfig,
): ReportUtils.OptionData {
    const {showChatPreviewLine = false, forcePolicyNamePreview = false, showPersonalDetails = false} = config ?? {};
    const result: ReportUtils.OptionData = {
        text: undefined,
        alternateText: undefined,
        pendingAction: undefined,
        allReportErrors: undefined,
        brickRoadIndicator: null,
        icons: undefined,
        tooltipText: null,
        ownerAccountID: undefined,
        subtitle: undefined,
        participantsList: undefined,
        accountID: 0,
        login: undefined,
        reportID: '',
        phoneNumber: undefined,
        hasDraftComment: false,
        keyForList: undefined,
        isDefaultRoom: false,
        isPinned: false,
        isWaitingOnBankAccount: false,
        iouReportID: undefined,
        isIOUReportOwner: null,
        iouReportAmount: 0,
        isChatRoom: false,
        shouldShowSubscript: false,
        isPolicyExpenseChat: false,
        isOwnPolicyExpenseChat: false,
        isExpenseReport: false,
        policyID: undefined,
        isOptimisticPersonalDetail: false,
        lastMessageText: '',
        lastVisibleActionCreated: undefined,
    };

    const personalDetailMap = getPersonalDetailsForAccountIDs(accountIDs, personalDetails);
    const personalDetailList = Object.values(personalDetailMap).filter((details): details is PersonalDetails => !!details);
    const personalDetail = personalDetailList.at(0);
    let hasMultipleParticipants = personalDetailList.length > 1;
    let subtitle;
    let reportName;
    result.participantsList = personalDetailList;
    result.isOptimisticPersonalDetail = personalDetail?.isOptimisticPersonalDetail;
    if (report) {
        result.isChatRoom = ReportUtils.isChatRoom(report);
        result.isDefaultRoom = ReportUtils.isDefaultRoom(report);
        // eslint-disable-next-line @typescript-eslint/naming-convention
        result.private_isArchived = ReportUtils.getReportNameValuePairs(report.reportID)?.private_isArchived;
        result.isExpenseReport = ReportUtils.isExpenseReport(report);
        result.isInvoiceRoom = ReportUtils.isInvoiceRoom(report);
        result.isMoneyRequestReport = ReportUtils.isMoneyRequestReport(report);
        result.isThread = ReportUtils.isChatThread(report);
        result.isTaskReport = ReportUtils.isTaskReport(report);
        result.shouldShowSubscript = ReportUtils.shouldReportShowSubscript(report);
        result.isPolicyExpenseChat = ReportUtils.isPolicyExpenseChat(report);
        result.isOwnPolicyExpenseChat = report.isOwnPolicyExpenseChat ?? false;
        result.allReportErrors = ReportUtils.getAllReportErrors(report, reportActions);
        result.brickRoadIndicator = hasReportErrors(report, reportActions) ? CONST.BRICK_ROAD_INDICATOR_STATUS.ERROR : '';
        result.pendingAction = report.pendingFields ? report.pendingFields.addWorkspaceRoom ?? report.pendingFields.createChat : undefined;
        result.ownerAccountID = report.ownerAccountID;
        result.reportID = report.reportID;
        result.isUnread = ReportUtils.isUnread(report);
        result.isPinned = report.isPinned;
        result.iouReportID = report.iouReportID;
        result.keyForList = String(report.reportID);
        result.isWaitingOnBankAccount = report.isWaitingOnBankAccount;
        result.policyID = report.policyID;
        result.isSelfDM = ReportUtils.isSelfDM(report);
        result.notificationPreference = ReportUtils.getReportNotificationPreference(report);
        result.lastVisibleActionCreated = report.lastVisibleActionCreated;

        const visibleParticipantAccountIDs = ReportUtils.getParticipantsAccountIDsForDisplay(report, true);

        result.tooltipText = ReportUtils.getReportParticipantsTitle(visibleParticipantAccountIDs);

        hasMultipleParticipants = personalDetailList.length > 1 || result.isChatRoom || result.isPolicyExpenseChat || ReportUtils.isGroupChat(report);
        subtitle = ReportUtils.getChatRoomSubtitle(report);

        const lastActorDetails = report.lastActorAccountID ? personalDetailMap[report.lastActorAccountID] : null;
        const lastActorDisplayName = getLastActorDisplayName(lastActorDetails, hasMultipleParticipants);
        const lastMessageTextFromReport = getLastMessageTextForReport(report, lastActorDetails);
        let lastMessageText = lastMessageTextFromReport;

        const lastAction = lastVisibleReportActions[report.reportID];
        const shouldDisplayLastActorName = lastAction && lastAction.actionName !== CONST.REPORT.ACTIONS.TYPE.REPORT_PREVIEW && lastAction.actionName !== CONST.REPORT.ACTIONS.TYPE.IOU;

        if (shouldDisplayLastActorName && lastActorDisplayName && lastMessageTextFromReport) {
            lastMessageText = `${lastActorDisplayName}: ${lastMessageTextFromReport}`;
        }

        result.lastMessageText = lastMessageText;

        // If displaying chat preview line is needed, let's overwrite the default alternate text
        result.alternateText = showPersonalDetails && personalDetail?.login ? personalDetail.login : getAlternateText(result, {showChatPreviewLine, forcePolicyNamePreview});

        reportName = showPersonalDetails
            ? ReportUtils.getDisplayNameForParticipant(accountIDs.at(0)) || LocalePhoneNumber.formatPhoneNumber(personalDetail?.login ?? '')
            : ReportUtils.getReportName(report);
    } else {
        // eslint-disable-next-line @typescript-eslint/prefer-nullish-coalescing
        reportName = ReportUtils.getDisplayNameForParticipant(accountIDs.at(0)) || LocalePhoneNumber.formatPhoneNumber(personalDetail?.login ?? '');
        result.keyForList = String(accountIDs.at(0));

        result.alternateText = LocalePhoneNumber.formatPhoneNumber(personalDetails?.[accountIDs[0]]?.login ?? '');
    }

    result.isIOUReportOwner = ReportUtils.isIOUOwnedByCurrentUser(result);
    result.iouReportAmount = ReportUtils.getMoneyRequestSpendBreakdown(result).totalDisplaySpend;

    if (!hasMultipleParticipants && (!report || (report && !ReportUtils.isGroupChat(report) && !ReportUtils.isChatRoom(report)))) {
        result.login = personalDetail?.login;
        result.accountID = Number(personalDetail?.accountID);
        result.phoneNumber = personalDetail?.phoneNumber;
    }

    result.text = reportName;
    result.icons = ReportUtils.getIcons(report, personalDetails, personalDetail?.avatar, personalDetail?.login, personalDetail?.accountID, null);
    result.subtitle = subtitle;

    return result;
}

/**
 * Get the option for a given report.
 */
function getReportOption(participant: Participant): ReportUtils.OptionData {
    const report = ReportUtils.getReportOrDraftReport(participant.reportID);
    const visibleParticipantAccountIDs = ReportUtils.getParticipantsAccountIDsForDisplay(report, true);

    const option = createOption(
        visibleParticipantAccountIDs,
        allPersonalDetails ?? {},
        !isEmptyObject(report) ? report : undefined,
        {},
        {
            showChatPreviewLine: false,
            forcePolicyNamePreview: false,
        },
    );

    // Update text & alternateText because createOption returns workspace name only if report is owned by the user
    if (option.isSelfDM) {
        option.alternateText = Localize.translateLocal('reportActionsView.yourSpace');
    } else if (option.isInvoiceRoom) {
        option.text = ReportUtils.getReportName(report);
        option.alternateText = Localize.translateLocal('workspace.common.invoices');
    } else {
        option.text = ReportUtils.getPolicyName(report);
        option.alternateText = Localize.translateLocal('workspace.common.workspace');
    }
    option.isDisabled = ReportUtils.isDraftReport(participant.reportID);
    option.selected = participant.selected;
    option.isSelected = participant.selected;
    return option;
}

/**
 * Get the option for a policy expense report.
 */
function getPolicyExpenseReportOption(participant: Participant | ReportUtils.OptionData): ReportUtils.OptionData {
    const expenseReport = ReportUtils.isPolicyExpenseChat(participant) ? ReportUtils.getReportOrDraftReport(participant.reportID) : null;

    const visibleParticipantAccountIDs = Object.entries(expenseReport?.participants ?? {})
        .filter(([, reportParticipant]) => reportParticipant && !ReportUtils.isHiddenForCurrentUser(reportParticipant.notificationPreference))
        .map(([accountID]) => Number(accountID));

    const option = createOption(
        visibleParticipantAccountIDs,
        allPersonalDetails ?? {},
        !isEmptyObject(expenseReport) ? expenseReport : null,
        {},
        {
            showChatPreviewLine: false,
            forcePolicyNamePreview: false,
        },
    );

    // Update text & alternateText because createOption returns workspace name only if report is owned by the user
    option.text = ReportUtils.getPolicyName(expenseReport);
    option.alternateText = Localize.translateLocal('workspace.common.workspace');
    option.selected = participant.selected;
    option.isSelected = participant.selected;
    return option;
}

/**
 * Searches for a match when provided with a value
 */
function isSearchStringMatch(searchValue: string, searchText?: string | null, participantNames = new Set<string>(), isChatRoom = false): boolean {
    const searchWords = new Set(searchValue.replace(/,/g, ' ').split(' '));
    const valueToSearch = searchText?.replace(new RegExp(/&nbsp;/g), '');
    let matching = true;
    searchWords.forEach((word) => {
        // if one of the word is not matching, we don't need to check further
        if (!matching) {
            return;
        }
        const matchRegex = new RegExp(Str.escapeForRegExp(word), 'i');
        matching = matchRegex.test(valueToSearch ?? '') || (!isChatRoom && participantNames.has(word));
    });
    return matching;
}

/**
 * Checks if the given userDetails is currentUser or not.
 * Note: We can't migrate this off of using logins because this is used to check if you're trying to start a chat with
 * yourself or a different user, and people won't be starting new chats via accountID usually.
 */
function isCurrentUser(userDetails: PersonalDetails): boolean {
    if (!userDetails) {
        return false;
    }

    // If user login is a mobile number, append sms domain if not appended already.
    const userDetailsLogin = PhoneNumber.addSMSDomainIfPhoneNumber(userDetails.login ?? '');

    if (currentUserLogin?.toLowerCase() === userDetailsLogin.toLowerCase()) {
        return true;
    }

    // Check if userDetails login exists in loginList
    return Object.keys(loginList ?? {}).some((login) => login.toLowerCase() === userDetailsLogin.toLowerCase());
}

/**
 * Calculates count of all enabled options
 */
function getEnabledCategoriesCount(options: PolicyCategories): number {
    return Object.values(options).filter((option) => option.enabled).length;
}

function getSearchValueForPhoneOrEmail(searchTerm: string) {
    const parsedPhoneNumber = PhoneNumber.parsePhoneNumber(LoginUtils.appendCountryCode(Str.removeSMSDomain(searchTerm)));
    return parsedPhoneNumber.possible ? parsedPhoneNumber.number?.e164 ?? '' : searchTerm.toLowerCase();
}

/**
 * Verifies that there is at least one enabled option
 */
function hasEnabledOptions(options: PolicyCategories | PolicyTag[]): boolean {
    return Object.values(options).some((option: PolicyTag | PolicyCategory) => option.enabled && option.pendingAction !== CONST.RED_BRICK_ROAD_PENDING_ACTION.DELETE);
}

/**
 * Checks if a report option is selected based on matching accountID or reportID.
 *
 * @param reportOption - The report option to be checked.
 * @param selectedOptions - Array of selected options to compare with.
 * @returns true if the report option matches any of the selected options by accountID or reportID, false otherwise.
 */
function isReportSelected(reportOption: ReportUtils.OptionData, selectedOptions: Array<Partial<ReportUtils.OptionData>>) {
    if (!selectedOptions || selectedOptions.length === 0) {
        return false;
    }

    // eslint-disable-next-line @typescript-eslint/prefer-nullish-coalescing
    return selectedOptions.some((option) => (option.accountID && option.accountID === reportOption.accountID) || (option.reportID && option.reportID === reportOption.reportID));
}

function createOptionList(personalDetails: OnyxEntry<PersonalDetailsList>, reports?: OnyxCollection<Report>) {
    const reportMapForAccountIDs: Record<number, Report> = {};
    const allReportOptions: Array<SearchOption<Report>> = [];

    if (reports) {
        Object.values(reports).forEach((report) => {
            if (!report) {
                return;
            }

            const isOneOnOneChat = ReportUtils.isOneOnOneChat(report);
            const accountIDs = ReportUtils.getParticipantsAccountIDsForDisplay(report);

            const isChatRoom = ReportUtils.isChatRoom(report);
            if ((!accountIDs || accountIDs.length === 0) && !isChatRoom) {
                return;
            }

            // Save the report in the map if this is a single participant so we can associate the reportID with the
            // personal detail option later. Individuals should not be associated with single participant
            // policyExpenseChats or chatRooms since those are not people.
            if (accountIDs.length <= 1 && isOneOnOneChat) {
                reportMapForAccountIDs[accountIDs[0]] = report;
            }

            allReportOptions.push({
                item: report,
                ...createOption(accountIDs, personalDetails, report, {}),
            });
        });
    }

    const allPersonalDetailsOptions = Object.values(personalDetails ?? {}).map((personalDetail) => ({
        item: personalDetail,
        ...createOption(
            [personalDetail?.accountID ?? CONST.DEFAULT_NUMBER_ID],
            personalDetails,
            reportMapForAccountIDs[personalDetail?.accountID ?? CONST.DEFAULT_NUMBER_ID],
            {},
            {showPersonalDetails: true},
        ),
    }));

    return {
        reports: allReportOptions,
        personalDetails: allPersonalDetailsOptions as Array<SearchOption<PersonalDetails>>,
    };
}

function createOptionFromReport(report: Report, personalDetails: OnyxEntry<PersonalDetailsList>) {
    const accountIDs = ReportUtils.getParticipantsAccountIDsForDisplay(report);

    return {
        item: report,
        ...createOption(accountIDs, personalDetails, report, {}),
    };
}

function orderPersonalDetailsOptions(options: ReportUtils.OptionData[]) {
    // PersonalDetails should be ordered Alphabetically by default - https://github.com/Expensify/App/issues/8220#issuecomment-1104009435
    return lodashOrderBy(options, [(personalDetail) => personalDetail.text?.toLowerCase()], 'asc');
}

/**
 * Orders report options without grouping them by kind.
 * Usually used when there is no search value
 */
function orderReportOptions(options: ReportUtils.OptionData[]) {
    return lodashOrderBy(options, [sortComparatorReportOptionByArchivedStatus, sortComparatorReportOptionByDate], ['asc', 'desc']);
}

/**
 * Ordering for report options when you have a search value, will order them by kind additionally.
 * @param options - list of options to be sorted
 * @param searchValue - search string
 * @returns a sorted list of options
 */
function orderReportOptionsWithSearch(
    options: ReportUtils.OptionData[],
    searchValue: string,
    {preferChatroomsOverThreads = false, preferPolicyExpenseChat = false, preferRecentExpenseReports = false}: OrderReportOptionsConfig = {},
) {
    const orderedByDate = orderReportOptions(options);

    return lodashOrderBy(
        orderedByDate,
        [
            // Sorting by kind:
            (option) => {
                if (option.isPolicyExpenseChat && preferPolicyExpenseChat && option.policyID === activePolicyID) {
                    return 0;
                }

                if (option.isSelfDM) {
                    return 0;
                }
                if (preferRecentExpenseReports && !!option?.lastIOUCreationDate) {
                    return 1;
                }
                if (preferRecentExpenseReports && option.isPolicyExpenseChat) {
                    return 1;
                }
                if (preferChatroomsOverThreads && option.isThread) {
                    return 4;
                }
                if (!!option.isChatRoom || option.private_isArchived) {
                    return 3;
                }
                if (!option.login) {
                    return 2;
                }
                if (option.login.toLowerCase() !== searchValue?.toLowerCase()) {
                    return 1;
                }

                // When option.login is an exact match with the search value, returning 0 puts it at the top of the option list
                return 0;
            },
            // For Submit Expense flow, prioritize the most recent expense reports and then policy expense chats (without expense requests)
            preferRecentExpenseReports ? (option) => option?.lastIOUCreationDate ?? '' : '',
            preferRecentExpenseReports ? (option) => option?.isPolicyExpenseChat : 0,
        ],
        ['asc', 'desc', 'desc'],
    );
}

function sortComparatorReportOptionByArchivedStatus(option: ReportUtils.OptionData) {
    return option.private_isArchived ? 1 : 0;
}

function sortComparatorReportOptionByDate(options: ReportUtils.OptionData) {
    // If there is no date (ie. a personal detail option), the option will be sorted to the bottom
    // (comparing a dateString > '' returns true, and we are sorting descending, so the dateString will come before '')
    return options.lastVisibleActionCreated ?? '';
}

/**
 * Sorts reports and personal details independently.
 */
function orderOptions(options: ReportAndPersonalDetailOptions): ReportAndPersonalDetailOptions;

/**
 * Sorts reports and personal details independently, but prioritizes the search value.
 */
function orderOptions(options: ReportAndPersonalDetailOptions, searchValue: string, config?: OrderReportOptionsConfig): ReportAndPersonalDetailOptions;
function orderOptions(options: ReportAndPersonalDetailOptions, searchValue?: string, config?: OrderReportOptionsConfig): ReportAndPersonalDetailOptions {
    let orderedReportOptions: ReportUtils.OptionData[];
    if (searchValue) {
        orderedReportOptions = orderReportOptionsWithSearch(options.recentReports, searchValue, config);
    } else {
        orderedReportOptions = orderReportOptions(options.recentReports);
    }
    const orderedPersonalDetailsOptions = orderPersonalDetailsOptions(options.personalDetails);

    return {
        recentReports: orderedReportOptions,
        personalDetails: orderedPersonalDetailsOptions,
    };
}

function canCreateOptimisticPersonalDetailOption({
    recentReportOptions,
    personalDetailsOptions,
    currentUserOption,
    searchValue,
}: {
    recentReportOptions: ReportUtils.OptionData[];
    personalDetailsOptions: ReportUtils.OptionData[];
    currentUserOption?: ReportUtils.OptionData | null;
    searchValue: string;
}) {
    if (recentReportOptions.length + personalDetailsOptions.length > 0) {
        return false;
    }
    if (!currentUserOption) {
        return true;
    }
    return currentUserOption.login !== PhoneNumber.addSMSDomainIfPhoneNumber(searchValue ?? '').toLowerCase() && currentUserOption.login !== searchValue?.toLowerCase();
}

/**
 * We create a new user option if the following conditions are satisfied:
 * - There's no matching recent report and personal detail option
 * - The searchValue is a valid email or phone number
 * - If prop shouldAcceptName = true, the searchValue can be also a normal string
 * - The searchValue isn't the current personal detail login
 */
function getUserToInviteOption({
    searchValue,
    optionsToExclude = [],
    selectedOptions = [],
    reportActions = {},
    showChatPreviewLine = false,
    shouldAcceptName = false,
}: GetUserToInviteConfig): ReportUtils.OptionData | null {
    if (!searchValue) {
        return null;
    }

    const parsedPhoneNumber = PhoneNumber.parsePhoneNumber(LoginUtils.appendCountryCode(Str.removeSMSDomain(searchValue)));
    const isCurrentUserLogin = isCurrentUser({login: searchValue} as PersonalDetails);
    const isInSelectedOption = selectedOptions.some((option) => 'login' in option && option.login === searchValue);
    const isValidEmail = Str.isValidEmail(searchValue) && !Str.isDomainEmail(searchValue) && !Str.endsWith(searchValue, CONST.SMS.DOMAIN);
    const isValidPhoneNumber = parsedPhoneNumber.possible && Str.isValidE164Phone(LoginUtils.getPhoneNumberWithoutSpecialChars(parsedPhoneNumber.number?.input ?? ''));
    const isInOptionToExclude =
        optionsToExclude.findIndex((optionToExclude) => 'login' in optionToExclude && optionToExclude.login === PhoneNumber.addSMSDomainIfPhoneNumber(searchValue).toLowerCase()) !== -1;

    if (isCurrentUserLogin || isInSelectedOption || (!isValidEmail && !isValidPhoneNumber && !shouldAcceptName) || isInOptionToExclude) {
        return null;
    }

    // Generates an optimistic account ID for new users not yet saved in Onyx
    const optimisticAccountID = UserUtils.generateAccountID(searchValue);
    const personalDetailsExtended = {
        ...allPersonalDetails,
        [optimisticAccountID]: {
            accountID: optimisticAccountID,
            login: searchValue,
        },
    };
    const userToInvite = createOption([optimisticAccountID], personalDetailsExtended, null, reportActions, {
        showChatPreviewLine,
    });
    userToInvite.isOptimisticAccount = true;
    userToInvite.login = isValidEmail || isValidPhoneNumber ? searchValue : '';
    // eslint-disable-next-line @typescript-eslint/prefer-nullish-coalescing
    userToInvite.text = userToInvite.text || searchValue;
    // eslint-disable-next-line @typescript-eslint/prefer-nullish-coalescing
    userToInvite.alternateText = userToInvite.alternateText || searchValue;

    // If user doesn't exist, use a fallback avatar
    userToInvite.icons = [
        {
            source: FallbackAvatar,
            id: optimisticAccountID,
            name: searchValue,
            type: CONST.ICON_TYPE_AVATAR,
        },
    ];

    return userToInvite;
}

/**
 * Options are reports and personal details. This function filters out the options that are not valid to be displayed.
 */
function getValidOptions(
    options: OptionList,
    {
        betas = [],
        selectedOptions = [],
        excludeLogins = [],
        includeMultipleParticipantReports = false,
        includeRecentReports = true,
        showChatPreviewLine = false,
        forcePolicyNamePreview = false,
        includeOwnedWorkspaceChats = false,
        includeThreads = false,
        includeTasks = false,
        includeMoneyRequests = false,
        includeP2P = true,
        includeSelectedOptions = false,
        transactionViolations = {},
        includeSelfDM = false,
        includeInvoiceRooms = false,
        includeDomainEmail = false,
        action,
        recentAttendees,
        shouldBoldTitleByDefault = true,
    }: GetOptionsConfig = {},
): Options {
    const topmostReportId = Navigation.getTopmostReportId();

    // Filter out all the reports that shouldn't be displayed
    const filteredReportOptions = options.reports.filter((option) => {
        const report = option.item;
        const doesReportHaveViolations = ReportUtils.shouldDisplayViolationsRBRInLHN(report, transactionViolations);

        return ReportUtils.shouldReportBeInOptionList({
            report,
            currentReportId: topmostReportId,
            betas,
            policies,
            doesReportHaveViolations,
            isInFocusMode: false,
            excludeEmptyChats: false,
            includeSelfDM,
            login: option.login,
            includeDomainEmail,
        });
    });

    const allReportOptions = filteredReportOptions.filter((option) => {
        const report = option.item;

        if (!report) {
            return false;
        }

        const isThread = option.isThread;
        const isTaskReport = option.isTaskReport;
        const isPolicyExpenseChat = option.isPolicyExpenseChat;
        const isMoneyRequestReport = option.isMoneyRequestReport;
        const isSelfDM = option.isSelfDM;
        const isChatRoom = option.isChatRoom;
        const accountIDs = ReportUtils.getParticipantsAccountIDsForDisplay(report);

        if (isPolicyExpenseChat && report.isOwnPolicyExpenseChat && !includeOwnedWorkspaceChats) {
            return false;
        }

        // When passing includeP2P false we are trying to hide features from users that are not ready for P2P and limited to workspace chats only.
        if (!includeP2P && !isPolicyExpenseChat) {
            return false;
        }

        if (isSelfDM && !includeSelfDM) {
            return false;
        }

        if (isThread && !includeThreads) {
            return false;
        }

        if (isTaskReport && !includeTasks) {
            return false;
        }

        if (isMoneyRequestReport && !includeMoneyRequests) {
            return false;
        }

        // In case user needs to add credit bank account, don't allow them to submit an expense from the workspace.
        if (includeOwnedWorkspaceChats && ReportUtils.hasIOUWaitingOnCurrentUserBankAccount(report)) {
            return false;
        }

        if ((!accountIDs || accountIDs.length === 0) && !isChatRoom) {
            return false;
        }

        return true;
    });

    const allPersonalDetailsOptions = includeP2P
        ? options.personalDetails.filter((detail) => !!detail?.login && !!detail.accountID && !detail?.isOptimisticPersonalDetail && (includeDomainEmail || !Str.isDomainEmail(detail.login)))
        : [];

    const optionsToExclude: Option[] = [{login: CONST.EMAIL.NOTIFICATIONS}];

    // If we're including selected options from the search results, we only want to exclude them if the search input is empty
    // This is because on certain pages, we show the selected options at the top when the search input is empty
    // This prevents the issue of seeing the selected option twice if you have them as a recent chat and select them
    if (!includeSelectedOptions) {
        optionsToExclude.push(...selectedOptions);
    }

    excludeLogins.forEach((login) => {
        optionsToExclude.push({login});
    });

    let recentReportOptions: ReportUtils.OptionData[] = [];
    const personalDetailsOptions: ReportUtils.OptionData[] = [];

    const preferRecentExpenseReports = action === CONST.IOU.ACTION.CREATE;

    if (includeRecentReports) {
        for (const reportOption of allReportOptions) {
            // Skip notifications@expensify.com
            if (reportOption.login === CONST.EMAIL.NOTIFICATIONS) {
                continue;
            }

            const isCurrentUserOwnedPolicyExpenseChatThatCouldShow =
                reportOption.isPolicyExpenseChat && reportOption.ownerAccountID === currentUserAccountID && includeOwnedWorkspaceChats && !reportOption.private_isArchived;

            const shouldShowInvoiceRoom =
                includeInvoiceRooms &&
                ReportUtils.isInvoiceRoom(reportOption.item) &&
                ReportUtils.isPolicyAdmin(reportOption.policyID, policies) &&
                !reportOption.private_isArchived &&
                PolicyUtils.canSendInvoiceFromWorkspace(reportOption.policyID);

            /**
                Exclude the report option if it doesn't meet any of the following conditions:
                - It is not an owned policy expense chat that could be shown
                - Multiple participant reports are not included
                - It doesn't have a login
                - It is not an invoice room that should be shown
            */
            if (!isCurrentUserOwnedPolicyExpenseChatThatCouldShow && !includeMultipleParticipantReports && !reportOption.login && !shouldShowInvoiceRoom) {
                continue;
            }

            // If we're excluding threads, check the report to see if it has a single participant and if the participant is already selected
            if (
                !includeThreads &&
                (!!reportOption.login || reportOption.reportID) &&
                optionsToExclude.some((option) => option.login === reportOption.login || option.reportID === reportOption.reportID)
            ) {
                continue;
            }

            /**
             * By default, generated options does not have the chat preview line enabled.
             * If showChatPreviewLine or forcePolicyNamePreview are true, let's generate and overwrite the alternate text.
             */
            const alternateText = getAlternateText(reportOption, {showChatPreviewLine, forcePolicyNamePreview});
            const isSelected = isReportSelected(reportOption, selectedOptions);
            const isBold = shouldBoldTitleByDefault || shouldUseBoldText(reportOption);
            let lastIOUCreationDate;

            // Add a field to sort the recent reports by the time of last IOU request for create actions
            if (preferRecentExpenseReports) {
                const reportPreviewAction = allSortedReportActions[reportOption.reportID]?.find((reportAction) =>
                    ReportActionUtils.isActionOfType(reportAction, CONST.REPORT.ACTIONS.TYPE.REPORT_PREVIEW),
                );

                if (reportPreviewAction) {
                    const iouReportID = ReportActionUtils.getIOUReportIDFromReportActionPreview(reportPreviewAction);
                    const iouReportActions = iouReportID ? allSortedReportActions[iouReportID] ?? [] : [];
                    const lastIOUAction = iouReportActions.find((iouAction) => iouAction.actionName === CONST.REPORT.ACTIONS.TYPE.IOU);
                    if (lastIOUAction) {
                        lastIOUCreationDate = lastIOUAction.lastModified;
                    }
                }
            }

            const newReportOption = {
                ...reportOption,
                alternateText,
                isSelected,
                isBold,
                lastIOUCreationDate,
            };

            if (action === CONST.IOU.ACTION.CATEGORIZE) {
                const reportPolicy = allPolicies?.[`${ONYXKEYS.COLLECTION.POLICY}${newReportOption.policyID}`];
                if (reportPolicy?.areCategoriesEnabled) {
                    recentReportOptions.push(newReportOption);
                }
            } else {
                recentReportOptions.push(newReportOption);
            }
        }
    } else if (recentAttendees && recentAttendees?.length > 0) {
        recentAttendees.filter((attendee) => attendee.login ?? attendee.displayName).forEach((a) => optionsToExclude.push({login: a.login ?? a.displayName}));
        recentReportOptions = recentAttendees as ReportUtils.OptionData[];
    }

    const personalDetailsOptionsToExclude = [...optionsToExclude, {login: currentUserLogin}];
    // Next loop over all personal details removing any that are selectedUsers or recentChats
    for (const personalDetailOption of allPersonalDetailsOptions) {
        if (personalDetailsOptionsToExclude.some((optionToExclude) => optionToExclude.login === personalDetailOption.login)) {
            continue;
        }
        personalDetailOption.isBold = shouldBoldTitleByDefault;

        personalDetailsOptions.push(personalDetailOption);
    }

    const currentUserOption = allPersonalDetailsOptions.find((personalDetailsOption) => personalDetailsOption.login === currentUserLogin);

    return {
        personalDetails: personalDetailsOptions,
        recentReports: recentReportOptions,
        currentUserOption,
        // User to invite is generated by the search input of a user.
        // As this function isn't concerned with any search input yet, this is null (will be set when using filterOptions).
        userToInvite: null,
    };
}

/**
 * Build the options for the Search view
 */
function getSearchOptions(options: OptionList, betas: Beta[] = [], isUsedInChatFinder = true): Options {
    Timing.start(CONST.TIMING.LOAD_SEARCH_OPTIONS);
    Performance.markStart(CONST.TIMING.LOAD_SEARCH_OPTIONS);
    const optionList = getValidOptions(options, {
        betas,
        includeRecentReports: true,
        includeMultipleParticipantReports: true,
        showChatPreviewLine: isUsedInChatFinder,
        includeP2P: true,
        includeOwnedWorkspaceChats: true,
        includeThreads: true,
        includeMoneyRequests: true,
        includeTasks: true,
        includeSelfDM: true,
        shouldBoldTitleByDefault: !isUsedInChatFinder,
    });
    const orderedOptions = orderOptions(optionList);
    Timing.end(CONST.TIMING.LOAD_SEARCH_OPTIONS);
    Performance.markEnd(CONST.TIMING.LOAD_SEARCH_OPTIONS);

    return {
        ...optionList,
        ...orderedOptions,
    };
}

function getShareLogOptions(options: OptionList, betas: Beta[] = []): Options {
    return getValidOptions(options, {
        betas,
        includeMultipleParticipantReports: true,
        includeP2P: true,
        forcePolicyNamePreview: true,
        includeOwnedWorkspaceChats: true,
        includeSelfDM: true,
        includeThreads: true,
    });
}

/**
 * Build the IOUConfirmation options for showing the payee personalDetail
 */
function getIOUConfirmationOptionsFromPayeePersonalDetail(personalDetail: OnyxEntry<PersonalDetails>, amountText?: string): PayeePersonalDetails {
    const login = personalDetail?.login ?? '';
    return {
        text: LocalePhoneNumber.formatPhoneNumber(PersonalDetailsUtils.getDisplayNameOrDefault(personalDetail, login)),
        alternateText: LocalePhoneNumber.formatPhoneNumber(login || PersonalDetailsUtils.getDisplayNameOrDefault(personalDetail, '', false)),
        icons: [
            {
                source: personalDetail?.avatar ?? FallbackAvatar,
                name: personalDetail?.login ?? '',
                type: CONST.ICON_TYPE_AVATAR,
                id: personalDetail?.accountID,
            },
        ],
        descriptiveText: amountText ?? '',
        login: personalDetail?.login ?? '',
        accountID: personalDetail?.accountID ?? CONST.DEFAULT_NUMBER_ID,
        keyForList: String(personalDetail?.accountID ?? CONST.DEFAULT_NUMBER_ID),
    };
}

function getAttendeeOptions(
    reports: Array<SearchOption<Report>>,
    personalDetails: Array<SearchOption<PersonalDetails>>,
    betas: OnyxEntry<Beta[]>,
    attendees: Attendee[],
    recentAttendees: Attendee[],
    includeOwnedWorkspaceChats = false,
    includeP2P = true,
    includeInvoiceRooms = false,
    action: IOUAction | undefined = undefined,
) {
    return getValidOptions(
        {reports, personalDetails},
        {
            betas,
            selectedOptions: attendees,
            excludeLogins: CONST.EXPENSIFY_EMAILS,
            includeOwnedWorkspaceChats,
            includeRecentReports: false,
            includeP2P,
            includeSelectedOptions: false,
            includeSelfDM: false,
            includeInvoiceRooms,
            action,
            recentAttendees,
        },
    );
}

/**
 * Build the options for the Share Destination for a Task
 */

function getShareDestinationOptions(
    reports: Array<SearchOption<Report>> = [],
    personalDetails: Array<SearchOption<PersonalDetails>> = [],
    betas: OnyxEntry<Beta[]> = [],
    selectedOptions: Array<Partial<ReportUtils.OptionData>> = [],
    excludeLogins: string[] = [],
    includeOwnedWorkspaceChats = true,
) {
    return getValidOptions(
        {reports, personalDetails},
        {
            betas,
            selectedOptions,
            includeMultipleParticipantReports: true,
            showChatPreviewLine: true,
            forcePolicyNamePreview: true,
            includeThreads: true,
            includeMoneyRequests: true,
            includeTasks: true,
            excludeLogins,
            includeOwnedWorkspaceChats,
            includeSelfDM: true,
        },
    );
}

/**
 * Format personalDetails or userToInvite to be shown in the list
 *
 * @param member - personalDetails or userToInvite
 * @param config - keys to overwrite the default values
 */
function formatMemberForList(member: ReportUtils.OptionData): MemberForList {
    const accountID = member.accountID;

    return {
        // eslint-disable-next-line @typescript-eslint/prefer-nullish-coalescing
        text: member.text || member.displayName || '',
        // eslint-disable-next-line @typescript-eslint/prefer-nullish-coalescing
        alternateText: member.alternateText || member.login || '',
        // eslint-disable-next-line @typescript-eslint/prefer-nullish-coalescing
        keyForList: member.keyForList || String(accountID ?? CONST.DEFAULT_NUMBER_ID) || '',
        isSelected: member.isSelected ?? false,
        isDisabled: member.isDisabled ?? false,
        accountID,
        login: member.login ?? '',
        icons: member.icons,
        pendingAction: member.pendingAction,
        reportID: member.reportID,
    };
}

/**
 * Build the options for the Workspace Member Invite view
 */
function getMemberInviteOptions(
    personalDetails: Array<SearchOption<PersonalDetails>>,
    betas: Beta[] = [],
    excludeLogins: string[] = [],
    includeSelectedOptions = false,
    reports: Array<SearchOption<Report>> = [],
    includeRecentReports = false,
): Options {
    const options = getValidOptions(
        {reports, personalDetails},
        {
            betas,
            includeP2P: true,
            excludeLogins,
            includeSelectedOptions,
            includeRecentReports,
        },
    );

    const orderedOptions = orderOptions(options);
    return {
        ...options,
        personalDetails: orderedOptions.personalDetails,
        recentReports: orderedOptions.recentReports,
    };
}

/**
 * Helper method that returns the text to be used for the header's message and title (if any)
 */
function getHeaderMessage(hasSelectableOptions: boolean, hasUserToInvite: boolean, searchValue: string, hasMatchedParticipant = false): string {
    const isValidPhone = PhoneNumber.parsePhoneNumber(LoginUtils.appendCountryCode(searchValue)).possible;

    const isValidEmail = Str.isValidEmail(searchValue);

    if (searchValue && CONST.REGEX.DIGITS_AND_PLUS.test(searchValue) && !isValidPhone && !hasSelectableOptions) {
        return Localize.translate(preferredLocale, 'messages.errorMessageInvalidPhone');
    }

    // Without a search value, it would be very confusing to see a search validation message.
    // Therefore, this skips the validation when there is no search value.
    if (searchValue && !hasSelectableOptions && !hasUserToInvite) {
        if (/^\d+$/.test(searchValue) && !isValidPhone) {
            return Localize.translate(preferredLocale, 'messages.errorMessageInvalidPhone');
        }
        if (/@/.test(searchValue) && !isValidEmail) {
            return Localize.translate(preferredLocale, 'messages.errorMessageInvalidEmail');
        }
        if (hasMatchedParticipant && (isValidEmail || isValidPhone)) {
            return '';
        }
        return Localize.translate(preferredLocale, 'common.noResultsFound');
    }

    return '';
}

/**
 * Helper method for non-user lists (eg. categories and tags) that returns the text to be used for the header's message and title (if any)
 */
function getHeaderMessageForNonUserList(hasSelectableOptions: boolean, searchValue: string): string {
    if (searchValue && !hasSelectableOptions) {
        return Localize.translate(preferredLocale, 'common.noResultsFound');
    }
    return '';
}

/**
 * Helper method to check whether an option can show tooltip or not
 */
function shouldOptionShowTooltip(option: ReportUtils.OptionData): boolean {
    return !option.private_isArchived;
}

/**
 * Handles the logic for displaying selected participants from the search term
 */
function formatSectionsFromSearchTerm(
    searchTerm: string,
    selectedOptions: ReportUtils.OptionData[],
    filteredRecentReports: ReportUtils.OptionData[],
    filteredPersonalDetails: ReportUtils.OptionData[],
    personalDetails: OnyxEntry<PersonalDetailsList> = {},
    shouldGetOptionDetails = false,
): SectionForSearchTerm {
    // We show the selected participants at the top of the list when there is no search term or maximum number of participants has already been selected
    // However, if there is a search term we remove the selected participants from the top of the list unless they are part of the search results
    // This clears up space on mobile views, where if you create a group with 4+ people you can't see the selected participants and the search results at the same time
    if (searchTerm === '') {
        return {
            section: {
                title: undefined,
                data: shouldGetOptionDetails
                    ? selectedOptions.map((participant) => {
                          const isPolicyExpenseChat = participant.isPolicyExpenseChat ?? false;
                          return isPolicyExpenseChat ? getPolicyExpenseReportOption(participant) : getParticipantsOption(participant, personalDetails);
                      })
                    : selectedOptions,
                shouldShow: selectedOptions.length > 0,
            },
        };
    }

    const cleanSearchTerm = searchTerm.trim().toLowerCase();
    // If you select a new user you don't have a contact for, they won't get returned as part of a recent report or personal details
    // This will add them to the list of options, deduping them if they already exist in the other lists
    const selectedParticipantsWithoutDetails = selectedOptions.filter((participant) => {
        const accountID = participant.accountID ?? null;
        const isPartOfSearchTerm = getPersonalDetailSearchTerms(participant).join(' ').toLowerCase().includes(cleanSearchTerm);
        const isReportInRecentReports = filteredRecentReports.some((report) => report.accountID === accountID);
        const isReportInPersonalDetails = filteredPersonalDetails.some((personalDetail) => personalDetail.accountID === accountID);
        return isPartOfSearchTerm && !isReportInRecentReports && !isReportInPersonalDetails;
    });

    return {
        section: {
            title: undefined,
            data: shouldGetOptionDetails
                ? selectedParticipantsWithoutDetails.map((participant) => {
                      const isPolicyExpenseChat = participant.isPolicyExpenseChat ?? false;
                      return isPolicyExpenseChat ? getPolicyExpenseReportOption(participant) : getParticipantsOption(participant, personalDetails);
                  })
                : selectedParticipantsWithoutDetails,
            shouldShow: selectedParticipantsWithoutDetails.length > 0,
        },
    };
}

/**
 * Helper method to get the `keyForList` for the first option in the OptionsList
 */
function getFirstKeyForList(data?: Option[] | null) {
    if (!data?.length) {
        return '';
    }

    const firstNonEmptyDataObj = data.at(0);

    return firstNonEmptyDataObj?.keyForList ? firstNonEmptyDataObj?.keyForList : '';
}

function getPersonalDetailSearchTerms(item: Partial<ReportUtils.OptionData>) {
    return [item.participantsList?.[0]?.displayName ?? '', item.login ?? '', item.login?.replace(CONST.EMAIL_SEARCH_REGEX, '') ?? ''];
}

function getCurrentUserSearchTerms(item: ReportUtils.OptionData) {
    return [item.text ?? '', item.login ?? '', item.login?.replace(CONST.EMAIL_SEARCH_REGEX, '') ?? ''];
}

/**
 * Remove the personal details for the DMs that are already in the recent reports so that we don't show duplicates.
 */
function filteredPersonalDetailsOfRecentReports(recentReports: ReportUtils.OptionData[], personalDetails: ReportUtils.OptionData[]) {
    const excludedLogins = new Set(recentReports.map((report) => report.login));
    return personalDetails.filter((personalDetail) => !excludedLogins.has(personalDetail.login));
}

/**
 * Filters options based on the search input value
 */
function filterReports(reports: ReportUtils.OptionData[], searchTerms: string[]): ReportUtils.OptionData[] {
    // We search eventually for multiple whitespace separated search terms.
    // We start with the search term at the end, and then narrow down those filtered search results with the next search term.
    // We repeat (reduce) this until all search terms have been used:
    const filteredReports = searchTerms.reduceRight(
        (items, term) =>
            filterArrayByMatch(items, term, (item) => {
                const values: string[] = [];
                if (item.text) {
                    values.push(item.text);
                }

                if (item.login) {
                    values.push(item.login);
                    values.push(item.login.replace(CONST.EMAIL_SEARCH_REGEX, ''));
                }

                if (item.isThread) {
                    if (item.alternateText) {
                        values.push(item.alternateText);
                    }
                } else if (!!item.isChatRoom || !!item.isPolicyExpenseChat) {
                    if (item.subtitle) {
                        values.push(item.subtitle);
                    }
                }

                return uniqFast(values);
            }),
        // We start from all unfiltered reports:
        reports,
    );

    return filteredReports;
}

function filterPersonalDetails(personalDetails: ReportUtils.OptionData[], searchTerms: string[]): ReportUtils.OptionData[] {
    return searchTerms.reduceRight(
        (items, term) =>
            filterArrayByMatch(items, term, (item) => {
                const values = getPersonalDetailSearchTerms(item);
                return uniqFast(values);
            }),
        personalDetails,
    );
}

function filterCurrentUserOption(currentUserOption: ReportUtils.OptionData | null | undefined, searchTerms: string[]): ReportUtils.OptionData | null | undefined {
    return searchTerms.reduceRight((item, term) => {
        if (!item) {
            return null;
        }

        const currentUserOptionSearchText = uniqFast(getCurrentUserSearchTerms(item)).join(' ');
        return isSearchStringMatch(term, currentUserOptionSearchText) ? item : null;
    }, currentUserOption);
}

function filterUserToInvite(options: Omit<Options, 'userToInvite'>, searchValue: string, config?: FilterUserToInviteConfig): ReportUtils.OptionData | null {
    const {canInviteUser = true, excludeLogins = []} = config ?? {};
    if (!canInviteUser) {
        return null;
    }

    const canCreateOptimisticDetail = canCreateOptimisticPersonalDetailOption({
        recentReportOptions: options.recentReports,
        personalDetailsOptions: options.personalDetails,
        currentUserOption: options.currentUserOption,
        searchValue,
    });

    if (!canCreateOptimisticDetail) {
        return null;
    }

    const optionsToExclude: Option[] = [{login: CONST.EMAIL.NOTIFICATIONS}];
    excludeLogins.forEach((login) => {
        optionsToExclude.push({login});
    });

    return getUserToInviteOption({
        searchValue,
        optionsToExclude,
        ...config,
    });
}

function filterOptions(options: Options, searchInputValue: string, config?: FilterUserToInviteConfig): Options {
    const parsedPhoneNumber = PhoneNumber.parsePhoneNumber(LoginUtils.appendCountryCode(Str.removeSMSDomain(searchInputValue)));
    const searchValue = parsedPhoneNumber.possible && parsedPhoneNumber.number?.e164 ? parsedPhoneNumber.number.e164 : searchInputValue.toLowerCase();
    const searchTerms = searchValue ? searchValue.split(' ') : [];

    const recentReports = filterReports(options.recentReports, searchTerms);
    const personalDetails = filterPersonalDetails(options.personalDetails, searchTerms);
    const currentUserOption = filterCurrentUserOption(options.currentUserOption, searchTerms);
    const userToInvite = filterUserToInvite(
        {
            recentReports,
            personalDetails,
            currentUserOption,
        },
        searchValue,
        config,
    );

    return {
        personalDetails,
        recentReports,
        userToInvite,
        currentUserOption,
    };
}

type AllOrderConfigs = OrderReportOptionsConfig & OrderOptionsConfig;
type FilterAndOrderConfig = FilterUserToInviteConfig & AllOrderConfigs;

/**
 * Orders the reports and personal details based on the search input value.
 * Personal details will be filtered out if they are part of the recent reports.
 * Additional configs can be applied.
 */
function combineOrderingOfReportsAndPersonalDetails(
    options: ReportAndPersonalDetailOptions,
    searchInputValue: string,
    {maxRecentReportsToShow, sortByReportTypeInSearch, ...orderReportOptionsConfig}: AllOrderConfigs = {},
): ReportAndPersonalDetailOptions {
    // sortByReportTypeInSearch will show the personal details as part of the recent reports
    if (sortByReportTypeInSearch) {
        const personalDetailsWithoutDMs = filteredPersonalDetailsOfRecentReports(options.recentReports, options.personalDetails);
        const reportsAndPersonalDetails = options.recentReports.concat(personalDetailsWithoutDMs);
        return orderOptions({recentReports: reportsAndPersonalDetails, personalDetails: []}, searchInputValue, orderReportOptionsConfig);
    }

    let orderedReports = orderReportOptionsWithSearch(options.recentReports, searchInputValue, orderReportOptionsConfig);
    if (typeof maxRecentReportsToShow === 'number') {
        orderedReports = orderedReports.slice(0, maxRecentReportsToShow);
    }

    const personalDetailsWithoutDMs = filteredPersonalDetailsOfRecentReports(orderedReports, options.personalDetails);
    const orderedPersonalDetails = orderPersonalDetailsOptions(personalDetailsWithoutDMs);

    return {
        recentReports: orderedReports,
        personalDetails: orderedPersonalDetails,
    };
}

/**
 * Filters and orders the options based on the search input value.
 * Note that personal details that are part of the recent reports will always be shown as part of the recent reports (ie. DMs).
 */
function filterAndOrderOptions(options: Options, searchInputValue: string, config: FilterAndOrderConfig = {}): Options {
    let filterResult = options;
    if (searchInputValue.trim().length > 0) {
        filterResult = filterOptions(options, searchInputValue, config);
    }

    const orderedOptions = combineOrderingOfReportsAndPersonalDetails(filterResult, searchInputValue, config);

    // on staging server, in specific cases (see issue) BE returns duplicated personalDetails entries
    orderedOptions.personalDetails = orderedOptions.personalDetails.filter((detail, index, array) => array.findIndex((i) => i.login === detail.login) === index);

    return {
        ...filterResult,
        ...orderedOptions,
    };
}

function sortAlphabetically<T extends Partial<Record<TKey, string | undefined>>, TKey extends keyof T>(items: T[], key: TKey): T[] {
    return items.sort((a, b) => (a[key] ?? '').toLowerCase().localeCompare((b[key] ?? '').toLowerCase()));
}

function getEmptyOptions(): Options {
    return {
        recentReports: [],
        personalDetails: [],
        userToInvite: null,
        currentUserOption: null,
    };
}

function shouldUseBoldText(report: ReportUtils.OptionData): boolean {
    const notificationPreference = report.notificationPreference ?? ReportUtils.getReportNotificationPreference(report);
    return report.isUnread === true && notificationPreference !== CONST.REPORT.NOTIFICATION_PREFERENCE.MUTE && !ReportUtils.isHiddenForCurrentUser(notificationPreference);
}

export {
    getAvatarsForAccountIDs,
    isCurrentUser,
    isPersonalDetailsReady,
    getValidOptions,
    getSearchOptions,
    getShareDestinationOptions,
    getMemberInviteOptions,
    getHeaderMessage,
    getHeaderMessageForNonUserList,
    getSearchValueForPhoneOrEmail,
    getPersonalDetailsForAccountIDs,
    getIOUConfirmationOptionsFromPayeePersonalDetail,
    isSearchStringMatchUserDetails,
    getPolicyExpenseReportOption,
    getIOUReportIDOfLastAction,
    getParticipantsOption,
    isSearchStringMatch,
    shouldOptionShowTooltip,
    getLastActorDisplayName,
    getLastMessageTextForReport,
    getEnabledCategoriesCount,
    hasEnabledOptions,
    sortAlphabetically,
    formatMemberForList,
    formatSectionsFromSearchTerm,
    getShareLogOptions,
    orderOptions,
    filterUserToInvite,
    filterOptions,
    filteredPersonalDetailsOfRecentReports,
    orderReportOptions,
    orderReportOptionsWithSearch,
    orderPersonalDetailsOptions,
    filterAndOrderOptions,
    createOptionList,
    createOptionFromReport,
    getReportOption,
    getFirstKeyForList,
    canCreateOptimisticPersonalDetailOption,
    getUserToInviteOption,
    getPersonalDetailSearchTerms,
    getCurrentUserSearchTerms,
    getEmptyOptions,
    shouldUseBoldText,
    getAttendeeOptions,
    getAlternateText,
    hasReportErrors,
    combineOrderingOfReportsAndPersonalDetails,
};

export type {Section, SectionBase, MemberForList, Options, OptionList, SearchOption, PayeePersonalDetails, Option, OptionTree, ReportAndPersonalDetailOptions, GetUserToInviteConfig};<|MERGE_RESOLUTION|>--- conflicted
+++ resolved
@@ -509,13 +509,9 @@
     const lastOriginalReportAction = reportID ? lastReportActions[reportID] : undefined;
     let lastMessageTextFromReport = '';
 
-<<<<<<< HEAD
     const reportNameValuePairs = ReportUtils.getReportNameValuePairs(reportID);
 
-    if (reportNameValuePairs?.private_isArchived) {
-=======
-    if (ReportUtils.isArchivedNonExpenseReport(report)) {
->>>>>>> 92e5d458
+    if (ReportUtils.isArchivedNonExpenseReport(report, reportNameValuePairs)) {
         const archiveReason =
             // eslint-disable-next-line @typescript-eslint/prefer-nullish-coalescing
             (ReportActionUtils.isClosedAction(lastOriginalReportAction) && ReportActionUtils.getOriginalMessage(lastOriginalReportAction)?.reason) || CONST.REPORT.ARCHIVE_REASON.DEFAULT;
@@ -618,7 +614,7 @@
     }
 
     // we do not want to show report closed in LHN for non archived report so use getReportLastMessage as fallback instead of lastMessageText from report
-    if (reportID && !report.private_isArchived && report.lastActionType === CONST.REPORT.ACTIONS.TYPE.CLOSED) {
+    if (reportID && !ReportUtils.isArchivedReport(reportNameValuePairs) && report.lastActionType === CONST.REPORT.ACTIONS.TYPE.CLOSED) {
         return lastMessageTextFromReport || (ReportUtils.getReportLastMessage(reportID).lastMessageText ?? '');
     }
     return lastMessageTextFromReport || (report?.lastMessageText ?? '');

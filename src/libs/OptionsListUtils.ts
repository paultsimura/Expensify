--- conflicted
+++ resolved
@@ -367,11 +367,7 @@
  * Get the participant option for a report.
  */
 function getParticipantsOption(participant: ReportUtils.OptionData | Participant, personalDetails: OnyxEntry<PersonalDetailsList>): Participant {
-<<<<<<< HEAD
-    const detail = getPersonalDetailsForAccountIDs([participant.accountID ?? CONST.DEFAULT_NUMBER_ID], personalDetails)[participant.accountID ?? CONST.DEFAULT_NUMBER_ID];
-=======
     const detail = participant.accountID ? getPersonalDetailsForAccountIDs([participant.accountID], personalDetails)[participant.accountID] : undefined;
->>>>>>> 9293c261
     // eslint-disable-next-line @typescript-eslint/prefer-nullish-coalescing
     const login = detail?.login || participant.login || '';
     const displayName = LocalePhoneNumber.formatPhoneNumber(PersonalDetailsUtils.getDisplayNameOrDefault(detail, login || participant.text));
@@ -379,11 +375,7 @@
     return {
         keyForList: String(detail?.accountID),
         login,
-<<<<<<< HEAD
-        accountID: detail?.accountID ?? CONST.DEFAULT_NUMBER_ID,
-=======
         accountID: detail?.accountID,
->>>>>>> 9293c261
         text: displayName,
         firstName: detail?.firstName ?? '',
         lastName: detail?.lastName ?? '',
@@ -545,11 +537,7 @@
     } else if (ReportActionUtils.isReportPreviewAction(lastReportAction)) {
         const iouReport = ReportUtils.getReportOrDraftReport(ReportActionUtils.getIOUReportIDFromReportActionPreview(lastReportAction));
         const lastIOUMoneyReportAction = iouReport?.reportID
-<<<<<<< HEAD
-            ? allSortedReportActions[iouReport?.reportID]?.find(
-=======
             ? allSortedReportActions[iouReport.reportID]?.find(
->>>>>>> 9293c261
                   (reportAction, key): reportAction is ReportAction<typeof CONST.REPORT.ACTIONS.TYPE.IOU> =>
                       ReportActionUtils.shouldReportActionBeVisible(reportAction, key, ReportUtils.canUserPerformWriteAction(report)) &&
                       reportAction.pendingAction !== CONST.RED_BRICK_ROAD_PENDING_ACTION.DELETE &&
@@ -572,11 +560,7 @@
         lastMessageTextFromReport = ReportUtils.getReimbursementDeQueuedActionMessage(lastReportAction, report, true);
     } else if (ReportActionUtils.isDeletedParentAction(lastReportAction) && ReportUtils.isChatReport(report)) {
         lastMessageTextFromReport = ReportUtils.getDeletedParentActionMessageForChatReport(lastReportAction);
-<<<<<<< HEAD
-    } else if (ReportActionUtils.isPendingRemove(lastReportAction) && ReportActionUtils.isThreadParentMessage(lastReportAction, report?.reportID)) {
-=======
     } else if (ReportActionUtils.isPendingRemove(lastReportAction) && report?.reportID && ReportActionUtils.isThreadParentMessage(lastReportAction, report.reportID)) {
->>>>>>> 9293c261
         lastMessageTextFromReport = Localize.translateLocal('parentReportAction.hiddenMessage');
     } else if (ReportUtils.isReportMessageAttachment({text: report?.lastMessageText ?? '', html: report?.lastMessageHtml, type: ''})) {
         lastMessageTextFromReport = `[${Localize.translateLocal('common.attachment')}]`;
@@ -718,11 +702,7 @@
         hasMultipleParticipants = personalDetailList.length > 1 || result.isChatRoom || result.isPolicyExpenseChat || ReportUtils.isGroupChat(report);
         subtitle = ReportUtils.getChatRoomSubtitle(report);
 
-<<<<<<< HEAD
-        const lastActorDetails = personalDetailMap[report.lastActorAccountID ?? CONST.DEFAULT_NUMBER_ID] ?? null;
-=======
         const lastActorDetails = report.lastActorAccountID ? personalDetailMap[report.lastActorAccountID] : null;
->>>>>>> 9293c261
         const lastActorDisplayName = getLastActorDisplayName(lastActorDetails, hasMultipleParticipants);
         const lastMessageTextFromReport = getLastMessageTextForReport(report, lastActorDetails);
         let lastMessageText = lastMessageTextFromReport;

--- conflicted
+++ resolved
@@ -684,12 +684,6 @@
         lastMessageTextFromReport = ReportUtils.formatReportLastMessageText(TaskUtils.getTaskReportActionMessage(lastReportAction).text);
     } else if (ReportActionUtils.isCreatedTaskReportAction(lastReportAction)) {
         lastMessageTextFromReport = TaskUtils.getTaskCreatedMessage(lastReportAction);
-<<<<<<< HEAD
-    } else if (ReportActionUtils.isActionOfType(lastReportAction, CONST.REPORT.ACTIONS.TYPE.SUBMITTED)) {
-        lastMessageTextFromReport = ReportUtils.getIOUSubmittedMessage(lastReportAction);
-    } else if (ReportActionUtils.isUnapprovedOrApprovedAction(lastReportAction)) {
-        lastMessageTextFromReport = ReportUtils.getIOUUnapprovedOrApprovedMessage(lastReportAction);
-=======
     } else if (
         ReportActionUtils.isActionOfType(lastReportAction, CONST.REPORT.ACTIONS.TYPE.SUBMITTED) ||
         ReportActionUtils.isActionOfType(lastReportAction, CONST.REPORT.ACTIONS.TYPE.SUBMITTED_AND_CLOSED)
@@ -700,9 +694,8 @@
         } else {
             lastMessageTextFromReport = ReportUtils.getIOUSubmittedMessage(lastReportAction);
         }
-    } else if (lastReportAction?.actionName === CONST.REPORT.ACTIONS.TYPE.APPROVED) {
-        lastMessageTextFromReport = ReportUtils.getIOUApprovedMessage(lastReportAction);
->>>>>>> f83b69e4
+    } else if (ReportActionUtils.isUnapprovedOrApprovedAction(lastReportAction)) {
+        lastMessageTextFromReport = ReportUtils.getIOUUnapprovedOrApprovedMessage(lastReportAction);
     } else if (lastReportAction?.actionName === CONST.REPORT.ACTIONS.TYPE.FORWARDED) {
         lastMessageTextFromReport = ReportUtils.getIOUForwardedMessage(lastReportAction, report);
     } else if (lastReportAction?.actionName === CONST.REPORT.ACTIONS.TYPE.REJECTED) {

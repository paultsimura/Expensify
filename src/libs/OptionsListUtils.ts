--- conflicted
+++ resolved
@@ -721,17 +721,12 @@
         lastMessageTextFromReport = ReportUtils.formatReportLastMessageText(TaskUtils.getTaskReportActionMessage(lastReportAction).text);
     } else if (ReportActionUtils.isCreatedTaskReportAction(lastReportAction)) {
         lastMessageTextFromReport = TaskUtils.getTaskCreatedMessage(lastReportAction);
-<<<<<<< HEAD
-    } else if (ReportActionUtils.isApprovedOrSubmittedReportAction(lastReportAction)) {
-        lastMessageTextFromReport = ReportActionUtils.getReportActionMessageText(lastReportAction);
-    } else if (ReportActionUtils.isActionableAddPaymentCard(lastReportAction)) {
-        lastMessageTextFromReport = ReportActionUtils.getReportActionMessageText(lastReportAction);
-=======
     } else if (lastReportAction?.actionName === CONST.REPORT.ACTIONS.TYPE.SUBMITTED) {
         lastMessageTextFromReport = ReportUtils.getIOUSubmittedMessage(reportID);
     } else if (lastReportAction?.actionName === CONST.REPORT.ACTIONS.TYPE.APPROVED) {
         lastMessageTextFromReport = ReportUtils.getIOUApprovedMessage(reportID);
->>>>>>> 19922f5d
+    } else if (ReportActionUtils.isActionableAddPaymentCard(lastReportAction)) {
+        lastMessageTextFromReport = ReportActionUtils.getReportActionMessageText(lastReportAction);
     }
 
     return lastMessageTextFromReport || (report?.lastMessageText ?? '');

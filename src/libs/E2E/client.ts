--- conflicted
+++ resolved
@@ -1,8 +1,5 @@
 import Config from '../../../tests/e2e/config';
 import Routes from '../../../tests/e2e/server/routes';
-<<<<<<< HEAD
-import type {NetworkCacheMap, TestConfig, TestResult} from './types';
-=======
 import type {NetworkCacheMap, TestConfig} from './types';
 
 type TestResult = {
@@ -21,7 +18,6 @@
     /** Render count */
     renderCount?: number;
 };
->>>>>>> 5cfcf69c
 
 type NativeCommandPayload = {
     text: string;
@@ -126,8 +122,4 @@
     updateNetworkCache,
     getNetworkCache,
 };
-<<<<<<< HEAD
-export type {TestResult};
-=======
-export type {TestResult, NativeCommand};
->>>>>>> 5cfcf69c
+export type {TestResult, NativeCommand};
--- conflicted
+++ resolved
@@ -124,7 +124,6 @@
 }
 
 /**
-<<<<<<< HEAD
  * Whether the provided report is an archived room
  * @param {Object} report
  * @param {Number} report.stateNum
@@ -137,7 +136,9 @@
     }
 
     return report.statusNum === 2 && report.stateNum === 2;
-=======
+}
+
+/**
  * Only returns true if this is our main 1:1 DM report with Concierge
  *
  * @param {Object} report
@@ -146,7 +147,6 @@
 function isConciergeChatReport(report) {
     return lodashGet(report, 'participants', []).length === 1
         && report.participants[0] === CONST.EMAIL.CONCIERGE;
->>>>>>> c1c29bc8
 }
 
 export {
@@ -158,9 +158,6 @@
     sortReportsByLastVisited,
     isDefaultRoom,
     getDefaultRoomSubtitle,
-<<<<<<< HEAD
     isArchivedRoom,
-=======
     isConciergeChatReport,
->>>>>>> c1c29bc8
 };
--- conflicted
+++ resolved
@@ -1,11 +1,6 @@
 import _ from 'underscore';
 import Log from './Log';
 import RenamePriorityModeKey from './migrations/RenamePriorityModeKey';
-<<<<<<< HEAD
-import RenameExpensifyNewsStatus from './migrations/RenameExpensifyNewsStatus';
-=======
-import AddLastVisibleActionCreated from './migrations/AddLastVisibleActionCreated';
->>>>>>> 48422821
 import PersonalDetailsByAccountID from './migrations/PersonalDetailsByAccountID';
 import RenameReceiptFilename from './migrations/RenameReceiptFilename';
 
@@ -15,11 +10,7 @@
 
     return new Promise((resolve) => {
         // Add all migrations to an array so they are executed in order
-<<<<<<< HEAD
-        const migrationPromises = [RenamePriorityModeKey, AddEncryptedAuthToken, RenameExpensifyNewsStatus, PersonalDetailsByAccountID, RenameReceiptFilename];
-=======
-        const migrationPromises = [RenamePriorityModeKey, AddLastVisibleActionCreated, PersonalDetailsByAccountID, RenameReceiptFilename];
->>>>>>> 48422821
+        const migrationPromises = [RenamePriorityModeKey, PersonalDetailsByAccountID, RenameReceiptFilename];
 
         // Reduce all promises down to a single promise. All promises run in a linear fashion, waiting for the
         // previous promise to finish before moving onto the next one.

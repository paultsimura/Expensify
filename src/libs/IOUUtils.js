--- conflicted
+++ resolved
@@ -25,13 +25,8 @@
 /**
  * The owner of the IOU report is the account who is owed money and the manager is the one who owes money!
  * In case the owner/manager swap, we need to update the owner of the IOU report and the report total, since it is always positive.
-<<<<<<< HEAD
- * For example: if user1 owes user2 $10, then we have: {ownerEmail: user2, managerID: user1, total: $10 (a positive amount, owed to user2)}
- * If user1 requests $17 from user2, then we have: {ownerEmail: user1, managerID: user2, total: $7 (still a positive amount, but now owed to user1)}
-=======
- * For example: if user1 owes user2 $10, then we have: {ownerAccountID: user2, managerEmail: user1, total: $10 (a positive amount, owed to user2)}
- * If user1 requests $17 from user2, then we have: {ownerAccountID: user1, managerEmail: user2, total: $7 (still a positive amount, but now owed to user1)}
->>>>>>> 2ec30672
+ * For example: if user1 owes user2 $10, then we have: {ownerAccountID: user2, managerID: user1, total: $10 (a positive amount, owed to user2)}
+ * If user1 requests $17 from user2, then we have: {ownerAccountID: user1, managerID: user2, total: $7 (still a positive amount, but now owed to user1)}
  *
  * @param {Object} iouReport
  * @param {Number} actorAccountID

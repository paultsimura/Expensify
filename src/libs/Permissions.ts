import type {OnyxEntry} from 'react-native-onyx';
import CONST from '@src/CONST';
import type Beta from '@src/types/onyx/Beta';
<<<<<<< HEAD
import * as Environment from './Environment/Environment';
import * as SessionUtils from './SessionUtils';

const isAccountIDEven = (accountID: number) => accountID % 2 === 0;
=======
>>>>>>> 7788cc14

function canUseAllBetas(betas: OnyxEntry<Beta[]>): boolean {
    return !!betas?.includes(CONST.BETAS.ALL);
}

function canUseDefaultRooms(betas: OnyxEntry<Beta[]>): boolean {
    return !!betas?.includes(CONST.BETAS.DEFAULT_ROOMS) || canUseAllBetas(betas);
}

function canUseDupeDetection(betas: OnyxEntry<Beta[]>): boolean {
    return !!betas?.includes(CONST.BETAS.DUPE_DETECTION) || canUseAllBetas(betas);
}

function canUseSpotnanaTravel(betas: OnyxEntry<Beta[]>): boolean {
    return !!betas?.includes(CONST.BETAS.SPOTNANA_TRAVEL) || canUseAllBetas(betas);
}

function canUseNetSuiteUSATax(betas: OnyxEntry<Beta[]>): boolean {
    return !!betas?.includes(CONST.BETAS.NETSUITE_USA_TAX) || canUseAllBetas(betas);
}

function canUseCategoryAndTagApprovers(betas: OnyxEntry<Beta[]>): boolean {
    return !!betas?.includes(CONST.BETAS.CATEGORY_AND_TAG_APPROVERS) || canUseAllBetas(betas);
}

function canUseCombinedTrackSubmit(): boolean {
    // We don't need to show this to all betas since this will be used for developing a feature for A/B testing.
    const session = SessionUtils.getSession();
    return isAccountIDEven(session?.accountID ?? -1);
}

function canUsePerDiem(betas: OnyxEntry<Beta[]>): boolean {
    return !!betas?.includes(CONST.BETAS.PER_DIEM) || canUseAllBetas(betas);
}

/**
 * Link previews are temporarily disabled.
 */
function canUseLinkPreviews(): boolean {
    return false;
}

export default {
    canUseDefaultRooms,
    canUseLinkPreviews,
    canUseDupeDetection,
    canUseSpotnanaTravel,
    canUseNetSuiteUSATax,
    canUseCombinedTrackSubmit,
    canUseCategoryAndTagApprovers,
    canUsePerDiem,
};<|MERGE_RESOLUTION|>--- conflicted
+++ resolved
@@ -1,13 +1,10 @@
 import type {OnyxEntry} from 'react-native-onyx';
 import CONST from '@src/CONST';
 import type Beta from '@src/types/onyx/Beta';
-<<<<<<< HEAD
 import * as Environment from './Environment/Environment';
 import * as SessionUtils from './SessionUtils';
 
 const isAccountIDEven = (accountID: number) => accountID % 2 === 0;
-=======
->>>>>>> 7788cc14
 
 function canUseAllBetas(betas: OnyxEntry<Beta[]>): boolean {
     return !!betas?.includes(CONST.BETAS.ALL);

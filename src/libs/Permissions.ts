import type {OnyxEntry} from 'react-native-onyx';
import CONST from '@src/CONST';
import type {IOUType} from '@src/CONST';
import type Beta from '@src/types/onyx/Beta';
import * as Environment from './Environment/Environment';
import * as SessionUtils from './SessionUtils';

const isAccountIDEven = (accountID: number) => accountID % 2 === 0;

function canUseAllBetas(betas: OnyxEntry<Beta[]>): boolean {
    return !!betas?.includes(CONST.BETAS.ALL);
}

function canUseDefaultRooms(betas: OnyxEntry<Beta[]>): boolean {
    return !!betas?.includes(CONST.BETAS.DEFAULT_ROOMS) || canUseAllBetas(betas);
}

function canUseDupeDetection(betas: OnyxEntry<Beta[]>): boolean {
    return !!betas?.includes(CONST.BETAS.DUPE_DETECTION) || canUseAllBetas(betas);
}

function canUseP2PDistanceRequests(betas: OnyxEntry<Beta[]>, iouType: IOUType | undefined): boolean {
    // Allow using P2P distance request for TrackExpense outside of the beta, because that project doesn't want to be limited by the more cautious P2P distance beta
    return !!betas?.includes(CONST.BETAS.P2P_DISTANCE_REQUESTS) || canUseAllBetas(betas) || iouType === CONST.IOU.TYPE.TRACK;
}

function canUseSpotnanaTravel(betas: OnyxEntry<Beta[]>): boolean {
    return !!betas?.includes(CONST.BETAS.SPOTNANA_TRAVEL) || canUseAllBetas(betas);
}

function canUseWorkspaceFeeds(betas: OnyxEntry<Beta[]>): boolean {
    return !!betas?.includes(CONST.BETAS.WORKSPACE_FEEDS) || canUseAllBetas(betas);
}

function canUseCompanyCardFeeds(betas: OnyxEntry<Beta[]>): boolean {
    return !!betas?.includes(CONST.BETAS.COMPANY_CARD_FEEDS) || canUseAllBetas(betas);
}

function canUseDirectFeeds(betas: OnyxEntry<Beta[]>): boolean {
    return !!betas?.includes(CONST.BETAS.DIRECT_FEEDS) || canUseAllBetas(betas);
}

function canUseNetSuiteUSATax(betas: OnyxEntry<Beta[]>): boolean {
    return !!betas?.includes(CONST.BETAS.NETSUITE_USA_TAX) || canUseAllBetas(betas);
}

function canUseNewDotCopilot(betas: OnyxEntry<Beta[]>): boolean {
    return !!betas?.includes(CONST.BETAS.NEW_DOT_COPILOT) || canUseAllBetas(betas);
}

function canUseWorkspaceRules(betas: OnyxEntry<Beta[]>): boolean {
    return !!betas?.includes(CONST.BETAS.WORKSPACE_RULES) || canUseAllBetas(betas);
}

<<<<<<< HEAD
function canUseCombinedTrackSubmit(): boolean {
=======
function canUseCategoryAndTagApprovers(betas: OnyxEntry<Beta[]>): boolean {
    return !!betas?.includes(CONST.BETAS.CATEGORY_AND_TAG_APPROVERS) || canUseAllBetas(betas);
}

function canUseCombinedTrackSubmit(betas: OnyxEntry<Beta[]>): boolean {
>>>>>>> 81e914a1
    // We don't need to show this to all betas since this will be used for developing a feature for A/B testing.
    const session = SessionUtils.getSession();
    return isAccountIDEven(session?.accountID ?? -1);
}

function canUseNewDotQBD(betas: OnyxEntry<Beta[]>): boolean {
    return !!betas?.includes(CONST.BETAS.NEW_DOT_QBD) || canUseAllBetas(betas);
}

/**
 * New Search Router is under construction and for now should be displayed only in dev to allow developers to work on it.
 * We are not using BETA for this feature, as betas are heavier to cleanup,
 * and the development of new router is expected to take 2-3 weeks at most
 *
 * After everything is implemented this function can be removed, as we will always use SearchRouter in the App.
 */
function canUseNewSearchRouter() {
    return Environment.isDevelopment();
}

/**
 * Link previews are temporarily disabled.
 */
function canUseLinkPreviews(): boolean {
    return false;
}

export default {
    canUseDefaultRooms,
    canUseLinkPreviews,
    canUseDupeDetection,
    canUseP2PDistanceRequests,
    canUseSpotnanaTravel,
    canUseWorkspaceFeeds,
    canUseCompanyCardFeeds,
    canUseDirectFeeds,
    canUseNetSuiteUSATax,
    canUseNewDotCopilot,
    canUseWorkspaceRules,
    canUseCombinedTrackSubmit,
    canUseNewSearchRouter,
    canUseCategoryAndTagApprovers,
    canUseNewDotQBD,
};<|MERGE_RESOLUTION|>--- conflicted
+++ resolved
@@ -52,15 +52,11 @@
     return !!betas?.includes(CONST.BETAS.WORKSPACE_RULES) || canUseAllBetas(betas);
 }
 
-<<<<<<< HEAD
-function canUseCombinedTrackSubmit(): boolean {
-=======
 function canUseCategoryAndTagApprovers(betas: OnyxEntry<Beta[]>): boolean {
     return !!betas?.includes(CONST.BETAS.CATEGORY_AND_TAG_APPROVERS) || canUseAllBetas(betas);
 }
 
-function canUseCombinedTrackSubmit(betas: OnyxEntry<Beta[]>): boolean {
->>>>>>> 81e914a1
+function canUseCombinedTrackSubmit(): boolean {
     // We don't need to show this to all betas since this will be used for developing a feature for A/B testing.
     const session = SessionUtils.getSession();
     return isAccountIDEven(session?.accountID ?? -1);

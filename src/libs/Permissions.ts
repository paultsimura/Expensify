--- conflicted
+++ resolved
@@ -38,13 +38,12 @@
     return !!betas?.includes(CONST.BETAS.WORKFLOWS_DELAYED_SUBMISSION) || canUseAllBetas(betas);
 }
 
-<<<<<<< HEAD
 function canUseSpotnanaTravel(betas: OnyxEntry<Beta[]>): boolean {
     return !!betas?.includes(CONST.BETAS.SPOTNANA_TRAVEL) || canUseAllBetas(betas);
-=======
+}
+
 function canUseAccountingIntegrations(betas: OnyxEntry<Beta[]>): boolean {
     return !!betas?.includes(CONST.BETAS.ACCOUNTING) || canUseAllBetas(betas);
->>>>>>> d8361eee
 }
 
 /**
@@ -64,9 +63,6 @@
     canUseReportFields,
     canUseP2PDistanceRequests,
     canUseWorkflowsDelayedSubmission,
-<<<<<<< HEAD
     canUseSpotnanaTravel,
-=======
     canUseAccountingIntegrations,
->>>>>>> d8361eee
 };
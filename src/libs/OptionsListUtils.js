/* eslint-disable no-continue */
import _ from 'underscore';
import Onyx from 'react-native-onyx';
import lodashGet from 'lodash/get';
import lodashOrderBy from 'lodash/orderBy';
import Str from 'expensify-common/lib/str';
import ONYXKEYS from '../ONYXKEYS';
import CONST from '../CONST';
import * as ReportUtils from './reportUtils';
import * as Localize from './Localize';
import Permissions from './Permissions';
import md5 from './md5';

/**
 * OptionsListUtils is used to build a list options passed to the OptionsList component. Several different UI views can
 * be configured to display different results based on the options passed to the private getOptions() method. Public
 * methods should be named for the views they build options for and then exported for use in a component.
 */

let currentUserLogin;
Onyx.connect({
    key: ONYXKEYS.SESSION,
    callback: val => currentUserLogin = val && val.email,
});

let currentUser;
Onyx.connect({
    key: ONYXKEYS.USER,
    callback: val => currentUser = val,
});

let countryCodeByIP;
Onyx.connect({
    key: ONYXKEYS.COUNTRY_CODE,
    callback: val => countryCodeByIP = val || 1,
});

let preferredLocale;
Onyx.connect({
    key: ONYXKEYS.NVP_PREFERRED_LOCALE,
    callback: val => preferredLocale = val || CONST.DEFAULT_LOCALE,
});

const reportsWithDraft = {};
Onyx.connect({
    key: ONYXKEYS.COLLECTION.REPORTS_WITH_DRAFT,
    callback: (hasDraft, key) => {
        if (!key) {
            return;
        }

        reportsWithDraft[key] = hasDraft;
    },
});

const policies = {};
Onyx.connect({
    key: ONYXKEYS.COLLECTION.POLICY,
    callback: (policy, key) => {
        if (!policy || !key || !policy.name) {
            return;
        }

        policies[key] = policy;
    },
});

const iouReports = {};
Onyx.connect({
    key: ONYXKEYS.COLLECTION.REPORT_IOUS,
    callback: (iouReport, key) => {
        if (!iouReport || !key || !iouReport.ownerEmail) {
            return;
        }

        iouReports[key] = iouReport;
    },
});

/**
 * Helper method to return a default avatar
 *
 * @param {String} [login]
 * @returns {String}
 */
function getDefaultAvatar(login = '') {
    // There are 8 possible default avatars, so we choose which one this user has based
    // on a simple hash of their login (which is converted from HEX to INT)
    const loginHashBucket = (parseInt(md5(login).substring(0, 4), 16) % 8) + 1;
    return `${CONST.CLOUDFRONT_URL}/images/avatars/avatar_${loginHashBucket}.png`;
}

// We are initializing a default avatar here so that we use the same default color for each user we are inviting. This
// will update when the OptionsListUtils re-loads. But will stay the same color for the life of the JS session.
const defaultAvatarForUserToInvite = getDefaultAvatar();

/**
 * Adds expensify SMS domain (@expensify.sms) if login is a phone number and if it's not included yet
 *
 * @param {String} login
 * @return {String}
 */
function addSMSDomainIfPhoneNumber(login) {
    if (Str.isValidPhone(login) && !Str.isValidEmail(login)) {
        return login + CONST.SMS.DOMAIN;
    }
    return login;
}

/**
 * Returns the personal details for an array of logins
 *
 * @param {Array} logins
 * @param {Object} personalDetails
 * @returns {Array}
 */
function getPersonalDetailsForLogins(logins, personalDetails) {
    return _.map(logins, (login) => {
        let personalDetail = personalDetails[login];

        if (!personalDetail) {
            personalDetail = {
                login,
                displayName: login,
                avatar: getDefaultAvatar(login),
            };
        }

        return personalDetail;
    });
}

/**
 * Constructs a Set with all possible names (displayName, firstName, lastName, email) for all participants in a report,
 * to be used in isSearchStringMatch.
 *
 * @param {Array<Object>} personalDetailList
 * @return {Set<String>}
 */
function getParticipantNames(personalDetailList) {
    // We use a Set because `Set.has(value)` on a Set of with n entries is up to n (or log(n)) times faster than
    // `_.contains(Array, value)` for an Array with n members.
    const participantNames = new Set();
    _.each(personalDetailList, (participant) => {
        if (participant.login) {
            participantNames.add(participant.login.toLowerCase());
        }
        if (participant.firstName) {
            participantNames.add(participant.firstName.toLowerCase());
        }
        if (participant.lastName) {
            participantNames.add(participant.lastName.toLowerCase());
        }
        if (participant.displayName) {
            participantNames.add(participant.displayName.toLowerCase());
        }
    });
    return participantNames;
}

/**
 * Returns a string with all relevant search terms.
 * Default should be serachable by policy/domain name but not by participants.
 *
 * @param {Object} report
 * @param {Array} personalDetailList
 * @param {Boolean} isDefaultChatRoom
 * @return {String}
 */
function getSearchText(report, personalDetailList, isDefaultChatRoom) {
    const searchTerms = [];

    if (!isDefaultChatRoom) {
        _.each(personalDetailList, (personalDetail) => {
            searchTerms.push(personalDetail.displayName);
            searchTerms.push(personalDetail.login);
        });
    }
    if (report) {
        searchTerms.push(...report.reportName);
        searchTerms.push(..._.map(report.reportName.split(','), name => name.trim()));

        if (isDefaultChatRoom) {
            const defaultRoomSubtitle = ReportUtils.getDefaultRoomSubtitle(report, policies);
            searchTerms.push(...defaultRoomSubtitle);
            searchTerms.push(..._.map(defaultRoomSubtitle.split(','), name => name.trim()));
        } else {
            searchTerms.push(...report.participants);
        }
    }

    return _.unique(searchTerms).join(' ');
}

/**
 * Determines whether a report has a draft comment.
 *
 * @param {Object} report
 * @return {Boolean}
 */
function hasReportDraftComment(report) {
    return report
        && reportsWithDraft
        && lodashGet(reportsWithDraft, `${ONYXKEYS.COLLECTION.REPORTS_WITH_DRAFT}${report.reportID}`, false);
}

/**
 * Creates a report list option
 *
 * @param {Array<Object>} personalDetailList
 * @param {Object} [report]
 * @param {Boolean} showChatPreviewLine
 * @param {Boolean} forcePolicyNamePreview
 * @returns {Object}
 */
function createOption(personalDetailList, report, {
    showChatPreviewLine = false, forcePolicyNamePreview = false,
}) {
    const isDefaultChatRoom = ReportUtils.isDefaultRoom(report);
    const hasMultipleParticipants = personalDetailList.length > 1 || isDefaultChatRoom;
    const personalDetail = personalDetailList[0];
    const hasDraftComment = hasReportDraftComment(report);
    const hasOutstandingIOU = lodashGet(report, 'hasOutstandingIOU', false);
    const iouReport = hasOutstandingIOU
        ? lodashGet(iouReports, `${ONYXKEYS.COLLECTION.REPORT_IOUS}${report.iouReportID}`, {})
        : {};

    const lastActorDetails = report ? _.find(personalDetailList, {login: report.lastActorEmail}) : null;
    const lastMessageText = report
        ? (hasMultipleParticipants && lastActorDetails
            ? `${lastActorDetails.displayName}: `
            : '')
        + Str.htmlDecode(report.lastMessageText)
        : '';

    const tooltipText = ReportUtils.getReportParticipantsTitle(lodashGet(report, ['participants'], []));

    let text;
    let alternateText;
    if (isDefaultChatRoom) {
        text = lodashGet(report, ['reportName'], '');
        alternateText = (showChatPreviewLine && !forcePolicyNamePreview && lastMessageText)
            ? lastMessageText
            : ReportUtils.getDefaultRoomSubtitle(report, policies);
    } else {
        text = hasMultipleParticipants
            ? _.map(personalDetailList, ({firstName, login}) => firstName || Str.removeSMSDomain(login))
                .join(', ')
            : lodashGet(report, ['reportName'], personalDetail.displayName);
        alternateText = (showChatPreviewLine && lastMessageText)
            ? lastMessageText
            : Str.removeSMSDomain(personalDetail.login);
    }
    return {
        text,
        alternateText,
        icons: lodashGet(report, 'icons', [personalDetail.avatar]),
        tooltipText,
        participantsList: personalDetailList,

        // It doesn't make sense to provide a login in the case of a report with multiple participants since
        // there isn't any one single login to refer to for a report.
        login: !hasMultipleParticipants ? personalDetail.login : null,
        reportID: report ? report.reportID : null,
        phoneNumber: !hasMultipleParticipants ? personalDetail.phoneNumber : null,
        payPalMeAddress: !hasMultipleParticipants ? personalDetail.payPalMeAddress : null,
        isUnread: report ? report.unreadActionCount > 0 : null,
        hasDraftComment,
        keyForList: report ? String(report.reportID) : personalDetail.login,
        searchText: getSearchText(report, personalDetailList, isDefaultChatRoom),
        isPinned: lodashGet(report, 'isPinned', false),
        hasOutstandingIOU,
        iouReportID: lodashGet(report, 'iouReportID'),
        isIOUReportOwner: lodashGet(iouReport, 'ownerEmail', '') === currentUserLogin,
        iouReportAmount: lodashGet(iouReport, 'total', 0),
        isDefaultChatRoom,
        isArchivedRoom: ReportUtils.isArchivedRoom(report),
    };
}

/**
 * Searches for a match when provided with a value
 *
 * @param {String} searchValue
 * @param {String} searchText
 * @param {Set<String>} [participantNames]
 * @param {Boolean} isDefaultChatRoom
 * @returns {Boolean}
 */
function isSearchStringMatch(searchValue, searchText, participantNames = new Set(), isDefaultChatRoom = false) {
    const searchWords = _.map(
        searchValue
            .replace(/,/g, ' ')
            .split(' '),
        word => word.trim(),
    );
    return _.every(searchWords, (word) => {
        const matchRegex = new RegExp(Str.escapeForRegExp(word), 'i');
        const valueToSearch = searchText && searchText.replace(new RegExp(/&nbsp;/g), '');
        return matchRegex.test(valueToSearch) || (!isDefaultChatRoom && participantNames.has(word));
    });
}

/**
 * Returns the given userDetails is currentUser or not.
 * @param {Object} userDetails
 * @returns {Bool}
 */

function isCurrentUser(userDetails) {
    if (!userDetails) {
        // If userDetails is null or undefined
        return false;
    }

    // If user login is mobile number, append sms domain if not appended already.
    const userDetailsLogin = addSMSDomainIfPhoneNumber(userDetails.login);

    // Initial check with currentUserLogin
    let result = currentUserLogin.toLowerCase() === userDetailsLogin.toLowerCase();
    const loginList = _.isEmpty(currentUser) || _.isEmpty(currentUser.loginList) ? [] : currentUser.loginList;
    let index = 0;

    // Checking userDetailsLogin against to current user login options.
    while (index < loginList.length && !result) {
        if (loginList[index].partnerUserID.toLowerCase() === userDetailsLogin.toLowerCase()) {
            result = true;
        }
        index++;
    }
    return result;
}

/**
 * Build the options
 *
 * @param {Object} reports
 * @param {Object} personalDetails
 * @param {Number} activeReportID
 * @param {Object} options
 * @returns {Object}
 * @private
 */
function getOptions(reports, personalDetails, activeReportID, {
    betas = [],
    selectedOptions = [],
    maxRecentReportsToShow = 0,
    excludeLogins = [],
    excludeDefaultRooms = false,
    includeMultipleParticipantReports = false,
    includePersonalDetails = false,
    includeRecentReports = false,
    prioritizePinnedReports = false,
    prioritizeDefaultRoomsInSearch = false,
    sortByLastMessageTimestamp = false,
    searchValue = '',
    showChatPreviewLine = false,
    showReportsWithNoComments = false,
    showReportsWithDrafts = false,
    hideReadReports = false,
    sortByAlphaAsc = false,
    forcePolicyNamePreview = false,
    prioritizeIOUDebts = false,
    prioritizeReportsWithDraftComments = false,
}) {
    let recentReportOptions = [];
    const pinnedReportOptions = [];
    const personalDetailsOptions = [];
    const iouDebtReportOptions = [];
    const draftReportOptions = [];

    const reportMapForLogins = {};
    let sortProperty = sortByLastMessageTimestamp
        ? ['lastMessageTimestamp']
        : ['lastVisitedTimestamp'];
    if (sortByAlphaAsc) {
        sortProperty = ['reportName'];
    }
    const sortDirection = [sortByAlphaAsc ? 'asc' : 'desc'];
    const orderedReports = lodashOrderBy(reports, sortProperty, sortDirection);

    const allReportOptions = [];
    _.each(orderedReports, (report) => {
        const logins = lodashGet(report, ['participants'], []);

        // Report data can sometimes be incomplete. If we have no logins or reportID then we will skip this entry.
        if (!report || !report.reportID || _.isEmpty(logins)) {
            return;
        }

        const hasDraftComment = hasReportDraftComment(report);
        const iouReportOwner = lodashGet(report, 'hasOutstandingIOU', false)
            ? lodashGet(iouReports, [`${ONYXKEYS.COLLECTION.REPORT_IOUS}${report.iouReportID}`, 'ownerEmail'], '')
            : '';

        const reportContainsIOUDebt = iouReportOwner && iouReportOwner !== currentUserLogin;
        const shouldFilterReportIfEmpty = !showReportsWithNoComments && report.lastMessageTimestamp === 0;
        const shouldFilterReportIfRead = hideReadReports && report.unreadActionCount === 0;
        const shouldShowReportIfHasDraft = showReportsWithDrafts && hasDraftComment;
        const shouldFilterReport = shouldFilterReportIfEmpty || shouldFilterReportIfRead;
        if (report.reportID !== activeReportID
            && !report.isPinned
            && !shouldShowReportIfHasDraft
            && shouldFilterReport
            && !reportContainsIOUDebt) {
            return;
        }

        if (ReportUtils.isDefaultRoom(report) && (!Permissions.canUseDefaultRooms(betas) || excludeDefaultRooms)) {
            return;
        }

        const reportPersonalDetails = getPersonalDetailsForLogins(logins, personalDetails);

        // Save the report in the map if this is a single participant so we can associate the reportID with the
        // personal detail option later.
        if (logins.length <= 1) {
            reportMapForLogins[logins[0]] = report;
        }
        allReportOptions.push(createOption(reportPersonalDetails, report, {
            showChatPreviewLine,
            forcePolicyNamePreview,
        }));
    });

    const allPersonalDetailsOptions = _.map(personalDetails, personalDetail => (
        createOption([personalDetail], reportMapForLogins[personalDetail.login], {
            showChatPreviewLine,
            forcePolicyNamePreview,
        })
    ));

    // Always exclude already selected options and the currently logged in user
    const loginOptionsToExclude = [...selectedOptions, {login: currentUserLogin}];

    _.each(excludeLogins, (login) => {
        loginOptionsToExclude.push({login});
    });

    if (includeRecentReports) {
        for (let i = 0; i < allReportOptions.length; i++) {
            // Stop adding options to the recentReports array when we reach the maxRecentReportsToShow value
            if (recentReportOptions.length > 0 && recentReportOptions.length === maxRecentReportsToShow) {
                break;
            }

            const reportOption = allReportOptions[i];

            // Skip if we aren't including multiple participant reports and this report has multiple participants
            if (!includeMultipleParticipantReports && !reportOption.login) {
                continue;
            }

            // Check the report to see if it has a single participant and if the participant is already selected
            if (reportOption.login && _.some(loginOptionsToExclude, option => option.login === reportOption.login)) {
                continue;
            }

            // Finally check to see if this option is a match for the provided search string if we have one
            const {searchText, participantsList, isDefaultChatRoom} = reportOption;
            const participantNames = getParticipantNames(participantsList);
            if (searchValue && !isSearchStringMatch(searchValue, searchText, participantNames, isDefaultChatRoom)) {
                continue;
            }

            // If the report is pinned and we are using the option to display pinned reports on top then we need to
            // collect the pinned reports so we can sort them alphabetically once they are collected
            if (prioritizePinnedReports && reportOption.isPinned) {
                pinnedReportOptions.push(reportOption);
            } else if (prioritizeIOUDebts && reportOption.hasOutstandingIOU && !reportOption.isIOUReportOwner) {
                iouDebtReportOptions.push(reportOption);
            } else if (prioritizeReportsWithDraftComments && reportOption.hasDraftComment) {
                draftReportOptions.push(reportOption);
            } else {
                recentReportOptions.push(reportOption);
            }

            // Add this login to the exclude list so it won't appear when we process the personal details
            if (reportOption.login) {
                loginOptionsToExclude.push({login: reportOption.login});
            }
        }
    }

    // If we are prioritizing reports with draft comments, add them before the normal recent report options
    // and sort them by report name.
    if (prioritizeReportsWithDraftComments) {
        const sortedDraftReports = lodashOrderBy(draftReportOptions, ['text'], ['asc']);
        recentReportOptions = sortedDraftReports.concat(recentReportOptions);
    }

    // If we are prioritizing IOUs the user owes, add them before the normal recent report options and reports
    // with draft comments.
    if (prioritizeIOUDebts) {
        const sortedIOUReports = lodashOrderBy(iouDebtReportOptions, ['iouReportAmount'], ['desc']);
        recentReportOptions = sortedIOUReports.concat(recentReportOptions);
    }

    // If we are prioritizing our pinned reports then shift them to the front and sort them by report name
    if (prioritizePinnedReports) {
        const sortedPinnedReports = lodashOrderBy(pinnedReportOptions, ['text'], ['asc']);
        recentReportOptions = sortedPinnedReports.concat(recentReportOptions);
    }

    // If we are prioritizing default rooms in search, do it only once we started something
    if (prioritizeDefaultRoomsInSearch && searchValue !== '') {
        const reportsSplitByDefaultChatRoom = _.partition(recentReportOptions, option => option.isDefaultChatRoom);
        recentReportOptions = reportsSplitByDefaultChatRoom[0].concat(reportsSplitByDefaultChatRoom[1]);
    }

    if (includePersonalDetails) {
        // Next loop over all personal details removing any that are selectedUsers or recentChats
        _.each(allPersonalDetailsOptions, (personalDetailOption) => {
            if (_.some(loginOptionsToExclude, loginOptionToExclude => (
                loginOptionToExclude.login === personalDetailOption.login
            ))) {
                return;
            }
            const {searchText, participantsList, isDefaultChatRoom} = personalDetailOption;
            const participantNames = getParticipantNames(participantsList);
            if (searchValue && !isSearchStringMatch(searchValue, searchText, participantNames, isDefaultChatRoom)) {
                return;
            }
            personalDetailsOptions.push(personalDetailOption);
        });
    }

    let userToInvite = null;
    if (searchValue
        && recentReportOptions.length === 0
        && personalDetailsOptions.length === 0
        && !isCurrentUser({login: searchValue})
        && _.every(selectedOptions, option => option.login !== searchValue)
        && ((Str.isValidEmail(searchValue) && !Str.isDomainEmail(searchValue)) || Str.isValidPhone(searchValue))
        && (!_.find(loginOptionsToExclude, loginOptionToExclude => loginOptionToExclude.login === searchValue.toLowerCase()))
        && (searchValue !== CONST.EMAIL.CHRONOS || Permissions.canUseChronos(betas))
    ) {
        // If the phone number doesn't have an international code then let's prefix it with the
        // current user's international code based on their IP address.
        const login = (Str.isValidPhone(searchValue) && !searchValue.includes('+'))
            ? `+${countryCodeByIP}${searchValue}`
            : searchValue;
        const userInvitePersonalDetails = getPersonalDetailsForLogins([login], personalDetails);
        userToInvite = createOption(userInvitePersonalDetails, null, {
            showChatPreviewLine,
        });
        userToInvite.icons = [defaultAvatarForUserToInvite];
    }

    return {
        personalDetails: personalDetailsOptions,
        recentReports: recentReportOptions,
        userToInvite,
    };
}

/**
 * Build the options for the Search view
 *
 * @param {Object} reports
 * @param {Object} personalDetails
 * @param {String} searchValue
 * @param {Array<String>} betas
 * @returns {Object}
 */
function getSearchOptions(
    reports,
    personalDetails,
    searchValue = '',
    betas,
) {
    return getOptions(reports, personalDetails, 0, {
        betas,
        searchValue,
        includeRecentReports: true,
        includeMultipleParticipantReports: true,
        maxRecentReportsToShow: 0, // Unlimited
        prioritizePinnedReports: false,
        prioritizeDefaultRoomsInSearch: true,
        showChatPreviewLine: true,
        showReportsWithNoComments: true,
        includePersonalDetails: true,
        sortByLastMessageTimestamp: false,
        forcePolicyNamePreview: true,
        prioritizeIOUDebts: false,
    });
}

/**
 * Build the IOUConfirmation options for showing MyPersonalDetail
 *
 * @param {Object} myPersonalDetail
 * @param {String} amountText
 * @returns {Object}
 */
function getIOUConfirmationOptionsFromMyPersonalDetail(myPersonalDetail, amountText) {
    return {
        text: myPersonalDetail.displayName,
        alternateText: myPersonalDetail.login,
        icons: [myPersonalDetail.avatar],
        descriptiveText: amountText,
        login: myPersonalDetail.login,
    };
}

/**
 * Build the IOUConfirmationOptions for showing participants
 *
 * @param {Array} participants
 * @param {String} amountText
 * @returns {Array}
 */
function getIOUConfirmationOptionsFromParticipants(
    participants, amountText,
) {
    return _.map(participants, participant => ({
        ...participant, descriptiveText: amountText,
    }));
}

/**
 * Build the options for the New Group view
 *
 * @param {Object} reports
 * @param {Object} personalDetails
 * @param {Array<String>} betas
 * @param {String} searchValue
 * @param {Array} selectedOptions
 * @param {Array} excludeLogins
 * @returns {Object}
 */
function getNewChatOptions(
    reports,
    personalDetails,
    betas = [],
    searchValue = '',
    selectedOptions = [],
    excludeLogins = [],
) {
    return getOptions(reports, personalDetails, 0, {
        betas,
        searchValue,
        selectedOptions,
        excludeDefaultRooms: true,
        includeRecentReports: true,
        includePersonalDetails: true,
        maxRecentReportsToShow: 5,
        excludeLogins,
    });
}

/**
 * Build the options for the Sidebar a.k.a. LHN
 *
 * @param {Object} reports
 * @param {Object} personalDetails
 * @param {Number} activeReportID
 * @param {String} priorityMode
 * @param {Array<String>} betas
 * @returns {Object}
 */
function getSidebarOptions(
    reports,
    personalDetails,
    activeReportID,
    priorityMode,
    betas,
) {
    let sideBarOptions = {
        prioritizePinnedReports: true,
        prioritizeIOUDebts: true,
        prioritizeReportsWithDraftComments: true,
    };
    if (priorityMode === CONST.PRIORITY_MODE.GSD) {
        sideBarOptions = {
            hideReadReports: true,
            sortByAlphaAsc: true,
            showReportsWithDrafts: true,
        };
    }

    return getOptions(reports, personalDetails, activeReportID, {
        betas,
        includeRecentReports: true,
        includeMultipleParticipantReports: true,
        maxRecentReportsToShow: 0, // Unlimited
        sortByLastMessageTimestamp: true,
        showChatPreviewLine: true,
        ...sideBarOptions,
    });
}

/**
 * Helper method that returns the text to be used for the header's message and title (if any)
 *
 * @param {Boolean} hasSelectableOptions
 * @param {Boolean} hasUserToInvite
 * @param {String} searchValue
 * @param {Boolean} [maxParticipantsReached]
 * @return {String}
 */
function getHeaderMessage(hasSelectableOptions, hasUserToInvite, searchValue, maxParticipantsReached = false) {
    if (maxParticipantsReached) {
        return Localize.translate(preferredLocale, 'messages.maxParticipantsReached');
    }

    if (searchValue && CONST.REGEX.DIGITS_AND_PLUS.test(searchValue) && !Str.isValidPhone(searchValue)) {
<<<<<<< HEAD
        return Localize.translate(preferredLocale, 'messages.noPhoneNumber');
=======
        return translate(preferredLocale, 'messages.errorMessageInvalidPhone');
>>>>>>> c95c2ddb
    }

    // Without a search value, it would be very confusing to see a search validation message.
    // Therefore, this skips the validation when there is no search value.
    if (searchValue && !hasSelectableOptions && !hasUserToInvite) {
        if (/^\d+$/.test(searchValue)) {
<<<<<<< HEAD
            return Localize.translate(preferredLocale, 'messages.noPhoneNumber');
=======
            return translate(preferredLocale, 'messages.errorMessageInvalidPhone');
>>>>>>> c95c2ddb
        }

        return Localize.translate(preferredLocale, 'common.noResultsFound');
    }

    return '';
}

/**
 * Returns the currency list for sections display
 *
 * @param {Object} currencyOptions
 * @param {String} searchValue
 * @returns {Array}
 */
function getCurrencyListForSections(currencyOptions, searchValue) {
    const filteredOptions = _.filter(currencyOptions, currencyOption => (
        isSearchStringMatch(searchValue, currencyOption.searchText)));

    return {
        // returns filtered options i.e. options with string match if search text is entered
        currencyOptions: filteredOptions,
    };
}

/**
 * Returns the appropriate icons for the given chat report using personalDetails if applicable
 *
 * @param {Object} report
 * @param {Object} personalDetails
 * @returns {String}
 */
function getReportIcons(report, personalDetails) {
    // Default rooms have a specific avatar so we can return any non-empty array
    if (ReportUtils.isDefaultRoom(report)) {
        return [''];
    }
    const sortedParticipants = _.map(report.participants, dmParticipant => ({
        firstName: lodashGet(personalDetails, [dmParticipant, 'firstName'], ''),
        avatar: lodashGet(personalDetails, [dmParticipant, 'avatarThumbnail'], '')
            || getDefaultAvatar(dmParticipant),
    }))
        .sort((first, second) => first.firstName - second.firstName);
    return _.map(sortedParticipants, item => item.avatar);
}

export {
    addSMSDomainIfPhoneNumber,
    isCurrentUser,
    getSearchOptions,
    getNewChatOptions,
    getSidebarOptions,
    getHeaderMessage,
    getPersonalDetailsForLogins,
    getCurrencyListForSections,
    getIOUConfirmationOptionsFromMyPersonalDetail,
    getIOUConfirmationOptionsFromParticipants,
    getDefaultAvatar,
    getReportIcons,
};<|MERGE_RESOLUTION|>--- conflicted
+++ resolved
@@ -705,22 +705,14 @@
     }
 
     if (searchValue && CONST.REGEX.DIGITS_AND_PLUS.test(searchValue) && !Str.isValidPhone(searchValue)) {
-<<<<<<< HEAD
-        return Localize.translate(preferredLocale, 'messages.noPhoneNumber');
-=======
-        return translate(preferredLocale, 'messages.errorMessageInvalidPhone');
->>>>>>> c95c2ddb
+        return Localize.translate(preferredLocale, 'messages.errorMessageInvalidPhone');
     }
 
     // Without a search value, it would be very confusing to see a search validation message.
     // Therefore, this skips the validation when there is no search value.
     if (searchValue && !hasSelectableOptions && !hasUserToInvite) {
         if (/^\d+$/.test(searchValue)) {
-<<<<<<< HEAD
-            return Localize.translate(preferredLocale, 'messages.noPhoneNumber');
-=======
-            return translate(preferredLocale, 'messages.errorMessageInvalidPhone');
->>>>>>> c95c2ddb
+            return Localize.translate(preferredLocale, 'messages.errorMessageInvalidPhone');
         }
 
         return Localize.translate(preferredLocale, 'common.noResultsFound');

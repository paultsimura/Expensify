import type {TextStyle, ViewStyle} from 'react-native';
import type {OnyxCollection} from 'react-native-onyx';
import type {ValueOf} from 'type-fest';
import type {MenuItemWithLink} from '@components/MenuItemList';
import type {SearchColumnType, SearchStatus, SortOrder} from '@components/Search/types';
import ChatListItem from '@components/SelectionList/ChatListItem';
import ReportListItem from '@components/SelectionList/Search/ReportListItem';
import TransactionListItem from '@components/SelectionList/Search/TransactionListItem';
import type {ListItem, ReportActionListItemType, ReportListItemType, TransactionListItemType} from '@components/SelectionList/types';
import * as Expensicons from '@src/components/Icon/Expensicons';
import CONST from '@src/CONST';
import type {TranslationPaths} from '@src/languages/types';
import ONYXKEYS from '@src/ONYXKEYS';
import ROUTES from '@src/ROUTES';
import type {Route} from '@src/ROUTES';
import type * as OnyxTypes from '@src/types/onyx';
import type {SaveSearchItem} from '@src/types/onyx/SaveSearch';
import type SearchResults from '@src/types/onyx/SearchResults';
import type {ListItemDataType, ListItemType, SearchDataTypes, SearchPersonalDetails, SearchReport, SearchTransaction, SearchTransactionAction} from '@src/types/onyx/SearchResults';
import type IconAsset from '@src/types/utils/IconAsset';
import {canApproveIOU, canIOUBePaid, canSubmitReport} from './actions/IOU';
import {clearAllFilters} from './actions/Search';
import {convertToDisplayString} from './CurrencyUtils';
import DateUtils from './DateUtils';
import {translateLocal} from './Localize';
import Navigation from './Navigation/Navigation';
import {canSendInvoice} from './PolicyUtils';
import {isAddCommentAction, isDeletedAction} from './ReportActionsUtils';
import {
    hasInvoiceReports,
    hasOnlyHeldExpenses,
    hasViolations,
    isAllowedToApproveExpenseReport as isAllowedToApproveExpenseReportUtils,
    isClosedReport,
    isInvoiceReport,
    isMoneyRequestReport,
    isSettled,
} from './ReportUtils';
import {buildCannedSearchQuery} from './SearchQueryUtils';
import {getAmount as getTransactionAmount, getCreated as getTransactionCreatedDate, getMerchant as getTransactionMerchant, isExpensifyCardTransaction, isPending} from './TransactionUtils';

const columnNamesToSortingProperty = {
    [CONST.SEARCH.TABLE_COLUMNS.TO]: 'formattedTo' as const,
    [CONST.SEARCH.TABLE_COLUMNS.FROM]: 'formattedFrom' as const,
    [CONST.SEARCH.TABLE_COLUMNS.DATE]: 'date' as const,
    [CONST.SEARCH.TABLE_COLUMNS.TAG]: 'tag' as const,
    [CONST.SEARCH.TABLE_COLUMNS.MERCHANT]: 'formattedMerchant' as const,
    [CONST.SEARCH.TABLE_COLUMNS.TOTAL_AMOUNT]: 'formattedTotal' as const,
    [CONST.SEARCH.TABLE_COLUMNS.CATEGORY]: 'category' as const,
    [CONST.SEARCH.TABLE_COLUMNS.TYPE]: 'transactionType' as const,
    [CONST.SEARCH.TABLE_COLUMNS.ACTION]: 'action' as const,
    [CONST.SEARCH.TABLE_COLUMNS.DESCRIPTION]: 'comment' as const,
    [CONST.SEARCH.TABLE_COLUMNS.TAX_AMOUNT]: null,
    [CONST.SEARCH.TABLE_COLUMNS.RECEIPT]: null,
};

const emptyPersonalDetails = {
    accountID: CONST.REPORT.OWNER_ACCOUNT_ID_FAKE,
    avatar: '',
    displayName: undefined,
    login: undefined,
};

type ReportKey = `${typeof ONYXKEYS.COLLECTION.REPORT}${string}`;

type TransactionKey = `${typeof ONYXKEYS.COLLECTION.TRANSACTION}${string}`;

type ReportActionKey = `${typeof ONYXKEYS.COLLECTION.REPORT_ACTIONS}${string}`;

type ViolationKey = `${typeof ONYXKEYS.COLLECTION.TRANSACTION_VIOLATIONS}${string}`;

type SavedSearchMenuItem = MenuItemWithLink & {
    key: string;
    hash: string;
    query: string;
    styles?: Array<ViewStyle | TextStyle>;
};

type SearchTypeMenuItem = {
    translationPath: TranslationPaths;
    type: SearchDataTypes;
    icon: IconAsset;
    getRoute: (policyID?: string) => Route;
};

/**
 * @private
 *
 * Returns a list of properties that are common to every Search ListItem
 */
function getTransactionItemCommonFormattedProperties(
    transactionItem: SearchTransaction,
    from: SearchPersonalDetails,
    to: SearchPersonalDetails,
): Pick<TransactionListItemType, 'formattedFrom' | 'formattedTo' | 'formattedTotal' | 'formattedMerchant' | 'date'> {
    const isExpenseReport = transactionItem.reportType === CONST.REPORT.TYPE.EXPENSE;

    const formattedFrom = from?.displayName ?? from?.login ?? '';
    const formattedTo = to?.displayName ?? to?.login ?? '';
    const formattedTotal = getTransactionAmount(transactionItem, isExpenseReport);
    const date = transactionItem?.modifiedCreated ? transactionItem.modifiedCreated : transactionItem?.created;
    const merchant = getTransactionMerchant(transactionItem);
    const formattedMerchant = merchant === CONST.TRANSACTION.PARTIAL_TRANSACTION_MERCHANT ? '' : merchant;

    return {
        formattedFrom,
        formattedTo,
        date,
        formattedTotal,
        formattedMerchant,
    };
}

/**
 * @private
 */
function isReportEntry(key: string): key is ReportKey {
    return key.startsWith(ONYXKEYS.COLLECTION.REPORT);
}

/**
 * @private
 */
function isTransactionEntry(key: string): key is TransactionKey {
    return key.startsWith(ONYXKEYS.COLLECTION.TRANSACTION);
}

/**
 * @private
 */
function isViolationEntry(key: string): key is ViolationKey {
    return key.startsWith(ONYXKEYS.COLLECTION.TRANSACTION_VIOLATIONS);
}

/**
 * @private
 */
function isReportActionEntry(key: string): key is ReportActionKey {
    return key.startsWith(ONYXKEYS.COLLECTION.REPORT_ACTIONS);
}

/**
 * Determines whether to display the merchant field based on the transactions in the search results.
 */
function getShouldShowMerchant(data: OnyxTypes.SearchResults['data']): boolean {
    return Object.keys(data).some((key) => {
        if (isTransactionEntry(key)) {
            const item = data[key];
            const merchant = item.modifiedMerchant ? item.modifiedMerchant : item.merchant ?? '';
            return merchant !== '' && merchant !== CONST.TRANSACTION.PARTIAL_TRANSACTION_MERCHANT;
        }
        return false;
    });
}

/**
 * Type guard that checks if something is a ReportListItemType
 */
function isReportListItemType(item: ListItem): item is ReportListItemType {
    return 'transactions' in item;
}

/**
 * Type guard that checks if something is a TransactionListItemType
 */
function isTransactionListItemType(item: TransactionListItemType | ReportListItemType | ReportActionListItemType): item is TransactionListItemType {
    const transactionListItem = item as TransactionListItemType;
    return transactionListItem.transactionID !== undefined;
}

/**
 * Type guard that checks if something is a ReportActionListItemType
 */
function isReportActionListItemType(item: TransactionListItemType | ReportListItemType | ReportActionListItemType): item is ReportActionListItemType {
    const reportActionListItem = item as ReportActionListItemType;
    return reportActionListItem.reportActionID !== undefined;
}

/**
 * Checks if the date of transactions or reports indicate the need to display the year because they are from a past year.
 */
function shouldShowYear(data: TransactionListItemType[] | ReportListItemType[] | OnyxTypes.SearchResults['data']) {
    const currentYear = new Date().getFullYear();

    if (Array.isArray(data)) {
        return data.some((item: TransactionListItemType | ReportListItemType) => {
            if (isReportListItemType(item)) {
                // If the item is a ReportListItemType, iterate over its transactions and check them
                return item.transactions.some((transaction) => {
                    const transactionYear = new Date(getTransactionCreatedDate(transaction)).getFullYear();
                    return transactionYear !== currentYear;
                });
            }

            const createdYear = new Date(item?.modifiedCreated ? item.modifiedCreated : item?.created || '').getFullYear();
            return createdYear !== currentYear;
        });
    }

    for (const key in data) {
        if (isTransactionEntry(key)) {
            const item = data[key];
            const date = getTransactionCreatedDate(item);

            if (DateUtils.doesDateBelongToAPastYear(date)) {
                return true;
            }
        } else if (isReportActionEntry(key)) {
            const item = data[key];
            for (const action of Object.values(item)) {
                const date = action.created;

                if (DateUtils.doesDateBelongToAPastYear(date)) {
                    return true;
                }
            }
        }
    }
    return false;
}

/**
 * @private
 * Generates a display name for IOU reports considering the personal details of the payer and the transaction details.
 */
function getIOUReportName(data: OnyxTypes.SearchResults['data'], reportItem: SearchReport) {
    const payerPersonalDetails = reportItem.managerID ? data.personalDetailsList?.[reportItem.managerID] : emptyPersonalDetails;
    const payerName = payerPersonalDetails?.displayName ?? payerPersonalDetails?.login ?? translateLocal('common.hidden');
    const formattedAmount = convertToDisplayString(reportItem.total ?? 0, reportItem.currency ?? CONST.CURRENCY.USD);
    if (reportItem.action === CONST.SEARCH.ACTION_TYPES.VIEW) {
        return translateLocal('iou.payerOwesAmount', {
            payer: payerName,
            amount: formattedAmount,
        });
    }

    if (reportItem.action === CONST.SEARCH.ACTION_TYPES.PAID) {
        return translateLocal('iou.payerPaidAmount', {
            payer: payerName,
            amount: formattedAmount,
        });
    }

    return reportItem.reportName;
}

/**
 * @private
 * Organizes data into List Sections for display, for the TransactionListItemType of Search Results.
 *
 * Do not use directly, use only via `getSections()` facade.
 */
function getTransactionsSections(data: OnyxTypes.SearchResults['data'], metadata: OnyxTypes.SearchResults['search']): TransactionListItemType[] {
    const shouldShowMerchant = getShouldShowMerchant(data);
    const doesDataContainAPastYearTransaction = shouldShowYear(data);

    return Object.keys(data)
        .filter(isTransactionEntry)
        .map((key) => {
            const transactionItem = data[key];
            const from = data.personalDetailsList?.[transactionItem.accountID];
            const to = transactionItem.managerID ? data.personalDetailsList?.[transactionItem.managerID] : emptyPersonalDetails;

            const {formattedFrom, formattedTo, formattedTotal, formattedMerchant, date} = getTransactionItemCommonFormattedProperties(transactionItem, from, to);

            return {
                ...transactionItem,
                action: getAction(data, key),
                from,
                to,
                formattedFrom,
                formattedTo,
                formattedTotal,
                formattedMerchant,
                date,
                shouldShowMerchant,
                shouldShowCategory: metadata?.columnsToShow?.shouldShowCategoryColumn,
                shouldShowTag: metadata?.columnsToShow?.shouldShowTagColumn,
                shouldShowTax: metadata?.columnsToShow?.shouldShowTaxColumn,
                keyForList: transactionItem.transactionID,
                shouldShowYear: doesDataContainAPastYearTransaction,
            };
        });
}

/**
 * Returns the action that can be taken on a given transaction or report
 *
 * Do not use directly, use only via `getSections()` facade.
 */
function getAction(data: OnyxTypes.SearchResults['data'], key: string): SearchTransactionAction {
    const isTransaction = isTransactionEntry(key);
    if (!isTransaction && !isReportEntry(key)) {
        return CONST.SEARCH.ACTION_TYPES.VIEW;
    }

    const transaction = isTransaction ? data[key] : undefined;
    const report = isTransaction ? data[`${ONYXKEYS.COLLECTION.REPORT}${transaction?.reportID}`] : data[key];

    // Tracked and unreported expenses don't have a report, so we return early.
    if (!report) {
        return CONST.SEARCH.ACTION_TYPES.VIEW;
    }

    if (isSettled(report)) {
        return CONST.SEARCH.ACTION_TYPES.PAID;
    }

    if (isClosedReport(report)) {
        return CONST.SEARCH.ACTION_TYPES.DONE;
    }

    // We need to check both options for a falsy value since the transaction might not have an error but the report associated with it might. We return early if there are any errors for performance reasons, so we don't need to compute any other possible actions.
    // eslint-disable-next-line @typescript-eslint/prefer-nullish-coalescing
    if (transaction?.errors || report?.errors) {
        return CONST.SEARCH.ACTION_TYPES.REVIEW;
    }

    // We don't need to run the logic if this is not a transaction or iou/expense report, so let's shortcircuit the logic for performance reasons
    if (!isMoneyRequestReport(report)) {
        return CONST.SEARCH.ACTION_TYPES.VIEW;
    }

    const allReportTransactions = (
        isReportEntry(key)
            ? Object.entries(data)
                  .filter(([itemKey, value]) => isTransactionEntry(itemKey) && (value as SearchTransaction)?.reportID === report.reportID)
                  .map((item) => item[1])
            : [transaction]
    ) as SearchTransaction[];

    const allViolations = Object.fromEntries(Object.entries(data).filter(([itemKey]) => isViolationEntry(itemKey))) as OnyxCollection<OnyxTypes.TransactionViolation[]>;
    const shouldShowReview = hasViolations(report.reportID, allViolations, undefined, allReportTransactions);

    if (shouldShowReview) {
        return CONST.SEARCH.ACTION_TYPES.REVIEW;
    }

    // Submit/Approve/Pay can only be taken on transactions if the transaction is the only one on the report, otherwise `View` is the only option.
    // If this condition is not met, return early for performance reasons
    if (isTransaction && !data[key].isFromOneTransactionReport) {
        return CONST.SEARCH.ACTION_TYPES.VIEW;
    }

    const policy = data[`${ONYXKEYS.COLLECTION.POLICY}${report?.policyID}`] ?? {};

    const invoiceReceiverPolicy =
        isInvoiceReport(report) && report?.invoiceReceiver?.type === CONST.REPORT.INVOICE_RECEIVER_TYPE.BUSINESS
            ? data[`${ONYXKEYS.COLLECTION.POLICY}${report?.invoiceReceiver?.policyID}`]
            : undefined;

    const chatReport = data[`${ONYXKEYS.COLLECTION.REPORT}${report?.chatReportID}`] ?? {};
    const chatReportRNVP = data[`${ONYXKEYS.COLLECTION.REPORT_NAME_VALUE_PAIRS}${report?.chatReportID}`] ?? undefined;

    if (canIOUBePaid(report, chatReport, policy, allReportTransactions, false, chatReportRNVP, invoiceReceiverPolicy) && !hasOnlyHeldExpenses(report.reportID, allReportTransactions)) {
        return CONST.SEARCH.ACTION_TYPES.PAY;
    }
    const hasOnlyPendingTransactions = allReportTransactions.length > 0 && allReportTransactions.every((t) => isExpensifyCardTransaction(t) && isPending(t));

    const isAllowedToApproveExpenseReport = isAllowedToApproveExpenseReportUtils(report, undefined, policy);
    if (canApproveIOU(report, policy) && isAllowedToApproveExpenseReport && !hasOnlyPendingTransactions) {
        return CONST.SEARCH.ACTION_TYPES.APPROVE;
    }

    // We check for isAllowedToApproveExpenseReport because if the policy has preventSelfApprovals enabled, we disable the Submit action and in that case we want to show the View action instead
<<<<<<< HEAD
    const transactionIDList = allReportTransactions.map((reportTransaction) => reportTransaction.transactionID);
    if (canSubmitReport(report, policy, transactionIDList) && isAllowedToApproveExpenseReport) {
=======
    if (canSubmitReport(report, policy, allReportTransactions, allViolations) && isAllowedToApproveExpenseReport) {
>>>>>>> acd7a796
        return CONST.SEARCH.ACTION_TYPES.SUBMIT;
    }

    return CONST.SEARCH.ACTION_TYPES.VIEW;
}

/**
 * @private
 * Organizes data into List Sections for display, for the ReportActionListItemType of Search Results.
 *
 * Do not use directly, use only via `getSections()` facade.
 */
function getReportActionsSections(data: OnyxTypes.SearchResults['data']): ReportActionListItemType[] {
    const reportActionItems: ReportActionListItemType[] = [];
    for (const key in data) {
        if (isReportActionEntry(key)) {
            const reportActions = data[key];
            for (const reportAction of Object.values(reportActions)) {
                const from = data.personalDetailsList?.[reportAction.accountID];
                if (isDeletedAction(reportAction)) {
                    // eslint-disable-next-line no-continue
                    continue;
                }
                if (!isAddCommentAction(reportAction)) {
                    // eslint-disable-next-line no-continue
                    continue;
                }
                reportActionItems.push({
                    ...reportAction,
                    from,
                    formattedFrom: from?.displayName ?? from?.login ?? '',
                    date: reportAction.created,
                    keyForList: reportAction.reportActionID,
                });
            }
        }
    }
    return reportActionItems;
}

/**
 * @private
 * Organizes data into List Sections for display, for the ReportListItemType of Search Results.
 *
 * Do not use directly, use only via `getSections()` facade.
 */
function getReportSections(data: OnyxTypes.SearchResults['data'], metadata: OnyxTypes.SearchResults['search']): ReportListItemType[] {
    const shouldShowMerchant = getShouldShowMerchant(data);

    const doesDataContainAPastYearTransaction = shouldShowYear(data);

    const reportIDToTransactions: Record<string, ReportListItemType> = {};
    for (const key in data) {
        if (isReportEntry(key)) {
            const reportItem = {...data[key]};
            const reportKey = `${ONYXKEYS.COLLECTION.REPORT}${reportItem.reportID}`;
            const transactions = reportIDToTransactions[reportKey]?.transactions ?? [];
            const isIOUReport = reportItem.type === CONST.REPORT.TYPE.IOU;

            reportIDToTransactions[reportKey] = {
                ...reportItem,
                action: getAction(data, key),
                keyForList: reportItem.reportID,
                from: data.personalDetailsList?.[reportItem.accountID ?? CONST.DEFAULT_NUMBER_ID],
                to: reportItem.managerID ? data.personalDetailsList?.[reportItem.managerID] : emptyPersonalDetails,
                transactions,
                reportName: isIOUReport ? getIOUReportName(data, reportItem) : reportItem.reportName,
            };
        } else if (isTransactionEntry(key)) {
            const transactionItem = {...data[key]};
            const reportKey = `${ONYXKEYS.COLLECTION.REPORT}${transactionItem.reportID}`;

            const from = data.personalDetailsList?.[transactionItem.accountID];
            const to = transactionItem.managerID ? data.personalDetailsList?.[transactionItem.managerID] : emptyPersonalDetails;

            const {formattedFrom, formattedTo, formattedTotal, formattedMerchant, date} = getTransactionItemCommonFormattedProperties(transactionItem, from, to);

            const transaction = {
                ...transactionItem,
                action: getAction(data, key),
                from,
                to,
                formattedFrom,
                formattedTo,
                formattedTotal,
                formattedMerchant,
                date,
                shouldShowMerchant,
                shouldShowCategory: metadata?.columnsToShow?.shouldShowCategoryColumn,
                shouldShowTag: metadata?.columnsToShow?.shouldShowTagColumn,
                shouldShowTax: metadata?.columnsToShow?.shouldShowTaxColumn,
                keyForList: transactionItem.transactionID,
                shouldShowYear: doesDataContainAPastYearTransaction,
            };
            if (reportIDToTransactions[reportKey]?.transactions) {
                reportIDToTransactions[reportKey].transactions.push(transaction);
            } else if (reportIDToTransactions[reportKey]) {
                reportIDToTransactions[reportKey].transactions = [transaction];
            }
        }
    }

    return Object.values(reportIDToTransactions);
}

/**
 * Returns the appropriate list item component based on the type and status of the search data.
 */
function getListItem(type: SearchDataTypes, status: SearchStatus): ListItemType<typeof type, typeof status> {
    if (type === CONST.SEARCH.DATA_TYPES.CHAT) {
        return ChatListItem;
    }
    if (status === CONST.SEARCH.STATUS.EXPENSE.ALL) {
        return TransactionListItem;
    }
    return ReportListItem;
}

/**
 * Organizes data into appropriate list sections for display based on the type of search results.
 */
function getSections(type: SearchDataTypes, status: SearchStatus, data: OnyxTypes.SearchResults['data'], metadata: OnyxTypes.SearchResults['search']) {
    if (type === CONST.SEARCH.DATA_TYPES.CHAT) {
        return getReportActionsSections(data);
    }
    if (status === CONST.SEARCH.STATUS.EXPENSE.ALL) {
        return getTransactionsSections(data, metadata);
    }
    return getReportSections(data, metadata);
}

/**
 * Sorts sections of data based on a specified column and sort order for displaying sorted results.
 */
function getSortedSections(type: SearchDataTypes, status: SearchStatus, data: ListItemDataType<typeof type, typeof status>, sortBy?: SearchColumnType, sortOrder?: SortOrder) {
    if (type === CONST.SEARCH.DATA_TYPES.CHAT) {
        return getSortedReportActionData(data as ReportActionListItemType[]);
    }
    if (status === CONST.SEARCH.STATUS.EXPENSE.ALL) {
        return getSortedTransactionData(data as TransactionListItemType[], sortBy, sortOrder);
    }
    return getSortedReportData(data as ReportListItemType[]);
}

/**
 * @private
 * Sorts transaction sections based on a specified column and sort order.
 */
function getSortedTransactionData(data: TransactionListItemType[], sortBy?: SearchColumnType, sortOrder?: SortOrder) {
    if (!sortBy || !sortOrder) {
        return data;
    }

    const sortingProperty = columnNamesToSortingProperty[sortBy];

    if (!sortingProperty) {
        return data;
    }

    return data.sort((a, b) => {
        const aValue = sortingProperty === 'comment' ? a.comment?.comment : a[sortingProperty];
        const bValue = sortingProperty === 'comment' ? b.comment?.comment : b[sortingProperty];

        if (aValue === undefined || bValue === undefined) {
            return 0;
        }

        // We are guaranteed that both a and b will be string or number at the same time
        if (typeof aValue === 'string' && typeof bValue === 'string') {
            return sortOrder === CONST.SEARCH.SORT_ORDER.ASC ? aValue.localeCompare(bValue) : bValue.localeCompare(aValue);
        }

        const aNum = aValue as number;
        const bNum = bValue as number;

        return sortOrder === CONST.SEARCH.SORT_ORDER.ASC ? aNum - bNum : bNum - aNum;
    });
}

/**
 * @private
 * Determines the date of the newest transaction within a report for sorting purposes.
 */
function getReportNewestTransactionDate(report: ReportListItemType) {
    return report.transactions?.reduce((max, curr) => (curr.modifiedCreated ?? curr.created > (max?.created ?? '') ? curr : max), report.transactions.at(0))?.created;
}

/**
 * @private
 * Sorts report sections based on a specified column and sort order.
 */
function getSortedReportData(data: ReportListItemType[]) {
    return data.sort((a, b) => {
        const aNewestTransaction = getReportNewestTransactionDate(a);
        const bNewestTransaction = getReportNewestTransactionDate(b);

        if (!aNewestTransaction || !bNewestTransaction) {
            return 0;
        }

        return bNewestTransaction.toLowerCase().localeCompare(aNewestTransaction);
    });
}

/**
 * @private
 * Sorts report actions sections based on a specified column and sort order.
 */
function getSortedReportActionData(data: ReportActionListItemType[]) {
    return data.sort((a, b) => {
        const aValue = a?.created;
        const bValue = b?.created;

        if (aValue === undefined || bValue === undefined) {
            return 0;
        }

        return bValue.toLowerCase().localeCompare(aValue);
    });
}

/**
 * Checks if the search results contain any data, useful for determining if the search results are empty.
 */
function isSearchResultsEmpty(searchResults: SearchResults) {
    return !Object.keys(searchResults?.data).some((key) => key.startsWith(ONYXKEYS.COLLECTION.TRANSACTION));
}

/**
 * Returns the corresponding translation key for expense type
 */
function getExpenseTypeTranslationKey(expenseType: ValueOf<typeof CONST.SEARCH.TRANSACTION_TYPE>): TranslationPaths {
    // eslint-disable-next-line default-case
    switch (expenseType) {
        case CONST.SEARCH.TRANSACTION_TYPE.DISTANCE:
            return 'common.distance';
        case CONST.SEARCH.TRANSACTION_TYPE.CARD:
            return 'common.card';
        case CONST.SEARCH.TRANSACTION_TYPE.CASH:
            return 'iou.cash';
    }
}

/**
 * Constructs and configures the overflow menu for search items, handling interactions such as renaming or deleting items.
 */
function getOverflowMenu(itemName: string, hash: number, inputQuery: string, showDeleteModal: (hash: number) => void, isMobileMenu?: boolean, closeMenu?: () => void) {
    return [
        {
            text: translateLocal('common.rename'),
            onSelected: () => {
                if (isMobileMenu && closeMenu) {
                    closeMenu();
                }
                Navigation.navigate(ROUTES.SEARCH_SAVED_SEARCH_RENAME.getRoute({name: encodeURIComponent(itemName), jsonQuery: inputQuery}));
            },
            icon: Expensicons.Pencil,
            shouldShowRightIcon: false,
            shouldShowRightComponent: false,
            shouldCallAfterModalHide: true,
        },
        {
            text: translateLocal('common.delete'),
            onSelected: () => showDeleteModal(hash),
            icon: Expensicons.Trashcan,
            shouldShowRightIcon: false,
            shouldShowRightComponent: false,
            shouldCallAfterModalHide: true,
            shouldCloseAllModals: true,
        },
    ];
}

/**
 * Checks if the passed username is a correct standard username, and not a placeholder
 */
function isCorrectSearchUserName(displayName?: string) {
    return displayName && displayName.toUpperCase() !== CONST.REPORT.OWNER_EMAIL_FAKE;
}

function createTypeMenuItems(allPolicies: OnyxCollection<OnyxTypes.Policy> | null, email: string | undefined): SearchTypeMenuItem[] {
    const typeMenuItems: SearchTypeMenuItem[] = [
        {
            translationPath: 'common.expenses',
            type: CONST.SEARCH.DATA_TYPES.EXPENSE,
            icon: Expensicons.Receipt,
            getRoute: (policyID?: string) => {
                const query = buildCannedSearchQuery({policyID});
                return ROUTES.SEARCH_CENTRAL_PANE.getRoute({query});
            },
        },
        {
            translationPath: 'common.chats',
            type: CONST.SEARCH.DATA_TYPES.CHAT,
            icon: Expensicons.ChatBubbles,
            getRoute: (policyID?: string) => {
                const query = buildCannedSearchQuery({type: CONST.SEARCH.DATA_TYPES.CHAT, status: CONST.SEARCH.STATUS.CHAT.ALL, policyID});
                return ROUTES.SEARCH_CENTRAL_PANE.getRoute({query});
            },
        },
    ];

    if (canSendInvoice(allPolicies, email) || hasInvoiceReports()) {
        typeMenuItems.push({
            translationPath: 'workspace.common.invoices',
            type: CONST.SEARCH.DATA_TYPES.INVOICE,
            icon: Expensicons.InvoiceGeneric,
            getRoute: (policyID?: string) => {
                const query = buildCannedSearchQuery({type: CONST.SEARCH.DATA_TYPES.INVOICE, status: CONST.SEARCH.STATUS.INVOICE.ALL, policyID});
                return ROUTES.SEARCH_CENTRAL_PANE.getRoute({query});
            },
        });
    }
    typeMenuItems.push({
        translationPath: 'travel.trips',
        type: CONST.SEARCH.DATA_TYPES.TRIP,
        icon: Expensicons.Suitcase,
        getRoute: (policyID?: string) => {
            const query = buildCannedSearchQuery({type: CONST.SEARCH.DATA_TYPES.TRIP, status: CONST.SEARCH.STATUS.TRIP.ALL, policyID});
            return ROUTES.SEARCH_CENTRAL_PANE.getRoute({query});
        },
    });

    return typeMenuItems;
}

function createBaseSavedSearchMenuItem(item: SaveSearchItem, key: string, index: number, title: string, hash: number): SavedSearchMenuItem {
    return {
        key,
        title,
        hash: key,
        query: item.query,
        shouldShowRightComponent: true,
        focused: Number(key) === hash,
        onPress: () => {
            clearAllFilters();
            Navigation.navigate(ROUTES.SEARCH_CENTRAL_PANE.getRoute({query: item?.query ?? '', name: item?.name}));
        },
        pendingAction: item.pendingAction,
        disabled: item.pendingAction === CONST.RED_BRICK_ROAD_PENDING_ACTION.DELETE,
        shouldIconUseAutoWidthStyle: true,
    };
}

export {
    getListItem,
    getSections,
    getShouldShowMerchant,
    getSortedSections,
    isReportListItemType,
    isSearchResultsEmpty,
    isTransactionListItemType,
    isReportActionListItemType,
    shouldShowYear,
    getExpenseTypeTranslationKey,
    getOverflowMenu,
    isCorrectSearchUserName,
    isReportActionEntry,
    getAction,
    createTypeMenuItems,
    createBaseSavedSearchMenuItem,
};
export type {SavedSearchMenuItem, SearchTypeMenuItem};<|MERGE_RESOLUTION|>--- conflicted
+++ resolved
@@ -363,12 +363,7 @@
     }
 
     // We check for isAllowedToApproveExpenseReport because if the policy has preventSelfApprovals enabled, we disable the Submit action and in that case we want to show the View action instead
-<<<<<<< HEAD
-    const transactionIDList = allReportTransactions.map((reportTransaction) => reportTransaction.transactionID);
-    if (canSubmitReport(report, policy, transactionIDList) && isAllowedToApproveExpenseReport) {
-=======
     if (canSubmitReport(report, policy, allReportTransactions, allViolations) && isAllowedToApproveExpenseReport) {
->>>>>>> acd7a796
         return CONST.SEARCH.ACTION_TYPES.SUBMIT;
     }
 

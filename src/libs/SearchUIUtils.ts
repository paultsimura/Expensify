--- conflicted
+++ resolved
@@ -19,7 +19,7 @@
 import Navigation from './Navigation/Navigation';
 import {isDeletedAction} from './ReportActionsUtils';
 import {hasOnlyHeldExpenses, isAllowedToApproveExpenseReport as isAllowedToApproveExpenseReportUtils, isClosedReport, isInvoiceReport, isMoneyRequestReport, isSettled} from './ReportUtils';
-import {getAmount as getTransactionAmount, getCreated as getTransactionCreatedDate, getMerchant as getTransactionMerchant} from './TransactionUtils';
+import {getAmount as getTransactionAmount, getCreated as getTransactionCreatedDate, getMerchant as getTransactionMerchant, isExpensifyCardTransaction, isPending} from './TransactionUtils';
 
 const columnNamesToSortingProperty = {
     [CONST.SEARCH.TABLE_COLUMNS.TO]: 'formattedTo' as const,
@@ -302,16 +302,10 @@
     if (canIOUBePaid(report, chatReport, policy, allReportTransactions, false, chatReportRNVP, invoiceReceiverPolicy) && !hasOnlyHeldExpenses(report.reportID, allReportTransactions)) {
         return CONST.SEARCH.ACTION_TYPES.PAY;
     }
-    const hasOnlyPendingTransactions =
-        allReportTransactions.length > 0 && allReportTransactions.every((t) => TransactionUtils.isExpensifyCardTransaction(t) && TransactionUtils.isPending(t));
-
-<<<<<<< HEAD
+    const hasOnlyPendingTransactions = allReportTransactions.length > 0 && allReportTransactions.every((t) => isExpensifyCardTransaction(t) && isPending(t));
+
     const isAllowedToApproveExpenseReport = isAllowedToApproveExpenseReportUtils(report, undefined, policy);
-    if (canApproveIOU(report, policy) && isAllowedToApproveExpenseReport) {
-=======
-    const isAllowedToApproveExpenseReport = ReportUtils.isAllowedToApproveExpenseReport(report, undefined, policy);
-    if (IOU.canApproveIOU(report, policy) && isAllowedToApproveExpenseReport && !hasOnlyPendingTransactions) {
->>>>>>> b6ebedb6
+    if (canApproveIOU(report, policy) && isAllowedToApproveExpenseReport && !hasOnlyPendingTransactions) {
         return CONST.SEARCH.ACTION_TYPES.APPROVE;
     }
 

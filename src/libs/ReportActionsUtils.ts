--- conflicted
+++ resolved
@@ -1488,11 +1488,8 @@
     getTextFromHtml,
     isTripPreview,
     getIOUActionForReportID,
-<<<<<<< HEAD
+    getFilteredForOneTransactionView,
     isActionableAddPaymentCard,
-=======
-    getFilteredForOneTransactionView,
->>>>>>> 15e67a0d
 };
 
 export type {LastVisibleMessage};
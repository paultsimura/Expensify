--- conflicted
+++ resolved
@@ -1143,44 +1143,6 @@
     return html ? Parser.htmlToText(html) : '';
 }
 
-<<<<<<< HEAD
-function getMemberChangeMessageFragment(reportAction: OnyxEntry<ReportAction>): Message {
-    const messageElements: readonly MemberChangeMessageElement[] = getMemberChangeMessageElements(reportAction);
-    const html = messageElements
-        .map((messageElement) => {
-            switch (messageElement.kind) {
-                case 'userMention':
-                    return `<mention-user accountID=${messageElement.accountID}>${messageElement.content}</mention-user>`;
-                case 'roomReference':
-                    return `<a href="${environmentURL}/r/${messageElement.roomID}" target="_blank">${messageElement.roomName}</a>`;
-                default:
-                    return messageElement.content;
-            }
-        })
-        .join('');
-
-    return {
-        html: `<muted-text>${html}</muted-text>`,
-        text: getReportActionMessage(reportAction) ? getReportActionText(reportAction) : '',
-        type: CONST.REPORT.MESSAGE.TYPE.COMMENT,
-    };
-}
-
-function getReportActionMessageFragments(action: ReportAction): Message[] {
-    if (isActionOfType(action, CONST.REPORT.ACTIONS.TYPE.ROOM_CHANGE_LOG.UPDATE_ROOM_DESCRIPTION)) {
-        const message = `${Localize.translateLocal('roomChangeLog.updateRoomDescription')} ${getOriginalMessage(action)?.description}`;
-        return [{text: message, html: `<muted-text>${message}</muted-text>`, type: 'COMMENT'}];
-    }
-
-    const actionMessage = action.previousMessage ?? action.message;
-    if (Array.isArray(actionMessage)) {
-        return actionMessage.filter((item): item is Message => !!item);
-    }
-    return actionMessage ? [actionMessage] : [];
-}
-
-=======
->>>>>>> 38cddeeb
 function isOldDotLegacyAction(action: OldDotReportAction | PartialReportAction): action is PartialReportAction {
     return [
         CONST.REPORT.ACTIONS.TYPE.DELETED_ACCOUNT,
@@ -1329,6 +1291,11 @@
         const oldDotMessage = getMessageOfOldDotReportAction(action);
         const html = isActionOfType(action, CONST.REPORT.ACTIONS.TYPE.SELECTED_FOR_RANDOM_AUDIT) ? Parser.replace(oldDotMessage) : oldDotMessage;
         return [{text: oldDotMessage, html: `<muted-text>${html}</muted-text>`, type: 'COMMENT'}];
+    }
+
+    if (isActionOfType(action, CONST.REPORT.ACTIONS.TYPE.ROOM_CHANGE_LOG.UPDATE_ROOM_DESCRIPTION)) {
+        const message = `${Localize.translateLocal('roomChangeLog.updateRoomDescription')} ${getOriginalMessage(action)?.description}`;
+        return [{text: message, html: `<muted-text>${message}</muted-text>`, type: 'COMMENT'}];
     }
 
     const actionMessage = action.previousMessage ?? action.message;

import {fastMerge, Str} from 'expensify-common';
import clone from 'lodash/clone';
import lodashFindLast from 'lodash/findLast';
import isEmpty from 'lodash/isEmpty';
import type {NullishDeep, OnyxCollection, OnyxEntry, OnyxUpdate} from 'react-native-onyx';
import Onyx from 'react-native-onyx';
import type {ValueOf} from 'type-fest';
import CONST from '@src/CONST';
import type {TranslationPaths} from '@src/languages/types';
import ONYXKEYS from '@src/ONYXKEYS';
import ROUTES from '@src/ROUTES';
import type {OnyxInputOrEntry, PrivatePersonalDetails} from '@src/types/onyx';
import type {JoinWorkspaceResolution, OriginalMessageChangeLog, OriginalMessageExportIntegration} from '@src/types/onyx/OriginalMessage';
import type Report from '@src/types/onyx/Report';
import type ReportAction from '@src/types/onyx/ReportAction';
import type {Message, OldDotReportAction, OriginalMessage, ReportActions} from '@src/types/onyx/ReportAction';
import type ReportActionName from '@src/types/onyx/ReportActionName';
import {isEmptyObject} from '@src/types/utils/EmptyObject';
import DateUtils from './DateUtils';
import * as Environment from './Environment/Environment';
import getBase62ReportID from './getBase62ReportID';
import isReportMessageAttachment from './isReportMessageAttachment';
import * as Localize from './Localize';
import Log from './Log';
import type {MessageElementBase, MessageTextElement} from './MessageElement';
import Parser from './Parser';
import * as PersonalDetailsUtils from './PersonalDetailsUtils';
import * as PolicyUtils from './PolicyUtils';
import * as ReportConnection from './ReportConnection';
import type {OptimisticIOUReportAction, PartialReportAction} from './ReportUtils';
import StringUtils from './StringUtils';
// eslint-disable-next-line import/no-cycle
import * as TransactionUtils from './TransactionUtils';

type LastVisibleMessage = {
    lastMessageTranslationKey?: string;
    lastMessageText: string;
    lastMessageHtml?: string;
};

type MemberChangeMessageUserMentionElement = {
    readonly kind: 'userMention';
    readonly accountID: number;
} & MessageElementBase;

type MemberChangeMessageRoomReferenceElement = {
    readonly kind: 'roomReference';
    readonly roomName: string;
    readonly roomID: number;
} & MessageElementBase;

type MemberChangeMessageElement = MessageTextElement | MemberChangeMessageUserMentionElement | MemberChangeMessageRoomReferenceElement;

let allReportActions: OnyxCollection<ReportActions>;
Onyx.connect({
    key: ONYXKEYS.COLLECTION.REPORT_ACTIONS,
    waitForCollectionCallback: true,
    callback: (actions) => {
        if (!actions) {
            return;
        }
        allReportActions = actions;
    },
});

let isNetworkOffline = false;
Onyx.connect({
    key: ONYXKEYS.NETWORK,
    callback: (val) => (isNetworkOffline = val?.isOffline ?? false),
});

let currentUserAccountID: number | undefined;
let currentEmail = '';
Onyx.connect({
    key: ONYXKEYS.SESSION,
    callback: (value) => {
        // When signed out, value is undefined
        if (!value) {
            return;
        }

        currentUserAccountID = value.accountID;
        currentEmail = value?.email ?? '';
    },
});

let privatePersonalDetails: PrivatePersonalDetails | undefined;
Onyx.connect({
    key: ONYXKEYS.PRIVATE_PERSONAL_DETAILS,
    callback: (personalDetails) => {
        privatePersonalDetails = personalDetails;
    },
});

let environmentURL: string;
Environment.getEnvironmentURL().then((url: string) => (environmentURL = url));

/*
 * Url to the Xero non reimbursable expenses list
 */
const XERO_NON_REIMBURSABLE_EXPENSES_URL = 'https://go.xero.com/Bank/BankAccounts.aspx';

/*
 * Url to the NetSuite global search, which should be suffixed with the reportID.
 */
const NETSUITE_NON_REIMBURSABLE_EXPENSES_URL_PREFIX =
    'https://system.netsuite.com/app/common/search/ubersearchresults.nl?quicksearch=T&searchtype=Uber&frame=be&Uber_NAMEtype=KEYWORDSTARTSWITH&Uber_NAME=';

/*
 * Url prefix to any Salesforce transaction or transaction list.
 */
const SALESFORCE_EXPENSES_URL_PREFIX = 'https://login.salesforce.com/';

/*
 * Url to the QBO expenses list
 */
const QBO_EXPENSES_URL = 'https://qbo.intuit.com/app/expenses';

const POLICY_CHANGE_LOG_ARRAY = Object.values(CONST.REPORT.ACTIONS.TYPE.POLICY_CHANGE_LOG);

function isCreatedAction(reportAction: OnyxInputOrEntry<ReportAction>): boolean {
    return reportAction?.actionName === CONST.REPORT.ACTIONS.TYPE.CREATED;
}

function isDeletedAction(reportAction: OnyxInputOrEntry<ReportAction | OptimisticIOUReportAction>): boolean {
    const message = reportAction?.message ?? [];

    if (!Array.isArray(message)) {
        return message?.html === '' ?? message?.deleted;
    }

    // A legacy deleted comment has either an empty array or an object with html field with empty string as value
    const isLegacyDeletedComment = message.length === 0 || message.at(0)?.html === '';

    return isLegacyDeletedComment || !!message.at(0)?.deleted;
}

function getReportActionMessage(reportAction: PartialReportAction) {
    return Array.isArray(reportAction?.message) ? reportAction.message.at(0) : reportAction?.message;
}

function isDeletedParentAction(reportAction: OnyxInputOrEntry<ReportAction>): boolean {
    return (getReportActionMessage(reportAction)?.isDeletedParentAction ?? false) && (reportAction?.childVisibleActionCount ?? 0) > 0;
}

function isReversedTransaction(reportAction: OnyxInputOrEntry<ReportAction | OptimisticIOUReportAction>) {
    return (getReportActionMessage(reportAction)?.isReversedTransaction ?? false) && ((reportAction as ReportAction)?.childVisibleActionCount ?? 0) > 0;
}

function isPendingRemove(reportAction: OnyxInputOrEntry<ReportAction>): boolean {
    return getReportActionMessage(reportAction)?.moderationDecision?.decision === CONST.MODERATION.MODERATOR_DECISION_PENDING_REMOVE;
}

function isMoneyRequestAction(reportAction: OnyxInputOrEntry<ReportAction>): reportAction is ReportAction<typeof CONST.REPORT.ACTIONS.TYPE.IOU> {
    return isActionOfType(reportAction, CONST.REPORT.ACTIONS.TYPE.IOU);
}

function isReportPreviewAction(reportAction: OnyxInputOrEntry<ReportAction>): reportAction is ReportAction<typeof CONST.REPORT.ACTIONS.TYPE.REPORT_PREVIEW> {
    return isActionOfType(reportAction, CONST.REPORT.ACTIONS.TYPE.REPORT_PREVIEW);
}

function isSubmittedAction(reportAction: OnyxInputOrEntry<ReportAction>): reportAction is ReportAction<typeof CONST.REPORT.ACTIONS.TYPE.SUBMITTED> {
    return isActionOfType(reportAction, CONST.REPORT.ACTIONS.TYPE.SUBMITTED);
}

function isSubmittedAndClosedAction(reportAction: OnyxInputOrEntry<ReportAction>): reportAction is ReportAction<typeof CONST.REPORT.ACTIONS.TYPE.SUBMITTED_AND_CLOSED> {
    return isActionOfType(reportAction, CONST.REPORT.ACTIONS.TYPE.SUBMITTED_AND_CLOSED);
}

function isApprovedAction(reportAction: OnyxInputOrEntry<ReportAction>): reportAction is ReportAction<typeof CONST.REPORT.ACTIONS.TYPE.APPROVED> {
    return isActionOfType(reportAction, CONST.REPORT.ACTIONS.TYPE.APPROVED);
}

function isUnapprovedAction(reportAction: OnyxInputOrEntry<ReportAction>): reportAction is ReportAction<typeof CONST.REPORT.ACTIONS.TYPE.UNAPPROVED> {
    return isActionOfType(reportAction, CONST.REPORT.ACTIONS.TYPE.UNAPPROVED);
}

function isForwardedAction(reportAction: OnyxInputOrEntry<ReportAction>): reportAction is ReportAction<typeof CONST.REPORT.ACTIONS.TYPE.FORWARDED> {
    return isActionOfType(reportAction, CONST.REPORT.ACTIONS.TYPE.FORWARDED);
}

function isModifiedExpenseAction(reportAction: OnyxInputOrEntry<ReportAction>): reportAction is ReportAction<typeof CONST.REPORT.ACTIONS.TYPE.MODIFIED_EXPENSE> {
    return isActionOfType(reportAction, CONST.REPORT.ACTIONS.TYPE.MODIFIED_EXPENSE);
}

function isPolicyChangeLogAction(reportAction: OnyxInputOrEntry<ReportAction>): reportAction is ReportAction<ValueOf<typeof CONST.REPORT.ACTIONS.TYPE.POLICY_CHANGE_LOG>> {
    return isActionOfType(reportAction, ...POLICY_CHANGE_LOG_ARRAY);
}

function isChronosOOOListAction(reportAction: OnyxInputOrEntry<ReportAction>): reportAction is ReportAction<typeof CONST.REPORT.ACTIONS.TYPE.CHRONOS_OOO_LIST> {
    return isActionOfType(reportAction, CONST.REPORT.ACTIONS.TYPE.CHRONOS_OOO_LIST);
}

function isAddCommentAction(reportAction: OnyxInputOrEntry<ReportAction>): reportAction is ReportAction<typeof CONST.REPORT.ACTIONS.TYPE.ADD_COMMENT> {
    return isActionOfType(reportAction, CONST.REPORT.ACTIONS.TYPE.ADD_COMMENT);
}

function isCreatedTaskReportAction(reportAction: OnyxInputOrEntry<ReportAction>): reportAction is ReportAction<typeof CONST.REPORT.ACTIONS.TYPE.ADD_COMMENT> {
    return isActionOfType(reportAction, CONST.REPORT.ACTIONS.TYPE.ADD_COMMENT) && !!getOriginalMessage(reportAction)?.taskReportID;
}

function isTripPreview(reportAction: OnyxInputOrEntry<ReportAction>): reportAction is ReportAction<typeof CONST.REPORT.ACTIONS.TYPE.TRIPPREVIEW> {
    return isActionOfType(reportAction, CONST.REPORT.ACTIONS.TYPE.TRIPPREVIEW);
}

function isActionOfType<T extends ReportActionName[]>(
    action: OnyxInputOrEntry<ReportAction>,
    ...actionNames: T
): action is {
    [K in keyof T]: ReportAction<T[K]>;
}[number] {
    const actionName = action?.actionName as T[number];

    // This is purely a performance optimization to limit the 'includes()' calls on Hermes
    for (const i of actionNames) {
        if (i === actionName) {
            return true;
        }
    }

    return false;
}

function getOriginalMessage<T extends ReportActionName>(reportAction: OnyxInputOrEntry<ReportAction<T>>): OriginalMessage<T> | undefined {
    if (!Array.isArray(reportAction?.message)) {
        // eslint-disable-next-line deprecation/deprecation
        return reportAction?.message ?? reportAction?.originalMessage;
    }
    // eslint-disable-next-line deprecation/deprecation
    return reportAction.originalMessage;
}

function isExportIntegrationAction(reportAction: OnyxInputOrEntry<ReportAction>): boolean {
    return reportAction?.actionName === CONST.REPORT.ACTIONS.TYPE.EXPORTED_TO_INTEGRATION;
}

/**
 * We are in the process of deprecating reportAction.originalMessage and will be setting the db version of "message" to reportAction.message in the future see: https://github.com/Expensify/App/issues/39797
 * In the interim, we must check to see if we have an object or array for the reportAction.message, if we have an array we will use the originalMessage as this means we have not yet migrated.
 */
function getWhisperedTo(reportAction: OnyxInputOrEntry<ReportAction>): number[] {
    if (!reportAction) {
        return [];
    }
    const originalMessage = getOriginalMessage(reportAction);
    const message = getReportActionMessage(reportAction);

    if (!(originalMessage && typeof originalMessage === 'object' && 'whisperedTo' in originalMessage) && !(message && typeof message === 'object' && 'whisperedTo' in message)) {
        return [];
    }

    if (message !== null && !Array.isArray(message) && typeof message === 'object' && 'whisperedTo' in message) {
        return message?.whisperedTo ?? [];
    }

    if (originalMessage && typeof originalMessage === 'object' && 'whisperedTo' in originalMessage) {
        return originalMessage?.whisperedTo ?? [];
    }

    if (typeof originalMessage !== 'object') {
        Log.info('Original message is not an object for reportAction: ', true, {
            reportActionID: reportAction?.reportActionID,
            actionName: reportAction?.actionName,
        });
    }

    return [];
}

function isWhisperAction(reportAction: OnyxInputOrEntry<ReportAction>): boolean {
    return getWhisperedTo(reportAction).length > 0;
}

/**
 * Checks whether the report action is a whisper targeting someone other than the current user.
 */
function isWhisperActionTargetedToOthers(reportAction: OnyxInputOrEntry<ReportAction>): boolean {
    if (!isWhisperAction(reportAction)) {
        return false;
    }
    return !getWhisperedTo(reportAction).includes(currentUserAccountID ?? -1);
}

function isReimbursementQueuedAction(reportAction: OnyxInputOrEntry<ReportAction>): reportAction is ReportAction<typeof CONST.REPORT.ACTIONS.TYPE.REIMBURSEMENT_QUEUED> {
    return isActionOfType(reportAction, CONST.REPORT.ACTIONS.TYPE.REIMBURSEMENT_QUEUED);
}

function isMemberChangeAction(
    reportAction: OnyxInputOrEntry<ReportAction>,
): reportAction is ReportAction<ValueOf<typeof CONST.REPORT.ACTIONS.TYPE.ROOM_CHANGE_LOG | typeof CONST.REPORT.ACTIONS.TYPE.POLICY_CHANGE_LOG>> {
    return isActionOfType(
        reportAction,
        CONST.REPORT.ACTIONS.TYPE.ROOM_CHANGE_LOG.INVITE_TO_ROOM,
        CONST.REPORT.ACTIONS.TYPE.ROOM_CHANGE_LOG.REMOVE_FROM_ROOM,
        CONST.REPORT.ACTIONS.TYPE.POLICY_CHANGE_LOG.INVITE_TO_ROOM,
        CONST.REPORT.ACTIONS.TYPE.POLICY_CHANGE_LOG.REMOVE_FROM_ROOM,
        CONST.REPORT.ACTIONS.TYPE.POLICY_CHANGE_LOG.LEAVE_POLICY,
    );
}

function isInviteMemberAction(
    reportAction: OnyxEntry<ReportAction>,
): reportAction is ReportAction<typeof CONST.REPORT.ACTIONS.TYPE.ROOM_CHANGE_LOG.INVITE_TO_ROOM | typeof CONST.REPORT.ACTIONS.TYPE.POLICY_CHANGE_LOG.INVITE_TO_ROOM> {
    return isActionOfType(reportAction, CONST.REPORT.ACTIONS.TYPE.ROOM_CHANGE_LOG.INVITE_TO_ROOM, CONST.REPORT.ACTIONS.TYPE.POLICY_CHANGE_LOG.INVITE_TO_ROOM);
}

function isLeavePolicyAction(reportAction: OnyxEntry<ReportAction>): reportAction is ReportAction<typeof CONST.REPORT.ACTIONS.TYPE.POLICY_CHANGE_LOG.LEAVE_POLICY> {
    return isActionOfType(reportAction, CONST.REPORT.ACTIONS.TYPE.POLICY_CHANGE_LOG.LEAVE_POLICY);
}

function isReimbursementDeQueuedAction(reportAction: OnyxEntry<ReportAction>): reportAction is ReportAction<typeof CONST.REPORT.ACTIONS.TYPE.REIMBURSEMENT_DEQUEUED> {
    return isActionOfType(reportAction, CONST.REPORT.ACTIONS.TYPE.REIMBURSEMENT_DEQUEUED);
}

function isClosedAction(reportAction: OnyxEntry<ReportAction>): reportAction is ReportAction<typeof CONST.REPORT.ACTIONS.TYPE.CLOSED> {
    return isActionOfType(reportAction, CONST.REPORT.ACTIONS.TYPE.CLOSED);
}

function isRenamedAction(reportAction: OnyxEntry<ReportAction>): reportAction is ReportAction<typeof CONST.REPORT.ACTIONS.TYPE.RENAMED> {
    return isActionOfType(reportAction, CONST.REPORT.ACTIONS.TYPE.RENAMED);
}

function isRoomChangeLogAction(reportAction: OnyxEntry<ReportAction>): reportAction is ReportAction<ValueOf<typeof CONST.REPORT.ACTIONS.TYPE.ROOM_CHANGE_LOG>> {
    return isActionOfType(reportAction, ...Object.values(CONST.REPORT.ACTIONS.TYPE.ROOM_CHANGE_LOG));
}

function isInviteOrRemovedAction(
    reportAction: OnyxInputOrEntry<ReportAction>,
): reportAction is ReportAction<ValueOf<typeof CONST.REPORT.ACTIONS.TYPE.POLICY_CHANGE_LOG | typeof CONST.REPORT.ACTIONS.TYPE.ROOM_CHANGE_LOG>> {
    return isActionOfType(
        reportAction,
        CONST.REPORT.ACTIONS.TYPE.ROOM_CHANGE_LOG.INVITE_TO_ROOM,
        CONST.REPORT.ACTIONS.TYPE.ROOM_CHANGE_LOG.REMOVE_FROM_ROOM,
        CONST.REPORT.ACTIONS.TYPE.POLICY_CHANGE_LOG.INVITE_TO_ROOM,
        CONST.REPORT.ACTIONS.TYPE.POLICY_CHANGE_LOG.REMOVE_FROM_ROOM,
    );
}

/**
 * Returns whether the comment is a thread parent message/the first message in a thread
 */
function isThreadParentMessage(reportAction: OnyxEntry<ReportAction>, reportID: string): boolean {
    const {childType, childVisibleActionCount = 0, childReportID} = reportAction ?? {};
    return childType === CONST.REPORT.TYPE.CHAT && (childVisibleActionCount > 0 || String(childReportID) === reportID);
}

/**
 * Determines if the given report action is sent money report action by checking for 'pay' type and presence of IOUDetails object.
 */
function isSentMoneyReportAction(reportAction: OnyxEntry<ReportAction | OptimisticIOUReportAction>): boolean {
    return (
        isActionOfType(reportAction, CONST.REPORT.ACTIONS.TYPE.IOU) &&
        getOriginalMessage(reportAction)?.type === CONST.IOU.REPORT_ACTION_TYPE.PAY &&
        !!getOriginalMessage(reportAction)?.IOUDetails
    );
}

/**
 * Returns whether the thread is a transaction thread, which is any thread with IOU parent
 * report action from requesting money (type - create) or from sending money (type - pay with IOUDetails field)
 */
function isTransactionThread(parentReportAction: OnyxInputOrEntry<ReportAction>): boolean {
    if (isEmptyObject(parentReportAction) || !isMoneyRequestAction(parentReportAction)) {
        return false;
    }
    const originalMessage = getOriginalMessage(parentReportAction);
    return (
        originalMessage?.type === CONST.IOU.REPORT_ACTION_TYPE.CREATE ||
        originalMessage?.type === CONST.IOU.REPORT_ACTION_TYPE.TRACK ||
        (originalMessage?.type === CONST.IOU.REPORT_ACTION_TYPE.PAY && !!originalMessage?.IOUDetails)
    );
}

/**
 * Sort an array of reportActions by their created timestamp first, and reportActionID second
 * This gives us a stable order even in the case of multiple reportActions created on the same millisecond
 *
 */
function getSortedReportActions(reportActions: ReportAction[] | null, shouldSortInDescendingOrder = false): ReportAction[] {
    if (!Array.isArray(reportActions)) {
        throw new Error(`ReportActionsUtils.getSortedReportActions requires an array, received ${typeof reportActions}`);
    }

    const invertedMultiplier = shouldSortInDescendingOrder ? -1 : 1;

    const sortedActions = reportActions?.filter(Boolean).sort((first, second) => {
        // First sort by timestamp
        if (first.created !== second.created) {
            return (first.created < second.created ? -1 : 1) * invertedMultiplier;
        }

        // Then by action type, ensuring that `CREATED` actions always come first if they have the same timestamp as another action type
        if ((first.actionName === CONST.REPORT.ACTIONS.TYPE.CREATED || second.actionName === CONST.REPORT.ACTIONS.TYPE.CREATED) && first.actionName !== second.actionName) {
            return (first.actionName === CONST.REPORT.ACTIONS.TYPE.CREATED ? -1 : 1) * invertedMultiplier;
        }
        // Ensure that `REPORT_PREVIEW` actions always come after if they have the same timestamp as another action type
        if ((first.actionName === CONST.REPORT.ACTIONS.TYPE.REPORT_PREVIEW || second.actionName === CONST.REPORT.ACTIONS.TYPE.REPORT_PREVIEW) && first.actionName !== second.actionName) {
            return (first.actionName === CONST.REPORT.ACTIONS.TYPE.REPORT_PREVIEW ? 1 : -1) * invertedMultiplier;
        }

        // Then fallback on reportActionID as the final sorting criteria. It is a random number,
        // but using this will ensure that the order of reportActions with the same created time and action type
        // will be consistent across all users and devices
        return (first.reportActionID < second.reportActionID ? -1 : 1) * invertedMultiplier;
    });

    return sortedActions;
}

/**
 * Returns a sorted and filtered list of report actions from a report and it's associated child
 * transaction thread report in order to correctly display reportActions from both reports in the one-transaction report view.
 */
function getCombinedReportActions(
    reportActions: ReportAction[],
    transactionThreadReportID: string | null,
    transactionThreadReportActions: ReportAction[],
    reportID?: string,
    shouldFilterIOUAction = true,
): ReportAction[] {
    const isSentMoneyReport = reportActions.some((action) => isSentMoneyReportAction(action));

    // We don't want to combine report actions of transaction thread in iou report of send money request because we display the transaction report of send money request as a normal thread
    if (isEmpty(transactionThreadReportID) || isSentMoneyReport) {
        return reportActions;
    }

    // Usually, we filter out the created action from the transaction thread report actions, since we already have the parent report's created action in `reportActions`
    // However, in the case of moving track expense, the transaction thread will be created first in a track expense, thus we should keep the CREATED of the transaction thread and filter out CREATED action of the IOU
    // This makes sense because in a combined report action list, whichever CREATED is first need to be retained.
    const transactionThreadCreatedAction = transactionThreadReportActions?.find((action) => action.actionName === CONST.REPORT.ACTIONS.TYPE.CREATED);
    const parentReportCreatedAction = reportActions?.find((action) => action.actionName === CONST.REPORT.ACTIONS.TYPE.CREATED);

    let filteredTransactionThreadReportActions = transactionThreadReportActions;
    let filteredParentReportActions = reportActions;

    if (transactionThreadCreatedAction && parentReportCreatedAction && transactionThreadCreatedAction.created > parentReportCreatedAction.created) {
        filteredTransactionThreadReportActions = transactionThreadReportActions?.filter((action) => action.actionName !== CONST.REPORT.ACTIONS.TYPE.CREATED);
    } else if (transactionThreadCreatedAction) {
        filteredParentReportActions = reportActions?.filter((action) => action.actionName !== CONST.REPORT.ACTIONS.TYPE.CREATED);
    }

    const report = ReportConnection.getAllReports()?.[`${ONYXKEYS.COLLECTION.REPORT}${reportID}`];
    const isSelfDM = report?.chatType === CONST.REPORT.CHAT_TYPE.SELF_DM;
    // Filter out request and send money request actions because we don't want to show any preview actions for one transaction reports
    const filteredReportActions = [...filteredParentReportActions, ...filteredTransactionThreadReportActions].filter((action) => {
        if (!isMoneyRequestAction(action) || !shouldFilterIOUAction) {
            return true;
        }
        const actionType = getOriginalMessage(action)?.type ?? '';
        if (isSelfDM) {
            return actionType !== CONST.IOU.REPORT_ACTION_TYPE.CREATE;
        }
        return actionType !== CONST.IOU.REPORT_ACTION_TYPE.CREATE && actionType !== CONST.IOU.REPORT_ACTION_TYPE.TRACK;
    });

    return getSortedReportActions(filteredReportActions, true);
}

/**
 * Finds most recent IOU request action ID.
 */
function getMostRecentIOURequestActionID(reportActions: ReportAction[] | null): string | null {
    if (!Array.isArray(reportActions)) {
        return null;
    }
    const iouRequestTypes: Array<ValueOf<typeof CONST.IOU.REPORT_ACTION_TYPE>> = [
        CONST.IOU.REPORT_ACTION_TYPE.CREATE,
        CONST.IOU.REPORT_ACTION_TYPE.SPLIT,
        CONST.IOU.REPORT_ACTION_TYPE.TRACK,
    ];
    const iouRequestActions =
        reportActions?.filter((action) => {
            if (!isActionOfType(action, CONST.REPORT.ACTIONS.TYPE.IOU)) {
                return false;
            }
            const actionType = getOriginalMessage(action)?.type;
            if (!actionType) {
                return false;
            }
            return iouRequestTypes.includes(actionType);
        }) ?? [];

    if (iouRequestActions.length === 0) {
        return null;
    }

    const sortedReportActions = getSortedReportActions(iouRequestActions);
    return sortedReportActions.at(-1)?.reportActionID ?? null;
}

/**
 * Returns array of links inside a given report action
 */
function extractLinksFromMessageHtml(reportAction: OnyxEntry<ReportAction>): string[] {
    const htmlContent = getReportActionHtml(reportAction);

    const regex = CONST.REGEX_LINK_IN_ANCHOR;

    if (!htmlContent) {
        return [];
    }

    return [...htmlContent.matchAll(regex)].map((match) => match[1]);
}

/**
 * Returns the report action immediately before the specified index.
 * @param reportActions - all actions
 * @param actionIndex - index of the action
 */
function findPreviousAction(reportActions: ReportAction[] | undefined, actionIndex: number): OnyxEntry<ReportAction> {
    if (!reportActions) {
        return undefined;
    }

    for (let i = actionIndex + 1; i < reportActions.length; i++) {
        // Find the next non-pending deletion report action, as the pending delete action means that it is not displayed in the UI, but still is in the report actions list.
        // If we are offline, all actions are pending but shown in the UI, so we take the previous action, even if it is a delete.
        if (isNetworkOffline || reportActions.at(i)?.pendingAction !== CONST.RED_BRICK_ROAD_PENDING_ACTION.DELETE) {
            return reportActions.at(i);
        }
    }

    return undefined;
}

/**
 * Returns true when the report action immediately before the specified index is a comment made by the same actor who who is leaving a comment in the action at the specified index.
 * Also checks to ensure that the comment is not too old to be shown as a grouped comment.
 *
 * @param actionIndex - index of the comment item in state to check
 */
function isConsecutiveActionMadeByPreviousActor(reportActions: ReportAction[] | undefined, actionIndex: number): boolean {
    const previousAction = findPreviousAction(reportActions, actionIndex);
    const currentAction = reportActions?.[actionIndex];

    // It's OK for there to be no previous action, and in that case, false will be returned
    // so that the comment isn't grouped
    if (!currentAction || !previousAction) {
        return false;
    }

    // Comments are only grouped if they happen within 5 minutes of each other
    if (new Date(currentAction.created).getTime() - new Date(previousAction.created).getTime() > 300000) {
        return false;
    }

    // Do not group if previous action was a created action
    if (previousAction.actionName === CONST.REPORT.ACTIONS.TYPE.CREATED) {
        return false;
    }

    // Do not group if previous or current action was a renamed action
    if (previousAction.actionName === CONST.REPORT.ACTIONS.TYPE.RENAMED || currentAction.actionName === CONST.REPORT.ACTIONS.TYPE.RENAMED) {
        return false;
    }

    // Do not group if the delegate account ID is different
    if (previousAction.delegateAccountID !== currentAction.delegateAccountID) {
        return false;
    }

    // Do not group if one of previous / current action is report preview and another one is not report preview
    if ((isReportPreviewAction(previousAction) && !isReportPreviewAction(currentAction)) || (isReportPreviewAction(currentAction) && !isReportPreviewAction(previousAction))) {
        return false;
    }

    if (isSubmittedAction(currentAction)) {
        const currentActionAdminAccountID = currentAction.adminAccountID;

        return currentActionAdminAccountID === previousAction.actorAccountID || currentActionAdminAccountID === previousAction.adminAccountID;
    }

    if (isSubmittedAction(previousAction)) {
        return typeof previousAction.adminAccountID === 'number'
            ? currentAction.actorAccountID === previousAction.adminAccountID
            : currentAction.actorAccountID === previousAction.actorAccountID;
    }

    return currentAction.actorAccountID === previousAction.actorAccountID;
}

function isChronosAutomaticTimerAction(reportAction: OnyxInputOrEntry<ReportAction>, isChronosReport: boolean): boolean {
    const isAutomaticStartTimerAction = () => /start(?:ed|ing)?(?:\snow)?/i.test(getReportActionText(reportAction));
    const isAutomaticStopTimerAction = () => /stop(?:ped|ping)?(?:\snow)?/i.test(getReportActionText(reportAction));
    return isChronosReport && (isAutomaticStartTimerAction() || isAutomaticStopTimerAction());
}

/**
 * If the user sends consecutive actions to Chronos to automatically start/stop the timer,
 * then detect that and show each individually so that the user can easily see when they were sent.
 */
function isConsecutiveChronosAutomaticTimerAction(reportActions: ReportAction[], actionIndex: number, isChronosReport: boolean): boolean {
    const previousAction = findPreviousAction(reportActions, actionIndex);
    const currentAction = reportActions?.at(actionIndex);
    return isChronosAutomaticTimerAction(currentAction, isChronosReport) && isChronosAutomaticTimerAction(previousAction, isChronosReport);
}

/**
 * Checks if a reportAction is deprecated.
 */
function isReportActionDeprecated(reportAction: OnyxEntry<ReportAction>, key: string | number): boolean {
    if (!reportAction) {
        return true;
    }

    // HACK ALERT: We're temporarily filtering out any reportActions keyed by sequenceNumber
    // to prevent bugs during the migration from sequenceNumber -> reportActionID
    // eslint-disable-next-line deprecation/deprecation
    if (String(reportAction.sequenceNumber) === key) {
        Log.info('Front-end filtered out reportAction keyed by sequenceNumber!', false, reportAction);
        return true;
    }

    const deprecatedOldDotReportActions: ReportActionName[] = [
        CONST.REPORT.ACTIONS.TYPE.DELETED_ACCOUNT,
        CONST.REPORT.ACTIONS.TYPE.REIMBURSEMENT_REQUESTED,
        CONST.REPORT.ACTIONS.TYPE.REIMBURSEMENT_SETUP_REQUESTED,
        CONST.REPORT.ACTIONS.TYPE.DONATION,
    ];
    if (deprecatedOldDotReportActions.includes(reportAction.actionName)) {
        Log.info('Front end filtered out reportAction for being an older, deprecated report action', false, reportAction);
        return true;
    }

    return false;
}

const {POLICY_CHANGE_LOG: policyChangelogTypes, ROOM_CHANGE_LOG: roomChangeLogTypes, ...otherActionTypes} = CONST.REPORT.ACTIONS.TYPE;
const supportedActionTypes: ReportActionName[] = [...Object.values(otherActionTypes), ...Object.values(policyChangelogTypes), ...Object.values(roomChangeLogTypes)];

/**
 * Checks if a reportAction is fit for display, meaning that it's not deprecated, is of a valid
 * and supported type, it's not deleted and also not closed.
 */
function shouldReportActionBeVisible(reportAction: OnyxEntry<ReportAction>, key: string | number): boolean {
    if (!reportAction) {
        return false;
    }

    if (isReportActionDeprecated(reportAction, key)) {
        return false;
    }

    // Filter out any unsupported reportAction types
    if (!supportedActionTypes.includes(reportAction.actionName)) {
        return false;
    }

    // Ignore closed action here since we're already displaying a footer that explains why the report was closed
    if (reportAction.actionName === CONST.REPORT.ACTIONS.TYPE.CLOSED) {
        return false;
    }

    // Ignore markedAsReimbursed action here since we're already display message that explains the expense was paid
    // elsewhere in the IOU reportAction
    if (reportAction.actionName === CONST.REPORT.ACTIONS.TYPE.MARKED_REIMBURSED) {
        return false;
    }

    if (isWhisperActionTargetedToOthers(reportAction)) {
        return false;
    }

    if (isPendingRemove(reportAction) && !reportAction.childVisibleActionCount) {
        return false;
    }

    if (isTripPreview(reportAction)) {
        return true;
    }

    // All other actions are displayed except thread parents, deleted, or non-pending actions
    const isDeleted = isDeletedAction(reportAction);
    const isPending = !!reportAction.pendingAction;

    return !isDeleted || isPending || isDeletedParentAction(reportAction) || isReversedTransaction(reportAction);
}

/**
 * Checks if the new marker should be hidden for the report action.
 */
function shouldHideNewMarker(reportAction: OnyxEntry<ReportAction>): boolean {
    if (!reportAction) {
        return true;
    }
    return !isNetworkOffline && reportAction.pendingAction === CONST.RED_BRICK_ROAD_PENDING_ACTION.DELETE;
}

/**
 * Checks whether an action is actionable track expense.
 *
 */
function isActionableTrackExpense(reportAction: OnyxInputOrEntry<ReportAction>): reportAction is ReportAction<typeof CONST.REPORT.ACTIONS.TYPE.ACTIONABLE_TRACK_EXPENSE_WHISPER> {
    return isActionOfType(reportAction, CONST.REPORT.ACTIONS.TYPE.ACTIONABLE_TRACK_EXPENSE_WHISPER);
}

/**
 * Checks whether an action is actionable track expense and resolved.
 *
 */
function isResolvedActionTrackExpense(reportAction: OnyxEntry<ReportAction>): boolean {
    const originalMessage = getOriginalMessage(reportAction);
    const resolution = originalMessage && typeof originalMessage === 'object' && 'resolution' in originalMessage ? originalMessage?.resolution : null;
    return isActionableTrackExpense(reportAction) && !!resolution;
}

/**
 * Checks if a reportAction is fit for display as report last action, meaning that
 * it satisfies shouldReportActionBeVisible, it's not whisper action and not deleted.
 */
function shouldReportActionBeVisibleAsLastAction(reportAction: OnyxInputOrEntry<ReportAction>): boolean {
    if (!reportAction) {
        return false;
    }

    if (Object.keys(reportAction.errors ?? {}).length > 0) {
        return false;
    }

    // If a whisper action is the REPORT_PREVIEW action, we are displaying it.
    // If the action's message text is empty and it is not a deleted parent with visible child actions, hide it. Else, consider the action to be displayable.
    return (
        shouldReportActionBeVisible(reportAction, reportAction.reportActionID) &&
        !(isWhisperAction(reportAction) && !isReportPreviewAction(reportAction) && !isMoneyRequestAction(reportAction)) &&
        !(isDeletedAction(reportAction) && !isDeletedParentAction(reportAction)) &&
        !isResolvedActionTrackExpense(reportAction)
    );
}

/**
 * For policy change logs, report URLs are generated in the server,
 * which includes a baseURL placeholder that's replaced in the client.
 */
function replaceBaseURLInPolicyChangeLogAction(reportAction: ReportAction): ReportAction {
    if (!reportAction?.message || !isPolicyChangeLogAction(reportAction)) {
        return reportAction;
    }

    const updatedReportAction = clone(reportAction);

    if (!updatedReportAction.message) {
        return updatedReportAction;
    }

    if (Array.isArray(updatedReportAction.message)) {
        const message = updatedReportAction.message.at(0);

        if (message) {
            message.html = getReportActionHtml(reportAction)?.replace('%baseURL', environmentURL);
        }
    }

    return updatedReportAction;
}

function getLastVisibleAction(reportID: string, actionsToMerge: Record<string, NullishDeep<ReportAction> | null> = {}): OnyxEntry<ReportAction> {
    let reportActions: Array<ReportAction | null | undefined> = [];
    if (!isEmpty(actionsToMerge)) {
        reportActions = Object.values(fastMerge(allReportActions?.[`${ONYXKEYS.COLLECTION.REPORT_ACTIONS}${reportID}`] ?? {}, actionsToMerge ?? {}, true)) as Array<
            ReportAction | null | undefined
        >;
    } else {
        reportActions = Object.values(allReportActions?.[`${ONYXKEYS.COLLECTION.REPORT_ACTIONS}${reportID}`] ?? {});
    }
    const visibleReportActions = reportActions.filter((action): action is ReportAction => shouldReportActionBeVisibleAsLastAction(action));
    const sortedReportActions = getSortedReportActions(visibleReportActions, true);
    if (sortedReportActions.length === 0) {
        return undefined;
    }
    return sortedReportActions.at(0);
}

function formatLastMessageText(lastMessageText: string) {
    const trimmedMessage = String(lastMessageText).trim();

    // Add support for inline code containing only space characters
    // The message will appear as a blank space in the LHN
    if ((trimmedMessage === '' && lastMessageText.length > 0) || (trimmedMessage === '?\u2026' && lastMessageText.length > CONST.REPORT.MIN_LENGTH_LAST_MESSAGE_WITH_ELLIPSIS)) {
        return ' ';
    }

    return StringUtils.lineBreaksToSpaces(trimmedMessage).substring(0, CONST.REPORT.LAST_MESSAGE_TEXT_MAX_LENGTH).trim();
}

function getLastVisibleMessage(
    reportID: string,
    actionsToMerge: Record<string, NullishDeep<ReportAction> | null> = {},
    reportAction: OnyxInputOrEntry<ReportAction> | undefined = undefined,
): LastVisibleMessage {
    const lastVisibleAction = reportAction ?? getLastVisibleAction(reportID, actionsToMerge);
    const message = getReportActionMessage(lastVisibleAction);

    if (message && isReportMessageAttachment(message)) {
        return {
            lastMessageTranslationKey: CONST.TRANSLATION_KEYS.ATTACHMENT,
            lastMessageText: CONST.ATTACHMENT_MESSAGE_TEXT,
            lastMessageHtml: CONST.TRANSLATION_KEYS.ATTACHMENT,
        };
    }

    if (isCreatedAction(lastVisibleAction)) {
        return {
            lastMessageText: '',
        };
    }

    let messageText = getReportActionMessageText(lastVisibleAction) ?? '';
    if (messageText) {
        messageText = formatLastMessageText(messageText);
    }
    return {
        lastMessageText: messageText,
    };
}

/**
 * A helper method to filter out report actions keyed by sequenceNumbers.
 */
function filterOutDeprecatedReportActions(reportActions: OnyxEntry<ReportActions>): ReportAction[] {
    return Object.entries(reportActions ?? {})
        .filter(([key, reportAction]) => !isReportActionDeprecated(reportAction, key))
        .map((entry) => entry[1]);
}

/**
 * This method returns the report actions that are ready for display in the ReportActionsView.
 * The report actions need to be sorted by created timestamp first, and reportActionID second
 * to ensure they will always be displayed in the same order (in case multiple actions have the same timestamp).
 * This is all handled with getSortedReportActions() which is used by several other methods to keep the code DRY.
 */
function getSortedReportActionsForDisplay(reportActions: OnyxEntry<ReportActions> | ReportAction[], shouldIncludeInvisibleActions = false): ReportAction[] {
    let filteredReportActions: ReportAction[] = [];
    if (!reportActions) {
        return [];
    }

    if (shouldIncludeInvisibleActions) {
        filteredReportActions = Object.values(reportActions).filter(Boolean);
    } else {
        filteredReportActions = Object.entries(reportActions)
            .filter(([key, reportAction]) => shouldReportActionBeVisible(reportAction, key))
            .map(([, reportAction]) => reportAction);
    }

    const baseURLAdjustedReportActions = filteredReportActions.map((reportAction) => replaceBaseURLInPolicyChangeLogAction(reportAction));
    return getSortedReportActions(baseURLAdjustedReportActions, true);
}

/**
 * In some cases, there can be multiple closed report actions in a chat report.
 * This method returns the last closed report action so we can always show the correct archived report reason.
 * Additionally, archived #admins and #announce do not have the closed report action so we will return null if none is found.
 *
 */
function getLastClosedReportAction(reportActions: OnyxEntry<ReportActions>): OnyxEntry<ReportAction> {
    // If closed report action is not present, return early
    if (!Object.values(reportActions ?? {}).some((action) => action.actionName === CONST.REPORT.ACTIONS.TYPE.CLOSED)) {
        return undefined;
    }

    const filteredReportActions = filterOutDeprecatedReportActions(reportActions);
    const sortedReportActions = getSortedReportActions(filteredReportActions);
    return lodashFindLast(sortedReportActions, (action) => action.actionName === CONST.REPORT.ACTIONS.TYPE.CLOSED);
}

/**
 * The first visible action is the second last action in sortedReportActions which satisfy following conditions:
 * 1. That is not pending deletion as pending deletion actions are kept in sortedReportActions in memory.
 * 2. That has at least one visible child action.
 * 3. While offline all actions in `sortedReportActions` are visible.
 * 4. We will get the second last action from filtered actions because the last
 *    action is always the created action
 */
function getFirstVisibleReportActionID(sortedReportActions: ReportAction[] = [], isOffline = false): string {
    if (!Array.isArray(sortedReportActions)) {
        return '';
    }
    const sortedFilterReportActions = sortedReportActions.filter((action) => !isDeletedAction(action) || (action?.childVisibleActionCount ?? 0) > 0 || isOffline);
    return sortedFilterReportActions.length > 1 ? sortedFilterReportActions.at(sortedFilterReportActions.length - 2)?.reportActionID ?? '-1' : '';
}

/**
 * @returns The latest report action in the `onyxData` or `null` if one couldn't be found
 */
function getLatestReportActionFromOnyxData(onyxData: OnyxUpdate[] | null): NonNullable<OnyxEntry<ReportAction>> | null {
    const reportActionUpdate = onyxData?.find((onyxUpdate) => onyxUpdate.key.startsWith(ONYXKEYS.COLLECTION.REPORT_ACTIONS));

    if (!reportActionUpdate) {
        return null;
    }

    const reportActions = Object.values((reportActionUpdate.value as ReportActions) ?? {});
    const sortedReportActions = getSortedReportActions(reportActions);
    return sortedReportActions.at(-1) ?? null;
}

/**
 * Find the transaction associated with this reportAction, if one exists.
 */
function getLinkedTransactionID(reportActionOrID: string | OnyxEntry<ReportAction>, reportID?: string): string | null {
    const reportAction = typeof reportActionOrID === 'string' ? allReportActions?.[`${ONYXKEYS.COLLECTION.REPORT_ACTIONS}${reportID}`]?.[reportActionOrID] : reportActionOrID;
    if (!reportAction || !isMoneyRequestAction(reportAction)) {
        return null;
    }
    return getOriginalMessage(reportAction)?.IOUTransactionID ?? null;
}

function getReportAction(reportID: string, reportActionID: string): ReportAction | undefined {
    return allReportActions?.[`${ONYXKEYS.COLLECTION.REPORT_ACTIONS}${reportID}`]?.[reportActionID];
}

function getMostRecentReportActionLastModified(): string {
    // Start with the oldest date possible
    let mostRecentReportActionLastModified = DateUtils.getDBTime(0);

    // Flatten all the actions
    // Loop over them all to find the one that is the most recent
    const flatReportActions = Object.values(allReportActions ?? {})
        .flatMap((actions) => (actions ? Object.values(actions) : []))
        .filter(Boolean);
    flatReportActions.forEach((action) => {
        // Pending actions should not be counted here as a user could create a comment or some other action while offline and the server might know about
        // messages they have not seen yet.
        if (action.pendingAction) {
            return;
        }

        const lastModified = action.lastModified ?? action.created;

        if (lastModified < mostRecentReportActionLastModified) {
            return;
        }

        mostRecentReportActionLastModified = lastModified;
    });

    // We might not have actions so we also look at the report objects to see if any have a lastVisibleActionLastModified that is more recent. We don't need to get
    // any reports that have been updated before either a recently updated report or reportAction as we should be up to date on these
    Object.values(ReportConnection.getAllReports() ?? {}).forEach((report) => {
        const reportLastVisibleActionLastModified = report?.lastVisibleActionLastModified ?? report?.lastVisibleActionCreated;
        if (!reportLastVisibleActionLastModified || reportLastVisibleActionLastModified < mostRecentReportActionLastModified) {
            return;
        }

        mostRecentReportActionLastModified = reportLastVisibleActionLastModified;
    });

    return mostRecentReportActionLastModified;
}

/**
 * @returns The report preview action or `null` if one couldn't be found
 */
function getReportPreviewAction(chatReportID: string, iouReportID: string): OnyxEntry<ReportAction<typeof CONST.REPORT.ACTIONS.TYPE.REPORT_PREVIEW>> {
    return Object.values(allReportActions?.[`${ONYXKEYS.COLLECTION.REPORT_ACTIONS}${chatReportID}`] ?? {}).find(
        (reportAction): reportAction is ReportAction<typeof CONST.REPORT.ACTIONS.TYPE.REPORT_PREVIEW> =>
            reportAction && isActionOfType(reportAction, CONST.REPORT.ACTIONS.TYPE.REPORT_PREVIEW) && getOriginalMessage(reportAction)?.linkedReportID === iouReportID,
    );
}

/**
 * Get the iouReportID for a given report action.
 */
function getIOUReportIDFromReportActionPreview(reportAction: OnyxEntry<ReportAction>): string {
    return isActionOfType(reportAction, CONST.REPORT.ACTIONS.TYPE.REPORT_PREVIEW) ? getOriginalMessage(reportAction)?.linkedReportID ?? '-1' : '-1';
}

/**
 * A helper method to identify if the message is deleted or not.
 */
function isMessageDeleted(reportAction: OnyxInputOrEntry<ReportAction>): boolean {
    return getReportActionMessage(reportAction)?.isDeletedParentAction ?? false;
}

/**
 * Returns the number of expenses associated with a report preview
 */
function getNumberOfMoneyRequests(reportPreviewAction: OnyxEntry<ReportAction>): number {
    return reportPreviewAction?.childMoneyRequestCount ?? 0;
}

function isSplitBillAction(reportAction: OnyxInputOrEntry<ReportAction>): reportAction is ReportAction<typeof CONST.REPORT.ACTIONS.TYPE.IOU> {
    return isActionOfType(reportAction, CONST.REPORT.ACTIONS.TYPE.IOU) && getOriginalMessage(reportAction)?.type === CONST.IOU.REPORT_ACTION_TYPE.SPLIT;
}

function isTrackExpenseAction(reportAction: OnyxEntry<ReportAction | OptimisticIOUReportAction>): reportAction is ReportAction<typeof CONST.REPORT.ACTIONS.TYPE.IOU> {
    return isActionOfType(reportAction, CONST.REPORT.ACTIONS.TYPE.IOU) && getOriginalMessage(reportAction)?.type === CONST.IOU.REPORT_ACTION_TYPE.TRACK;
}

function isPayAction(reportAction: OnyxInputOrEntry<ReportAction | OptimisticIOUReportAction>): reportAction is ReportAction<typeof CONST.REPORT.ACTIONS.TYPE.IOU> {
    return isActionOfType(reportAction, CONST.REPORT.ACTIONS.TYPE.IOU) && getOriginalMessage(reportAction)?.type === CONST.IOU.REPORT_ACTION_TYPE.PAY;
}

function isTaskAction(reportAction: OnyxEntry<ReportAction>): boolean {
    const reportActionName = reportAction?.actionName;
    return (
        reportActionName === CONST.REPORT.ACTIONS.TYPE.TASK_COMPLETED ||
        reportActionName === CONST.REPORT.ACTIONS.TYPE.TASK_CANCELLED ||
        reportActionName === CONST.REPORT.ACTIONS.TYPE.TASK_REOPENED ||
        reportActionName === CONST.REPORT.ACTIONS.TYPE.TASK_EDITED
    );
}

/**
 * @param actionName - The name of the action
 * @returns - Whether the action is a tag modification action
 * */
function isTagModificationAction(actionName: string): boolean {
    return (
        actionName === CONST.REPORT.ACTIONS.TYPE.POLICY_CHANGE_LOG.ADD_TAG ||
        actionName === CONST.REPORT.ACTIONS.TYPE.POLICY_CHANGE_LOG.UPDATE_TAG_ENABLED ||
        actionName === CONST.REPORT.ACTIONS.TYPE.POLICY_CHANGE_LOG.UPDATE_TAG_NAME ||
        actionName === CONST.REPORT.ACTIONS.TYPE.POLICY_CHANGE_LOG.DELETE_TAG ||
        actionName === CONST.REPORT.ACTIONS.TYPE.POLICY_CHANGE_LOG.UPDATE_TAG
    );
}

// Get all IOU report actions for the report.
const iouRequestTypes = new Set<ValueOf<typeof CONST.IOU.REPORT_ACTION_TYPE>>([
    CONST.IOU.REPORT_ACTION_TYPE.CREATE,
    CONST.IOU.REPORT_ACTION_TYPE.SPLIT,
    CONST.IOU.REPORT_ACTION_TYPE.PAY,
    CONST.IOU.REPORT_ACTION_TYPE.TRACK,
]);

/**
 * Gets the reportID for the transaction thread associated with a report by iterating over the reportActions and identifying the IOU report actions.
 * Returns a reportID if there is exactly one transaction thread for the report, and null otherwise.
 */
function getOneTransactionThreadReportID(reportID: string, reportActions: OnyxEntry<ReportActions> | ReportAction[], isOffline: boolean | undefined = undefined): string | undefined {
    // If the report is not an IOU, Expense report, or Invoice, it shouldn't be treated as one-transaction report.
    const report = ReportConnection.getAllReports()?.[`${ONYXKEYS.COLLECTION.REPORT}${reportID}`];
    if (report?.type !== CONST.REPORT.TYPE.IOU && report?.type !== CONST.REPORT.TYPE.EXPENSE && report?.type !== CONST.REPORT.TYPE.INVOICE) {
        return;
    }

    const reportActionsArray = Array.isArray(reportActions) ? reportActions : Object.values(reportActions ?? {});
    if (!reportActionsArray.length) {
        return;
    }

    const iouRequestActions = [];
    for (const action of reportActionsArray) {
        if (!isMoneyRequestAction(action)) {
            // eslint-disable-next-line no-continue
            continue;
        }

        const originalMessage = getOriginalMessage(action);
        const actionType = originalMessage?.type;
        if (
            actionType &&
            iouRequestTypes.has(actionType) &&
            action.childReportID &&
            // Include deleted IOU reportActions if:
            // - they have an assocaited IOU transaction ID or
            // - they have visibile childActions (like comments) that we'd want to display
            // - the action is pending deletion and the user is offline
            (!!originalMessage?.IOUTransactionID ||
                // eslint-disable-next-line @typescript-eslint/prefer-nullish-coalescing
                (isMessageDeleted(action) && action.childVisibleActionCount) ||
                (action.pendingAction === CONST.RED_BRICK_ROAD_PENDING_ACTION.DELETE && (isOffline ?? isNetworkOffline)))
        ) {
            iouRequestActions.push(action);
        }
    }

    // If we don't have any IOU request actions, or we have more than one IOU request actions, this isn't a oneTransaction report
    if (!iouRequestActions.length || iouRequestActions.length > 1) {
        return;
    }

    const singleAction = iouRequestActions.at(0);
    const originalMessage = getOriginalMessage(singleAction);

    // If there's only one IOU request action associated with the report but it's been deleted, then we don't consider this a oneTransaction report
    // and want to display it using the standard view
    if (((originalMessage?.deleted ?? '') !== '' || isDeletedAction(singleAction)) && isMoneyRequestAction(singleAction)) {
        return;
    }

    // Ensure we have a childReportID associated with the IOU report action
    return singleAction?.childReportID;
}

/**
 * When we delete certain reports, we want to check whether there are any visible actions left to display.
 * If there are no visible actions left (including system messages), we can hide the report from view entirely
 */
function doesReportHaveVisibleActions(reportID: string, actionsToMerge: ReportActions = {}): boolean {
    const reportActions = Object.values(fastMerge(allReportActions?.[`${ONYXKEYS.COLLECTION.REPORT_ACTIONS}${reportID}`] ?? {}, actionsToMerge, true));
    const visibleReportActions = Object.values(reportActions ?? {}).filter((action) => shouldReportActionBeVisibleAsLastAction(action));

    // Exclude the task system message and the created message
    const visibleReportActionsWithoutTaskSystemMessage = visibleReportActions.filter((action) => !isTaskAction(action) && !isCreatedAction(action));
    return visibleReportActionsWithoutTaskSystemMessage.length > 0;
}

function getAllReportActions(reportID: string): ReportActions {
    return allReportActions?.[`${ONYXKEYS.COLLECTION.REPORT_ACTIONS}${reportID}`] ?? {};
}

/**
 * Check whether a report action is an attachment (a file, such as an image or a zip).
 *
 */
function isReportActionAttachment(reportAction: OnyxInputOrEntry<ReportAction>): boolean {
    const message = getReportActionMessage(reportAction);

    if (reportAction && ('isAttachmentOnly' in reportAction || 'isAttachmentWithText' in reportAction)) {
        return reportAction.isAttachmentOnly ?? reportAction.isAttachmentWithText ?? false;
    }

    if (message) {
        return isReportMessageAttachment(message);
    }

    return false;
}

// eslint-disable-next-line rulesdir/no-negated-variables
function isNotifiableReportAction(reportAction: OnyxEntry<ReportAction>): boolean {
    if (!reportAction) {
        return false;
    }

    const actions: ReportActionName[] = [CONST.REPORT.ACTIONS.TYPE.ADD_COMMENT, CONST.REPORT.ACTIONS.TYPE.IOU, CONST.REPORT.ACTIONS.TYPE.MODIFIED_EXPENSE];

    return actions.includes(reportAction.actionName);
}

function getMemberChangeMessageElements(reportAction: OnyxEntry<ReportAction>): readonly MemberChangeMessageElement[] {
    const isInviteAction = isInviteMemberAction(reportAction);
    const isLeaveAction = isLeavePolicyAction(reportAction);

    if (!isMemberChangeAction(reportAction)) {
        return [];
    }

    // Currently, we only render messages when members are invited
    let verb = Localize.translateLocal('workspace.invite.removed');
    if (isInviteAction) {
        verb = Localize.translateLocal('workspace.invite.invited');
    }

    if (isLeaveAction) {
        verb = Localize.translateLocal('workspace.invite.leftWorkspace');
    }

    const originalMessage = getOriginalMessage(reportAction);
    const targetAccountIDs: number[] = originalMessage?.targetAccountIDs ?? [];
    const personalDetails = PersonalDetailsUtils.getPersonalDetailsByIDs(targetAccountIDs, 0);

    const mentionElements = targetAccountIDs.map((accountID): MemberChangeMessageUserMentionElement => {
        const personalDetail = personalDetails.find((personal) => personal.accountID === accountID);
        const handleText = PersonalDetailsUtils.getEffectiveDisplayName(personalDetail) ?? Localize.translateLocal('common.hidden');

        return {
            kind: 'userMention',
            content: `@${handleText}`,
            accountID,
        };
    });

    const buildRoomElements = (): readonly MemberChangeMessageElement[] => {
        const roomName = originalMessage?.roomName;

        if (roomName) {
            const preposition = isInviteAction ? ` ${Localize.translateLocal('workspace.invite.to')} ` : ` ${Localize.translateLocal('workspace.invite.from')} `;

            if (originalMessage.reportID) {
                return [
                    {
                        kind: 'text',
                        content: preposition,
                    },
                    {
                        kind: 'roomReference',
                        roomName,
                        roomID: originalMessage.reportID,
                        content: roomName,
                    },
                ];
            }
        }

        return [];
    };

    return [
        {
            kind: 'text',
            content: `${verb} `,
        },
        ...Localize.formatMessageElementList(mentionElements),
        ...buildRoomElements(),
    ];
}

function getReportActionHtml(reportAction: PartialReportAction): string {
    return getReportActionMessage(reportAction)?.html ?? '';
}

function getReportActionText(reportAction: PartialReportAction): string {
    const message = getReportActionMessage(reportAction);
    // Sometime html can be an empty string
    // eslint-disable-next-line @typescript-eslint/prefer-nullish-coalescing
    const text = (message?.html || message?.text) ?? '';
    return text ? Parser.htmlToText(text) : '';
}

function getTextFromHtml(html?: string): string {
    return html ? Parser.htmlToText(html) : '';
}

function isOldDotLegacyAction(action: OldDotReportAction | PartialReportAction): action is PartialReportAction {
    return [
        CONST.REPORT.ACTIONS.TYPE.DELETED_ACCOUNT,
        CONST.REPORT.ACTIONS.TYPE.DONATION,
        CONST.REPORT.ACTIONS.TYPE.EXPORTED_TO_QUICK_BOOKS,
        CONST.REPORT.ACTIONS.TYPE.REIMBURSEMENT_REQUESTED,
        CONST.REPORT.ACTIONS.TYPE.REIMBURSEMENT_SETUP,
    ].some((oldDotActionName) => oldDotActionName === action?.actionName);
}

function isOldDotReportAction(action: ReportAction | OldDotReportAction) {
    return [
        CONST.REPORT.ACTIONS.TYPE.CHANGE_FIELD,
        CONST.REPORT.ACTIONS.TYPE.CHANGE_POLICY,
        CONST.REPORT.ACTIONS.TYPE.CHANGE_TYPE,
        CONST.REPORT.ACTIONS.TYPE.DELEGATE_SUBMIT,
        CONST.REPORT.ACTIONS.TYPE.EXPORTED_TO_CSV,
        CONST.REPORT.ACTIONS.TYPE.INTEGRATIONS_MESSAGE,
        CONST.REPORT.ACTIONS.TYPE.MANAGER_ATTACH_RECEIPT,
        CONST.REPORT.ACTIONS.TYPE.MANAGER_DETACH_RECEIPT,
        CONST.REPORT.ACTIONS.TYPE.MARKED_REIMBURSED,
        CONST.REPORT.ACTIONS.TYPE.MARK_REIMBURSED_FROM_INTEGRATION,
        CONST.REPORT.ACTIONS.TYPE.OUTDATED_BANK_ACCOUNT,
        CONST.REPORT.ACTIONS.TYPE.REIMBURSEMENT_ACH_BOUNCE,
        CONST.REPORT.ACTIONS.TYPE.REIMBURSEMENT_ACH_CANCELLED,
        CONST.REPORT.ACTIONS.TYPE.REIMBURSEMENT_ACCOUNT_CHANGED,
        CONST.REPORT.ACTIONS.TYPE.REIMBURSEMENT_DELAYED,
        CONST.REPORT.ACTIONS.TYPE.SELECTED_FOR_RANDOM_AUDIT,
        CONST.REPORT.ACTIONS.TYPE.SHARE,
        CONST.REPORT.ACTIONS.TYPE.STRIPE_PAID,
        CONST.REPORT.ACTIONS.TYPE.TAKE_CONTROL,
        CONST.REPORT.ACTIONS.TYPE.UNSHARE,
        CONST.REPORT.ACTIONS.TYPE.DELETED_ACCOUNT,
        CONST.REPORT.ACTIONS.TYPE.DONATION,
        CONST.REPORT.ACTIONS.TYPE.EXPORTED_TO_QUICK_BOOKS,
        CONST.REPORT.ACTIONS.TYPE.REIMBURSEMENT_REQUESTED,
        CONST.REPORT.ACTIONS.TYPE.REIMBURSEMENT_SETUP,
    ].some((oldDotActionName) => oldDotActionName === action.actionName);
}

function getMessageOfOldDotLegacyAction(legacyAction: PartialReportAction) {
    if (!Array.isArray(legacyAction?.message)) {
        return getReportActionText(legacyAction);
    }
    if (legacyAction.message.length !== 0) {
        // Sometime html can be an empty string
        // eslint-disable-next-line @typescript-eslint/prefer-nullish-coalescing
        return legacyAction?.message?.map((element) => getTextFromHtml(element?.html || element?.text)).join('') ?? '';
    }
    return '';
}

/**
 * Helper method to format message of OldDot Actions.
 */
function getMessageOfOldDotReportAction(oldDotAction: PartialReportAction | OldDotReportAction, withMarkdown = true): string {
    if (isOldDotLegacyAction(oldDotAction)) {
        return getMessageOfOldDotLegacyAction(oldDotAction);
    }

    const {originalMessage, actionName} = oldDotAction;
    switch (actionName) {
        case CONST.REPORT.ACTIONS.TYPE.CHANGE_FIELD: {
            const {oldValue, newValue, fieldName} = originalMessage;
            if (!oldValue) {
                return Localize.translateLocal('report.actions.type.changeFieldEmpty', {newValue, fieldName});
            }
            return Localize.translateLocal('report.actions.type.changeField', {oldValue, newValue, fieldName});
        }
        case CONST.REPORT.ACTIONS.TYPE.CHANGE_POLICY: {
            const {fromPolicy, toPolicy} = originalMessage;
            return Localize.translateLocal('report.actions.type.changePolicy', {fromPolicy, toPolicy});
        }
        case CONST.REPORT.ACTIONS.TYPE.DELEGATE_SUBMIT: {
            const {delegateUser, originalManager} = originalMessage;
            return Localize.translateLocal('report.actions.type.delegateSubmit', {delegateUser, originalManager});
        }
        case CONST.REPORT.ACTIONS.TYPE.EXPORTED_TO_CSV:
            return Localize.translateLocal('report.actions.type.exportedToCSV');
        case CONST.REPORT.ACTIONS.TYPE.INTEGRATIONS_MESSAGE: {
            const {result, label} = originalMessage;
            const errorMessage = result?.messages?.join(', ') ?? '';
            return Localize.translateLocal('report.actions.type.integrationsMessage', {errorMessage, label});
        }
        case CONST.REPORT.ACTIONS.TYPE.MANAGER_ATTACH_RECEIPT:
            return Localize.translateLocal('report.actions.type.managerAttachReceipt');
        case CONST.REPORT.ACTIONS.TYPE.MANAGER_DETACH_RECEIPT:
            return Localize.translateLocal('report.actions.type.managerDetachReceipt');
        case CONST.REPORT.ACTIONS.TYPE.MARK_REIMBURSED_FROM_INTEGRATION: {
            const {amount, currency} = originalMessage;
            return Localize.translateLocal('report.actions.type.markedReimbursedFromIntegration', {amount, currency});
        }
        case CONST.REPORT.ACTIONS.TYPE.OUTDATED_BANK_ACCOUNT:
            return Localize.translateLocal('report.actions.type.outdatedBankAccount');
        case CONST.REPORT.ACTIONS.TYPE.REIMBURSEMENT_ACH_BOUNCE:
            return Localize.translateLocal('report.actions.type.reimbursementACHBounce');
        case CONST.REPORT.ACTIONS.TYPE.REIMBURSEMENT_ACH_CANCELLED:
            return Localize.translateLocal('report.actions.type.reimbursementACHCancelled');
        case CONST.REPORT.ACTIONS.TYPE.REIMBURSEMENT_ACCOUNT_CHANGED:
            return Localize.translateLocal('report.actions.type.reimbursementAccountChanged');
        case CONST.REPORT.ACTIONS.TYPE.REIMBURSEMENT_DELAYED:
            return Localize.translateLocal('report.actions.type.reimbursementDelayed');
        case CONST.REPORT.ACTIONS.TYPE.SELECTED_FOR_RANDOM_AUDIT:
            return Localize.translateLocal(`report.actions.type.selectedForRandomAudit${withMarkdown ? 'Markdown' : ''}`);
        case CONST.REPORT.ACTIONS.TYPE.SHARE:
            return Localize.translateLocal('report.actions.type.share', {to: originalMessage.to});
        case CONST.REPORT.ACTIONS.TYPE.UNSHARE:
            return Localize.translateLocal('report.actions.type.unshare', {to: originalMessage.to});
        case CONST.REPORT.ACTIONS.TYPE.TAKE_CONTROL:
            return Localize.translateLocal('report.actions.type.takeControl');
        default:
            return '';
    }
}

function getMemberChangeMessageFragment(reportAction: OnyxEntry<ReportAction>): Message {
    const messageElements: readonly MemberChangeMessageElement[] = getMemberChangeMessageElements(reportAction);
    const html = messageElements
        .map((messageElement) => {
            switch (messageElement.kind) {
                case 'userMention':
                    return `<mention-user accountID=${messageElement.accountID}>${messageElement.content}</mention-user>`;
                case 'roomReference':
                    return `<a href="${environmentURL}/r/${messageElement.roomID}" target="_blank">${messageElement.roomName}</a>`;
                default:
                    return messageElement.content;
            }
        })
        .join('');

    return {
        html: `<muted-text>${html}</muted-text>`,
        text: getReportActionMessage(reportAction) ? getReportActionText(reportAction) : '',
        type: CONST.REPORT.MESSAGE.TYPE.COMMENT,
    };
}

function getUpdateRoomDescriptionFragment(reportAction: ReportAction): Message {
    const html = getUpdateRoomDescriptionMessage(reportAction);
    return {
        html: `<muted-text>${html}</muted-text>`,
        text: getReportActionMessage(reportAction) ? getReportActionText(reportAction) : '',
        type: CONST.REPORT.MESSAGE.TYPE.COMMENT,
    };
}

function getMemberChangeMessagePlainText(reportAction: OnyxEntry<ReportAction>): string {
    const messageElements = getMemberChangeMessageElements(reportAction);
    return messageElements.map((element) => element.content).join('');
}

function getReportActionMessageFragments(action: ReportAction): Message[] {
    if (isOldDotReportAction(action)) {
        const oldDotMessage = getMessageOfOldDotReportAction(action);
        const html = isActionOfType(action, CONST.REPORT.ACTIONS.TYPE.SELECTED_FOR_RANDOM_AUDIT) ? Parser.replace(oldDotMessage) : oldDotMessage;
        return [{text: oldDotMessage, html: `<muted-text>${html}</muted-text>`, type: 'COMMENT'}];
    }

    if (isActionOfType(action, CONST.REPORT.ACTIONS.TYPE.ROOM_CHANGE_LOG.UPDATE_ROOM_DESCRIPTION)) {
        const message = getUpdateRoomDescriptionMessage(action);
        return [{text: message, html: `<muted-text>${message}</muted-text>`, type: 'COMMENT'}];
    }

    const actionMessage = action.previousMessage ?? action.message;
    if (Array.isArray(actionMessage)) {
        return actionMessage.filter((item): item is Message => !!item);
    }
    return actionMessage ? [actionMessage] : [];
}

/**
 * Helper method to determine if the provided accountID has submitted an expense on the specified report.
 *
 * @param reportID
 * @param currentAccountID
 * @returns
 */
function hasRequestFromCurrentAccount(reportID: string, currentAccountID: number): boolean {
    if (!reportID) {
        return false;
    }

    const reportActions = Object.values(getAllReportActions(reportID));
    if (reportActions.length === 0) {
        return false;
    }

    return reportActions.some((action) => action.actionName === CONST.REPORT.ACTIONS.TYPE.IOU && action.actorAccountID === currentAccountID);
}

/**
 * Checks if a given report action corresponds to an actionable mention whisper.
 * @param reportAction
 */
function isActionableMentionWhisper(reportAction: OnyxEntry<ReportAction>): reportAction is ReportAction<typeof CONST.REPORT.ACTIONS.TYPE.ACTIONABLE_MENTION_WHISPER> {
    return isActionOfType(reportAction, CONST.REPORT.ACTIONS.TYPE.ACTIONABLE_MENTION_WHISPER);
}

/**
 * Checks if a given report action corresponds to an actionable report mention whisper.
 * @param reportAction
 */
function isActionableReportMentionWhisper(reportAction: OnyxEntry<ReportAction>): reportAction is ReportAction<typeof CONST.REPORT.ACTIONS.TYPE.ACTIONABLE_REPORT_MENTION_WHISPER> {
    return isActionOfType(reportAction, CONST.REPORT.ACTIONS.TYPE.ACTIONABLE_REPORT_MENTION_WHISPER);
}

/**
 * Constructs a message for an actionable mention whisper report action.
 * @param reportAction
 * @returns the actionable mention whisper message.
 */
function getActionableMentionWhisperMessage(reportAction: OnyxEntry<ReportAction<typeof CONST.REPORT.ACTIONS.TYPE.ACTIONABLE_MENTION_WHISPER>>): string {
    if (!reportAction) {
        return '';
    }
    const originalMessage = getOriginalMessage(reportAction);
    const targetAccountIDs: number[] = originalMessage?.inviteeAccountIDs ?? [];
    const personalDetails = PersonalDetailsUtils.getPersonalDetailsByIDs(targetAccountIDs, 0);
    const mentionElements = targetAccountIDs.map((accountID): string => {
        const personalDetail = personalDetails.find((personal) => personal.accountID === accountID);
        const displayName = PersonalDetailsUtils.getEffectiveDisplayName(personalDetail);
        const handleText = isEmpty(displayName) ? Localize.translateLocal('common.hidden') : displayName;
        return `<mention-user accountID=${accountID}>@${handleText}</mention-user>`;
    });
    const preMentionsText = 'Heads up, ';
    const mentions = mentionElements.join(', ').replace(/, ([^,]*)$/, ' and $1');
    const postMentionsText = ` ${mentionElements.length > 1 ? "aren't members" : "isn't a member"} of this room.`;

    return `${preMentionsText}${mentions}${postMentionsText}`;
}

/**
 * @private
 */
function isReportActionUnread(reportAction: OnyxEntry<ReportAction>, lastReadTime: string) {
    if (!lastReadTime) {
        return !isCreatedAction(reportAction);
    }

    return !!(reportAction && lastReadTime && reportAction.created && lastReadTime < reportAction.created);
}

/**
 * Check whether the current report action of the report is unread or not
 *
 */
function isCurrentActionUnread(report: OnyxEntry<Report>, reportAction: ReportAction): boolean {
    const lastReadTime = report?.lastReadTime ?? '';
    const sortedReportActions = getSortedReportActions(Object.values(getAllReportActions(report?.reportID ?? '-1')));
    const currentActionIndex = sortedReportActions.findIndex((action) => action.reportActionID === reportAction.reportActionID);
    if (currentActionIndex === -1) {
        return false;
    }
    const prevReportAction = sortedReportActions.at(currentActionIndex - 1);
    return isReportActionUnread(reportAction, lastReadTime) && (currentActionIndex === 0 || !prevReportAction || !isReportActionUnread(prevReportAction, lastReadTime));
}

/**
 * Checks if a given report action corresponds to a join request action.
 * @param reportAction
 */
function isActionableJoinRequest(reportAction: OnyxEntry<ReportAction>): reportAction is ReportAction<typeof CONST.REPORT.ACTIONS.TYPE.ACTIONABLE_JOIN_REQUEST> {
    return isActionOfType(reportAction, CONST.REPORT.ACTIONS.TYPE.ACTIONABLE_JOIN_REQUEST);
}

function getActionableJoinRequestPendingReportAction(reportID: string): OnyxEntry<ReportAction> {
    const findPendingRequest = Object.values(getAllReportActions(reportID)).find(
        (reportActionItem) => isActionableJoinRequest(reportActionItem) && getOriginalMessage(reportActionItem)?.choice === ('' as JoinWorkspaceResolution),
    );

    return findPendingRequest;
}

/**
 * Checks if any report actions correspond to a join request action that is still pending.
 * @param reportID
 */
function isActionableJoinRequestPending(reportID: string): boolean {
    return !!getActionableJoinRequestPendingReportAction(reportID);
}

function isApprovedOrSubmittedReportAction(action: OnyxEntry<ReportAction>) {
    return [CONST.REPORT.ACTIONS.TYPE.APPROVED, CONST.REPORT.ACTIONS.TYPE.SUBMITTED].some((type) => type === action?.actionName);
}

/**
 * Gets the text version of the message in a report action
 */
function getReportActionMessageText(reportAction: OnyxEntry<ReportAction>): string {
    if (!Array.isArray(reportAction?.message)) {
        return getReportActionText(reportAction);
    }
    // Sometime html can be an empty string
    // eslint-disable-next-line @typescript-eslint/prefer-nullish-coalescing
    return reportAction?.message?.reduce((acc, curr) => `${acc}${getTextFromHtml(curr?.html || curr?.text)}`, '') ?? '';
}

function getDismissedViolationMessageText(originalMessage: ReportAction<typeof CONST.REPORT.ACTIONS.TYPE.DISMISSED_VIOLATION>['originalMessage']): string {
    const reason = originalMessage?.reason;
    const violationName = originalMessage?.violationName;
    return Localize.translateLocal(`violationDismissal.${violationName}.${reason}` as TranslationPaths);
}

/**
 * Check if the linked transaction is on hold
 */
function isLinkedTransactionHeld(reportActionID: string, reportID: string): boolean {
    return TransactionUtils.isOnHoldByTransactionID(getLinkedTransactionID(reportActionID, reportID) ?? '-1');
}

function getMentionedAccountIDsFromAction(reportAction: OnyxInputOrEntry<ReportAction>) {
    return isActionOfType(reportAction, CONST.REPORT.ACTIONS.TYPE.ADD_COMMENT) ? getOriginalMessage(reportAction)?.mentionedAccountIDs ?? [] : [];
}

function getMentionedEmailsFromMessage(message: string) {
    const mentionEmailRegex = /<mention-user>(.*?)<\/mention-user>/g;
    const matches = [...message.matchAll(mentionEmailRegex)];
    return matches.map((match) => Str.removeSMSDomain(match[1].substring(1)));
}

function didMessageMentionCurrentUser(reportAction: OnyxInputOrEntry<ReportAction>) {
    const accountIDsFromMessage = getMentionedAccountIDsFromAction(reportAction);
    const message = getReportActionMessage(reportAction)?.html ?? '';
    const emailsFromMessage = getMentionedEmailsFromMessage(message);
    return accountIDsFromMessage.includes(currentUserAccountID ?? -1) || emailsFromMessage.includes(currentEmail) || message.includes('<mention-here>');
}

/**
 * Check if the current user is the requestor of the action
 */
function wasActionTakenByCurrentUser(reportAction: OnyxInputOrEntry<ReportAction>): boolean {
    return currentUserAccountID === reportAction?.actorAccountID;
}

/**
 * Get IOU action for a reportID and transactionID
 */
function getIOUActionForReportID(reportID: string, transactionID: string): OnyxEntry<ReportAction> {
    const report = ReportConnection.getAllReports()?.[`${ONYXKEYS.COLLECTION.REPORT}${reportID}`];
    const reportActions = getAllReportActions(report?.reportID ?? '');
    const action = Object.values(reportActions ?? {})?.find((reportAction) => {
        const IOUTransactionID = isMoneyRequestAction(reportAction) ? getOriginalMessage(reportAction)?.IOUTransactionID : -1;
        return IOUTransactionID === transactionID;
    });
    return action;
}

/**
 * Get the track expense actionable whisper of the corresponding track expense
 */
function getTrackExpenseActionableWhisper(transactionID: string, chatReportID: string) {
    const chatReportActions = allReportActions?.[`${ONYXKEYS.COLLECTION.REPORT_ACTIONS}${chatReportID}`] ?? {};
    return Object.values(chatReportActions).find((action: ReportAction) => isActionableTrackExpense(action) && getOriginalMessage(action)?.transactionID === transactionID);
}

/**
 * Checks if a given report action corresponds to a add payment card action.
 * @param reportAction
 */
function isActionableAddPaymentCard(reportAction: OnyxEntry<ReportAction>): reportAction is ReportAction<typeof CONST.REPORT.ACTIONS.TYPE.ACTIONABLE_ADD_PAYMENT_CARD> {
    return reportAction?.actionName === CONST.REPORT.ACTIONS.TYPE.ACTIONABLE_ADD_PAYMENT_CARD;
}

function getExportIntegrationLastMessageText(reportAction: OnyxEntry<ReportAction>): string {
    const fragments = getExportIntegrationActionFragments(reportAction);
    return fragments.reduce((acc, fragment) => `${acc} ${fragment.text}`, '');
}

function getExportIntegrationMessageHTML(reportAction: OnyxEntry<ReportAction>): string {
    const fragments = getExportIntegrationActionFragments(reportAction);
    const htmlFragments = fragments.map((fragment) => (fragment.url ? `<a href="${fragment.url}">${fragment.text}</a>` : fragment.text));
    return htmlFragments.join(' ');
}

function getExportIntegrationActionFragments(reportAction: OnyxEntry<ReportAction>): Array<{text: string; url: string}> {
    if (reportAction?.actionName !== 'EXPORTINTEGRATION') {
        throw Error(`received wrong action type. actionName: ${reportAction?.actionName}`);
    }

    const isPending = reportAction?.pendingAction === CONST.RED_BRICK_ROAD_PENDING_ACTION.ADD;
    const originalMessage = (getOriginalMessage(reportAction) ?? {}) as OriginalMessageExportIntegration;
    const {label, markedManually} = originalMessage;
    const reimbursableUrls = originalMessage.reimbursableUrls ?? [];
    const nonReimbursableUrls = originalMessage.nonReimbursableUrls ?? [];
    const reportID = reportAction?.reportID ?? '';
    const wasExportedAfterBase62 = (reportAction?.created ?? '') > '2022-11-14';
    const base62ReportID = getBase62ReportID(Number(reportID));

    const result: Array<{text: string; url: string}> = [];
    if (isPending) {
        result.push({
            text: Localize.translateLocal('report.actions.type.exportedToIntegration.pending', {label}),
            url: '',
        });
    } else if (markedManually) {
        result.push({
            text: Localize.translateLocal('report.actions.type.exportedToIntegration.manual', {label}),
            url: '',
        });
    } else {
        result.push({
            text: Localize.translateLocal('report.actions.type.exportedToIntegration.automatic', {label}),
            url: '',
        });
    }

    if (reimbursableUrls.length === 1) {
        result.push({
            text: Localize.translateLocal('report.actions.type.exportedToIntegration.reimburseableLink'),
            url: reimbursableUrls.at(0) ?? '',
        });
    }

    if (nonReimbursableUrls.length) {
        const text = Localize.translateLocal('report.actions.type.exportedToIntegration.nonReimbursableLink');
        let url = '';

        if (nonReimbursableUrls.length === 1) {
            url = nonReimbursableUrls.at(0) ?? '';
        } else {
            switch (label) {
                case CONST.POLICY.CONNECTIONS.NAME_USER_FRIENDLY.xero:
                    url = XERO_NON_REIMBURSABLE_EXPENSES_URL;
                    break;
                case CONST.POLICY.CONNECTIONS.NAME_USER_FRIENDLY.netsuite:
                    url = NETSUITE_NON_REIMBURSABLE_EXPENSES_URL_PREFIX;
                    url += wasExportedAfterBase62 ? base62ReportID : reportID;
                    break;
                case CONST.POLICY.CONNECTIONS.NAME_USER_FRIENDLY.financialForce:
                    // The first three characters in a Salesforce ID is the expense type
                    url = nonReimbursableUrls.at(0)?.substring(0, SALESFORCE_EXPENSES_URL_PREFIX.length + 3) ?? '';
                    break;
                default:
                    url = QBO_EXPENSES_URL;
            }
        }

        result.push({text, url});
    }

    return result;
}

function getUpdateRoomDescriptionMessage(reportAction: ReportAction): string {
    const originalMessage = getOriginalMessage(reportAction) as OriginalMessageChangeLog;
    if (originalMessage?.description) {
        return `${Localize.translateLocal('roomChangeLog.updateRoomDescription')} ${originalMessage?.description}`;
    }

    return Localize.translateLocal('roomChangeLog.clearRoomDescription');
}

function isPolicyChangeLogAddEmployeeMessage(reportAction: OnyxInputOrEntry<ReportAction>): reportAction is ReportAction<typeof CONST.REPORT.ACTIONS.TYPE.POLICY_CHANGE_LOG.ADD_EMPLOYEE> {
    return isActionOfType(reportAction, CONST.REPORT.ACTIONS.TYPE.POLICY_CHANGE_LOG.ADD_EMPLOYEE);
}

function getPolicyChangeLogAddEmployeeMessage(reportAction: OnyxInputOrEntry<ReportAction>): string {
    if (!isPolicyChangeLogAddEmployeeMessage(reportAction)) {
        return '';
    }

    const originalMessage = getOriginalMessage(reportAction);
    const email = originalMessage?.email ?? '';
    const role = originalMessage?.role ?? '';
    return Localize.translateLocal('report.actions.type.addEmployee', {email, role});
}

function isPolicyChangeLogChangeRoleMessage(reportAction: OnyxInputOrEntry<ReportAction>): reportAction is ReportAction<typeof CONST.REPORT.ACTIONS.TYPE.POLICY_CHANGE_LOG.UPDATE_EMPLOYEE> {
    return isActionOfType(reportAction, CONST.REPORT.ACTIONS.TYPE.POLICY_CHANGE_LOG.UPDATE_EMPLOYEE);
}

function getPolicyChangeLogChangeRoleMessage(reportAction: OnyxInputOrEntry<ReportAction>): string {
    if (!isPolicyChangeLogChangeRoleMessage(reportAction)) {
        return '';
    }
    const originalMessage = getOriginalMessage(reportAction);
    const email = originalMessage?.email ?? '';
    const newRole = originalMessage?.newValue ?? '';
    const oldRole = originalMessage?.oldValue ?? '';
    return Localize.translateLocal('report.actions.type.updateRole', {email, newRole, currentRole: oldRole});
}

function isPolicyChangeLogDeleteMemberMessage(
    reportAction: OnyxInputOrEntry<ReportAction>,
): reportAction is ReportAction<typeof CONST.REPORT.ACTIONS.TYPE.POLICY_CHANGE_LOG.DELETE_EMPLOYEE> {
    return isActionOfType(reportAction, CONST.REPORT.ACTIONS.TYPE.POLICY_CHANGE_LOG.DELETE_EMPLOYEE);
}

function getPolicyChangeLogDeleteMemberMessage(reportAction: OnyxInputOrEntry<ReportAction>): string {
    if (!isPolicyChangeLogDeleteMemberMessage(reportAction)) {
        return '';
    }
    const originalMessage = getOriginalMessage(reportAction);
    const email = originalMessage?.email ?? '';
    const role = originalMessage?.role ?? '';
    return Localize.translateLocal('report.actions.type.removeMember', {email, role});
}

function getRemovedConnectionMessage(reportAction: OnyxEntry<ReportAction>): string {
    if (!isActionOfType(reportAction, CONST.REPORT.ACTIONS.TYPE.POLICY_CHANGE_LOG.DELETE_INTEGRATION)) {
        return '';
    }
    const originalMessage = getOriginalMessage(reportAction);
    const connectionName = originalMessage?.connectionName;
    return connectionName ? Localize.translateLocal('report.actions.type.removedConnection', {connectionName}) : '';
}

function getRenamedAction(reportAction: OnyxEntry<ReportAction<typeof CONST.REPORT.ACTIONS.TYPE.RENAMED>>) {
    const originalMessage = getOriginalMessage(reportAction);
    return Localize.translateLocal('newRoomPage.renamedRoomAction', {
        oldName: originalMessage?.oldName ?? '',
        newName: originalMessage?.newName ?? '',
    });
}

function getRemovedFromApprovalChainMessage(reportAction: OnyxEntry<ReportAction<typeof CONST.REPORT.ACTIONS.TYPE.REMOVED_FROM_APPROVAL_CHAIN>>) {
    const originalMessage = getOriginalMessage(reportAction);
    const submittersNames = PersonalDetailsUtils.getPersonalDetailsByIDs(originalMessage?.submittersAccountIDs ?? [], currentUserAccountID ?? -1).map(
        ({displayName, login}) => displayName ?? login ?? 'Unknown Submitter',
    );
    return Localize.translateLocal('workspaceActions.removedFromApprovalWorkflow', {submittersNames, count: submittersNames.length});
}

function isCardIssuedAction(reportAction: OnyxEntry<ReportAction>) {
    return isActionOfType(
        reportAction,
        CONST.REPORT.ACTIONS.TYPE.CARD_ISSUED,
        CONST.REPORT.ACTIONS.TYPE.CARD_ISSUED_VIRTUAL,
        CONST.REPORT.ACTIONS.TYPE.CARD_MISSING_ADDRESS,
        CONST.REPORT.ACTIONS.TYPE.CARD_ASSIGNED,
    );
}

function getCardIssuedMessage(reportAction: OnyxEntry<ReportAction>, shouldRenderHTML = false, policyID = '-1', shouldDisplayLinkToCard = false) {
    const cardIssuedActionOriginalMessage = isActionOfType(
        reportAction,
        CONST.REPORT.ACTIONS.TYPE.CARD_ISSUED,
        CONST.REPORT.ACTIONS.TYPE.CARD_ISSUED_VIRTUAL,
        CONST.REPORT.ACTIONS.TYPE.CARD_MISSING_ADDRESS,
    )
        ? getOriginalMessage(reportAction)
        : undefined;

    const assigneeAccountID = cardIssuedActionOriginalMessage?.assigneeAccountID ?? -1;
    const cardID = cardIssuedActionOriginalMessage?.cardID ?? -1;
    const assigneeDetails = PersonalDetailsUtils.getPersonalDetailsByIDs([assigneeAccountID], currentUserAccountID ?? -1).at(0);
    const isPolicyAdmin = PolicyUtils.isPolicyAdmin(PolicyUtils.getPolicy(policyID));
    const assignee = shouldRenderHTML ? `<mention-user accountID="${assigneeAccountID}"/>` : assigneeDetails?.firstName ?? assigneeDetails?.login ?? '';
    const navigateRoute = isPolicyAdmin ? ROUTES.EXPENSIFY_CARD_DETAILS.getRoute(policyID, String(cardID)) : ROUTES.SETTINGS_DOMAINCARD_DETAIL.getRoute(String(cardID));
<<<<<<< HEAD
    const link =
        shouldRenderHTML && shouldDisplayLinkToCard
            ? `<a href='${environmentURL}/${navigateRoute}'>${Localize.translateLocal('cardPage.expensifyCard')}</a>`
            : Localize.translateLocal('cardPage.expensifyCard');
=======
    const expensifyCardLink = shouldRenderHTML
        ? `<a href='${environmentURL}/${navigateRoute}'>${Localize.translateLocal('cardPage.expensifyCard')}</a>`
        : Localize.translateLocal('cardPage.expensifyCard');
    const companyCardLink = shouldRenderHTML
        ? `<a href='${environmentURL}/${ROUTES.SETTINGS_WALLET}'>${Localize.translateLocal('workspace.companyCards.companyCard')}</a>`
        : Localize.translateLocal('workspace.companyCards.companyCard');
>>>>>>> 91472400

    const missingDetails =
        !privatePersonalDetails?.legalFirstName ||
        !privatePersonalDetails?.legalLastName ||
        !privatePersonalDetails?.dob ||
        !privatePersonalDetails?.phoneNumber ||
        isEmptyObject(privatePersonalDetails?.addresses) ||
        privatePersonalDetails.addresses.length === 0;

    const isAssigneeCurrentUser = currentUserAccountID === assigneeAccountID;

    const shouldShowAddMissingDetailsMessage = !isAssigneeCurrentUser || (reportAction?.actionName === CONST.REPORT.ACTIONS.TYPE.CARD_MISSING_ADDRESS && missingDetails);
    switch (reportAction?.actionName) {
        case CONST.REPORT.ACTIONS.TYPE.CARD_ISSUED:
            return Localize.translateLocal('workspace.expensifyCard.issuedCard', {assignee});
        case CONST.REPORT.ACTIONS.TYPE.CARD_ISSUED_VIRTUAL:
            return Localize.translateLocal('workspace.expensifyCard.issuedCardVirtual', {assignee, link: expensifyCardLink});
        case CONST.REPORT.ACTIONS.TYPE.CARD_ASSIGNED:
            return Localize.translateLocal('workspace.companyCards.assignedYouCard', {link: companyCardLink});
        case CONST.REPORT.ACTIONS.TYPE.CARD_MISSING_ADDRESS:
            return Localize.translateLocal(`workspace.expensifyCard.${shouldShowAddMissingDetailsMessage ? 'issuedCardNoShippingDetails' : 'addedShippingDetails'}`, {assignee});
        default:
            return '';
    }
}

function getReportActionsLength() {
    return Object.keys(allReportActions ?? {}).length;
}

export {
    doesReportHaveVisibleActions,
    extractLinksFromMessageHtml,
    formatLastMessageText,
    getActionableMentionWhisperMessage,
    getAllReportActions,
    getCombinedReportActions,
    getDismissedViolationMessageText,
    getFirstVisibleReportActionID,
    getIOUActionForReportID,
    getIOUReportIDFromReportActionPreview,
    getLastClosedReportAction,
    getLastVisibleAction,
    getLastVisibleMessage,
    getLatestReportActionFromOnyxData,
    getLinkedTransactionID,
    getMemberChangeMessageFragment,
    getUpdateRoomDescriptionFragment,
    getMemberChangeMessagePlainText,
    getReportActionMessageFragments,
    getMessageOfOldDotReportAction,
    getMostRecentIOURequestActionID,
    getMostRecentReportActionLastModified,
    getNumberOfMoneyRequests,
    getOneTransactionThreadReportID,
    getOriginalMessage,
    getRemovedFromApprovalChainMessage,
    getReportAction,
    getReportActionHtml,
    getReportActionMessage,
    getReportActionMessageText,
    getReportActionText,
    getReportPreviewAction,
    getSortedReportActions,
    getSortedReportActionsForDisplay,
    getTextFromHtml,
    getTrackExpenseActionableWhisper,
    getWhisperedTo,
    hasRequestFromCurrentAccount,
    isActionOfType,
    isActionableJoinRequest,
    isActionableJoinRequestPending,
    isActionableMentionWhisper,
    isActionableReportMentionWhisper,
    isActionableTrackExpense,
    isAddCommentAction,
    isApprovedOrSubmittedReportAction,
    isChronosOOOListAction,
    isClosedAction,
    isConsecutiveActionMadeByPreviousActor,
    isConsecutiveChronosAutomaticTimerAction,
    isCreatedAction,
    isCreatedTaskReportAction,
    isCurrentActionUnread,
    isDeletedAction,
    isDeletedParentAction,
    isLinkedTransactionHeld,
    isMemberChangeAction,
    isExportIntegrationAction,
    isMessageDeleted,
    isModifiedExpenseAction,
    isMoneyRequestAction,
    isNotifiableReportAction,
    isOldDotReportAction,
    isPayAction,
    isPendingRemove,
    isPolicyChangeLogAction,
    isReimbursementDeQueuedAction,
    isReimbursementQueuedAction,
    isRenamedAction,
    isReportActionAttachment,
    isReportActionDeprecated,
    isReportPreviewAction,
    isResolvedActionTrackExpense,
    isReversedTransaction,
    isRoomChangeLogAction,
    isSentMoneyReportAction,
    isSplitBillAction,
    isTaskAction,
    isThreadParentMessage,
    isTrackExpenseAction,
    isTransactionThread,
    isTripPreview,
    isWhisperAction,
    isSubmittedAction,
    isSubmittedAndClosedAction,
    isApprovedAction,
    isUnapprovedAction,
    isForwardedAction,
    isWhisperActionTargetedToOthers,
    isTagModificationAction,
    shouldHideNewMarker,
    shouldReportActionBeVisible,
    shouldReportActionBeVisibleAsLastAction,
    wasActionTakenByCurrentUser,
    isInviteOrRemovedAction,
    isActionableAddPaymentCard,
    getExportIntegrationActionFragments,
    getExportIntegrationLastMessageText,
    getExportIntegrationMessageHTML,
    getUpdateRoomDescriptionMessage,
    didMessageMentionCurrentUser,
    getPolicyChangeLogAddEmployeeMessage,
    getPolicyChangeLogChangeRoleMessage,
    getPolicyChangeLogDeleteMemberMessage,
    getRenamedAction,
    isCardIssuedAction,
    getCardIssuedMessage,
    getRemovedConnectionMessage,
    getActionableJoinRequestPendingReportAction,
    getReportActionsLength,
};

export type {LastVisibleMessage};<|MERGE_RESOLUTION|>--- conflicted
+++ resolved
@@ -1764,19 +1764,13 @@
     const isPolicyAdmin = PolicyUtils.isPolicyAdmin(PolicyUtils.getPolicy(policyID));
     const assignee = shouldRenderHTML ? `<mention-user accountID="${assigneeAccountID}"/>` : assigneeDetails?.firstName ?? assigneeDetails?.login ?? '';
     const navigateRoute = isPolicyAdmin ? ROUTES.EXPENSIFY_CARD_DETAILS.getRoute(policyID, String(cardID)) : ROUTES.SETTINGS_DOMAINCARD_DETAIL.getRoute(String(cardID));
-<<<<<<< HEAD
-    const link =
+    const expensifyCardLink =
         shouldRenderHTML && shouldDisplayLinkToCard
             ? `<a href='${environmentURL}/${navigateRoute}'>${Localize.translateLocal('cardPage.expensifyCard')}</a>`
             : Localize.translateLocal('cardPage.expensifyCard');
-=======
-    const expensifyCardLink = shouldRenderHTML
-        ? `<a href='${environmentURL}/${navigateRoute}'>${Localize.translateLocal('cardPage.expensifyCard')}</a>`
-        : Localize.translateLocal('cardPage.expensifyCard');
     const companyCardLink = shouldRenderHTML
         ? `<a href='${environmentURL}/${ROUTES.SETTINGS_WALLET}'>${Localize.translateLocal('workspace.companyCards.companyCard')}</a>`
         : Localize.translateLocal('workspace.companyCards.companyCard');
->>>>>>> 91472400
 
     const missingDetails =
         !privatePersonalDetails?.legalFirstName ||

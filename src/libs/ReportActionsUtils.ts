import fastMerge from 'expensify-common/lib/fastMerge';
import _ from 'lodash';
import lodashFindLast from 'lodash/findLast';
import type {OnyxCollection, OnyxEntry, OnyxUpdate} from 'react-native-onyx';
import Onyx from 'react-native-onyx';
import type {ValueOf} from 'type-fest';
import CONST from '@src/CONST';
import ONYXKEYS from '@src/ONYXKEYS';
import type {ActionName, ChangeLog, IOUMessage, OriginalMessageActionableMentionWhisper, OriginalMessageIOU, OriginalMessageReimbursementDequeued} from '@src/types/onyx/OriginalMessage';
import type Report from '@src/types/onyx/Report';
import type {Message, ReportActionBase, ReportActions} from '@src/types/onyx/ReportAction';
import type ReportAction from '@src/types/onyx/ReportAction';
import type {EmptyObject} from '@src/types/utils/EmptyObject';
import {isEmptyObject} from '@src/types/utils/EmptyObject';
import * as CollectionUtils from './CollectionUtils';
import * as Environment from './Environment/Environment';
import isReportMessageAttachment from './isReportMessageAttachment';
import * as Localize from './Localize';
import Log from './Log';
import type {MessageElementBase, MessageTextElement} from './MessageElement';
import * as PersonalDetailsUtils from './PersonalDetailsUtils';
import type {OptimisticIOUReportAction} from './ReportUtils';

type LastVisibleMessage = {
    lastMessageTranslationKey?: string;
    lastMessageText: string;
    lastMessageHtml?: string;
};

type MemberChangeMessageUserMentionElement = {
    readonly kind: 'userMention';
    readonly accountID: number;
} & MessageElementBase;

type MemberChangeMessageRoomReferenceElement = {
    readonly kind: 'roomReference';
    readonly roomName: string;
    readonly roomID: number;
} & MessageElementBase;

type MemberChangeMessageElement = MessageTextElement | MemberChangeMessageUserMentionElement | MemberChangeMessageRoomReferenceElement;

const policyChangeActionsSet = new Set<string>(Object.values(CONST.REPORT.ACTIONS.TYPE.POLICYCHANGELOG));

const allReports: OnyxCollection<Report> = {};
Onyx.connect({
    key: ONYXKEYS.COLLECTION.REPORT,
    callback: (report, key) => {
        if (!key || !report) {
            return;
        }

        const reportID = CollectionUtils.extractCollectionItemID(key);
        allReports[reportID] = report;
    },
});

const allReportActions: OnyxCollection<ReportActions> = {};
Onyx.connect({
    key: ONYXKEYS.COLLECTION.REPORT_ACTIONS,
    callback: (actions, key) => {
        if (!key || !actions) {
            return;
        }

        const reportID = CollectionUtils.extractCollectionItemID(key);
        allReportActions[reportID] = actions;
    },
});

let isNetworkOffline = false;
Onyx.connect({
    key: ONYXKEYS.NETWORK,
    callback: (val) => (isNetworkOffline = val?.isOffline ?? false),
});

let currentUserAccountID: number | undefined;
Onyx.connect({
    key: ONYXKEYS.SESSION,
    callback: (value) => {
        // When signed out, value is undefined
        if (!value) {
            return;
        }

        currentUserAccountID = value.accountID;
    },
});

let environmentURL: string;
Environment.getEnvironmentURL().then((url: string) => (environmentURL = url));

function isCreatedAction(reportAction: OnyxEntry<ReportAction>): boolean {
    return reportAction?.actionName === CONST.REPORT.ACTIONS.TYPE.CREATED;
}

function isDeletedAction(reportAction: OnyxEntry<ReportAction | OptimisticIOUReportAction>): boolean {
    // A deleted comment has either an empty array or an object with html field with empty string as value
    const message = reportAction?.message ?? [];
    return message.length === 0 || message[0]?.html === '';
}

function isDeletedParentAction(reportAction: OnyxEntry<ReportAction>): boolean {
    return (reportAction?.message?.[0]?.isDeletedParentAction ?? false) && (reportAction?.childVisibleActionCount ?? 0) > 0;
}

function isReversedTransaction(reportAction: OnyxEntry<ReportAction | OptimisticIOUReportAction>) {
    return (reportAction?.message?.[0]?.isReversedTransaction ?? false) && ((reportAction as ReportAction)?.childVisibleActionCount ?? 0) > 0;
}

function isPendingRemove(reportAction: OnyxEntry<ReportAction> | EmptyObject): boolean {
    if (isEmptyObject(reportAction)) {
        return false;
    }
    return reportAction?.message?.[0]?.moderationDecision?.decision === CONST.MODERATION.MODERATOR_DECISION_PENDING_REMOVE;
}

function isMoneyRequestAction(reportAction: OnyxEntry<ReportAction>): reportAction is ReportAction & OriginalMessageIOU {
    return reportAction?.actionName === CONST.REPORT.ACTIONS.TYPE.IOU;
}

function isReportPreviewAction(reportAction: OnyxEntry<ReportAction>): boolean {
    return reportAction?.actionName === CONST.REPORT.ACTIONS.TYPE.REPORTPREVIEW;
}

function isModifiedExpenseAction(reportAction: OnyxEntry<ReportAction>): boolean {
    return reportAction?.actionName === CONST.REPORT.ACTIONS.TYPE.MODIFIEDEXPENSE;
}

function isWhisperAction(reportAction: OnyxEntry<ReportAction>): boolean {
    return (reportAction?.whisperedToAccountIDs ?? []).length > 0;
}

/**
 * Checks whether the report action is a whisper targeting someone other than the current user.
 */
function isWhisperActionTargetedToOthers(reportAction: OnyxEntry<ReportAction>): boolean {
    if (!isWhisperAction(reportAction)) {
        return false;
    }
    return !reportAction?.whisperedToAccountIDs?.includes(currentUserAccountID ?? 0);
}

function isReimbursementQueuedAction(reportAction: OnyxEntry<ReportAction>) {
    return reportAction?.actionName === CONST.REPORT.ACTIONS.TYPE.REIMBURSEMENTQUEUED;
}

function isMemberChangeAction(reportAction: OnyxEntry<ReportAction>) {
    return (
        reportAction?.actionName === CONST.REPORT.ACTIONS.TYPE.ROOMCHANGELOG.INVITE_TO_ROOM ||
        reportAction?.actionName === CONST.REPORT.ACTIONS.TYPE.ROOMCHANGELOG.REMOVE_FROM_ROOM ||
        reportAction?.actionName === CONST.REPORT.ACTIONS.TYPE.POLICYCHANGELOG.INVITE_TO_ROOM ||
        reportAction?.actionName === CONST.REPORT.ACTIONS.TYPE.POLICYCHANGELOG.REMOVE_FROM_ROOM
    );
}

function isInviteMemberAction(reportAction: OnyxEntry<ReportAction>) {
    return reportAction?.actionName === CONST.REPORT.ACTIONS.TYPE.ROOMCHANGELOG.INVITE_TO_ROOM || reportAction?.actionName === CONST.REPORT.ACTIONS.TYPE.POLICYCHANGELOG.INVITE_TO_ROOM;
}

function isReimbursementDeQueuedAction(reportAction: OnyxEntry<ReportAction>): reportAction is ReportActionBase & OriginalMessageReimbursementDequeued {
    return reportAction?.actionName === CONST.REPORT.ACTIONS.TYPE.REIMBURSEMENTDEQUEUED;
}

/**
 * Returns whether the comment is a thread parent message/the first message in a thread
 */
function isThreadParentMessage(reportAction: OnyxEntry<ReportAction>, reportID: string): boolean {
    const {childType, childVisibleActionCount = 0, childReportID} = reportAction ?? {};
    return childType === CONST.REPORT.TYPE.CHAT && (childVisibleActionCount > 0 || String(childReportID) === reportID);
}

/**
 * Returns the parentReportAction if the given report is a thread/task.
 *
 * @deprecated Use Onyx.connect() or withOnyx() instead
 */
function getParentReportAction(report: OnyxEntry<Report> | EmptyObject): ReportAction | Record<string, never> {
    if (!report?.parentReportID || !report.parentReportActionID) {
        return {};
    }
    return allReportActions?.[report.parentReportID]?.[report.parentReportActionID] ?? {};
}

/**
 * Determines if the given report action is sent money report action by checking for 'pay' type and presence of IOUDetails object.
 */
function isSentMoneyReportAction(reportAction: OnyxEntry<ReportAction | OptimisticIOUReportAction>): boolean {
    return (
        reportAction?.actionName === CONST.REPORT.ACTIONS.TYPE.IOU &&
        (reportAction?.originalMessage as IOUMessage)?.type === CONST.IOU.REPORT_ACTION_TYPE.PAY &&
        !!(reportAction?.originalMessage as IOUMessage)?.IOUDetails
    );
}

/**
 * Returns whether the thread is a transaction thread, which is any thread with IOU parent
 * report action from requesting money (type - create) or from sending money (type - pay with IOUDetails field)
 */
function isTransactionThread(parentReportAction: OnyxEntry<ReportAction>): boolean {
    return (
        parentReportAction?.actionName === CONST.REPORT.ACTIONS.TYPE.IOU &&
        (parentReportAction.originalMessage.type === CONST.IOU.REPORT_ACTION_TYPE.CREATE ||
            (parentReportAction.originalMessage.type === CONST.IOU.REPORT_ACTION_TYPE.PAY && !!parentReportAction.originalMessage.IOUDetails))
    );
}

/**
 * Sort an array of reportActions by their created timestamp first, and reportActionID second
 * This gives us a stable order even in the case of multiple reportActions created on the same millisecond
 *
 */
function getSortedReportActions(reportActions: ReportAction[] | null, shouldSortInDescendingOrder = false, shouldMarkTheFirstItemAsNewest = false): ReportAction[] {
    if (!Array.isArray(reportActions)) {
        throw new Error(`ReportActionsUtils.getSortedReportActions requires an array, received ${typeof reportActions}`);
    }

    const invertedMultiplier = shouldSortInDescendingOrder ? -1 : 1;

    const sortedActions = reportActions?.filter(Boolean).sort((first, second) => {
        // First sort by timestamp
        if (first.created !== second.created) {
            return (first.created < second.created ? -1 : 1) * invertedMultiplier;
        }

        // Then by action type, ensuring that `CREATED` actions always come first if they have the same timestamp as another action type
        if ((first.actionName === CONST.REPORT.ACTIONS.TYPE.CREATED || second.actionName === CONST.REPORT.ACTIONS.TYPE.CREATED) && first.actionName !== second.actionName) {
            return (first.actionName === CONST.REPORT.ACTIONS.TYPE.CREATED ? -1 : 1) * invertedMultiplier;
        }
        // Ensure that `REPORTPREVIEW` actions always come after if they have the same timestamp as another action type
        if ((first.actionName === CONST.REPORT.ACTIONS.TYPE.REPORTPREVIEW || second.actionName === CONST.REPORT.ACTIONS.TYPE.REPORTPREVIEW) && first.actionName !== second.actionName) {
            return (first.actionName === CONST.REPORT.ACTIONS.TYPE.REPORTPREVIEW ? 1 : -1) * invertedMultiplier;
        }

        // Then fallback on reportActionID as the final sorting criteria. It is a random number,
        // but using this will ensure that the order of reportActions with the same created time and action type
        // will be consistent across all users and devices
        return (first.reportActionID < second.reportActionID ? -1 : 1) * invertedMultiplier;
    });

    // If shouldMarkTheFirstItemAsNewest is true, label the first reportAction as isNewestReportAction
    if (shouldMarkTheFirstItemAsNewest && sortedActions?.length > 0) {
        sortedActions[0] = {
            ...sortedActions[0],
            isNewestReportAction: true,
        };
    }

    return sortedActions;
}

/**
 * Finds most recent IOU request action ID.
 */
function getMostRecentIOURequestActionID(reportActions: ReportAction[] | null): string | null {
    if (!Array.isArray(reportActions)) {
        return null;
    }
    const iouRequestTypes: Array<ValueOf<typeof CONST.IOU.REPORT_ACTION_TYPE>> = [CONST.IOU.REPORT_ACTION_TYPE.CREATE, CONST.IOU.REPORT_ACTION_TYPE.SPLIT];
    const iouRequestActions = reportActions?.filter((action) => action.actionName === CONST.REPORT.ACTIONS.TYPE.IOU && iouRequestTypes.includes(action.originalMessage.type)) ?? [];

    if (iouRequestActions.length === 0) {
        return null;
    }

    const sortedReportActions = getSortedReportActions(iouRequestActions);
    return sortedReportActions.at(-1)?.reportActionID ?? null;
}

/**
 * Returns array of links inside a given report action
 */
function extractLinksFromMessageHtml(reportAction: OnyxEntry<ReportAction>): string[] {
    const htmlContent = reportAction?.message?.[0]?.html;

    // Regex to get link in href prop inside of <a/> component
    const regex = /<a\s+(?:[^>]*?\s+)?href="([^"]*)"/gi;

    if (!htmlContent) {
        return [];
    }

    return [...htmlContent.matchAll(regex)].map((match) => match[1]);
}

/**
 * Returns the report action immediately before the specified index.
 * @param reportActions - all actions
 * @param actionIndex - index of the action
 */
function findPreviousAction(reportActions: ReportAction[] | null, actionIndex: number): OnyxEntry<ReportAction> {
    if (!reportActions) {
        return null;
    }

    for (let i = actionIndex + 1; i < reportActions.length; i++) {
        // Find the next non-pending deletion report action, as the pending delete action means that it is not displayed in the UI, but still is in the report actions list.
        // If we are offline, all actions are pending but shown in the UI, so we take the previous action, even if it is a delete.
        if (isNetworkOffline || reportActions[i].pendingAction !== CONST.RED_BRICK_ROAD_PENDING_ACTION.DELETE) {
            return reportActions[i];
        }
    }

    return null;
}

/**
 * Returns true when the report action immediately before the specified index is a comment made by the same actor who who is leaving a comment in the action at the specified index.
 * Also checks to ensure that the comment is not too old to be shown as a grouped comment.
 *
 * @param actionIndex - index of the comment item in state to check
 */
function isConsecutiveActionMadeByPreviousActor(reportActions: ReportAction[] | null, actionIndex: number): boolean {
    const previousAction = findPreviousAction(reportActions, actionIndex);
    const currentAction = reportActions?.[actionIndex];

    // It's OK for there to be no previous action, and in that case, false will be returned
    // so that the comment isn't grouped
    if (!currentAction || !previousAction) {
        return false;
    }

    // Comments are only grouped if they happen within 5 minutes of each other
    if (new Date(currentAction.created).getTime() - new Date(previousAction.created).getTime() > 300000) {
        return false;
    }

    // Do not group if previous action was a created action
    if (previousAction.actionName === CONST.REPORT.ACTIONS.TYPE.CREATED) {
        return false;
    }

    // Do not group if previous or current action was a renamed action
    if (previousAction.actionName === CONST.REPORT.ACTIONS.TYPE.RENAMED || currentAction.actionName === CONST.REPORT.ACTIONS.TYPE.RENAMED) {
        return false;
    }

    // Do not group if the delegate account ID is different
    if (previousAction.delegateAccountID !== currentAction.delegateAccountID) {
        return false;
    }

    // Do not group if one of previous / current action is report preview and another one is not report preview
    if ((isReportPreviewAction(previousAction) && !isReportPreviewAction(currentAction)) || (isReportPreviewAction(currentAction) && !isReportPreviewAction(previousAction))) {
        return false;
    }

    return currentAction.actorAccountID === previousAction.actorAccountID;
}

/**
 * Checks if a reportAction is deprecated.
 */
function isReportActionDeprecated(reportAction: OnyxEntry<ReportAction>, key: string | number): boolean {
    if (!reportAction) {
        return true;
    }

    // HACK ALERT: We're temporarily filtering out any reportActions keyed by sequenceNumber
    // to prevent bugs during the migration from sequenceNumber -> reportActionID
    if (String(reportAction.sequenceNumber) === key) {
        Log.info('Front-end filtered out reportAction keyed by sequenceNumber!', false, reportAction);
        return true;
    }

    return false;
}

const {POLICYCHANGELOG: policyChangelogTypes, ROOMCHANGELOG: roomChangeLogTypes, ...otherActionTypes} = CONST.REPORT.ACTIONS.TYPE;
const supportedActionTypes: ActionName[] = [...Object.values(otherActionTypes), ...Object.values(policyChangelogTypes), ...Object.values(roomChangeLogTypes)];

/**
 * Checks if a reportAction is fit for display, meaning that it's not deprecated, is of a valid
 * and supported type, it's not deleted and also not closed.
 */
function shouldReportActionBeVisible(reportAction: OnyxEntry<ReportAction>, key: string | number): boolean {
    if (!reportAction) {
        return false;
    }

    if (isReportActionDeprecated(reportAction, key)) {
        return false;
    }

    if (reportAction.actionName === CONST.REPORT.ACTIONS.TYPE.TASKEDITED) {
        return false;
    }

    // Filter out any unsupported reportAction types
    if (!supportedActionTypes.includes(reportAction.actionName)) {
        return false;
    }

    // Ignore closed action here since we're already displaying a footer that explains why the report was closed
    if (reportAction.actionName === CONST.REPORT.ACTIONS.TYPE.CLOSED) {
        return false;
    }

    // Ignore markedAsReimbursed action here since we're already display message that explains the request was paid
    // elsewhere in the IOU reportAction
    if (reportAction.actionName === CONST.REPORT.ACTIONS.TYPE.MARKEDREIMBURSED) {
        return false;
    }

    if (isWhisperActionTargetedToOthers(reportAction)) {
        return false;
    }

    if (isPendingRemove(reportAction) && !reportAction.childVisibleActionCount) {
        return false;
    }

    // All other actions are displayed except thread parents, deleted, or non-pending actions
    const isDeleted = isDeletedAction(reportAction);
    const isPending = !!reportAction.pendingAction;
    return !isDeleted || isPending || isDeletedParentAction(reportAction) || isReversedTransaction(reportAction);
}

/**
 * Checks if the new marker should be hidden for the report action.
 */
function shouldHideNewMarker(reportAction: OnyxEntry<ReportAction>): boolean {
    if (!reportAction) {
        return true;
    }
    return !isNetworkOffline && reportAction.pendingAction === CONST.RED_BRICK_ROAD_PENDING_ACTION.DELETE;
}

/**
 * Checks if a reportAction is fit for display as report last action, meaning that
 * it satisfies shouldReportActionBeVisible, it's not whisper action and not deleted.
 */
function shouldReportActionBeVisibleAsLastAction(reportAction: OnyxEntry<ReportAction>): boolean {
    if (!reportAction) {
        return false;
    }

    if (Object.keys(reportAction.errors ?? {}).length > 0) {
        return false;
    }

    // If a whisper action is the REPORTPREVIEW action, we are displaying it.
    // If the action's message text is empty and it is not a deleted parent with visible child actions, hide it. Else, consider the action to be displayable.
    return (
        shouldReportActionBeVisible(reportAction, reportAction.reportActionID) &&
        !(isWhisperAction(reportAction) && !isReportPreviewAction(reportAction) && !isMoneyRequestAction(reportAction)) &&
        !(isDeletedAction(reportAction) && !isDeletedParentAction(reportAction))
    );
}

/**
 * For policy change logs, report URLs are generated in the server,
 * which includes a baseURL placeholder that's replaced in the client.
 */
function replaceBaseURLInPolicyChangeLogAction(reportAction: ReportAction): ReportAction {
    if (!reportAction?.message || !policyChangeActionsSet.has(reportAction?.actionName)) {
        return reportAction;
    }

    const updatedReportAction = _.clone(reportAction);

    if (!updatedReportAction.message) {
        return updatedReportAction;
    }

    updatedReportAction.message[0].html = reportAction.message[0].html?.replace('%baseURL', environmentURL);

    return updatedReportAction;
}

function getLastVisibleAction(reportID: string, actionsToMerge: OnyxCollection<ReportAction> = {}): OnyxEntry<ReportAction> {
    const reportActions = Object.values(fastMerge(allReportActions?.[reportID] ?? {}, actionsToMerge ?? {}, true));
    const visibleReportActions = Object.values(reportActions ?? {}).filter((action): action is ReportAction => shouldReportActionBeVisibleAsLastAction(action));
    const sortedReportActions = getSortedReportActions(visibleReportActions, true);
    if (sortedReportActions.length === 0) {
        return null;
    }
    return sortedReportActions[0];
}

function getLastVisibleMessage(reportID: string, actionsToMerge: OnyxCollection<ReportAction> = {}): LastVisibleMessage {
    const lastVisibleAction = getLastVisibleAction(reportID, actionsToMerge);
    const message = lastVisibleAction?.message?.[0];

    if (message && isReportMessageAttachment(message)) {
        return {
            lastMessageTranslationKey: CONST.TRANSLATION_KEYS.ATTACHMENT,
            lastMessageText: CONST.ATTACHMENT_MESSAGE_TEXT,
            lastMessageHtml: CONST.TRANSLATION_KEYS.ATTACHMENT,
        };
    }

    if (isCreatedAction(lastVisibleAction)) {
        return {
            lastMessageText: '',
        };
    }

    let messageText = message?.text ?? '';
    if (messageText) {
        messageText = String(messageText).replace(CONST.REGEX.LINE_BREAK, ' ').substring(0, CONST.REPORT.LAST_MESSAGE_TEXT_MAX_LENGTH).trim();
    }
    return {
        lastMessageText: messageText,
    };
}

/**
 * A helper method to filter out report actions keyed by sequenceNumbers.
 */
function filterOutDeprecatedReportActions(reportActions: ReportActions | null): ReportAction[] {
    return Object.entries(reportActions ?? {})
        .filter(([key, reportAction]) => !isReportActionDeprecated(reportAction, key))
        .map((entry) => entry[1]);
}

/**
 * This method returns the report actions that are ready for display in the ReportActionsView.
 * The report actions need to be sorted by created timestamp first, and reportActionID second
 * to ensure they will always be displayed in the same order (in case multiple actions have the same timestamp).
 * This is all handled with getSortedReportActions() which is used by several other methods to keep the code DRY.
 */
function getSortedReportActionsForDisplay(reportActions: ReportActions | ReportAction[] | null, shouldMarkTheFirstItemAsNewest = false): ReportAction[] {
    const filteredReportActions = Object.entries(reportActions ?? {})
        .filter(([key, reportAction]) => shouldReportActionBeVisible(reportAction, key))
        .map((entry) => entry[1]);
    const baseURLAdjustedReportActions = filteredReportActions.map((reportAction) => replaceBaseURLInPolicyChangeLogAction(reportAction));
    return getSortedReportActions(baseURLAdjustedReportActions, true, shouldMarkTheFirstItemAsNewest);
}

/**
 * In some cases, there can be multiple closed report actions in a chat report.
 * This method returns the last closed report action so we can always show the correct archived report reason.
 * Additionally, archived #admins and #announce do not have the closed report action so we will return null if none is found.
 *
 */
function getLastClosedReportAction(reportActions: ReportActions | null): OnyxEntry<ReportAction> {
    // If closed report action is not present, return early
    if (!Object.values(reportActions ?? {}).some((action) => action.actionName === CONST.REPORT.ACTIONS.TYPE.CLOSED)) {
        return null;
    }

    const filteredReportActions = filterOutDeprecatedReportActions(reportActions);
    const sortedReportActions = getSortedReportActions(filteredReportActions);
    return lodashFindLast(sortedReportActions, (action) => action.actionName === CONST.REPORT.ACTIONS.TYPE.CLOSED) ?? null;
}

/**
 * The first visible action is the second last action in sortedReportActions which satisfy following conditions:
 * 1. That is not pending deletion as pending deletion actions are kept in sortedReportActions in memory.
 * 2. That has at least one visible child action.
 * 3. While offline all actions in `sortedReportActions` are visible.
 * 4. We will get the second last action from filtered actions because the last
 *    action is always the created action
 */
function getFirstVisibleReportActionID(sortedReportActions: ReportAction[] = [], isOffline = false): string {
    if (!Array.isArray(sortedReportActions)) {
        return '';
    }
    const sortedFilterReportActions = sortedReportActions.filter((action) => !isDeletedAction(action) || (action?.childVisibleActionCount ?? 0) > 0 || isOffline);
    return sortedFilterReportActions.length > 1 ? sortedFilterReportActions[sortedFilterReportActions.length - 2].reportActionID : '';
}

/**
 * @returns The latest report action in the `onyxData` or `null` if one couldn't be found
 */
function getLatestReportActionFromOnyxData(onyxData: OnyxUpdate[] | null): OnyxEntry<ReportAction> {
    const reportActionUpdate = onyxData?.find((onyxUpdate) => onyxUpdate.key.startsWith(ONYXKEYS.COLLECTION.REPORT_ACTIONS));

    if (!reportActionUpdate) {
        return null;
    }

    const reportActions = Object.values((reportActionUpdate.value as ReportActions) ?? {});
    const sortedReportActions = getSortedReportActions(reportActions);
    return sortedReportActions.at(-1) ?? null;
}

/**
 * Find the transaction associated with this reportAction, if one exists.
 */
function getLinkedTransactionID(reportID: string, reportActionID: string): string | null {
    const reportAction = allReportActions?.[reportID]?.[reportActionID];
    if (!reportAction || reportAction.actionName !== CONST.REPORT.ACTIONS.TYPE.IOU) {
        return null;
    }
    return reportAction.originalMessage.IOUTransactionID ?? null;
}

function getReportAction(reportID: string, reportActionID: string): OnyxEntry<ReportAction> {
    return allReportActions?.[reportID]?.[reportActionID] ?? null;
}

function getMostRecentReportActionLastModified(): string {
    // Start with the oldest date possible
    let mostRecentReportActionLastModified = new Date(0).toISOString();

    // Flatten all the actions
    // Loop over them all to find the one that is the most recent
    const flatReportActions = Object.values(allReportActions ?? {})
        .flatMap((actions) => (actions ? Object.values(actions) : []))
        .filter(Boolean);
    flatReportActions.forEach((action) => {
        // Pending actions should not be counted here as a user could create a comment or some other action while offline and the server might know about
        // messages they have not seen yet.
        if (action.pendingAction) {
            return;
        }

        const lastModified = action.lastModified ?? action.created;

        if (lastModified < mostRecentReportActionLastModified) {
            return;
        }

        mostRecentReportActionLastModified = lastModified;
    });

    // We might not have actions so we also look at the report objects to see if any have a lastVisibleActionLastModified that is more recent. We don't need to get
    // any reports that have been updated before either a recently updated report or reportAction as we should be up to date on these
    Object.values(allReports ?? {}).forEach((report) => {
        const reportLastVisibleActionLastModified = report?.lastVisibleActionLastModified ?? report?.lastVisibleActionCreated;
        if (!reportLastVisibleActionLastModified || reportLastVisibleActionLastModified < mostRecentReportActionLastModified) {
            return;
        }

        mostRecentReportActionLastModified = reportLastVisibleActionLastModified;
    });

    return mostRecentReportActionLastModified;
}

/**
 * @returns The report preview action or `null` if one couldn't be found
 */
function getReportPreviewAction(chatReportID: string, iouReportID: string): OnyxEntry<ReportAction> {
    return (
        Object.values(allReportActions?.[chatReportID] ?? {}).find(
            (reportAction) => reportAction && reportAction.actionName === CONST.REPORT.ACTIONS.TYPE.REPORTPREVIEW && reportAction.originalMessage.linkedReportID === iouReportID,
        ) ?? null
    );
}

/**
 * Get the iouReportID for a given report action.
 */
function getIOUReportIDFromReportActionPreview(reportAction: OnyxEntry<ReportAction>): string {
    return reportAction?.actionName === CONST.REPORT.ACTIONS.TYPE.REPORTPREVIEW ? reportAction.originalMessage.linkedReportID : '';
}

function isCreatedTaskReportAction(reportAction: OnyxEntry<ReportAction>): boolean {
    return reportAction?.actionName === CONST.REPORT.ACTIONS.TYPE.ADDCOMMENT && !!reportAction.originalMessage?.taskReportID;
}

/**
 * A helper method to identify if the message is deleted or not.
 */
function isMessageDeleted(reportAction: OnyxEntry<ReportAction>): boolean {
    return reportAction?.message?.[0]?.isDeletedParentAction ?? false;
}

/**
 * Returns the number of money requests associated with a report preview
 */
function getNumberOfMoneyRequests(reportPreviewAction: OnyxEntry<ReportAction>): number {
    return reportPreviewAction?.childMoneyRequestCount ?? 0;
}

function isSplitBillAction(reportAction: OnyxEntry<ReportAction>): boolean {
    return reportAction?.actionName === CONST.REPORT.ACTIONS.TYPE.IOU && reportAction.originalMessage.type === CONST.IOU.REPORT_ACTION_TYPE.SPLIT;
}

function isTaskAction(reportAction: OnyxEntry<ReportAction>): boolean {
    const reportActionName = reportAction?.actionName;
    return (
        reportActionName === CONST.REPORT.ACTIONS.TYPE.TASKCOMPLETED ||
        reportActionName === CONST.REPORT.ACTIONS.TYPE.TASKCANCELLED ||
        reportActionName === CONST.REPORT.ACTIONS.TYPE.TASKREOPENED
    );
}

/**
 * When we delete certain reports, we want to check whether there are any visible actions left to display.
 * If there are no visible actions left (including system messages), we can hide the report from view entirely
 */
function doesReportHaveVisibleActions(reportID: string, actionsToMerge: ReportActions = {}): boolean {
    const reportActions = Object.values(fastMerge(allReportActions?.[reportID] ?? {}, actionsToMerge, true));
    const visibleReportActions = Object.values(reportActions ?? {}).filter((action) => shouldReportActionBeVisibleAsLastAction(action));

    // Exclude the task system message and the created message
    const visibleReportActionsWithoutTaskSystemMessage = visibleReportActions.filter((action) => !isTaskAction(action) && !isCreatedAction(action));
    return visibleReportActionsWithoutTaskSystemMessage.length > 0;
}

function getAllReportActions(reportID: string): ReportActions {
    return allReportActions?.[reportID] ?? {};
}

/**
 * Check whether a report action is an attachment (a file, such as an image or a zip).
 *
 */
function isReportActionAttachment(reportAction: OnyxEntry<ReportAction>): boolean {
    const message = reportAction?.message?.[0];

    if (reportAction && ('isAttachment' in reportAction || 'attachmentInfo' in reportAction)) {
        return reportAction?.isAttachment ?? !!reportAction?.attachmentInfo ?? false;
    }

    if (message) {
        return isReportMessageAttachment(message);
    }

    return false;
}

// eslint-disable-next-line rulesdir/no-negated-variables
function isNotifiableReportAction(reportAction: OnyxEntry<ReportAction>): boolean {
    if (!reportAction) {
        return false;
    }

    const actions: ActionName[] = [CONST.REPORT.ACTIONS.TYPE.ADDCOMMENT, CONST.REPORT.ACTIONS.TYPE.IOU, CONST.REPORT.ACTIONS.TYPE.MODIFIEDEXPENSE];

    return actions.includes(reportAction.actionName);
}

function getMemberChangeMessageElements(reportAction: OnyxEntry<ReportAction>): readonly MemberChangeMessageElement[] {
    const isInviteAction = isInviteMemberAction(reportAction);

    // Currently, we only render messages when members are invited
    const verb = isInviteAction ? Localize.translateLocal('workspace.invite.invited') : Localize.translateLocal('workspace.invite.removed');

    const originalMessage = reportAction?.originalMessage as ChangeLog;
    const targetAccountIDs: number[] = originalMessage?.targetAccountIDs ?? [];
    const personalDetails = PersonalDetailsUtils.getPersonalDetailsByIDs(targetAccountIDs, 0);

    const mentionElements = targetAccountIDs.map((accountID): MemberChangeMessageUserMentionElement => {
        const personalDetail = personalDetails.find((personal) => personal.accountID === accountID);
        const handleText = PersonalDetailsUtils.getEffectiveDisplayName(personalDetail) ?? Localize.translateLocal('common.hidden');

        return {
            kind: 'userMention',
            content: `@${handleText}`,
            accountID,
        };
    });

    const buildRoomElements = (): readonly MemberChangeMessageElement[] => {
        const roomName = originalMessage?.roomName;

        if (roomName) {
            const preposition = isInviteAction ? ` ${Localize.translateLocal('workspace.invite.to')} ` : ` ${Localize.translateLocal('workspace.invite.from')} `;

            if (originalMessage.reportID) {
                return [
                    {
                        kind: 'text',
                        content: preposition,
                    },
                    {
                        kind: 'roomReference',
                        roomName,
                        roomID: originalMessage.reportID,
                        content: roomName,
                    },
                ];
            }
        }

        return [];
    };

    return [
        {
            kind: 'text',
            content: `${verb} `,
        },
        ...Localize.formatMessageElementList(mentionElements),
        ...buildRoomElements(),
    ];
}

function getMemberChangeMessageFragment(reportAction: OnyxEntry<ReportAction>): Message {
    const messageElements: readonly MemberChangeMessageElement[] = getMemberChangeMessageElements(reportAction);
    const html = messageElements
        .map((messageElement) => {
            switch (messageElement.kind) {
                case 'userMention':
                    return `<mention-user accountID=${messageElement.accountID}>${messageElement.content}</mention-user>`;
                case 'roomReference':
                    return `<a href="${environmentURL}/r/${messageElement.roomID}" target="_blank">${messageElement.roomName}</a>`;
                default:
                    return messageElement.content;
            }
        })
        .join('');

    return {
        html: `<muted-text>${html}</muted-text>`,
        text: reportAction?.message ? reportAction?.message[0].text : '',
        type: CONST.REPORT.MESSAGE.TYPE.COMMENT,
    };
}

function getMemberChangeMessagePlainText(reportAction: OnyxEntry<ReportAction>): string {
    const messageElements = getMemberChangeMessageElements(reportAction);
    return messageElements.map((element) => element.content).join('');
}

/**
 * Helper method to determine if the provided accountID has made a request on the specified report.
 *
 * @param reportID
 * @param currentAccountID
 * @returns
 */
function hasRequestFromCurrentAccount(reportID: string, currentAccountID: number): boolean {
    if (!reportID) {
        return false;
    }

    const reportActions = Object.values(getAllReportActions(reportID));
    if (reportActions.length === 0) {
        return false;
    }

    return reportActions.some((action) => action.actionName === CONST.REPORT.ACTIONS.TYPE.IOU && action.actorAccountID === currentAccountID);
}

/**
 * Checks if a given report action corresponds to an actionable mention whisper.
 * @param reportAction
 */
function isActionableMentionWhisper(reportAction: OnyxEntry<ReportAction>): boolean {
    return reportAction?.actionName === CONST.REPORT.ACTIONS.TYPE.ACTIONABLEMENTIONWHISPER;
}

/**
 * Constructs a message for an actionable mention whisper report action.
 * @param reportAction
 * @returns the actionable mention whisper message.
 */
function getActionableMentionWhisperMessage(reportAction: OnyxEntry<ReportAction>): string {
    const originalMessage = reportAction?.originalMessage as OriginalMessageActionableMentionWhisper['originalMessage'];
    const targetAccountIDs: number[] = originalMessage?.inviteeAccountIDs ?? [];
    const personalDetails = PersonalDetailsUtils.getPersonalDetailsByIDs(targetAccountIDs, 0);
    const mentionElements = targetAccountIDs.map((accountID): string => {
        const personalDetail = personalDetails.find((personal) => personal.accountID === accountID);
        const displayName = PersonalDetailsUtils.getEffectiveDisplayName(personalDetail);
        const handleText = _.isEmpty(displayName) ? Localize.translateLocal('common.hidden') : displayName;
        return `<mention-user accountID=${accountID}>@${handleText}</mention-user>`;
    });
    const preMentionsText = 'Heads up, ';
    const mentions = mentionElements.join(', ').replace(/, ([^,]*)$/, ' and $1');
    const postMentionsText = ` ${mentionElements.length > 1 ? "aren't members" : "isn't a member"} of this room.`;

    return `${preMentionsText}${mentions}${postMentionsText}`;
}

/**
 * @private
 */
function isReportActionUnread(reportAction: OnyxEntry<ReportAction>, lastReadTime: string) {
    if (!lastReadTime) {
        return !isCreatedAction(reportAction);
    }

    return Boolean(reportAction && lastReadTime && reportAction.created && lastReadTime < reportAction.created);
}

/**
 * Check whether the current report action of the report is unread or not
 *
 */
function isCurrentActionUnread(report: Report | EmptyObject, reportAction: ReportAction): boolean {
    const lastReadTime = report.lastReadTime ?? '';
    const sortedReportActions = getSortedReportActions(Object.values(getAllReportActions(report.reportID)));
    const currentActionIndex = sortedReportActions.findIndex((action) => action.reportActionID === reportAction.reportActionID);
    if (currentActionIndex === -1) {
        return false;
    }
    const prevReportAction = sortedReportActions[currentActionIndex - 1];
    return isReportActionUnread(reportAction, lastReadTime) && (!prevReportAction || !isReportActionUnread(prevReportAction, lastReadTime));
}

<<<<<<< HEAD
/**
 * Checks if a given report action corresponds to join user to the workspace.
 * @param reportAction
 */
function isActionableJoinRequest(reportAction: OnyxEntry<ReportAction>): boolean {
    return reportAction?.actionName === CONST.REPORT.ACTIONS.TYPE.ACTIONABLEJOINREQUEST;
=======
function isApprovedOrSubmittedReportAction(action: OnyxEntry<ReportAction> | EmptyObject) {
    return [CONST.REPORT.ACTIONS.TYPE.APPROVED, CONST.REPORT.ACTIONS.TYPE.SUBMITTED].some((type) => type === action?.actionName);
}

/**
 * Gets the text version of the message in a report action
 */
function getReportActionMessageText(reportAction: OnyxEntry<ReportAction> | EmptyObject): string {
    return reportAction?.message?.reduce((acc, curr) => `${acc}${curr.text}`, '') ?? '';
>>>>>>> 875402d9
}

export {
    extractLinksFromMessageHtml,
    getAllReportActions,
    getIOUReportIDFromReportActionPreview,
    getLastClosedReportAction,
    getLastVisibleAction,
    getLastVisibleMessage,
    getLatestReportActionFromOnyxData,
    getLinkedTransactionID,
    getMostRecentIOURequestActionID,
    getMostRecentReportActionLastModified,
    getNumberOfMoneyRequests,
    getParentReportAction,
    getReportAction,
    getReportActionMessageText,
    isApprovedOrSubmittedReportAction,
    getReportPreviewAction,
    getSortedReportActions,
    getSortedReportActionsForDisplay,
    isConsecutiveActionMadeByPreviousActor,
    isCreatedAction,
    isCreatedTaskReportAction,
    isDeletedAction,
    isDeletedParentAction,
    isMessageDeleted,
    isModifiedExpenseAction,
    isMoneyRequestAction,
    isNotifiableReportAction,
    isPendingRemove,
    isReversedTransaction,
    isReportActionAttachment,
    isReportActionDeprecated,
    isReportPreviewAction,
    isSentMoneyReportAction,
    isSplitBillAction,
    isTaskAction,
    doesReportHaveVisibleActions,
    isThreadParentMessage,
    isTransactionThread,
    isWhisperAction,
    isWhisperActionTargetedToOthers,
    isReimbursementQueuedAction,
    shouldReportActionBeVisible,
    shouldHideNewMarker,
    shouldReportActionBeVisibleAsLastAction,
    hasRequestFromCurrentAccount,
    getFirstVisibleReportActionID,
    isMemberChangeAction,
    getMemberChangeMessageFragment,
    getMemberChangeMessagePlainText,
    isReimbursementDeQueuedAction,
    isActionableMentionWhisper,
    getActionableMentionWhisperMessage,
    isCurrentActionUnread,
    isActionableJoinRequest,
};

export type {LastVisibleMessage};<|MERGE_RESOLUTION|>--- conflicted
+++ resolved
@@ -884,14 +884,14 @@
     return isReportActionUnread(reportAction, lastReadTime) && (!prevReportAction || !isReportActionUnread(prevReportAction, lastReadTime));
 }
 
-<<<<<<< HEAD
 /**
  * Checks if a given report action corresponds to join user to the workspace.
  * @param reportAction
  */
 function isActionableJoinRequest(reportAction: OnyxEntry<ReportAction>): boolean {
     return reportAction?.actionName === CONST.REPORT.ACTIONS.TYPE.ACTIONABLEJOINREQUEST;
-=======
+}
+
 function isApprovedOrSubmittedReportAction(action: OnyxEntry<ReportAction> | EmptyObject) {
     return [CONST.REPORT.ACTIONS.TYPE.APPROVED, CONST.REPORT.ACTIONS.TYPE.SUBMITTED].some((type) => type === action?.actionName);
 }
@@ -901,7 +901,6 @@
  */
 function getReportActionMessageText(reportAction: OnyxEntry<ReportAction> | EmptyObject): string {
     return reportAction?.message?.reduce((acc, curr) => `${acc}${curr.text}`, '') ?? '';
->>>>>>> 875402d9
 }
 
 export {

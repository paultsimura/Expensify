--- conflicted
+++ resolved
@@ -926,11 +926,7 @@
 /**
  * Find the transaction associated with this reportAction, if one exists.
  */
-<<<<<<< HEAD
-function getLinkedTransactionID(reportActionOrID: string | OnyxEntry<ReportAction>, reportID?: string): string | undefined {
-=======
-function getLinkedTransactionID(reportActionOrID: string | OnyxEntry<ReportAction> | undefined, reportID?: string): string | null {
->>>>>>> 4fa2cdfd
+function getLinkedTransactionID(reportActionOrID: string | OnyxEntry<ReportAction> | undefined, reportID?: string): string | undefined {
     const reportAction = typeof reportActionOrID === 'string' ? allReportActions?.[`${ONYXKEYS.COLLECTION.REPORT_ACTIONS}${reportID}`]?.[reportActionOrID] : reportActionOrID;
     if (!reportAction || !isMoneyRequestAction(reportAction)) {
         return undefined;
@@ -1194,11 +1190,7 @@
 
     const originalMessage = getOriginalMessage(reportAction);
     const targetAccountIDs: number[] = originalMessage?.targetAccountIDs ?? [];
-<<<<<<< HEAD
-    const personalDetails = PersonalDetailsUtils.getPersonalDetailsByIDs({accountIDs: targetAccountIDs, currentUserAccountID: 0});
-=======
-    const personalDetails = getPersonalDetailsByIDs(targetAccountIDs, 0);
->>>>>>> 4fa2cdfd
+    const personalDetails = getPersonalDetailsByIDs({accountIDs: targetAccountIDs, currentUserAccountID: 0});
 
     const mentionElements = targetAccountIDs.map((accountID): MemberChangeMessageUserMentionElement => {
         const personalDetail = personalDetails.find((personal) => personal.accountID === accountID);
@@ -1487,11 +1479,7 @@
     }
     const originalMessage = getOriginalMessage(reportAction);
     const targetAccountIDs: number[] = originalMessage?.inviteeAccountIDs ?? [];
-<<<<<<< HEAD
-    const personalDetails = PersonalDetailsUtils.getPersonalDetailsByIDs({accountIDs: targetAccountIDs, currentUserAccountID: 0});
-=======
-    const personalDetails = getPersonalDetailsByIDs(targetAccountIDs, 0);
->>>>>>> 4fa2cdfd
+    const personalDetails = getPersonalDetailsByIDs({accountIDs: targetAccountIDs, currentUserAccountID: 0});
     const mentionElements = targetAccountIDs.map((accountID): string => {
         const personalDetail = personalDetails.find((personal) => personal.accountID === accountID);
         const displayName = getEffectiveDisplayName(personalDetail);
@@ -1799,18 +1787,11 @@
 
 function getRemovedFromApprovalChainMessage(reportAction: OnyxEntry<ReportAction<typeof CONST.REPORT.ACTIONS.TYPE.REMOVED_FROM_APPROVAL_CHAIN>>) {
     const originalMessage = getOriginalMessage(reportAction);
-<<<<<<< HEAD
-    const submittersNames = PersonalDetailsUtils.getPersonalDetailsByIDs({
+    const submittersNames = getPersonalDetailsByIDs({
         accountIDs: originalMessage?.submittersAccountIDs ?? [],
         currentUserAccountID: currentUserAccountID ?? CONST.DEFAULT_NUMBER_ID,
     }).map(({displayName, login}) => displayName ?? login ?? 'Unknown Submitter');
-    return Localize.translateLocal('workspaceActions.removedFromApprovalWorkflow', {submittersNames, count: submittersNames.length});
-=======
-    const submittersNames = getPersonalDetailsByIDs(originalMessage?.submittersAccountIDs ?? [], currentUserAccountID ?? CONST.DEFAULT_NUMBER_ID).map(
-        ({displayName, login}) => displayName ?? login ?? 'Unknown Submitter',
-    );
     return translateLocal('workspaceActions.removedFromApprovalWorkflow', {submittersNames, count: submittersNames.length});
->>>>>>> 4fa2cdfd
 }
 
 function isCardIssuedAction(reportAction: OnyxEntry<ReportAction>) {
@@ -1848,17 +1829,12 @@
 
     const assigneeAccountID = cardIssuedActionOriginalMessage?.assigneeAccountID ?? CONST.DEFAULT_NUMBER_ID;
     const cardID = cardIssuedActionOriginalMessage?.cardID ?? CONST.DEFAULT_NUMBER_ID;
-<<<<<<< HEAD
-    const assigneeDetails = PersonalDetailsUtils.getPersonalDetailsByIDs({
+    const assigneeDetails = getPersonalDetailsByIDs({
         accountIDs: [assigneeAccountID],
         currentUserAccountID: currentUserAccountID ?? CONST.DEFAULT_NUMBER_ID,
         personalDetailsParam: personalDetails,
     }).at(0);
-    const isPolicyAdmin = PolicyUtils.isPolicyAdmin(PolicyUtils.getPolicy(policyID));
-=======
-    const assigneeDetails = getPersonalDetailsByIDs([assigneeAccountID], currentUserAccountID ?? CONST.DEFAULT_NUMBER_ID).at(0);
     const isPolicyAdmin = isPolicyAdminPolicyUtils(getPolicy(policyID));
->>>>>>> 4fa2cdfd
     const assignee = shouldRenderHTML ? `<mention-user accountID="${assigneeAccountID}"/>` : assigneeDetails?.firstName ?? assigneeDetails?.login ?? '';
     const navigateRoute = isPolicyAdmin ? ROUTES.EXPENSIFY_CARD_DETAILS.getRoute(policyID, String(cardID)) : ROUTES.SETTINGS_DOMAINCARD_DETAIL.getRoute(String(cardID));
     const expensifyCardLink =

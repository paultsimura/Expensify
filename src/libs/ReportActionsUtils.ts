import {fastMerge, Str} from 'expensify-common';
import clone from 'lodash/clone';
import lodashFindLast from 'lodash/findLast';
import isEmpty from 'lodash/isEmpty';
import type {NullishDeep, OnyxCollection, OnyxEntry, OnyxUpdate} from 'react-native-onyx';
import Onyx from 'react-native-onyx';
import type {ValueOf} from 'type-fest';
import CONST from '@src/CONST';
import type {TranslationPaths} from '@src/languages/types';
import ONYXKEYS from '@src/ONYXKEYS';
import ROUTES from '@src/ROUTES';
import type {Locale, OnyxInputOrEntry, PrivatePersonalDetails} from '@src/types/onyx';
import type {JoinWorkspaceResolution, OriginalMessageChangeLog, OriginalMessageExportIntegration} from '@src/types/onyx/OriginalMessage';
import type Report from '@src/types/onyx/Report';
import type ReportAction from '@src/types/onyx/ReportAction';
import type {Message, OldDotReportAction, OriginalMessage, ReportActions} from '@src/types/onyx/ReportAction';
import type ReportActionName from '@src/types/onyx/ReportActionName';
import {isEmptyObject} from '@src/types/utils/EmptyObject';
import DateUtils from './DateUtils';
import * as Environment from './Environment/Environment';
import getBase62ReportID from './getBase62ReportID';
import isReportMessageAttachment from './isReportMessageAttachment';
import {formatPhoneNumber} from './LocalePhoneNumber';
import * as Localize from './Localize';
import Log from './Log';
import type {MessageElementBase, MessageTextElement} from './MessageElement';
import Parser from './Parser';
import * as PersonalDetailsUtils from './PersonalDetailsUtils';
import * as PolicyUtils from './PolicyUtils';
import type {OptimisticIOUReportAction, PartialReportAction} from './ReportUtils';
import StringUtils from './StringUtils';
// eslint-disable-next-line import/no-cycle
import * as TransactionUtils from './TransactionUtils';

type LastVisibleMessage = {
    lastMessageText: string;
    lastMessageHtml?: string;
};

type MemberChangeMessageUserMentionElement = {
    readonly kind: 'userMention';
    readonly accountID: number;
} & MessageElementBase;

type MemberChangeMessageRoomReferenceElement = {
    readonly kind: 'roomReference';
    readonly roomName: string;
    readonly roomID: number;
} & MessageElementBase;

type MemberChangeMessageElement = MessageTextElement | MemberChangeMessageUserMentionElement | MemberChangeMessageRoomReferenceElement;

let allReportActions: OnyxCollection<ReportActions>;
Onyx.connect({
    key: ONYXKEYS.COLLECTION.REPORT_ACTIONS,
    waitForCollectionCallback: true,
    callback: (actions) => {
        if (!actions) {
            return;
        }
        allReportActions = actions;
    },
});

let allReports: OnyxCollection<Report>;
Onyx.connect({
    key: ONYXKEYS.COLLECTION.REPORT,
    waitForCollectionCallback: true,
    callback: (value) => {
        allReports = value;
    },
});

let isNetworkOffline = false;
Onyx.connect({
    key: ONYXKEYS.NETWORK,
    callback: (val) => (isNetworkOffline = val?.isOffline ?? false),
});

let currentUserAccountID: number | undefined;
let currentEmail = '';
Onyx.connect({
    key: ONYXKEYS.SESSION,
    callback: (value) => {
        // When signed out, value is undefined
        if (!value) {
            return;
        }

        currentUserAccountID = value.accountID;
        currentEmail = value?.email ?? '';
    },
});

let privatePersonalDetails: PrivatePersonalDetails | undefined;
Onyx.connect({
    key: ONYXKEYS.PRIVATE_PERSONAL_DETAILS,
    callback: (personalDetails) => {
        privatePersonalDetails = personalDetails;
    },
});

let environmentURL: string;
Environment.getEnvironmentURL().then((url: string) => (environmentURL = url));

/*
 * Url to the Xero non reimbursable expenses list
 */
const XERO_NON_REIMBURSABLE_EXPENSES_URL = 'https://go.xero.com/Bank/BankAccounts.aspx';

/*
 * Url to the NetSuite global search, which should be suffixed with the reportID.
 */
const NETSUITE_NON_REIMBURSABLE_EXPENSES_URL_PREFIX =
    'https://system.netsuite.com/app/common/search/ubersearchresults.nl?quicksearch=T&searchtype=Uber&frame=be&Uber_NAMEtype=KEYWORDSTARTSWITH&Uber_NAME=';

/*
 * Url prefix to any Salesforce transaction or transaction list.
 */
const SALESFORCE_EXPENSES_URL_PREFIX = 'https://login.salesforce.com/';

/*
 * Url to the QBO expenses list
 */
const QBO_EXPENSES_URL = 'https://qbo.intuit.com/app/expenses';

const POLICY_CHANGE_LOG_ARRAY = Object.values(CONST.REPORT.ACTIONS.TYPE.POLICY_CHANGE_LOG);

function isCreatedAction(reportAction: OnyxInputOrEntry<ReportAction>): boolean {
    return reportAction?.actionName === CONST.REPORT.ACTIONS.TYPE.CREATED;
}

function isDeletedAction(reportAction: OnyxInputOrEntry<ReportAction | OptimisticIOUReportAction>): boolean {
    const message = reportAction?.message ?? [];

    if (!Array.isArray(message)) {
        return message?.html === '' || !!message?.deleted;
    }

    // A legacy deleted comment has either an empty array or an object with html field with empty string as value
    const isLegacyDeletedComment = message.length === 0 || message.at(0)?.html === '';

    return isLegacyDeletedComment || !!message.at(0)?.deleted;
}

function getReportActionMessage(reportAction: PartialReportAction) {
    return Array.isArray(reportAction?.message) ? reportAction.message.at(0) : reportAction?.message;
}

function isDeletedParentAction(reportAction: OnyxInputOrEntry<ReportAction>): boolean {
    return (getReportActionMessage(reportAction)?.isDeletedParentAction ?? false) && (reportAction?.childVisibleActionCount ?? 0) > 0;
}

function isReversedTransaction(reportAction: OnyxInputOrEntry<ReportAction | OptimisticIOUReportAction>) {
    return (getReportActionMessage(reportAction)?.isReversedTransaction ?? false) && ((reportAction as ReportAction)?.childVisibleActionCount ?? 0) > 0;
}

function isPendingRemove(reportAction: OnyxInputOrEntry<ReportAction>): boolean {
    return getReportActionMessage(reportAction)?.moderationDecision?.decision === CONST.MODERATION.MODERATOR_DECISION_PENDING_REMOVE;
}

function isMoneyRequestAction(reportAction: OnyxInputOrEntry<ReportAction>): reportAction is ReportAction<typeof CONST.REPORT.ACTIONS.TYPE.IOU> {
    return isActionOfType(reportAction, CONST.REPORT.ACTIONS.TYPE.IOU);
}

function isReportPreviewAction(reportAction: OnyxInputOrEntry<ReportAction>): reportAction is ReportAction<typeof CONST.REPORT.ACTIONS.TYPE.REPORT_PREVIEW> {
    return isActionOfType(reportAction, CONST.REPORT.ACTIONS.TYPE.REPORT_PREVIEW);
}

function isSubmittedAction(reportAction: OnyxInputOrEntry<ReportAction>): reportAction is ReportAction<typeof CONST.REPORT.ACTIONS.TYPE.SUBMITTED> {
    return isActionOfType(reportAction, CONST.REPORT.ACTIONS.TYPE.SUBMITTED);
}

function isSubmittedAndClosedAction(reportAction: OnyxInputOrEntry<ReportAction>): reportAction is ReportAction<typeof CONST.REPORT.ACTIONS.TYPE.SUBMITTED_AND_CLOSED> {
    return isActionOfType(reportAction, CONST.REPORT.ACTIONS.TYPE.SUBMITTED_AND_CLOSED);
}

function isApprovedAction(reportAction: OnyxInputOrEntry<ReportAction>): reportAction is ReportAction<typeof CONST.REPORT.ACTIONS.TYPE.APPROVED> {
    return isActionOfType(reportAction, CONST.REPORT.ACTIONS.TYPE.APPROVED);
}

function isUnapprovedAction(reportAction: OnyxInputOrEntry<ReportAction>): reportAction is ReportAction<typeof CONST.REPORT.ACTIONS.TYPE.UNAPPROVED> {
    return isActionOfType(reportAction, CONST.REPORT.ACTIONS.TYPE.UNAPPROVED);
}

function isForwardedAction(reportAction: OnyxInputOrEntry<ReportAction>): reportAction is ReportAction<typeof CONST.REPORT.ACTIONS.TYPE.FORWARDED> {
    return isActionOfType(reportAction, CONST.REPORT.ACTIONS.TYPE.FORWARDED);
}

function isModifiedExpenseAction(reportAction: OnyxInputOrEntry<ReportAction>): reportAction is ReportAction<typeof CONST.REPORT.ACTIONS.TYPE.MODIFIED_EXPENSE> {
    return isActionOfType(reportAction, CONST.REPORT.ACTIONS.TYPE.MODIFIED_EXPENSE);
}

function isPolicyChangeLogAction(reportAction: OnyxInputOrEntry<ReportAction>): reportAction is ReportAction<ValueOf<typeof CONST.REPORT.ACTIONS.TYPE.POLICY_CHANGE_LOG>> {
    return isActionOfType(reportAction, ...POLICY_CHANGE_LOG_ARRAY);
}

function isChronosOOOListAction(reportAction: OnyxInputOrEntry<ReportAction>): reportAction is ReportAction<typeof CONST.REPORT.ACTIONS.TYPE.CHRONOS_OOO_LIST> {
    return isActionOfType(reportAction, CONST.REPORT.ACTIONS.TYPE.CHRONOS_OOO_LIST);
}

function isAddCommentAction(reportAction: OnyxInputOrEntry<ReportAction>): reportAction is ReportAction<typeof CONST.REPORT.ACTIONS.TYPE.ADD_COMMENT> {
    return isActionOfType(reportAction, CONST.REPORT.ACTIONS.TYPE.ADD_COMMENT);
}

function isCreatedTaskReportAction(reportAction: OnyxInputOrEntry<ReportAction>): reportAction is ReportAction<typeof CONST.REPORT.ACTIONS.TYPE.ADD_COMMENT> {
    return isActionOfType(reportAction, CONST.REPORT.ACTIONS.TYPE.ADD_COMMENT) && !!getOriginalMessage(reportAction)?.taskReportID;
}

function isTripPreview(reportAction: OnyxInputOrEntry<ReportAction>): reportAction is ReportAction<typeof CONST.REPORT.ACTIONS.TYPE.TRIPPREVIEW> {
    return isActionOfType(reportAction, CONST.REPORT.ACTIONS.TYPE.TRIPPREVIEW);
}

function isActionOfType<T extends ReportActionName[]>(
    action: OnyxInputOrEntry<ReportAction>,
    ...actionNames: T
): action is {
    [K in keyof T]: ReportAction<T[K]>;
}[number] {
    const actionName = action?.actionName as T[number];

    // This is purely a performance optimization to limit the 'includes()' calls on Hermes
    for (const i of actionNames) {
        if (i === actionName) {
            return true;
        }
    }

    return false;
}

function getOriginalMessage<T extends ReportActionName>(reportAction: OnyxInputOrEntry<ReportAction<T>>): OriginalMessage<T> | undefined {
    if (!Array.isArray(reportAction?.message)) {
        // eslint-disable-next-line deprecation/deprecation
        return reportAction?.message ?? reportAction?.originalMessage;
    }
    // eslint-disable-next-line deprecation/deprecation
    return reportAction.originalMessage;
}

function isExportIntegrationAction(reportAction: OnyxInputOrEntry<ReportAction>): boolean {
    return reportAction?.actionName === CONST.REPORT.ACTIONS.TYPE.EXPORTED_TO_INTEGRATION;
}

/**
 * We are in the process of deprecating reportAction.originalMessage and will be setting the db version of "message" to reportAction.message in the future see: https://github.com/Expensify/App/issues/39797
 * In the interim, we must check to see if we have an object or array for the reportAction.message, if we have an array we will use the originalMessage as this means we have not yet migrated.
 */
function getWhisperedTo(reportAction: OnyxInputOrEntry<ReportAction>): number[] {
    if (!reportAction) {
        return [];
    }
    const originalMessage = getOriginalMessage(reportAction);
    const message = getReportActionMessage(reportAction);

    if (!(originalMessage && typeof originalMessage === 'object' && 'whisperedTo' in originalMessage) && !(message && typeof message === 'object' && 'whisperedTo' in message)) {
        return [];
    }

    if (message !== null && !Array.isArray(message) && typeof message === 'object' && 'whisperedTo' in message) {
        return message?.whisperedTo ?? [];
    }

    if (originalMessage && typeof originalMessage === 'object' && 'whisperedTo' in originalMessage) {
        return originalMessage?.whisperedTo ?? [];
    }

    if (typeof originalMessage !== 'object') {
        Log.info('Original message is not an object for reportAction: ', true, {
            reportActionID: reportAction?.reportActionID,
            actionName: reportAction?.actionName,
        });
    }

    return [];
}

function isWhisperAction(reportAction: OnyxInputOrEntry<ReportAction>): boolean {
    return getWhisperedTo(reportAction).length > 0;
}

/**
 * Checks whether the report action is a whisper targeting someone other than the current user.
 */
function isWhisperActionTargetedToOthers(reportAction: OnyxInputOrEntry<ReportAction>): boolean {
    if (!isWhisperAction(reportAction)) {
        return false;
    }
    return !getWhisperedTo(reportAction).includes(currentUserAccountID ?? -1);
}

function isReimbursementQueuedAction(reportAction: OnyxInputOrEntry<ReportAction>): reportAction is ReportAction<typeof CONST.REPORT.ACTIONS.TYPE.REIMBURSEMENT_QUEUED> {
    return isActionOfType(reportAction, CONST.REPORT.ACTIONS.TYPE.REIMBURSEMENT_QUEUED);
}

function isMemberChangeAction(
    reportAction: OnyxInputOrEntry<ReportAction>,
): reportAction is ReportAction<ValueOf<typeof CONST.REPORT.ACTIONS.TYPE.ROOM_CHANGE_LOG | typeof CONST.REPORT.ACTIONS.TYPE.POLICY_CHANGE_LOG>> {
    return isActionOfType(
        reportAction,
        CONST.REPORT.ACTIONS.TYPE.ROOM_CHANGE_LOG.INVITE_TO_ROOM,
        CONST.REPORT.ACTIONS.TYPE.ROOM_CHANGE_LOG.REMOVE_FROM_ROOM,
        CONST.REPORT.ACTIONS.TYPE.POLICY_CHANGE_LOG.INVITE_TO_ROOM,
        CONST.REPORT.ACTIONS.TYPE.POLICY_CHANGE_LOG.REMOVE_FROM_ROOM,
        CONST.REPORT.ACTIONS.TYPE.POLICY_CHANGE_LOG.LEAVE_POLICY,
    );
}

function isInviteMemberAction(
    reportAction: OnyxEntry<ReportAction>,
): reportAction is ReportAction<typeof CONST.REPORT.ACTIONS.TYPE.ROOM_CHANGE_LOG.INVITE_TO_ROOM | typeof CONST.REPORT.ACTIONS.TYPE.POLICY_CHANGE_LOG.INVITE_TO_ROOM> {
    return isActionOfType(reportAction, CONST.REPORT.ACTIONS.TYPE.ROOM_CHANGE_LOG.INVITE_TO_ROOM, CONST.REPORT.ACTIONS.TYPE.POLICY_CHANGE_LOG.INVITE_TO_ROOM);
}

function isLeavePolicyAction(reportAction: OnyxEntry<ReportAction>): reportAction is ReportAction<typeof CONST.REPORT.ACTIONS.TYPE.POLICY_CHANGE_LOG.LEAVE_POLICY> {
    return isActionOfType(reportAction, CONST.REPORT.ACTIONS.TYPE.POLICY_CHANGE_LOG.LEAVE_POLICY);
}

function isReimbursementDeQueuedAction(reportAction: OnyxEntry<ReportAction>): reportAction is ReportAction<typeof CONST.REPORT.ACTIONS.TYPE.REIMBURSEMENT_DEQUEUED> {
    return isActionOfType(reportAction, CONST.REPORT.ACTIONS.TYPE.REIMBURSEMENT_DEQUEUED);
}

function isClosedAction(reportAction: OnyxEntry<ReportAction>): reportAction is ReportAction<typeof CONST.REPORT.ACTIONS.TYPE.CLOSED> {
    return isActionOfType(reportAction, CONST.REPORT.ACTIONS.TYPE.CLOSED);
}

function isRenamedAction(reportAction: OnyxEntry<ReportAction>): reportAction is ReportAction<typeof CONST.REPORT.ACTIONS.TYPE.RENAMED> {
    return isActionOfType(reportAction, CONST.REPORT.ACTIONS.TYPE.RENAMED);
}

function isRoomChangeLogAction(reportAction: OnyxEntry<ReportAction>): reportAction is ReportAction<ValueOf<typeof CONST.REPORT.ACTIONS.TYPE.ROOM_CHANGE_LOG>> {
    return isActionOfType(reportAction, ...Object.values(CONST.REPORT.ACTIONS.TYPE.ROOM_CHANGE_LOG));
}

function isInviteOrRemovedAction(
    reportAction: OnyxInputOrEntry<ReportAction>,
): reportAction is ReportAction<ValueOf<typeof CONST.REPORT.ACTIONS.TYPE.POLICY_CHANGE_LOG | typeof CONST.REPORT.ACTIONS.TYPE.ROOM_CHANGE_LOG>> {
    return isActionOfType(
        reportAction,
        CONST.REPORT.ACTIONS.TYPE.ROOM_CHANGE_LOG.INVITE_TO_ROOM,
        CONST.REPORT.ACTIONS.TYPE.ROOM_CHANGE_LOG.REMOVE_FROM_ROOM,
        CONST.REPORT.ACTIONS.TYPE.POLICY_CHANGE_LOG.INVITE_TO_ROOM,
        CONST.REPORT.ACTIONS.TYPE.POLICY_CHANGE_LOG.REMOVE_FROM_ROOM,
    );
}

/**
 * Returns whether the comment is a thread parent message/the first message in a thread
 */
function isThreadParentMessage(reportAction: OnyxEntry<ReportAction>, reportID: string): boolean {
    const {childType, childVisibleActionCount = 0, childReportID} = reportAction ?? {};
    return childType === CONST.REPORT.TYPE.CHAT && (childVisibleActionCount > 0 || String(childReportID) === reportID);
}

/**
 * Determines if the given report action is sent money report action by checking for 'pay' type and presence of IOUDetails object.
 */
function isSentMoneyReportAction(reportAction: OnyxEntry<ReportAction | OptimisticIOUReportAction>): boolean {
    return (
        isActionOfType(reportAction, CONST.REPORT.ACTIONS.TYPE.IOU) &&
        getOriginalMessage(reportAction)?.type === CONST.IOU.REPORT_ACTION_TYPE.PAY &&
        !!getOriginalMessage(reportAction)?.IOUDetails
    );
}

/**
 * Returns whether the thread is a transaction thread, which is any thread with IOU parent
 * report action from requesting money (type - create) or from sending money (type - pay with IOUDetails field)
 */
function isTransactionThread(parentReportAction: OnyxInputOrEntry<ReportAction>): boolean {
    if (isEmptyObject(parentReportAction) || !isMoneyRequestAction(parentReportAction)) {
        return false;
    }
    const originalMessage = getOriginalMessage(parentReportAction);
    return (
        originalMessage?.type === CONST.IOU.REPORT_ACTION_TYPE.CREATE ||
        originalMessage?.type === CONST.IOU.REPORT_ACTION_TYPE.TRACK ||
        (originalMessage?.type === CONST.IOU.REPORT_ACTION_TYPE.PAY && !!originalMessage?.IOUDetails)
    );
}

/**
 * Sort an array of reportActions by their created timestamp first, and reportActionID second
 * This gives us a stable order even in the case of multiple reportActions created on the same millisecond
 *
 */
function getSortedReportActions(reportActions: ReportAction[] | null, shouldSortInDescendingOrder = false): ReportAction[] {
    if (!Array.isArray(reportActions)) {
        throw new Error(`ReportActionsUtils.getSortedReportActions requires an array, received ${typeof reportActions}`);
    }

    const invertedMultiplier = shouldSortInDescendingOrder ? -1 : 1;

    const sortedActions = reportActions?.filter(Boolean).sort((first, second) => {
        // First sort by action type, ensuring that `CREATED` actions always come first if they have the same or even a later timestamp as another action type
        if ((first.actionName === CONST.REPORT.ACTIONS.TYPE.CREATED || second.actionName === CONST.REPORT.ACTIONS.TYPE.CREATED) && first.actionName !== second.actionName) {
            return (first.actionName === CONST.REPORT.ACTIONS.TYPE.CREATED ? -1 : 1) * invertedMultiplier;
        }

        // Then sort by timestamp
        if (first.created !== second.created) {
            return (first.created < second.created ? -1 : 1) * invertedMultiplier;
        }

        // Ensure that `REPORT_PREVIEW` actions always come after if they have the same timestamp as another action type
        if ((first.actionName === CONST.REPORT.ACTIONS.TYPE.REPORT_PREVIEW || second.actionName === CONST.REPORT.ACTIONS.TYPE.REPORT_PREVIEW) && first.actionName !== second.actionName) {
            return (first.actionName === CONST.REPORT.ACTIONS.TYPE.REPORT_PREVIEW ? 1 : -1) * invertedMultiplier;
        }

        // Then fallback on reportActionID as the final sorting criteria. It is a random number,
        // but using this will ensure that the order of reportActions with the same created time and action type
        // will be consistent across all users and devices
        return (first.reportActionID < second.reportActionID ? -1 : 1) * invertedMultiplier;
    });

    return sortedActions;
}

/**
 * Returns a sorted and filtered list of report actions from a report and it's associated child
 * transaction thread report in order to correctly display reportActions from both reports in the one-transaction report view.
 */
function getCombinedReportActions(
    reportActions: ReportAction[],
    transactionThreadReportID: string | null,
    transactionThreadReportActions: ReportAction[],
    reportID?: string,
    shouldFilterIOUAction = true,
): ReportAction[] {
    const isSentMoneyReport = reportActions.some((action) => isSentMoneyReportAction(action));

    // We don't want to combine report actions of transaction thread in iou report of send money request because we display the transaction report of send money request as a normal thread
    if (isEmpty(transactionThreadReportID) || isSentMoneyReport) {
        return reportActions;
    }

    // Usually, we filter out the created action from the transaction thread report actions, since we already have the parent report's created action in `reportActions`
    // However, in the case of moving track expense, the transaction thread will be created first in a track expense, thus we should keep the CREATED of the transaction thread and filter out CREATED action of the IOU
    // This makes sense because in a combined report action list, whichever CREATED is first need to be retained.
    const transactionThreadCreatedAction = transactionThreadReportActions?.find((action) => action.actionName === CONST.REPORT.ACTIONS.TYPE.CREATED);
    const parentReportCreatedAction = reportActions?.find((action) => action.actionName === CONST.REPORT.ACTIONS.TYPE.CREATED);

    let filteredTransactionThreadReportActions = transactionThreadReportActions;
    let filteredParentReportActions = reportActions;

    if (transactionThreadCreatedAction && parentReportCreatedAction && transactionThreadCreatedAction.created > parentReportCreatedAction.created) {
        filteredTransactionThreadReportActions = transactionThreadReportActions?.filter((action) => action.actionName !== CONST.REPORT.ACTIONS.TYPE.CREATED);
    } else if (transactionThreadCreatedAction) {
        filteredParentReportActions = reportActions?.filter((action) => action.actionName !== CONST.REPORT.ACTIONS.TYPE.CREATED);
    }

    const report = allReports?.[`${ONYXKEYS.COLLECTION.REPORT}${reportID}`];
    const isSelfDM = report?.chatType === CONST.REPORT.CHAT_TYPE.SELF_DM;
    // Filter out request and send money request actions because we don't want to show any preview actions for one transaction reports
    const filteredReportActions = [...filteredParentReportActions, ...filteredTransactionThreadReportActions].filter((action) => {
        if (!isMoneyRequestAction(action) || !shouldFilterIOUAction) {
            return true;
        }
        const actionType = getOriginalMessage(action)?.type ?? '';
        if (isSelfDM) {
            return actionType !== CONST.IOU.REPORT_ACTION_TYPE.CREATE;
        }
        return actionType !== CONST.IOU.REPORT_ACTION_TYPE.CREATE && actionType !== CONST.IOU.REPORT_ACTION_TYPE.TRACK;
    });

    return getSortedReportActions(filteredReportActions, true);
}

/**
 * Finds most recent IOU request action ID.
 */
function getMostRecentIOURequestActionID(reportActions: ReportAction[] | null): string | null {
    if (!Array.isArray(reportActions)) {
        return null;
    }
    const iouRequestTypes: Array<ValueOf<typeof CONST.IOU.REPORT_ACTION_TYPE>> = [
        CONST.IOU.REPORT_ACTION_TYPE.CREATE,
        CONST.IOU.REPORT_ACTION_TYPE.SPLIT,
        CONST.IOU.REPORT_ACTION_TYPE.TRACK,
    ];
    const iouRequestActions =
        reportActions?.filter((action) => {
            if (!isActionOfType(action, CONST.REPORT.ACTIONS.TYPE.IOU)) {
                return false;
            }
            const actionType = getOriginalMessage(action)?.type;
            if (!actionType) {
                return false;
            }
            return iouRequestTypes.includes(actionType);
        }) ?? [];

    if (iouRequestActions.length === 0) {
        return null;
    }

    const sortedReportActions = getSortedReportActions(iouRequestActions);
    return sortedReportActions.at(-1)?.reportActionID ?? null;
}

/**
 * Returns array of links inside a given report action
 */
function extractLinksFromMessageHtml(reportAction: OnyxEntry<ReportAction>): string[] {
    const htmlContent = getReportActionHtml(reportAction);

    const regex = CONST.REGEX_LINK_IN_ANCHOR;

    if (!htmlContent) {
        return [];
    }

    return [...htmlContent.matchAll(regex)].map((match) => match[1]);
}

/**
 * Returns the report action immediately before the specified index.
 * @param reportActions - all actions
 * @param actionIndex - index of the action
 */
function findPreviousAction(reportActions: ReportAction[] | undefined, actionIndex: number): OnyxEntry<ReportAction> {
    if (!reportActions) {
        return undefined;
    }

    for (let i = actionIndex + 1; i < reportActions.length; i++) {
        // Find the next non-pending deletion report action, as the pending delete action means that it is not displayed in the UI, but still is in the report actions list.
        // If we are offline, all actions are pending but shown in the UI, so we take the previous action, even if it is a delete.
        if (isNetworkOffline || reportActions.at(i)?.pendingAction !== CONST.RED_BRICK_ROAD_PENDING_ACTION.DELETE) {
            return reportActions.at(i);
        }
    }

    return undefined;
}

/**
 * Returns true when the report action immediately before the specified index is a comment made by the same actor who who is leaving a comment in the action at the specified index.
 * Also checks to ensure that the comment is not too old to be shown as a grouped comment.
 *
 * @param actionIndex - index of the comment item in state to check
 */
function isConsecutiveActionMadeByPreviousActor(reportActions: ReportAction[] | undefined, actionIndex: number): boolean {
    const previousAction = findPreviousAction(reportActions, actionIndex);
    const currentAction = reportActions?.[actionIndex];

    // It's OK for there to be no previous action, and in that case, false will be returned
    // so that the comment isn't grouped
    if (!currentAction || !previousAction) {
        return false;
    }

    // Comments are only grouped if they happen within 5 minutes of each other
    if (new Date(currentAction.created).getTime() - new Date(previousAction.created).getTime() > 300000) {
        return false;
    }

    // Do not group if previous action was a created action
    if (previousAction.actionName === CONST.REPORT.ACTIONS.TYPE.CREATED) {
        return false;
    }

    // Do not group if previous or current action was a renamed action
    if (previousAction.actionName === CONST.REPORT.ACTIONS.TYPE.RENAMED || currentAction.actionName === CONST.REPORT.ACTIONS.TYPE.RENAMED) {
        return false;
    }

    // Do not group if the delegate account ID is different
    if (previousAction.delegateAccountID !== currentAction.delegateAccountID) {
        return false;
    }

    // Do not group if one of previous / current action is report preview and another one is not report preview
    if ((isReportPreviewAction(previousAction) && !isReportPreviewAction(currentAction)) || (isReportPreviewAction(currentAction) && !isReportPreviewAction(previousAction))) {
        return false;
    }

    if (isSubmittedAction(currentAction)) {
        const currentActionAdminAccountID = currentAction.adminAccountID;

        return currentActionAdminAccountID === previousAction.actorAccountID || currentActionAdminAccountID === previousAction.adminAccountID;
    }

    if (isSubmittedAction(previousAction)) {
        return typeof previousAction.adminAccountID === 'number'
            ? currentAction.actorAccountID === previousAction.adminAccountID
            : currentAction.actorAccountID === previousAction.actorAccountID;
    }

    return currentAction.actorAccountID === previousAction.actorAccountID;
}

function isChronosAutomaticTimerAction(reportAction: OnyxInputOrEntry<ReportAction>, isChronosReport: boolean): boolean {
    const isAutomaticStartTimerAction = () => /start(?:ed|ing)?(?:\snow)?/i.test(getReportActionText(reportAction));
    const isAutomaticStopTimerAction = () => /stop(?:ped|ping)?(?:\snow)?/i.test(getReportActionText(reportAction));
    return isChronosReport && (isAutomaticStartTimerAction() || isAutomaticStopTimerAction());
}

/**
 * If the user sends consecutive actions to Chronos to automatically start/stop the timer,
 * then detect that and show each individually so that the user can easily see when they were sent.
 */
function isConsecutiveChronosAutomaticTimerAction(reportActions: ReportAction[], actionIndex: number, isChronosReport: boolean): boolean {
    const previousAction = findPreviousAction(reportActions, actionIndex);
    const currentAction = reportActions?.at(actionIndex);
    return isChronosAutomaticTimerAction(currentAction, isChronosReport) && isChronosAutomaticTimerAction(previousAction, isChronosReport);
}

/**
 * Checks if a reportAction is deprecated.
 */
function isReportActionDeprecated(reportAction: OnyxEntry<ReportAction>, key: string | number): boolean {
    if (!reportAction) {
        return true;
    }

    // HACK ALERT: We're temporarily filtering out any reportActions keyed by sequenceNumber
    // to prevent bugs during the migration from sequenceNumber -> reportActionID
    // eslint-disable-next-line deprecation/deprecation
    if (String(reportAction.sequenceNumber) === key) {
        Log.info('Front-end filtered out reportAction keyed by sequenceNumber!', false, reportAction);
        return true;
    }

    const deprecatedOldDotReportActions: ReportActionName[] = [
        CONST.REPORT.ACTIONS.TYPE.DELETED_ACCOUNT,
        CONST.REPORT.ACTIONS.TYPE.REIMBURSEMENT_REQUESTED,
        CONST.REPORT.ACTIONS.TYPE.REIMBURSEMENT_SETUP_REQUESTED,
        CONST.REPORT.ACTIONS.TYPE.DONATION,
    ];
    if (deprecatedOldDotReportActions.includes(reportAction.actionName)) {
        Log.info('Front end filtered out reportAction for being an older, deprecated report action', false, reportAction);
        return true;
    }

    return false;
}

const {POLICY_CHANGE_LOG: policyChangelogTypes, ROOM_CHANGE_LOG: roomChangeLogTypes, ...otherActionTypes} = CONST.REPORT.ACTIONS.TYPE;
const supportedActionTypes: ReportActionName[] = [...Object.values(otherActionTypes), ...Object.values(policyChangelogTypes), ...Object.values(roomChangeLogTypes)];

/**
 * Checks if a reportAction is fit for display, meaning that it's not deprecated, is of a valid
 * and supported type, it's not deleted and also not closed.
 */
function shouldReportActionBeVisible(reportAction: OnyxEntry<ReportAction>, key: string | number, canUserPerformWriteAction?: boolean): boolean {
    if (!reportAction) {
        return false;
    }

    if (isReportActionDeprecated(reportAction, key)) {
        return false;
    }

    // Filter out any unsupported reportAction types
    if (!supportedActionTypes.includes(reportAction.actionName)) {
        return false;
    }

    // Ignore closed action here since we're already displaying a footer that explains why the report was closed
    if (reportAction.actionName === CONST.REPORT.ACTIONS.TYPE.CLOSED) {
        return false;
    }

    // Ignore markedAsReimbursed action here since we're already display message that explains the expense was paid
    // elsewhere in the IOU reportAction
    if (reportAction.actionName === CONST.REPORT.ACTIONS.TYPE.MARKED_REIMBURSED) {
        return false;
    }

    if (isWhisperActionTargetedToOthers(reportAction)) {
        return false;
    }

    if (isPendingRemove(reportAction) && !reportAction.childVisibleActionCount) {
        return false;
    }

    if (
        (isActionableReportMentionWhisper(reportAction) || isActionableJoinRequestPendingReportAction(reportAction) || isActionableMentionWhisper(reportAction)) &&
        !canUserPerformWriteAction
    ) {
        return false;
    }

    if (isTripPreview(reportAction)) {
        return true;
    }

    // All other actions are displayed except thread parents, deleted, or non-pending actions
    const isDeleted = isDeletedAction(reportAction);
    const isPending = !!reportAction.pendingAction;

    return !isDeleted || isPending || isDeletedParentAction(reportAction) || isReversedTransaction(reportAction);
}

/**
 * Checks if the new marker should be hidden for the report action.
 */
function shouldHideNewMarker(reportAction: OnyxEntry<ReportAction>): boolean {
    if (!reportAction) {
        return true;
    }
    return !isNetworkOffline && reportAction.pendingAction === CONST.RED_BRICK_ROAD_PENDING_ACTION.DELETE;
}

/**
 * Checks whether an action is actionable track expense.
 *
 */
function isActionableTrackExpense(reportAction: OnyxInputOrEntry<ReportAction>): reportAction is ReportAction<typeof CONST.REPORT.ACTIONS.TYPE.ACTIONABLE_TRACK_EXPENSE_WHISPER> {
    return isActionOfType(reportAction, CONST.REPORT.ACTIONS.TYPE.ACTIONABLE_TRACK_EXPENSE_WHISPER);
}

/**
 * Checks whether an action is actionable track expense and resolved.
 *
 */
function isResolvedActionTrackExpense(reportAction: OnyxEntry<ReportAction>): boolean {
    const originalMessage = getOriginalMessage(reportAction);
    const resolution = originalMessage && typeof originalMessage === 'object' && 'resolution' in originalMessage ? originalMessage?.resolution : null;
    return isActionableTrackExpense(reportAction) && !!resolution;
}

/**
 * Checks if a reportAction is fit for display as report last action, meaning that
 * it satisfies shouldReportActionBeVisible, it's not whisper action and not deleted.
 */
function shouldReportActionBeVisibleAsLastAction(reportAction: OnyxInputOrEntry<ReportAction>, canUserPerformWriteAction?: boolean): boolean {
    if (!reportAction) {
        return false;
    }

    if (Object.keys(reportAction.errors ?? {}).length > 0) {
        return false;
    }

    // If a whisper action is the REPORT_PREVIEW action, we are displaying it.
    // If the action's message text is empty and it is not a deleted parent with visible child actions, hide it. Else, consider the action to be displayable.
    return (
        shouldReportActionBeVisible(reportAction, reportAction.reportActionID, canUserPerformWriteAction) &&
        !(isWhisperAction(reportAction) && !isReportPreviewAction(reportAction) && !isMoneyRequestAction(reportAction)) &&
        !(isDeletedAction(reportAction) && !isDeletedParentAction(reportAction)) &&
        !isResolvedActionTrackExpense(reportAction)
    );
}

/**
 * For policy change logs, report URLs are generated in the server,
 * which includes a baseURL placeholder that's replaced in the client.
 */
function replaceBaseURLInPolicyChangeLogAction(reportAction: ReportAction): ReportAction {
    if (!reportAction?.message || !isPolicyChangeLogAction(reportAction)) {
        return reportAction;
    }

    const updatedReportAction = clone(reportAction);

    if (!updatedReportAction.message) {
        return updatedReportAction;
    }

    if (Array.isArray(updatedReportAction.message)) {
        const message = updatedReportAction.message.at(0);

        if (message) {
            message.html = getReportActionHtml(reportAction)?.replace('%baseURL', environmentURL);
        }
    }

    return updatedReportAction;
}

function getLastVisibleAction(reportID: string, canUserPerformWriteAction?: boolean, actionsToMerge: Record<string, NullishDeep<ReportAction> | null> = {}): OnyxEntry<ReportAction> {
    let reportActions: Array<ReportAction | null | undefined> = [];
    if (!isEmpty(actionsToMerge)) {
        reportActions = Object.values(fastMerge(allReportActions?.[`${ONYXKEYS.COLLECTION.REPORT_ACTIONS}${reportID}`] ?? {}, actionsToMerge ?? {}, true)) as Array<
            ReportAction | null | undefined
        >;
    } else {
        reportActions = Object.values(allReportActions?.[`${ONYXKEYS.COLLECTION.REPORT_ACTIONS}${reportID}`] ?? {});
    }
    const visibleReportActions = reportActions.filter((action): action is ReportAction => shouldReportActionBeVisibleAsLastAction(action, canUserPerformWriteAction));
    const sortedReportActions = getSortedReportActions(visibleReportActions, true);
    if (sortedReportActions.length === 0) {
        return undefined;
    }
    return sortedReportActions.at(0);
}

function formatLastMessageText(lastMessageText: string) {
    const trimmedMessage = String(lastMessageText).trim();

    // Add support for inline code containing only space characters
    // The message will appear as a blank space in the LHN
    if ((trimmedMessage === '' && lastMessageText.length > 0) || (trimmedMessage === '?\u2026' && lastMessageText.length > CONST.REPORT.MIN_LENGTH_LAST_MESSAGE_WITH_ELLIPSIS)) {
        return ' ';
    }

    return StringUtils.lineBreaksToSpaces(trimmedMessage).substring(0, CONST.REPORT.LAST_MESSAGE_TEXT_MAX_LENGTH).trim();
}

function getLastVisibleMessage(
    reportID: string,
    canUserPerformWriteAction?: boolean,
    actionsToMerge: Record<string, NullishDeep<ReportAction> | null> = {},
    reportAction: OnyxInputOrEntry<ReportAction> | undefined = undefined,
): LastVisibleMessage {
    const lastVisibleAction = reportAction ?? getLastVisibleAction(reportID, canUserPerformWriteAction, actionsToMerge);
    const message = getReportActionMessage(lastVisibleAction);

    if (message && isReportMessageAttachment(message)) {
        return {
            lastMessageText: CONST.ATTACHMENT_MESSAGE_TEXT,
            lastMessageHtml: CONST.TRANSLATION_KEYS.ATTACHMENT,
        };
    }

    if (isCreatedAction(lastVisibleAction)) {
        return {
            lastMessageText: '',
        };
    }

    let messageText = getReportActionMessageText(lastVisibleAction) ?? '';
    if (messageText) {
        messageText = formatLastMessageText(messageText);
    }
    return {
        lastMessageText: messageText,
    };
}

/**
 * A helper method to filter out report actions keyed by sequenceNumbers.
 */
function filterOutDeprecatedReportActions(reportActions: OnyxEntry<ReportActions>): ReportAction[] {
    return Object.entries(reportActions ?? {})
        .filter(([key, reportAction]) => !isReportActionDeprecated(reportAction, key))
        .map((entry) => entry[1]);
}

/**
 * This method returns the report actions that are ready for display in the ReportActionsView.
 * The report actions need to be sorted by created timestamp first, and reportActionID second
 * to ensure they will always be displayed in the same order (in case multiple actions have the same timestamp).
 * This is all handled with getSortedReportActions() which is used by several other methods to keep the code DRY.
 */
function getSortedReportActionsForDisplay(
    reportActions: OnyxEntry<ReportActions> | ReportAction[],
    canUserPerformWriteAction?: boolean,
    shouldIncludeInvisibleActions = false,
): ReportAction[] {
    let filteredReportActions: ReportAction[] = [];
    if (!reportActions) {
        return [];
    }

    if (shouldIncludeInvisibleActions) {
        filteredReportActions = Object.values(reportActions).filter(Boolean);
    } else {
        filteredReportActions = Object.entries(reportActions)
            .filter(([key, reportAction]) => shouldReportActionBeVisible(reportAction, key, canUserPerformWriteAction))
            .map(([, reportAction]) => reportAction);
    }

    const baseURLAdjustedReportActions = filteredReportActions.map((reportAction) => replaceBaseURLInPolicyChangeLogAction(reportAction));
    return getSortedReportActions(baseURLAdjustedReportActions, true);
}

/**
 * In some cases, there can be multiple closed report actions in a chat report.
 * This method returns the last closed report action so we can always show the correct archived report reason.
 * Additionally, archived #admins and #announce do not have the closed report action so we will return null if none is found.
 *
 */
function getLastClosedReportAction(reportActions: OnyxEntry<ReportActions>): OnyxEntry<ReportAction> {
    // If closed report action is not present, return early
    if (!Object.values(reportActions ?? {}).some((action) => action.actionName === CONST.REPORT.ACTIONS.TYPE.CLOSED)) {
        return undefined;
    }

    const filteredReportActions = filterOutDeprecatedReportActions(reportActions);
    const sortedReportActions = getSortedReportActions(filteredReportActions);
    return lodashFindLast(sortedReportActions, (action) => action.actionName === CONST.REPORT.ACTIONS.TYPE.CLOSED);
}

/**
 * The first visible action is the second last action in sortedReportActions which satisfy following conditions:
 * 1. That is not pending deletion as pending deletion actions are kept in sortedReportActions in memory.
 * 2. That has at least one visible child action.
 * 3. While offline all actions in `sortedReportActions` are visible.
 * 4. We will get the second last action from filtered actions because the last
 *    action is always the created action
 */
function getFirstVisibleReportActionID(sortedReportActions: ReportAction[] = [], isOffline = false): string {
    if (!Array.isArray(sortedReportActions)) {
        return '';
    }
    const sortedFilterReportActions = sortedReportActions.filter((action) => !isDeletedAction(action) || (action?.childVisibleActionCount ?? 0) > 0 || isOffline);
    return sortedFilterReportActions.length > 1 ? sortedFilterReportActions.at(sortedFilterReportActions.length - 2)?.reportActionID ?? '-1' : '';
}

/**
 * @returns The latest report action in the `onyxData` or `null` if one couldn't be found
 */
function getLatestReportActionFromOnyxData(onyxData: OnyxUpdate[] | null): NonNullable<OnyxEntry<ReportAction>> | null {
    const reportActionUpdate = onyxData?.find((onyxUpdate) => onyxUpdate.key.startsWith(ONYXKEYS.COLLECTION.REPORT_ACTIONS));

    if (!reportActionUpdate) {
        return null;
    }

    const reportActions = Object.values((reportActionUpdate.value as ReportActions) ?? {});
    const sortedReportActions = getSortedReportActions(reportActions);
    return sortedReportActions.at(-1) ?? null;
}

/**
 * Find the transaction associated with this reportAction, if one exists.
 */
function getLinkedTransactionID(reportActionOrID: string | OnyxEntry<ReportAction>, reportID?: string): string | null {
    const reportAction = typeof reportActionOrID === 'string' ? allReportActions?.[`${ONYXKEYS.COLLECTION.REPORT_ACTIONS}${reportID}`]?.[reportActionOrID] : reportActionOrID;
    if (!reportAction || !isMoneyRequestAction(reportAction)) {
        return null;
    }
    return getOriginalMessage(reportAction)?.IOUTransactionID ?? null;
}

function getReportAction(reportID: string | undefined, reportActionID: string | undefined): ReportAction | undefined {
    if (!reportID || !reportActionID) {
<<<<<<< HEAD
        return;
    }
=======
        return undefined;
    }

>>>>>>> e94df0f7
    return allReportActions?.[`${ONYXKEYS.COLLECTION.REPORT_ACTIONS}${reportID}`]?.[reportActionID];
}

function getMostRecentReportActionLastModified(): string {
    // Start with the oldest date possible
    let mostRecentReportActionLastModified = DateUtils.getDBTime(0);

    // Flatten all the actions
    // Loop over them all to find the one that is the most recent
    const flatReportActions = Object.values(allReportActions ?? {})
        .flatMap((actions) => (actions ? Object.values(actions) : []))
        .filter(Boolean);
    flatReportActions.forEach((action) => {
        // Pending actions should not be counted here as a user could create a comment or some other action while offline and the server might know about
        // messages they have not seen yet.
        if (action.pendingAction) {
            return;
        }

        const lastModified = action.lastModified ?? action.created;

        if (lastModified < mostRecentReportActionLastModified) {
            return;
        }

        mostRecentReportActionLastModified = lastModified;
    });

    // We might not have actions so we also look at the report objects to see if any have a lastVisibleActionLastModified that is more recent. We don't need to get
    // any reports that have been updated before either a recently updated report or reportAction as we should be up to date on these
    Object.values(allReports ?? {}).forEach((report) => {
        const reportLastVisibleActionLastModified = report?.lastVisibleActionLastModified ?? report?.lastVisibleActionCreated;
        if (!reportLastVisibleActionLastModified || reportLastVisibleActionLastModified < mostRecentReportActionLastModified) {
            return;
        }

        mostRecentReportActionLastModified = reportLastVisibleActionLastModified;
    });

    return mostRecentReportActionLastModified;
}

/**
 * @returns The report preview action or `null` if one couldn't be found
 */
function getReportPreviewAction(chatReportID: string | undefined, iouReportID: string | undefined): OnyxEntry<ReportAction<typeof CONST.REPORT.ACTIONS.TYPE.REPORT_PREVIEW>> {
    if (!chatReportID || !iouReportID) {
        return;
    }

    return Object.values(allReportActions?.[`${ONYXKEYS.COLLECTION.REPORT_ACTIONS}${chatReportID}`] ?? {}).find(
        (reportAction): reportAction is ReportAction<typeof CONST.REPORT.ACTIONS.TYPE.REPORT_PREVIEW> =>
            reportAction && isActionOfType(reportAction, CONST.REPORT.ACTIONS.TYPE.REPORT_PREVIEW) && getOriginalMessage(reportAction)?.linkedReportID === iouReportID,
    );
}

/**
 * Get the iouReportID for a given report action.
 */
function getIOUReportIDFromReportActionPreview(reportAction: OnyxEntry<ReportAction>): string {
    return isActionOfType(reportAction, CONST.REPORT.ACTIONS.TYPE.REPORT_PREVIEW) ? getOriginalMessage(reportAction)?.linkedReportID ?? '-1' : '-1';
}

/**
 * A helper method to identify if the message is deleted or not.
 */
function isMessageDeleted(reportAction: OnyxInputOrEntry<ReportAction>): boolean {
    return getReportActionMessage(reportAction)?.isDeletedParentAction ?? false;
}

/**
 * Returns the number of expenses associated with a report preview
 */
function getNumberOfMoneyRequests(reportPreviewAction: OnyxEntry<ReportAction>): number {
    return reportPreviewAction?.childMoneyRequestCount ?? 0;
}

function isSplitBillAction(reportAction: OnyxInputOrEntry<ReportAction>): reportAction is ReportAction<typeof CONST.REPORT.ACTIONS.TYPE.IOU> {
    return isActionOfType(reportAction, CONST.REPORT.ACTIONS.TYPE.IOU) && getOriginalMessage(reportAction)?.type === CONST.IOU.REPORT_ACTION_TYPE.SPLIT;
}

function isTrackExpenseAction(reportAction: OnyxEntry<ReportAction | OptimisticIOUReportAction>): reportAction is ReportAction<typeof CONST.REPORT.ACTIONS.TYPE.IOU> {
    return isActionOfType(reportAction, CONST.REPORT.ACTIONS.TYPE.IOU) && getOriginalMessage(reportAction)?.type === CONST.IOU.REPORT_ACTION_TYPE.TRACK;
}

function isPayAction(reportAction: OnyxInputOrEntry<ReportAction | OptimisticIOUReportAction>): reportAction is ReportAction<typeof CONST.REPORT.ACTIONS.TYPE.IOU> {
    return isActionOfType(reportAction, CONST.REPORT.ACTIONS.TYPE.IOU) && getOriginalMessage(reportAction)?.type === CONST.IOU.REPORT_ACTION_TYPE.PAY;
}

function isTaskAction(reportAction: OnyxEntry<ReportAction>): boolean {
    const reportActionName = reportAction?.actionName;
    return (
        reportActionName === CONST.REPORT.ACTIONS.TYPE.TASK_COMPLETED ||
        reportActionName === CONST.REPORT.ACTIONS.TYPE.TASK_CANCELLED ||
        reportActionName === CONST.REPORT.ACTIONS.TYPE.TASK_REOPENED ||
        reportActionName === CONST.REPORT.ACTIONS.TYPE.TASK_EDITED
    );
}

/**
 * @param actionName - The name of the action
 * @returns - Whether the action is a tag modification action
 * */
function isTagModificationAction(actionName: string): boolean {
    return (
        actionName === CONST.REPORT.ACTIONS.TYPE.POLICY_CHANGE_LOG.ADD_TAG ||
        actionName === CONST.REPORT.ACTIONS.TYPE.POLICY_CHANGE_LOG.UPDATE_TAG_ENABLED ||
        actionName === CONST.REPORT.ACTIONS.TYPE.POLICY_CHANGE_LOG.UPDATE_TAG_NAME ||
        actionName === CONST.REPORT.ACTIONS.TYPE.POLICY_CHANGE_LOG.DELETE_TAG ||
        actionName === CONST.REPORT.ACTIONS.TYPE.POLICY_CHANGE_LOG.UPDATE_TAG
    );
}

// Get all IOU report actions for the report.
const iouRequestTypes = new Set<ValueOf<typeof CONST.IOU.REPORT_ACTION_TYPE>>([
    CONST.IOU.REPORT_ACTION_TYPE.CREATE,
    CONST.IOU.REPORT_ACTION_TYPE.SPLIT,
    CONST.IOU.REPORT_ACTION_TYPE.PAY,
    CONST.IOU.REPORT_ACTION_TYPE.TRACK,
]);

/**
 * Gets the reportID for the transaction thread associated with a report by iterating over the reportActions and identifying the IOU report actions.
 * Returns a reportID if there is exactly one transaction thread for the report, and null otherwise.
 */
function getOneTransactionThreadReportID(reportID: string, reportActions: OnyxEntry<ReportActions> | ReportAction[], isOffline: boolean | undefined = undefined): string | undefined {
    // If the report is not an IOU, Expense report, or Invoice, it shouldn't be treated as one-transaction report.
    const report = allReports?.[`${ONYXKEYS.COLLECTION.REPORT}${reportID}`];
    if (report?.type !== CONST.REPORT.TYPE.IOU && report?.type !== CONST.REPORT.TYPE.EXPENSE && report?.type !== CONST.REPORT.TYPE.INVOICE) {
        return;
    }

    const reportActionsArray = Array.isArray(reportActions) ? reportActions : Object.values(reportActions ?? {});
    if (!reportActionsArray.length) {
        return;
    }

    const iouRequestActions = [];
    for (const action of reportActionsArray) {
        if (!isMoneyRequestAction(action)) {
            // eslint-disable-next-line no-continue
            continue;
        }

        const originalMessage = getOriginalMessage(action);
        const actionType = originalMessage?.type;
        if (
            actionType &&
            iouRequestTypes.has(actionType) &&
            action.childReportID &&
            // Include deleted IOU reportActions if:
            // - they have an assocaited IOU transaction ID or
            // - they have visibile childActions (like comments) that we'd want to display
            // - the action is pending deletion and the user is offline
            (!!originalMessage?.IOUTransactionID ||
                // eslint-disable-next-line @typescript-eslint/prefer-nullish-coalescing
                (isMessageDeleted(action) && action.childVisibleActionCount) ||
                (action.pendingAction === CONST.RED_BRICK_ROAD_PENDING_ACTION.DELETE && (isOffline ?? isNetworkOffline)))
        ) {
            iouRequestActions.push(action);
        }
    }

    // If we don't have any IOU request actions, or we have more than one IOU request actions, this isn't a oneTransaction report
    if (!iouRequestActions.length || iouRequestActions.length > 1) {
        return;
    }

    const singleAction = iouRequestActions.at(0);
    const originalMessage = getOriginalMessage(singleAction);

    // If there's only one IOU request action associated with the report but it's been deleted, then we don't consider this a oneTransaction report
    // and want to display it using the standard view
    if (((originalMessage?.deleted ?? '') !== '' || isDeletedAction(singleAction)) && isMoneyRequestAction(singleAction)) {
        return;
    }

    // Ensure we have a childReportID associated with the IOU report action
    return singleAction?.childReportID;
}

/**
 * When we delete certain reports, we want to check whether there are any visible actions left to display.
 * If there are no visible actions left (including system messages), we can hide the report from view entirely
 */
function doesReportHaveVisibleActions(reportID: string, canUserPerformWriteAction?: boolean, actionsToMerge: ReportActions = {}): boolean {
    const reportActions = Object.values(fastMerge(allReportActions?.[`${ONYXKEYS.COLLECTION.REPORT_ACTIONS}${reportID}`] ?? {}, actionsToMerge, true));
    const visibleReportActions = Object.values(reportActions ?? {}).filter((action) => shouldReportActionBeVisibleAsLastAction(action, canUserPerformWriteAction));

    // Exclude the task system message and the created message
    const visibleReportActionsWithoutTaskSystemMessage = visibleReportActions.filter((action) => !isTaskAction(action) && !isCreatedAction(action));
    return visibleReportActionsWithoutTaskSystemMessage.length > 0;
}

function getAllReportActions(reportID: string): ReportActions {
    return allReportActions?.[`${ONYXKEYS.COLLECTION.REPORT_ACTIONS}${reportID}`] ?? {};
}

/**
 * Check whether a report action is an attachment (a file, such as an image or a zip).
 *
 */
function isReportActionAttachment(reportAction: OnyxInputOrEntry<ReportAction>): boolean {
    const message = getReportActionMessage(reportAction);

    if (reportAction && ('isAttachmentOnly' in reportAction || 'isAttachmentWithText' in reportAction)) {
        return reportAction.isAttachmentOnly ?? reportAction.isAttachmentWithText ?? false;
    }

    if (message) {
        return isReportMessageAttachment(message);
    }

    return false;
}

// eslint-disable-next-line rulesdir/no-negated-variables
function isNotifiableReportAction(reportAction: OnyxEntry<ReportAction>): boolean {
    if (!reportAction) {
        return false;
    }

    const actions: ReportActionName[] = [CONST.REPORT.ACTIONS.TYPE.ADD_COMMENT, CONST.REPORT.ACTIONS.TYPE.IOU, CONST.REPORT.ACTIONS.TYPE.MODIFIED_EXPENSE];

    return actions.includes(reportAction.actionName);
}

function getMemberChangeMessageElements(reportAction: OnyxEntry<ReportAction>): readonly MemberChangeMessageElement[] {
    const isInviteAction = isInviteMemberAction(reportAction);
    const isLeaveAction = isLeavePolicyAction(reportAction);

    if (!isMemberChangeAction(reportAction)) {
        return [];
    }

    // Currently, we only render messages when members are invited
    let verb = Localize.translateLocal('workspace.invite.removed');
    if (isInviteAction) {
        verb = Localize.translateLocal('workspace.invite.invited');
    }

    if (isLeaveAction) {
        verb = Localize.translateLocal('workspace.invite.leftWorkspace');
    }

    const originalMessage = getOriginalMessage(reportAction);
    const targetAccountIDs: number[] = originalMessage?.targetAccountIDs ?? [];
    const personalDetails = PersonalDetailsUtils.getPersonalDetailsByIDs(targetAccountIDs, 0);

    const mentionElements = targetAccountIDs.map((accountID): MemberChangeMessageUserMentionElement => {
        const personalDetail = personalDetails.find((personal) => personal.accountID === accountID);
        const handleText = PersonalDetailsUtils.getEffectiveDisplayName(personalDetail) ?? Localize.translateLocal('common.hidden');

        return {
            kind: 'userMention',
            content: `@${handleText}`,
            accountID,
        };
    });

    const buildRoomElements = (): readonly MemberChangeMessageElement[] => {
        const roomName = originalMessage?.roomName;

        if (roomName) {
            const preposition = isInviteAction ? ` ${Localize.translateLocal('workspace.invite.to')} ` : ` ${Localize.translateLocal('workspace.invite.from')} `;

            if (originalMessage.reportID) {
                return [
                    {
                        kind: 'text',
                        content: preposition,
                    },
                    {
                        kind: 'roomReference',
                        roomName,
                        roomID: originalMessage.reportID,
                        content: roomName,
                    },
                ];
            }
        }

        return [];
    };

    return [
        {
            kind: 'text',
            content: `${verb} `,
        },
        ...Localize.formatMessageElementList(mentionElements),
        ...buildRoomElements(),
    ];
}

function getReportActionHtml(reportAction: PartialReportAction): string {
    return getReportActionMessage(reportAction)?.html ?? '';
}

function getReportActionText(reportAction: PartialReportAction): string {
    const message = getReportActionMessage(reportAction);
    // Sometime html can be an empty string
    // eslint-disable-next-line @typescript-eslint/prefer-nullish-coalescing
    const text = (message?.html || message?.text) ?? '';
    return text ? Parser.htmlToText(text) : '';
}

function getTextFromHtml(html?: string): string {
    return html ? Parser.htmlToText(html) : '';
}

function isOldDotLegacyAction(action: OldDotReportAction | PartialReportAction): action is PartialReportAction {
    return [
        CONST.REPORT.ACTIONS.TYPE.DELETED_ACCOUNT,
        CONST.REPORT.ACTIONS.TYPE.DONATION,
        CONST.REPORT.ACTIONS.TYPE.EXPORTED_TO_QUICK_BOOKS,
        CONST.REPORT.ACTIONS.TYPE.REIMBURSEMENT_REQUESTED,
        CONST.REPORT.ACTIONS.TYPE.REIMBURSEMENT_SETUP,
    ].some((oldDotActionName) => oldDotActionName === action?.actionName);
}

function isOldDotReportAction(action: ReportAction | OldDotReportAction) {
    if (!action || !action.actionName) {
        return false;
    }
    return [
        CONST.REPORT.ACTIONS.TYPE.CHANGE_FIELD,
        CONST.REPORT.ACTIONS.TYPE.CHANGE_POLICY,
        CONST.REPORT.ACTIONS.TYPE.CHANGE_TYPE,
        CONST.REPORT.ACTIONS.TYPE.DELEGATE_SUBMIT,
        CONST.REPORT.ACTIONS.TYPE.EXPORTED_TO_CSV,
        CONST.REPORT.ACTIONS.TYPE.INTEGRATIONS_MESSAGE,
        CONST.REPORT.ACTIONS.TYPE.MANAGER_ATTACH_RECEIPT,
        CONST.REPORT.ACTIONS.TYPE.MANAGER_DETACH_RECEIPT,
        CONST.REPORT.ACTIONS.TYPE.MARKED_REIMBURSED,
        CONST.REPORT.ACTIONS.TYPE.MARK_REIMBURSED_FROM_INTEGRATION,
        CONST.REPORT.ACTIONS.TYPE.OUTDATED_BANK_ACCOUNT,
        CONST.REPORT.ACTIONS.TYPE.REIMBURSEMENT_ACH_BOUNCE,
        CONST.REPORT.ACTIONS.TYPE.REIMBURSEMENT_ACH_CANCELLED,
        CONST.REPORT.ACTIONS.TYPE.REIMBURSEMENT_ACCOUNT_CHANGED,
        CONST.REPORT.ACTIONS.TYPE.REIMBURSEMENT_DELAYED,
        CONST.REPORT.ACTIONS.TYPE.SELECTED_FOR_RANDOM_AUDIT,
        CONST.REPORT.ACTIONS.TYPE.SHARE,
        CONST.REPORT.ACTIONS.TYPE.STRIPE_PAID,
        CONST.REPORT.ACTIONS.TYPE.TAKE_CONTROL,
        CONST.REPORT.ACTIONS.TYPE.UNSHARE,
        CONST.REPORT.ACTIONS.TYPE.DELETED_ACCOUNT,
        CONST.REPORT.ACTIONS.TYPE.DONATION,
        CONST.REPORT.ACTIONS.TYPE.EXPORTED_TO_QUICK_BOOKS,
        CONST.REPORT.ACTIONS.TYPE.REIMBURSEMENT_REQUESTED,
        CONST.REPORT.ACTIONS.TYPE.REIMBURSEMENT_SETUP,
    ].some((oldDotActionName) => oldDotActionName === action.actionName);
}

function getMessageOfOldDotLegacyAction(legacyAction: PartialReportAction) {
    if (!Array.isArray(legacyAction?.message)) {
        return getReportActionText(legacyAction);
    }
    if (legacyAction.message.length !== 0) {
        // Sometime html can be an empty string
        // eslint-disable-next-line @typescript-eslint/prefer-nullish-coalescing
        return legacyAction?.message?.map((element) => getTextFromHtml(element?.html || element?.text)).join('') ?? '';
    }
    return '';
}

/**
 * Helper method to format message of OldDot Actions.
 */
function getMessageOfOldDotReportAction(oldDotAction: PartialReportAction | OldDotReportAction, withMarkdown = true): string {
    if (isOldDotLegacyAction(oldDotAction)) {
        return getMessageOfOldDotLegacyAction(oldDotAction);
    }

    const {originalMessage, actionName} = oldDotAction;
    switch (actionName) {
        case CONST.REPORT.ACTIONS.TYPE.CHANGE_FIELD: {
            const {oldValue, newValue, fieldName} = originalMessage;
            if (!oldValue) {
                return Localize.translateLocal('report.actions.type.changeFieldEmpty', {newValue, fieldName});
            }
            return Localize.translateLocal('report.actions.type.changeField', {oldValue, newValue, fieldName});
        }
        case CONST.REPORT.ACTIONS.TYPE.CHANGE_POLICY: {
            const {fromPolicy, toPolicy} = originalMessage;
            return Localize.translateLocal('report.actions.type.changePolicy', {fromPolicy, toPolicy});
        }
        case CONST.REPORT.ACTIONS.TYPE.DELEGATE_SUBMIT: {
            const {delegateUser, originalManager} = originalMessage;
            return Localize.translateLocal('report.actions.type.delegateSubmit', {delegateUser, originalManager});
        }
        case CONST.REPORT.ACTIONS.TYPE.EXPORTED_TO_CSV:
            return Localize.translateLocal('report.actions.type.exportedToCSV');
        case CONST.REPORT.ACTIONS.TYPE.INTEGRATIONS_MESSAGE: {
            const {result, label} = originalMessage;
            const errorMessage = result?.messages?.join(', ') ?? '';
            return Localize.translateLocal('report.actions.type.integrationsMessage', {errorMessage, label});
        }
        case CONST.REPORT.ACTIONS.TYPE.MANAGER_ATTACH_RECEIPT:
            return Localize.translateLocal('report.actions.type.managerAttachReceipt');
        case CONST.REPORT.ACTIONS.TYPE.MANAGER_DETACH_RECEIPT:
            return Localize.translateLocal('report.actions.type.managerDetachReceipt');
        case CONST.REPORT.ACTIONS.TYPE.MARK_REIMBURSED_FROM_INTEGRATION: {
            const {amount, currency} = originalMessage;
            return Localize.translateLocal('report.actions.type.markedReimbursedFromIntegration', {amount, currency});
        }
        case CONST.REPORT.ACTIONS.TYPE.OUTDATED_BANK_ACCOUNT:
            return Localize.translateLocal('report.actions.type.outdatedBankAccount');
        case CONST.REPORT.ACTIONS.TYPE.REIMBURSEMENT_ACH_BOUNCE:
            return Localize.translateLocal('report.actions.type.reimbursementACHBounce');
        case CONST.REPORT.ACTIONS.TYPE.REIMBURSEMENT_ACH_CANCELLED:
            return Localize.translateLocal('report.actions.type.reimbursementACHCancelled');
        case CONST.REPORT.ACTIONS.TYPE.REIMBURSEMENT_ACCOUNT_CHANGED:
            return Localize.translateLocal('report.actions.type.reimbursementAccountChanged');
        case CONST.REPORT.ACTIONS.TYPE.REIMBURSEMENT_DELAYED:
            return Localize.translateLocal('report.actions.type.reimbursementDelayed');
        case CONST.REPORT.ACTIONS.TYPE.SELECTED_FOR_RANDOM_AUDIT:
            return Localize.translateLocal(`report.actions.type.selectedForRandomAudit${withMarkdown ? 'Markdown' : ''}`);
        case CONST.REPORT.ACTIONS.TYPE.SHARE:
            return Localize.translateLocal('report.actions.type.share', {to: originalMessage.to});
        case CONST.REPORT.ACTIONS.TYPE.UNSHARE:
            return Localize.translateLocal('report.actions.type.unshare', {to: originalMessage.to});
        case CONST.REPORT.ACTIONS.TYPE.TAKE_CONTROL:
            return Localize.translateLocal('report.actions.type.takeControl');
        default:
            return '';
    }
}

function getMemberChangeMessageFragment(reportAction: OnyxEntry<ReportAction>): Message {
    const messageElements: readonly MemberChangeMessageElement[] = getMemberChangeMessageElements(reportAction);
    const html = messageElements
        .map((messageElement) => {
            switch (messageElement.kind) {
                case 'userMention':
                    return `<mention-user accountID=${messageElement.accountID}>${messageElement.content}</mention-user>`;
                case 'roomReference':
                    return `<a href="${environmentURL}/r/${messageElement.roomID}" target="_blank">${messageElement.roomName}</a>`;
                default:
                    return messageElement.content;
            }
        })
        .join('');

    return {
        html: `<muted-text>${html}</muted-text>`,
        text: getReportActionMessage(reportAction) ? getReportActionText(reportAction) : '',
        type: CONST.REPORT.MESSAGE.TYPE.COMMENT,
    };
}

function getUpdateRoomDescriptionFragment(reportAction: ReportAction): Message {
    const html = getUpdateRoomDescriptionMessage(reportAction);
    return {
        html: `<muted-text>${html}</muted-text>`,
        text: getReportActionMessage(reportAction) ? getReportActionText(reportAction) : '',
        type: CONST.REPORT.MESSAGE.TYPE.COMMENT,
    };
}

function getMemberChangeMessagePlainText(reportAction: OnyxEntry<ReportAction>): string {
    const messageElements = getMemberChangeMessageElements(reportAction);
    return messageElements.map((element) => element.content).join('');
}

function getReportActionMessageFragments(action: ReportAction): Message[] {
    if (isOldDotReportAction(action)) {
        const oldDotMessage = getMessageOfOldDotReportAction(action);
        const html = isActionOfType(action, CONST.REPORT.ACTIONS.TYPE.SELECTED_FOR_RANDOM_AUDIT) ? Parser.replace(oldDotMessage) : oldDotMessage;
        return [{text: oldDotMessage, html: `<muted-text>${html}</muted-text>`, type: 'COMMENT'}];
    }

    if (isActionOfType(action, CONST.REPORT.ACTIONS.TYPE.ROOM_CHANGE_LOG.UPDATE_ROOM_DESCRIPTION)) {
        const message = getUpdateRoomDescriptionMessage(action);
        return [{text: message, html: `<muted-text>${message}</muted-text>`, type: 'COMMENT'}];
    }

    if (isActionOfType(action, CONST.REPORT.ACTIONS.TYPE.REIMBURSED)) {
        const message = getReportActionMessageText(action);
        return [{text: message, html: `<muted-text>${message}</muted-text>`, type: 'COMMENT'}];
    }

    const actionMessage = action.previousMessage ?? action.message;
    if (Array.isArray(actionMessage)) {
        return actionMessage.filter((item): item is Message => !!item);
    }
    return actionMessage ? [actionMessage] : [];
}

/**
 * Helper method to determine if the provided accountID has submitted an expense on the specified report.
 *
 * @param reportID
 * @param currentAccountID
 * @returns
 */
function hasRequestFromCurrentAccount(reportID: string, currentAccountID: number): boolean {
    if (!reportID) {
        return false;
    }

    const reportActions = Object.values(getAllReportActions(reportID));
    if (reportActions.length === 0) {
        return false;
    }

    return reportActions.some((action) => action.actionName === CONST.REPORT.ACTIONS.TYPE.IOU && action.actorAccountID === currentAccountID);
}

/**
 * Checks if a given report action corresponds to an actionable mention whisper.
 * @param reportAction
 */
function isActionableMentionWhisper(reportAction: OnyxEntry<ReportAction>): reportAction is ReportAction<typeof CONST.REPORT.ACTIONS.TYPE.ACTIONABLE_MENTION_WHISPER> {
    return isActionOfType(reportAction, CONST.REPORT.ACTIONS.TYPE.ACTIONABLE_MENTION_WHISPER);
}

/**
 * Checks if a given report action corresponds to an actionable report mention whisper.
 * @param reportAction
 */
function isActionableReportMentionWhisper(reportAction: OnyxEntry<ReportAction>): reportAction is ReportAction<typeof CONST.REPORT.ACTIONS.TYPE.ACTIONABLE_REPORT_MENTION_WHISPER> {
    return isActionOfType(reportAction, CONST.REPORT.ACTIONS.TYPE.ACTIONABLE_REPORT_MENTION_WHISPER);
}

/**
 * Constructs a message for an actionable mention whisper report action.
 * @param reportAction
 * @returns the actionable mention whisper message.
 */
function getActionableMentionWhisperMessage(reportAction: OnyxEntry<ReportAction<typeof CONST.REPORT.ACTIONS.TYPE.ACTIONABLE_MENTION_WHISPER>>): string {
    if (!reportAction) {
        return '';
    }
    const originalMessage = getOriginalMessage(reportAction);
    const targetAccountIDs: number[] = originalMessage?.inviteeAccountIDs ?? [];
    const personalDetails = PersonalDetailsUtils.getPersonalDetailsByIDs(targetAccountIDs, 0);
    const mentionElements = targetAccountIDs.map((accountID): string => {
        const personalDetail = personalDetails.find((personal) => personal.accountID === accountID);
        const displayName = PersonalDetailsUtils.getEffectiveDisplayName(personalDetail);
        const handleText = isEmpty(displayName) ? Localize.translateLocal('common.hidden') : displayName;
        return `<mention-user accountID=${accountID}>@${handleText}</mention-user>`;
    });
    const preMentionsText = 'Heads up, ';
    const mentions = mentionElements.join(', ').replace(/, ([^,]*)$/, ' and $1');
    const postMentionsText = ` ${mentionElements.length > 1 ? "aren't members" : "isn't a member"} of this room.`;

    return `${preMentionsText}${mentions}${postMentionsText}`;
}

/**
 * Note: Prefer `ReportActionsUtils.isCurrentActionUnread` over this method, if applicable.
 * Check whether a specific report action is unread.
 */
function isReportActionUnread(reportAction: OnyxEntry<ReportAction>, lastReadTime?: string) {
    if (!lastReadTime) {
        return !isCreatedAction(reportAction);
    }

    return !!(reportAction && lastReadTime && reportAction.created && lastReadTime < reportAction.created);
}

/**
 * Check whether the current report action of the report is unread or not
 *
 */
function isCurrentActionUnread(report: OnyxEntry<Report>, reportAction: ReportAction): boolean {
    const lastReadTime = report?.lastReadTime ?? '';
    const sortedReportActions = getSortedReportActions(Object.values(getAllReportActions(report?.reportID ?? '-1')));
    const currentActionIndex = sortedReportActions.findIndex((action) => action.reportActionID === reportAction.reportActionID);
    if (currentActionIndex === -1) {
        return false;
    }
    const prevReportAction = sortedReportActions.at(currentActionIndex - 1);
    return isReportActionUnread(reportAction, lastReadTime) && (currentActionIndex === 0 || !prevReportAction || !isReportActionUnread(prevReportAction, lastReadTime));
}

/**
 * Checks if a given report action corresponds to a join request action.
 * @param reportAction
 */
function isActionableJoinRequest(reportAction: OnyxEntry<ReportAction>): reportAction is ReportAction<typeof CONST.REPORT.ACTIONS.TYPE.ACTIONABLE_JOIN_REQUEST> {
    return isActionOfType(reportAction, CONST.REPORT.ACTIONS.TYPE.ACTIONABLE_JOIN_REQUEST);
}

function isActionableJoinRequestPendingReportAction(reportAction: OnyxEntry<ReportAction>): boolean {
    return isActionableJoinRequest(reportAction) && getOriginalMessage(reportAction)?.choice === ('' as JoinWorkspaceResolution);
}

function getActionableJoinRequestPendingReportAction(reportID: string): OnyxEntry<ReportAction> {
    const findPendingRequest = Object.values(getAllReportActions(reportID)).find((reportActionItem) => isActionableJoinRequestPendingReportAction(reportActionItem));
    return findPendingRequest;
}

/**
 * Checks if any report actions correspond to a join request action that is still pending.
 * @param reportID
 */
function isActionableJoinRequestPending(reportID: string): boolean {
    return !!getActionableJoinRequestPendingReportAction(reportID);
}

function isApprovedOrSubmittedReportAction(action: OnyxEntry<ReportAction>) {
    return [CONST.REPORT.ACTIONS.TYPE.APPROVED, CONST.REPORT.ACTIONS.TYPE.SUBMITTED].some((type) => type === action?.actionName);
}

/**
 * Gets the text version of the message in a report action
 */
function getReportActionMessageText(reportAction: OnyxEntry<ReportAction>): string {
    if (!Array.isArray(reportAction?.message)) {
        return getReportActionText(reportAction);
    }
    // Sometime html can be an empty string
    // eslint-disable-next-line @typescript-eslint/prefer-nullish-coalescing
    return reportAction?.message?.reduce((acc, curr) => `${acc}${getTextFromHtml(curr?.html || curr?.text)}`, '') ?? '';
}

function getDismissedViolationMessageText(originalMessage: ReportAction<typeof CONST.REPORT.ACTIONS.TYPE.DISMISSED_VIOLATION>['originalMessage']): string {
    const reason = originalMessage?.reason;
    const violationName = originalMessage?.violationName;
    return Localize.translateLocal(`violationDismissal.${violationName}.${reason}` as TranslationPaths);
}

/**
 * Check if the linked transaction is on hold
 */
function isLinkedTransactionHeld(reportActionID: string, reportID: string): boolean {
    return TransactionUtils.isOnHoldByTransactionID(getLinkedTransactionID(reportActionID, reportID) ?? '-1');
}

function getMentionedAccountIDsFromAction(reportAction: OnyxInputOrEntry<ReportAction>) {
    return isActionOfType(reportAction, CONST.REPORT.ACTIONS.TYPE.ADD_COMMENT) ? getOriginalMessage(reportAction)?.mentionedAccountIDs ?? [] : [];
}

function getMentionedEmailsFromMessage(message: string) {
    const mentionEmailRegex = /<mention-user>(.*?)<\/mention-user>/g;
    const matches = [...message.matchAll(mentionEmailRegex)];
    return matches.map((match) => Str.removeSMSDomain(match[1].substring(1)));
}

function didMessageMentionCurrentUser(reportAction: OnyxInputOrEntry<ReportAction>) {
    const accountIDsFromMessage = getMentionedAccountIDsFromAction(reportAction);
    const message = getReportActionMessage(reportAction)?.html ?? '';
    const emailsFromMessage = getMentionedEmailsFromMessage(message);
    return accountIDsFromMessage.includes(currentUserAccountID ?? -1) || emailsFromMessage.includes(currentEmail) || message.includes('<mention-here>');
}

/**
 * Check if the current user is the requestor of the action
 */
function wasActionTakenByCurrentUser(reportAction: OnyxInputOrEntry<ReportAction>): boolean {
    return currentUserAccountID === reportAction?.actorAccountID;
}

/**
 * Get IOU action for a reportID and transactionID
 */
function getIOUActionForReportID(reportID: string, transactionID: string): OnyxEntry<ReportAction> {
    const report = allReports?.[`${ONYXKEYS.COLLECTION.REPORT}${reportID}`];
    const reportActions = getAllReportActions(report?.reportID ?? '');
    const action = Object.values(reportActions ?? {})?.find((reportAction) => {
        const IOUTransactionID = isMoneyRequestAction(reportAction) ? getOriginalMessage(reportAction)?.IOUTransactionID : -1;
        return IOUTransactionID === transactionID;
    });
    return action;
}

/**
 * Get the track expense actionable whisper of the corresponding track expense
 */
function getTrackExpenseActionableWhisper(transactionID: string | undefined, chatReportID: string | undefined) {
    if (!transactionID || !chatReportID) {
        return undefined;
    }

    const chatReportActions = allReportActions?.[`${ONYXKEYS.COLLECTION.REPORT_ACTIONS}${chatReportID}`] ?? {};
    return Object.values(chatReportActions).find((action: ReportAction) => isActionableTrackExpense(action) && getOriginalMessage(action)?.transactionID === transactionID);
}

/**
 * Checks if a given report action corresponds to a add payment card action.
 * @param reportAction
 */
function isActionableAddPaymentCard(reportAction: OnyxEntry<ReportAction>): reportAction is ReportAction<typeof CONST.REPORT.ACTIONS.TYPE.ACTIONABLE_ADD_PAYMENT_CARD> {
    return reportAction?.actionName === CONST.REPORT.ACTIONS.TYPE.ACTIONABLE_ADD_PAYMENT_CARD;
}

function getExportIntegrationLastMessageText(reportAction: OnyxEntry<ReportAction>): string {
    const fragments = getExportIntegrationActionFragments(reportAction);
    return fragments.reduce((acc, fragment) => `${acc} ${fragment.text}`, '');
}

function getExportIntegrationMessageHTML(reportAction: OnyxEntry<ReportAction>): string {
    const fragments = getExportIntegrationActionFragments(reportAction);
    const htmlFragments = fragments.map((fragment) => (fragment.url ? `<a href="${fragment.url}">${fragment.text}</a>` : fragment.text));
    return htmlFragments.join(' ');
}

function getExportIntegrationActionFragments(reportAction: OnyxEntry<ReportAction>): Array<{text: string; url: string}> {
    if (reportAction?.actionName !== 'EXPORTINTEGRATION') {
        throw Error(`received wrong action type. actionName: ${reportAction?.actionName}`);
    }

    const isPending = reportAction?.pendingAction === CONST.RED_BRICK_ROAD_PENDING_ACTION.ADD;
    const originalMessage = (getOriginalMessage(reportAction) ?? {}) as OriginalMessageExportIntegration;
    const {label, markedManually} = originalMessage;
    const reimbursableUrls = originalMessage.reimbursableUrls ?? [];
    const nonReimbursableUrls = originalMessage.nonReimbursableUrls ?? [];
    const reportID = reportAction?.reportID ?? '';
    const wasExportedAfterBase62 = (reportAction?.created ?? '') > '2022-11-14';
    const base62ReportID = getBase62ReportID(Number(reportID));

    const result: Array<{text: string; url: string}> = [];
    if (isPending) {
        result.push({
            text: Localize.translateLocal('report.actions.type.exportedToIntegration.pending', {label}),
            url: '',
        });
    } else if (markedManually) {
        result.push({
            text: Localize.translateLocal('report.actions.type.exportedToIntegration.manual', {label}),
            url: '',
        });
    } else {
        result.push({
            text: Localize.translateLocal('report.actions.type.exportedToIntegration.automatic', {label}),
            url: '',
        });
    }

    if (reimbursableUrls.length === 1) {
        result.push({
            text: Localize.translateLocal('report.actions.type.exportedToIntegration.reimburseableLink'),
            url: reimbursableUrls.at(0) ?? '',
        });
    }

    if (nonReimbursableUrls.length) {
        const text = Localize.translateLocal('report.actions.type.exportedToIntegration.nonReimbursableLink');
        let url = '';

        if (nonReimbursableUrls.length === 1) {
            url = nonReimbursableUrls.at(0) ?? '';
        } else {
            switch (label) {
                case CONST.POLICY.CONNECTIONS.NAME_USER_FRIENDLY.xero:
                    url = XERO_NON_REIMBURSABLE_EXPENSES_URL;
                    break;
                case CONST.POLICY.CONNECTIONS.NAME_USER_FRIENDLY.netsuite:
                    url = NETSUITE_NON_REIMBURSABLE_EXPENSES_URL_PREFIX;
                    url += wasExportedAfterBase62 ? base62ReportID : reportID;
                    break;
                case CONST.POLICY.CONNECTIONS.NAME_USER_FRIENDLY.financialForce:
                    // The first three characters in a Salesforce ID is the expense type
                    url = nonReimbursableUrls.at(0)?.substring(0, SALESFORCE_EXPENSES_URL_PREFIX.length + 3) ?? '';
                    break;
                default:
                    url = QBO_EXPENSES_URL;
            }
        }

        result.push({text, url});
    }

    return result;
}

function getUpdateRoomDescriptionMessage(reportAction: ReportAction): string {
    const originalMessage = getOriginalMessage(reportAction) as OriginalMessageChangeLog;
    if (originalMessage?.description) {
        return `${Localize.translateLocal('roomChangeLog.updateRoomDescription')} ${originalMessage?.description}`;
    }

    return Localize.translateLocal('roomChangeLog.clearRoomDescription');
}

function isPolicyChangeLogAddEmployeeMessage(reportAction: OnyxInputOrEntry<ReportAction>): reportAction is ReportAction<typeof CONST.REPORT.ACTIONS.TYPE.POLICY_CHANGE_LOG.ADD_EMPLOYEE> {
    return isActionOfType(reportAction, CONST.REPORT.ACTIONS.TYPE.POLICY_CHANGE_LOG.ADD_EMPLOYEE);
}

function getPolicyChangeLogAddEmployeeMessage(reportAction: OnyxInputOrEntry<ReportAction>): string {
    if (!isPolicyChangeLogAddEmployeeMessage(reportAction)) {
        return '';
    }

    const originalMessage = getOriginalMessage(reportAction);
    const email = originalMessage?.email ?? '';
    const role = originalMessage?.role ?? '';
    const formattedEmail = formatPhoneNumber(email);
    return Localize.translateLocal('report.actions.type.addEmployee', {email: formattedEmail, role});
}

function isPolicyChangeLogChangeRoleMessage(reportAction: OnyxInputOrEntry<ReportAction>): reportAction is ReportAction<typeof CONST.REPORT.ACTIONS.TYPE.POLICY_CHANGE_LOG.UPDATE_EMPLOYEE> {
    return isActionOfType(reportAction, CONST.REPORT.ACTIONS.TYPE.POLICY_CHANGE_LOG.UPDATE_EMPLOYEE);
}

function getPolicyChangeLogChangeRoleMessage(reportAction: OnyxInputOrEntry<ReportAction>): string {
    if (!isPolicyChangeLogChangeRoleMessage(reportAction)) {
        return '';
    }
    const originalMessage = getOriginalMessage(reportAction);
    const email = originalMessage?.email ?? '';
    const newRole = originalMessage?.newValue ?? '';
    const oldRole = originalMessage?.oldValue ?? '';
    return Localize.translateLocal('report.actions.type.updateRole', {email, newRole, currentRole: oldRole});
}

function isPolicyChangeLogDeleteMemberMessage(
    reportAction: OnyxInputOrEntry<ReportAction>,
): reportAction is ReportAction<typeof CONST.REPORT.ACTIONS.TYPE.POLICY_CHANGE_LOG.DELETE_EMPLOYEE> {
    return isActionOfType(reportAction, CONST.REPORT.ACTIONS.TYPE.POLICY_CHANGE_LOG.DELETE_EMPLOYEE);
}

function getPolicyChangeLogDeleteMemberMessage(reportAction: OnyxInputOrEntry<ReportAction>): string {
    if (!isPolicyChangeLogDeleteMemberMessage(reportAction)) {
        return '';
    }
    const originalMessage = getOriginalMessage(reportAction);
    const email = originalMessage?.email ?? '';
    const role = originalMessage?.role ?? '';
    return Localize.translateLocal('report.actions.type.removeMember', {email, role});
}

function getRemovedConnectionMessage(reportAction: OnyxEntry<ReportAction>): string {
    if (!isActionOfType(reportAction, CONST.REPORT.ACTIONS.TYPE.POLICY_CHANGE_LOG.DELETE_INTEGRATION)) {
        return '';
    }
    const originalMessage = getOriginalMessage(reportAction);
    const connectionName = originalMessage?.connectionName;
    return connectionName ? Localize.translateLocal('report.actions.type.removedConnection', {connectionName}) : '';
}

function getRenamedAction(reportAction: OnyxEntry<ReportAction<typeof CONST.REPORT.ACTIONS.TYPE.RENAMED>>) {
    const originalMessage = getOriginalMessage(reportAction);
    return Localize.translateLocal('newRoomPage.renamedRoomAction', {
        oldName: originalMessage?.oldName ?? '',
        newName: originalMessage?.newName ?? '',
    });
}

function getRemovedFromApprovalChainMessage(reportAction: OnyxEntry<ReportAction<typeof CONST.REPORT.ACTIONS.TYPE.REMOVED_FROM_APPROVAL_CHAIN>>) {
    const originalMessage = getOriginalMessage(reportAction);
    const submittersNames = PersonalDetailsUtils.getPersonalDetailsByIDs(originalMessage?.submittersAccountIDs ?? [], currentUserAccountID ?? -1).map(
        ({displayName, login}) => displayName ?? login ?? 'Unknown Submitter',
    );
    return Localize.translateLocal('workspaceActions.removedFromApprovalWorkflow', {submittersNames, count: submittersNames.length});
}

function isCardIssuedAction(reportAction: OnyxEntry<ReportAction>) {
    return isActionOfType(
        reportAction,
        CONST.REPORT.ACTIONS.TYPE.CARD_ISSUED,
        CONST.REPORT.ACTIONS.TYPE.CARD_ISSUED_VIRTUAL,
        CONST.REPORT.ACTIONS.TYPE.CARD_MISSING_ADDRESS,
        CONST.REPORT.ACTIONS.TYPE.CARD_ASSIGNED,
    );
}

function getCardIssuedMessage(reportAction: OnyxEntry<ReportAction>, shouldRenderHTML = false, policyID = '-1', shouldDisplayLinkToCard = false) {
    const cardIssuedActionOriginalMessage = isActionOfType(
        reportAction,
        CONST.REPORT.ACTIONS.TYPE.CARD_ISSUED,
        CONST.REPORT.ACTIONS.TYPE.CARD_ISSUED_VIRTUAL,
        CONST.REPORT.ACTIONS.TYPE.CARD_ASSIGNED,
        CONST.REPORT.ACTIONS.TYPE.CARD_MISSING_ADDRESS,
    )
        ? getOriginalMessage(reportAction)
        : undefined;

    const assigneeAccountID = cardIssuedActionOriginalMessage?.assigneeAccountID ?? -1;
    const cardID = cardIssuedActionOriginalMessage?.cardID ?? -1;
    const assigneeDetails = PersonalDetailsUtils.getPersonalDetailsByIDs([assigneeAccountID], currentUserAccountID ?? -1).at(0);
    const isPolicyAdmin = PolicyUtils.isPolicyAdmin(PolicyUtils.getPolicy(policyID));
    const assignee = shouldRenderHTML ? `<mention-user accountID="${assigneeAccountID}"/>` : assigneeDetails?.firstName ?? assigneeDetails?.login ?? '';
    const navigateRoute = isPolicyAdmin ? ROUTES.EXPENSIFY_CARD_DETAILS.getRoute(policyID, String(cardID)) : ROUTES.SETTINGS_DOMAINCARD_DETAIL.getRoute(String(cardID));
    const expensifyCardLink =
        shouldRenderHTML && shouldDisplayLinkToCard
            ? `<a href='${environmentURL}/${navigateRoute}'>${Localize.translateLocal('cardPage.expensifyCard')}</a>`
            : Localize.translateLocal('cardPage.expensifyCard');
    const companyCardLink = shouldRenderHTML
        ? `<a href='${environmentURL}/${ROUTES.SETTINGS_WALLET}'>${Localize.translateLocal('workspace.companyCards.companyCard')}</a>`
        : Localize.translateLocal('workspace.companyCards.companyCard');

    const missingDetails =
        !privatePersonalDetails?.legalFirstName ||
        !privatePersonalDetails?.legalLastName ||
        !privatePersonalDetails?.dob ||
        !privatePersonalDetails?.phoneNumber ||
        isEmptyObject(privatePersonalDetails?.addresses) ||
        privatePersonalDetails.addresses.length === 0;

    const isAssigneeCurrentUser = currentUserAccountID === assigneeAccountID;

    const shouldShowAddMissingDetailsMessage = !isAssigneeCurrentUser || (reportAction?.actionName === CONST.REPORT.ACTIONS.TYPE.CARD_MISSING_ADDRESS && missingDetails);
    switch (reportAction?.actionName) {
        case CONST.REPORT.ACTIONS.TYPE.CARD_ISSUED:
            return Localize.translateLocal('workspace.expensifyCard.issuedCard', {assignee});
        case CONST.REPORT.ACTIONS.TYPE.CARD_ISSUED_VIRTUAL:
            return Localize.translateLocal('workspace.expensifyCard.issuedCardVirtual', {assignee, link: expensifyCardLink});
        case CONST.REPORT.ACTIONS.TYPE.CARD_ASSIGNED:
            return Localize.translateLocal('workspace.companyCards.assignedCard', {assignee, link: companyCardLink});
        case CONST.REPORT.ACTIONS.TYPE.CARD_MISSING_ADDRESS:
            return Localize.translateLocal(`workspace.expensifyCard.${shouldShowAddMissingDetailsMessage ? 'issuedCardNoShippingDetails' : 'addedShippingDetails'}`, {assignee});
        default:
            return '';
    }
}

function getReportActionsLength() {
    return Object.keys(allReportActions ?? {}).length;
}

function wasActionCreatedWhileOffline(action: ReportAction, isOffline: boolean, lastOfflineAt: Date | undefined, lastOnlineAt: Date | undefined, locale: Locale): boolean {
    // The user was never online.
    if (!lastOnlineAt) {
        return true;
    }

    // The user never was never offline.
    if (!lastOfflineAt) {
        return false;
    }

    const actionCreatedAt = DateUtils.getLocalDateFromDatetime(locale, action.created);

    // The action was created before the user went offline.
    if (actionCreatedAt <= lastOfflineAt) {
        return false;
    }

    // The action was created while the user was offline.
    if (isOffline || actionCreatedAt < lastOnlineAt) {
        return true;
    }

    // The action was created after the user went back online.
    return false;
}

export {
    doesReportHaveVisibleActions,
    extractLinksFromMessageHtml,
    formatLastMessageText,
    isReportActionUnread,
    getActionableMentionWhisperMessage,
    getAllReportActions,
    getCombinedReportActions,
    getDismissedViolationMessageText,
    getFirstVisibleReportActionID,
    getIOUActionForReportID,
    getIOUReportIDFromReportActionPreview,
    getLastClosedReportAction,
    getLastVisibleAction,
    getLastVisibleMessage,
    getLatestReportActionFromOnyxData,
    getLinkedTransactionID,
    getMemberChangeMessageFragment,
    getUpdateRoomDescriptionFragment,
    getMemberChangeMessagePlainText,
    getReportActionMessageFragments,
    getMessageOfOldDotReportAction,
    getMostRecentIOURequestActionID,
    getMostRecentReportActionLastModified,
    getNumberOfMoneyRequests,
    getOneTransactionThreadReportID,
    getOriginalMessage,
    getRemovedFromApprovalChainMessage,
    getReportAction,
    getReportActionHtml,
    getReportActionMessage,
    getReportActionMessageText,
    getReportActionText,
    getReportPreviewAction,
    getSortedReportActions,
    getSortedReportActionsForDisplay,
    getTextFromHtml,
    getTrackExpenseActionableWhisper,
    getWhisperedTo,
    hasRequestFromCurrentAccount,
    isActionOfType,
    isActionableJoinRequest,
    isActionableJoinRequestPending,
    isActionableMentionWhisper,
    isActionableReportMentionWhisper,
    isActionableTrackExpense,
    isAddCommentAction,
    isApprovedOrSubmittedReportAction,
    isChronosOOOListAction,
    isClosedAction,
    isConsecutiveActionMadeByPreviousActor,
    isConsecutiveChronosAutomaticTimerAction,
    isCreatedAction,
    isCreatedTaskReportAction,
    isCurrentActionUnread,
    isDeletedAction,
    isDeletedParentAction,
    isLinkedTransactionHeld,
    isMemberChangeAction,
    isExportIntegrationAction,
    isMessageDeleted,
    isModifiedExpenseAction,
    isMoneyRequestAction,
    isNotifiableReportAction,
    isOldDotReportAction,
    isPayAction,
    isPendingRemove,
    isPolicyChangeLogAction,
    isReimbursementDeQueuedAction,
    isReimbursementQueuedAction,
    isRenamedAction,
    isReportActionAttachment,
    isReportActionDeprecated,
    isReportPreviewAction,
    isResolvedActionTrackExpense,
    isReversedTransaction,
    isRoomChangeLogAction,
    isSentMoneyReportAction,
    isSplitBillAction,
    isTaskAction,
    isThreadParentMessage,
    isTrackExpenseAction,
    isTransactionThread,
    isTripPreview,
    isWhisperAction,
    isSubmittedAction,
    isSubmittedAndClosedAction,
    isApprovedAction,
    isUnapprovedAction,
    isForwardedAction,
    isWhisperActionTargetedToOthers,
    isTagModificationAction,
    shouldHideNewMarker,
    shouldReportActionBeVisible,
    shouldReportActionBeVisibleAsLastAction,
    wasActionTakenByCurrentUser,
    isInviteOrRemovedAction,
    isActionableAddPaymentCard,
    getExportIntegrationActionFragments,
    getExportIntegrationLastMessageText,
    getExportIntegrationMessageHTML,
    getUpdateRoomDescriptionMessage,
    didMessageMentionCurrentUser,
    getPolicyChangeLogAddEmployeeMessage,
    getPolicyChangeLogChangeRoleMessage,
    getPolicyChangeLogDeleteMemberMessage,
    getRenamedAction,
    isCardIssuedAction,
    getCardIssuedMessage,
    getRemovedConnectionMessage,
    getActionableJoinRequestPendingReportAction,
    getReportActionsLength,
    wasActionCreatedWhileOffline,
};

export type {LastVisibleMessage};<|MERGE_RESOLUTION|>--- conflicted
+++ resolved
@@ -927,16 +927,10 @@
     return getOriginalMessage(reportAction)?.IOUTransactionID ?? null;
 }
 
-function getReportAction(reportID: string | undefined, reportActionID: string | undefined): ReportAction | undefined {
+function getReportAction(reportID?: string, reportActionID?: string): ReportAction | undefined {
     if (!reportID || !reportActionID) {
-<<<<<<< HEAD
         return;
     }
-=======
-        return undefined;
-    }
-
->>>>>>> e94df0f7
     return allReportActions?.[`${ONYXKEYS.COLLECTION.REPORT_ACTIONS}${reportID}`]?.[reportActionID];
 }
 

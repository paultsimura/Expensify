import _ from 'lodash';
import lodashGet from 'lodash/get';
import {CommonActions, getPathFromState, StackActions} from '@react-navigation/native';
import {getActionFromState} from '@react-navigation/core';
import Log from '../Log';
import DomUtils from '../DomUtils';
import linkTo from './linkTo';
import ROUTES from '../../ROUTES';
import linkingConfig from './linkingConfig';
import navigationRef from './navigationRef';
import NAVIGATORS from '../../NAVIGATORS';
import originalGetTopmostReportId from './getTopmostReportId';
import getStateFromPath from './getStateFromPath';
import SCREENS from '../../SCREENS';

let resolveNavigationIsReadyPromise;
const navigationIsReadyPromise = new Promise((resolve) => {
    resolveNavigationIsReadyPromise = resolve;
});

let pendingRoute = null;

/**
 * @param {String} methodName
 * @param {Object} params
 * @returns {Boolean}
 */
function canNavigate(methodName, params = {}) {
    if (navigationRef.isReady()) {
        return true;
    }
    Log.hmmm(`[Navigation] ${methodName} failed because navigation ref was not yet ready`, params);
    return false;
}

// Re-exporting the getTopmostReportId here to fill in default value for state. The getTopmostReportId isn't defined in this file to avoid cyclic dependencies.
const getTopmostReportId = (state = navigationRef.getState()) => originalGetTopmostReportId(state);

/**
 * Method for finding on which index in stack we are.
 * @param {Object} route
 * @param {Number} index
 * @returns {Number}
 */
const getActiveRouteIndex = function (route, index) {
    if (route.routes) {
        const childActiveRoute = route.routes[route.index || 0];
        return getActiveRouteIndex(childActiveRoute, route.index || 0);
    }

    if (route.state && route.state.routes) {
        const childActiveRoute = route.state.routes[route.state.index || 0];
        return getActiveRouteIndex(childActiveRoute, route.state.index || 0);
    }

    if (route.name === NAVIGATORS.RIGHT_MODAL_NAVIGATOR) {
        return 0;
    }

    return index;
};

/**
 * Main navigation method for redirecting to a route.
 * @param {String} route
 * @param {String} type - Type of action to perform. Currently UP is supported.
 */
function navigate(route = ROUTES.HOME, type) {
    if (!canNavigate('navigate', {route})) {
        // Store intended route if the navigator is not yet available,
        // we will try again after the NavigationContainer is ready
        Log.hmmm(`[Navigation] Container not yet ready, storing route as pending: ${route}`);
        pendingRoute = route;
        return;
    }

    // A pressed navigation button will remain focused, keeping its tooltip visible, even if it's supposed to be out of view.
    // To prevent that we blur the button manually (especially for Safari, where the mouse leave event is missing).
    // More info: https://github.com/Expensify/App/issues/13146
    DomUtils.blurActiveElement();

    linkTo(navigationRef.current, route, type);
}

/**
 * @param {String} fallbackRoute - Fallback route if pop/goBack action should, but is not possible within RHP
 * @param {Bool} shouldEnforceFallback - Enforces navigation to fallback route
 */
function goBack(fallbackRoute = ROUTES.HOME, shouldEnforceFallback = false) {
    if (!canNavigate('goBack')) {
        return;
    }

    if (!navigationRef.current.canGoBack()) {
        Log.hmmm('[Navigation] Unable to go back');
        return;
    }

    if (shouldEnforceFallback || (!getActiveRouteIndex(navigationRef.current.getState()) && fallbackRoute)) {
        navigate(fallbackRoute, 'UP');
        return;
    }

    navigationRef.current.goBack();
}

/**
 * Update route params for the specified route.
 *
 * @param {Object} params
 * @param {String} routeKey
 */
function setParams(params, routeKey) {
    navigationRef.current.dispatch({
        ...CommonActions.setParams(params),
        source: routeKey,
    });
}

/**
 * Dismisses the last modal stack if there is any
 *
 * @param {String | undefined} targetReportID - The reportID to navigate to after dismissing the modal
 */
function dismissModal(targetReportID) {
    if (!canNavigate('dismissModal')) {
        return;
    }
    const rootState = navigationRef.getRootState();
    const lastRoute = _.last(rootState.routes);
<<<<<<< HEAD
    switch (lastRoute.name) {
        case NAVIGATORS.RIGHT_MODAL_NAVIGATOR:
        case NAVIGATORS.FULL_SCREEN_NAVIGATOR:
        case SCREENS.REPORT_ATTACHMENTS:
            // if we are not in the target report, we need to navigate to it after dismissing the modal
            if (targetReportID && targetReportID !== getTopmostReportId(rootState)) {
                const state = getStateFromPath(ROUTES.getReportRoute(targetReportID));

                const action = getActionFromState(state, linkingConfig.config);
                action.type = 'REPLACE';
                navigationRef.current.dispatch(action);
            } else {
                navigationRef.current.dispatch(StackActions.pop());
            }
            break;
        default: {
            Log.hmmm('[Navigation] dismissModal failed because there is no modal stack to dismiss');
=======
    if (lastRoute.name === NAVIGATORS.RIGHT_MODAL_NAVIGATOR || lastRoute.name === NAVIGATORS.FULL_SCREEN_NAVIGATOR) {
        // if we are not in the target report, we need to navigate to it after dismissing the modal
        if (targetReportID && targetReportID !== getTopmostReportId(rootState)) {
            const state = getStateFromPath(ROUTES.getReportRoute(targetReportID));

            const action = getActionFromState(state, linkingConfig.config);
            action.type = 'REPLACE';
            navigationRef.current.dispatch(action);
        } else {
            navigationRef.current.dispatch({...StackActions.pop(), target: rootState.key});
>>>>>>> ffd9672e
        }
    }
}

/**
 * Returns the current active route
 * @returns {String}
 */
function getActiveRoute() {
    const currentRouteHasName = navigationRef.current && navigationRef.current.getCurrentRoute().name;
    if (!currentRouteHasName) {
        return '';
    }

    const routeFromState = getPathFromState(navigationRef.getRootState(), linkingConfig.config);

    if (routeFromState) {
        return routeFromState;
    }

    return '';
}

/**
 * @returns {String}
 */
function getReportIDFromRoute() {
    if (!navigationRef.current) {
        return '';
    }

    const drawerState = lodashGet(navigationRef.current.getState(), ['routes', 0, 'state']);
    const reportRoute = lodashGet(drawerState, ['routes', 0]);
    return lodashGet(reportRoute, ['params', 'reportID'], '');
}

/**
 * Check whether the passed route is currently Active or not.
 *
 * Building path with getPathFromState since navigationRef.current.getCurrentRoute().path
 * is undefined in the first navigation.
 *
 * @param {String} routePath Path to check
 * @return {Boolean} is active
 */
function isActiveRoute(routePath) {
    // We remove First forward slash from the URL before matching
    return getActiveRoute().substring(1) === routePath;
}

/**
 * Navigate to the route that we originally intended to go to
 * but the NavigationContainer was not ready when navigate() was called
 */
function goToPendingRoute() {
    if (pendingRoute === null) {
        return;
    }
    Log.hmmm(`[Navigation] Container now ready, going to pending route: ${pendingRoute}`);
    navigate(pendingRoute);
    pendingRoute = null;
}

/**
 * @returns {Promise}
 */
function isNavigationReady() {
    return navigationIsReadyPromise;
}

function setIsNavigationReady() {
    goToPendingRoute();
    resolveNavigationIsReadyPromise();
}

export default {
    canNavigate,
    navigate,
    setParams,
    dismissModal,
    isActiveRoute,
    getActiveRoute,
    goBack,
    isNavigationReady,
    setIsNavigationReady,
    getReportIDFromRoute,
    getTopmostReportId,
};

export {navigationRef};<|MERGE_RESOLUTION|>--- conflicted
+++ resolved
@@ -128,7 +128,6 @@
     }
     const rootState = navigationRef.getRootState();
     const lastRoute = _.last(rootState.routes);
-<<<<<<< HEAD
     switch (lastRoute.name) {
         case NAVIGATORS.RIGHT_MODAL_NAVIGATOR:
         case NAVIGATORS.FULL_SCREEN_NAVIGATOR:
@@ -141,23 +140,11 @@
                 action.type = 'REPLACE';
                 navigationRef.current.dispatch(action);
             } else {
-                navigationRef.current.dispatch(StackActions.pop());
+                navigationRef.current.dispatch({...StackActions.pop(), target: rootState.key});
             }
             break;
         default: {
             Log.hmmm('[Navigation] dismissModal failed because there is no modal stack to dismiss');
-=======
-    if (lastRoute.name === NAVIGATORS.RIGHT_MODAL_NAVIGATOR || lastRoute.name === NAVIGATORS.FULL_SCREEN_NAVIGATOR) {
-        // if we are not in the target report, we need to navigate to it after dismissing the modal
-        if (targetReportID && targetReportID !== getTopmostReportId(rootState)) {
-            const state = getStateFromPath(ROUTES.getReportRoute(targetReportID));
-
-            const action = getActionFromState(state, linkingConfig.config);
-            action.type = 'REPLACE';
-            navigationRef.current.dispatch(action);
-        } else {
-            navigationRef.current.dispatch({...StackActions.pop(), target: rootState.key});
->>>>>>> ffd9672e
         }
     }
 }

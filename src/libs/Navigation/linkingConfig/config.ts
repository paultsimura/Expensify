/* eslint-disable @typescript-eslint/naming-convention */
import type {LinkingOptions} from '@react-navigation/native';
import type {RootStackParamList} from '@navigation/types';
import NAVIGATORS from '@src/NAVIGATORS';
import ROUTES from '@src/ROUTES';
import SCREENS from '@src/SCREENS';

// Moved to a separate file to avoid cyclic dependencies.
const config: LinkingOptions<RootStackParamList>['config'] = {
    initialRouteName: NAVIGATORS.BOTTOM_TAB_NAVIGATOR,
    screens: {
        // Main Routes
        [SCREENS.VALIDATE_LOGIN]: ROUTES.VALIDATE_LOGIN,
        [SCREENS.UNLINK_LOGIN]: ROUTES.UNLINK_LOGIN,
        [SCREENS.TRANSITION_BETWEEN_APPS]: ROUTES.TRANSITION_BETWEEN_APPS,
        [SCREENS.CONNECTION_COMPLETE]: ROUTES.CONNECTION_COMPLETE,
        [SCREENS.CONCIERGE]: ROUTES.CONCIERGE,
        [SCREENS.SIGN_IN_WITH_APPLE_DESKTOP]: ROUTES.APPLE_SIGN_IN,
        [SCREENS.SIGN_IN_WITH_GOOGLE_DESKTOP]: ROUTES.GOOGLE_SIGN_IN,
        [SCREENS.SAML_SIGN_IN]: ROUTES.SAML_SIGN_IN,
        [SCREENS.DESKTOP_SIGN_IN_REDIRECT]: ROUTES.DESKTOP_SIGN_IN_REDIRECT,
        [SCREENS.REPORT_ATTACHMENTS]: ROUTES.REPORT_ATTACHMENTS.route,
        [SCREENS.PROFILE_AVATAR]: ROUTES.PROFILE_AVATAR.route,
        [SCREENS.WORKSPACE_AVATAR]: ROUTES.WORKSPACE_AVATAR.route,
        [SCREENS.REPORT_AVATAR]: ROUTES.REPORT_AVATAR.route,
        [SCREENS.TRANSACTION_RECEIPT]: ROUTES.TRANSACTION_RECEIPT.route,
        [SCREENS.WORKSPACE_JOIN_USER]: ROUTES.WORKSPACE_JOIN_USER.route,

        // Sidebar
        [NAVIGATORS.BOTTOM_TAB_NAVIGATOR]: {
            path: ROUTES.ROOT,
            initialRouteName: SCREENS.HOME,
            screens: {
                [SCREENS.HOME]: ROUTES.HOME,
                [SCREENS.SETTINGS.ROOT]: {
                    path: ROUTES.SETTINGS,
                },
            },
        },

        [NAVIGATORS.CENTRAL_PANE_NAVIGATOR]: {
            screens: {
                [SCREENS.REPORT]: ROUTES.REPORT_WITH_ID.route,
                [SCREENS.SETTINGS.PROFILE.ROOT]: {
                    path: ROUTES.SETTINGS_PROFILE,
                    exact: true,
                },
                [SCREENS.SETTINGS.PREFERENCES.ROOT]: {
                    path: ROUTES.SETTINGS_PREFERENCES,
                    exact: true,
                },
                [SCREENS.SETTINGS.SECURITY]: {
                    path: ROUTES.SETTINGS_SECURITY,
                    exact: true,
                },
                [SCREENS.SETTINGS.WALLET.ROOT]: {
                    path: ROUTES.SETTINGS_WALLET,
                    exact: true,
                },
                [SCREENS.SETTINGS.ABOUT]: {
                    path: ROUTES.SETTINGS_ABOUT,
                    exact: true,
                },
                [SCREENS.SETTINGS.TROUBLESHOOT]: {
                    path: ROUTES.SETTINGS_TROUBLESHOOT,
                    exact: true,
                },
                [SCREENS.SETTINGS.WORKSPACES]: ROUTES.SETTINGS_WORKSPACES,
                [SCREENS.SEARCH.CENTRAL_PANE]: ROUTES.SEARCH.route,
                [SCREENS.SETTINGS.SAVE_THE_WORLD]: ROUTES.SETTINGS_SAVE_THE_WORLD,
            },
        },
        [SCREENS.NOT_FOUND]: '*',
        [NAVIGATORS.LEFT_MODAL_NAVIGATOR]: {
            screens: {
                [SCREENS.LEFT_MODAL.CHAT_FINDER]: {
                    screens: {
                        [SCREENS.CHAT_FINDER_ROOT]: ROUTES.CHAT_FINDER,
                    },
                },
                [SCREENS.LEFT_MODAL.WORKSPACE_SWITCHER]: {
                    screens: {
                        [SCREENS.WORKSPACE_SWITCHER.ROOT]: {
                            path: ROUTES.WORKSPACE_SWITCHER,
                        },
                    },
                },
            },
        },
        [NAVIGATORS.FEATURE_TRANING_MODAL_NAVIGATOR]: {
            screens: {
                [SCREENS.FEATURE_TRAINING_ROOT]: {
                    path: ROUTES.TRACK_TRAINING_MODAL,
                    exact: true,
                },
            },
        },
        [NAVIGATORS.WELCOME_VIDEO_MODAL_NAVIGATOR]: {
            screens: {
                [SCREENS.WELCOME_VIDEO.ROOT]: {
                    path: ROUTES.WELCOME_VIDEO_ROOT,
                    exact: true,
                },
            },
        },
        [NAVIGATORS.ONBOARDING_MODAL_NAVIGATOR]: {
            path: ROUTES.ONBOARDING_ROOT,
            initialRouteName: SCREENS.ONBOARDING.PURPOSE,
            screens: {
                [SCREENS.ONBOARDING.PURPOSE]: {
                    path: ROUTES.ONBOARDING_PURPOSE,
                    exact: true,
                },
                [SCREENS.ONBOARDING.PERSONAL_DETAILS]: {
                    path: ROUTES.ONBOARDING_PERSONAL_DETAILS,
                    exact: true,
                },
                [SCREENS.ONBOARDING.WORK]: {
                    path: ROUTES.ONBOARDING_WORK,
                    exact: true,
                },
            },
        },
        [NAVIGATORS.RIGHT_MODAL_NAVIGATOR]: {
            screens: {
                [SCREENS.RIGHT_MODAL.SETTINGS]: {
                    screens: {
                        [SCREENS.SETTINGS.PREFERENCES.PRIORITY_MODE]: {
                            path: ROUTES.SETTINGS_PRIORITY_MODE,
                            exact: true,
                        },
                        [SCREENS.SETTINGS.PREFERENCES.LANGUAGE]: {
                            path: ROUTES.SETTINGS_LANGUAGE,
                            exact: true,
                        },
                        [SCREENS.SETTINGS.PREFERENCES.THEME]: {
                            path: ROUTES.SETTINGS_THEME,
                            exact: true,
                        },
                        [SCREENS.SETTINGS.CLOSE]: {
                            path: ROUTES.SETTINGS_CLOSE,
                            exact: true,
                        },
                        [SCREENS.SETTINGS.WALLET.DOMAIN_CARD]: {
                            path: ROUTES.SETTINGS_WALLET_DOMAINCARD.route,
                            exact: true,
                        },
                        [SCREENS.SETTINGS.WALLET.REPORT_VIRTUAL_CARD_FRAUD]: {
                            path: ROUTES.SETTINGS_REPORT_FRAUD.route,
                            exact: true,
                        },
                        [SCREENS.SETTINGS.WALLET.CARD_GET_PHYSICAL.NAME]: {
                            path: ROUTES.SETTINGS_WALLET_CARD_GET_PHYSICAL_NAME.route,
                            exact: true,
                        },
                        [SCREENS.SETTINGS.WALLET.CARD_GET_PHYSICAL.PHONE]: {
                            path: ROUTES.SETTINGS_WALLET_CARD_GET_PHYSICAL_PHONE.route,
                            exact: true,
                        },
                        [SCREENS.SETTINGS.WALLET.CARD_GET_PHYSICAL.ADDRESS]: {
                            path: ROUTES.SETTINGS_WALLET_CARD_GET_PHYSICAL_ADDRESS.route,
                            exact: true,
                        },
                        [SCREENS.SETTINGS.WALLET.CARD_GET_PHYSICAL.CONFIRM]: {
                            path: ROUTES.SETTINGS_WALLET_CARD_GET_PHYSICAL_CONFIRM.route,
                            exact: true,
                        },
                        [SCREENS.SETTINGS.WALLET.ENABLE_PAYMENTS]: {
                            path: ROUTES.SETTINGS_ENABLE_PAYMENTS,
                            exact: true,
                        },
                        [SCREENS.SETTINGS.WALLET.ENABLE_PAYMENTS_REFACTOR]: {
                            path: ROUTES.SETTINGS_ENABLE_PAYMENTS_REFACTOR,
                            exact: true,
                        },
                        [SCREENS.SETTINGS.WALLET.TRANSFER_BALANCE]: {
                            path: ROUTES.SETTINGS_WALLET_TRANSFER_BALANCE,
                            exact: true,
                        },
                        [SCREENS.SETTINGS.WALLET.CHOOSE_TRANSFER_ACCOUNT]: {
                            path: ROUTES.SETTINGS_WALLET_CHOOSE_TRANSFER_ACCOUNT,
                            exact: true,
                        },
                        [SCREENS.SETTINGS.REPORT_CARD_LOST_OR_DAMAGED]: {
                            path: ROUTES.SETTINGS_WALLET_REPORT_CARD_LOST_OR_DAMAGED.route,
                            exact: true,
                        },
                        [SCREENS.SETTINGS.WALLET.CARD_ACTIVATE]: {
                            path: ROUTES.SETTINGS_WALLET_CARD_ACTIVATE.route,
                            exact: true,
                        },
                        [SCREENS.SETTINGS.WALLET.CARDS_DIGITAL_DETAILS_UPDATE_ADDRESS]: {
                            path: ROUTES.SETTINGS_WALLET_CARD_DIGITAL_DETAILS_UPDATE_ADDRESS.route,
                            exact: true,
                        },
                        [SCREENS.SETTINGS.ADD_DEBIT_CARD]: {
                            path: ROUTES.SETTINGS_ADD_DEBIT_CARD,
                            exact: true,
                        },
                        [SCREENS.SETTINGS.ADD_BANK_ACCOUNT]: {
                            path: ROUTES.SETTINGS_ADD_BANK_ACCOUNT,
                            exact: true,
                        },
                        [SCREENS.SETTINGS.ADD_BANK_ACCOUNT_REFACTOR]: {
                            path: ROUTES.SETTINGS_ADD_BANK_ACCOUNT_REFACTOR,
                            exact: true,
                        },
                        [SCREENS.SETTINGS.PROFILE.PRONOUNS]: {
                            path: ROUTES.SETTINGS_PRONOUNS,
                            exact: true,
                        },
                        [SCREENS.SETTINGS.PROFILE.DISPLAY_NAME]: {
                            path: ROUTES.SETTINGS_DISPLAY_NAME,
                            exact: true,
                        },
                        [SCREENS.SETTINGS.PROFILE.TIMEZONE]: {
                            path: ROUTES.SETTINGS_TIMEZONE,
                            exact: true,
                        },
                        [SCREENS.SETTINGS.PROFILE.TIMEZONE_SELECT]: {
                            path: ROUTES.SETTINGS_TIMEZONE_SELECT,
                            exact: true,
                        },
                        [SCREENS.SETTINGS.APP_DOWNLOAD_LINKS]: {
                            path: ROUTES.SETTINGS_APP_DOWNLOAD_LINKS,
                            exact: true,
                        },
                        [SCREENS.SETTINGS.CONSOLE]: {
                            path: ROUTES.SETTINGS_CONSOLE,
                            exact: true,
                        },
                        [SCREENS.SETTINGS.SHARE_LOG]: ROUTES.SETTINGS_SHARE_LOG.route,
                        [SCREENS.SETTINGS.PROFILE.CONTACT_METHODS]: {
                            path: ROUTES.SETTINGS_CONTACT_METHODS.route,
                            exact: true,
                        },
                        [SCREENS.SETTINGS.PROFILE.CONTACT_METHOD_DETAILS]: {
                            path: ROUTES.SETTINGS_CONTACT_METHOD_DETAILS.route,
                        },
                        [SCREENS.SETTINGS.PROFILE.NEW_CONTACT_METHOD]: {
                            path: ROUTES.SETTINGS_NEW_CONTACT_METHOD.route,
                            exact: true,
                        },
                        [SCREENS.SETTINGS.PROFILE.LEGAL_NAME]: {
                            path: ROUTES.SETTINGS_LEGAL_NAME,
                            exact: true,
                        },
                        [SCREENS.SETTINGS.PROFILE.DATE_OF_BIRTH]: {
                            path: ROUTES.SETTINGS_DATE_OF_BIRTH,
                            exact: true,
                        },
                        [SCREENS.SETTINGS.PROFILE.ADDRESS]: {
                            path: ROUTES.SETTINGS_ADDRESS,
                            exact: true,
                        },
                        [SCREENS.SETTINGS.PROFILE.ADDRESS_COUNTRY]: {
                            path: ROUTES.SETTINGS_ADDRESS_COUNTRY.route,
                            exact: true,
                        },
                        [SCREENS.SETTINGS.PROFILE.ADDRESS_STATE]: {
                            path: ROUTES.SETTINGS_ADDRESS_STATE.route,
                            exact: true,
                        },
                        [SCREENS.SETTINGS.TWO_FACTOR_AUTH]: {
                            path: ROUTES.SETTINGS_2FA.route,
                            exact: true,
                        },
                        [SCREENS.SETTINGS.PROFILE.STATUS]: {
                            path: ROUTES.SETTINGS_STATUS,
                            exact: true,
                        },
                        [SCREENS.SETTINGS.PROFILE.STATUS_CLEAR_AFTER]: {
                            path: ROUTES.SETTINGS_STATUS_CLEAR_AFTER,
                        },
                        [SCREENS.SETTINGS.PROFILE.STATUS_CLEAR_AFTER_DATE]: {
                            path: ROUTES.SETTINGS_STATUS_CLEAR_AFTER_DATE,
                        },
                        [SCREENS.SETTINGS.PROFILE.STATUS_CLEAR_AFTER_TIME]: {
                            path: ROUTES.SETTINGS_STATUS_CLEAR_AFTER_TIME,
                        },
                        [SCREENS.WORKSPACE.CURRENCY]: {
                            path: ROUTES.WORKSPACE_PROFILE_CURRENCY.route,
                        },
                        [SCREENS.WORKSPACE.ADDRESS]: {
                            path: ROUTES.WORKSPACE_PROFILE_ADDRESS.route,
                        },
                        [SCREENS.WORKSPACE.ACCOUNTING.QUICKBOOKS_ONLINE_IMPORT]: {path: ROUTES.POLICY_ACCOUNTING_QUICKBOOKS_ONLINE_IMPORT.route},
                        [SCREENS.WORKSPACE.ACCOUNTING.QUICKBOOKS_ONLINE_CHART_OF_ACCOUNTS]: {path: ROUTES.POLICY_ACCOUNTING_QUICKBOOKS_ONLINE_CHART_OF_ACCOUNTS.route},
                        [SCREENS.WORKSPACE.ACCOUNTING.QUICKBOOKS_ONLINE_CLASSES]: {path: ROUTES.POLICY_ACCOUNTING_QUICKBOOKS_ONLINE_CLASSES.route},
                        [SCREENS.WORKSPACE.ACCOUNTING.QUICKBOOKS_ONLINE_CUSTOMERS]: {path: ROUTES.POLICY_ACCOUNTING_QUICKBOOKS_ONLINE_CUSTOMERS.route},
                        [SCREENS.WORKSPACE.ACCOUNTING.QUICKBOOKS_ONLINE_LOCATIONS]: {path: ROUTES.POLICY_ACCOUNTING_QUICKBOOKS_ONLINE_LOCATIONS.route},
                        [SCREENS.WORKSPACE.ACCOUNTING.QUICKBOOKS_ONLINE_TAXES]: {path: ROUTES.POLICY_ACCOUNTING_QUICKBOOKS_ONLINE_TAXES.route},
                        [SCREENS.WORKSPACE.ACCOUNTING.QUICKBOOKS_ONLINE_EXPORT]: {path: ROUTES.POLICY_ACCOUNTING_QUICKBOOKS_ONLINE_EXPORT.route},
                        [SCREENS.WORKSPACE.ACCOUNTING.QUICKBOOKS_ONLINE_EXPORT_DATE_SELECT]: {path: ROUTES.POLICY_ACCOUNTING_QUICKBOOKS_ONLINE_EXPORT_DATE_SELECT.route},
                        [SCREENS.WORKSPACE.ACCOUNTING.QUICKBOOKS_ONLINE_EXPORT_INVOICE_ACCOUNT_SELECT]: {path: ROUTES.POLICY_ACCOUNTING_QUICKBOOKS_ONLINE_INVOICE_ACCOUNT_SELECT.route},
                        [SCREENS.WORKSPACE.ACCOUNTING.QUICKBOOKS_ONLINE_COMPANY_CARD_EXPENSE_ACCOUNT_PAYABLE_SELECT]: {
                            path: ROUTES.POLICY_ACCOUNTING_QUICKBOOKS_ONLINE_COMPANY_CARD_EXPENSE_ACCOUNT_PAYABLE_SELECT.route,
                        },
                        [SCREENS.WORKSPACE.ACCOUNTING.QUICKBOOKS_ONLINE_EXPORT_OUT_OF_POCKET_EXPENSES_ACCOUNT_SELECT]: {
                            path: ROUTES.POLICY_ACCOUNTING_QUICKBOOKS_ONLINE_EXPORT_OUT_OF_POCKET_EXPENSES_ACCOUNT_SELECT.route,
                        },
                        [SCREENS.WORKSPACE.ACCOUNTING.QUICKBOOKS_ONLINE_EXPORT_OUT_OF_POCKET_EXPENSES]: {
                            path: ROUTES.POLICY_ACCOUNTING_QUICKBOOKS_ONLINE_EXPORT_OUT_OF_POCKET_EXPENSES.route,
                        },
                        [SCREENS.WORKSPACE.ACCOUNTING.QUICKBOOKS_ONLINE_EXPORT_OUT_OF_POCKET_EXPENSES_SELECT]: {
                            path: ROUTES.POLICY_ACCOUNTING_QUICKBOOKS_ONLINE_EXPORT_OUT_OF_POCKET_EXPENSES_SELECT.route,
                        },
                        [SCREENS.WORKSPACE.ACCOUNTING.QUICKBOOKS_ONLINE_COMPANY_CARD_EXPENSE_ACCOUNT_SELECT]: {
                            path: ROUTES.POLICY_ACCOUNTING_QUICKBOOKS_ONLINE_COMPANY_CARD_EXPENSE_ACCOUNT_SELECT.route,
                        },
                        [SCREENS.WORKSPACE.ACCOUNTING.QUICKBOOKS_ONLINE_COMPANY_CARD_EXPENSE_ACCOUNT]: {
                            path: ROUTES.POLICY_ACCOUNTING_QUICKBOOKS_ONLINE_COMPANY_CARD_EXPENSE_ACCOUNT.route,
                        },
                        [SCREENS.WORKSPACE.ACCOUNTING.QUICKBOOKS_ONLINE_COMPANY_CARD_EXPENSE_ACCOUNT_COMPANY_CARD_SELECT]: {
                            path: ROUTES.POLICY_ACCOUNTING_QUICKBOOKS_ONLINE_COMPANY_CARD_EXPENSE_SELECT.route,
                        },
                        [SCREENS.WORKSPACE.ACCOUNTING.QUICKBOOKS_ONLINE_EXPORT_PREFERRED_EXPORTER]: {path: ROUTES.POLICY_ACCOUNTING_QUICKBOOKS_ONLINE_PREFERRED_EXPORTER.route},
                        [SCREENS.WORKSPACE.ACCOUNTING.QUICKBOOKS_ONLINE_ADVANCED]: {
                            path: ROUTES.WORKSPACE_ACCOUNTING_QUICKBOOKS_ONLINE_ADVANCED.route,
                        },
                        [SCREENS.WORKSPACE.ACCOUNTING.QUICKBOOKS_ONLINE_ACCOUNT_SELECTOR]: {
                            path: ROUTES.WORKSPACE_ACCOUNTING_QUICKBOOKS_ONLINE_ACCOUNT_SELECTOR.route,
                        },
                        [SCREENS.WORKSPACE.ACCOUNTING.QUICKBOOKS_ONLINE_INVOICE_ACCOUNT_SELECTOR]: {
                            path: ROUTES.WORKSPACE_ACCOUNTING_QUICKBOOKS_ONLINE_INVOICE_ACCOUNT_SELECTOR.route,
                        },
                        [SCREENS.WORKSPACE.ACCOUNTING.XERO_IMPORT]: {path: ROUTES.POLICY_ACCOUNTING_XERO_IMPORT.route},
                        [SCREENS.WORKSPACE.ACCOUNTING.XERO_ORGANIZATION]: {path: ROUTES.POLICY_ACCOUNTING_XERO_ORGANIZATION.route},
<<<<<<< HEAD
                        [SCREENS.WORKSPACE.ACCOUNTING.XERO_CUSTOMER]: {path: ROUTES.POLICY_ACCOUNTING_XERO_CUSTOMER.route},
=======
                        [SCREENS.WORKSPACE.ACCOUNTING.XERO_TAXES]: {path: ROUTES.POLICY_ACCOUNTING_XERO_TAXES.route},
>>>>>>> 99017956
                        [SCREENS.WORKSPACE.DESCRIPTION]: {
                            path: ROUTES.WORKSPACE_PROFILE_DESCRIPTION.route,
                        },
                        [SCREENS.WORKSPACE.WORKFLOWS_AUTO_REPORTING_FREQUENCY]: {
                            path: ROUTES.WORKSPACE_WORKFLOWS_AUTOREPORTING_FREQUENCY.route,
                        },
                        [SCREENS.WORKSPACE.WORKFLOWS_AUTO_REPORTING_MONTHLY_OFFSET]: {
                            path: ROUTES.WORKSPACE_WORKFLOWS_AUTOREPORTING_MONTHLY_OFFSET.route,
                        },
                        [SCREENS.WORKSPACE.SHARE]: {
                            path: ROUTES.WORKSPACE_PROFILE_SHARE.route,
                        },
                        [SCREENS.WORKSPACE.RATE_AND_UNIT]: {
                            path: ROUTES.WORKSPACE_RATE_AND_UNIT.route,
                        },
                        [SCREENS.WORKSPACE.RATE_AND_UNIT_RATE]: {
                            path: ROUTES.WORKSPACE_RATE_AND_UNIT_RATE.route,
                        },
                        [SCREENS.WORKSPACE.RATE_AND_UNIT_UNIT]: {
                            path: ROUTES.WORKSPACE_RATE_AND_UNIT_UNIT.route,
                        },
                        [SCREENS.WORKSPACE.INVITE]: {
                            path: ROUTES.WORKSPACE_INVITE.route,
                        },
                        [SCREENS.WORKSPACE.WORKFLOWS_APPROVER]: {
                            path: ROUTES.WORKSPACE_WORKFLOWS_APPROVER.route,
                        },
                        [SCREENS.WORKSPACE.INVITE_MESSAGE]: {
                            path: ROUTES.WORKSPACE_INVITE_MESSAGE.route,
                        },
                        [SCREENS.WORKSPACE.CATEGORY_SETTINGS]: {
                            path: ROUTES.WORKSPACE_CATEGORY_SETTINGS.route,
                            parse: {
                                categoryName: (categoryName: string) => decodeURIComponent(categoryName),
                            },
                        },
                        [SCREENS.WORKSPACE.CATEGORIES_SETTINGS]: {
                            path: ROUTES.WORKSPACE_CATEGORIES_SETTINGS.route,
                        },
                        [SCREENS.WORKSPACE.WORKFLOWS_PAYER]: {
                            path: ROUTES.WORKSPACE_WORKFLOWS_PAYER.route,
                        },
                        [SCREENS.WORKSPACE.MEMBER_DETAILS]: {
                            path: ROUTES.WORKSPACE_MEMBER_DETAILS.route,
                        },
                        [SCREENS.WORKSPACE.OWNER_CHANGE_SUCCESS]: {
                            path: ROUTES.WORKSPACE_OWNER_CHANGE_SUCCESS.route,
                        },
                        [SCREENS.WORKSPACE.OWNER_CHANGE_ERROR]: {
                            path: ROUTES.WORKSPACE_OWNER_CHANGE_ERROR.route,
                        },
                        [SCREENS.WORKSPACE.OWNER_CHANGE_CHECK]: {
                            path: ROUTES.WORKSPACE_OWNER_CHANGE_CHECK.route,
                        },
                        [SCREENS.WORKSPACE.CATEGORY_CREATE]: {
                            path: ROUTES.WORKSPACE_CATEGORY_CREATE.route,
                        },
                        [SCREENS.WORKSPACE.CATEGORY_EDIT]: {
                            path: ROUTES.WORKSPACE_CATEGORY_EDIT.route,
                            parse: {
                                categoryName: (categoryName: string) => decodeURIComponent(categoryName),
                            },
                        },
                        [SCREENS.WORKSPACE.CREATE_DISTANCE_RATE]: {
                            path: ROUTES.WORKSPACE_CREATE_DISTANCE_RATE.route,
                        },
                        [SCREENS.WORKSPACE.DISTANCE_RATES_SETTINGS]: {
                            path: ROUTES.WORKSPACE_DISTANCE_RATES_SETTINGS.route,
                        },
                        [SCREENS.WORKSPACE.DISTANCE_RATE_DETAILS]: {
                            path: ROUTES.WORKSPACE_DISTANCE_RATE_DETAILS.route,
                        },
                        [SCREENS.WORKSPACE.DISTANCE_RATE_EDIT]: {
                            path: ROUTES.WORKSPACE_DISTANCE_RATE_EDIT.route,
                        },
                        [SCREENS.WORKSPACE.TAGS_SETTINGS]: {
                            path: ROUTES.WORKSPACE_TAGS_SETTINGS.route,
                        },
                        [SCREENS.WORKSPACE.TAGS_EDIT]: {
                            path: ROUTES.WORKSPACE_EDIT_TAGS.route,
                        },
                        [SCREENS.WORKSPACE.TAG_CREATE]: {
                            path: ROUTES.WORKSPACE_TAG_CREATE.route,
                        },
                        [SCREENS.WORKSPACE.TAG_EDIT]: {
                            path: ROUTES.WORKSPACE_TAG_EDIT.route,
                            parse: {
                                tagName: (tagName: string) => decodeURIComponent(tagName),
                            },
                        },
                        [SCREENS.WORKSPACE.TAG_SETTINGS]: {
                            path: ROUTES.WORKSPACE_TAG_SETTINGS.route,
                            parse: {
                                tagName: (tagName: string) => decodeURIComponent(tagName),
                            },
                        },
                        [SCREENS.WORKSPACE.TAXES_SETTINGS]: {
                            path: ROUTES.WORKSPACE_TAXES_SETTINGS.route,
                        },
                        [SCREENS.WORKSPACE.TAXES_SETTINGS_CUSTOM_TAX_NAME]: {
                            path: ROUTES.WORKSPACE_TAXES_SETTINGS_CUSTOM_TAX_NAME.route,
                        },
                        [SCREENS.WORKSPACE.TAXES_SETTINGS_FOREIGN_CURRENCY_DEFAULT]: {
                            path: ROUTES.WORKSPACE_TAXES_SETTINGS_FOREIGN_CURRENCY_DEFAULT.route,
                        },
                        [SCREENS.WORKSPACE.TAXES_SETTINGS_WORKSPACE_CURRENCY_DEFAULT]: {
                            path: ROUTES.WORKSPACE_TAXES_SETTINGS_WORKSPACE_CURRENCY_DEFAULT.route,
                        },
                        [SCREENS.REIMBURSEMENT_ACCOUNT]: {
                            path: ROUTES.BANK_ACCOUNT_WITH_STEP_TO_OPEN.route,
                            exact: true,
                        },
                        [SCREENS.GET_ASSISTANCE]: {
                            path: ROUTES.GET_ASSISTANCE.route,
                        },
                        [SCREENS.KEYBOARD_SHORTCUTS]: {
                            path: ROUTES.KEYBOARD_SHORTCUTS,
                        },
                        [SCREENS.WORKSPACE.NAME]: ROUTES.WORKSPACE_PROFILE_NAME.route,
                        [SCREENS.SETTINGS.SHARE_CODE]: {
                            path: ROUTES.SETTINGS_SHARE_CODE,
                        },
                        [SCREENS.SETTINGS.EXIT_SURVEY.REASON]: {
                            path: ROUTES.SETTINGS_EXIT_SURVEY_REASON,
                        },
                        [SCREENS.SETTINGS.EXIT_SURVEY.RESPONSE]: {
                            path: ROUTES.SETTINGS_EXIT_SURVEY_RESPONSE.route,
                        },
                        [SCREENS.SETTINGS.EXIT_SURVEY.CONFIRM]: {
                            path: ROUTES.SETTINGS_EXIT_SURVEY_CONFIRM.route,
                        },
                        [SCREENS.WORKSPACE.TAX_CREATE]: {
                            path: ROUTES.WORKSPACE_TAX_CREATE.route,
                        },
                        [SCREENS.WORKSPACE.TAX_EDIT]: {
                            path: ROUTES.WORKSPACE_TAX_EDIT.route,
                            parse: {
                                taxID: (taxID: string) => decodeURIComponent(taxID),
                            },
                        },
                        [SCREENS.WORKSPACE.TAX_NAME]: {
                            path: ROUTES.WORKSPACE_TAX_NAME.route,
                            parse: {
                                taxID: (taxID: string) => decodeURIComponent(taxID),
                            },
                        },
                        [SCREENS.WORKSPACE.TAX_VALUE]: {
                            path: ROUTES.WORKSPACE_TAX_VALUE.route,
                            parse: {
                                taxID: (taxID: string) => decodeURIComponent(taxID),
                            },
                        },
                    },
                },
                [SCREENS.RIGHT_MODAL.PRIVATE_NOTES]: {
                    screens: {
                        [SCREENS.PRIVATE_NOTES.LIST]: ROUTES.PRIVATE_NOTES_LIST.route,
                        [SCREENS.PRIVATE_NOTES.EDIT]: ROUTES.PRIVATE_NOTES_EDIT.route,
                    },
                },
                [SCREENS.RIGHT_MODAL.REPORT_DETAILS]: {
                    screens: {
                        [SCREENS.REPORT_DETAILS.ROOT]: ROUTES.REPORT_WITH_ID_DETAILS.route,
                        [SCREENS.REPORT_DETAILS.SHARE_CODE]: ROUTES.REPORT_WITH_ID_DETAILS_SHARE_CODE.route,
                    },
                },
                [SCREENS.RIGHT_MODAL.REPORT_SETTINGS]: {
                    screens: {
                        [SCREENS.REPORT_SETTINGS.ROOT]: {
                            path: ROUTES.REPORT_SETTINGS.route,
                        },
                        [SCREENS.REPORT_SETTINGS.ROOM_NAME]: {
                            path: ROUTES.REPORT_SETTINGS_ROOM_NAME.route,
                        },
                        [SCREENS.REPORT_SETTINGS.GROUP_NAME]: {
                            path: ROUTES.REPORT_SETTINGS_GROUP_NAME.route,
                        },
                        [SCREENS.REPORT_SETTINGS.NOTIFICATION_PREFERENCES]: {
                            path: ROUTES.REPORT_SETTINGS_NOTIFICATION_PREFERENCES.route,
                        },
                        [SCREENS.REPORT_SETTINGS.WRITE_CAPABILITY]: {
                            path: ROUTES.REPORT_SETTINGS_WRITE_CAPABILITY.route,
                        },
                        [SCREENS.REPORT_SETTINGS.VISIBILITY]: {
                            path: ROUTES.REPORT_SETTINGS_VISIBILITY.route,
                        },
                    },
                },
                [SCREENS.RIGHT_MODAL.REPORT_DESCRIPTION]: {
                    screens: {
                        [SCREENS.REPORT_DESCRIPTION_ROOT]: ROUTES.REPORT_DESCRIPTION.route,
                    },
                },
                [SCREENS.RIGHT_MODAL.NEW_CHAT]: {
                    screens: {
                        [SCREENS.NEW_CHAT.ROOT]: {
                            path: ROUTES.NEW,
                            exact: true,
                            screens: {
                                [SCREENS.NEW_CHAT.NEW_CHAT]: {
                                    path: ROUTES.NEW_CHAT,
                                    exact: true,
                                },
                                [SCREENS.NEW_CHAT.NEW_ROOM]: {
                                    path: ROUTES.NEW_ROOM,
                                    exact: true,
                                },
                            },
                        },
                        [SCREENS.NEW_CHAT.NEW_CHAT_CONFIRM]: {
                            path: ROUTES.NEW_CHAT_CONFIRM,
                            exact: true,
                        },
                        [SCREENS.NEW_CHAT.NEW_CHAT_EDIT_NAME]: {
                            path: ROUTES.NEW_CHAT_EDIT_NAME,
                            exact: true,
                        },
                    },
                },
                [SCREENS.RIGHT_MODAL.NEW_TASK]: {
                    screens: {
                        [SCREENS.NEW_TASK.ROOT]: ROUTES.NEW_TASK,
                        [SCREENS.NEW_TASK.TASK_ASSIGNEE_SELECTOR]: ROUTES.NEW_TASK_ASSIGNEE,
                        [SCREENS.NEW_TASK.TASK_SHARE_DESTINATION_SELECTOR]: ROUTES.NEW_TASK_SHARE_DESTINATION,
                        [SCREENS.NEW_TASK.DETAILS]: ROUTES.NEW_TASK_DETAILS,
                        [SCREENS.NEW_TASK.TITLE]: ROUTES.NEW_TASK_TITLE,
                        [SCREENS.NEW_TASK.DESCRIPTION]: ROUTES.NEW_TASK_DESCRIPTION,
                    },
                },
                [SCREENS.RIGHT_MODAL.TEACHERS_UNITE]: {
                    screens: {
                        [SCREENS.I_KNOW_A_TEACHER]: ROUTES.I_KNOW_A_TEACHER,
                        [SCREENS.INTRO_SCHOOL_PRINCIPAL]: ROUTES.INTRO_SCHOOL_PRINCIPAL,
                        [SCREENS.I_AM_A_TEACHER]: ROUTES.I_AM_A_TEACHER,
                    },
                },
                [SCREENS.RIGHT_MODAL.DETAILS]: {
                    screens: {
                        [SCREENS.DETAILS_ROOT]: ROUTES.DETAILS.route,
                    },
                },
                [SCREENS.RIGHT_MODAL.PROFILE]: {
                    screens: {
                        [SCREENS.PROFILE_ROOT]: ROUTES.PROFILE.route,
                    },
                },
                [SCREENS.RIGHT_MODAL.PARTICIPANTS]: {
                    screens: {
                        [SCREENS.REPORT_PARTICIPANTS.ROOT]: ROUTES.REPORT_PARTICIPANTS.route,
                        [SCREENS.REPORT_PARTICIPANTS.INVITE]: ROUTES.REPORT_PARTICIPANTS_INVITE.route,
                        [SCREENS.REPORT_PARTICIPANTS.DETAILS]: ROUTES.REPORT_PARTICIPANTS_DETAILS.route,
                        [SCREENS.REPORT_PARTICIPANTS.ROLE]: ROUTES.REPORT_PARTICIPANTS_ROLE_SELECTION.route,
                    },
                },
                [SCREENS.RIGHT_MODAL.ROOM_INVITE]: {
                    screens: {
                        [SCREENS.ROOM_INVITE_ROOT]: ROUTES.ROOM_INVITE.route,
                    },
                },
                [SCREENS.RIGHT_MODAL.ROOM_MEMBERS]: {
                    screens: {
                        [SCREENS.ROOM_MEMBERS_ROOT]: ROUTES.ROOM_MEMBERS.route,
                    },
                },
                [SCREENS.RIGHT_MODAL.MONEY_REQUEST]: {
                    screens: {
                        [SCREENS.MONEY_REQUEST.START]: ROUTES.MONEY_REQUEST_START.route,
                        [SCREENS.MONEY_REQUEST.CREATE]: {
                            path: ROUTES.MONEY_REQUEST_CREATE.route,
                            exact: true,
                            screens: {
                                distance: {
                                    path: ROUTES.MONEY_REQUEST_CREATE_TAB_DISTANCE.route,
                                    exact: true,
                                },
                                manual: {
                                    path: ROUTES.MONEY_REQUEST_CREATE_TAB_MANUAL.route,
                                    exact: true,
                                },
                                scan: {
                                    path: ROUTES.MONEY_REQUEST_CREATE_TAB_SCAN.route,
                                    exact: true,
                                },
                            },
                        },
                        [SCREENS.MONEY_REQUEST.STEP_SEND_FROM]: ROUTES.MONEY_REQUEST_STEP_SEND_FROM.route,
                        [SCREENS.MONEY_REQUEST.STEP_AMOUNT]: ROUTES.MONEY_REQUEST_STEP_AMOUNT.route,
                        [SCREENS.MONEY_REQUEST.STEP_CATEGORY]: ROUTES.MONEY_REQUEST_STEP_CATEGORY.route,
                        [SCREENS.MONEY_REQUEST.STEP_CONFIRMATION]: ROUTES.MONEY_REQUEST_STEP_CONFIRMATION.route,
                        [SCREENS.MONEY_REQUEST.STEP_CURRENCY]: ROUTES.MONEY_REQUEST_STEP_CURRENCY.route,
                        [SCREENS.MONEY_REQUEST.STEP_DATE]: ROUTES.MONEY_REQUEST_STEP_DATE.route,
                        [SCREENS.MONEY_REQUEST.STEP_DESCRIPTION]: ROUTES.MONEY_REQUEST_STEP_DESCRIPTION.route,
                        [SCREENS.MONEY_REQUEST.STEP_DISTANCE]: ROUTES.MONEY_REQUEST_STEP_DISTANCE.route,
                        [SCREENS.MONEY_REQUEST.STEP_DISTANCE_RATE]: ROUTES.MONEY_REQUEST_STEP_DISTANCE_RATE.route,
                        [SCREENS.MONEY_REQUEST.HOLD]: ROUTES.MONEY_REQUEST_HOLD_REASON.route,
                        [SCREENS.MONEY_REQUEST.STEP_MERCHANT]: ROUTES.MONEY_REQUEST_STEP_MERCHANT.route,
                        [SCREENS.MONEY_REQUEST.STEP_PARTICIPANTS]: ROUTES.MONEY_REQUEST_STEP_PARTICIPANTS.route,
                        [SCREENS.MONEY_REQUEST.STEP_SCAN]: ROUTES.MONEY_REQUEST_STEP_SCAN.route,
                        [SCREENS.MONEY_REQUEST.STEP_TAG]: ROUTES.MONEY_REQUEST_STEP_TAG.route,
                        [SCREENS.MONEY_REQUEST.STEP_WAYPOINT]: ROUTES.MONEY_REQUEST_STEP_WAYPOINT.route,
                        [SCREENS.MONEY_REQUEST.STEP_TAX_AMOUNT]: ROUTES.MONEY_REQUEST_STEP_TAX_AMOUNT.route,
                        [SCREENS.MONEY_REQUEST.STEP_TAX_RATE]: ROUTES.MONEY_REQUEST_STEP_TAX_RATE.route,
                        [SCREENS.MONEY_REQUEST.STATE_SELECTOR]: {path: ROUTES.MONEY_REQUEST_STATE_SELECTOR.route, exact: true},
                        [SCREENS.MONEY_REQUEST.STEP_SPLIT_PAYER]: ROUTES.MONEY_REQUEST_STEP_SPLIT_PAYER.route,
                        [SCREENS.IOU_SEND.ENABLE_PAYMENTS]: ROUTES.IOU_SEND_ENABLE_PAYMENTS,
                        [SCREENS.IOU_SEND.ADD_BANK_ACCOUNT]: ROUTES.IOU_SEND_ADD_BANK_ACCOUNT,
                        [SCREENS.IOU_SEND.ADD_DEBIT_CARD]: ROUTES.IOU_SEND_ADD_DEBIT_CARD,
                    },
                },
                [SCREENS.RIGHT_MODAL.SPLIT_DETAILS]: {
                    screens: {
                        [SCREENS.SPLIT_DETAILS.ROOT]: ROUTES.SPLIT_BILL_DETAILS.route,
                    },
                },
                [SCREENS.RIGHT_MODAL.TASK_DETAILS]: {
                    screens: {
                        [SCREENS.TASK.TITLE]: ROUTES.TASK_TITLE.route,
                        [SCREENS.TASK.ASSIGNEE]: ROUTES.TASK_ASSIGNEE.route,
                    },
                },
                [SCREENS.RIGHT_MODAL.ADD_PERSONAL_BANK_ACCOUNT]: {
                    screens: {
                        [SCREENS.ADD_PERSONAL_BANK_ACCOUNT_ROOT]: ROUTES.BANK_ACCOUNT_PERSONAL,
                    },
                },
                [SCREENS.RIGHT_MODAL.ENABLE_PAYMENTS]: {
                    screens: {
                        [SCREENS.ENABLE_PAYMENTS_ROOT]: ROUTES.ENABLE_PAYMENTS,
                    },
                },
                [SCREENS.RIGHT_MODAL.WALLET_STATEMENT]: {
                    screens: {
                        [SCREENS.WALLET_STATEMENT_ROOT]: ROUTES.WALLET_STATEMENT_WITH_DATE,
                    },
                },
                [SCREENS.RIGHT_MODAL.FLAG_COMMENT]: {
                    screens: {
                        [SCREENS.FLAG_COMMENT_ROOT]: ROUTES.FLAG_COMMENT.route,
                    },
                },
                [SCREENS.RIGHT_MODAL.EDIT_REQUEST]: {
                    screens: {
                        [SCREENS.EDIT_REQUEST.REPORT_FIELD]: ROUTES.EDIT_REPORT_FIELD_REQUEST.route,
                    },
                },
                [SCREENS.RIGHT_MODAL.SIGN_IN]: {
                    screens: {
                        [SCREENS.SIGN_IN_ROOT]: ROUTES.SIGN_IN_MODAL,
                    },
                },
                [SCREENS.RIGHT_MODAL.REFERRAL]: {
                    screens: {
                        [SCREENS.REFERRAL_DETAILS]: ROUTES.REFERRAL_DETAILS_MODAL.route,
                    },
                },
                [SCREENS.RIGHT_MODAL.PROCESS_MONEY_REQUEST_HOLD]: {
                    screens: {
                        [SCREENS.PROCESS_MONEY_REQUEST_HOLD_ROOT]: ROUTES.PROCESS_MONEY_REQUEST_HOLD,
                    },
                },
                [SCREENS.RIGHT_MODAL.SEARCH_REPORT]: {
                    screens: {
                        [SCREENS.SEARCH.REPORT_RHP]: ROUTES.SEARCH_REPORT.route,
                    },
                },
            },
        },

        [NAVIGATORS.FULL_SCREEN_NAVIGATOR]: {
            screens: {
                [SCREENS.WORKSPACE.INITIAL]: {
                    path: ROUTES.WORKSPACE_INITIAL.route,
                },
                [SCREENS.WORKSPACES_CENTRAL_PANE]: {
                    screens: {
                        [SCREENS.WORKSPACE.PROFILE]: ROUTES.WORKSPACE_PROFILE.route,
                        [SCREENS.WORKSPACE.CARD]: {
                            path: ROUTES.WORKSPACE_CARD.route,
                        },
                        [SCREENS.WORKSPACE.WORKFLOWS]: {
                            path: ROUTES.WORKSPACE_WORKFLOWS.route,
                        },
                        [SCREENS.WORKSPACE.REIMBURSE]: {
                            path: ROUTES.WORKSPACE_REIMBURSE.route,
                        },
                        [SCREENS.WORKSPACE.BILLS]: {
                            path: ROUTES.WORKSPACE_BILLS.route,
                        },
                        [SCREENS.WORKSPACE.INVOICES]: {
                            path: ROUTES.WORKSPACE_INVOICES.route,
                        },
                        [SCREENS.WORKSPACE.TRAVEL]: {
                            path: ROUTES.WORKSPACE_TRAVEL.route,
                        },
                        [SCREENS.WORKSPACE.MEMBERS]: {
                            path: ROUTES.WORKSPACE_MEMBERS.route,
                        },
                        [SCREENS.WORKSPACE.ACCOUNTING.ROOT]: {
                            path: ROUTES.POLICY_ACCOUNTING.route,
                        },
                        [SCREENS.WORKSPACE.CATEGORIES]: {
                            path: ROUTES.WORKSPACE_CATEGORIES.route,
                        },
                        [SCREENS.WORKSPACE.MORE_FEATURES]: {
                            path: ROUTES.WORKSPACE_MORE_FEATURES.route,
                        },
                        [SCREENS.WORKSPACE.TAGS]: {
                            path: ROUTES.WORKSPACE_TAGS.route,
                        },
                        [SCREENS.WORKSPACE.TAXES]: {
                            path: ROUTES.WORKSPACE_TAXES.route,
                        },
                        [SCREENS.WORKSPACE.DISTANCE_RATES]: {
                            path: ROUTES.WORKSPACE_DISTANCE_RATES.route,
                        },
                    },
                },
            },
        },
    },
};

export default config;<|MERGE_RESOLUTION|>--- conflicted
+++ resolved
@@ -326,11 +326,8 @@
                         },
                         [SCREENS.WORKSPACE.ACCOUNTING.XERO_IMPORT]: {path: ROUTES.POLICY_ACCOUNTING_XERO_IMPORT.route},
                         [SCREENS.WORKSPACE.ACCOUNTING.XERO_ORGANIZATION]: {path: ROUTES.POLICY_ACCOUNTING_XERO_ORGANIZATION.route},
-<<<<<<< HEAD
                         [SCREENS.WORKSPACE.ACCOUNTING.XERO_CUSTOMER]: {path: ROUTES.POLICY_ACCOUNTING_XERO_CUSTOMER.route},
-=======
                         [SCREENS.WORKSPACE.ACCOUNTING.XERO_TAXES]: {path: ROUTES.POLICY_ACCOUNTING_XERO_TAXES.route},
->>>>>>> 99017956
                         [SCREENS.WORKSPACE.DESCRIPTION]: {
                             path: ROUTES.WORKSPACE_PROFILE_DESCRIPTION.route,
                         },

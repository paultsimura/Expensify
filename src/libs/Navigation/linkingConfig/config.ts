--- conflicted
+++ resolved
@@ -280,16 +280,14 @@
                         [SCREENS.WORKSPACE.CATEGORIES_SETTINGS]: {
                             path: ROUTES.WORKSPACE_CATEGORIES_SETTINGS.route,
                         },
-<<<<<<< HEAD
+                        [SCREENS.WORKSPACE.CATEGORY_CREATE]: {
+                            path: ROUTES.WORKSPACE_CATEGORY_CREATE.route,
+                        },
                         [SCREENS.WORKSPACE.TAGS_SETTINGS]: {
                             path: ROUTES.WORKSPACE_TAGS_SETTINGS.route,
                         },
                         [SCREENS.WORKSPACE.TAGS_EDIT]: {
                             path: ROUTES.WORKSPACE_EDIT_TAGS.route,
-=======
-                        [SCREENS.WORKSPACE.CATEGORY_CREATE]: {
-                            path: ROUTES.WORKSPACE_CATEGORY_CREATE.route,
->>>>>>> b6b93c66
                         },
                         [SCREENS.REIMBURSEMENT_ACCOUNT]: {
                             path: ROUTES.BANK_ACCOUNT_WITH_STEP_TO_OPEN.route,

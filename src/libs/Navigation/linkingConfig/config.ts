import type {LinkingOptions} from '@react-navigation/native';
import type {RootStackParamList} from '@navigation/types';
import NAVIGATORS from '@src/NAVIGATORS';
import ROUTES from '@src/ROUTES';
import type {Screen} from '@src/SCREENS';
import SCREENS from '@src/SCREENS';
import type {RouteConfig} from './createNormalizedConfigs';
import createNormalizedConfigs from './createNormalizedConfigs';

// Moved to a separate file to avoid cyclic dependencies.
const config: LinkingOptions<RootStackParamList>['config'] = {
    initialRouteName: NAVIGATORS.BOTTOM_TAB_NAVIGATOR,
    screens: {
        // Main Routes
        [SCREENS.VALIDATE_LOGIN]: ROUTES.VALIDATE_LOGIN,
        [SCREENS.UNLINK_LOGIN]: ROUTES.UNLINK_LOGIN,
        [SCREENS.TRANSITION_BETWEEN_APPS]: ROUTES.TRANSITION_BETWEEN_APPS,
        [SCREENS.CONNECTION_COMPLETE]: ROUTES.CONNECTION_COMPLETE,
        [SCREENS.CONCIERGE]: ROUTES.CONCIERGE,
        [SCREENS.TRACK_EXPENSE]: ROUTES.TRACK_EXPENSE,
        [SCREENS.SUBMIT_EXPENSE]: ROUTES.SUBMIT_EXPENSE,
        [SCREENS.SIGN_IN_WITH_APPLE_DESKTOP]: ROUTES.APPLE_SIGN_IN,
        [SCREENS.SIGN_IN_WITH_GOOGLE_DESKTOP]: ROUTES.GOOGLE_SIGN_IN,
        [SCREENS.SAML_SIGN_IN]: ROUTES.SAML_SIGN_IN,
        [SCREENS.DESKTOP_SIGN_IN_REDIRECT]: ROUTES.DESKTOP_SIGN_IN_REDIRECT,
        [SCREENS.ATTACHMENTS]: ROUTES.ATTACHMENTS.route,
        [SCREENS.PROFILE_AVATAR]: ROUTES.PROFILE_AVATAR.route,
        [SCREENS.WORKSPACE_AVATAR]: ROUTES.WORKSPACE_AVATAR.route,
        [SCREENS.REPORT_AVATAR]: ROUTES.REPORT_AVATAR.route,
        [SCREENS.TRANSACTION_RECEIPT]: ROUTES.TRANSACTION_RECEIPT.route,
        [SCREENS.WORKSPACE_JOIN_USER]: ROUTES.WORKSPACE_JOIN_USER.route,
        [SCREENS.REPORT]: ROUTES.REPORT_WITH_ID.route,
        [SCREENS.SETTINGS.PROFILE.ROOT]: {
            path: ROUTES.SETTINGS_PROFILE,
            exact: true,
        },
        [SCREENS.SETTINGS.PREFERENCES.ROOT]: {
            path: ROUTES.SETTINGS_PREFERENCES,
            exact: true,
        },
        [SCREENS.SETTINGS.SECURITY]: {
            path: ROUTES.SETTINGS_SECURITY,
            exact: true,
        },
        [SCREENS.SETTINGS.WALLET.ROOT]: {
            path: ROUTES.SETTINGS_WALLET,
            exact: true,
        },
        [SCREENS.SETTINGS.ABOUT]: {
            path: ROUTES.SETTINGS_ABOUT,
            exact: true,
        },
        [SCREENS.SETTINGS.TROUBLESHOOT]: {
            path: ROUTES.SETTINGS_TROUBLESHOOT,
            exact: true,
        },
        [SCREENS.SETTINGS.WORKSPACES]: ROUTES.SETTINGS_WORKSPACES,
        [SCREENS.SEARCH.CENTRAL_PANE]: {
            path: ROUTES.SEARCH_CENTRAL_PANE.route,
        },
        [SCREENS.SETTINGS.SAVE_THE_WORLD]: ROUTES.SETTINGS_SAVE_THE_WORLD,
        [SCREENS.SETTINGS.SUBSCRIPTION.ROOT]: ROUTES.SETTINGS_SUBSCRIPTION,

        // Sidebar
        [NAVIGATORS.BOTTOM_TAB_NAVIGATOR]: {
            path: ROUTES.ROOT,
            initialRouteName: SCREENS.HOME,
            screens: {
                [SCREENS.HOME]: ROUTES.HOME,
                [SCREENS.SETTINGS.ROOT]: {
                    path: ROUTES.SETTINGS,
                },
            },
        },

        [SCREENS.NOT_FOUND]: '*',
        [NAVIGATORS.LEFT_MODAL_NAVIGATOR]: {
            screens: {
                [SCREENS.LEFT_MODAL.CHAT_FINDER]: ROUTES.CHAT_FINDER,
                [SCREENS.LEFT_MODAL.WORKSPACE_SWITCHER]: {
                    path: ROUTES.WORKSPACE_SWITCHER,
                },
            },
        },
        [NAVIGATORS.FEATURE_TRANING_MODAL_NAVIGATOR]: {
            screens: {
                [SCREENS.FEATURE_TRAINING_ROOT]: {
                    path: ROUTES.TRACK_TRAINING_MODAL,
                    exact: true,
                },
            },
        },
        [NAVIGATORS.WELCOME_VIDEO_MODAL_NAVIGATOR]: {
            screens: {
                [SCREENS.WELCOME_VIDEO.ROOT]: {
                    path: ROUTES.WELCOME_VIDEO_ROOT,
                    exact: true,
                },
            },
        },
        [NAVIGATORS.EXPLANATION_MODAL_NAVIGATOR]: {
            screens: {
                [SCREENS.EXPLANATION_MODAL.ROOT]: {
                    path: ROUTES.EXPLANATION_MODAL_ROOT,
                    exact: true,
                },
            },
        },
        [NAVIGATORS.ONBOARDING_MODAL_NAVIGATOR]: {
            // Don't set the initialRouteName, because when the user continues from the last visited onboarding page,
            // the onboarding purpose page will be briefly visible.
            path: ROUTES.ONBOARDING_ROOT.route,
            screens: {
                [SCREENS.ONBOARDING.PURPOSE]: {
                    path: ROUTES.ONBOARDING_PURPOSE.route,
                    exact: true,
                },
                [SCREENS.ONBOARDING.PERSONAL_DETAILS]: {
                    path: ROUTES.ONBOARDING_PERSONAL_DETAILS.route,
                    exact: true,
                },
                [SCREENS.ONBOARDING.WORK]: {
                    path: ROUTES.ONBOARDING_WORK.route,
                    exact: true,
                },
            },
        },
        [NAVIGATORS.RIGHT_MODAL_NAVIGATOR]: {
            screens: {
                [SCREENS.RIGHT_MODAL.SETTINGS]: {
                    screens: {
                        [SCREENS.SETTINGS.PREFERENCES.PRIORITY_MODE]: {
                            path: ROUTES.SETTINGS_PRIORITY_MODE,
                            exact: true,
                        },
                        [SCREENS.SETTINGS.PREFERENCES.LANGUAGE]: {
                            path: ROUTES.SETTINGS_LANGUAGE,
                            exact: true,
                        },
                        [SCREENS.SETTINGS.SUBSCRIPTION.ADD_PAYMENT_CARD]: {
                            path: ROUTES.SETTINGS_SUBSCRIPTION_ADD_PAYMENT_CARD,
                            exact: true,
                        },
                        [SCREENS.SETTINGS.SUBSCRIPTION.CHANGE_BILLING_CURRENCY]: {
                            path: ROUTES.SETTINGS_SUBSCRIPTION_CHANGE_BILLING_CURRENCY,
                            exact: true,
                        },
                        [SCREENS.SETTINGS.SUBSCRIPTION.CHANGE_PAYMENT_CURRENCY]: {
                            path: ROUTES.SETTINGS_SUBSCRIPTION_CHANGE_PAYMENT_CURRENCY,
                            exact: true,
                        },
                        [SCREENS.SETTINGS.ADD_PAYMENT_CARD_CHANGE_CURRENCY]: {
                            path: ROUTES.SETTINGS_CHANGE_CURRENCY,
                            exact: true,
                        },
                        [SCREENS.SETTINGS.PREFERENCES.THEME]: {
                            path: ROUTES.SETTINGS_THEME,
                            exact: true,
                        },
                        [SCREENS.SETTINGS.CLOSE]: {
                            path: ROUTES.SETTINGS_CLOSE,
                            exact: true,
                        },
                        [SCREENS.SETTINGS.WALLET.VERIFY_ACCOUNT]: {
                            path: ROUTES.SETTINGS_WALLET_VERIFY_ACCOUNT.route,
                            exact: true,
                        },
                        [SCREENS.SETTINGS.WALLET.DOMAIN_CARD]: {
                            path: ROUTES.SETTINGS_WALLET_DOMAINCARD.route,
                            exact: true,
                        },
                        [SCREENS.SETTINGS.WALLET.REPORT_VIRTUAL_CARD_FRAUD]: {
                            path: ROUTES.SETTINGS_REPORT_FRAUD.route,
                            exact: true,
                        },
                        [SCREENS.SETTINGS.WALLET.CARD_GET_PHYSICAL.NAME]: {
                            path: ROUTES.SETTINGS_WALLET_CARD_GET_PHYSICAL_NAME.route,
                            exact: true,
                        },
                        [SCREENS.SETTINGS.WALLET.CARD_GET_PHYSICAL.PHONE]: {
                            path: ROUTES.SETTINGS_WALLET_CARD_GET_PHYSICAL_PHONE.route,
                            exact: true,
                        },
                        [SCREENS.SETTINGS.WALLET.CARD_GET_PHYSICAL.ADDRESS]: {
                            path: ROUTES.SETTINGS_WALLET_CARD_GET_PHYSICAL_ADDRESS.route,
                            exact: true,
                        },
                        [SCREENS.SETTINGS.WALLET.CARD_GET_PHYSICAL.CONFIRM]: {
                            path: ROUTES.SETTINGS_WALLET_CARD_GET_PHYSICAL_CONFIRM.route,
                            exact: true,
                        },
                        [SCREENS.SETTINGS.WALLET.ENABLE_PAYMENTS]: {
                            path: ROUTES.SETTINGS_ENABLE_PAYMENTS,
                            exact: true,
                        },
                        [SCREENS.SETTINGS.WALLET.TRANSFER_BALANCE]: {
                            path: ROUTES.SETTINGS_WALLET_TRANSFER_BALANCE,
                            exact: true,
                        },
                        [SCREENS.SETTINGS.WALLET.CHOOSE_TRANSFER_ACCOUNT]: {
                            path: ROUTES.SETTINGS_WALLET_CHOOSE_TRANSFER_ACCOUNT,
                            exact: true,
                        },
                        [SCREENS.SETTINGS.REPORT_CARD_LOST_OR_DAMAGED]: {
                            path: ROUTES.SETTINGS_WALLET_REPORT_CARD_LOST_OR_DAMAGED.route,
                            exact: true,
                        },
                        [SCREENS.SETTINGS.WALLET.CARD_ACTIVATE]: {
                            path: ROUTES.SETTINGS_WALLET_CARD_ACTIVATE.route,
                            exact: true,
                        },
                        [SCREENS.SETTINGS.WALLET.CARDS_DIGITAL_DETAILS_UPDATE_ADDRESS]: {
                            path: ROUTES.SETTINGS_WALLET_CARD_DIGITAL_DETAILS_UPDATE_ADDRESS.route,
                            exact: true,
                        },
                        [SCREENS.SETTINGS.ADD_DEBIT_CARD]: {
                            path: ROUTES.SETTINGS_ADD_DEBIT_CARD,
                            exact: true,
                        },
                        [SCREENS.SETTINGS.ADD_BANK_ACCOUNT]: {
                            path: ROUTES.SETTINGS_ADD_BANK_ACCOUNT,
                            exact: true,
                        },
                        [SCREENS.SETTINGS.PROFILE.PRONOUNS]: {
                            path: ROUTES.SETTINGS_PRONOUNS,
                            exact: true,
                        },
                        [SCREENS.SETTINGS.PROFILE.DISPLAY_NAME]: {
                            path: ROUTES.SETTINGS_DISPLAY_NAME,
                            exact: true,
                        },
                        [SCREENS.SETTINGS.PROFILE.TIMEZONE]: {
                            path: ROUTES.SETTINGS_TIMEZONE,
                            exact: true,
                        },
                        [SCREENS.SETTINGS.PROFILE.TIMEZONE_SELECT]: {
                            path: ROUTES.SETTINGS_TIMEZONE_SELECT,
                            exact: true,
                        },
                        [SCREENS.SETTINGS.APP_DOWNLOAD_LINKS]: {
                            path: ROUTES.SETTINGS_APP_DOWNLOAD_LINKS,
                            exact: true,
                        },
                        [SCREENS.SETTINGS.CONSOLE]: {
                            path: ROUTES.SETTINGS_CONSOLE.route,
                            exact: true,
                        },
                        [SCREENS.SETTINGS.SHARE_LOG]: ROUTES.SETTINGS_SHARE_LOG.route,
                        [SCREENS.SETTINGS.PROFILE.CONTACT_METHODS]: {
                            path: ROUTES.SETTINGS_CONTACT_METHODS.route,
                            exact: true,
                        },
                        [SCREENS.SETTINGS.PROFILE.CONTACT_METHOD_DETAILS]: {
                            path: ROUTES.SETTINGS_CONTACT_METHOD_DETAILS.route,
                        },
                        [SCREENS.SETTINGS.PROFILE.CONTACT_METHOD_VALIDATE_ACTION]: {
                            path: ROUTES.SETINGS_CONTACT_METHOD_VALIDATE_ACTION,
                        },
                        [SCREENS.SETTINGS.PROFILE.NEW_CONTACT_METHOD]: {
                            path: ROUTES.SETTINGS_NEW_CONTACT_METHOD.route,
                            exact: true,
                        },
                        [SCREENS.SETTINGS.PROFILE.LEGAL_NAME]: {
                            path: ROUTES.SETTINGS_LEGAL_NAME,
                            exact: true,
                        },
                        [SCREENS.SETTINGS.PROFILE.DATE_OF_BIRTH]: {
                            path: ROUTES.SETTINGS_DATE_OF_BIRTH,
                            exact: true,
                        },
                        [SCREENS.SETTINGS.PROFILE.ADDRESS]: {
                            path: ROUTES.SETTINGS_ADDRESS,
                            exact: true,
                        },
                        [SCREENS.SETTINGS.PROFILE.ADDRESS_COUNTRY]: {
                            path: ROUTES.SETTINGS_ADDRESS_COUNTRY.route,
                            exact: true,
                        },
                        [SCREENS.SETTINGS.PROFILE.ADDRESS_STATE]: {
                            path: ROUTES.SETTINGS_ADDRESS_STATE.route,
                            exact: true,
                        },
                        [SCREENS.SETTINGS.TWO_FACTOR_AUTH]: {
                            path: ROUTES.SETTINGS_2FA.route,
                            exact: true,
                        },
                        [SCREENS.SETTINGS.DELEGATE.ADD_DELEGATE]: {
                            path: ROUTES.SETTINGS_ADD_DELEGATE,
                            exact: true,
                        },
                        [SCREENS.SETTINGS.DELEGATE.DELEGATE_ROLE]: {
                            path: ROUTES.SETTINGS_DELEGATE_ROLE.route,
                            parse: {
                                login: (login: string) => decodeURIComponent(login),
                            },
                        },
                        [SCREENS.SETTINGS.DELEGATE.DELEGATE_CONFIRM]: {
                            path: ROUTES.SETTINGS_DELEGATE_CONFIRM.route,
                            parse: {
                                login: (login: string) => decodeURIComponent(login),
                            },
                        },
                        [SCREENS.SETTINGS.DELEGATE.DELEGATE_MAGIC_CODE]: {
                            path: ROUTES.SETTINGS_DELEGATE_MAGIC_CODE.route,
                            parse: {
                                login: (login: string) => decodeURIComponent(login),
                            },
                        },
                        [SCREENS.SETTINGS.PROFILE.STATUS]: {
                            path: ROUTES.SETTINGS_STATUS,
                            exact: true,
                        },
                        [SCREENS.SETTINGS.PROFILE.STATUS_CLEAR_AFTER]: {
                            path: ROUTES.SETTINGS_STATUS_CLEAR_AFTER,
                        },
                        [SCREENS.SETTINGS.PROFILE.STATUS_CLEAR_AFTER_DATE]: {
                            path: ROUTES.SETTINGS_STATUS_CLEAR_AFTER_DATE,
                        },
                        [SCREENS.SETTINGS.PROFILE.STATUS_CLEAR_AFTER_TIME]: {
                            path: ROUTES.SETTINGS_STATUS_CLEAR_AFTER_TIME,
                        },
                        [SCREENS.SETTINGS.SUBSCRIPTION.SIZE]: {
                            path: ROUTES.SETTINGS_SUBSCRIPTION_SIZE.route,
                            parse: {
                                canChangeSize: Number,
                            },
                        },
                        [SCREENS.SETTINGS.SUBSCRIPTION.DISABLE_AUTO_RENEW_SURVEY]: {
                            path: ROUTES.SETTINGS_SUBSCRIPTION_DISABLE_AUTO_RENEW_SURVEY,
                        },
                        [SCREENS.SETTINGS.SUBSCRIPTION.REQUEST_EARLY_CANCELLATION]: {
                            path: ROUTES.SETTINGS_SUBSCRIPTION_REQUEST_EARLY_CANCELLATION,
                        },
                        [SCREENS.WORKSPACE.CURRENCY]: {
                            path: ROUTES.WORKSPACE_PROFILE_CURRENCY.route,
                        },
                        [SCREENS.WORKSPACE.ADDRESS]: {
                            path: ROUTES.WORKSPACE_PROFILE_ADDRESS.route,
                        },
                        [SCREENS.WORKSPACE.ACCOUNTING.QUICKBOOKS_ONLINE_IMPORT]: {path: ROUTES.POLICY_ACCOUNTING_QUICKBOOKS_ONLINE_IMPORT.route},
                        [SCREENS.WORKSPACE.ACCOUNTING.QUICKBOOKS_ONLINE_CHART_OF_ACCOUNTS]: {path: ROUTES.POLICY_ACCOUNTING_QUICKBOOKS_ONLINE_CHART_OF_ACCOUNTS.route},
                        [SCREENS.WORKSPACE.ACCOUNTING.QUICKBOOKS_ONLINE_CLASSES]: {path: ROUTES.POLICY_ACCOUNTING_QUICKBOOKS_ONLINE_CLASSES.route},
                        [SCREENS.WORKSPACE.ACCOUNTING.QUICKBOOKS_ONLINE_CUSTOMERS]: {path: ROUTES.POLICY_ACCOUNTING_QUICKBOOKS_ONLINE_CUSTOMERS.route},
                        [SCREENS.WORKSPACE.ACCOUNTING.QUICKBOOKS_ONLINE_LOCATIONS]: {path: ROUTES.POLICY_ACCOUNTING_QUICKBOOKS_ONLINE_LOCATIONS.route},
                        [SCREENS.WORKSPACE.ACCOUNTING.QUICKBOOKS_ONLINE_TAXES]: {path: ROUTES.POLICY_ACCOUNTING_QUICKBOOKS_ONLINE_TAXES.route},
                        [SCREENS.WORKSPACE.ACCOUNTING.QUICKBOOKS_ONLINE_EXPORT]: {path: ROUTES.POLICY_ACCOUNTING_QUICKBOOKS_ONLINE_EXPORT.route},
                        [SCREENS.WORKSPACE.ACCOUNTING.QUICKBOOKS_ONLINE_EXPORT_DATE_SELECT]: {path: ROUTES.POLICY_ACCOUNTING_QUICKBOOKS_ONLINE_EXPORT_DATE_SELECT.route},
                        [SCREENS.WORKSPACE.ACCOUNTING.QUICKBOOKS_ONLINE_EXPORT_INVOICE_ACCOUNT_SELECT]: {path: ROUTES.POLICY_ACCOUNTING_QUICKBOOKS_ONLINE_INVOICE_ACCOUNT_SELECT.route},
                        [SCREENS.WORKSPACE.ACCOUNTING.QUICKBOOKS_ONLINE_EXPORT_OUT_OF_POCKET_EXPENSES_ACCOUNT_SELECT]: {
                            path: ROUTES.POLICY_ACCOUNTING_QUICKBOOKS_ONLINE_EXPORT_OUT_OF_POCKET_EXPENSES_ACCOUNT_SELECT.route,
                        },
                        [SCREENS.WORKSPACE.ACCOUNTING.QUICKBOOKS_ONLINE_EXPORT_OUT_OF_POCKET_EXPENSES]: {
                            path: ROUTES.POLICY_ACCOUNTING_QUICKBOOKS_ONLINE_EXPORT_OUT_OF_POCKET_EXPENSES.route,
                        },
                        [SCREENS.WORKSPACE.ACCOUNTING.QUICKBOOKS_ONLINE_EXPORT_OUT_OF_POCKET_EXPENSES_SELECT]: {
                            path: ROUTES.POLICY_ACCOUNTING_QUICKBOOKS_ONLINE_EXPORT_OUT_OF_POCKET_EXPENSES_SELECT.route,
                        },
                        [SCREENS.WORKSPACE.ACCOUNTING.QUICKBOOKS_ONLINE_COMPANY_CARD_EXPENSE_ACCOUNT_SELECT]: {
                            path: ROUTES.POLICY_ACCOUNTING_QUICKBOOKS_ONLINE_COMPANY_CARD_EXPENSE_ACCOUNT_SELECT.route,
                        },
                        [SCREENS.WORKSPACE.ACCOUNTING.QUICKBOOKS_ONLINE_NON_REIMBURSABLE_DEFAULT_VENDOR_SELECT]: {
                            path: ROUTES.POLICY_ACCOUNTING_QUICKBOOKS_ONLINE_NON_REIMBURSABLE_DEFAULT_VENDOR_SELECT.route,
                        },
                        [SCREENS.WORKSPACE.ACCOUNTING.QUICKBOOKS_ONLINE_COMPANY_CARD_EXPENSE_ACCOUNT]: {
                            path: ROUTES.POLICY_ACCOUNTING_QUICKBOOKS_ONLINE_COMPANY_CARD_EXPENSE_ACCOUNT.route,
                        },
                        [SCREENS.WORKSPACE.ACCOUNTING.QUICKBOOKS_ONLINE_COMPANY_CARD_EXPENSE_ACCOUNT_COMPANY_CARD_SELECT]: {
                            path: ROUTES.POLICY_ACCOUNTING_QUICKBOOKS_ONLINE_COMPANY_CARD_EXPENSE_SELECT.route,
                        },
                        [SCREENS.WORKSPACE.ACCOUNTING.QUICKBOOKS_ONLINE_EXPORT_PREFERRED_EXPORTER]: {path: ROUTES.POLICY_ACCOUNTING_QUICKBOOKS_ONLINE_PREFERRED_EXPORTER.route},
                        [SCREENS.WORKSPACE.ACCOUNTING.QUICKBOOKS_ONLINE_ADVANCED]: {
                            path: ROUTES.WORKSPACE_ACCOUNTING_QUICKBOOKS_ONLINE_ADVANCED.route,
                        },
                        [SCREENS.WORKSPACE.ACCOUNTING.QUICKBOOKS_ONLINE_ACCOUNT_SELECTOR]: {
                            path: ROUTES.WORKSPACE_ACCOUNTING_QUICKBOOKS_ONLINE_ACCOUNT_SELECTOR.route,
                        },
                        [SCREENS.WORKSPACE.ACCOUNTING.QUICKBOOKS_ONLINE_INVOICE_ACCOUNT_SELECTOR]: {
                            path: ROUTES.WORKSPACE_ACCOUNTING_QUICKBOOKS_ONLINE_INVOICE_ACCOUNT_SELECTOR.route,
                        },
<<<<<<< HEAD
                        [SCREENS.WORKSPACE.ACCOUNTING.QUICKBOOKS_DESKTOP_EXPORT_PREFERRED_EXPORTER]: {path: ROUTES.POLICY_ACCOUNTING_QUICKBOOKS_DESKTOP_PREFERRED_EXPORTER.route},
=======
                        [SCREENS.WORKSPACE.ACCOUNTING.QUICKBOOKS_DESKTOP_EXPORT]: {path: ROUTES.POLICY_ACCOUNTING_QUICKBOOKS_DESKTOP_EXPORT.route},
>>>>>>> 7981265d
                        [SCREENS.WORKSPACE.ACCOUNTING.XERO_IMPORT]: {path: ROUTES.POLICY_ACCOUNTING_XERO_IMPORT.route},
                        [SCREENS.WORKSPACE.ACCOUNTING.XERO_CHART_OF_ACCOUNTS]: {path: ROUTES.POLICY_ACCOUNTING_XERO_CHART_OF_ACCOUNTS.route},
                        [SCREENS.WORKSPACE.ACCOUNTING.XERO_ORGANIZATION]: {path: ROUTES.POLICY_ACCOUNTING_XERO_ORGANIZATION.route},
                        [SCREENS.WORKSPACE.ACCOUNTING.XERO_TRACKING_CATEGORIES]: {path: ROUTES.POLICY_ACCOUNTING_XERO_TRACKING_CATEGORIES.route},
                        [SCREENS.WORKSPACE.ACCOUNTING.XERO_MAP_TRACKING_CATEGORY]: {path: ROUTES.POLICY_ACCOUNTING_XERO_TRACKING_CATEGORIES_MAP.route},
                        [SCREENS.WORKSPACE.ACCOUNTING.XERO_CUSTOMER]: {path: ROUTES.POLICY_ACCOUNTING_XERO_CUSTOMER.route},
                        [SCREENS.WORKSPACE.ACCOUNTING.XERO_TAXES]: {path: ROUTES.POLICY_ACCOUNTING_XERO_TAXES.route},
                        [SCREENS.WORKSPACE.ACCOUNTING.XERO_EXPORT]: {path: ROUTES.POLICY_ACCOUNTING_XERO_EXPORT.route},
                        [SCREENS.WORKSPACE.ACCOUNTING.XERO_EXPORT_PURCHASE_BILL_DATE_SELECT]: {path: ROUTES.POLICY_ACCOUNTING_XERO_EXPORT_PURCHASE_BILL_DATE_SELECT.route},
                        [SCREENS.WORKSPACE.ACCOUNTING.XERO_EXPORT_BANK_ACCOUNT_SELECT]: {path: ROUTES.POLICY_ACCOUNTING_XERO_EXPORT_BANK_ACCOUNT_SELECT.route},
                        [SCREENS.WORKSPACE.ACCOUNTING.XERO_ADVANCED]: {path: ROUTES.POLICY_ACCOUNTING_XERO_ADVANCED.route},
                        [SCREENS.WORKSPACE.ACCOUNTING.XERO_BILL_STATUS_SELECTOR]: {path: ROUTES.POLICY_ACCOUNTING_XERO_BILL_STATUS_SELECTOR.route},
                        [SCREENS.WORKSPACE.ACCOUNTING.XERO_INVOICE_ACCOUNT_SELECTOR]: {path: ROUTES.POLICY_ACCOUNTING_XERO_INVOICE_SELECTOR.route},
                        [SCREENS.WORKSPACE.ACCOUNTING.XERO_EXPORT_PREFERRED_EXPORTER_SELECT]: {path: ROUTES.POLICY_ACCOUNTING_XERO_PREFERRED_EXPORTER_SELECT.route},
                        [SCREENS.WORKSPACE.ACCOUNTING.XERO_BILL_PAYMENT_ACCOUNT_SELECTOR]: {path: ROUTES.POLICY_ACCOUNTING_XERO_BILL_PAYMENT_ACCOUNT_SELECTOR.route},
                        [SCREENS.WORKSPACE.ACCOUNTING.NETSUITE_SUBSIDIARY_SELECTOR]: {path: ROUTES.POLICY_ACCOUNTING_NETSUITE_SUBSIDIARY_SELECTOR.route},
                        [SCREENS.WORKSPACE.ACCOUNTING.NETSUITE_TOKEN_INPUT]: {path: ROUTES.POLICY_ACCOUNTING_NETSUITE_TOKEN_INPUT.route},
                        [SCREENS.WORKSPACE.ACCOUNTING.NETSUITE_REUSE_EXISTING_CONNECTIONS]: {path: ROUTES.POLICY_ACCOUNTING_NETSUITE_EXISTING_CONNECTIONS.route},
                        [SCREENS.WORKSPACE.ACCOUNTING.NETSUITE_IMPORT]: {path: ROUTES.POLICY_ACCOUNTING_NETSUITE_IMPORT.route},
                        [SCREENS.WORKSPACE.ACCOUNTING.NETSUITE_IMPORT_MAPPING]: {path: ROUTES.POLICY_ACCOUNTING_NETSUITE_IMPORT_MAPPING.route},
                        [SCREENS.WORKSPACE.ACCOUNTING.NETSUITE_IMPORT_CUSTOM_FIELD]: {path: ROUTES.POLICY_ACCOUNTING_NETSUITE_IMPORT_CUSTOM_FIELD_MAPPING.route},
                        [SCREENS.WORKSPACE.ACCOUNTING.NETSUITE_IMPORT_CUSTOM_FIELD_VIEW]: {path: ROUTES.POLICY_ACCOUNTING_NETSUITE_IMPORT_CUSTOM_FIELD_VIEW.route},
                        [SCREENS.WORKSPACE.ACCOUNTING.NETSUITE_IMPORT_CUSTOM_FIELD_EDIT]: {path: ROUTES.POLICY_ACCOUNTING_NETSUITE_IMPORT_CUSTOM_FIELD_EDIT.route},
                        [SCREENS.WORKSPACE.ACCOUNTING.NETSUITE_IMPORT_CUSTOM_LIST_ADD]: {path: ROUTES.POLICY_ACCOUNTING_NETSUITE_IMPORT_CUSTOM_LIST_ADD.route},
                        [SCREENS.WORKSPACE.ACCOUNTING.NETSUITE_IMPORT_CUSTOM_SEGMENT_ADD]: {path: ROUTES.POLICY_ACCOUNTING_NETSUITE_IMPORT_CUSTOM_SEGMENT_ADD.route},
                        [SCREENS.WORKSPACE.ACCOUNTING.NETSUITE_IMPORT_CUSTOMERS_OR_PROJECTS]: {path: ROUTES.POLICY_ACCOUNTING_NETSUITE_IMPORT_CUSTOMERS_OR_PROJECTS.route},
                        [SCREENS.WORKSPACE.ACCOUNTING.NETSUITE_IMPORT_CUSTOMERS_OR_PROJECTS_SELECT]: {path: ROUTES.POLICY_ACCOUNTING_NETSUITE_IMPORT_CUSTOMERS_OR_PROJECTS_SELECT.route},
                        [SCREENS.WORKSPACE.ACCOUNTING.NETSUITE_EXPORT]: {
                            path: ROUTES.POLICY_ACCOUNTING_NETSUITE_EXPORT.route,
                        },
                        [SCREENS.WORKSPACE.ACCOUNTING.NETSUITE_PREFERRED_EXPORTER_SELECT]: {
                            path: ROUTES.POLICY_ACCOUNTING_NETSUITE_PREFERRED_EXPORTER_SELECT.route,
                        },
                        [SCREENS.WORKSPACE.ACCOUNTING.NETSUITE_DATE_SELECT]: {
                            path: ROUTES.POLICY_ACCOUNTING_NETSUITE_DATE_SELECT.route,
                        },
                        [SCREENS.WORKSPACE.ACCOUNTING.NETSUITE_EXPORT_EXPENSES]: {
                            path: ROUTES.POLICY_ACCOUNTING_NETSUITE_EXPORT_EXPENSES.route,
                        },
                        [SCREENS.WORKSPACE.ACCOUNTING.NETSUITE_EXPORT_EXPENSES_DESTINATION_SELECT]: {
                            path: ROUTES.POLICY_ACCOUNTING_NETSUITE_EXPORT_EXPENSES_DESTINATION_SELECT.route,
                        },
                        [SCREENS.WORKSPACE.ACCOUNTING.NETSUITE_EXPORT_EXPENSES_VENDOR_SELECT]: {
                            path: ROUTES.POLICY_ACCOUNTING_NETSUITE_EXPORT_EXPENSES_VENDOR_SELECT.route,
                        },
                        [SCREENS.WORKSPACE.ACCOUNTING.NETSUITE_EXPORT_EXPENSES_PAYABLE_ACCOUNT_SELECT]: {
                            path: ROUTES.POLICY_ACCOUNTING_NETSUITE_EXPORT_EXPENSES_PAYABLE_ACCOUNT_SELECT.route,
                        },
                        [SCREENS.WORKSPACE.ACCOUNTING.NETSUITE_EXPORT_EXPENSES_JOURNAL_POSTING_PREFERENCE_SELECT]: {
                            path: ROUTES.POLICY_ACCOUNTING_NETSUITE_EXPORT_EXPENSES_JOURNAL_POSTING_PREFERENCE_SELECT.route,
                        },
                        [SCREENS.WORKSPACE.ACCOUNTING.NETSUITE_RECEIVABLE_ACCOUNT_SELECT]: {
                            path: ROUTES.POLICY_ACCOUNTING_NETSUITE_RECEIVABLE_ACCOUNT_SELECT.route,
                        },
                        [SCREENS.WORKSPACE.ACCOUNTING.NETSUITE_INVOICE_ITEM_PREFERENCE_SELECT]: {
                            path: ROUTES.POLICY_ACCOUNTING_NETSUITE_INVOICE_ITEM_PREFERENCE_SELECT.route,
                        },
                        [SCREENS.WORKSPACE.ACCOUNTING.NETSUITE_INVOICE_ITEM_SELECT]: {
                            path: ROUTES.POLICY_ACCOUNTING_NETSUITE_INVOICE_ITEM_SELECT.route,
                        },
                        [SCREENS.WORKSPACE.ACCOUNTING.NETSUITE_TAX_POSTING_ACCOUNT_SELECT]: {
                            path: ROUTES.POLICY_ACCOUNTING_NETSUITE_TAX_POSTING_ACCOUNT_SELECT.route,
                        },
                        [SCREENS.WORKSPACE.ACCOUNTING.NETSUITE_PROVINCIAL_TAX_POSTING_ACCOUNT_SELECT]: {
                            path: ROUTES.POLICY_ACCOUNTING_NETSUITE_PROVINCIAL_TAX_POSTING_ACCOUNT_SELECT.route,
                        },
                        [SCREENS.WORKSPACE.ACCOUNTING.NETSUITE_ADVANCED]: {
                            path: ROUTES.POLICY_ACCOUNTING_NETSUITE_ADVANCED.route,
                        },
                        [SCREENS.WORKSPACE.ACCOUNTING.NETSUITE_REIMBURSEMENT_ACCOUNT_SELECT]: {
                            path: ROUTES.POLICY_ACCOUNTING_NETSUITE_REIMBURSEMENT_ACCOUNT_SELECT.route,
                        },
                        [SCREENS.WORKSPACE.ACCOUNTING.NETSUITE_COLLECTION_ACCOUNT_SELECT]: {
                            path: ROUTES.POLICY_ACCOUNTING_NETSUITE_COLLECTION_ACCOUNT_SELECT.route,
                        },
                        [SCREENS.WORKSPACE.ACCOUNTING.NETSUITE_EXPENSE_REPORT_APPROVAL_LEVEL_SELECT]: {
                            path: ROUTES.POLICY_ACCOUNTING_NETSUITE_EXPENSE_REPORT_APPROVAL_LEVEL_SELECT.route,
                        },
                        [SCREENS.WORKSPACE.ACCOUNTING.NETSUITE_VENDOR_BILL_APPROVAL_LEVEL_SELECT]: {
                            path: ROUTES.POLICY_ACCOUNTING_NETSUITE_VENDOR_BILL_APPROVAL_LEVEL_SELECT.route,
                        },
                        [SCREENS.WORKSPACE.ACCOUNTING.NETSUITE_JOURNAL_ENTRY_APPROVAL_LEVEL_SELECT]: {
                            path: ROUTES.POLICY_ACCOUNTING_NETSUITE_JOURNAL_ENTRY_APPROVAL_LEVEL_SELECT.route,
                        },
                        [SCREENS.WORKSPACE.ACCOUNTING.NETSUITE_APPROVAL_ACCOUNT_SELECT]: {
                            path: ROUTES.POLICY_ACCOUNTING_NETSUITE_APPROVAL_ACCOUNT_SELECT.route,
                        },
                        [SCREENS.WORKSPACE.ACCOUNTING.NETSUITE_CUSTOM_FORM_ID]: {
                            path: ROUTES.POLICY_ACCOUNTING_NETSUITE_CUSTOM_FORM_ID.route,
                        },
                        [SCREENS.WORKSPACE.ACCOUNTING.SAGE_INTACCT_PREREQUISITES]: {path: ROUTES.POLICY_ACCOUNTING_SAGE_INTACCT_PREREQUISITES.route},
                        [SCREENS.WORKSPACE.ACCOUNTING.ENTER_SAGE_INTACCT_CREDENTIALS]: {path: ROUTES.POLICY_ACCOUNTING_SAGE_INTACCT_ENTER_CREDENTIALS.route},
                        [SCREENS.WORKSPACE.ACCOUNTING.EXISTING_SAGE_INTACCT_CONNECTIONS]: {path: ROUTES.POLICY_ACCOUNTING_SAGE_INTACCT_EXISTING_CONNECTIONS.route},
                        [SCREENS.WORKSPACE.ACCOUNTING.SAGE_INTACCT_ENTITY]: {path: ROUTES.POLICY_ACCOUNTING_SAGE_INTACCT_ENTITY.route},
                        [SCREENS.WORKSPACE.ACCOUNTING.SAGE_INTACCT_IMPORT]: {path: ROUTES.POLICY_ACCOUNTING_SAGE_INTACCT_IMPORT.route},
                        [SCREENS.WORKSPACE.ACCOUNTING.SAGE_INTACCT_MAPPING_TYPE]: {path: ROUTES.POLICY_ACCOUNTING_SAGE_INTACCT_MAPPINGS_TYPE.route},
                        [SCREENS.WORKSPACE.ACCOUNTING.SAGE_INTACCT_TOGGLE_MAPPING]: {path: ROUTES.POLICY_ACCOUNTING_SAGE_INTACCT_TOGGLE_MAPPINGS.route},
                        [SCREENS.WORKSPACE.ACCOUNTING.SAGE_INTACCT_USER_DIMENSIONS]: {path: ROUTES.POLICY_ACCOUNTING_SAGE_INTACCT_USER_DIMENSIONS.route},
                        [SCREENS.WORKSPACE.ACCOUNTING.SAGE_INTACCT_ADD_USER_DIMENSION]: {path: ROUTES.POLICY_ACCOUNTING_SAGE_INTACCT_ADD_USER_DIMENSION.route},
                        [SCREENS.WORKSPACE.ACCOUNTING.SAGE_INTACCT_EDIT_USER_DIMENSION]: {path: ROUTES.POLICY_ACCOUNTING_SAGE_INTACCT_EDIT_USER_DIMENSION.route},
                        [SCREENS.WORKSPACE.ACCOUNTING.SAGE_INTACCT_EXPORT]: {path: ROUTES.POLICY_ACCOUNTING_SAGE_INTACCT_EXPORT.route},
                        [SCREENS.WORKSPACE.ACCOUNTING.SAGE_INTACCT_PREFERRED_EXPORTER]: {path: ROUTES.POLICY_ACCOUNTING_SAGE_INTACCT_PREFERRED_EXPORTER.route},
                        [SCREENS.WORKSPACE.ACCOUNTING.SAGE_INTACCT_EXPORT_DATE]: {path: ROUTES.POLICY_ACCOUNTING_SAGE_INTACCT_EXPORT_DATE.route},
                        [SCREENS.WORKSPACE.ACCOUNTING.SAGE_INTACCT_REIMBURSABLE_EXPENSES]: {path: ROUTES.POLICY_ACCOUNTING_SAGE_INTACCT_REIMBURSABLE_EXPENSES.route},
                        [SCREENS.WORKSPACE.ACCOUNTING.SAGE_INTACCT_NON_REIMBURSABLE_EXPENSES]: {path: ROUTES.POLICY_ACCOUNTING_SAGE_INTACCT_NON_REIMBURSABLE_EXPENSES.route},
                        [SCREENS.WORKSPACE.ACCOUNTING.SAGE_INTACCT_REIMBURSABLE_DESTINATION]: {path: ROUTES.POLICY_ACCOUNTING_SAGE_INTACCT_REIMBURSABLE_DESTINATION.route},
                        [SCREENS.WORKSPACE.ACCOUNTING.SAGE_INTACCT_NON_REIMBURSABLE_DESTINATION]: {path: ROUTES.POLICY_ACCOUNTING_SAGE_INTACCT_NON_REIMBURSABLE_DESTINATION.route},
                        [SCREENS.WORKSPACE.ACCOUNTING.SAGE_INTACCT_DEFAULT_VENDOR]: {path: ROUTES.POLICY_ACCOUNTING_SAGE_INTACCT_DEFAULT_VENDOR.route},
                        [SCREENS.WORKSPACE.ACCOUNTING.SAGE_INTACCT_NON_REIMBURSABLE_CREDIT_CARD_ACCOUNT]: {
                            path: ROUTES.POLICY_ACCOUNTING_SAGE_INTACCT_NON_REIMBURSABLE_CREDIT_CARD_ACCOUNT.route,
                        },
                        [SCREENS.WORKSPACE.ACCOUNTING.SAGE_INTACCT_ADVANCED]: {path: ROUTES.POLICY_ACCOUNTING_SAGE_INTACCT_ADVANCED.route},
                        [SCREENS.WORKSPACE.ACCOUNTING.SAGE_INTACCT_PAYMENT_ACCOUNT]: {path: ROUTES.POLICY_ACCOUNTING_SAGE_INTACCT_PAYMENT_ACCOUNT.route},
                        [SCREENS.WORKSPACE.ACCOUNTING.CARD_RECONCILIATION]: {path: ROUTES.WORKSPACE_ACCOUNTING_CARD_RECONCILIATION.route},
                        [SCREENS.WORKSPACE.ACCOUNTING.RECONCILIATION_ACCOUNT_SETTINGS]: {path: ROUTES.WORKSPACE_ACCOUNTING_RECONCILIATION_ACCOUNT_SETTINGS.route},
                        [SCREENS.WORKSPACE.DESCRIPTION]: {
                            path: ROUTES.WORKSPACE_PROFILE_DESCRIPTION.route,
                        },
                        [SCREENS.WORKSPACE.WORKFLOWS_AUTO_REPORTING_FREQUENCY]: {
                            path: ROUTES.WORKSPACE_WORKFLOWS_AUTOREPORTING_FREQUENCY.route,
                        },
                        [SCREENS.WORKSPACE.WORKFLOWS_AUTO_REPORTING_MONTHLY_OFFSET]: {
                            path: ROUTES.WORKSPACE_WORKFLOWS_AUTOREPORTING_MONTHLY_OFFSET.route,
                        },
                        [SCREENS.WORKSPACE.SHARE]: {
                            path: ROUTES.WORKSPACE_PROFILE_SHARE.route,
                        },
                        [SCREENS.WORKSPACE.INVOICES_COMPANY_NAME]: {
                            path: ROUTES.WORKSPACE_INVOICES_COMPANY_NAME.route,
                        },
                        [SCREENS.WORKSPACE.INVOICES_COMPANY_WEBSITE]: {
                            path: ROUTES.WORKSPACE_INVOICES_COMPANY_WEBSITE.route,
                        },
                        [SCREENS.WORKSPACE.COMPANY_CARDS_SELECT_FEED]: {
                            path: ROUTES.WORKSPACE_COMPANY_CARDS_SELECT_FEED.route,
                        },
                        [SCREENS.WORKSPACE.COMPANY_CARD_DETAILS]: {
                            path: ROUTES.WORKSPACE_COMPANY_CARD_DETAILS.route,
                        },
                        [SCREENS.WORKSPACE.COMPANY_CARD_NAME]: {
                            path: ROUTES.WORKSPACE_COMPANY_CARD_NAME.route,
                        },
                        [SCREENS.WORKSPACE.COMPANY_CARD_EXPORT]: {
                            path: ROUTES.WORKSPACE_COMPANY_CARD_EXPORT.route,
                        },
                        [SCREENS.WORKSPACE.EXPENSIFY_CARD_LIMIT]: {
                            path: ROUTES.WORKSPACE_EXPENSIFY_CARD_LIMIT.route,
                        },
                        [SCREENS.WORKSPACE.EXPENSIFY_CARD_ISSUE_NEW]: {
                            path: ROUTES.WORKSPACE_EXPENSIFY_CARD_ISSUE_NEW.route,
                        },
                        [SCREENS.WORKSPACE.EXPENSIFY_CARD_NAME]: {
                            path: ROUTES.WORKSPACE_EXPENSIFY_CARD_NAME.route,
                        },
                        [SCREENS.WORKSPACE.EXPENSIFY_CARD_LIMIT_TYPE]: {
                            path: ROUTES.WORKSPACE_EXPENSIFY_CARD_LIMIT_TYPE.route,
                        },
                        [SCREENS.WORKSPACE.EXPENSIFY_CARD_BANK_ACCOUNT]: {
                            path: ROUTES.WORKSPACE_EXPENSIFY_CARD_BANK_ACCOUNT.route,
                        },
                        [SCREENS.WORKSPACE.EXPENSIFY_CARD_SETTINGS]: {
                            path: ROUTES.WORKSPACE_EXPENSIFY_CARD_SETTINGS.route,
                        },
                        [SCREENS.WORKSPACE.EXPENSIFY_CARD_SETTINGS_FREQUENCY]: {
                            path: ROUTES.WORKSPACE_EXPENSIFY_CARD_SETTINGS_FREQUENCY.route,
                        },
                        [SCREENS.WORKSPACE.EXPENSIFY_CARD_SETTINGS_ACCOUNT]: {
                            path: ROUTES.WORKSPACE_EXPENSIFY_CARD_SETTINGS_ACCOUNT.route,
                        },
                        [SCREENS.WORKSPACE.COMPANY_CARDS_SETTINGS]: {
                            path: ROUTES.WORKSPACE_COMPANY_CARDS_SETTINGS.route,
                        },
                        [SCREENS.WORKSPACE.COMPANY_CARDS_SETTINGS_FEED_NAME]: {
                            path: ROUTES.WORKSPACE_COMPANY_CARDS_SETTINGS_FEED_NAME.route,
                        },
                        [SCREENS.WORKSPACE.EXPENSIFY_CARD_DETAILS]: {
                            path: ROUTES.WORKSPACE_EXPENSIFY_CARD_DETAILS.route,
                        },
                        [SCREENS.WORKSPACE.COMPANY_CARDS_ADD_NEW]: {
                            path: ROUTES.WORKSPACE_COMPANY_CARDS_ADD_NEW.route,
                        },
                        [SCREENS.WORKSPACE.COMPANY_CARDS_ASSIGN_CARD]: {
                            path: ROUTES.WORKSPACE_COMPANY_CARDS_ASSIGN_CARD.route,
                        },
                        [SCREENS.WORKSPACE.INVITE]: {
                            path: ROUTES.WORKSPACE_INVITE.route,
                        },
                        [SCREENS.WORKSPACE.MEMBERS_IMPORT]: {
                            path: ROUTES.WORKSPACE_MEMBERS_IMPORT.route,
                        },
                        [SCREENS.WORKSPACE.MEMBERS_IMPORTED]: {
                            path: ROUTES.WORKSPACE_MEMBERS_IMPORTED.route,
                        },
                        [SCREENS.WORKSPACE.WORKFLOWS_APPROVALS_NEW]: {
                            path: ROUTES.WORKSPACE_WORKFLOWS_APPROVALS_NEW.route,
                        },
                        [SCREENS.WORKSPACE.WORKFLOWS_APPROVALS_EDIT]: {
                            path: ROUTES.WORKSPACE_WORKFLOWS_APPROVALS_EDIT.route,
                            parse: {
                                firstApproverEmail: (firstApproverEmail: string) => decodeURIComponent(firstApproverEmail),
                            },
                        },
                        [SCREENS.WORKSPACE.WORKFLOWS_APPROVALS_EXPENSES_FROM]: {
                            path: ROUTES.WORKSPACE_WORKFLOWS_APPROVALS_EXPENSES_FROM.route,
                        },
                        [SCREENS.WORKSPACE.WORKFLOWS_APPROVALS_APPROVER]: {
                            path: ROUTES.WORKSPACE_WORKFLOWS_APPROVALS_APPROVER.route,
                        },
                        [SCREENS.WORKSPACE.INVITE_MESSAGE]: {
                            path: ROUTES.WORKSPACE_INVITE_MESSAGE.route,
                        },
                        [SCREENS.WORKSPACE.CATEGORY_SETTINGS]: {
                            path: ROUTES.WORKSPACE_CATEGORY_SETTINGS.route,
                            parse: {
                                categoryName: (categoryName: string) => decodeURIComponent(categoryName),
                            },
                        },
                        [SCREENS.WORKSPACE.UPGRADE]: {
                            path: ROUTES.WORKSPACE_UPGRADE.route,
                            parse: {
                                featureName: (featureName: string) => decodeURIComponent(featureName),
                            },
                        },
                        [SCREENS.WORKSPACE.CATEGORIES_SETTINGS]: {
                            path: ROUTES.WORKSPACE_CATEGORIES_SETTINGS.route,
                        },
                        [SCREENS.WORKSPACE.CATEGORIES_IMPORT]: {
                            path: ROUTES.WORKSPACE_CATEGORIES_IMPORT.route,
                        },
                        [SCREENS.WORKSPACE.CATEGORIES_IMPORTED]: {
                            path: ROUTES.WORKSPACE_CATEGORIES_IMPORTED.route,
                        },
                        [SCREENS.WORKSPACE.WORKFLOWS_PAYER]: {
                            path: ROUTES.WORKSPACE_WORKFLOWS_PAYER.route,
                        },
                        [SCREENS.WORKSPACE.MEMBER_DETAILS]: {
                            path: ROUTES.WORKSPACE_MEMBER_DETAILS.route,
                        },
                        [SCREENS.WORKSPACE.MEMBER_NEW_CARD]: {
                            path: ROUTES.WORKSPACE_MEMBER_NEW_CARD.route,
                        },
                        [SCREENS.WORKSPACE.OWNER_CHANGE_SUCCESS]: {
                            path: ROUTES.WORKSPACE_OWNER_CHANGE_SUCCESS.route,
                        },
                        [SCREENS.WORKSPACE.OWNER_CHANGE_ERROR]: {
                            path: ROUTES.WORKSPACE_OWNER_CHANGE_ERROR.route,
                        },
                        [SCREENS.WORKSPACE.OWNER_CHANGE_CHECK]: {
                            path: ROUTES.WORKSPACE_OWNER_CHANGE_CHECK.route,
                        },
                        [SCREENS.WORKSPACE.CATEGORY_CREATE]: {
                            path: ROUTES.WORKSPACE_CATEGORY_CREATE.route,
                        },
                        [SCREENS.WORKSPACE.CATEGORY_EDIT]: {
                            path: ROUTES.WORKSPACE_CATEGORY_EDIT.route,
                            parse: {
                                categoryName: (categoryName: string) => decodeURIComponent(categoryName),
                            },
                        },
                        [SCREENS.WORKSPACE.CATEGORY_PAYROLL_CODE]: {
                            path: ROUTES.WORKSPACE_CATEGORY_PAYROLL_CODE.route,
                            parse: {
                                categoryName: (categoryName: string) => decodeURIComponent(categoryName),
                            },
                        },
                        [SCREENS.WORKSPACE.CATEGORY_GL_CODE]: {
                            path: ROUTES.WORKSPACE_CATEGORY_GL_CODE.route,
                            parse: {
                                categoryName: (categoryName: string) => decodeURIComponent(categoryName),
                            },
                        },
                        [SCREENS.WORKSPACE.CATEGORY_DEFAULT_TAX_RATE]: {
                            path: ROUTES.WORSKPACE_CATEGORY_DEFAULT_TAX_RATE.route,
                            parse: {
                                categoryName: (categoryName: string) => decodeURIComponent(categoryName),
                            },
                        },
                        [SCREENS.WORKSPACE.CATEGORY_FLAG_AMOUNTS_OVER]: {
                            path: ROUTES.WORSKPACE_CATEGORY_FLAG_AMOUNTS_OVER.route,
                            parse: {
                                categoryName: (categoryName: string) => decodeURIComponent(categoryName),
                            },
                        },
                        [SCREENS.WORKSPACE.CATEGORY_DESCRIPTION_HINT]: {
                            path: ROUTES.WORSKPACE_CATEGORY_DESCRIPTION_HINT.route,
                            parse: {
                                categoryName: (categoryName: string) => decodeURIComponent(categoryName),
                            },
                        },
                        [SCREENS.WORKSPACE.CATEGORY_APPROVER]: {
                            path: ROUTES.WORSKPACE_CATEGORY_APPROVER.route,
                            parse: {
                                categoryName: (categoryName: string) => decodeURIComponent(categoryName),
                            },
                        },
                        [SCREENS.WORKSPACE.CATEGORY_REQUIRE_RECEIPTS_OVER]: {
                            path: ROUTES.WORSKPACE_CATEGORY_REQUIRE_RECEIPTS_OVER.route,
                            parse: {
                                categoryName: (categoryName: string) => decodeURIComponent(categoryName),
                            },
                        },
                        [SCREENS.WORKSPACE.CREATE_DISTANCE_RATE]: {
                            path: ROUTES.WORKSPACE_CREATE_DISTANCE_RATE.route,
                        },
                        [SCREENS.WORKSPACE.DISTANCE_RATES_SETTINGS]: {
                            path: ROUTES.WORKSPACE_DISTANCE_RATES_SETTINGS.route,
                        },
                        [SCREENS.WORKSPACE.DISTANCE_RATE_DETAILS]: {
                            path: ROUTES.WORKSPACE_DISTANCE_RATE_DETAILS.route,
                        },
                        [SCREENS.WORKSPACE.DISTANCE_RATE_EDIT]: {
                            path: ROUTES.WORKSPACE_DISTANCE_RATE_EDIT.route,
                        },
                        [SCREENS.WORKSPACE.DISTANCE_RATE_TAX_RECLAIMABLE_ON_EDIT]: {
                            path: ROUTES.WORKSPACE_DISTANCE_RATE_TAX_RECLAIMABLE_ON_EDIT.route,
                        },
                        [SCREENS.WORKSPACE.DISTANCE_RATE_TAX_RATE_EDIT]: {
                            path: ROUTES.WORKSPACE_DISTANCE_RATE_TAX_RATE_EDIT.route,
                        },
                        [SCREENS.WORKSPACE.TAGS_SETTINGS]: {
                            path: ROUTES.WORKSPACE_TAGS_SETTINGS.route,
                        },
                        [SCREENS.WORKSPACE.TAGS_EDIT]: {
                            path: ROUTES.WORKSPACE_EDIT_TAGS.route,
                            parse: {
                                orderWeight: Number,
                            },
                        },
                        [SCREENS.WORKSPACE.TAGS_IMPORT]: {
                            path: ROUTES.WORKSPACE_TAGS_IMPORT.route,
                        },
                        [SCREENS.WORKSPACE.TAGS_IMPORTED]: {
                            path: ROUTES.WORKSPACE_TAGS_IMPORTED.route,
                        },
                        [SCREENS.WORKSPACE.TAG_CREATE]: {
                            path: ROUTES.WORKSPACE_TAG_CREATE.route,
                        },
                        [SCREENS.WORKSPACE.TAG_EDIT]: {
                            path: ROUTES.WORKSPACE_TAG_EDIT.route,
                            parse: {
                                orderWeight: Number,
                                tagName: (tagName: string) => decodeURIComponent(tagName),
                            },
                        },
                        [SCREENS.WORKSPACE.TAG_APPROVER]: {
                            path: ROUTES.WORKSPACE_TAG_APPROVER.route,
                            parse: {
                                orderWeight: Number,
                                tagName: (tagName: string) => decodeURIComponent(tagName),
                            },
                        },
                        [SCREENS.WORKSPACE.TAG_GL_CODE]: {
                            path: ROUTES.WORKSPACE_TAG_GL_CODE.route,
                            parse: {
                                orderWeight: Number,
                                tagName: (tagName: string) => decodeURIComponent(tagName),
                            },
                        },
                        [SCREENS.WORKSPACE.TAG_SETTINGS]: {
                            path: ROUTES.WORKSPACE_TAG_SETTINGS.route,
                            parse: {
                                orderWeight: Number,
                                tagName: (tagName: string) => decodeURIComponent(tagName),
                            },
                        },
                        [SCREENS.WORKSPACE.TAG_LIST_VIEW]: {
                            path: ROUTES.WORKSPACE_TAG_LIST_VIEW.route,
                            parse: {
                                orderWeight: Number,
                            },
                        },
                        [SCREENS.WORKSPACE.TAXES_SETTINGS]: {
                            path: ROUTES.WORKSPACE_TAXES_SETTINGS.route,
                        },
                        [SCREENS.WORKSPACE.TAXES_SETTINGS_CUSTOM_TAX_NAME]: {
                            path: ROUTES.WORKSPACE_TAXES_SETTINGS_CUSTOM_TAX_NAME.route,
                        },
                        [SCREENS.WORKSPACE.TAXES_SETTINGS_FOREIGN_CURRENCY_DEFAULT]: {
                            path: ROUTES.WORKSPACE_TAXES_SETTINGS_FOREIGN_CURRENCY_DEFAULT.route,
                        },
                        [SCREENS.WORKSPACE.TAXES_SETTINGS_WORKSPACE_CURRENCY_DEFAULT]: {
                            path: ROUTES.WORKSPACE_TAXES_SETTINGS_WORKSPACE_CURRENCY_DEFAULT.route,
                        },
                        [SCREENS.WORKSPACE.REPORT_FIELDS_CREATE]: {
                            path: ROUTES.WORKSPACE_CREATE_REPORT_FIELD.route,
                        },
                        [SCREENS.WORKSPACE.REPORT_FIELDS_LIST_VALUES]: {
                            path: ROUTES.WORKSPACE_REPORT_FIELDS_LIST_VALUES.route,
                            parse: {
                                reportFieldID: (reportFieldID: string) => decodeURIComponent(reportFieldID),
                            },
                        },
                        [SCREENS.WORKSPACE.REPORT_FIELDS_ADD_VALUE]: {
                            path: ROUTES.WORKSPACE_REPORT_FIELDS_ADD_VALUE.route,
                            parse: {
                                reportFieldID: (reportFieldID: string) => decodeURIComponent(reportFieldID),
                            },
                        },
                        [SCREENS.WORKSPACE.REPORT_FIELDS_VALUE_SETTINGS]: {
                            path: ROUTES.WORKSPACE_REPORT_FIELDS_VALUE_SETTINGS.route,
                            parse: {
                                reportFieldID: (reportFieldID: string) => decodeURIComponent(reportFieldID),
                            },
                        },
                        [SCREENS.WORKSPACE.REPORT_FIELDS_EDIT_VALUE]: {
                            path: ROUTES.WORKSPACE_REPORT_FIELDS_EDIT_VALUE.route,
                        },
                        [SCREENS.WORKSPACE.REPORT_FIELDS_SETTINGS]: {
                            path: ROUTES.WORKSPACE_REPORT_FIELDS_SETTINGS.route,
                            parse: {
                                reportFieldID: (reportFieldID: string) => decodeURIComponent(reportFieldID),
                            },
                        },
                        [SCREENS.WORKSPACE.REPORT_FIELDS_EDIT_INITIAL_VALUE]: {
                            path: ROUTES.WORKSPACE_EDIT_REPORT_FIELDS_INITIAL_VALUE.route,
                            parse: {
                                reportFieldID: (reportFieldID: string) => decodeURIComponent(reportFieldID),
                            },
                        },
                        [SCREENS.REIMBURSEMENT_ACCOUNT]: {
                            path: ROUTES.BANK_ACCOUNT_WITH_STEP_TO_OPEN.route,
                            exact: true,
                        },
                        [SCREENS.GET_ASSISTANCE]: {
                            path: ROUTES.GET_ASSISTANCE.route,
                        },
                        [SCREENS.KEYBOARD_SHORTCUTS]: {
                            path: ROUTES.KEYBOARD_SHORTCUTS,
                        },
                        [SCREENS.WORKSPACE.NAME]: ROUTES.WORKSPACE_PROFILE_NAME.route,
                        [SCREENS.SETTINGS.SHARE_CODE]: {
                            path: ROUTES.SETTINGS_SHARE_CODE,
                        },
                        [SCREENS.SETTINGS.EXIT_SURVEY.REASON]: {
                            path: ROUTES.SETTINGS_EXIT_SURVEY_REASON,
                        },
                        [SCREENS.SETTINGS.EXIT_SURVEY.RESPONSE]: {
                            path: ROUTES.SETTINGS_EXIT_SURVEY_RESPONSE.route,
                        },
                        [SCREENS.SETTINGS.EXIT_SURVEY.CONFIRM]: {
                            path: ROUTES.SETTINGS_EXIT_SURVEY_CONFIRM.route,
                        },
                        [SCREENS.WORKSPACE.TAX_CREATE]: {
                            path: ROUTES.WORKSPACE_TAX_CREATE.route,
                        },
                        [SCREENS.WORKSPACE.TAX_EDIT]: {
                            path: ROUTES.WORKSPACE_TAX_EDIT.route,
                            parse: {
                                taxID: (taxID: string) => decodeURIComponent(taxID),
                            },
                        },
                        [SCREENS.WORKSPACE.TAX_CODE]: {
                            path: ROUTES.WORKSPACE_TAX_CODE.route,
                            parse: {
                                taxID: (taxID: string) => decodeURIComponent(taxID),
                            },
                        },
                        [SCREENS.WORKSPACE.TAX_NAME]: {
                            path: ROUTES.WORKSPACE_TAX_NAME.route,
                            parse: {
                                taxID: (taxID: string) => decodeURIComponent(taxID),
                            },
                        },
                        [SCREENS.WORKSPACE.TAX_VALUE]: {
                            path: ROUTES.WORKSPACE_TAX_VALUE.route,
                            parse: {
                                taxID: (taxID: string) => decodeURIComponent(taxID),
                            },
                        },
                        [SCREENS.WORKSPACE.RULES_CUSTOM_NAME]: {
                            path: ROUTES.RULES_CUSTOM_NAME.route,
                        },
                        [SCREENS.WORKSPACE.RULES_AUTO_APPROVE_REPORTS_UNDER]: {
                            path: ROUTES.RULES_AUTO_APPROVE_REPORTS_UNDER.route,
                        },
                        [SCREENS.WORKSPACE.RULES_RANDOM_REPORT_AUDIT]: {
                            path: ROUTES.RULES_RANDOM_REPORT_AUDIT.route,
                        },
                        [SCREENS.WORKSPACE.RULES_AUTO_PAY_REPORTS_UNDER]: {
                            path: ROUTES.RULES_AUTO_PAY_REPORTS_UNDER.route,
                        },
                        [SCREENS.WORKSPACE.RULES_RECEIPT_REQUIRED_AMOUNT]: {
                            path: ROUTES.RULES_RECEIPT_REQUIRED_AMOUNT.route,
                        },
                        [SCREENS.WORKSPACE.RULES_MAX_EXPENSE_AMOUNT]: {
                            path: ROUTES.RULES_MAX_EXPENSE_AMOUNT.route,
                        },
                        [SCREENS.WORKSPACE.RULES_MAX_EXPENSE_AGE]: {
                            path: ROUTES.RULES_MAX_EXPENSE_AGE.route,
                        },
                        [SCREENS.WORKSPACE.RULES_BILLABLE_DEFAULT]: {
                            path: ROUTES.RULES_BILLABLE_DEFAULT.route,
                        },
                    },
                },
                [SCREENS.RIGHT_MODAL.PRIVATE_NOTES]: {
                    screens: {
                        [SCREENS.PRIVATE_NOTES.LIST]: ROUTES.PRIVATE_NOTES_LIST.route,
                        [SCREENS.PRIVATE_NOTES.EDIT]: ROUTES.PRIVATE_NOTES_EDIT.route,
                    },
                },
                [SCREENS.RIGHT_MODAL.REPORT_DETAILS]: {
                    screens: {
                        [SCREENS.REPORT_DETAILS.ROOT]: ROUTES.REPORT_WITH_ID_DETAILS.route,
                        [SCREENS.REPORT_DETAILS.SHARE_CODE]: ROUTES.REPORT_WITH_ID_DETAILS_SHARE_CODE.route,
                        [SCREENS.REPORT_DETAILS.EXPORT]: ROUTES.REPORT_WITH_ID_DETAILS_EXPORT.route,
                    },
                },
                [SCREENS.RIGHT_MODAL.REPORT_SETTINGS]: {
                    screens: {
                        [SCREENS.REPORT_SETTINGS.ROOT]: {
                            path: ROUTES.REPORT_SETTINGS.route,
                        },
                        [SCREENS.REPORT_SETTINGS.NAME]: {
                            path: ROUTES.REPORT_SETTINGS_NAME.route,
                        },
                        [SCREENS.REPORT_SETTINGS.NOTIFICATION_PREFERENCES]: {
                            path: ROUTES.REPORT_SETTINGS_NOTIFICATION_PREFERENCES.route,
                        },
                        [SCREENS.REPORT_SETTINGS.WRITE_CAPABILITY]: {
                            path: ROUTES.REPORT_SETTINGS_WRITE_CAPABILITY.route,
                        },
                        [SCREENS.REPORT_SETTINGS.VISIBILITY]: {
                            path: ROUTES.REPORT_SETTINGS_VISIBILITY.route,
                        },
                    },
                },
                [SCREENS.RIGHT_MODAL.SETTINGS_CATEGORIES]: {
                    screens: {
                        [SCREENS.SETTINGS_CATEGORIES.SETTINGS_CATEGORY_SETTINGS]: {
                            path: ROUTES.SETTINGS_CATEGORY_SETTINGS.route,
                            parse: {
                                categoryName: (categoryName: string) => decodeURIComponent(categoryName),
                            },
                        },
                        [SCREENS.SETTINGS_CATEGORIES.SETTINGS_CATEGORIES_SETTINGS]: {
                            path: ROUTES.SETTINGS_CATEGORIES_SETTINGS.route,
                        },
                        [SCREENS.SETTINGS_CATEGORIES.SETTINGS_CATEGORY_CREATE]: {
                            path: ROUTES.SETTINGS_CATEGORY_CREATE.route,
                        },
                        [SCREENS.SETTINGS_CATEGORIES.SETTINGS_CATEGORY_EDIT]: {
                            path: ROUTES.SETTINGS_CATEGORY_EDIT.route,
                            parse: {
                                categoryName: (categoryName: string) => decodeURIComponent(categoryName),
                            },
                        },
                    },
                },
                [SCREENS.RIGHT_MODAL.REPORT_DESCRIPTION]: {
                    screens: {
                        [SCREENS.REPORT_DESCRIPTION_ROOT]: ROUTES.REPORT_DESCRIPTION.route,
                    },
                },
                [SCREENS.RIGHT_MODAL.NEW_CHAT]: {
                    screens: {
                        [SCREENS.NEW_CHAT.ROOT]: {
                            path: ROUTES.NEW,
                            exact: true,
                            screens: {
                                [SCREENS.NEW_CHAT.NEW_CHAT]: {
                                    path: ROUTES.NEW_CHAT,
                                    exact: true,
                                },
                                [SCREENS.NEW_CHAT.NEW_ROOM]: {
                                    path: ROUTES.NEW_ROOM,
                                    exact: true,
                                },
                            },
                        },
                        [SCREENS.NEW_CHAT.NEW_CHAT_CONFIRM]: {
                            path: ROUTES.NEW_CHAT_CONFIRM,
                            exact: true,
                        },
                        [SCREENS.NEW_CHAT.NEW_CHAT_EDIT_NAME]: {
                            path: ROUTES.NEW_CHAT_EDIT_NAME,
                            exact: true,
                        },
                    },
                },
                [SCREENS.RIGHT_MODAL.NEW_TASK]: {
                    screens: {
                        [SCREENS.NEW_TASK.ROOT]: ROUTES.NEW_TASK.route,
                        [SCREENS.NEW_TASK.TASK_ASSIGNEE_SELECTOR]: ROUTES.NEW_TASK_ASSIGNEE.route,
                        [SCREENS.NEW_TASK.TASK_SHARE_DESTINATION_SELECTOR]: ROUTES.NEW_TASK_SHARE_DESTINATION,
                        [SCREENS.NEW_TASK.DETAILS]: ROUTES.NEW_TASK_DETAILS.route,
                        [SCREENS.NEW_TASK.TITLE]: ROUTES.NEW_TASK_TITLE.route,
                        [SCREENS.NEW_TASK.DESCRIPTION]: ROUTES.NEW_TASK_DESCRIPTION.route,
                    },
                },
                [SCREENS.RIGHT_MODAL.TEACHERS_UNITE]: {
                    screens: {
                        [SCREENS.I_KNOW_A_TEACHER]: ROUTES.I_KNOW_A_TEACHER,
                        [SCREENS.INTRO_SCHOOL_PRINCIPAL]: ROUTES.INTRO_SCHOOL_PRINCIPAL,
                        [SCREENS.I_AM_A_TEACHER]: ROUTES.I_AM_A_TEACHER,
                    },
                },
                [SCREENS.RIGHT_MODAL.PROFILE]: {
                    screens: {
                        [SCREENS.PROFILE_ROOT]: ROUTES.PROFILE.route,
                    },
                },
                [SCREENS.RIGHT_MODAL.PARTICIPANTS]: {
                    screens: {
                        [SCREENS.REPORT_PARTICIPANTS.ROOT]: ROUTES.REPORT_PARTICIPANTS.route,
                        [SCREENS.REPORT_PARTICIPANTS.INVITE]: ROUTES.REPORT_PARTICIPANTS_INVITE.route,
                        [SCREENS.REPORT_PARTICIPANTS.DETAILS]: ROUTES.REPORT_PARTICIPANTS_DETAILS.route,
                        [SCREENS.REPORT_PARTICIPANTS.ROLE]: ROUTES.REPORT_PARTICIPANTS_ROLE_SELECTION.route,
                    },
                },
                [SCREENS.RIGHT_MODAL.ROOM_MEMBERS]: {
                    screens: {
                        [SCREENS.ROOM_MEMBERS.ROOT]: ROUTES.ROOM_MEMBERS.route,
                        [SCREENS.ROOM_MEMBERS.INVITE]: ROUTES.ROOM_INVITE.route,
                        [SCREENS.ROOM_MEMBERS.DETAILS]: ROUTES.ROOM_MEMBER_DETAILS.route,
                    },
                },
                [SCREENS.RIGHT_MODAL.MONEY_REQUEST]: {
                    screens: {
                        [SCREENS.MONEY_REQUEST.START]: ROUTES.MONEY_REQUEST_START.route,
                        [SCREENS.MONEY_REQUEST.CREATE]: {
                            path: ROUTES.MONEY_REQUEST_CREATE.route,
                            exact: true,
                            screens: {
                                distance: {
                                    path: ROUTES.MONEY_REQUEST_CREATE_TAB_DISTANCE.route,
                                    exact: true,
                                },
                                manual: {
                                    path: ROUTES.MONEY_REQUEST_CREATE_TAB_MANUAL.route,
                                    exact: true,
                                },
                                scan: {
                                    path: ROUTES.MONEY_REQUEST_CREATE_TAB_SCAN.route,
                                    exact: true,
                                },
                            },
                        },
                        [SCREENS.SETTINGS_CATEGORIES.SETTINGS_CATEGORIES_ROOT]: ROUTES.SETTINGS_CATEGORIES_ROOT.route,
                        [SCREENS.SETTINGS_TAGS_ROOT]: ROUTES.SETTINGS_TAGS_ROOT.route,
                        [SCREENS.MONEY_REQUEST.STEP_SEND_FROM]: ROUTES.MONEY_REQUEST_STEP_SEND_FROM.route,
                        [SCREENS.MONEY_REQUEST.STEP_COMPANY_INFO]: ROUTES.MONEY_REQUEST_STEP_COMPANY_INFO.route,
                        [SCREENS.MONEY_REQUEST.STEP_AMOUNT]: ROUTES.MONEY_REQUEST_STEP_AMOUNT.route,
                        [SCREENS.MONEY_REQUEST.STEP_CATEGORY]: ROUTES.MONEY_REQUEST_STEP_CATEGORY.route,
                        [SCREENS.MONEY_REQUEST.STEP_CONFIRMATION]: ROUTES.MONEY_REQUEST_STEP_CONFIRMATION.route,
                        [SCREENS.MONEY_REQUEST.STEP_CURRENCY]: ROUTES.MONEY_REQUEST_STEP_CURRENCY.route,
                        [SCREENS.MONEY_REQUEST.STEP_DATE]: ROUTES.MONEY_REQUEST_STEP_DATE.route,
                        [SCREENS.MONEY_REQUEST.STEP_DESCRIPTION]: ROUTES.MONEY_REQUEST_STEP_DESCRIPTION.route,
                        [SCREENS.MONEY_REQUEST.STEP_DISTANCE]: ROUTES.MONEY_REQUEST_STEP_DISTANCE.route,
                        [SCREENS.MONEY_REQUEST.STEP_DISTANCE_RATE]: ROUTES.MONEY_REQUEST_STEP_DISTANCE_RATE.route,
                        [SCREENS.MONEY_REQUEST.HOLD]: ROUTES.MONEY_REQUEST_HOLD_REASON.route,
                        [SCREENS.MONEY_REQUEST.STEP_MERCHANT]: ROUTES.MONEY_REQUEST_STEP_MERCHANT.route,
                        [SCREENS.MONEY_REQUEST.STEP_PARTICIPANTS]: ROUTES.MONEY_REQUEST_STEP_PARTICIPANTS.route,
                        [SCREENS.MONEY_REQUEST.STEP_SCAN]: ROUTES.MONEY_REQUEST_STEP_SCAN.route,
                        [SCREENS.MONEY_REQUEST.STEP_TAG]: ROUTES.MONEY_REQUEST_STEP_TAG.route,
                        [SCREENS.MONEY_REQUEST.STEP_WAYPOINT]: ROUTES.MONEY_REQUEST_STEP_WAYPOINT.route,
                        [SCREENS.MONEY_REQUEST.STEP_TAX_AMOUNT]: ROUTES.MONEY_REQUEST_STEP_TAX_AMOUNT.route,
                        [SCREENS.MONEY_REQUEST.STEP_TAX_RATE]: ROUTES.MONEY_REQUEST_STEP_TAX_RATE.route,
                        [SCREENS.MONEY_REQUEST.STATE_SELECTOR]: {path: ROUTES.MONEY_REQUEST_STATE_SELECTOR.route, exact: true},
                        [SCREENS.MONEY_REQUEST.STEP_SPLIT_PAYER]: ROUTES.MONEY_REQUEST_STEP_SPLIT_PAYER.route,
                        [SCREENS.IOU_SEND.ENABLE_PAYMENTS]: ROUTES.IOU_SEND_ENABLE_PAYMENTS,
                        [SCREENS.IOU_SEND.ADD_BANK_ACCOUNT]: ROUTES.IOU_SEND_ADD_BANK_ACCOUNT,
                        [SCREENS.IOU_SEND.ADD_DEBIT_CARD]: ROUTES.IOU_SEND_ADD_DEBIT_CARD,
                    },
                },
                [SCREENS.RIGHT_MODAL.TRANSACTION_DUPLICATE]: {
                    screens: {
                        [SCREENS.TRANSACTION_DUPLICATE.REVIEW]: {
                            path: ROUTES.TRANSACTION_DUPLICATE_REVIEW_PAGE.route,
                            exact: true,
                        },
                        [SCREENS.TRANSACTION_DUPLICATE.MERCHANT]: {
                            path: ROUTES.TRANSACTION_DUPLICATE_REVIEW_MERCHANT_PAGE.route,
                            exact: true,
                        },
                        [SCREENS.TRANSACTION_DUPLICATE.CATEGORY]: {
                            path: ROUTES.TRANSACTION_DUPLICATE_REVIEW_CATEGORY_PAGE.route,
                            exact: true,
                        },
                        [SCREENS.TRANSACTION_DUPLICATE.TAG]: {
                            path: ROUTES.TRANSACTION_DUPLICATE_REVIEW_TAG_PAGE.route,
                            exact: true,
                        },
                        [SCREENS.TRANSACTION_DUPLICATE.DESCRIPTION]: {
                            path: ROUTES.TRANSACTION_DUPLICATE_REVIEW_DESCRIPTION_PAGE.route,
                            exact: true,
                        },
                        [SCREENS.TRANSACTION_DUPLICATE.TAX_CODE]: {
                            path: ROUTES.TRANSACTION_DUPLICATE_REVIEW_TAX_CODE_PAGE.route,
                            exact: true,
                        },
                        [SCREENS.TRANSACTION_DUPLICATE.REIMBURSABLE]: {
                            path: ROUTES.TRANSACTION_DUPLICATE_REVIEW_REIMBURSABLE_PAGE.route,
                            exact: true,
                        },
                        [SCREENS.TRANSACTION_DUPLICATE.BILLABLE]: {
                            path: ROUTES.TRANSACTION_DUPLICATE_REVIEW_BILLABLE_PAGE.route,
                            exact: true,
                        },
                        [SCREENS.TRANSACTION_DUPLICATE.CONFIRMATION]: {
                            path: ROUTES.TRANSACTION_DUPLICATE_CONFIRMATION_PAGE.route,
                            exact: true,
                        },
                    },
                },
                [SCREENS.RIGHT_MODAL.SPLIT_DETAILS]: {
                    screens: {
                        [SCREENS.SPLIT_DETAILS.ROOT]: ROUTES.SPLIT_BILL_DETAILS.route,
                    },
                },
                [SCREENS.RIGHT_MODAL.TASK_DETAILS]: {
                    screens: {
                        [SCREENS.TASK.TITLE]: ROUTES.TASK_TITLE.route,
                        [SCREENS.TASK.ASSIGNEE]: ROUTES.TASK_ASSIGNEE.route,
                    },
                },
                [SCREENS.RIGHT_MODAL.ADD_PERSONAL_BANK_ACCOUNT]: {
                    screens: {
                        [SCREENS.ADD_PERSONAL_BANK_ACCOUNT_ROOT]: ROUTES.BANK_ACCOUNT_PERSONAL,
                    },
                },
                [SCREENS.RIGHT_MODAL.ENABLE_PAYMENTS]: {
                    screens: {
                        [SCREENS.ENABLE_PAYMENTS_ROOT]: ROUTES.ENABLE_PAYMENTS,
                    },
                },
                [SCREENS.RIGHT_MODAL.WALLET_STATEMENT]: {
                    screens: {
                        [SCREENS.WALLET_STATEMENT_ROOT]: ROUTES.WALLET_STATEMENT_WITH_DATE,
                    },
                },
                [SCREENS.RIGHT_MODAL.FLAG_COMMENT]: {
                    screens: {
                        [SCREENS.FLAG_COMMENT_ROOT]: ROUTES.FLAG_COMMENT.route,
                    },
                },
                [SCREENS.RIGHT_MODAL.EDIT_REQUEST]: {
                    screens: {
                        [SCREENS.EDIT_REQUEST.REPORT_FIELD]: {
                            path: ROUTES.EDIT_REPORT_FIELD_REQUEST.route,
                            parse: {
                                fieldID: (fieldID: string) => decodeURIComponent(fieldID),
                            },
                        },
                    },
                },
                [SCREENS.RIGHT_MODAL.SIGN_IN]: {
                    screens: {
                        [SCREENS.SIGN_IN_ROOT]: ROUTES.SIGN_IN_MODAL,
                    },
                },
                [SCREENS.RIGHT_MODAL.REFERRAL]: {
                    screens: {
                        [SCREENS.REFERRAL_DETAILS]: ROUTES.REFERRAL_DETAILS_MODAL.route,
                    },
                },
                [SCREENS.RIGHT_MODAL.PROCESS_MONEY_REQUEST_HOLD]: {
                    screens: {
                        [SCREENS.PROCESS_MONEY_REQUEST_HOLD_ROOT]: ROUTES.PROCESS_MONEY_REQUEST_HOLD.route,
                    },
                },
                [SCREENS.RIGHT_MODAL.TRAVEL]: {
                    screens: {
                        [SCREENS.TRAVEL.MY_TRIPS]: ROUTES.TRAVEL_MY_TRIPS,
                        [SCREENS.TRAVEL.TCS]: ROUTES.TRAVEL_TCS,
                    },
                },
                [SCREENS.RIGHT_MODAL.SEARCH_REPORT]: {
                    screens: {
                        [SCREENS.SEARCH.REPORT_RHP]: ROUTES.SEARCH_REPORT.route,
                        [SCREENS.SEARCH.TRANSACTION_HOLD_REASON_RHP]: ROUTES.TRANSACTION_HOLD_REASON_RHP,
                    },
                },
                [SCREENS.RIGHT_MODAL.SEARCH_ADVANCED_FILTERS]: {
                    screens: {
                        [SCREENS.SEARCH.ADVANCED_FILTERS_RHP]: ROUTES.SEARCH_ADVANCED_FILTERS,
                        [SCREENS.SEARCH.ADVANCED_FILTERS_DATE_RHP]: ROUTES.SEARCH_ADVANCED_FILTERS_DATE,
                        [SCREENS.SEARCH.ADVANCED_FILTERS_CURRENCY_RHP]: ROUTES.SEARCH_ADVANCED_FILTERS_CURRENCY,
                        [SCREENS.SEARCH.ADVANCED_FILTERS_MERCHANT_RHP]: ROUTES.SEARCH_ADVANCED_FILTERS_MERCHANT,
                        [SCREENS.SEARCH.ADVANCED_FILTERS_DESCRIPTION_RHP]: ROUTES.SEARCH_ADVANCED_FILTERS_DESCRIPTION,
                        [SCREENS.SEARCH.ADVANCED_FILTERS_REPORT_ID_RHP]: ROUTES.SEARCH_ADVANCED_FILTERS_REPORT_ID,
                        [SCREENS.SEARCH.ADVANCED_FILTERS_AMOUNT_RHP]: ROUTES.SEARCH_ADVANCED_FILTERS_AMOUNT,
                        [SCREENS.SEARCH.ADVANCED_FILTERS_CATEGORY_RHP]: ROUTES.SEARCH_ADVANCED_FILTERS_CATEGORY,
                        [SCREENS.SEARCH.ADVANCED_FILTERS_KEYWORD_RHP]: ROUTES.SEARCH_ADVANCED_FILTERS_KEYWORD,
                        [SCREENS.SEARCH.ADVANCED_FILTERS_CARD_RHP]: ROUTES.SEARCH_ADVANCED_FILTERS_CARD,
                        [SCREENS.SEARCH.ADVANCED_FILTERS_TAX_RATE_RHP]: ROUTES.SEARCH_ADVANCED_FILTERS_TAX_RATE,
                        [SCREENS.SEARCH.ADVANCED_FILTERS_EXPENSE_TYPE_RHP]: ROUTES.SEARCH_ADVANCED_FILTERS_EXPENSE_TYPE,
                        [SCREENS.SEARCH.ADVANCED_FILTERS_TAG_RHP]: ROUTES.SEARCH_ADVANCED_FILTERS_TAG,
                        [SCREENS.SEARCH.ADVANCED_FILTERS_FROM_RHP]: ROUTES.SEARCH_ADVANCED_FILTERS_FROM,
                        [SCREENS.SEARCH.ADVANCED_FILTERS_TO_RHP]: ROUTES.SEARCH_ADVANCED_FILTERS_TO,
                        [SCREENS.SEARCH.ADVANCED_FILTERS_IN_RHP]: ROUTES.SEARCH_ADVANCED_FILTERS_IN,
                    },
                },
                [SCREENS.RIGHT_MODAL.SEARCH_SAVED_SEARCH]: {
                    screens: {
                        [SCREENS.SEARCH.SAVED_SEARCH_RENAME_RHP]: ROUTES.SEARCH_SAVED_SEARCH_RENAME.route,
                    },
                },
                [SCREENS.RIGHT_MODAL.RESTRICTED_ACTION]: {
                    screens: {
                        [SCREENS.RESTRICTED_ACTION_ROOT]: ROUTES.RESTRICTED_ACTION.route,
                    },
                },
                [SCREENS.RIGHT_MODAL.MISSING_PERSONAL_DETAILS]: {
                    screens: {
                        [SCREENS.MISSING_PERSONAL_DETAILS_ROOT]: ROUTES.MISSING_PERSONAL_DETAILS,
                    },
                },
                [SCREENS.RIGHT_MODAL.DEBUG]: {
                    screens: {
                        [SCREENS.DEBUG.REPORT]: {
                            path: ROUTES.DEBUG_REPORT.route,
                            exact: true,
                            screens: {
                                details: {
                                    path: ROUTES.DEBUG_REPORT_TAB_DETAILS.route,
                                    exact: true,
                                },
                                json: {
                                    path: ROUTES.DEBUG_REPORT_TAB_JSON.route,
                                    exact: true,
                                },
                                actions: {
                                    path: ROUTES.DEBUG_REPORT_TAB_ACTIONS.route,
                                    exact: true,
                                },
                            },
                        },
                        [SCREENS.DEBUG.REPORT_ACTION]: {
                            path: ROUTES.DEBUG_REPORT_ACTION.route,
                            exact: true,
                            screens: {
                                details: {
                                    path: ROUTES.DEBUG_REPORT_ACTION_TAB_DETAILS.route,
                                    exact: true,
                                },
                                json: {
                                    path: ROUTES.DEBUG_REPORT_ACTION_TAB_JSON.route,
                                    exact: true,
                                },
                                preview: {
                                    path: ROUTES.DEBUG_REPORT_ACTION_TAB_PREVIEW.route,
                                    exact: true,
                                },
                            },
                        },
                        [SCREENS.DEBUG.REPORT_ACTION_CREATE]: {
                            path: ROUTES.DEBUG_REPORT_ACTION_CREATE.route,
                            exact: true,
                        },
                        [SCREENS.DEBUG.DETAILS_CONSTANT_PICKER_PAGE]: {
                            path: ROUTES.DETAILS_CONSTANT_PICKER_PAGE.route,
                            exact: true,
                        },
                        [SCREENS.DEBUG.DETAILS_DATE_TIME_PICKER_PAGE]: {
                            path: ROUTES.DETAILS_DATE_TIME_PICKER_PAGE.route,
                            exact: true,
                        },
                    },
                },
            },
        },

        [NAVIGATORS.FULL_SCREEN_NAVIGATOR]: {
            screens: {
                [SCREENS.WORKSPACE.INITIAL]: {
                    path: ROUTES.WORKSPACE_INITIAL.route,
                },
                [SCREENS.WORKSPACE.PROFILE]: ROUTES.WORKSPACE_PROFILE.route,
                [SCREENS.WORKSPACE.EXPENSIFY_CARD]: {
                    path: ROUTES.WORKSPACE_EXPENSIFY_CARD.route,
                },
                [SCREENS.WORKSPACE.COMPANY_CARDS]: {
                    path: ROUTES.WORKSPACE_COMPANY_CARDS.route,
                },
                [SCREENS.WORKSPACE.WORKFLOWS]: {
                    path: ROUTES.WORKSPACE_WORKFLOWS.route,
                },
                [SCREENS.WORKSPACE.INVOICES]: {
                    path: ROUTES.WORKSPACE_INVOICES.route,
                },
                [SCREENS.WORKSPACE.MEMBERS]: {
                    path: ROUTES.WORKSPACE_MEMBERS.route,
                },
                [SCREENS.WORKSPACE.ACCOUNTING.ROOT]: {
                    path: ROUTES.POLICY_ACCOUNTING.route,
                },
                [SCREENS.WORKSPACE.CATEGORIES]: {
                    path: ROUTES.WORKSPACE_CATEGORIES.route,
                },
                [SCREENS.WORKSPACE.MORE_FEATURES]: {
                    path: ROUTES.WORKSPACE_MORE_FEATURES.route,
                },
                [SCREENS.WORKSPACE.TAGS]: {
                    path: ROUTES.WORKSPACE_TAGS.route,
                },
                [SCREENS.WORKSPACE.TAXES]: {
                    path: ROUTES.WORKSPACE_TAXES.route,
                },
                [SCREENS.WORKSPACE.REPORT_FIELDS]: {
                    path: ROUTES.WORKSPACE_REPORT_FIELDS.route,
                },
                [SCREENS.WORKSPACE.DISTANCE_RATES]: {
                    path: ROUTES.WORKSPACE_DISTANCE_RATES.route,
                },
                [SCREENS.WORKSPACE.RULES]: {
                    path: ROUTES.WORKSPACE_RULES.route,
                },
            },
        },
    },
};

const normalizedConfigs = Object.keys(config.screens)
    .map((key) =>
        createNormalizedConfigs(
            key,
            config.screens,
            [],
            config.initialRouteName
                ? [
                      {
                          initialRouteName: config.initialRouteName,
                          parentScreens: [],
                      },
                  ]
                : [],
            [],
        ),
    )
    .flat()
    .reduce((acc, route) => {
        acc[route.screen as Screen] = route;
        return acc;
    }, {} as Record<Screen, RouteConfig>);

export {normalizedConfigs};
export default config;<|MERGE_RESOLUTION|>--- conflicted
+++ resolved
@@ -377,11 +377,8 @@
                         [SCREENS.WORKSPACE.ACCOUNTING.QUICKBOOKS_ONLINE_INVOICE_ACCOUNT_SELECTOR]: {
                             path: ROUTES.WORKSPACE_ACCOUNTING_QUICKBOOKS_ONLINE_INVOICE_ACCOUNT_SELECTOR.route,
                         },
-<<<<<<< HEAD
                         [SCREENS.WORKSPACE.ACCOUNTING.QUICKBOOKS_DESKTOP_EXPORT_PREFERRED_EXPORTER]: {path: ROUTES.POLICY_ACCOUNTING_QUICKBOOKS_DESKTOP_PREFERRED_EXPORTER.route},
-=======
                         [SCREENS.WORKSPACE.ACCOUNTING.QUICKBOOKS_DESKTOP_EXPORT]: {path: ROUTES.POLICY_ACCOUNTING_QUICKBOOKS_DESKTOP_EXPORT.route},
->>>>>>> 7981265d
                         [SCREENS.WORKSPACE.ACCOUNTING.XERO_IMPORT]: {path: ROUTES.POLICY_ACCOUNTING_XERO_IMPORT.route},
                         [SCREENS.WORKSPACE.ACCOUNTING.XERO_CHART_OF_ACCOUNTS]: {path: ROUTES.POLICY_ACCOUNTING_XERO_CHART_OF_ACCOUNTS.route},
                         [SCREENS.WORKSPACE.ACCOUNTING.XERO_ORGANIZATION]: {path: ROUTES.POLICY_ACCOUNTING_XERO_ORGANIZATION.route},

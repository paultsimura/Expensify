--- conflicted
+++ resolved
@@ -354,13 +354,10 @@
                         [SCREENS.WORKSPACE.ACCOUNTING.XERO_EXPORT_PREFERRED_EXPORTER_SELECT]: {path: ROUTES.POLICY_ACCOUNTING_XERO_PREFERRED_EXPORTER_SELECT.route},
                         [SCREENS.WORKSPACE.ACCOUNTING.XERO_BILL_PAYMENT_ACCOUNT_SELECTOR]: {path: ROUTES.POLICY_ACCOUNTING_XERO_BILL_PAYMENT_ACCOUNT_SELECTOR.route},
                         [SCREENS.WORKSPACE.ACCOUNTING.NETSUITE_SUBSIDIARY_SELECTOR]: {path: ROUTES.POLICY_ACCOUNTING_NETSUITE_SUBSIDIARY_SELECTOR.route},
-<<<<<<< HEAD
                         [SCREENS.WORKSPACE.ACCOUNTING.NETSUITE_TOKEN_INPUT]: {path: ROUTES.POLICY_ACCOUNTING_NETSUITE_TOKEN_INPUT.route},
-=======
                         [SCREENS.WORKSPACE.ACCOUNTING.SAGE_INTACCT_PREREQUISITES]: {path: ROUTES.POLICY_ACCOUNTING_SAGE_INTACCT_PREREQUISITES.route},
                         [SCREENS.WORKSPACE.ACCOUNTING.ENTER_SAGE_INTACCT_CREDENTIALS]: {path: ROUTES.POLICY_ACCOUNTING_SAGE_INTACCT_ENTER_CREDENTIALS.route},
                         [SCREENS.WORKSPACE.ACCOUNTING.EXISTING_SAGE_INTACCT_CONNECTIONS]: {path: ROUTES.POLICY_ACCOUNTING_SAGE_INTACCT_EXISTING_CONNECTIONS.route},
->>>>>>> 14408f31
                         [SCREENS.WORKSPACE.DESCRIPTION]: {
                             path: ROUTES.WORKSPACE_PROFILE_DESCRIPTION.route,
                         },

--- conflicted
+++ resolved
@@ -419,12 +419,9 @@
                         [SCREENS.WORKSPACE.DISTANCE_RATE_TAX_RECLAIMABLE_ON_EDIT]: {
                             path: ROUTES.WORKSPACE_DISTANCE_RATE_TAX_RECLAIMABLE_ON_EDIT.route,
                         },
-<<<<<<< HEAD
-=======
                         [SCREENS.WORKSPACE.DISTANCE_RATE_TAX_RATE_EDIT]: {
                             path: ROUTES.WORKSPACE_DISTANCE_RATE_TAX_RATE_EDIT.route,
                         },
->>>>>>> 0c2d4b90
                         [SCREENS.WORKSPACE.TAGS_SETTINGS]: {
                             path: ROUTES.WORKSPACE_TAGS_SETTINGS.route,
                         },

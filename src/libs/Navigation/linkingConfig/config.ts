--- conflicted
+++ resolved
@@ -528,11 +528,6 @@
                         [SCREENS.MONEY_REQUEST.STEP_WAYPOINT]: ROUTES.MONEY_REQUEST_STEP_WAYPOINT.route,
                         [SCREENS.MONEY_REQUEST.STEP_TAX_AMOUNT]: ROUTES.MONEY_REQUEST_STEP_TAX_AMOUNT.route,
                         [SCREENS.MONEY_REQUEST.STEP_TAX_RATE]: ROUTES.MONEY_REQUEST_STEP_TAX_RATE.route,
-<<<<<<< HEAD
-                        [SCREENS.MONEY_REQUEST.CONFIRMATION]: ROUTES.MONEY_REQUEST_CONFIRMATION.route,
-=======
-                        [SCREENS.MONEY_REQUEST.PARTICIPANTS]: ROUTES.MONEY_REQUEST_PARTICIPANTS.route,
->>>>>>> ebc8de82
                         [SCREENS.MONEY_REQUEST.CURRENCY]: ROUTES.MONEY_REQUEST_CURRENCY.route,
                         [SCREENS.MONEY_REQUEST.RECEIPT]: ROUTES.MONEY_REQUEST_RECEIPT.route,
                         [SCREENS.MONEY_REQUEST.STATE_SELECTOR]: {path: ROUTES.MONEY_REQUEST_STATE_SELECTOR.route, exact: true},

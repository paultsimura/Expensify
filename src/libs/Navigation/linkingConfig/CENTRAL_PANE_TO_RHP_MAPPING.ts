--- conflicted
+++ resolved
@@ -2,21 +2,6 @@
 import SCREENS from '@src/SCREENS';
 
 const CENTRAL_PANE_TO_RHP_MAPPING: Partial<Record<CentralPaneName, string[]>> = {
-<<<<<<< HEAD
-    [SCREENS.WORKSPACE.PROFILE]: [SCREENS.WORKSPACE.NAME, SCREENS.WORKSPACE.CURRENCY, SCREENS.WORKSPACE.DESCRIPTION, SCREENS.WORKSPACE.SHARE],
-    [SCREENS.WORKSPACE.REIMBURSE]: [SCREENS.WORKSPACE.RATE_AND_UNIT, SCREENS.WORKSPACE.RATE_AND_UNIT_RATE, SCREENS.WORKSPACE.RATE_AND_UNIT_UNIT],
-    [SCREENS.WORKSPACE.MEMBERS]: [
-        SCREENS.WORKSPACE.INVITE,
-        SCREENS.WORKSPACE.INVITE_MESSAGE,
-        SCREENS.WORKSPACE.MEMBER_DETAILS,
-        SCREENS.WORKSPACE.MEMBER_DETAILS_ROLE_SELECTION,
-        SCREENS.WORKSPACE.OWNER_CHANGE_CHECK,
-        SCREENS.WORKSPACE.OWNER_PAYMENT_CARD_FORM,
-    ],
-    [SCREENS.WORKSPACE.WORKFLOWS]: [SCREENS.WORKSPACE.WORKFLOWS_APPROVER, SCREENS.WORKSPACE.WORKFLOWS_AUTO_REPORTING_FREQUENCY, SCREENS.WORKSPACE.WORKFLOWS_AUTO_REPORTING_MONTHLY_OFFSET],
-    [SCREENS.WORKSPACE.TAGS]: [SCREENS.WORKSPACE.TAGS_SETTINGS, SCREENS.WORKSPACE.TAGS_EDIT],
-    [SCREENS.WORKSPACE.CATEGORIES]: [SCREENS.WORKSPACE.CATEGORY_CREATE, SCREENS.WORKSPACE.CATEGORY_SETTINGS, SCREENS.WORKSPACE.CATEGORIES_SETTINGS],
-=======
     [SCREENS.SETTINGS.PROFILE.ROOT]: [
         SCREENS.SETTINGS.PROFILE.DISPLAY_NAME,
         SCREENS.SETTINGS.PROFILE.CONTACT_METHODS,
@@ -51,7 +36,6 @@
     ],
     [SCREENS.SETTINGS.SECURITY]: [SCREENS.SETTINGS.TWO_FACTOR_AUTH, SCREENS.SETTINGS.CLOSE],
     [SCREENS.SETTINGS.ABOUT]: [SCREENS.SETTINGS.APP_DOWNLOAD_LINKS, SCREENS.SETTINGS.TROUBLESHOOT],
->>>>>>> ce3da4ef
 };
 
 export default CENTRAL_PANE_TO_RHP_MAPPING;
--- conflicted
+++ resolved
@@ -101,7 +101,6 @@
         SCREENS.WORKSPACE.DISTANCE_RATE_TAX_RATE_EDIT,
         SCREENS.WORKSPACE.DISTANCE_RATE_DETAILS,
     ],
-<<<<<<< HEAD
     [SCREENS.WORKSPACE.REPORT_FIELDS]: [
         SCREENS.WORKSPACE.REPORT_FIELDS_CREATE,
         SCREENS.WORKSPACE.REPORT_FIELDS_LIST_VALUES,
@@ -109,10 +108,7 @@
         SCREENS.WORKSPACE.REPORT_FIELDS_VALUE_SETTINGS,
         SCREENS.WORKSPACE.REPORT_FIELDS_EDIT_VALUE,
     ],
-=======
-    [SCREENS.WORKSPACE.REPORT_FIELDS]: [],
     [SCREENS.WORKSPACE.EXPENSIFY_CARD]: [],
->>>>>>> 551c6cbf
 };
 
 export default FULL_SCREEN_TO_RHP_MAPPING;
import type {FullScreenName} from '@libs/Navigation/types';
import SCREENS from '@src/SCREENS';

const FULL_SCREEN_TO_RHP_MAPPING: Partial<Record<FullScreenName, string[]>> = {
    [SCREENS.WORKSPACE.PROFILE]: [SCREENS.WORKSPACE.NAME, SCREENS.WORKSPACE.ADDRESS, SCREENS.WORKSPACE.CURRENCY, SCREENS.WORKSPACE.DESCRIPTION, SCREENS.WORKSPACE.SHARE],
    [SCREENS.WORKSPACE.MEMBERS]: [
        SCREENS.WORKSPACE.INVITE,
        SCREENS.WORKSPACE.INVITE_MESSAGE,
        SCREENS.WORKSPACE.MEMBER_DETAILS,
        SCREENS.WORKSPACE.MEMBER_NEW_CARD,
        SCREENS.WORKSPACE.OWNER_CHANGE_CHECK,
        SCREENS.WORKSPACE.OWNER_CHANGE_SUCCESS,
        SCREENS.WORKSPACE.OWNER_CHANGE_ERROR,
        SCREENS.WORKSPACE.OWNER_CHANGE_ERROR,
        SCREENS.WORKSPACE.MEMBERS_IMPORT,
        SCREENS.WORKSPACE.MEMBERS_IMPORTED,
    ],
    [SCREENS.WORKSPACE.WORKFLOWS]: [
        SCREENS.WORKSPACE.WORKFLOWS_APPROVALS_NEW,
        SCREENS.WORKSPACE.WORKFLOWS_APPROVALS_EDIT,
        SCREENS.WORKSPACE.WORKFLOWS_APPROVALS_EXPENSES_FROM,
        SCREENS.WORKSPACE.WORKFLOWS_APPROVALS_APPROVER,
        SCREENS.WORKSPACE.WORKFLOWS_AUTO_REPORTING_FREQUENCY,
        SCREENS.WORKSPACE.WORKFLOWS_AUTO_REPORTING_MONTHLY_OFFSET,
        SCREENS.WORKSPACE.WORKFLOWS_PAYER,
    ],
    [SCREENS.WORKSPACE.ACCOUNTING.ROOT]: [
        SCREENS.WORKSPACE.ACCOUNTING.QUICKBOOKS_ONLINE_IMPORT,
        SCREENS.WORKSPACE.ACCOUNTING.QUICKBOOKS_ONLINE_CHART_OF_ACCOUNTS,
        SCREENS.WORKSPACE.ACCOUNTING.QUICKBOOKS_ONLINE_CLASSES,
        SCREENS.WORKSPACE.ACCOUNTING.QUICKBOOKS_ONLINE_TAXES,
        SCREENS.WORKSPACE.ACCOUNTING.QUICKBOOKS_ONLINE_LOCATIONS,
        SCREENS.WORKSPACE.ACCOUNTING.QUICKBOOKS_ONLINE_CUSTOMERS,
        SCREENS.WORKSPACE.ACCOUNTING.QUICKBOOKS_ONLINE_EXPORT,
        SCREENS.WORKSPACE.ACCOUNTING.QUICKBOOKS_ONLINE_EXPORT_DATE_SELECT,
        SCREENS.WORKSPACE.ACCOUNTING.QUICKBOOKS_ONLINE_EXPORT_INVOICE_ACCOUNT_SELECT,
        SCREENS.WORKSPACE.ACCOUNTING.QUICKBOOKS_ONLINE_EXPORT_OUT_OF_POCKET_EXPENSES_ACCOUNT_SELECT,
        SCREENS.WORKSPACE.ACCOUNTING.QUICKBOOKS_ONLINE_COMPANY_CARD_EXPENSE_ACCOUNT,
        SCREENS.WORKSPACE.ACCOUNTING.QUICKBOOKS_ONLINE_COMPANY_CARD_EXPENSE_ACCOUNT_SELECT,
        SCREENS.WORKSPACE.ACCOUNTING.QUICKBOOKS_ONLINE_COMPANY_CARD_EXPENSE_ACCOUNT_COMPANY_CARD_SELECT,
        SCREENS.WORKSPACE.ACCOUNTING.QUICKBOOKS_ONLINE_EXPORT_PREFERRED_EXPORTER,
        SCREENS.WORKSPACE.ACCOUNTING.QUICKBOOKS_ONLINE_EXPORT_OUT_OF_POCKET_EXPENSES,
        SCREENS.WORKSPACE.ACCOUNTING.QUICKBOOKS_ONLINE_EXPORT_OUT_OF_POCKET_EXPENSES_SELECT,
        SCREENS.WORKSPACE.ACCOUNTING.QUICKBOOKS_ONLINE_NON_REIMBURSABLE_DEFAULT_VENDOR_SELECT,
        SCREENS.WORKSPACE.ACCOUNTING.QUICKBOOKS_ONLINE_ADVANCED,
        SCREENS.WORKSPACE.ACCOUNTING.QUICKBOOKS_ONLINE_ACCOUNT_SELECTOR,
        SCREENS.WORKSPACE.ACCOUNTING.QUICKBOOKS_ONLINE_INVOICE_ACCOUNT_SELECTOR,
<<<<<<< HEAD
        SCREENS.WORKSPACE.ACCOUNTING.QUICKBOOKS_DESKTOP_EXPORT_PREFERRED_EXPORTER,
=======
        SCREENS.WORKSPACE.ACCOUNTING.QUICKBOOKS_DESKTOP_EXPORT,
>>>>>>> 7981265d
        SCREENS.WORKSPACE.ACCOUNTING.XERO_IMPORT,
        SCREENS.WORKSPACE.ACCOUNTING.XERO_CHART_OF_ACCOUNTS,
        SCREENS.WORKSPACE.ACCOUNTING.XERO_ORGANIZATION,
        SCREENS.WORKSPACE.ACCOUNTING.XERO_CUSTOMER,
        SCREENS.WORKSPACE.ACCOUNTING.XERO_TAXES,
        SCREENS.WORKSPACE.ACCOUNTING.XERO_TRACKING_CATEGORIES,
        SCREENS.WORKSPACE.ACCOUNTING.XERO_MAP_TRACKING_CATEGORY,
        SCREENS.WORKSPACE.ACCOUNTING.XERO_EXPORT,
        SCREENS.WORKSPACE.ACCOUNTING.XERO_EXPORT_PURCHASE_BILL_DATE_SELECT,
        SCREENS.WORKSPACE.ACCOUNTING.XERO_ADVANCED,
        SCREENS.WORKSPACE.ACCOUNTING.XERO_BILL_STATUS_SELECTOR,
        SCREENS.WORKSPACE.ACCOUNTING.XERO_INVOICE_ACCOUNT_SELECTOR,
        SCREENS.WORKSPACE.ACCOUNTING.XERO_EXPORT_PREFERRED_EXPORTER_SELECT,
        SCREENS.WORKSPACE.ACCOUNTING.XERO_BILL_PAYMENT_ACCOUNT_SELECTOR,
        SCREENS.WORKSPACE.ACCOUNTING.XERO_EXPORT_BANK_ACCOUNT_SELECT,
        SCREENS.WORKSPACE.ACCOUNTING.NETSUITE_SUBSIDIARY_SELECTOR,
        SCREENS.WORKSPACE.ACCOUNTING.NETSUITE_REUSE_EXISTING_CONNECTIONS,
        SCREENS.WORKSPACE.ACCOUNTING.NETSUITE_TOKEN_INPUT,
        SCREENS.WORKSPACE.ACCOUNTING.NETSUITE_IMPORT,
        SCREENS.WORKSPACE.ACCOUNTING.NETSUITE_IMPORT_MAPPING,
        SCREENS.WORKSPACE.ACCOUNTING.NETSUITE_IMPORT_CUSTOM_FIELD,
        SCREENS.WORKSPACE.ACCOUNTING.NETSUITE_IMPORT_CUSTOM_FIELD_VIEW,
        SCREENS.WORKSPACE.ACCOUNTING.NETSUITE_IMPORT_CUSTOM_FIELD_EDIT,
        SCREENS.WORKSPACE.ACCOUNTING.NETSUITE_IMPORT_CUSTOM_LIST_ADD,
        SCREENS.WORKSPACE.ACCOUNTING.NETSUITE_IMPORT_CUSTOM_SEGMENT_ADD,
        SCREENS.WORKSPACE.ACCOUNTING.NETSUITE_IMPORT_CUSTOMERS_OR_PROJECTS,
        SCREENS.WORKSPACE.ACCOUNTING.NETSUITE_IMPORT_CUSTOMERS_OR_PROJECTS_SELECT,
        SCREENS.WORKSPACE.ACCOUNTING.NETSUITE_EXPORT,
        SCREENS.WORKSPACE.ACCOUNTING.NETSUITE_PREFERRED_EXPORTER_SELECT,
        SCREENS.WORKSPACE.ACCOUNTING.NETSUITE_DATE_SELECT,
        SCREENS.WORKSPACE.ACCOUNTING.NETSUITE_EXPORT_EXPENSES,
        SCREENS.WORKSPACE.ACCOUNTING.NETSUITE_EXPORT_EXPENSES_DESTINATION_SELECT,
        SCREENS.WORKSPACE.ACCOUNTING.NETSUITE_EXPORT_EXPENSES_VENDOR_SELECT,
        SCREENS.WORKSPACE.ACCOUNTING.NETSUITE_EXPORT_EXPENSES_PAYABLE_ACCOUNT_SELECT,
        SCREENS.WORKSPACE.ACCOUNTING.NETSUITE_EXPORT_EXPENSES_JOURNAL_POSTING_PREFERENCE_SELECT,
        SCREENS.WORKSPACE.ACCOUNTING.NETSUITE_RECEIVABLE_ACCOUNT_SELECT,
        SCREENS.WORKSPACE.ACCOUNTING.NETSUITE_INVOICE_ITEM_PREFERENCE_SELECT,
        SCREENS.WORKSPACE.ACCOUNTING.NETSUITE_INVOICE_ITEM_SELECT,
        SCREENS.WORKSPACE.ACCOUNTING.NETSUITE_TAX_POSTING_ACCOUNT_SELECT,
        SCREENS.WORKSPACE.ACCOUNTING.NETSUITE_PROVINCIAL_TAX_POSTING_ACCOUNT_SELECT,
        SCREENS.WORKSPACE.ACCOUNTING.NETSUITE_ADVANCED,
        SCREENS.WORKSPACE.ACCOUNTING.NETSUITE_REIMBURSEMENT_ACCOUNT_SELECT,
        SCREENS.WORKSPACE.ACCOUNTING.NETSUITE_COLLECTION_ACCOUNT_SELECT,
        SCREENS.WORKSPACE.ACCOUNTING.NETSUITE_EXPENSE_REPORT_APPROVAL_LEVEL_SELECT,
        SCREENS.WORKSPACE.ACCOUNTING.NETSUITE_VENDOR_BILL_APPROVAL_LEVEL_SELECT,
        SCREENS.WORKSPACE.ACCOUNTING.NETSUITE_JOURNAL_ENTRY_APPROVAL_LEVEL_SELECT,
        SCREENS.WORKSPACE.ACCOUNTING.NETSUITE_APPROVAL_ACCOUNT_SELECT,
        SCREENS.WORKSPACE.ACCOUNTING.NETSUITE_CUSTOM_FORM_ID,
        SCREENS.WORKSPACE.ACCOUNTING.SAGE_INTACCT_PREREQUISITES,
        SCREENS.WORKSPACE.ACCOUNTING.ENTER_SAGE_INTACCT_CREDENTIALS,
        SCREENS.WORKSPACE.ACCOUNTING.EXISTING_SAGE_INTACCT_CONNECTIONS,
        SCREENS.WORKSPACE.ACCOUNTING.SAGE_INTACCT_ENTITY,
        SCREENS.WORKSPACE.ACCOUNTING.SAGE_INTACCT_IMPORT,
        SCREENS.WORKSPACE.ACCOUNTING.SAGE_INTACCT_MAPPING_TYPE,
        SCREENS.WORKSPACE.ACCOUNTING.SAGE_INTACCT_TOGGLE_MAPPING,
        SCREENS.WORKSPACE.ACCOUNTING.SAGE_INTACCT_USER_DIMENSIONS,
        SCREENS.WORKSPACE.ACCOUNTING.SAGE_INTACCT_ADD_USER_DIMENSION,
        SCREENS.WORKSPACE.ACCOUNTING.SAGE_INTACCT_EDIT_USER_DIMENSION,
        SCREENS.WORKSPACE.ACCOUNTING.SAGE_INTACCT_EXPORT,
        SCREENS.WORKSPACE.ACCOUNTING.SAGE_INTACCT_PREFERRED_EXPORTER,
        SCREENS.WORKSPACE.ACCOUNTING.SAGE_INTACCT_EXPORT_DATE,
        SCREENS.WORKSPACE.ACCOUNTING.SAGE_INTACCT_REIMBURSABLE_EXPENSES,
        SCREENS.WORKSPACE.ACCOUNTING.SAGE_INTACCT_NON_REIMBURSABLE_EXPENSES,
        SCREENS.WORKSPACE.ACCOUNTING.SAGE_INTACCT_REIMBURSABLE_DESTINATION,
        SCREENS.WORKSPACE.ACCOUNTING.SAGE_INTACCT_NON_REIMBURSABLE_DESTINATION,
        SCREENS.WORKSPACE.ACCOUNTING.SAGE_INTACCT_DEFAULT_VENDOR,
        SCREENS.WORKSPACE.ACCOUNTING.SAGE_INTACCT_NON_REIMBURSABLE_CREDIT_CARD_ACCOUNT,
        SCREENS.WORKSPACE.ACCOUNTING.SAGE_INTACCT_ADVANCED,
        SCREENS.WORKSPACE.ACCOUNTING.SAGE_INTACCT_PAYMENT_ACCOUNT,
        SCREENS.WORKSPACE.ACCOUNTING.CARD_RECONCILIATION,
        SCREENS.WORKSPACE.ACCOUNTING.RECONCILIATION_ACCOUNT_SETTINGS,
    ],
    [SCREENS.WORKSPACE.TAXES]: [
        SCREENS.WORKSPACE.TAXES_SETTINGS,
        SCREENS.WORKSPACE.TAX_CREATE,
        SCREENS.WORKSPACE.TAXES_SETTINGS_CUSTOM_TAX_NAME,
        SCREENS.WORKSPACE.TAXES_SETTINGS_FOREIGN_CURRENCY_DEFAULT,
        SCREENS.WORKSPACE.TAXES_SETTINGS_WORKSPACE_CURRENCY_DEFAULT,
        SCREENS.WORKSPACE.TAX_CREATE,
        SCREENS.WORKSPACE.TAX_EDIT,
        SCREENS.WORKSPACE.TAX_NAME,
        SCREENS.WORKSPACE.TAX_VALUE,
        SCREENS.WORKSPACE.TAX_CODE,
    ],
    [SCREENS.WORKSPACE.TAGS]: [
        SCREENS.WORKSPACE.TAGS_SETTINGS,
        SCREENS.WORKSPACE.TAGS_EDIT,
        SCREENS.WORKSPACE.TAG_CREATE,
        SCREENS.WORKSPACE.TAG_SETTINGS,
        SCREENS.WORKSPACE.TAG_EDIT,
        SCREENS.WORKSPACE.TAG_LIST_VIEW,
        SCREENS.WORKSPACE.TAG_GL_CODE,
        SCREENS.WORKSPACE.TAG_APPROVER,
        SCREENS.WORKSPACE.TAGS_IMPORT,
        SCREENS.WORKSPACE.TAGS_IMPORTED,
    ],
    [SCREENS.WORKSPACE.CATEGORIES]: [
        SCREENS.WORKSPACE.CATEGORY_CREATE,
        SCREENS.WORKSPACE.CATEGORY_SETTINGS,
        SCREENS.WORKSPACE.CATEGORIES_IMPORT,
        SCREENS.WORKSPACE.CATEGORIES_IMPORTED,
        SCREENS.WORKSPACE.CATEGORIES_SETTINGS,
        SCREENS.WORKSPACE.CATEGORY_EDIT,
        SCREENS.WORKSPACE.CATEGORY_GL_CODE,
        SCREENS.WORKSPACE.CATEGORY_PAYROLL_CODE,
        SCREENS.WORKSPACE.CATEGORY_DEFAULT_TAX_RATE,
        SCREENS.WORKSPACE.CATEGORY_FLAG_AMOUNTS_OVER,
        SCREENS.WORKSPACE.CATEGORY_DESCRIPTION_HINT,
        SCREENS.WORKSPACE.CATEGORY_APPROVER,
        SCREENS.WORKSPACE.CATEGORY_REQUIRE_RECEIPTS_OVER,
    ],
    [SCREENS.WORKSPACE.DISTANCE_RATES]: [
        SCREENS.WORKSPACE.CREATE_DISTANCE_RATE,
        SCREENS.WORKSPACE.DISTANCE_RATES_SETTINGS,
        SCREENS.WORKSPACE.DISTANCE_RATE_EDIT,
        SCREENS.WORKSPACE.DISTANCE_RATE_TAX_RECLAIMABLE_ON_EDIT,
        SCREENS.WORKSPACE.DISTANCE_RATE_TAX_RATE_EDIT,
        SCREENS.WORKSPACE.DISTANCE_RATE_DETAILS,
    ],
    [SCREENS.WORKSPACE.REPORT_FIELDS]: [
        SCREENS.WORKSPACE.REPORT_FIELDS_CREATE,
        SCREENS.WORKSPACE.REPORT_FIELDS_SETTINGS,
        SCREENS.WORKSPACE.REPORT_FIELDS_LIST_VALUES,
        SCREENS.WORKSPACE.REPORT_FIELDS_ADD_VALUE,
        SCREENS.WORKSPACE.REPORT_FIELDS_VALUE_SETTINGS,
        SCREENS.WORKSPACE.REPORT_FIELDS_EDIT_VALUE,
        SCREENS.WORKSPACE.REPORT_FIELDS_EDIT_INITIAL_VALUE,
    ],
    [SCREENS.WORKSPACE.INVOICES]: [SCREENS.WORKSPACE.INVOICES_COMPANY_NAME, SCREENS.WORKSPACE.INVOICES_COMPANY_WEBSITE],
    [SCREENS.WORKSPACE.COMPANY_CARDS]: [
        SCREENS.WORKSPACE.COMPANY_CARDS_SELECT_FEED,
        SCREENS.WORKSPACE.COMPANY_CARDS_ADD_NEW,
        SCREENS.WORKSPACE.COMPANY_CARDS_TYPE,
        SCREENS.WORKSPACE.COMPANY_CARDS_INSTRUCTIONS,
        SCREENS.WORKSPACE.COMPANY_CARDS_NAME,
        SCREENS.WORKSPACE.COMPANY_CARDS_DETAILS,
        SCREENS.WORKSPACE.COMPANY_CARDS_SELECT_FEED,
        SCREENS.WORKSPACE.COMPANY_CARDS_SETTINGS,
        SCREENS.WORKSPACE.COMPANY_CARDS_SETTINGS_FEED_NAME,
        SCREENS.WORKSPACE.COMPANY_CARDS_SETTINGS,
        SCREENS.WORKSPACE.COMPANY_CARDS_SETTINGS_FEED_NAME,
        SCREENS.WORKSPACE.COMPANY_CARDS_ASSIGN_CARD,
        SCREENS.WORKSPACE.COMPANY_CARD_DETAILS,
        SCREENS.WORKSPACE.COMPANY_CARD_NAME,
        SCREENS.WORKSPACE.COMPANY_CARD_EXPORT,
    ],
    [SCREENS.WORKSPACE.EXPENSIFY_CARD]: [
        SCREENS.WORKSPACE.EXPENSIFY_CARD_ISSUE_NEW,
        SCREENS.WORKSPACE.EXPENSIFY_CARD_BANK_ACCOUNT,
        SCREENS.WORKSPACE.EXPENSIFY_CARD_SETTINGS,
        SCREENS.WORKSPACE.EXPENSIFY_CARD_SETTINGS_ACCOUNT,
        SCREENS.WORKSPACE.EXPENSIFY_CARD_SETTINGS_FREQUENCY,
        SCREENS.WORKSPACE.EXPENSIFY_CARD_DETAILS,
        SCREENS.WORKSPACE.EXPENSIFY_CARD_NAME,
        SCREENS.WORKSPACE.EXPENSIFY_CARD_LIMIT,
        SCREENS.WORKSPACE.EXPENSIFY_CARD_LIMIT_TYPE,
    ],
    [SCREENS.WORKSPACE.RULES]: [
        SCREENS.WORKSPACE.RULES_CUSTOM_NAME,
        SCREENS.WORKSPACE.RULES_AUTO_APPROVE_REPORTS_UNDER,
        SCREENS.WORKSPACE.RULES_RANDOM_REPORT_AUDIT,
        SCREENS.WORKSPACE.RULES_AUTO_PAY_REPORTS_UNDER,
        SCREENS.WORKSPACE.RULES_RECEIPT_REQUIRED_AMOUNT,
        SCREENS.WORKSPACE.RULES_MAX_EXPENSE_AMOUNT,
        SCREENS.WORKSPACE.RULES_MAX_EXPENSE_AGE,
        SCREENS.WORKSPACE.RULES_BILLABLE_DEFAULT,
    ],
};

export default FULL_SCREEN_TO_RHP_MAPPING;<|MERGE_RESOLUTION|>--- conflicted
+++ resolved
@@ -45,11 +45,8 @@
         SCREENS.WORKSPACE.ACCOUNTING.QUICKBOOKS_ONLINE_ADVANCED,
         SCREENS.WORKSPACE.ACCOUNTING.QUICKBOOKS_ONLINE_ACCOUNT_SELECTOR,
         SCREENS.WORKSPACE.ACCOUNTING.QUICKBOOKS_ONLINE_INVOICE_ACCOUNT_SELECTOR,
-<<<<<<< HEAD
         SCREENS.WORKSPACE.ACCOUNTING.QUICKBOOKS_DESKTOP_EXPORT_PREFERRED_EXPORTER,
-=======
         SCREENS.WORKSPACE.ACCOUNTING.QUICKBOOKS_DESKTOP_EXPORT,
->>>>>>> 7981265d
         SCREENS.WORKSPACE.ACCOUNTING.XERO_IMPORT,
         SCREENS.WORKSPACE.ACCOUNTING.XERO_CHART_OF_ACCOUNTS,
         SCREENS.WORKSPACE.ACCOUNTING.XERO_ORGANIZATION,

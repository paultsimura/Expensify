--- conflicted
+++ resolved
@@ -4,7 +4,7 @@
 import SCREENS from '@src/SCREENS';
 import TAB_TO_CENTRAL_PANE_MAPPING from './TAB_TO_CENTRAL_PANE_MAPPING';
 
-const WORKSPACES_SCREENS = TAB_TO_CENTRAL_PANE_MAPPING[SCREENS.WORKSPACE.INITIAL].concat(TAB_TO_CENTRAL_PANE_MAPPING[SCREENS.ALL_SETTINGS]);
+// const WORKSPACES_SCREENS = TAB_TO_CENTRAL_PANE_MAPPING[SCREENS.WORKSPACE.INITIAL].concat(TAB_TO_CENTRAL_PANE_MAPPING[SCREENS.ALL_SETTINGS]);
 
 /**
  * @param state - react-navigation state
@@ -50,27 +50,27 @@
 }
 
 // Get already opened settings screen within the policy
-function getAlreadyOpenedSettingsScreen(rootState?: State, policyID?: string): keyof CentralPaneNavigatorParamList | undefined {
-    if (!rootState) {
-        return undefined;
-    }
+// function getAlreadyOpenedSettingsScreen(rootState?: State, policyID?: string): keyof CentralPaneNavigatorParamList | undefined {
+//     if (!rootState) {
+//         return undefined;
+//     }
 
-    // If one of the screen from WORKSPACES_SCREENS is now in the navigation state, we can decide which screen we should display.
-    // A screen from the navigation state can be pushed to the navigation state again only if it has a matching policyID with the currently selected workspace.
-    // Otherwise, when we switch the workspace, we want to display the initial screen in the settings tab.
-    const alreadyOpenedSettingsTab = rootState.routes
-        .filter((item) => item.params && 'screen' in item.params && WORKSPACES_SCREENS.includes(item.params.screen as keyof CentralPaneNavigatorParamList))
-        .at(-1);
+//     // If one of the screen from WORKSPACES_SCREENS is now in the navigation state, we can decide which screen we should display.
+//     // A screen from the navigation state can be pushed to the navigation state again only if it has a matching policyID with the currently selected workspace.
+//     // Otherwise, when we switch the workspace, we want to display the initial screen in the settings tab.
+//     const alreadyOpenedSettingsTab = rootState.routes
+//         .filter((item) => item.params && 'screen' in item.params && WORKSPACES_SCREENS.includes(item.params.screen as keyof CentralPaneNavigatorParamList))
+//         .at(-1);
 
-    if (!hasRouteMatchingPolicyID(alreadyOpenedSettingsTab as NavigationPartialRoute<CentralPaneName>, policyID)) {
-        return undefined;
-    }
+//     if (!hasRouteMatchingPolicyID(alreadyOpenedSettingsTab as NavigationPartialRoute<CentralPaneName>, policyID)) {
+//         return undefined;
+//     }
 
-    const settingsScreen =
-        alreadyOpenedSettingsTab?.params && 'screen' in alreadyOpenedSettingsTab?.params ? (alreadyOpenedSettingsTab?.params?.screen as keyof CentralPaneNavigatorParamList) : undefined;
+//     const settingsScreen =
+//         alreadyOpenedSettingsTab?.params && 'screen' in alreadyOpenedSettingsTab?.params ? (alreadyOpenedSettingsTab?.params?.screen as keyof CentralPaneNavigatorParamList) : undefined;
 
-    return settingsScreen;
-}
+//     return settingsScreen;
+// }
 
 // Get matching central pane route for bottom tab navigator. e.g HOME -> REPORT
 function getMatchingCentralPaneRouteForState(state: State<RootStackParamList>, rootState?: State): NavigationPartialRoute<CentralPaneName> | undefined {
@@ -82,18 +82,12 @@
 
     const centralPaneName = TAB_TO_CENTRAL_PANE_MAPPING[topmostBottomTabRoute.name][0];
 
-<<<<<<< HEAD
     // if (topmostBottomTabRoute.name === SCREENS.WORKSPACE.INITIAL) {
-    //     return {name: centralPaneName, params: topmostBottomTabRoute.params};
+    //     // When we go back to the settings tab without switching the workspace id, we want to return to the previously opened screen
+    //     const policyID = topmostBottomTabRoute?.params && 'policyID' in topmostBottomTabRoute?.params ? (topmostBottomTabRoute.params.policyID as string) : undefined;
+    //     const screen = getAlreadyOpenedSettingsScreen(rootState, policyID) ?? centralPaneName;
+    //     return {name: screen, params: topmostBottomTabRoute.params};
     // }
-=======
-    if (topmostBottomTabRoute.name === SCREENS.WORKSPACE.INITIAL) {
-        // When we go back to the settings tab without switching the workspace id, we want to return to the previously opened screen
-        const policyID = topmostBottomTabRoute?.params && 'policyID' in topmostBottomTabRoute?.params ? (topmostBottomTabRoute.params.policyID as string) : undefined;
-        const screen = getAlreadyOpenedSettingsScreen(rootState, policyID) ?? centralPaneName;
-        return {name: screen, params: topmostBottomTabRoute.params};
-    }
->>>>>>> 895de29f
 
     if (topmostBottomTabRoute.name === SCREENS.HOME) {
         return {name: centralPaneName, params: {reportID: getTopMostReportIDFromRHP(state)}};

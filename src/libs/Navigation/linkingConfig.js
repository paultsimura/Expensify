--- conflicted
+++ resolved
@@ -27,12 +27,8 @@
             // Main Routes
             SetPassword: ROUTES.SET_PASSWORD_WITH_VALIDATE_CODE,
             ValidateLogin: ROUTES.VALIDATE_LOGIN,
-<<<<<<< HEAD
+            UnlinkLogin: ROUTES.UNLINK_LOGIN,
             [SCREENS.TRANSITION_BETWEEN_APPS]: ROUTES.TRANSITION_BETWEEN_APPS,
-=======
-            UnlinkLogin: ROUTES.UNLINK_LOGIN,
-            [SCREENS.TRANSITION_FROM_OLD_DOT]: ROUTES.TRANSITION_FROM_OLD_DOT,
->>>>>>> 7e957aff
             Concierge: ROUTES.CONCIERGE,
 
             // Modal Screens

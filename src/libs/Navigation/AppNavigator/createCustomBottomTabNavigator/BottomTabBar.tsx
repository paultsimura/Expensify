--- conflicted
+++ resolved
@@ -92,7 +92,6 @@
                     </View>
                 </PressableWithFeedback>
             </Tooltip>
-<<<<<<< HEAD
             <Tooltip text={translate('common.search')}>
                 <PressableWithFeedback
                     onPress={() => {
@@ -113,9 +112,6 @@
                     </View>
                 </PressableWithFeedback>
             </Tooltip>
-=======
-            <BottomTabBarFloatingActionButton />
->>>>>>> 0c723ccd
             <BottomTabAvatar isSelected={currentTabName === SCREENS.SETTINGS.ROOT} />
             <BottomTabBarFloatingActionButton />
         </View>

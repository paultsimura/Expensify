--- conflicted
+++ resolved
@@ -13,14 +13,9 @@
 import useThemeStyles from '@hooks/useThemeStyles';
 import getTopmostBottomTabRoute from '@libs/Navigation/getTopmostBottomTabRoute';
 import Navigation from '@libs/Navigation/Navigation';
-<<<<<<< HEAD
-import type {RootStackParamList} from '@libs/Navigation/types';
+import type {RootStackParamList, State} from '@libs/Navigation/types';
 import {getChatTabBrickRoad} from '@libs/WorkspacesSettingsUtils';
 import BottomTabAvatar from '@pages/home/sidebar/BottomTabAvatar';
-=======
-import type {RootStackParamList, State} from '@libs/Navigation/types';
-import {checkIfWorkspaceSettingsTabHasRBR, getChatTabBrickRoad} from '@libs/WorkspacesSettingsUtils';
->>>>>>> 8f58c576
 import BottomTabBarFloatingActionButton from '@pages/home/sidebar/BottomTabBarFloatingActionButton';
 import variables from '@styles/variables';
 import * as Welcome from '@userActions/Welcome';
@@ -44,17 +39,9 @@
     const navigation = useNavigation();
 
     useEffect(() => {
-<<<<<<< HEAD
-        const navigationState = navigation.getState();
-        const routes = navigationState.routes;
-        const currentRoute = routes[navigationState.index];
-
-=======
         const navigationState = navigation.getState() as State<RootStackParamList> | undefined;
         const routes = navigationState?.routes;
         const currentRoute = routes?.[navigationState?.index ?? 0];
-        const bottomTabRoute = getTopmostBottomTabRoute(navigationState);
->>>>>>> 8f58c576
         if (
             // When we are redirected to the Settings tab from the OldDot, we don't want to call the Welcome.show() method.
             // To prevent this, the value of the bottomTabRoute?.name is checked here

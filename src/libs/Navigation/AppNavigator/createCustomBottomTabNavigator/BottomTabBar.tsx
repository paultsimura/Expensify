--- conflicted
+++ resolved
@@ -130,13 +130,11 @@
                 );
                 return;
             }
-<<<<<<< HEAD
+            Navigation.navigate(ROUTES.SEARCH_CENTRAL_PANE.getRoute({query: SearchUtils.buildCannedSearchQuery()}));
 
-            const query = activeWorkspaceID ? `${CONST.SEARCH.TAB.EXPENSE.ALL} policyID:${activeWorkspaceID}` : CONST.SEARCH.TAB.EXPENSE.ALL;
-            Navigation.navigate(ROUTES.SEARCH_CENTRAL_PANE.getRoute({query}));
-=======
-            Navigation.navigate(ROUTES.SEARCH_CENTRAL_PANE.getRoute({query: SearchUtils.buildCannedSearchQuery()}));
->>>>>>> d5cfecfc
+            // Fixme add policyID
+            // const query = activeWorkspaceID ? `${CONST.SEARCH.TAB.EXPENSE.ALL} policyID:${activeWorkspaceID}` : CONST.SEARCH.TAB.EXPENSE.ALL;
+            // Navigation.navigate(ROUTES.SEARCH_CENTRAL_PANE.getRoute({query}));
         });
     }, [activeWorkspaceID, selectedTab]);
 

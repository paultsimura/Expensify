--- conflicted
+++ resolved
@@ -109,14 +109,10 @@
             <Tooltip text={translate('common.search')}>
                 <PressableWithFeedback
                     onPress={() => {
-<<<<<<< HEAD
-                        interceptAnonymousUser(() => Navigation.navigate(ROUTES.SEARCH_CENTRAL_PANE.getRoute(CONST.SEARCH.TAB.ALL)));
-=======
                         if (currentTabName === SCREENS.SEARCH.BOTTOM_TAB || currentTabName === SCREENS.SEARCH.CENTRAL_PANE) {
                             return;
                         }
-                        interceptAnonymousUser(() => Navigation.navigate(ROUTES.SEARCH.getRoute(CONST.SEARCH.TAB.ALL)));
->>>>>>> dfbdce77
+                        interceptAnonymousUser(() => Navigation.navigate(ROUTES.SEARCH_CENTRAL_PANE.getRoute(CONST.SEARCH.TAB.ALL)));
                     }}
                     role={CONST.ROLE.BUTTON}
                     accessibilityLabel={translate('common.search')}

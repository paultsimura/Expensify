--- conflicted
+++ resolved
@@ -15,7 +15,10 @@
     transformState,
     defaultScreenOptions,
     NavigationContentWrapper: BottomTabNavigationContentWrapper,
-    ExtraContent: () => <BottomTabBar />,
+    ExtraContent: ({stateToRender}) => {
+        const selectedTab = stateToRender.routes.at(-1)?.name;
+        return <BottomTabBar selectedTab={selectedTab} />;
+    },
 });
 
 function createCustomBottomTabNavigator<ParamList extends ParamListBase>() {
@@ -24,50 +27,4 @@
     )<ParamList>();
 }
 
-<<<<<<< HEAD
-export default createCustomBottomTabNavigator;
-=======
-function CustomBottomTabNavigator({initialRouteName, children, screenOptions, ...props}: CustomNavigatorProps) {
-    const {state, navigation, descriptors, NavigationContent} = useNavigationBuilder<
-        StackNavigationState<ParamListBase>,
-        StackRouterOptions,
-        StackActionHelpers<ParamListBase>,
-        StackNavigationOptions,
-        StackNavigationEventMap
-    >(StackRouter, {
-        children,
-        screenOptions,
-        initialRouteName,
-    });
-
-    const styles = useThemeStyles();
-    const stateToRender = getStateToRender(state);
-    const selectedTab = stateToRender.routes.at(-1)?.name;
-
-    return (
-        <ScreenWrapper
-            testID={CustomBottomTabNavigator.displayName}
-            shouldShowOfflineIndicator={false}
-            shouldEnableKeyboardAvoidingView={false}
-            shouldEnablePickerAvoiding={false}
-        >
-            <View style={styles.flex1}>
-                <NavigationContent>
-                    <StackView
-                        // eslint-disable-next-line react/jsx-props-no-spreading
-                        {...props}
-                        state={stateToRender}
-                        descriptors={descriptors}
-                        navigation={navigation}
-                    />
-                </NavigationContent>
-                <BottomTabBar selectedTab={selectedTab} />
-            </View>
-        </ScreenWrapper>
-    );
-}
-
-CustomBottomTabNavigator.displayName = 'CustomBottomTabNavigator';
-
-export default createNavigatorFactory(CustomBottomTabNavigator);
->>>>>>> d5cfecfc
+export default createCustomBottomTabNavigator;
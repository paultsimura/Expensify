import React from 'react';
import {createStackNavigator} from '@react-navigation/stack';

import * as ModalStackNavigators from '../ModalStackNavigators';
import RHPScreenOptions from '../RHPScreenOptions';

const Stack = createStackNavigator();

function RigthModalNavigator() {
    return (
        <Stack.Navigator screenOptions={RHPScreenOptions}>
            <Stack.Screen
                name="Settings"
                component={ModalStackNavigators.SettingsModalStackNavigator}
            />
            <Stack.Screen
                name="NewChat"
                component={ModalStackNavigators.NewChatModalStackNavigator}
            />
            <Stack.Screen
                name="NewGroup"
                component={ModalStackNavigators.NewGroupModalStackNavigator}
            />
            <Stack.Screen
                name="Search"
                component={ModalStackNavigators.SearchModalStackNavigator}
            />
            <Stack.Screen
                name="Details"
                component={ModalStackNavigators.DetailsModalStackNavigator}
            />
            <Stack.Screen
                name="Profile"
                component={ModalStackNavigators.ProfileModalStackNavigator}
            />
            <Stack.Screen
                name="Report_Details"
                component={ModalStackNavigators.ReportDetailsModalStackNavigator}
            />
            <Stack.Screen
                name="Report_Settings"
                component={ModalStackNavigators.ReportSettingsModalStackNavigator}
            />
            <Stack.Screen
                name="Report_WelcomeMessage"
                component={ModalStackNavigators.ReportWelcomeMessageModalStackNavigator}
            />
            <Stack.Screen
                name="Participants"
                component={ModalStackNavigators.ReportParticipantsModalStackNavigator}
            />
            <Stack.Screen
<<<<<<< HEAD
                name="IOU_Request"
                component={ModalStackNavigators.IOURequestModalStackNavigator}
=======
                name="MoneyRequest"
                options={defaultModalScreenOptions}
                component={ModalStackNavigators.MoneyRequestModalStackNavigator}
>>>>>>> 7c04c2f3
            />
            <Stack.Screen
                name="NewTask"
                component={ModalStackNavigators.NewTaskModalStackNavigator}
            />
            <Stack.Screen
                name="Task_Details"
                component={ModalStackNavigators.TaskModalStackNavigator}
            />
            <Stack.Screen
<<<<<<< HEAD
                name="IOU_Bill"
                component={ModalStackNavigators.IOUBillStackNavigator}
            />
            <Stack.Screen
=======
>>>>>>> 7c04c2f3
                name="EnablePayments"
                component={ModalStackNavigators.EnablePaymentsStackNavigator}
            />
            <Stack.Screen
                name="SplitDetails"
                component={ModalStackNavigators.SplitDetailsModalStackNavigator}
            />
            <Stack.Screen
                name="AddPersonalBankAccount"
                component={ModalStackNavigators.AddPersonalBankAccountModalStackNavigator}
            />
            <Stack.Screen
<<<<<<< HEAD
                name="IOU_Send"
                component={ModalStackNavigators.IOUSendModalStackNavigator}
            />
            <Stack.Screen
=======
>>>>>>> 7c04c2f3
                name="Wallet_Statement"
                component={ModalStackNavigators.WalletStatementStackNavigator}
            />
            <Stack.Screen
                name="Select_Year"
                component={ModalStackNavigators.YearPickerStackNavigator}
            />
            <Stack.Screen
                name="Flag_Comment"
                component={ModalStackNavigators.FlagCommentStackNavigator}
            />
        </Stack.Navigator>
    );
}

export default RigthModalNavigator;<|MERGE_RESOLUTION|>--- conflicted
+++ resolved
@@ -50,14 +50,8 @@
                 component={ModalStackNavigators.ReportParticipantsModalStackNavigator}
             />
             <Stack.Screen
-<<<<<<< HEAD
-                name="IOU_Request"
-                component={ModalStackNavigators.IOURequestModalStackNavigator}
-=======
                 name="MoneyRequest"
-                options={defaultModalScreenOptions}
                 component={ModalStackNavigators.MoneyRequestModalStackNavigator}
->>>>>>> 7c04c2f3
             />
             <Stack.Screen
                 name="NewTask"
@@ -68,13 +62,6 @@
                 component={ModalStackNavigators.TaskModalStackNavigator}
             />
             <Stack.Screen
-<<<<<<< HEAD
-                name="IOU_Bill"
-                component={ModalStackNavigators.IOUBillStackNavigator}
-            />
-            <Stack.Screen
-=======
->>>>>>> 7c04c2f3
                 name="EnablePayments"
                 component={ModalStackNavigators.EnablePaymentsStackNavigator}
             />
@@ -87,13 +74,6 @@
                 component={ModalStackNavigators.AddPersonalBankAccountModalStackNavigator}
             />
             <Stack.Screen
-<<<<<<< HEAD
-                name="IOU_Send"
-                component={ModalStackNavigators.IOUSendModalStackNavigator}
-            />
-            <Stack.Screen
-=======
->>>>>>> 7c04c2f3
                 name="Wallet_Statement"
                 component={ModalStackNavigators.WalletStatementStackNavigator}
             />

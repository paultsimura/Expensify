--- conflicted
+++ resolved
@@ -1,27 +1,18 @@
-<<<<<<< HEAD
-=======
-import type {StackCardInterpolationProps, StackScreenProps} from '@react-navigation/stack';
-import {createStackNavigator} from '@react-navigation/stack';
->>>>>>> d5cfecfc
+import type {StackCardInterpolationProps} from '@react-navigation/stack';
 import React, {useMemo, useRef} from 'react';
 import {InteractionManager, View} from 'react-native';
 import NoDropZone from '@components/DragAndDrop/NoDropZone';
 import useStyleUtils from '@hooks/useStyleUtils';
 import useThemeStyles from '@hooks/useThemeStyles';
 import useWindowDimensions from '@hooks/useWindowDimensions';
-<<<<<<< HEAD
+import {abandonReviewDuplicateTransactions} from '@libs/actions/Transaction';
+import {isSafari} from '@libs/Browser';
 import hideKeyboardOnSwipe from '@libs/Navigation/AppNavigator/hideKeyboardOnSwipe';
 import ModalNavigatorScreenOptions from '@libs/Navigation/AppNavigator/ModalNavigatorScreenOptions';
 import * as ModalStackNavigators from '@libs/Navigation/AppNavigator/ModalStackNavigators';
 import createPlatformStackNavigator from '@libs/Navigation/PlatformStackNavigation/createPlatformStackNavigator';
 import type {PlatformStackScreenProps} from '@libs/Navigation/PlatformStackNavigation/types';
-=======
-import {abandonReviewDuplicateTransactions} from '@libs/actions/Transaction';
-import {isSafari} from '@libs/Browser';
-import ModalNavigatorScreenOptions from '@libs/Navigation/AppNavigator/ModalNavigatorScreenOptions';
-import * as ModalStackNavigators from '@libs/Navigation/AppNavigator/ModalStackNavigators';
 import createModalCardStyleInterpolator from '@navigation/AppNavigator/createModalCardStyleInterpolator';
->>>>>>> d5cfecfc
 import type {AuthScreensParamList, RightModalNavigatorParamList} from '@navigation/types';
 import NAVIGATORS from '@src/NAVIGATORS';
 import SCREENS from '@src/SCREENS';
@@ -41,7 +32,9 @@
         // The .forHorizontalIOS interpolator from `@react-navigation` is misbehaving on Safari, so we override it with Expensify custom interpolator
         if (isSafari()) {
             const customInterpolator = createModalCardStyleInterpolator(styleUtils);
-            options.cardStyleInterpolator = (props: StackCardInterpolationProps) => customInterpolator(isSmallScreenWidth, false, false, props);
+            if (options.webOnly) {
+                options.webOnly.cardStyleInterpolator = (props: StackCardInterpolationProps) => customInterpolator(isSmallScreenWidth, false, false, props);
+            }
         }
 
         return options;

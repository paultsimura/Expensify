--- conflicted
+++ resolved
@@ -1,18 +1,8 @@
-<<<<<<< HEAD
-import type {StackNavigationOptions} from '@react-navigation/stack';
 import React from 'react';
 import createCustomBottomTabNavigator from '@libs/Navigation/AppNavigator/createCustomBottomTabNavigator';
+import type {PlatformStackNavigationOptions} from '@libs/Navigation/PlatformStackNavigation/types';
 import type {BottomTabNavigatorParamList} from '@libs/Navigation/types';
-=======
-import {useNavigationState} from '@react-navigation/native';
-import React from 'react';
-import createCustomBottomTabNavigator from '@libs/Navigation/AppNavigator/createCustomBottomTabNavigator';
-import getTopmostCentralPaneRoute from '@libs/Navigation/getTopmostCentralPaneRoute';
-import type {PlatformStackNavigationOptions} from '@libs/Navigation/PlatformStackNavigation/types';
-import type {BottomTabNavigatorParamList, CentralPaneName, NavigationPartialRoute, RootStackParamList} from '@libs/Navigation/types';
->>>>>>> 3cc88f5a
 import SidebarScreen from '@pages/home/sidebar/SidebarScreen';
-import SearchPageBottomTab from '@pages/Search/SearchPageBottomTab';
 import SCREENS from '@src/SCREENS';
 import type ReactComponentModule from '@src/types/utils/ReactComponentModule';
 
@@ -31,10 +21,6 @@
                 component={SidebarScreen}
             />
             <Tab.Screen
-                name={SCREENS.SEARCH.BOTTOM_TAB}
-                component={SearchPageBottomTab}
-            />
-            <Tab.Screen
                 name={SCREENS.SETTINGS.ROOT}
                 getComponent={loadInitialSettingsPage}
             />

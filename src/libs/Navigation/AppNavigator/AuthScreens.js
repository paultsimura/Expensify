import React from 'react';
import PropTypes from 'prop-types';
import Onyx, {withOnyx} from 'react-native-onyx';
import moment from 'moment';
import _ from 'underscore';
import lodashGet from 'lodash/get';
import {getNavigationModalCardStyle} from '../../../styles/styles';
import withWindowDimensions, {windowDimensionsPropTypes} from '../../../components/withWindowDimensions';
import CONST from '../../../CONST';
import compose from '../../compose';
import {
    subscribeToUserEvents,
    fetchAllReports,
} from '../../actions/Report';
import * as PersonalDetails from '../../actions/PersonalDetails';
import * as BankAccounts from '../../actions/BankAccounts';
import * as Pusher from '../../Pusher/pusher';
import PusherConnectionManager from '../../PusherConnectionManager';
import UnreadIndicatorUpdater from '../../UnreadIndicatorUpdater';
import ROUTES from '../../../ROUTES';
import ONYXKEYS from '../../../ONYXKEYS';
import Timing from '../../actions/Timing';
import NetworkConnection from '../../NetworkConnection';
import CONFIG from '../../../CONFIG';
import {fetchCountryCodeByRequestIP} from '../../actions/GeoLocation';
import KeyboardShortcut from '../../KeyboardShortcut';
import Navigation from '../Navigation';
import * as User from '../../actions/User';
import {setModalVisibility} from '../../actions/Modal';
import NameValuePair from '../../actions/NameValuePair';
import {getPolicySummaries} from '../../actions/Policy';
import modalCardStyleInterpolator from './modalCardStyleInterpolator';
import createCustomModalStackNavigator from './createCustomModalStackNavigator';

// Main drawer navigator
import MainDrawerNavigator from './MainDrawerNavigator';

// Validate login page
import ValidateLoginPage from '../../../pages/ValidateLoginPage';

// Modal Stack Navigators
import {
    IOUBillStackNavigator,
    IOURequestModalStackNavigator,
    IOUDetailsModalStackNavigator,
    DetailsModalStackNavigator,
    ReportParticipantsModalStackNavigator,
    SearchModalStackNavigator,
    NewGroupModalStackNavigator,
    NewChatModalStackNavigator,
    SettingsModalStackNavigator,
    EnablePaymentsStackNavigator,
    BusinessBankAccountModalStackNavigator,
    AddPersonalBankAccountModalStackNavigator,
    ReimbursementAccountModalStackNavigator,
} from './ModalStackNavigators';
import SCREENS from '../../../SCREENS';
import Timers from '../../Timers';

Onyx.connect({
    key: ONYXKEYS.MY_PERSONAL_DETAILS,
    callback: (val) => {
        const timezone = lodashGet(val, 'timezone', {});
        const currentTimezone = moment.tz.guess(true);

        // If the current timezone is different than the user's timezone, and their timezone is set to automatic
        // then update their timezone.
        if (_.isObject(timezone) && timezone.automatic && timezone.selected !== currentTimezone) {
            timezone.selected = currentTimezone;
            PersonalDetails.setPersonalDetails({timezone});
        }
    },
});

const RootStack = createCustomModalStackNavigator();

// We want to delay the re-rendering for components(e.g. ReportActionCompose)
// that depends on modal visibility until Modal is completely closed or its transition has ended
// When modal screen is focused and animation transition is ended, update modal visibility in Onyx
// https://reactnavigation.org/docs/navigation-events/
const modalScreenListeners = {
    transitionEnd: () => {
        setModalVisibility(true);
    },
    beforeRemove: () => {
        setModalVisibility(false);
    },
};

const propTypes = {
    /** Information about the network */
    network: PropTypes.shape({
        /** Is the network currently offline or not */
        isOffline: PropTypes.bool,
    }),

    ...windowDimensionsPropTypes,
};

const defaultProps = {
    network: {isOffline: true},
};

class AuthScreens extends React.Component {
    constructor(props) {
        super(props);

        Timing.start(CONST.TIMING.HOMEPAGE_INITIAL_RENDER);
        Timing.start(CONST.TIMING.HOMEPAGE_REPORTS_LOADED);
    }

    componentDidMount() {
        NetworkConnection.listenForReconnect();
        PusherConnectionManager.init();
        Pusher.init({
            appKey: CONFIG.PUSHER.APP_KEY,
            cluster: CONFIG.PUSHER.CLUSTER,
            authEndpoint: `${CONFIG.EXPENSIFY.URL_API_ROOT}api?command=Push_Authenticate`,
        }).then(subscribeToUserEvents);

        // Fetch some data we need on initialization
        NameValuePair.get(CONST.NVP.PRIORITY_MODE, ONYXKEYS.NVP_PRIORITY_MODE, 'default');
        PersonalDetails.fetchPersonalDetails();
        User.getUserDetails();
        User.getBetas();
        PersonalDetails.fetchCurrencyPreferences();
        fetchAllReports(true, true);
        fetchCountryCodeByRequestIP();
        UnreadIndicatorUpdater.listenForReportChanges();
        getPolicySummaries();

        // Refresh the personal details, timezone and betas every 30 minutes
        // There is no pusher event that sends updated personal details data yet
        // See https://github.com/Expensify/ReactNativeChat/issues/468
        this.interval = Timers.register(setInterval(() => {
            if (this.props.network.isOffline) {
                return;
            }
            PersonalDetails.fetchPersonalDetails();
            User.getUserDetails();
            User.getBetas();
        }, 1000 * 60 * 30));

        Timing.end(CONST.TIMING.HOMEPAGE_INITIAL_RENDER);

        // Listen for the Command+K key being pressed so the focus can be given to the chat switcher
        KeyboardShortcut.subscribe('K', () => {
            Navigation.navigate(ROUTES.SEARCH);
        }, ['meta'], true);
    }

    shouldComponentUpdate(nextProps) {
        if (nextProps.isSmallScreenWidth !== this.props.isSmallScreenWidth) {
            return true;
        }

        return false;
    }

    componentWillUnmount() {
        KeyboardShortcut.unsubscribe('K');
        NetworkConnection.stopListeningForReconnect();
        clearInterval(this.interval);
        this.interval = null;
    }

    render() {
        const modalScreenOptions = {
            headerShown: false,
            cardStyle: getNavigationModalCardStyle(this.props.isSmallScreenWidth),
            cardStyleInterpolator: props => modalCardStyleInterpolator(this.props.isSmallScreenWidth, props),
            animationEnabled: true,
            gestureDirection: 'horizontal',
            cardOverlayEnabled: true,

            // This option is required to make previous screen visible underneath the modal screen
            // https://reactnavigation.org/docs/6.x/stack-navigator#transparent-modals
            presentation: 'transparentModal',

            // This is a custom prop we are passing to custom navigator so that we will know to add a Pressable overlay
            // when displaying a modal. This allows us to dismiss by clicking outside on web / large screens.
            isModal: true,
        };
        return (
            <RootStack.Navigator
                mode="modal"

                // We are disabling the default keyboard handling here since the automatic behavior is to close a
                // keyboard that's open when swiping to dismiss a modal. In those cases, pressing the back button on
                // a header will briefly open and close the keyboard and crash Android.
                // eslint-disable-next-line react/jsx-props-no-multi-spaces
                keyboardHandlingEnabled={false}
            >
                {/* The MainDrawerNavigator contains the SidebarScreen and ReportScreen */}
                <RootStack.Screen
                    name={SCREENS.HOME}
                    options={{
                        headerShown: false,
                        title: 'Expensify.cash',
                    }}
                    component={MainDrawerNavigator}
                />
                <RootStack.Screen
                    name="ValidateLogin"
                    options={{
                        headerShown: false,
                        title: 'Expensify.cash',
                    }}
                    component={ValidateLoginPage}
                />

                {/* These are the various modal routes */}
                {/* Note: Each modal must have it's own stack navigator since we want to be able to navigate to any
                modal subscreens e.g. `/settings/profile` and this will allow us to navigate while inside the modal. We
                are also using a custom navigator on web so even if a modal does not have any subscreens it still must
                use a navigator */}
                <RootStack.Screen
                    name="Settings"
                    options={modalScreenOptions}
                    component={SettingsModalStackNavigator}
                    listeners={modalScreenListeners}
                />
                <RootStack.Screen
                    name="NewChat"
                    options={modalScreenOptions}
                    component={NewChatModalStackNavigator}
                    listeners={modalScreenListeners}
                />
                <RootStack.Screen
                    name="NewGroup"
                    options={modalScreenOptions}
                    component={NewGroupModalStackNavigator}
                    listeners={modalScreenListeners}
                />
                <RootStack.Screen
                    name="Search"
                    options={modalScreenOptions}
                    component={SearchModalStackNavigator}
                    listeners={modalScreenListeners}
                />
                <RootStack.Screen
                    name="Details"
                    options={modalScreenOptions}
                    component={DetailsModalStackNavigator}
                    listeners={modalScreenListeners}
                />
                <RootStack.Screen
                    name="Participants"
                    options={modalScreenOptions}
                    component={ReportParticipantsModalStackNavigator}
                />
                <RootStack.Screen
                    name="IOU_Request"
                    options={modalScreenOptions}
                    component={IOURequestModalStackNavigator}
                    listeners={modalScreenListeners}
                />
                <RootStack.Screen
                    name="IOU_Bill"
                    options={modalScreenOptions}
                    component={IOUBillStackNavigator}
                    listeners={modalScreenListeners}
                />
                <RootStack.Screen
                    name="EnablePayments"
                    options={modalScreenOptions}
                    component={EnablePaymentsStackNavigator}
                    listeners={modalScreenListeners}
                />
                <RootStack.Screen
                    name="IOU_Details"
                    options={modalScreenOptions}
                    component={IOUDetailsModalStackNavigator}
                />
                <RootStack.Screen
                    name="AddPersonalBankAccount"
                    options={modalScreenOptions}
                    component={AddPersonalBankAccountModalStackNavigator}
                    listeners={modalScreenListeners}
                />
                <RootStack.Screen
<<<<<<< HEAD
                    name="ReimbursementAccount"
                    options={modalScreenOptions}
                    component={ReimbursementAccountModalStackNavigator}
=======
                    name="BusinessBankAccount"
                    options={modalScreenOptions}
                    component={BusinessBankAccountModalStackNavigator}
>>>>>>> 76648bc2
                    listeners={modalScreenListeners}
                />
            </RootStack.Navigator>
        );
    }
}

AuthScreens.propTypes = propTypes;
AuthScreens.defaultProps = defaultProps;
export default compose(
    withWindowDimensions,
    withOnyx({
        network: {
            key: ONYXKEYS.NETWORK,
        },
    }),
)(AuthScreens);<|MERGE_RESOLUTION|>--- conflicted
+++ resolved
@@ -13,7 +13,6 @@
     fetchAllReports,
 } from '../../actions/Report';
 import * as PersonalDetails from '../../actions/PersonalDetails';
-import * as BankAccounts from '../../actions/BankAccounts';
 import * as Pusher from '../../Pusher/pusher';
 import PusherConnectionManager from '../../PusherConnectionManager';
 import UnreadIndicatorUpdater from '../../UnreadIndicatorUpdater';
@@ -279,15 +278,15 @@
                     listeners={modalScreenListeners}
                 />
                 <RootStack.Screen
-<<<<<<< HEAD
                     name="ReimbursementAccount"
                     options={modalScreenOptions}
                     component={ReimbursementAccountModalStackNavigator}
-=======
+                    listeners={modalScreenListeners}
+                />
+                <RootStack.Screen
                     name="BusinessBankAccount"
                     options={modalScreenOptions}
                     component={BusinessBankAccountModalStackNavigator}
->>>>>>> 76648bc2
                     listeners={modalScreenListeners}
                 />
             </RootStack.Navigator>

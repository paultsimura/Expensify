import React from 'react';
import PropTypes from 'prop-types';
import {withOnyx} from 'react-native-onyx';
import {createStackNavigator} from '@react-navigation/stack';

import {getNavigationModalCardStyle} from '../../../styles/styles';
import withWindowDimensions, {windowDimensionsPropTypes} from '../../../components/withWindowDimensions';
import CONST from '../../../CONST';
import compose from '../../compose';
import {
    subscribeToReportCommentEvents,
    fetchAll as fetchAllReports,
} from '../../actions/Report';
import * as PersonalDetails from '../../actions/PersonalDetails';
import * as Pusher from '../../Pusher/pusher';
import PusherConnectionManager from '../../PusherConnectionManager';
import UnreadIndicatorUpdater from '../../UnreadIndicatorUpdater';
import ROUTES from '../../../ROUTES';
import ONYXKEYS from '../../../ONYXKEYS';
import Timing from '../../actions/Timing';
import NetworkConnection from '../../NetworkConnection';
import CONFIG from '../../../CONFIG';
import {fetchCountryCodeByRequestIP} from '../../actions/GeoLocation';
import KeyboardShortcut from '../../KeyboardShortcut';
import Navigation from '../Navigation';
import * as User from '../../actions/User';
import NameValuePair from '../../actions/NameValuePair';

// Main drawer navigator
import MainDrawerNavigator from './MainDrawerNavigator';

// Modal Stack Navigators
import {
    IOUBillStackNavigator,
    IOURequestModalStackNavigator,
    ProfileModalStackNavigator,
    SearchModalStackNavigator,
    NewGroupModalStackNavigator,
    NewChatModalStackNavigator,
    SettingsModalStackNavigator,
} from './ModalStackNavigators';

const RootStack = createStackNavigator();

const propTypes = {
    network: PropTypes.shape({isOffline: PropTypes.bool}),
    ...windowDimensionsPropTypes,
};

const defaultProps = {
    network: {isOffline: true},
};

class AuthScreens extends React.Component {
    constructor(props) {
        super(props);

        Timing.start(CONST.TIMING.HOMEPAGE_INITIAL_RENDER);
        Timing.start(CONST.TIMING.HOMEPAGE_REPORTS_LOADED);
    }

    componentDidMount() {
        NetworkConnection.listenForReconnect();
        PusherConnectionManager.init();
        Pusher.init({
            appKey: CONFIG.PUSHER.APP_KEY,
            cluster: CONFIG.PUSHER.CLUSTER,
            authEndpoint: `${CONFIG.EXPENSIFY.URL_API_ROOT}api?command=Push_Authenticate`,
        }).then(subscribeToReportCommentEvents);

        // Fetch some data we need on initialization
        NameValuePair.get(CONST.NVP.PRIORITY_MODE, ONYXKEYS.NVP_PRIORITY_MODE, 'default');
        PersonalDetails.fetch();
<<<<<<< HEAD
        PersonalDetails.fetchTimezone();
        User.getBetas();
        User.fetch();
=======
        User.fetch();
        User.getBetas();
>>>>>>> 9a06b683
        fetchAllReports(true, true);
        fetchCountryCodeByRequestIP();
        UnreadIndicatorUpdater.listenForReportChanges();

        // Refresh the personal details, timezone and betas every 30 minutes
        // There is no pusher event that sends updated personal details data yet
        // See https://github.com/Expensify/ReactNativeChat/issues/468
        this.interval = setInterval(() => {
            if (this.props.network.isOffline) {
                return;
            }
            PersonalDetails.fetch();
<<<<<<< HEAD
            PersonalDetails.fetchTimezone();
            User.getBetas();
            User.fetch();
=======
            User.fetch();
            User.getBetas();
>>>>>>> 9a06b683
        }, 1000 * 60 * 30);

        Timing.end(CONST.TIMING.HOMEPAGE_INITIAL_RENDER);

        // Listen for the Command+K key being pressed so the focus can be given to the chat switcher
        KeyboardShortcut.subscribe('K', () => {
            Navigation.navigate(ROUTES.SEARCH);
        }, ['meta'], true);
    }

    shouldComponentUpdate(prevProps) {
        if (prevProps.isSmallScreenWidth !== this.props.isSmallScreenWidth) {
            return true;
        }

        return false;
    }

    componentWillUnmount() {
        KeyboardShortcut.unsubscribe('K');
        NetworkConnection.stopListeningForReconnect();
        clearInterval(this.interval);
        this.interval = null;
    }

    render() {
        const modalScreenOptions = {
            headerShown: false,
            cardStyle: getNavigationModalCardStyle(this.props.isSmallScreenWidth),
        };

        return (
            <RootStack.Navigator
                mode="modal"
            >
                {/* The MainDrawerNavigator contains the SidebarScreen and ReportScreen */}
                <RootStack.Screen
                    name="Home"
                    options={{
                        headerShown: false,
                        title: 'Expensify.cash',
                    }}
                    component={MainDrawerNavigator}
                />

                {/* These are the various modal routes */}
                {/* Note: Each modal must have it's own stack navigator since we want to be able to navigate to any
                modal subscreens e.g. `/settings/profile` and this will allow us to navigate while inside the modal. We
                are also using a custom navigator on web so even if a modal does not have any subscreens it still must
                use a navigator */}
                <RootStack.Screen
                    name="Settings"
                    options={modalScreenOptions}
                    component={SettingsModalStackNavigator}
                />
                <RootStack.Screen
                    name="NewChat"
                    options={modalScreenOptions}
                    component={NewChatModalStackNavigator}
                />
                <RootStack.Screen
                    name="NewGroup"
                    options={modalScreenOptions}
                    component={NewGroupModalStackNavigator}
                />
                <RootStack.Screen
                    name="Search"
                    options={modalScreenOptions}
                    component={SearchModalStackNavigator}
                />
                <RootStack.Screen
                    name="Profile"
                    options={modalScreenOptions}
                    component={ProfileModalStackNavigator}
                />
                <RootStack.Screen
                    name="IOU_Request"
                    options={modalScreenOptions}
                    component={IOURequestModalStackNavigator}
                />
                <RootStack.Screen
                    name="IOU_Bill"
                    options={modalScreenOptions}
                    component={IOUBillStackNavigator}
                />
            </RootStack.Navigator>
        );
    }
}

AuthScreens.propTypes = propTypes;
AuthScreens.defaultProps = defaultProps;
export default compose(
    withWindowDimensions,
    withOnyx({
        network: {
            key: ONYXKEYS.NETWORK,
        },
    }),
)(AuthScreens);<|MERGE_RESOLUTION|>--- conflicted
+++ resolved
@@ -71,14 +71,9 @@
         // Fetch some data we need on initialization
         NameValuePair.get(CONST.NVP.PRIORITY_MODE, ONYXKEYS.NVP_PRIORITY_MODE, 'default');
         PersonalDetails.fetch();
-<<<<<<< HEAD
         PersonalDetails.fetchTimezone();
-        User.getBetas();
-        User.fetch();
-=======
         User.fetch();
         User.getBetas();
->>>>>>> 9a06b683
         fetchAllReports(true, true);
         fetchCountryCodeByRequestIP();
         UnreadIndicatorUpdater.listenForReportChanges();
@@ -91,14 +86,9 @@
                 return;
             }
             PersonalDetails.fetch();
-<<<<<<< HEAD
             PersonalDetails.fetchTimezone();
-            User.getBetas();
-            User.fetch();
-=======
             User.fetch();
             User.getBetas();
->>>>>>> 9a06b683
         }, 1000 * 60 * 30);
 
         Timing.end(CONST.TIMING.HOMEPAGE_INITIAL_RENDER);

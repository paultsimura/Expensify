import React from 'react';
import PropTypes from 'prop-types';
import Onyx, {withOnyx} from 'react-native-onyx';
import moment from 'moment';
import _ from 'underscore';
import lodashGet from 'lodash/get';
import {getNavigationModalCardStyle} from '../../../styles/styles';
import withWindowDimensions, {windowDimensionsPropTypes} from '../../../components/withWindowDimensions';
import CONST from '../../../CONST';
import compose from '../../compose';
import {
    subscribeToUserEvents,
    fetchAllReports,
} from '../../actions/Report';
import * as PersonalDetails from '../../actions/PersonalDetails';
import * as Pusher from '../../Pusher/pusher';
import PusherConnectionManager from '../../PusherConnectionManager';
import UnreadIndicatorUpdater from '../../UnreadIndicatorUpdater';
import ROUTES from '../../../ROUTES';
import ONYXKEYS from '../../../ONYXKEYS';
import Timing from '../../actions/Timing';
import NetworkConnection from '../../NetworkConnection';
import CONFIG from '../../../CONFIG';
import {fetchCountryCodeByRequestIP} from '../../actions/GeoLocation';
import KeyboardShortcut from '../../KeyboardShortcut';
import Navigation from '../Navigation';
import * as User from '../../actions/User';
import {setModalVisibility} from '../../actions/Modal';
import NameValuePair from '../../actions/NameValuePair';
import {getPolicySummaries} from '../../actions/Policy';
import modalCardStyleInterpolator from './modalCardStyleInterpolator';
import createCustomModalStackNavigator from './createCustomModalStackNavigator';

// Main drawer navigator
import MainDrawerNavigator from './MainDrawerNavigator';

// Validate login page
import ValidateLoginPage from '../../../pages/ValidateLoginPage';

// Modal Stack Navigators
import {
    IOUBillStackNavigator,
    IOURequestModalStackNavigator,
    IOUDetailsModalStackNavigator,
    DetailsModalStackNavigator,
    ReportParticipantsModalStackNavigator,
    SearchModalStackNavigator,
    NewGroupModalStackNavigator,
    NewChatModalStackNavigator,
    SettingsModalStackNavigator,
    EnablePaymentsStackNavigator,
    AddPersonalBankAccountModalStackNavigator,
<<<<<<< HEAD
    ReimbursementAccountModalStackNavigator,
=======
    NewWorkspaceStackNavigator,
>>>>>>> bdf2144b
} from './ModalStackNavigators';
import SCREENS from '../../../SCREENS';
import Timers from '../../Timers';

Onyx.connect({
    key: ONYXKEYS.MY_PERSONAL_DETAILS,
    callback: (val) => {
        const timezone = lodashGet(val, 'timezone', {});
        const currentTimezone = moment.tz.guess(true);

        // If the current timezone is different than the user's timezone, and their timezone is set to automatic
        // then update their timezone.
        if (_.isObject(timezone) && timezone.automatic && timezone.selected !== currentTimezone) {
            timezone.selected = currentTimezone;
            PersonalDetails.setPersonalDetails({timezone});
        }
    },
});

const RootStack = createCustomModalStackNavigator();

// We want to delay the re-rendering for components(e.g. ReportActionCompose)
// that depends on modal visibility until Modal is completely closed and its focused
// When modal screen is focused, update modal visibility in Onyx
// https://reactnavigation.org/docs/navigation-events/
const modalScreenListeners = {
    focus: () => {
        setModalVisibility(true);
    },
    beforeRemove: () => {
        setModalVisibility(false);
    },
};

const propTypes = {
    /** Information about the network */
    network: PropTypes.shape({
        /** Is the network currently offline or not */
        isOffline: PropTypes.bool,
    }),

    ...windowDimensionsPropTypes,
};

const defaultProps = {
    network: {isOffline: true},
};

class AuthScreens extends React.Component {
    constructor(props) {
        super(props);

        Timing.start(CONST.TIMING.HOMEPAGE_INITIAL_RENDER);
        Timing.start(CONST.TIMING.HOMEPAGE_REPORTS_LOADED);
    }

    componentDidMount() {
        NetworkConnection.listenForReconnect();
        PusherConnectionManager.init();
        Pusher.init({
            appKey: CONFIG.PUSHER.APP_KEY,
            cluster: CONFIG.PUSHER.CLUSTER,
            authEndpoint: `${CONFIG.EXPENSIFY.URL_API_ROOT}api?command=Push_Authenticate`,
        }).then(subscribeToUserEvents);

        // Fetch some data we need on initialization
        NameValuePair.get(CONST.NVP.PRIORITY_MODE, ONYXKEYS.NVP_PRIORITY_MODE, 'default');
        PersonalDetails.fetchPersonalDetails();
        User.getUserDetails();
        User.getBetas();
        PersonalDetails.fetchCurrencyPreferences();
        fetchAllReports(true, true);
        fetchCountryCodeByRequestIP();
        UnreadIndicatorUpdater.listenForReportChanges();
        getPolicySummaries();

        // Refresh the personal details, timezone and betas every 30 minutes
        // There is no pusher event that sends updated personal details data yet
        // See https://github.com/Expensify/ReactNativeChat/issues/468
        this.interval = Timers.register(setInterval(() => {
            if (this.props.network.isOffline) {
                return;
            }
            PersonalDetails.fetchPersonalDetails();
            User.getUserDetails();
            User.getBetas();
        }, 1000 * 60 * 30));

        Timing.end(CONST.TIMING.HOMEPAGE_INITIAL_RENDER);

        // Listen for the Command+K key being pressed so the focus can be given to the chat switcher
        KeyboardShortcut.subscribe('K', () => {
            Navigation.navigate(ROUTES.SEARCH);
        }, ['meta'], true);
    }

    shouldComponentUpdate(nextProps) {
        if (nextProps.isSmallScreenWidth !== this.props.isSmallScreenWidth) {
            return true;
        }

        return false;
    }

    componentWillUnmount() {
        KeyboardShortcut.unsubscribe('K');
        NetworkConnection.stopListeningForReconnect();
        clearInterval(this.interval);
        this.interval = null;
    }

    render() {
        const modalScreenOptions = {
            headerShown: false,
            cardStyle: getNavigationModalCardStyle(this.props.isSmallScreenWidth),
            cardStyleInterpolator: props => modalCardStyleInterpolator(this.props.isSmallScreenWidth, props),
            animationEnabled: true,
            gestureDirection: 'horizontal',
            cardOverlayEnabled: true,

            // This option is required to make previous screen visible underneath the modal screen
            // https://reactnavigation.org/docs/6.x/stack-navigator#transparent-modals
            presentation: 'transparentModal',

            // This is a custom prop we are passing to custom navigator so that we will know to add a Pressable overlay
            // when displaying a modal. This allows us to dismiss by clicking outside on web / large screens.
            isModal: true,
        };
        return (
            <RootStack.Navigator
                mode="modal"

                // We are disabling the default keyboard handling here since the automatic behavior is to close a
                // keyboard that's open when swiping to dismiss a modal. In those cases, pressing the back button on
                // a header will briefly open and close the keyboard and crash Android.
                // eslint-disable-next-line react/jsx-props-no-multi-spaces
                keyboardHandlingEnabled={false}
            >
                {/* The MainDrawerNavigator contains the SidebarScreen and ReportScreen */}
                <RootStack.Screen
                    name={SCREENS.HOME}
                    options={{
                        headerShown: false,
                        title: 'Expensify.cash',
                    }}
                    component={MainDrawerNavigator}
                />
                <RootStack.Screen
                    name="ValidateLogin"
                    options={{
                        headerShown: false,
                        title: 'Expensify.cash',
                    }}
                    component={ValidateLoginPage}
                />

                {/* These are the various modal routes */}
                {/* Note: Each modal must have it's own stack navigator since we want to be able to navigate to any
                modal subscreens e.g. `/settings/profile` and this will allow us to navigate while inside the modal. We
                are also using a custom navigator on web so even if a modal does not have any subscreens it still must
                use a navigator */}
                <RootStack.Screen
                    name="Settings"
                    options={modalScreenOptions}
                    component={SettingsModalStackNavigator}
                    listeners={modalScreenListeners}
                />
                <RootStack.Screen
                    name="NewChat"
                    options={modalScreenOptions}
                    component={NewChatModalStackNavigator}
                    listeners={modalScreenListeners}
                />
                <RootStack.Screen
                    name="NewGroup"
                    options={modalScreenOptions}
                    component={NewGroupModalStackNavigator}
                    listeners={modalScreenListeners}
                />
                <RootStack.Screen
                    name="Search"
                    options={modalScreenOptions}
                    component={SearchModalStackNavigator}
                    listeners={modalScreenListeners}
                />
                <RootStack.Screen
                    name="Details"
                    options={modalScreenOptions}
                    component={DetailsModalStackNavigator}
                    listeners={modalScreenListeners}
                />
                <RootStack.Screen
                    name="Participants"
                    options={modalScreenOptions}
                    component={ReportParticipantsModalStackNavigator}
                />
                <RootStack.Screen
                    name="IOU_Request"
                    options={modalScreenOptions}
                    component={IOURequestModalStackNavigator}
                    listeners={modalScreenListeners}
                />
                <RootStack.Screen
                    name="IOU_Bill"
                    options={modalScreenOptions}
                    component={IOUBillStackNavigator}
                    listeners={modalScreenListeners}
                />
                <RootStack.Screen
                    name="EnablePayments"
                    options={modalScreenOptions}
                    component={EnablePaymentsStackNavigator}
                    listeners={modalScreenListeners}
                />
                <RootStack.Screen
                    name="IOU_Details"
                    options={modalScreenOptions}
                    component={IOUDetailsModalStackNavigator}
                />
                <RootStack.Screen
                    name="AddPersonalBankAccount"
                    options={modalScreenOptions}
                    component={AddPersonalBankAccountModalStackNavigator}
                    listeners={modalScreenListeners}
                />
                <RootStack.Screen
<<<<<<< HEAD
                    name="ReimbursementAccount"
=======
                    name="NewWorkspace"
                    options={modalScreenOptions}
                    component={NewWorkspaceStackNavigator}
                />
                <RootStack.Screen
                    name="BusinessBankAccount"
>>>>>>> bdf2144b
                    options={modalScreenOptions}
                    component={ReimbursementAccountModalStackNavigator}
                    listeners={modalScreenListeners}
                />
            </RootStack.Navigator>
        );
    }
}

AuthScreens.propTypes = propTypes;
AuthScreens.defaultProps = defaultProps;
export default compose(
    withWindowDimensions,
    withOnyx({
        network: {
            key: ONYXKEYS.NETWORK,
        },
    }),
)(AuthScreens);<|MERGE_RESOLUTION|>--- conflicted
+++ resolved
@@ -50,11 +50,8 @@
     SettingsModalStackNavigator,
     EnablePaymentsStackNavigator,
     AddPersonalBankAccountModalStackNavigator,
-<<<<<<< HEAD
     ReimbursementAccountModalStackNavigator,
-=======
     NewWorkspaceStackNavigator,
->>>>>>> bdf2144b
 } from './ModalStackNavigators';
 import SCREENS from '../../../SCREENS';
 import Timers from '../../Timers';
@@ -281,16 +278,7 @@
                     listeners={modalScreenListeners}
                 />
                 <RootStack.Screen
-<<<<<<< HEAD
                     name="ReimbursementAccount"
-=======
-                    name="NewWorkspace"
-                    options={modalScreenOptions}
-                    component={NewWorkspaceStackNavigator}
-                />
-                <RootStack.Screen
-                    name="BusinessBankAccount"
->>>>>>> bdf2144b
                     options={modalScreenOptions}
                     component={ReimbursementAccountModalStackNavigator}
                     listeners={modalScreenListeners}

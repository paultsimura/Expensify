--- conflicted
+++ resolved
@@ -121,11 +121,8 @@
         NameValuePair.get(CONST.NVP.PRIORITY_MODE, ONYXKEYS.NVP_PRIORITY_MODE, 'default');
         PersonalDetails.fetchPersonalDetails();
         User.getUserDetails();
-<<<<<<< HEAD
-=======
         User.getBetas();
         User.getPublicDomainInfo();
->>>>>>> c1b4bd4a
         PersonalDetails.fetchCurrencyPreferences();
         fetchAllReports(true, true);
         fetchCountryCodeByRequestIP();

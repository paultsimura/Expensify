import React from 'react';
import Onyx, {withOnyx} from 'react-native-onyx';
import PropTypes from 'prop-types';
import moment from 'moment';
import _ from 'underscore';
import lodashGet from 'lodash/get';
import withWindowDimensions, {windowDimensionsPropTypes} from '../../../components/withWindowDimensions';
import CONST from '../../../CONST';
import compose from '../../compose';
import * as PersonalDetails from '../../actions/PersonalDetails';
import * as Pusher from '../../Pusher/pusher';
import PusherConnectionManager from '../../PusherConnectionManager';
import ROUTES from '../../../ROUTES';
import ONYXKEYS from '../../../ONYXKEYS';
import Timing from '../../actions/Timing';
import NetworkConnection from '../../NetworkConnection';
import CONFIG from '../../../CONFIG';
import KeyboardShortcut from '../../KeyboardShortcut';
import Navigation from '../Navigation';
import * as User from '../../actions/User';
import * as Modal from '../../actions/Modal';
import * as Report from '../../actions/Report';
import modalCardStyleInterpolator from './modalCardStyleInterpolator';
import createResponsiveStackNavigator from './createResponsiveStackNavigator';
import SCREENS from '../../../SCREENS';
import defaultScreenOptions from './defaultScreenOptions';
import * as App from '../../actions/App';
import * as Download from '../../actions/Download';
import * as Session from '../../actions/Session';
import RightModalNavigator from './Navigators/RightModalNavigator';
import CentralPaneNavigator from './Navigators/CentralPaneNavigator';
import NAVIGATORS from '../../../NAVIGATORS';
import FullScreenNavigator from './Navigators/FullScreenNavigator';
import DesktopSignInRedirectPage from '../../../pages/signin/DesktopSignInRedirectPage';
import styles from '../../../styles/styles';
import * as SessionUtils from '../../SessionUtils';
import getNavigationModalCardStyle from '../../../styles/getNavigationModalCardStyles';

let currentUserEmail;
Onyx.connect({
    key: ONYXKEYS.SESSION,
    callback: (val) => {
        // When signed out, val is undefined
        if (!val) {
            return;
        }

        currentUserEmail = val.email;
    },
});

let timezone;
Onyx.connect({
    key: ONYXKEYS.PERSONAL_DETAILS_LIST,
    callback: (val) => {
        if (!val || timezone) {
            return;
        }

        timezone = lodashGet(val, [currentUserEmail, 'timezone'], {});
        const currentTimezone = moment.tz.guess(true);

        // If the current timezone is different than the user's timezone, and their timezone is set to automatic
        // then update their timezone.
        if (_.isObject(timezone) && timezone.automatic && timezone.selected !== currentTimezone) {
            timezone.selected = currentTimezone;
            PersonalDetails.updateAutomaticTimezone(timezone);
        }
    },
});

const RootStack = createResponsiveStackNavigator();

// We want to delay the re-rendering for components(e.g. ReportActionCompose)
// that depends on modal visibility until Modal is completely closed and its focused
// When modal screen is focused, update modal visibility in Onyx
// https://reactnavigation.org/docs/navigation-events/
const modalScreenListeners = {
    focus: () => {
        Modal.setModalVisibility(true);
    },
    beforeRemove: () => {
        Modal.setModalVisibility(false);
    },
};

const propTypes = {
    /** Session of currently logged in user */
    session: PropTypes.shape({
        email: PropTypes.string.isRequired,
    }),

    /** The report ID of the last opened public room as anonymous user */
    lastOpenedPublicRoomID: PropTypes.string,

    /** Opt-in experimental mode that prevents certain Onyx keys from persisting to disk */
    isUsingMemoryOnlyKeys: PropTypes.bool,

    ...windowDimensionsPropTypes,
};

const defaultProps = {
    isUsingMemoryOnlyKeys: false,
    session: {
        email: null,
    },
    lastOpenedPublicRoomID: null,
};

class AuthScreens extends React.Component {
    constructor(props) {
        super(props);

        Timing.start(CONST.TIMING.HOMEPAGE_INITIAL_RENDER);
    }

    componentDidMount() {
        NetworkConnection.listenForReconnect();
        NetworkConnection.onReconnect(() => App.reconnectApp());
        PusherConnectionManager.init();
        Pusher.init({
            appKey: CONFIG.PUSHER.APP_KEY,
            cluster: CONFIG.PUSHER.CLUSTER,
            authEndpoint: `${CONFIG.EXPENSIFY.DEFAULT_API_ROOT}api?command=AuthenticatePusher`,
        }).then(() => {
            User.subscribeToUserEvents();
        });

        // If we are on this screen then we are "logged in", but the user might not have "just logged in". They could be reopening the app
        // or returning from background. If so, we'll assume they have some app data already and we can call reconnectApp() instead of openApp().
        // Note: If a Guide has enabled the memory only key mode then we do want to run OpenApp as their app will not be rehydrated with
        // the correct state on refresh. They are explicitly opting out of storing data they would need (i.e. reports_) to take advantage of
        // the optimizations performed during ReconnectApp.
        if (this.props.isUsingMemoryOnlyKeys || SessionUtils.didUserLogInDuringSession()) {
            App.openApp();
        } else {
            App.reconnectApp();
        }

<<<<<<< HEAD
        App.setUpPoliciesAndNavigate(this.props.session);
        App.redirectThirdPartyDesktopSignIn();
=======
        App.redirectThirdPartyDesktopSignIn();
        App.setUpPoliciesAndNavigate(this.props.session, !this.props.isSmallScreenWidth);
>>>>>>> 02b78610

        if (this.props.lastOpenedPublicRoomID) {
            // Re-open the last opened public room if the user logged in from a public room link
            Report.openLastOpenedPublicRoom(this.props.lastOpenedPublicRoomID);
        }
        Download.clearDownloads();
        Timing.end(CONST.TIMING.HOMEPAGE_INITIAL_RENDER);

        const searchShortcutConfig = CONST.KEYBOARD_SHORTCUTS.SEARCH;
        const groupShortcutConfig = CONST.KEYBOARD_SHORTCUTS.NEW_GROUP;

        // Listen for the key K being pressed so that focus can be given to
        // the chat switcher, or new group chat
        // based on the key modifiers pressed and the operating system
        this.unsubscribeSearchShortcut = KeyboardShortcut.subscribe(
            searchShortcutConfig.shortcutKey,
            () => {
                Modal.close(() => {
                    if (Navigation.isActiveRoute(ROUTES.SEARCH)) {
                        return;
                    }
                    return Navigation.navigate(ROUTES.SEARCH);
                });
            },
            searchShortcutConfig.descriptionKey,
            searchShortcutConfig.modifiers,
            true,
        );
        this.unsubscribeGroupShortcut = KeyboardShortcut.subscribe(
            groupShortcutConfig.shortcutKey,
            () => {
                Modal.close(() => {
                    if (Navigation.isActiveRoute(ROUTES.NEW_GROUP)) {
                        return;
                    }
                    Navigation.navigate(ROUTES.NEW_GROUP);
                });
            },
            groupShortcutConfig.descriptionKey,
            groupShortcutConfig.modifiers,
            true,
        );
    }

    shouldComponentUpdate(nextProps) {
        return nextProps.windowHeight !== this.props.windowHeight || nextProps.isSmallScreenWidth !== this.props.isSmallScreenWidth;
    }

    componentWillUnmount() {
        if (this.unsubscribeSearchShortcut) {
            this.unsubscribeSearchShortcut();
        }
        if (this.unsubscribeGroupShortcut) {
            this.unsubscribeGroupShortcut();
        }
        Session.cleanupSession();
        clearInterval(this.interval);
        this.interval = null;
    }

    render() {
        const commonScreenOptions = {
            headerShown: false,
            gestureDirection: 'horizontal',
            animationEnabled: true,
            cardStyleInterpolator: (props) => modalCardStyleInterpolator(this.props.isSmallScreenWidth, false, props),
            cardOverlayEnabled: true,
            animationTypeForReplace: 'push',
        };

        const rightModalNavigatorScreenOptions = {
            ...commonScreenOptions,
            // we want pop in RHP since there are some flows that would work weird otherwise
            animationTypeForReplace: 'pop',
            cardStyle: getNavigationModalCardStyle({
                windowHeight: this.props.windowHeight,
                isSmallScreenWidth: this.props.isSmallScreenWidth,
            }),
        };

        return (
            <RootStack.Navigator
                isSmallScreenWidth={this.props.isSmallScreenWidth}
                mode="modal"
                // We are disabling the default keyboard handling here since the automatic behavior is to close a
                // keyboard that's open when swiping to dismiss a modal. In those cases, pressing the back button on
                // a header will briefly open and close the keyboard and crash Android.
                // eslint-disable-next-line react/jsx-props-no-multi-spaces
                keyboardHandlingEnabled={false}
            >
                <RootStack.Screen
                    name={SCREENS.HOME}
                    options={{
                        ...commonScreenOptions,
                        title: 'New Expensify',

                        // Prevent unnecessary scrolling
                        cardStyle: styles.cardStyleNavigator,
                    }}
                    getComponent={() => {
                        const SidebarScreen = require('../../../pages/home/sidebar/SidebarScreen').default;
                        return SidebarScreen;
                    }}
                />
                <RootStack.Screen
                    name={NAVIGATORS.CENTRAL_PANE_NAVIGATOR}
                    options={{
                        ...commonScreenOptions,
                        title: 'New Expensify',

                        // Prevent unnecessary scrolling
                        cardStyle: styles.cardStyleNavigator,
                        cardStyleInterpolator: (props) => modalCardStyleInterpolator(this.props.isSmallScreenWidth, false, props),
                    }}
                    component={CentralPaneNavigator}
                />
                <RootStack.Screen
                    name="ValidateLogin"
                    options={{
                        headerShown: false,
                        title: 'New Expensify',
                    }}
                    getComponent={() => {
                        const ValidateLoginPage = require('../../../pages/ValidateLoginPage').default;
                        return ValidateLoginPage;
                    }}
                />
                <RootStack.Screen
                    name={SCREENS.TRANSITION_BETWEEN_APPS}
                    options={defaultScreenOptions}
                    getComponent={() => {
                        const LogOutPreviousUserPage = require('../../../pages/LogOutPreviousUserPage').default;
                        return LogOutPreviousUserPage;
                    }}
                />
                <RootStack.Screen
                    name="Concierge"
                    options={defaultScreenOptions}
                    getComponent={() => {
                        const ConciergePage = require('../../../pages/ConciergePage').default;
                        return ConciergePage;
                    }}
                />
                <RootStack.Screen
                    name={SCREENS.REPORT_ATTACHMENTS}
                    options={{
                        headerShown: false,
                        presentation: 'transparentModal',
                    }}
                    getComponent={() => {
                        const ReportAttachments = require('../../../pages/home/report/ReportAttachments').default;
                        return ReportAttachments;
                    }}
                    listeners={modalScreenListeners}
                />
                <RootStack.Screen
                    name={NAVIGATORS.FULL_SCREEN_NAVIGATOR}
                    options={defaultScreenOptions}
                    component={FullScreenNavigator}
                />
                <RootStack.Screen
                    name={NAVIGATORS.RIGHT_MODAL_NAVIGATOR}
                    options={rightModalNavigatorScreenOptions}
                    component={RightModalNavigator}
                    listeners={modalScreenListeners}
                />
                <RootStack.Screen
                    name="DesktopSignInRedirect"
                    options={defaultScreenOptions}
                    component={DesktopSignInRedirectPage}
                />
            </RootStack.Navigator>
        );
    }
}

AuthScreens.propTypes = propTypes;
AuthScreens.defaultProps = defaultProps;
export default compose(
    withWindowDimensions,
    withOnyx({
        session: {
            key: ONYXKEYS.SESSION,
        },
        lastOpenedPublicRoomID: {
            key: ONYXKEYS.LAST_OPENED_PUBLIC_ROOM_ID,
        },
        isUsingMemoryOnlyKeys: {
            key: ONYXKEYS.IS_USING_MEMORY_ONLY_KEYS,
        },
    }),
)(AuthScreens);<|MERGE_RESOLUTION|>--- conflicted
+++ resolved
@@ -137,13 +137,8 @@
             App.reconnectApp();
         }
 
-<<<<<<< HEAD
-        App.setUpPoliciesAndNavigate(this.props.session);
+        App.setUpPoliciesAndNavigate(this.props.session, !this.props.isSmallScreenWidth);
         App.redirectThirdPartyDesktopSignIn();
-=======
-        App.redirectThirdPartyDesktopSignIn();
-        App.setUpPoliciesAndNavigate(this.props.session, !this.props.isSmallScreenWidth);
->>>>>>> 02b78610
 
         if (this.props.lastOpenedPublicRoomID) {
             // Re-open the last opened public room if the user logged in from a public room link

--- conflicted
+++ resolved
@@ -192,12 +192,9 @@
         } else {
             App.reconnectApp(lastUpdateIDAppliedToClient);
         }
-<<<<<<< HEAD
-
-        App.setUpPoliciesAndNavigate(this.props.session);
-=======
-        App.setUpPoliciesAndNavigate(session, !isSmallScreenWidth);
->>>>>>> 4760f761
+
+        App.setUpPoliciesAndNavigate(session);
+
         App.redirectThirdPartyDesktopSignIn();
 
         // Check if we should be running any demos immediately after signing in.

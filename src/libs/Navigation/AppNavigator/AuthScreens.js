import React from 'react';
import PropTypes from 'prop-types';
import Onyx, {withOnyx} from 'react-native-onyx';
import moment from 'moment';
import _ from 'underscore';
import lodashGet from 'lodash/get';
import {getNavigationModalCardStyle} from '../../../styles/styles';
import withWindowDimensions, {windowDimensionsPropTypes} from '../../../components/withWindowDimensions';
import CONST from '../../../CONST';
import compose from '../../compose';
import {
    subscribeToUserEvents,
    fetchAllReports,
} from '../../actions/Report';
import * as PersonalDetails from '../../actions/PersonalDetails';
import * as Pusher from '../../Pusher/pusher';
import PusherConnectionManager from '../../PusherConnectionManager';
import UnreadIndicatorUpdater from '../../UnreadIndicatorUpdater';
import ROUTES from '../../../ROUTES';
import ONYXKEYS from '../../../ONYXKEYS';
import Timing from '../../actions/Timing';
import NetworkConnection from '../../NetworkConnection';
import CONFIG from '../../../CONFIG';
import {fetchCountryCodeByRequestIP} from '../../actions/GeoLocation';
import KeyboardShortcut from '../../KeyboardShortcut';
import Navigation from '../Navigation';
import * as User from '../../actions/User';
import {setModalVisibility} from '../../actions/Modal';
import NameValuePair from '../../actions/NameValuePair';
import {getPolicySummaries} from '../../actions/Policy';
import modalCardStyleInterpolator from './modalCardStyleInterpolator';
import createCustomModalStackNavigator from './createCustomModalStackNavigator';

// Main drawer navigator
import MainDrawerNavigator from './MainDrawerNavigator';

// Validate login page
import ValidateLoginPage from '../../../pages/ValidateLoginPage';

// Modal Stack Navigators
import {
    IOUBillStackNavigator,
    IOURequestModalStackNavigator,
    IOUDetailsModalStackNavigator,
    DetailsModalStackNavigator,
    ReportParticipantsModalStackNavigator,
    SearchModalStackNavigator,
    NewGroupModalStackNavigator,
    NewChatModalStackNavigator,
    SettingsModalStackNavigator,
    EnablePaymentsStackNavigator,
    BusinessBankAccountModalStackNavigator,
    AddPersonalBankAccountModalStackNavigator,
    NewWorkspaceStackNavigator,
} from './ModalStackNavigators';
import SCREENS from '../../../SCREENS';
import Timers from '../../Timers';

Onyx.connect({
    key: ONYXKEYS.MY_PERSONAL_DETAILS,
    callback: (val) => {
        const timezone = lodashGet(val, 'timezone', {});
        const currentTimezone = moment.tz.guess(true);

        // If the current timezone is different than the user's timezone, and their timezone is set to automatic
        // then update their timezone.
        if (_.isObject(timezone) && timezone.automatic && timezone.selected !== currentTimezone) {
            timezone.selected = currentTimezone;
            PersonalDetails.setPersonalDetails({timezone});
        }
    },
});

const RootStack = createCustomModalStackNavigator();

// We want to delay the re-rendering for components(e.g. ReportActionCompose)
// that depends on modal visibility until Modal is completely closed or its transition has ended
// When modal screen is focused and animation transition is ended, update modal visibility in Onyx
// https://reactnavigation.org/docs/navigation-events/
const modalScreenListeners = {
    transitionEnd: () => {
        setModalVisibility(true);
    },
    beforeRemove: () => {
        setModalVisibility(false);
    },
};

const propTypes = {
    /** Information about the network */
    network: PropTypes.shape({
        /** Is the network currently offline or not */
        isOffline: PropTypes.bool,
    }),

    ...windowDimensionsPropTypes,
};

const defaultProps = {
    network: {isOffline: true},
};

class AuthScreens extends React.Component {
    constructor(props) {
        super(props);

        Timing.start(CONST.TIMING.HOMEPAGE_INITIAL_RENDER);
        Timing.start(CONST.TIMING.HOMEPAGE_REPORTS_LOADED);
    }

    componentDidMount() {
        NetworkConnection.listenForReconnect();
        PusherConnectionManager.init();
        Pusher.init({
            appKey: CONFIG.PUSHER.APP_KEY,
            cluster: CONFIG.PUSHER.CLUSTER,
            authEndpoint: `${CONFIG.EXPENSIFY.URL_API_ROOT}api?command=Push_Authenticate`,
        }).then(subscribeToUserEvents);

        // Fetch some data we need on initialization
        NameValuePair.get(CONST.NVP.PRIORITY_MODE, ONYXKEYS.NVP_PRIORITY_MODE, 'default');
        PersonalDetails.fetchPersonalDetails();
        User.getUserDetails();
        User.getBetas();
        PersonalDetails.fetchCurrencyPreferences();
        fetchAllReports(true, true);
        fetchCountryCodeByRequestIP();
        UnreadIndicatorUpdater.listenForReportChanges();
        getPolicySummaries();

        // Refresh the personal details, timezone and betas every 30 minutes
        // There is no pusher event that sends updated personal details data yet
        // See https://github.com/Expensify/ReactNativeChat/issues/468
        this.interval = Timers.register(setInterval(() => {
            if (this.props.network.isOffline) {
                return;
            }
            PersonalDetails.fetchPersonalDetails();
            User.getUserDetails();
            User.getBetas();
        }, 1000 * 60 * 30));

        Timing.end(CONST.TIMING.HOMEPAGE_INITIAL_RENDER);

        // Listen for the Command+K key being pressed so the focus can be given to the chat switcher
        KeyboardShortcut.subscribe('K', () => {
            Navigation.navigate(ROUTES.SEARCH);
        }, ['meta'], true);
    }

    shouldComponentUpdate(nextProps) {
        if (nextProps.isSmallScreenWidth !== this.props.isSmallScreenWidth) {
            return true;
        }

        return false;
    }

    componentWillUnmount() {
        KeyboardShortcut.unsubscribe('K');
        NetworkConnection.stopListeningForReconnect();
        clearInterval(this.interval);
        this.interval = null;
    }

    render() {
        const modalScreenOptions = {
            headerShown: false,
            cardStyle: getNavigationModalCardStyle(this.props.isSmallScreenWidth),
            cardStyleInterpolator: props => modalCardStyleInterpolator(this.props.isSmallScreenWidth, props),
            animationEnabled: true,
            gestureDirection: 'horizontal',
            cardOverlayEnabled: true,

            // This option is required to make previous screen visible underneath the modal screen
            // https://reactnavigation.org/docs/6.x/stack-navigator#transparent-modals
            presentation: 'transparentModal',

            // This is a custom prop we are passing to custom navigator so that we will know to add a Pressable overlay
            // when displaying a modal. This allows us to dismiss by clicking outside on web / large screens.
            isModal: true,
        };
        return (
            <RootStack.Navigator
                mode="modal"

                // We are disabling the default keyboard handling here since the automatic behavior is to close a
                // keyboard that's open when swiping to dismiss a modal. In those cases, pressing the back button on
                // a header will briefly open and close the keyboard and crash Android.
                // eslint-disable-next-line react/jsx-props-no-multi-spaces
                keyboardHandlingEnabled={false}
            >
                {/* The MainDrawerNavigator contains the SidebarScreen and ReportScreen */}
                <RootStack.Screen
                    name={SCREENS.HOME}
                    options={{
                        headerShown: false,
                        title: 'Expensify.cash',
                    }}
                    component={MainDrawerNavigator}
                />
                <RootStack.Screen
                    name="ValidateLogin"
                    options={{
                        headerShown: false,
                        title: 'Expensify.cash',
                    }}
                    component={ValidateLoginPage}
                />

                {/* These are the various modal routes */}
                {/* Note: Each modal must have it's own stack navigator since we want to be able to navigate to any
                modal subscreens e.g. `/settings/profile` and this will allow us to navigate while inside the modal. We
                are also using a custom navigator on web so even if a modal does not have any subscreens it still must
                use a navigator */}
                <RootStack.Screen
                    name="Settings"
                    options={modalScreenOptions}
                    component={SettingsModalStackNavigator}
                    listeners={modalScreenListeners}
                />
                <RootStack.Screen
                    name="NewChat"
                    options={modalScreenOptions}
                    component={NewChatModalStackNavigator}
                    listeners={modalScreenListeners}
                />
                <RootStack.Screen
                    name="NewGroup"
                    options={modalScreenOptions}
                    component={NewGroupModalStackNavigator}
                    listeners={modalScreenListeners}
                />
                <RootStack.Screen
                    name="Search"
                    options={modalScreenOptions}
                    component={SearchModalStackNavigator}
                    listeners={modalScreenListeners}
                />
                <RootStack.Screen
                    name="Details"
                    options={modalScreenOptions}
                    component={DetailsModalStackNavigator}
                    listeners={modalScreenListeners}
                />
                <RootStack.Screen
                    name="Participants"
                    options={modalScreenOptions}
                    component={ReportParticipantsModalStackNavigator}
                />
                <RootStack.Screen
                    name="IOU_Request"
                    options={modalScreenOptions}
                    component={IOURequestModalStackNavigator}
                    listeners={modalScreenListeners}
                />
                <RootStack.Screen
                    name="IOU_Bill"
                    options={modalScreenOptions}
                    component={IOUBillStackNavigator}
                    listeners={modalScreenListeners}
                />
                <RootStack.Screen
                    name="EnablePayments"
                    options={modalScreenOptions}
                    component={EnablePaymentsStackNavigator}
                    listeners={modalScreenListeners}
                />
                <RootStack.Screen
                    name="IOU_Details"
                    options={modalScreenOptions}
                    component={IOUDetailsModalStackNavigator}
                />
                <RootStack.Screen
                    name="AddPersonalBankAccount"
                    options={modalScreenOptions}
                    component={AddPersonalBankAccountModalStackNavigator}
                    listeners={modalScreenListeners}
                />
                <RootStack.Screen
<<<<<<< HEAD
                    name="NewWorkspace"
                    options={modalScreenOptions}
                    component={NewWorkspaceStackNavigator}
=======
                    name="BusinessBankAccount"
                    options={modalScreenOptions}
                    component={BusinessBankAccountModalStackNavigator}
>>>>>>> 3284a15c
                    listeners={modalScreenListeners}
                />
            </RootStack.Navigator>
        );
    }
}

AuthScreens.propTypes = propTypes;
AuthScreens.defaultProps = defaultProps;
export default compose(
    withWindowDimensions,
    withOnyx({
        network: {
            key: ONYXKEYS.NETWORK,
        },
    }),
)(AuthScreens);<|MERGE_RESOLUTION|>--- conflicted
+++ resolved
@@ -278,15 +278,14 @@
                     listeners={modalScreenListeners}
                 />
                 <RootStack.Screen
-<<<<<<< HEAD
                     name="NewWorkspace"
                     options={modalScreenOptions}
                     component={NewWorkspaceStackNavigator}
-=======
+                />
+                <RootStack.Screen
                     name="BusinessBankAccount"
                     options={modalScreenOptions}
                     component={BusinessBankAccountModalStackNavigator}
->>>>>>> 3284a15c
                     listeners={modalScreenListeners}
                 />
             </RootStack.Navigator>

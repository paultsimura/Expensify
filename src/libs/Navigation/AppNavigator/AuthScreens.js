import React from 'react';
import PropTypes from 'prop-types';
import Onyx, {withOnyx} from 'react-native-onyx';
import moment from 'moment';
import _ from 'underscore';
import lodashGet from 'lodash/get';
import {getNavigationModalCardStyle} from '../../../styles/styles';
import withWindowDimensions, {windowDimensionsPropTypes} from '../../../components/withWindowDimensions';
import CONST from '../../../CONST';
import compose from '../../compose';
import {
    subscribeToReportCommentEvents,
    fetchAll as fetchAllReports,
} from '../../actions/Report';
import * as PersonalDetails from '../../actions/PersonalDetails';
import * as Pusher from '../../Pusher/pusher';
import PusherConnectionManager from '../../PusherConnectionManager';
import UnreadIndicatorUpdater from '../../UnreadIndicatorUpdater';
import ROUTES from '../../../ROUTES';
import ONYXKEYS from '../../../ONYXKEYS';
import Timing from '../../actions/Timing';
import NetworkConnection from '../../NetworkConnection';
import CONFIG from '../../../CONFIG';
import {fetchCountryCodeByRequestIP} from '../../actions/GeoLocation';
import KeyboardShortcut from '../../KeyboardShortcut';
import Navigation from '../Navigation';
import * as User from '../../actions/User';
import {setModalVisibility} from '../../actions/Modal';
import NameValuePair from '../../actions/NameValuePair';
import modalCardStyleInterpolator from './modalCardStyleInterpolator';
import createCustomModalStackNavigator from './createCustomModalStackNavigator';

// Main drawer navigator
import MainDrawerNavigator from './MainDrawerNavigator';

// Validate login page
import ValidateLoginPage from '../../../pages/ValidateLoginPage';

// Modal Stack Navigators
import {
    IOUBillStackNavigator,
    IOURequestModalStackNavigator,
    DetailsModalStackNavigator,
    SearchModalStackNavigator,
    NewGroupModalStackNavigator,
    NewChatModalStackNavigator,
    SettingsModalStackNavigator,
} from './ModalStackNavigators';

Onyx.connect({
    key: ONYXKEYS.MY_PERSONAL_DETAILS,
    callback: (val) => {
        const timezone = lodashGet(val, 'timezone', {});
        const currentTimezone = moment.tz.guess(true);

        // If the current timezone is different than the user's timezone, and their timezone is set to automatic
        // then update their timezone.
        if (_.isObject(timezone) && timezone.automatic && timezone.selected !== currentTimezone) {
            timezone.selected = currentTimezone;
            PersonalDetails.setPersonalDetails({timezone});
        }
    },
});

const RootStack = createCustomModalStackNavigator();

// When modal screen gets focused, update modal visibility in Onyx
// https://reactnavigation.org/docs/navigation-events/
const modalScreenListeners = {
    focus: () => {
        setModalVisibility(true);
    },
    beforeRemove: () => {
        setModalVisibility(false);
    },
};

const propTypes = {
<<<<<<< HEAD
    network: PropTypes.shape({isOffline: PropTypes.bool}),

    /* The initial report for the home screen */
    initialReportID: PropTypes.string,

=======
    // Information about the network
    network: PropTypes.shape({
        // Is the network currently offline or not
        isOffline: PropTypes.bool,
    }),
>>>>>>> 8e80e44f
    ...windowDimensionsPropTypes,
};

const defaultProps = {
    network: {isOffline: true},
    initialReportID: null,
};

class AuthScreens extends React.Component {
    constructor(props) {
        super(props);

        Timing.start(CONST.TIMING.HOMEPAGE_INITIAL_RENDER);
        Timing.start(CONST.TIMING.HOMEPAGE_REPORTS_LOADED);

        this.initialReportID = props.initialReportID;
    }

    componentDidMount() {
        NetworkConnection.listenForReconnect();
        PusherConnectionManager.init();
        Pusher.init({
            appKey: CONFIG.PUSHER.APP_KEY,
            cluster: CONFIG.PUSHER.CLUSTER,
            authEndpoint: `${CONFIG.EXPENSIFY.URL_API_ROOT}api?command=Push_Authenticate`,
        }).then(subscribeToReportCommentEvents);

        // Fetch some data we need on initialization
        NameValuePair.get(CONST.NVP.PRIORITY_MODE, ONYXKEYS.NVP_PRIORITY_MODE, 'default');
        PersonalDetails.fetch();
        User.getUserDetails();
        User.getBetas();
        fetchAllReports(true, true);
        fetchCountryCodeByRequestIP();
        UnreadIndicatorUpdater.listenForReportChanges();

        // Refresh the personal details, timezone and betas every 30 minutes
        // There is no pusher event that sends updated personal details data yet
        // See https://github.com/Expensify/ReactNativeChat/issues/468
        this.interval = setInterval(() => {
            if (this.props.network.isOffline) {
                return;
            }
            PersonalDetails.fetch();
            User.getUserDetails();
            User.getBetas();
        }, 1000 * 60 * 30);

        Timing.end(CONST.TIMING.HOMEPAGE_INITIAL_RENDER);

        // Listen for the Command+K key being pressed so the focus can be given to the chat switcher
        KeyboardShortcut.subscribe('K', () => {
            Navigation.navigate(ROUTES.SEARCH);
        }, ['meta'], true);
    }

    shouldComponentUpdate(nextProps) {
        if (nextProps.isSmallScreenWidth !== this.props.isSmallScreenWidth) {
            return true;
        }

        // Skip when `this.initialReportID` is already assigned. We no longer want to update it
        if (!this.initialReportID) {
            // Either we have a reportID or fetchAllReports resolved with no reports. Otherwise keep waiting
            if (nextProps.initialReportID || nextProps.initialReportID === '') {
                this.initialReportID = nextProps.initialReportID;
                return true;
            }
        }

        return false;
    }

    componentWillUnmount() {
        KeyboardShortcut.unsubscribe('K');
        NetworkConnection.stopListeningForReconnect();
        clearInterval(this.interval);
        this.interval = null;
    }

    render() {
        // Wait to resolve initial Home route params.
        if (!this.initialReportID) {
            return null;
        }

        const modalScreenOptions = {
            headerShown: false,
            cardStyle: getNavigationModalCardStyle(this.props.isSmallScreenWidth),
            cardStyleInterpolator: modalCardStyleInterpolator,
            animationEnabled: true,
            gestureDirection: 'horizontal',

            // This is a custom prop we are passing to custom navigator so that we will know to add a Pressable overlay
            // when displaying a modal. This allows us to dismiss by clicking outside on web / large screens.
            isModal: true,
        };
        return (
            <RootStack.Navigator
                mode="modal"
            >
                {/* The MainDrawerNavigator contains the SidebarScreen and ReportScreen */}
                <RootStack.Screen
                    name="Home"
                    options={{
                        headerShown: false,
                        title: 'Expensify.cash',
                    }}
                    initialParams={{
                        screen: 'Report',
                        params: {
                            reportID: this.initialReportID,
                        },
                    }}
                    component={MainDrawerNavigator}
                />
                <RootStack.Screen
                    name="ValidateLogin"
                    options={{
                        headerShown: false,
                        title: 'Expensify.cash',
                    }}
                    component={ValidateLoginPage}
                />

                {/* These are the various modal routes */}
                {/* Note: Each modal must have it's own stack navigator since we want to be able to navigate to any
                modal subscreens e.g. `/settings/profile` and this will allow us to navigate while inside the modal. We
                are also using a custom navigator on web so even if a modal does not have any subscreens it still must
                use a navigator */}
                <RootStack.Screen
                    name="Settings"
                    options={modalScreenOptions}
                    component={SettingsModalStackNavigator}
                    listeners={modalScreenListeners}
                />
                <RootStack.Screen
                    name="NewChat"
                    options={modalScreenOptions}
                    component={NewChatModalStackNavigator}
                    listeners={modalScreenListeners}
                />
                <RootStack.Screen
                    name="NewGroup"
                    options={modalScreenOptions}
                    component={NewGroupModalStackNavigator}
                    listeners={modalScreenListeners}
                />
                <RootStack.Screen
                    name="Search"
                    options={modalScreenOptions}
                    component={SearchModalStackNavigator}
                    listeners={modalScreenListeners}
                />
                <RootStack.Screen
                    name="Details"
                    options={modalScreenOptions}
                    component={DetailsModalStackNavigator}
                    listeners={modalScreenListeners}
                />
                <RootStack.Screen
                    name="IOU_Request"
                    options={modalScreenOptions}
                    component={IOURequestModalStackNavigator}
                    listeners={modalScreenListeners}
                />
                <RootStack.Screen
                    name="IOU_Bill"
                    options={modalScreenOptions}
                    component={IOUBillStackNavigator}
                    listeners={modalScreenListeners}
                />
            </RootStack.Navigator>
        );
    }
}

AuthScreens.propTypes = propTypes;
AuthScreens.defaultProps = defaultProps;
export default compose(
    withWindowDimensions,
    withOnyx({
        network: {
            key: ONYXKEYS.NETWORK,
        },
        initialReportID: {
            key: ONYXKEYS.CURRENTLY_VIEWED_REPORTID,
        },
    }),
)(AuthScreens);<|MERGE_RESOLUTION|>--- conflicted
+++ resolved
@@ -76,19 +76,15 @@
 };
 
 const propTypes = {
-<<<<<<< HEAD
-    network: PropTypes.shape({isOffline: PropTypes.bool}),
-
-    /* The initial report for the home screen */
-    initialReportID: PropTypes.string,
-
-=======
     // Information about the network
     network: PropTypes.shape({
         // Is the network currently offline or not
         isOffline: PropTypes.bool,
     }),
->>>>>>> 8e80e44f
+
+    // The initial report for the home screen
+    initialReportID: PropTypes.string,
+
     ...windowDimensionsPropTypes,
 };
 

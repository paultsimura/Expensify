--- conflicted
+++ resolved
@@ -1,20 +1,10 @@
-<<<<<<< HEAD
-import React, {useRef, useMemo} from 'react';
-import PropTypes from 'prop-types';
-import {useNavigationBuilder, createNavigatorFactory} from '@react-navigation/native';
-=======
 import {createNavigatorFactory, useNavigationBuilder} from '@react-navigation/native';
->>>>>>> 74f12d4b
 import {StackView} from '@react-navigation/stack';
 import PropTypes from 'prop-types';
-import React, {useRef} from 'react';
+import React, {useMemo, useRef} from 'react';
 import useWindowDimensions from '@hooks/useWindowDimensions';
+import NAVIGATORS from '@src/NAVIGATORS';
 import CustomRouter from './CustomRouter';
-<<<<<<< HEAD
-import useWindowDimensions from '../../../../hooks/useWindowDimensions';
-import NAVIGATORS from '../../../../NAVIGATORS';
-=======
->>>>>>> 74f12d4b
 
 const propTypes = {
     /* Determines if the navigator should render the StackView (narrow) or ThreePaneView (wide) */

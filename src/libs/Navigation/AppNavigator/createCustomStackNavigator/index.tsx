--- conflicted
+++ resolved
@@ -1,54 +1,19 @@
-import type {ParamListBase, StackActionHelpers, StackNavigationState} from '@react-navigation/native';
+import type {ParamListBase, StackActionHelpers} from '@react-navigation/native';
 import {createNavigatorFactory, useNavigationBuilder} from '@react-navigation/native';
 import type {StackNavigationEventMap, StackNavigationOptions} from '@react-navigation/stack';
 import {StackView} from '@react-navigation/stack';
-import React, {useEffect, useMemo} from 'react';
+import React from 'react';
 import {View} from 'react-native';
 import useThemeStyles from '@hooks/useThemeStyles';
-import useWindowDimensions from '@hooks/useWindowDimensions';
-import getTopmostCentralPaneRoute from '@libs/Navigation/getTopmostCentralPaneRoute';
-import navigationRef from '@libs/Navigation/navigationRef';
-<<<<<<< HEAD
 import withWebNavigationOptions from '@libs/Navigation/PlatformStackNavigation/platformOptions/withWebNavigationOptions';
-import type {PlatformStackNavigationState} from '@libs/Navigation/PlatformStackNavigation/types';
-=======
-import type {RootStackParamList, State} from '@libs/Navigation/types';
->>>>>>> 9b2c5187
-import NAVIGATORS from '@src/NAVIGATORS';
-import SCREENS from '@src/SCREENS';
+import type {PlatformStackNavigationEventMap, PlatformStackNavigationOptions, PlatformStackNavigationState} from '@libs/Navigation/PlatformStackNavigation/types';
 import CustomRouter from './CustomRouter';
 import type {ResponsiveStackNavigatorProps, ResponsiveStackNavigatorRouterOptions} from './types';
+import useCommonLogic from './useCommonLogic';
 
-type Routes = StackNavigationState<ParamListBase>['routes'];
-function reduceCentralPaneRoutes(routes: Routes): Routes {
-    const result: Routes = [];
-    let count = 0;
-    const reverseRoutes = [...routes].reverse();
-
-    reverseRoutes.forEach((route) => {
-        if (route.name === NAVIGATORS.CENTRAL_PANE_NAVIGATOR) {
-            // Remove all central pane routes except the last 3. This will improve performance.
-            if (count < 3) {
-                result.push(route);
-                count++;
-            }
-        } else {
-            result.push(route);
-        }
-    });
-
-    return result.reverse();
-}
-
-<<<<<<< HEAD
 function createCustomStackNavigator<TStackParams extends ParamListBase>() {
     function ResponsiveStackNavigator(props: ResponsiveStackNavigatorProps) {
-        const {isSmallScreenWidth} = useWindowDimensions();
-=======
-function ResponsiveStackNavigator(props: ResponsiveStackNavigatorProps) {
-    const {isSmallScreenWidth} = useWindowDimensions();
-    const styles = useThemeStyles();
->>>>>>> 9b2c5187
+        const styles = useThemeStyles();
 
         const webScreenOptions = withWebNavigationOptions(props.screenOptions);
 
@@ -64,23 +29,7 @@
             initialRouteName: props.initialRouteName,
         });
 
-        useEffect(() => {
-            if (!navigationRef.isReady()) {
-                return;
-            }
-            navigationRef.resetRoot(navigationRef.getRootState());
-        }, [isSmallScreenWidth]);
-
-<<<<<<< HEAD
-        const stateToRender = useMemo(() => {
-            const result = reduceReportRoutes(state.routes);
-
-            return {
-                ...state,
-                index: result.length - 1,
-                routes: [...result],
-            };
-        }, [state]);
+        const {stateToRender, searchRoute} = useCommonLogic(state);
 
         return (
             <NavigationContent>
@@ -91,57 +40,14 @@
                     descriptors={descriptors}
                     navigation={navigation}
                 />
+                {searchRoute && <View style={styles.dNone}>{descriptors[searchRoute.key].render()}</View>}
             </NavigationContent>
         );
     }
+
     ResponsiveStackNavigator.displayName = 'ResponsiveStackNavigator';
-=======
-    const {stateToRender, searchRoute} = useMemo(() => {
-        const routes = reduceCentralPaneRoutes(state.routes);
 
-        const lastRoute = routes[routes.length - 1];
-        const isLastRouteSearchRoute = getTopmostCentralPaneRoute({routes: [lastRoute]} as State<RootStackParamList>)?.name === SCREENS.SEARCH.CENTRAL_PANE;
-
-        const firstRoute = routes[0];
-
-        // On narrow layout, if we are on /search route we want to hide all central pane routes and show only the bottom tab navigator.
-        if (isSmallScreenWidth && isLastRouteSearchRoute) {
-            return {
-                stateToRender: {
-                    ...state,
-                    index: 0,
-                    routes: [firstRoute],
-                },
-                searchRoute: lastRoute,
-            };
-        }
-
-        return {
-            stateToRender: {
-                ...state,
-                index: routes.length - 1,
-                routes: [...routes],
-            },
-            searchRoute: undefined,
-        };
-    }, [state, isSmallScreenWidth]);
-
-    return (
-        <NavigationContent>
-            <StackView
-                // eslint-disable-next-line react/jsx-props-no-spreading
-                {...props}
-                state={stateToRender}
-                descriptors={descriptors}
-                navigation={navigation}
-            />
-            {searchRoute && <View style={styles.dNone}>{descriptors[searchRoute.key].render()}</View>}
-        </NavigationContent>
-    );
-}
->>>>>>> 9b2c5187
-
-    return createNavigatorFactory<StackNavigationState<ParamListBase>, StackNavigationOptions, StackNavigationEventMap, typeof ResponsiveStackNavigator>(
+    return createNavigatorFactory<PlatformStackNavigationState<TStackParams>, PlatformStackNavigationOptions, PlatformStackNavigationEventMap, typeof ResponsiveStackNavigator>(
         ResponsiveStackNavigator,
     )<TStackParams>();
 }

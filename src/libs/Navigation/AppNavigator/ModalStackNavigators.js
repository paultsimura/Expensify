--- conflicted
+++ resolved
@@ -36,42 +36,6 @@
             screenOptions={{
                 ...defaultSubRouteOptions,
             }}
-<<<<<<< HEAD
-        />
-        <IOUBillModalStack.Screen
-            name="IOU_Bill_Currency_Root"
-            component={IOUCurrencySelection}
-            options={{
-                title: 'Select Currency',
-            }}
-        />
-    </IOUBillModalStack.Navigator>
-);
-
-const IOURequestModalStackNavigator = () => (
-    <IOURequestModalStack.Navigator
-        path={ROUTES.IOU_REQUEST}
-        screenOptions={{
-            ...defaultSubRouteOptions,
-        }}
-    >
-        <IOURequestModalStack.Screen
-            name="IOU_Request_Root"
-            component={IOURequestPage}
-            options={{
-                title: 'Request',
-            }}
-        />
-        <IOURequestModalStack.Screen
-            name="IOU_Request_Currency_Root"
-            component={IOUCurrencySelection}
-            options={{
-                title: 'Select Currency',
-            }}
-        />
-    </IOURequestModalStack.Navigator>
-);
-=======
         >
             {_.map(screens, screen => (
                 <ModalStackNavigator.Screen
@@ -87,12 +51,19 @@
 const IOUBillStackNavigator = createModalStackNavigator([{
     Component: IOUBillPage,
     name: 'IOU_Bill_Root',
+},
+{
+    Component: IOUCurrencySelection,
+    name: 'IOU_Bill_Currency_Root',
 }]);
->>>>>>> 3fad8d18
 
 const IOURequestModalStackNavigator = createModalStackNavigator([{
     Component: IOURequestPage,
     name: 'IOU_Request_Root',
+},
+{
+    Component: IOUCurrencySelection,
+    name: 'IOU_Request_Currency_Root',
 }]);
 
 const DetailsModalStackNavigator = createModalStackNavigator([{

--- conflicted
+++ resolved
@@ -38,7 +38,6 @@
     policyID?: string,
     policyMemberAccountIDs?: number[],
 ): string | undefined => {
-<<<<<<< HEAD
     const currentRoute = Navigation.getActiveRoute();
     const {reportID} = ReportUtils.parseReportRouteParams(currentRoute);
 
@@ -46,8 +45,6 @@
         return reportID;
     }
 
-    const lastReport = ReportUtils.findLastAccessedReport(reports, ignoreDefaultRooms, policies, !!isFirstTimeNewExpensifyUser, openOnAdminRoom, reportMetadata);
-=======
     const lastReport = ReportUtils.findLastAccessedReport(
         reports,
         ignoreDefaultRooms,
@@ -58,7 +55,6 @@
         policyID,
         policyMemberAccountIDs,
     );
->>>>>>> c5ca9a81
     return lastReport?.reportID;
 };
 

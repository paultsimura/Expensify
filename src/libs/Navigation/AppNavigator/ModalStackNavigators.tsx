--- conflicted
+++ resolved
@@ -308,14 +308,9 @@
     ReportDetailsModalStackNavigator,
     ReportParticipantsModalStackNavigator,
     ReportSettingsModalStackNavigator,
-<<<<<<< HEAD
     ReportDescriptionModalStackNavigator,
-    ReportParticipantsModalStackNavigator,
-=======
-    ReportWelcomeMessageModalStackNavigator,
     RoomInviteModalStackNavigator,
     RoomMembersModalStackNavigator,
->>>>>>> 546df83e
     SearchModalStackNavigator,
     SettingsModalStackNavigator,
     SignInModalStackNavigator,

--- conflicted
+++ resolved
@@ -15,23 +15,14 @@
 const createModalCardStyleInterpolator: CreateModalCardStyleInterpolator =
     (StyleUtils) =>
     (isSmallScreenWidth, isFullScreenModal, shouldUseNarrowLayout, {current: {progress}, inverted, layouts: {screen}}, outputRangeMultiplier = 1) => {
-<<<<<<< HEAD
-
-        if(shouldUseNarrowLayout) {
-=======
         if (shouldUseNarrowLayout) {
->>>>>>> 48b37cf1
             return {
                 cardStyle: {
                     opacity: progress,
                 },
             };
         }
-<<<<<<< HEAD
-        
-=======
 
->>>>>>> 48b37cf1
         const translateX = Animated.multiply(
             progress.interpolate({
                 inputRange: [0, 1],

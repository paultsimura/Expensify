--- conflicted
+++ resolved
@@ -103,13 +103,8 @@
                     const path = getPathFromState(state, linkingConfig.config);
                     if (path.includes(ROUTES.REPORT)) {
                         const reportID = Number(_.last(path.split('/')));
-<<<<<<< HEAD
                         if (reportID && !_.isNaN(reportID)) {
-                            Onyx.merge(ONYXKEYS.CURRENTLY_VIEWED_REPORTID, String(reportID));
-=======
-                        if (!_.isNaN(reportID)) {
                             updateCurrentlyViewedReportID(reportID);
->>>>>>> c5cb5076
                         }
                     }
 

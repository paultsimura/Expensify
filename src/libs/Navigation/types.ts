/* eslint-disable @typescript-eslint/naming-convention  */
import type {
    CommonActions,
    NavigationContainerRefWithCurrent,
    NavigationHelpers,
    NavigationState,
    NavigatorScreenParams,
    ParamListBase,
    PartialRoute,
    PartialState,
    Route,
} from '@react-navigation/native';
import type {TupleToUnion, ValueOf} from 'type-fest';
import type {IOURequestType} from '@libs/actions/IOU';
import type {SearchColumnType, SortOrder} from '@libs/SearchUtils';
import type CONST from '@src/CONST';
import type {Country, IOUAction, IOUType} from '@src/CONST';
import type NAVIGATORS from '@src/NAVIGATORS';
import type {HybridAppRoute, Route as Routes} from '@src/ROUTES';
import type SCREENS from '@src/SCREENS';
import type EXIT_SURVEY_REASON_FORM_INPUT_IDS from '@src/types/form/ExitSurveyReasonForm';

type NavigationRef = NavigationContainerRefWithCurrent<RootStackParamList>;

type NavigationRoot = NavigationHelpers<RootStackParamList>;

type GoBackAction = Extract<CommonActions.Action, {type: 'GO_BACK'}>;
type ResetAction = Extract<CommonActions.Action, {type: 'RESET'}>;
type SetParamsAction = Extract<CommonActions.Action, {type: 'SET_PARAMS'}>;

type ActionNavigate = {
    type: ValueOf<typeof CONST.NAVIGATION.ACTION_TYPE>;
    payload: {
        name?: string;
        key?: string;
        // eslint-disable-next-line @typescript-eslint/no-explicit-any
        params?: any;
        path?: string;
        merge?: boolean;
    };
    source?: string;
    target?: string;
};

type StackNavigationAction = GoBackAction | ResetAction | SetParamsAction | ActionNavigate | undefined;

type NavigationStateRoute = NavigationState['routes'][number];
type NavigationPartialRoute<TRouteName extends string = string> = PartialRoute<Route<TRouteName>>;
type StateOrRoute = NavigationState | NavigationStateRoute | NavigationPartialRoute;
type State<TParamList extends ParamListBase = ParamListBase> = NavigationState<TParamList> | PartialState<NavigationState<TParamList>>;

type BackToParams = {
    backTo?: Routes;
};

type CentralPaneScreensParamList = {
    [SCREENS.REPORT]: {
        reportActionID: string;
        reportID: string;
        openOnAdminRoom?: boolean;
        referrer?: string;
    };
    [SCREENS.SETTINGS.PROFILE.ROOT]: undefined;
    [SCREENS.SETTINGS.PREFERENCES.ROOT]: undefined;
    [SCREENS.SETTINGS.SECURITY]: undefined;
    [SCREENS.SETTINGS.WALLET.ROOT]: undefined;
    [SCREENS.SETTINGS.ABOUT]: undefined;
    [SCREENS.SETTINGS.TROUBLESHOOT]: undefined;
    [SCREENS.SETTINGS.WORKSPACES]: undefined;
    [SCREENS.SEARCH.CENTRAL_PANE]: {
        query: string;
        policyIDs?: string;
        offset?: number;
        sortBy?: SearchColumnType;
        sortOrder?: SortOrder;
    };
    [SCREENS.SETTINGS.SAVE_THE_WORLD]: undefined;
    [SCREENS.SETTINGS.SUBSCRIPTION.ROOT]: undefined;
};

type SettingsNavigatorParamList = {
    [SCREENS.SETTINGS.SHARE_CODE]: undefined;
    [SCREENS.SETTINGS.PROFILE.ROOT]: undefined;
    [SCREENS.SETTINGS.PROFILE.PRONOUNS]: undefined;
    [SCREENS.SETTINGS.PROFILE.DISPLAY_NAME]: undefined;
    [SCREENS.SETTINGS.PROFILE.TIMEZONE]: undefined;
    [SCREENS.SETTINGS.PROFILE.TIMEZONE_SELECT]: undefined;
    [SCREENS.SETTINGS.PROFILE.LEGAL_NAME]: undefined;
    [SCREENS.SETTINGS.PROFILE.DATE_OF_BIRTH]: undefined;
    [SCREENS.SETTINGS.PROFILE.ADDRESS]: {
        country?: Country | '';
    };
    [SCREENS.SETTINGS.PROFILE.ADDRESS_COUNTRY]: {
        backTo?: Routes;
        country: string;
    };
    [SCREENS.SETTINGS.PROFILE.CONTACT_METHODS]: {
        backTo: Routes;
    };
    [SCREENS.SETTINGS.PROFILE.CONTACT_METHOD_DETAILS]: {
        contactMethod: string;
    };
    [SCREENS.SETTINGS.PROFILE.NEW_CONTACT_METHOD]: {
        backTo: Routes;
    };
    [SCREENS.SETTINGS.PREFERENCES.ROOT]: undefined;
    [SCREENS.SETTINGS.SUBSCRIPTION.ROOT]: undefined;
    [SCREENS.SETTINGS.PREFERENCES.PRIORITY_MODE]: undefined;
    [SCREENS.SETTINGS.PREFERENCES.LANGUAGE]: undefined;
    [SCREENS.SETTINGS.PREFERENCES.THEME]: undefined;
    [SCREENS.SETTINGS.CLOSE]: undefined;
    [SCREENS.SETTINGS.SECURITY]: undefined;
    [SCREENS.SETTINGS.ABOUT]: undefined;
    [SCREENS.SETTINGS.TROUBLESHOOT]: undefined;
    [SCREENS.SETTINGS.APP_DOWNLOAD_LINKS]: undefined;
    [SCREENS.SETTINGS.TROUBLESHOOT]: undefined;
    [SCREENS.SETTINGS.CONSOLE]: {
        backTo: Routes;
    };
    [SCREENS.SETTINGS.SHARE_LOG]: {
        /** URL of the generated file to share logs in a report */
        source: string;
        backTo: Routes;
    };
    [SCREENS.SETTINGS.WALLET.ROOT]: undefined;
    [SCREENS.SETTINGS.WALLET.CARDS_DIGITAL_DETAILS_UPDATE_ADDRESS]: undefined;
    [SCREENS.SETTINGS.WALLET.DOMAIN_CARD]: {
        /** cardID of selected card */
        cardID: string;
    };
    [SCREENS.SETTINGS.WALLET.REPORT_VIRTUAL_CARD_FRAUD]: {
        /** cardID of selected card */
        cardID: string;
    };
    [SCREENS.SETTINGS.WALLET.CARD_ACTIVATE]: {
        /** cardID of selected card */
        cardID: string;
    };
    [SCREENS.SETTINGS.WALLET.CARD_GET_PHYSICAL.NAME]: {
        /** domain of selected card */
        domain: string;
    };
    [SCREENS.SETTINGS.WALLET.CARD_GET_PHYSICAL.PHONE]: {
        /** domain of selected card */
        domain: string;
    };
    [SCREENS.SETTINGS.WALLET.CARD_GET_PHYSICAL.ADDRESS]: {
        /** Currently selected country */
        country: string;
        /** domain of selected card */
        domain: string;
    };
    [SCREENS.SETTINGS.WALLET.CARD_GET_PHYSICAL.CONFIRM]: {
        /** Currently selected country */
        country: string;
        /** domain of selected card */
        domain: string;
    };
    [SCREENS.WORKSPACE.WORKFLOWS_PAYER]: {
        policyID: string;
    };
    [SCREENS.SETTINGS.WALLET.TRANSFER_BALANCE]: undefined;
    [SCREENS.SETTINGS.WALLET.CHOOSE_TRANSFER_ACCOUNT]: undefined;
    [SCREENS.SETTINGS.WALLET.ENABLE_PAYMENTS]: undefined;
    [SCREENS.SETTINGS.ADD_DEBIT_CARD]: undefined;
    [SCREENS.SETTINGS.ADD_BANK_ACCOUNT]: undefined;
    [SCREENS.SETTINGS.PROFILE.STATUS]: undefined;
    [SCREENS.SETTINGS.PROFILE.STATUS_CLEAR_AFTER]: undefined;
    [SCREENS.SETTINGS.PROFILE.STATUS_CLEAR_AFTER_DATE]: undefined;
    [SCREENS.SETTINGS.PROFILE.STATUS_CLEAR_AFTER_TIME]: undefined;
    [SCREENS.WORKSPACE.CURRENCY]: undefined;
    [SCREENS.WORKSPACE.ADDRESS]: {
        policyID: string;
        country?: Country | '';
    };
    [SCREENS.WORKSPACE.NAME]: undefined;
    [SCREENS.WORKSPACE.DESCRIPTION]: undefined;
    [SCREENS.WORKSPACE.SHARE]: undefined;
    [SCREENS.WORKSPACE.RATE_AND_UNIT]: {
        policyID: string;
    };
    [SCREENS.WORKSPACE.RATE_AND_UNIT_RATE]: {
        policyID: string;
    };
    [SCREENS.WORKSPACE.RATE_AND_UNIT_UNIT]: {
        policyID: string;
    };
    [SCREENS.WORKSPACE.INVITE]: {
        policyID: string;
    };
    [SCREENS.WORKSPACE.INVITE_MESSAGE]: {
        policyID: string;
    };
    [SCREENS.WORKSPACE.CATEGORY_CREATE]: {
        policyID: string;
        backTo?: Routes;
    };
    [SCREENS.WORKSPACE.CATEGORY_EDIT]: {
        policyID: string;
        categoryName: string;
        backTo?: Routes;
    };
    [SCREENS.WORKSPACE.CATEGORY_SETTINGS]: {
        policyID: string;
        categoryName: string;
        backTo?: Routes;
    };
    [SCREENS.WORKSPACE.CATEGORIES_SETTINGS]: {
        policyID: string;
        backTo?: Routes;
    };
    [SCREENS.WORKSPACE.TAG_CREATE]: {
        policyID: string;
    };
    [SCREENS.WORKSPACE.DISTANCE_RATE_DETAILS]: {
        policyID: string;
        rateID: string;
    };
    [SCREENS.WORKSPACE.DISTANCE_RATE_EDIT]: {
        policyID: string;
        rateID: string;
    };
    [SCREENS.WORKSPACE.DISTANCE_RATE_TAX_RECLAIMABLE_ON_EDIT]: {
        policyID: string;
        rateID: string;
    };
    [SCREENS.WORKSPACE.DISTANCE_RATE_TAX_RATE_EDIT]: {
        policyID: string;
        rateID: string;
    };
    [SCREENS.WORKSPACE.TAGS_SETTINGS]: {
        policyID: string;
    };
    [SCREENS.WORKSPACE.TAG_SETTINGS]: {
        policyID: string;
        orderWeight: number;
        tagName: string;
    };
    [SCREENS.WORKSPACE.TAG_LIST_VIEW]: {
        policyID: string;
        orderWeight: number;
    };
    [SCREENS.WORKSPACE.TAGS_EDIT]: {
        policyID: string;
        orderWeight: number;
    };
    [SCREENS.WORKSPACE.TAG_EDIT]: {
        policyID: string;
        orderWeight: number;
        tagName: string;
    };
    [SCREENS.SETTINGS.SUBSCRIPTION.ROOT]: undefined;
    [SCREENS.SETTINGS.SUBSCRIPTION.SIZE]: {
        canChangeSize: 0 | 1;
    };
    [SCREENS.SETTINGS.SUBSCRIPTION.ADD_PAYMENT_CARD]: undefined;
    [SCREENS.SETTINGS.SUBSCRIPTION.CHANGE_BILLING_CURRENCY]: undefined;
    [SCREENS.SETTINGS.SUBSCRIPTION.CHANGE_PAYMENT_CURRENCY]: undefined;
    [SCREENS.WORKSPACE.TAXES_SETTINGS]: {
        policyID: string;
    };
    [SCREENS.WORKSPACE.TAXES_SETTINGS_CUSTOM_TAX_NAME]: {
        policyID: string;
    };
    [SCREENS.WORKSPACE.TAXES_SETTINGS_FOREIGN_CURRENCY_DEFAULT]: {
        policyID: string;
    };
    [SCREENS.WORKSPACE.TAXES_SETTINGS_WORKSPACE_CURRENCY_DEFAULT]: {
        policyID: string;
    };
    [SCREENS.WORKSPACE.REPORT_FIELDS_CREATE]: {
        policyID: string;
    };
    [SCREENS.WORKSPACE.REPORT_FIELDS_LIST_VALUES]: {
        policyID: string;
    };
    [SCREENS.WORKSPACE.REPORT_FIELDS_ADD_VALUE]: {
        policyID: string;
    };
    [SCREENS.WORKSPACE.REPORT_FIELDS_VALUE_SETTINGS]: {
        policyID: string;
        valueIndex: number;
    };
    [SCREENS.WORKSPACE.REPORT_FIELDS_EDIT_VALUE]: {
        policyID: string;
        valueIndex: number;
    };
    [SCREENS.WORKSPACE.MEMBER_DETAILS]: {
        policyID: string;
        accountID: string;
    };
    [SCREENS.WORKSPACE.OWNER_CHANGE_SUCCESS]: {
        policyID: string;
        accountID: number;
    };
    [SCREENS.WORKSPACE.OWNER_CHANGE_ERROR]: {
        policyID: string;
        accountID: number;
    };
    [SCREENS.WORKSPACE.OWNER_CHANGE_CHECK]: {
        policyID: string;
        accountID: number;
        error: ValueOf<typeof CONST.POLICY.OWNERSHIP_ERRORS>;
    };
    [SCREENS.WORKSPACE.CREATE_DISTANCE_RATE]: {
        policyID: string;
    };
    [SCREENS.WORKSPACE.DISTANCE_RATES_SETTINGS]: {
        policyID: string;
    };
    [SCREENS.WORKSPACE.ACCOUNTING.QUICKBOOKS_ONLINE_IMPORT]: {
        policyID: string;
    };
    [SCREENS.WORKSPACE.ACCOUNTING.QUICKBOOKS_ONLINE_CHART_OF_ACCOUNTS]: {
        policyID: string;
    };
    [SCREENS.WORKSPACE.ACCOUNTING.QUICKBOOKS_ONLINE_LOCATIONS]: {
        policyID: string;
    };
    [SCREENS.WORKSPACE.ACCOUNTING.QUICKBOOKS_ONLINE_CLASSES]: {
        policyID: string;
    };
    [SCREENS.WORKSPACE.ACCOUNTING.QUICKBOOKS_ONLINE_CUSTOMERS]: {
        policyID: string;
    };
    [SCREENS.WORKSPACE.ACCOUNTING.QUICKBOOKS_ONLINE_TAXES]: {
        policyID: string;
    };
    [SCREENS.WORKSPACE.ACCOUNTING.QUICKBOOKS_ONLINE_EXPORT]: {
        policyID: string;
    };
    [SCREENS.WORKSPACE.ACCOUNTING.QUICKBOOKS_ONLINE_EXPORT_DATE_SELECT]: {
        policyID: string;
    };
    [SCREENS.WORKSPACE.ACCOUNTING.QUICKBOOKS_ONLINE_EXPORT_INVOICE_ACCOUNT_SELECT]: {
        policyID: string;
    };
    [SCREENS.WORKSPACE.ACCOUNTING.QUICKBOOKS_ONLINE_EXPORT_OUT_OF_POCKET_EXPENSES_ACCOUNT_SELECT]: {
        policyID: string;
    };
    [SCREENS.WORKSPACE.ACCOUNTING.QUICKBOOKS_ONLINE_EXPORT_OUT_OF_POCKET_EXPENSES]: {
        policyID: string;
    };
    [SCREENS.WORKSPACE.ACCOUNTING.QUICKBOOKS_ONLINE_EXPORT_OUT_OF_POCKET_EXPENSES_SELECT]: {
        policyID: string;
    };
    [SCREENS.WORKSPACE.ACCOUNTING.QUICKBOOKS_ONLINE_NON_REIMBURSABLE_DEFAULT_VENDOR_SELECT]: {
        policyID: string;
    };
    [SCREENS.WORKSPACE.ACCOUNTING.QUICKBOOKS_ONLINE_COMPANY_CARD_EXPENSE_ACCOUNT_SELECT]: {
        policyID: string;
    };
    [SCREENS.WORKSPACE.ACCOUNTING.QUICKBOOKS_ONLINE_COMPANY_CARD_EXPENSE_ACCOUNT]: {
        policyID: string;
    };
    [SCREENS.WORKSPACE.ACCOUNTING.QUICKBOOKS_ONLINE_COMPANY_CARD_EXPENSE_ACCOUNT_COMPANY_CARD_SELECT]: {
        policyID: string;
    };
    [SCREENS.WORKSPACE.ACCOUNTING.QUICKBOOKS_ONLINE_EXPORT_PREFERRED_EXPORTER]: {
        policyID: string;
    };
    [SCREENS.WORKSPACE.ACCOUNTING.XERO_IMPORT]: {
        policyID: string;
    };
    [SCREENS.WORKSPACE.ACCOUNTING.XERO_CHART_OF_ACCOUNTS]: {
        policyID: string;
    };
    [SCREENS.WORKSPACE.ACCOUNTING.XERO_CUSTOMER]: {
        policyID: string;
    };
    [SCREENS.WORKSPACE.ACCOUNTING.XERO_ORGANIZATION]: {
        policyID: string;
        organizationID: string;
    };
    [SCREENS.WORKSPACE.ACCOUNTING.XERO_TAXES]: {
        policyID: string;
    };
    [SCREENS.WORKSPACE.ACCOUNTING.XERO_TRACKING_CATEGORIES]: {
        policyID: string;
    };
    [SCREENS.WORKSPACE.ACCOUNTING.XERO_MAP_TRACKING_CATEGORY]: {
        policyID: string;
        categoryId: string;
        categoryName: string;
    };
    [SCREENS.WORKSPACE.ACCOUNTING.XERO_EXPORT]: {
        policyID: string;
    };
    [SCREENS.WORKSPACE.ACCOUNTING.XERO_EXPORT_PURCHASE_BILL_DATE_SELECT]: {
        policyID: string;
    };
    [SCREENS.WORKSPACE.ACCOUNTING.XERO_ADVANCED]: {
        policyID: string;
    };
    [SCREENS.WORKSPACE.ACCOUNTING.XERO_BILL_STATUS_SELECTOR]: {
        policyID: string;
    };
    [SCREENS.WORKSPACE.ACCOUNTING.XERO_INVOICE_ACCOUNT_SELECTOR]: {
        policyID: string;
    };
    [SCREENS.WORKSPACE.ACCOUNTING.XERO_EXPORT_PREFERRED_EXPORTER_SELECT]: {
        policyID: string;
    };
    [SCREENS.WORKSPACE.ACCOUNTING.XERO_BILL_PAYMENT_ACCOUNT_SELECTOR]: {
        policyID: string;
    };
    [SCREENS.WORKSPACE.ACCOUNTING.SAGE_INTACCT_PREREQUISITES]: {
        policyID: string;
    };
    [SCREENS.WORKSPACE.ACCOUNTING.ENTER_SAGE_INTACCT_CREDENTIALS]: {
        policyID: string;
    };
    [SCREENS.WORKSPACE.ACCOUNTING.EXISTING_SAGE_INTACCT_CONNECTIONS]: {
        policyID: string;
    };
    [SCREENS.WORKSPACE.ACCOUNTING.NETSUITE_SUBSIDIARY_SELECTOR]: {
        policyID: string;
    };
<<<<<<< HEAD
    [SCREENS.WORKSPACE.ACCOUNTING.NETSUITE_IMPORT]: {
        policyID: string;
    };
=======
    [SCREENS.WORKSPACE.ACCOUNTING.NETSUITE_TOKEN_INPUT]: {
        policyID: string;
    };
    [SCREENS.WORKSPACE.ACCOUNTING.NETSUITE_IMPORT]: {
        policyID: string;
    };
    [SCREENS.WORKSPACE.ACCOUNTING.NETSUITE_IMPORT_CUSTOMERS_OR_PROJECTS]: {
        policyID: string;
    };
    [SCREENS.WORKSPACE.ACCOUNTING.NETSUITE_IMPORT_CUSTOMERS_OR_PROJECTS_SELECT]: {
        policyID: string;
    };
    [SCREENS.WORKSPACE.ACCOUNTING.NETSUITE_IMPORT_MAPPING]: {
        policyID: string;
        importField: TupleToUnion<typeof CONST.NETSUITE_CONFIG.IMPORT_FIELDS>;
    };
>>>>>>> 77d380ce
    [SCREENS.WORKSPACE.ACCOUNTING.NETSUITE_EXPORT]: {
        policyID: string;
    };
    [SCREENS.WORKSPACE.ACCOUNTING.NETSUITE_PREFERRED_EXPORTER_SELECT]: {
        policyID: string;
    };
    [SCREENS.WORKSPACE.ACCOUNTING.NETSUITE_DATE_SELECT]: {
        policyID: string;
    };
    [SCREENS.WORKSPACE.ACCOUNTING.NETSUITE_EXPORT_EXPENSES]: {
        policyID: string;
        expenseType: ValueOf<typeof CONST.NETSUITE_EXPENSE_TYPE>;
    };
    [SCREENS.WORKSPACE.ACCOUNTING.NETSUITE_EXPORT_EXPENSES_DESTINATION_SELECT]: {
        policyID: string;
        expenseType: ValueOf<typeof CONST.NETSUITE_EXPENSE_TYPE>;
    };
    [SCREENS.WORKSPACE.ACCOUNTING.NETSUITE_EXPORT_EXPENSES_VENDOR_SELECT]: {
        policyID: string;
        expenseType: ValueOf<typeof CONST.NETSUITE_EXPENSE_TYPE>;
    };
    [SCREENS.WORKSPACE.ACCOUNTING.NETSUITE_EXPORT_EXPENSES_PAYABLE_ACCOUNT_SELECT]: {
        policyID: string;
        expenseType: ValueOf<typeof CONST.NETSUITE_EXPENSE_TYPE>;
    };
    [SCREENS.WORKSPACE.ACCOUNTING.NETSUITE_EXPORT_EXPENSES_JOURNAL_POSTING_PREFERENCE_SELECT]: {
        policyID: string;
        expenseType: ValueOf<typeof CONST.NETSUITE_EXPENSE_TYPE>;
    };
    [SCREENS.WORKSPACE.ACCOUNTING.NETSUITE_RECEIVABLE_ACCOUNT_SELECT]: {
        policyID: string;
    };
    [SCREENS.WORKSPACE.ACCOUNTING.NETSUITE_INVOICE_ITEM_PREFERENCE_SELECT]: {
        policyID: string;
    };
    [SCREENS.WORKSPACE.ACCOUNTING.NETSUITE_INVOICE_ITEM_SELECT]: {
        policyID: string;
    };
    [SCREENS.WORKSPACE.ACCOUNTING.NETSUITE_TAX_POSTING_ACCOUNT_SELECT]: {
        policyID: string;
    };
    [SCREENS.WORKSPACE.ACCOUNTING.NETSUITE_PROVINCIAL_TAX_POSTING_ACCOUNT_SELECT]: {
        policyID: string;
    };
<<<<<<< HEAD
=======
    [SCREENS.WORKSPACE.ACCOUNTING.NETSUITE_ADVANCED]: {
        policyID: string;
    };
>>>>>>> 77d380ce
    [SCREENS.GET_ASSISTANCE]: {
        backTo: Routes;
    };
    [SCREENS.SETTINGS.TWO_FACTOR_AUTH]: BackToParams;
    [SCREENS.SETTINGS.REPORT_CARD_LOST_OR_DAMAGED]: {
        /** cardID of selected card */
        cardID: string;
    };
    [SCREENS.KEYBOARD_SHORTCUTS]: undefined;
    [SCREENS.SETTINGS.EXIT_SURVEY.REASON]: undefined;
    [SCREENS.SETTINGS.EXIT_SURVEY.RESPONSE]: {
        [EXIT_SURVEY_REASON_FORM_INPUT_IDS.REASON]: ValueOf<typeof CONST.EXIT_SURVEY.REASONS>;
        backTo: Routes;
    };
    [SCREENS.SETTINGS.EXIT_SURVEY.CONFIRM]: {
        backTo: Routes;
    };
    [SCREENS.WORKSPACE.TAX_CREATE]: {
        policyID: string;
    };
    [SCREENS.WORKSPACE.TAX_EDIT]: {
        policyID: string;
        taxID: string;
    };
    [SCREENS.WORKSPACE.TAX_NAME]: {
        policyID: string;
        taxID: string;
    };
    [SCREENS.WORKSPACE.TAX_VALUE]: {
        policyID: string;
        taxID: string;
    };
} & ReimbursementAccountNavigatorParamList;

type NewChatNavigatorParamList = {
    [SCREENS.NEW_CHAT.ROOT]: undefined;
    [SCREENS.NEW_CHAT.NEW_CHAT_CONFIRM]: undefined;
    [SCREENS.NEW_CHAT.NEW_CHAT_EDIT_NAME]: undefined;
};

type DetailsNavigatorParamList = {
    [SCREENS.DETAILS_ROOT]: {
        login: string;
        reportID: string;
    };
};

type ProfileNavigatorParamList = {
    [SCREENS.PROFILE_ROOT]: {
        accountID: string;
        reportID: string;
        login?: string;
        backTo: Routes;
    };
};

type ReportDetailsNavigatorParamList = {
    [SCREENS.REPORT_DETAILS.ROOT]: undefined;
    [SCREENS.REPORT_DETAILS.SHARE_CODE]: {
        reportID: string;
    };
};

type ReportSettingsNavigatorParamList = {
    [SCREENS.REPORT_SETTINGS.ROOT]: {reportID: string};
    [SCREENS.REPORT_SETTINGS.NAME]: {reportID: string};
    [SCREENS.REPORT_SETTINGS.NOTIFICATION_PREFERENCES]: {reportID: string};
    [SCREENS.REPORT_SETTINGS.WRITE_CAPABILITY]: {reportID: string};
    [SCREENS.REPORT_SETTINGS.VISIBILITY]: {
        reportID: string;
    };
};

type ReportDescriptionNavigatorParamList = {
    [SCREENS.REPORT_DESCRIPTION_ROOT]: {reportID: string};
};

type ParticipantsNavigatorParamList = {
    [SCREENS.REPORT_PARTICIPANTS.ROOT]: {reportID: string};
    [SCREENS.REPORT_PARTICIPANTS.INVITE]: {reportID: string};
    [SCREENS.REPORT_PARTICIPANTS.DETAILS]: {
        reportID: string;
        accountID: string;
    };
    [SCREENS.REPORT_PARTICIPANTS.ROLE]: {
        reportID: string;
        accountID: string;
    };
};

type RoomMembersNavigatorParamList = {
    [SCREENS.ROOM_MEMBERS_ROOT]: undefined;
};

type RoomInviteNavigatorParamList = {
    [SCREENS.ROOM_INVITE_ROOT]: {
        reportID: string;
        role?: 'accountant';
    };
};

type MoneyRequestNavigatorParamList = {
    [SCREENS.MONEY_REQUEST.STEP_SEND_FROM]: {
        iouType: IOUType;
        transactionID: string;
        reportID: string;
        backTo: Routes;
    };
    [SCREENS.MONEY_REQUEST.STEP_PARTICIPANTS]: {
        action: IOUAction;
        iouType: Exclude<IOUType, typeof CONST.IOU.TYPE.REQUEST | typeof CONST.IOU.TYPE.SEND>;
        transactionID: string;
        reportID: string;
        backTo: string;
    };
    [SCREENS.MONEY_REQUEST.STEP_DATE]: {
        action: IOUAction;
        iouType: Exclude<IOUType, typeof CONST.IOU.TYPE.REQUEST | typeof CONST.IOU.TYPE.SEND>;
        transactionID: string;
        reportID: string;
        backTo: Routes;
        reportActionID?: string;
    };
    [SCREENS.MONEY_REQUEST.STEP_DESCRIPTION]: {
        action: IOUAction;
        iouType: Exclude<IOUType, typeof CONST.IOU.TYPE.REQUEST | typeof CONST.IOU.TYPE.SEND>;
        transactionID: string;
        reportID: string;
        backTo: Routes;
        reportActionID: string;
    };
    [SCREENS.MONEY_REQUEST.STEP_CATEGORY]: {
        action: IOUAction;
        iouType: Exclude<IOUType, typeof CONST.IOU.TYPE.REQUEST | typeof CONST.IOU.TYPE.SEND>;
        transactionID: string;
        reportActionID: string;
        reportID: string;
        backTo: Routes;
    };
    [SCREENS.MONEY_REQUEST.STEP_TAX_AMOUNT]: {
        action: IOUAction;
        iouType: Exclude<IOUType, typeof CONST.IOU.TYPE.REQUEST | typeof CONST.IOU.TYPE.SEND>;
        transactionID: string;
        reportID: string;
        backTo: Routes;
        currency?: string;
    };
    [SCREENS.MONEY_REQUEST.STEP_TAG]: {
        action: IOUAction;
        iouType: Exclude<IOUType, typeof CONST.IOU.TYPE.REQUEST | typeof CONST.IOU.TYPE.SEND>;
        transactionID: string;
        reportID: string;
        backTo: Routes;
        reportActionID: string;
        orderWeight: string;
    };
    [SCREENS.MONEY_REQUEST.STEP_TAX_RATE]: {
        action: IOUAction;
        iouType: Exclude<IOUType, typeof CONST.IOU.TYPE.REQUEST | typeof CONST.IOU.TYPE.SEND>;
        transactionID: string;
        reportID: string;
        backTo: Routes;
    };
    [SCREENS.MONEY_REQUEST.STEP_WAYPOINT]: {
        iouType: IOUType;
        reportID: string;
        backTo: Routes | undefined;
        action: IOUAction;
        pageIndex: string;
        transactionID: string;
    };
    [SCREENS.MONEY_REQUEST.STEP_MERCHANT]: {
        action: IOUAction;
        iouType: Exclude<IOUType, typeof CONST.IOU.TYPE.REQUEST | typeof CONST.IOU.TYPE.SEND>;
        transactionID: string;
        reportID: string;
        backTo: Routes;
    };
    [SCREENS.MONEY_REQUEST.STEP_SPLIT_PAYER]: {
        action: ValueOf<typeof CONST.IOU.ACTION>;
        iouType: ValueOf<typeof CONST.IOU.TYPE>;
        transactionID: string;
        reportID: string;
        backTo: Routes;
    };
    [SCREENS.IOU_SEND.ENABLE_PAYMENTS]: undefined;
    [SCREENS.IOU_SEND.ADD_BANK_ACCOUNT]: undefined;
    [SCREENS.IOU_SEND.ADD_DEBIT_CARD]: undefined;
    [SCREENS.MONEY_REQUEST.STEP_DISTANCE]: {
        action: IOUAction;
        iouType: IOUType;
        transactionID: string;
        reportID: string;
        backTo: Routes;
    };
    [SCREENS.MONEY_REQUEST.CREATE]: {
        iouType: IOUType;
        reportID: string;
        transactionID: string;

        // These are not used in the screen, but are needed for the navigation
        // for IOURequestStepDistance and IOURequestStepAmount components
        backTo: never;
        action: never;
        currency: never;
    };
    [SCREENS.MONEY_REQUEST.START]: {
        iouType: IOUType;
        reportID: string;
        transactionID: string;
        iouRequestType: IOURequestType;
    };
    [SCREENS.MONEY_REQUEST.STEP_AMOUNT]: {
        iouType: IOUType;
        reportID: string;
        transactionID: string;
        backTo: Routes;
        action: IOUAction;
        currency?: string;
    };
    [SCREENS.MONEY_REQUEST.STEP_DISTANCE_RATE]: {
        iouType: ValueOf<typeof CONST.IOU.TYPE>;
        transactionID: string;
        backTo: Routes;
        reportID: string;
    };
    [SCREENS.MONEY_REQUEST.STEP_CONFIRMATION]: {
        action: IOUAction;
        iouType: Exclude<IOUType, typeof CONST.IOU.TYPE.REQUEST | typeof CONST.IOU.TYPE.SEND>;
        transactionID: string;
        reportID: string;
        pageIndex?: string;
        backTo?: string;
    };
    [SCREENS.MONEY_REQUEST.STEP_SCAN]: {
        action: IOUAction;
        iouType: IOUType;
        transactionID: string;
        reportID: string;
        pageIndex: number;
        backTo: Routes;
    };
    [SCREENS.MONEY_REQUEST.STEP_CURRENCY]: {
        action: IOUAction;
        iouType: IOUType;
        transactionID: string;
        reportID: string;
        pageIndex?: string;
        backTo?: Routes;
        currency?: string;
    };
};

type NewTaskNavigatorParamList = {
    [SCREENS.NEW_TASK.ROOT]: undefined;
    [SCREENS.NEW_TASK.TASK_ASSIGNEE_SELECTOR]: undefined;
    [SCREENS.NEW_TASK.TASK_SHARE_DESTINATION_SELECTOR]: undefined;
    [SCREENS.NEW_TASK.DETAILS]: undefined;
    [SCREENS.NEW_TASK.TITLE]: undefined;
    [SCREENS.NEW_TASK.DESCRIPTION]: undefined;
};

type TeachersUniteNavigatorParamList = {
    [SCREENS.SAVE_THE_WORLD.ROOT]: undefined;
    [SCREENS.I_KNOW_A_TEACHER]: undefined;
    [SCREENS.INTRO_SCHOOL_PRINCIPAL]: undefined;
    [SCREENS.I_AM_A_TEACHER]: undefined;
};

type TaskDetailsNavigatorParamList = {
    [SCREENS.TASK.TITLE]: undefined;
    [SCREENS.TASK.ASSIGNEE]: {
        reportID: string;
    };
};

type EnablePaymentsNavigatorParamList = {
    [SCREENS.ENABLE_PAYMENTS_ROOT]: undefined;
};

type SplitDetailsNavigatorParamList = {
    [SCREENS.SPLIT_DETAILS.ROOT]: {
        reportID: string;
        reportActionID: string;
    };
    [SCREENS.SPLIT_DETAILS.EDIT_REQUEST]: {
        field: string;
        reportID: string;
        reportActionID: string;
        currency: string;
        tagIndex: string;
    };
};

type AddPersonalBankAccountNavigatorParamList = {
    [SCREENS.ADD_PERSONAL_BANK_ACCOUNT_ROOT]: undefined;
};

type ReimbursementAccountNavigatorParamList = {
    [SCREENS.REIMBURSEMENT_ACCOUNT_ROOT]: {
        stepToOpen?: string;
        backTo?: Routes;
        policyID?: string;
    };
};

type WalletStatementNavigatorParamList = {
    [SCREENS.WALLET_STATEMENT_ROOT]: {
        /** The statement year and month as one string, i.e. 202110 */
        yearMonth: string;
    };
};

type FlagCommentNavigatorParamList = {
    [SCREENS.FLAG_COMMENT_ROOT]: {
        reportID: string;
        reportActionID: string;
    };
};

type EditRequestNavigatorParamList = {
    [SCREENS.EDIT_REQUEST.REPORT_FIELD]: undefined;
};

type SignInNavigatorParamList = {
    [SCREENS.SIGN_IN_ROOT]: undefined;
};

type FeatureTrainingNavigatorParamList = {
    [SCREENS.FEATURE_TRAINING_ROOT]: undefined;
};

type ReferralDetailsNavigatorParamList = {
    [SCREENS.REFERRAL_DETAILS]: {
        contentType: ValueOf<typeof CONST.REFERRAL_PROGRAM.CONTENT_TYPES>;
        backTo: string;
    };
};

type ProcessMoneyRequestHoldNavigatorParamList = {
    [SCREENS.PROCESS_MONEY_REQUEST_HOLD_ROOT]: undefined;
};

type PrivateNotesNavigatorParamList = {
    [SCREENS.PRIVATE_NOTES.LIST]: undefined;
    [SCREENS.PRIVATE_NOTES.EDIT]: {
        reportID: string;
        accountID: string;
    };
};

type TransactionDuplicateNavigatorParamList = {
    [SCREENS.TRANSACTION_DUPLICATE.REVIEW]: {
        threadReportID: string;
    };
};

type LeftModalNavigatorParamList = {
    [SCREENS.LEFT_MODAL.CHAT_FINDER]: undefined;
    [SCREENS.LEFT_MODAL.WORKSPACE_SWITCHER]: undefined;
};

type RightModalNavigatorParamList = {
    [SCREENS.RIGHT_MODAL.SETTINGS]: NavigatorScreenParams<SettingsNavigatorParamList>;
    [SCREENS.RIGHT_MODAL.NEW_CHAT]: NavigatorScreenParams<NewChatNavigatorParamList>;
    [SCREENS.RIGHT_MODAL.DETAILS]: NavigatorScreenParams<DetailsNavigatorParamList>;
    [SCREENS.RIGHT_MODAL.PROFILE]: NavigatorScreenParams<ProfileNavigatorParamList>;
    [SCREENS.SETTINGS.SHARE_CODE]: undefined;
    [SCREENS.RIGHT_MODAL.REPORT_DETAILS]: NavigatorScreenParams<ReportDetailsNavigatorParamList>;
    [SCREENS.RIGHT_MODAL.REPORT_SETTINGS]: NavigatorScreenParams<ReportSettingsNavigatorParamList>;
    [SCREENS.RIGHT_MODAL.SETTINGS_CATEGORIES]: NavigatorScreenParams<SettingsNavigatorParamList>;
    [SCREENS.RIGHT_MODAL.REPORT_DESCRIPTION]: NavigatorScreenParams<ReportDescriptionNavigatorParamList>;
    [SCREENS.RIGHT_MODAL.PARTICIPANTS]: NavigatorScreenParams<ParticipantsNavigatorParamList>;
    [SCREENS.RIGHT_MODAL.ROOM_MEMBERS]: NavigatorScreenParams<RoomMembersNavigatorParamList>;
    [SCREENS.RIGHT_MODAL.ROOM_INVITE]: NavigatorScreenParams<RoomInviteNavigatorParamList>;
    [SCREENS.RIGHT_MODAL.MONEY_REQUEST]: NavigatorScreenParams<MoneyRequestNavigatorParamList>;
    [SCREENS.RIGHT_MODAL.NEW_TASK]: NavigatorScreenParams<NewTaskNavigatorParamList>;
    [SCREENS.RIGHT_MODAL.TEACHERS_UNITE]: NavigatorScreenParams<TeachersUniteNavigatorParamList>;
    [SCREENS.RIGHT_MODAL.TASK_DETAILS]: NavigatorScreenParams<TaskDetailsNavigatorParamList>;
    [SCREENS.RIGHT_MODAL.ENABLE_PAYMENTS]: NavigatorScreenParams<EnablePaymentsNavigatorParamList>;
    [SCREENS.RIGHT_MODAL.SPLIT_DETAILS]: NavigatorScreenParams<SplitDetailsNavigatorParamList>;
    [SCREENS.RIGHT_MODAL.ADD_PERSONAL_BANK_ACCOUNT]: NavigatorScreenParams<AddPersonalBankAccountNavigatorParamList>;
    [SCREENS.RIGHT_MODAL.WALLET_STATEMENT]: NavigatorScreenParams<WalletStatementNavigatorParamList>;
    [SCREENS.RIGHT_MODAL.FLAG_COMMENT]: NavigatorScreenParams<FlagCommentNavigatorParamList>;
    [SCREENS.RIGHT_MODAL.EDIT_REQUEST]: NavigatorScreenParams<EditRequestNavigatorParamList>;
    [SCREENS.RIGHT_MODAL.SIGN_IN]: NavigatorScreenParams<SignInNavigatorParamList>;
    [SCREENS.RIGHT_MODAL.PROCESS_MONEY_REQUEST_HOLD]: NavigatorScreenParams<ProcessMoneyRequestHoldNavigatorParamList>;
    [SCREENS.RIGHT_MODAL.REFERRAL]: NavigatorScreenParams<ReferralDetailsNavigatorParamList>;
    [SCREENS.RIGHT_MODAL.PRIVATE_NOTES]: NavigatorScreenParams<PrivateNotesNavigatorParamList>;
    [SCREENS.RIGHT_MODAL.TRANSACTION_DUPLICATE]: NavigatorScreenParams<TransactionDuplicateNavigatorParamList>;
    [SCREENS.RIGHT_MODAL.TRAVEL]: NavigatorScreenParams<TravelNavigatorParamList>;
    [SCREENS.RIGHT_MODAL.SEARCH_REPORT]: NavigatorScreenParams<SearchReportParamList>;
    [SCREENS.RIGHT_MODAL.RESTRICTED_ACTION]: NavigatorScreenParams<RestrictedActionParamList>;
};

type TravelNavigatorParamList = {
    [SCREENS.TRAVEL.MY_TRIPS]: undefined;
    [SCREENS.RIGHT_MODAL.SEARCH_REPORT]: NavigatorScreenParams<SearchReportParamList>;
};

type FullScreenNavigatorParamList = {
    [SCREENS.WORKSPACE.INITIAL]: {
        policyID: string;
    };
    [SCREENS.WORKSPACE.PROFILE]: {
        policyID: string;
    };
    [SCREENS.WORKSPACE.CARD]: {
        policyID: string;
    };
    [SCREENS.WORKSPACE.EXPENSIFY_CARD]: {
        policyID: string;
    };
    [SCREENS.WORKSPACE.WORKFLOWS]: {
        policyID: string;
    };
    [SCREENS.WORKSPACE.EXPENSIFY_CARD]: {
        policyID: string;
    };
    [SCREENS.WORKSPACE.WORKFLOWS_APPROVER]: {
        policyID: string;
    };
    [SCREENS.WORKSPACE.WORKFLOWS_AUTO_REPORTING_FREQUENCY]: {
        policyID: string;
    };
    [SCREENS.WORKSPACE.WORKFLOWS_AUTO_REPORTING_MONTHLY_OFFSET]: {
        policyID: string;
    };
    [SCREENS.WORKSPACE.REIMBURSE]: {
        policyID: string;
    };
    [SCREENS.WORKSPACE.BILLS]: {
        policyID: string;
    };
    [SCREENS.WORKSPACE.INVOICES]: {
        policyID: string;
    };
    [SCREENS.WORKSPACE.TRAVEL]: {
        policyID: string;
    };
    [SCREENS.WORKSPACE.MEMBERS]: {
        policyID: string;
    };
    [SCREENS.WORKSPACE.CATEGORIES]: {
        policyID: string;
        backTo?: Routes;
    };
    [SCREENS.WORKSPACE.MORE_FEATURES]: {
        policyID: string;
    };
    [SCREENS.WORKSPACE.TAGS]: {
        policyID: string;
    };
    [SCREENS.WORKSPACE.TAXES]: {
        policyID: string;
    };
    [SCREENS.WORKSPACE.REPORT_FIELDS]: {
        policyID: string;
    };
    [SCREENS.WORKSPACE.DISTANCE_RATES]: {
        policyID: string;
    };

    [SCREENS.WORKSPACE.ACCOUNTING.ROOT]: {
        policyID: string;
    };
    [SCREENS.WORKSPACE.ACCOUNTING.QUICKBOOKS_ONLINE_ADVANCED]: {
        policyID: string;
    };
    [SCREENS.WORKSPACE.ACCOUNTING.QUICKBOOKS_ONLINE_ACCOUNT_SELECTOR]: {
        policyID: string;
    };
    [SCREENS.WORKSPACE.ACCOUNTING.QUICKBOOKS_ONLINE_INVOICE_ACCOUNT_SELECTOR]: {
        policyID: string;
    };
};

type OnboardingModalNavigatorParamList = {
    [SCREENS.ONBOARDING_MODAL.ONBOARDING]: undefined;
    [SCREENS.ONBOARDING.PERSONAL_DETAILS]: undefined;
    [SCREENS.ONBOARDING.PURPOSE]: undefined;
    [SCREENS.ONBOARDING.WORK]: undefined;
};

type WelcomeVideoModalNavigatorParamList = {
    [SCREENS.WELCOME_VIDEO.ROOT]: undefined;
};

type ExplanationModalNavigatorParamList = {
    [SCREENS.EXPLANATION_MODAL.ROOT]: undefined;
};

type BottomTabNavigatorParamList = {
    [SCREENS.HOME]: {policyID?: string};
    [SCREENS.SEARCH.BOTTOM_TAB]: {
        query: string;
        policyID?: string;
        offset?: number;
        sortBy?: SearchColumnType;
        sortOrder?: SortOrder;
    };
    [SCREENS.SETTINGS.ROOT]: {policyID?: string};
};

type SharedScreensParamList = {
    [NAVIGATORS.BOTTOM_TAB_NAVIGATOR]: NavigatorScreenParams<BottomTabNavigatorParamList>;
    [SCREENS.TRANSITION_BETWEEN_APPS]: {
        email?: string;
        accountID?: number;
        error?: string;
        shortLivedAuthToken?: string;
        shortLivedToken?: string;
        authTokenType?: ValueOf<typeof CONST.AUTH_TOKEN_TYPES>;
        exitTo?: Routes | HybridAppRoute;
        shouldForceLogin: string;
        domain?: Routes;
    };
    [SCREENS.VALIDATE_LOGIN]: {
        accountID: string;
        validateCode: string;
        exitTo?: Routes | HybridAppRoute;
    };
};

type PublicScreensParamList = SharedScreensParamList & {
    [SCREENS.UNLINK_LOGIN]: {
        accountID?: string;
        validateCode?: string;
    };
    [SCREENS.SIGN_IN_WITH_APPLE_DESKTOP]: undefined;
    [SCREENS.SIGN_IN_WITH_GOOGLE_DESKTOP]: undefined;
    [SCREENS.SAML_SIGN_IN]: undefined;
    [SCREENS.CONNECTION_COMPLETE]: undefined;
};

type AuthScreensParamList = CentralPaneScreensParamList &
    SharedScreensParamList & {
        [SCREENS.CONCIERGE]: undefined;
        [SCREENS.ATTACHMENTS]: {
            reportID: string;
            source: string;
            type: ValueOf<typeof CONST.ATTACHMENT_TYPE>;
            accountID: string;
        };
        [SCREENS.PROFILE_AVATAR]: {
            accountID: string;
        };
        [SCREENS.WORKSPACE_AVATAR]: {
            policyID: string;
        };
        [SCREENS.WORKSPACE_JOIN_USER]: {
            policyID: string;
            email: string;
        };
        [SCREENS.REPORT_AVATAR]: {
            reportID: string;
        };
        [SCREENS.NOT_FOUND]: undefined;
        [NAVIGATORS.LEFT_MODAL_NAVIGATOR]: NavigatorScreenParams<LeftModalNavigatorParamList>;
        [NAVIGATORS.RIGHT_MODAL_NAVIGATOR]: NavigatorScreenParams<RightModalNavigatorParamList>;
        [NAVIGATORS.FULL_SCREEN_NAVIGATOR]: NavigatorScreenParams<FullScreenNavigatorParamList>;
        [NAVIGATORS.ONBOARDING_MODAL_NAVIGATOR]: NavigatorScreenParams<OnboardingModalNavigatorParamList>;
        [NAVIGATORS.FEATURE_TRANING_MODAL_NAVIGATOR]: NavigatorScreenParams<FeatureTrainingNavigatorParamList>;
        [NAVIGATORS.WELCOME_VIDEO_MODAL_NAVIGATOR]: NavigatorScreenParams<WelcomeVideoModalNavigatorParamList>;
        [NAVIGATORS.EXPLANATION_MODAL_NAVIGATOR]: NavigatorScreenParams<ExplanationModalNavigatorParamList>;
        [SCREENS.DESKTOP_SIGN_IN_REDIRECT]: undefined;
        [SCREENS.TRANSACTION_RECEIPT]: {
            reportID: string;
            transactionID: string;
        };
        [SCREENS.CONNECTION_COMPLETE]: undefined;
    };

type SearchReportParamList = {
    [SCREENS.SEARCH.REPORT_RHP]: {
        query: string;
        reportID: string;
    };
};

type RestrictedActionParamList = {
    [SCREENS.RESTRICTED_ACTION_ROOT]: {
        policyID: string;
    };
};

type RootStackParamList = PublicScreensParamList & AuthScreensParamList & LeftModalNavigatorParamList;

type BottomTabName = keyof BottomTabNavigatorParamList;

type FullScreenName = keyof FullScreenNavigatorParamList;

type CentralPaneName = keyof CentralPaneScreensParamList;

type SwitchPolicyIDParams = {
    policyID?: string;
    route?: Routes;
    isPolicyAdmin?: boolean;
};

export type {
    AddPersonalBankAccountNavigatorParamList,
    AuthScreensParamList,
    CentralPaneScreensParamList,
    CentralPaneName,
    BackToParams,
    BottomTabName,
    BottomTabNavigatorParamList,
    DetailsNavigatorParamList,
    EditRequestNavigatorParamList,
    EnablePaymentsNavigatorParamList,
    ExplanationModalNavigatorParamList,
    FlagCommentNavigatorParamList,
    FullScreenName,
    FullScreenNavigatorParamList,
    LeftModalNavigatorParamList,
    MoneyRequestNavigatorParamList,
    NavigationPartialRoute,
    NavigationRef,
    NavigationRoot,
    NavigationStateRoute,
    NewChatNavigatorParamList,
    NewTaskNavigatorParamList,
    OnboardingModalNavigatorParamList,
    ParticipantsNavigatorParamList,
    PrivateNotesNavigatorParamList,
    ProfileNavigatorParamList,
    PublicScreensParamList,
    ReferralDetailsNavigatorParamList,
    ReimbursementAccountNavigatorParamList,
    ReportDescriptionNavigatorParamList,
    ReportDetailsNavigatorParamList,
    ReportSettingsNavigatorParamList,
    RightModalNavigatorParamList,
    RoomInviteNavigatorParamList,
    RoomMembersNavigatorParamList,
    RootStackParamList,
    SettingsNavigatorParamList,
    SignInNavigatorParamList,
    FeatureTrainingNavigatorParamList,
    SplitDetailsNavigatorParamList,
    StackNavigationAction,
    State,
    StateOrRoute,
    SwitchPolicyIDParams,
    TravelNavigatorParamList,
    TaskDetailsNavigatorParamList,
    TeachersUniteNavigatorParamList,
    WalletStatementNavigatorParamList,
    WelcomeVideoModalNavigatorParamList,
    TransactionDuplicateNavigatorParamList,
    SearchReportParamList,
    RestrictedActionParamList,
};<|MERGE_RESOLUTION|>--- conflicted
+++ resolved
@@ -416,17 +416,12 @@
     [SCREENS.WORKSPACE.ACCOUNTING.NETSUITE_SUBSIDIARY_SELECTOR]: {
         policyID: string;
     };
-<<<<<<< HEAD
+    [SCREENS.WORKSPACE.ACCOUNTING.NETSUITE_TOKEN_INPUT]: {
+        policyID: string;
+    };
     [SCREENS.WORKSPACE.ACCOUNTING.NETSUITE_IMPORT]: {
         policyID: string;
     };
-=======
-    [SCREENS.WORKSPACE.ACCOUNTING.NETSUITE_TOKEN_INPUT]: {
-        policyID: string;
-    };
-    [SCREENS.WORKSPACE.ACCOUNTING.NETSUITE_IMPORT]: {
-        policyID: string;
-    };
     [SCREENS.WORKSPACE.ACCOUNTING.NETSUITE_IMPORT_CUSTOMERS_OR_PROJECTS]: {
         policyID: string;
     };
@@ -437,7 +432,6 @@
         policyID: string;
         importField: TupleToUnion<typeof CONST.NETSUITE_CONFIG.IMPORT_FIELDS>;
     };
->>>>>>> 77d380ce
     [SCREENS.WORKSPACE.ACCOUNTING.NETSUITE_EXPORT]: {
         policyID: string;
     };
@@ -482,12 +476,9 @@
     [SCREENS.WORKSPACE.ACCOUNTING.NETSUITE_PROVINCIAL_TAX_POSTING_ACCOUNT_SELECT]: {
         policyID: string;
     };
-<<<<<<< HEAD
-=======
     [SCREENS.WORKSPACE.ACCOUNTING.NETSUITE_ADVANCED]: {
         policyID: string;
     };
->>>>>>> 77d380ce
     [SCREENS.GET_ASSISTANCE]: {
         backTo: Routes;
     };

--- conflicted
+++ resolved
@@ -81,15 +81,10 @@
     [SCREENS.SETTINGS.WALLET.ENABLE_PAYMENTS]: undefined;
     [SCREENS.SETTINGS.ADD_DEBIT_CARD]: undefined;
     [SCREENS.SETTINGS.ADD_BANK_ACCOUNT]: undefined;
-<<<<<<< HEAD
-    [SCREENS.SETTINGS.STATUS]: undefined;
-    [SCREENS.SETTINGS.STATUS_CLEAR_AFTER]: undefined;
-    [SCREENS.SETTINGS.STATUS_CLEAR_AFTER_DATE]: undefined;
-    [SCREENS.SETTINGS.STATUS_CLEAR_AFTER_TIME]: undefined;
-=======
     [SCREENS.SETTINGS.PROFILE.STATUS]: undefined;
-    [SCREENS.SETTINGS.PROFILE.STATUS_SET]: undefined;
->>>>>>> 7f7cfb31
+    [SCREENS.SETTINGS.PROFILE.STATUS_CLEAR_AFTER]: undefined;
+    [SCREENS.SETTINGS.PROFILE.STATUS_CLEAR_AFTER_DATE]: undefined;
+    [SCREENS.SETTINGS.PROFILE.STATUS_CLEAR_AFTER_TIME]: undefined;
     [SCREENS.WORKSPACE.INITIAL]: undefined;
     [SCREENS.WORKSPACE.SETTINGS]: undefined;
     [SCREENS.WORKSPACE.CURRENCY]: undefined;

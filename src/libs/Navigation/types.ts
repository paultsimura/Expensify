--- conflicted
+++ resolved
@@ -465,12 +465,8 @@
         error?: string;
         shortLivedAuthToken?: string;
         shortLivedToken?: string;
-<<<<<<< HEAD
-        exitTo?: Routes;
+        exitTo?: Routes | HybridAppRoute;
         domain?: Routes;
-=======
-        exitTo?: Routes | HybridAppRoute;
->>>>>>> 634f7666
     };
     [SCREENS.VALIDATE_LOGIN]: {
         accountID: string;

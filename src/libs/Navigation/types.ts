/* eslint-disable @typescript-eslint/naming-convention  */
import type {
    CommonActions,
    NavigationContainerRefWithCurrent,
    NavigationHelpers,
    NavigationState,
    NavigatorScreenParams,
    ParamListBase,
    PartialRoute,
    PartialState,
    Route,
} from '@react-navigation/native';
import type {ValueOf} from 'type-fest';
import type CONST from '@src/CONST';
import type NAVIGATORS from '@src/NAVIGATORS';
import type {HybridAppRoute, Route as Routes} from '@src/ROUTES';
import type SCREENS from '@src/SCREENS';
import type EXIT_SURVEY_REASON_FORM_INPUT_IDS from '@src/types/form/ExitSurveyReasonForm';

type NavigationRef = NavigationContainerRefWithCurrent<RootStackParamList>;

type NavigationRoot = NavigationHelpers<RootStackParamList>;

type GoBackAction = Extract<CommonActions.Action, {type: 'GO_BACK'}>;
type ResetAction = Extract<CommonActions.Action, {type: 'RESET'}>;
type SetParamsAction = Extract<CommonActions.Action, {type: 'SET_PARAMS'}>;

type ActionNavigate = {
    type: ValueOf<typeof CONST.NAVIGATION.ACTION_TYPE>;
    payload: {
        name?: string;
        key?: string;
        // eslint-disable-next-line @typescript-eslint/no-explicit-any
        params?: any;
        path?: string;
        merge?: boolean;
    };
    source?: string;
    target?: string;
};

type StackNavigationAction = GoBackAction | ResetAction | SetParamsAction | ActionNavigate | undefined;

type NavigationStateRoute = NavigationState['routes'][number];
type NavigationPartialRoute<TRouteName extends string = string> = PartialRoute<Route<TRouteName>>;
type StateOrRoute = NavigationState | NavigationStateRoute | NavigationPartialRoute;
type State<TParamList extends ParamListBase = ParamListBase> = NavigationState<TParamList> | PartialState<NavigationState<TParamList>>;

type CentralPaneNavigatorParamList = {
    [SCREENS.REPORT]: {
        reportActionID: string;
        reportID: string;
        openOnAdminRoom?: boolean;
    };
    [SCREENS.SETTINGS.PROFILE.ROOT]: undefined;
    [SCREENS.SETTINGS.PREFERENCES.ROOT]: undefined;
    [SCREENS.SETTINGS.SECURITY]: undefined;
    [SCREENS.SETTINGS.WALLET.ROOT]: undefined;
    [SCREENS.SETTINGS.ABOUT]: undefined;
    [SCREENS.SETTINGS.WORKSPACES]: undefined;
<<<<<<< HEAD
=======
    [SCREENS.WORKSPACE.PROFILE]: {
        policyID: string;
    };
    [SCREENS.WORKSPACE.CARD]: {
        policyID: string;
    };
    [SCREENS.WORKSPACE.WORKFLOWS]: {
        policyID: string;
    };
    [SCREENS.WORKSPACE.REIMBURSE]: {
        policyID: string;
    };
    [SCREENS.WORKSPACE.BILLS]: {
        policyID: string;
    };
    [SCREENS.WORKSPACE.INVOICES]: {
        policyID: string;
    };
    [SCREENS.WORKSPACE.TRAVEL]: {
        policyID: string;
    };
    [SCREENS.WORKSPACE.MEMBERS]: {
        policyID: string;
    };
    [SCREENS.WORKSPACE.CATEGORIES]: {
        policyID: string;
    };
>>>>>>> 3389b90e
};

type WorkspaceSwitcherNavigatorParamList = {
    [SCREENS.WORKSPACE_SWITCHER.ROOT]: undefined;
};

type SettingsNavigatorParamList = {
    [SCREENS.SETTINGS.ROOT]: undefined;
    [SCREENS.SETTINGS.SHARE_CODE]: undefined;
    [SCREENS.SETTINGS.PROFILE.ROOT]: undefined;
    [SCREENS.SETTINGS.PROFILE.PRONOUNS]: undefined;
    [SCREENS.SETTINGS.PROFILE.DISPLAY_NAME]: undefined;
    [SCREENS.SETTINGS.PROFILE.TIMEZONE]: undefined;
    [SCREENS.SETTINGS.PROFILE.TIMEZONE_SELECT]: undefined;
    [SCREENS.SETTINGS.PROFILE.LEGAL_NAME]: undefined;
    [SCREENS.SETTINGS.PROFILE.DATE_OF_BIRTH]: undefined;
    [SCREENS.SETTINGS.PROFILE.ADDRESS]: undefined;
    [SCREENS.SETTINGS.PROFILE.ADDRESS_COUNTRY]: undefined;
    [SCREENS.SETTINGS.PROFILE.CONTACT_METHODS]: {
        backTo: Routes;
    };
    [SCREENS.SETTINGS.PROFILE.CONTACT_METHOD_DETAILS]: {
        contactMethod: string;
    };
    [SCREENS.SETTINGS.PROFILE.NEW_CONTACT_METHOD]: {
        backTo: Routes;
    };
    [SCREENS.SETTINGS.PREFERENCES.ROOT]: undefined;
    [SCREENS.SETTINGS.PREFERENCES.PRIORITY_MODE]: undefined;
    [SCREENS.SETTINGS.PREFERENCES.LANGUAGE]: undefined;
    [SCREENS.SETTINGS.PREFERENCES.THEME]: undefined;
    [SCREENS.SETTINGS.CLOSE]: undefined;
    [SCREENS.SETTINGS.SECURITY]: undefined;
    [SCREENS.SETTINGS.ABOUT]: undefined;
    [SCREENS.SETTINGS.APP_DOWNLOAD_LINKS]: undefined;
    [SCREENS.SETTINGS.TROUBLESHOOT]: undefined;
    [SCREENS.SETTINGS.CONSOLE]: undefined;
    [SCREENS.SETTINGS.SHARE_LOG]: {
        /** URL of the generated file to share logs in a report */
        source: string;
    };
    [SCREENS.SETTINGS.WALLET.ROOT]: undefined;
    [SCREENS.SETTINGS.WALLET.CARDS_DIGITAL_DETAILS_UPDATE_ADDRESS]: undefined;
    [SCREENS.SETTINGS.WALLET.DOMAIN_CARD]: undefined;
    [SCREENS.SETTINGS.WALLET.REPORT_VIRTUAL_CARD_FRAUD]: undefined;
    [SCREENS.SETTINGS.WALLET.CARD_ACTIVATE]: undefined;
    [SCREENS.SETTINGS.WALLET.CARD_GET_PHYSICAL.NAME]: {
        /** domain passed via route /settings/wallet/card/:domain */
        domain: string;
    };
    [SCREENS.SETTINGS.WALLET.CARD_GET_PHYSICAL.PHONE]: {
        /** domain passed via route /settings/wallet/card/:domain */
        domain: string;
    };
    [SCREENS.SETTINGS.WALLET.CARD_GET_PHYSICAL.ADDRESS]: {
        /** Currently selected country */
        country: string;
        /** domain passed via route /settings/wallet/card/:domain */
        domain: string;
    };
    [SCREENS.SETTINGS.WALLET.CARD_GET_PHYSICAL.CONFIRM]: {
        /** Currently selected country */
        country: string;
        /** domain passed via route /settings/wallet/card/:domain */
        domain: string;
    };
    [SCREENS.SETTINGS.WALLET.TRANSFER_BALANCE]: undefined;
    [SCREENS.SETTINGS.WALLET.CHOOSE_TRANSFER_ACCOUNT]: undefined;
    [SCREENS.SETTINGS.WALLET.ENABLE_PAYMENTS]: undefined;
    [SCREENS.SETTINGS.ADD_DEBIT_CARD]: undefined;
    [SCREENS.SETTINGS.ADD_BANK_ACCOUNT]: undefined;
    [SCREENS.SETTINGS.PROFILE.STATUS]: undefined;
    [SCREENS.SETTINGS.PROFILE.STATUS_CLEAR_AFTER]: undefined;
    [SCREENS.SETTINGS.PROFILE.STATUS_CLEAR_AFTER_DATE]: undefined;
    [SCREENS.SETTINGS.PROFILE.STATUS_CLEAR_AFTER_TIME]: undefined;
    [SCREENS.WORKSPACE.CURRENCY]: undefined;
    [SCREENS.WORKSPACE.NAME]: undefined;
    [SCREENS.WORKSPACE.DESCRIPTION]: undefined;
    [SCREENS.WORKSPACE.SHARE]: undefined;
    [SCREENS.WORKSPACE.RATE_AND_UNIT]: {
        policyID: string;
    };
    [SCREENS.WORKSPACE.RATE_AND_UNIT_RATE]: {
        policyID: string;
    };
    [SCREENS.WORKSPACE.RATE_AND_UNIT_UNIT]: {
        policyID: string;
    };
    [SCREENS.WORKSPACE.INVITE]: {
        policyID: string;
    };
    [SCREENS.WORKSPACE.INVITE_MESSAGE]: {
        policyID: string;
    };
    [SCREENS.WORKSPACE.CATEGORIES_SETTINGS]: {
        policyID: string;
    };
    [SCREENS.GET_ASSISTANCE]: {
        backTo: Routes;
    };
    [SCREENS.SETTINGS.TWO_FACTOR_AUTH]: undefined;
    [SCREENS.SETTINGS.REPORT_CARD_LOST_OR_DAMAGED]: undefined;
    [SCREENS.KEYBOARD_SHORTCUTS]: undefined;
    [SCREENS.SETTINGS.EXIT_SURVEY.REASON]: undefined;
    [SCREENS.SETTINGS.EXIT_SURVEY.RESPONSE]: {
        [EXIT_SURVEY_REASON_FORM_INPUT_IDS.REASON]: ValueOf<typeof CONST.EXIT_SURVEY.REASONS>;
        backTo: Routes;
    };
    [SCREENS.SETTINGS.EXIT_SURVEY.CONFIRM]: {
        backTo: Routes;
    };
} & ReimbursementAccountNavigatorParamList;

type NewChatNavigatorParamList = {
    [SCREENS.NEW_CHAT.ROOT]: undefined;
};

type SearchNavigatorParamList = {
    [SCREENS.SEARCH_ROOT]: undefined;
};

type DetailsNavigatorParamList = {
    [SCREENS.DETAILS_ROOT]: {
        login: string;
        reportID: string;
    };
};

type ProfileNavigatorParamList = {
    [SCREENS.PROFILE_ROOT]: {
        accountID: string;
        reportID: string;
    };
};

type ReportDetailsNavigatorParamList = {
    [SCREENS.REPORT_DETAILS.ROOT]: undefined;
    [SCREENS.REPORT_DETAILS.SHARE_CODE]: {
        reportID: string;
    };
};

type ReportSettingsNavigatorParamList = {
    [SCREENS.REPORT_SETTINGS.ROOT]: undefined;
    [SCREENS.REPORT_SETTINGS.ROOM_NAME]: undefined;
    [SCREENS.REPORT_SETTINGS.NOTIFICATION_PREFERENCES]: undefined;
    [SCREENS.REPORT_SETTINGS.WRITE_CAPABILITY]: undefined;
    [SCREENS.REPORT_SETTINGS.VISIBILITY]: {
        reportID: string;
    };
};

type ReportDescriptionNavigatorParamList = {
    [SCREENS.REPORT_DESCRIPTION_ROOT]: {reportID: string};
};

type ParticipantsNavigatorParamList = {
    [SCREENS.REPORT_PARTICIPANTS_ROOT]: {reportID: string};
};

type RoomMembersNavigatorParamList = {
    [SCREENS.ROOM_MEMBERS_ROOT]: undefined;
};

type RoomInviteNavigatorParamList = {
    [SCREENS.ROOM_INVITE_ROOT]: {
        reportID: string;
    };
};

type MoneyRequestNavigatorParamList = {
    [SCREENS.MONEY_REQUEST.ROOT]: undefined;
    [SCREENS.MONEY_REQUEST.AMOUNT]: undefined;
    [SCREENS.MONEY_REQUEST.PARTICIPANTS]: {
        iouType: string;
        reportID: string;
    };
    [SCREENS.MONEY_REQUEST.CONFIRMATION]: {
        iouType: string;
        reportID: string;
    };
    [SCREENS.MONEY_REQUEST.CURRENCY]: {
        iouType: string;
        reportID: string;
        currency: string;
        backTo: string;
    };
    [SCREENS.MONEY_REQUEST.STEP_DATE]: {
        action: ValueOf<typeof CONST.IOU.ACTION>;
        iouType: ValueOf<typeof CONST.IOU.TYPE>;
        transactionID: string;
        reportID: string;
        backTo: string;
    };
    [SCREENS.MONEY_REQUEST.STEP_DESCRIPTION]: {
        action: ValueOf<typeof CONST.IOU.ACTION>;
        iouType: ValueOf<typeof CONST.IOU.TYPE>;
        transactionID: string;
        reportID: string;
        backTo: string;
    };
    [SCREENS.MONEY_REQUEST.STEP_CATEGORY]: {
        action: ValueOf<typeof CONST.IOU.ACTION>;
        iouType: ValueOf<typeof CONST.IOU.TYPE>;
        transactionID: string;
        reportID: string;
        backTo: string;
    };
    [SCREENS.MONEY_REQUEST.STEP_TAX_AMOUNT]: {
        iouType: string;
        transactionID: string;
        reportID: string;
        backTo: string;
    };
    [SCREENS.MONEY_REQUEST.STEP_TAG]: {
        action: ValueOf<typeof CONST.IOU.ACTION>;
        iouType: ValueOf<typeof CONST.IOU.TYPE>;
        transactionID: string;
        reportID: string;
        backTo: string;
    };
    [SCREENS.MONEY_REQUEST.STEP_TAX_RATE]: {
        iouType: string;
        transactionID: string;
        reportID: string;
        backTo: string;
    };
    [SCREENS.MONEY_REQUEST.STEP_WAYPOINT]: {
        iouType: ValueOf<typeof CONST.IOU.TYPE>;
        reportID: string;
        backTo: Routes | undefined;
        action: ValueOf<typeof CONST.IOU.ACTION>;
        pageIndex: string;
    };
    [SCREENS.MONEY_REQUEST.STEP_MERCHANT]: {
        action: ValueOf<typeof CONST.IOU.ACTION>;
        iouType: ValueOf<typeof CONST.IOU.TYPE>;
        transactionID: string;
        reportID: string;
        backTo: string;
    };
    [SCREENS.IOU_SEND.ENABLE_PAYMENTS]: undefined;
    [SCREENS.IOU_SEND.ADD_BANK_ACCOUNT]: undefined;
    [SCREENS.IOU_SEND.ADD_DEBIT_CARD]: undefined;
    [SCREENS.MONEY_REQUEST.WAYPOINT]: {
        iouType: string;
        transactionID: string;
        waypointIndex: string;
        threadReportID: number;
    };
    [SCREENS.MONEY_REQUEST.DISTANCE]: {
        iouType: ValueOf<typeof CONST.IOU.TYPE>;
        reportID: string;
    };
    [SCREENS.MONEY_REQUEST.RECEIPT]: {
        iouType: string;
        reportID: string;
    };
};

type NewTaskNavigatorParamList = {
    [SCREENS.NEW_TASK.ROOT]: undefined;
    [SCREENS.NEW_TASK.TASK_ASSIGNEE_SELECTOR]: undefined;
    [SCREENS.NEW_TASK.TASK_SHARE_DESTINATION_SELECTOR]: undefined;
    [SCREENS.NEW_TASK.DETAILS]: undefined;
    [SCREENS.NEW_TASK.TITLE]: undefined;
    [SCREENS.NEW_TASK.DESCRIPTION]: undefined;
};

type OnboardEngagementNavigatorParamList = {
    [SCREENS.ONBOARD_ENGAGEMENT.ROOT]: undefined;
    [SCREENS.ONBOARD_ENGAGEMENT.MANAGE_TEAMS_EXPENSES]: undefined;
    [SCREENS.ONBOARD_ENGAGEMENT.EXPENSIFY_CLASSIC]: undefined;
};

type TeachersUniteNavigatorParamList = {
    [SCREENS.SAVE_THE_WORLD.ROOT]: undefined;
    [SCREENS.I_KNOW_A_TEACHER]: undefined;
    [SCREENS.INTRO_SCHOOL_PRINCIPAL]: undefined;
    [SCREENS.I_AM_A_TEACHER]: undefined;
};

type TaskDetailsNavigatorParamList = {
    [SCREENS.TASK.TITLE]: undefined;
    [SCREENS.TASK.ASSIGNEE]: {
        reportID: string;
    };
};

type EnablePaymentsNavigatorParamList = {
    [SCREENS.ENABLE_PAYMENTS_ROOT]: undefined;
};

type SplitDetailsNavigatorParamList = {
    [SCREENS.SPLIT_DETAILS.ROOT]: {
        reportActionID: string;
    };
    [SCREENS.SPLIT_DETAILS.EDIT_REQUEST]: {
        field: string;
        reportID: string;
        reportActionID: string;
        currency: string;
        tagIndex: string;
    };
    [SCREENS.SPLIT_DETAILS.EDIT_CURRENCY]: undefined;
};

type AddPersonalBankAccountNavigatorParamList = {
    [SCREENS.ADD_PERSONAL_BANK_ACCOUNT_ROOT]: undefined;
};

type ReimbursementAccountNavigatorParamList = {
    [SCREENS.REIMBURSEMENT_ACCOUNT_ROOT]: {
        stepToOpen: string;
        policyID: string;
    };
};

type WalletStatementNavigatorParamList = {
    [SCREENS.WALLET_STATEMENT_ROOT]: {
        /** The statement year and month as one string, i.e. 202110 */
        yearMonth: string;
    };
};

type FlagCommentNavigatorParamList = {
    [SCREENS.FLAG_COMMENT_ROOT]: {
        reportID: string;
        reportActionID: string;
    };
};

type EditRequestNavigatorParamList = {
    [SCREENS.EDIT_REQUEST.ROOT]: {
        field: string;
        threadReportID: string;
    };
    [SCREENS.EDIT_REQUEST.CURRENCY]: undefined;
};

type SignInNavigatorParamList = {
    [SCREENS.SIGN_IN_ROOT]: undefined;
};

type ReferralDetailsNavigatorParamList = {
    [SCREENS.REFERRAL_DETAILS]: {
        contentType: ValueOf<typeof CONST.REFERRAL_PROGRAM.CONTENT_TYPES>;
        backTo: string;
    };
};

type ProcessMoneyRequestHoldNavigatorParamList = {
    [SCREENS.PROCESS_MONEY_REQUEST_HOLD_ROOT]: undefined;
};

type PrivateNotesNavigatorParamList = {
    [SCREENS.PRIVATE_NOTES.LIST]: undefined;
    [SCREENS.PRIVATE_NOTES.EDIT]: {
        reportID: string;
        accountID: string;
    };
};

type LeftModalNavigatorParamList = {
    [SCREENS.LEFT_MODAL.SEARCH]: NavigatorScreenParams<SearchNavigatorParamList>;
    [SCREENS.LEFT_MODAL.WORKSPACE_SWITCHER]: NavigatorScreenParams<WorkspaceSwitcherNavigatorParamList>;
};

type RightModalNavigatorParamList = {
    [SCREENS.RIGHT_MODAL.SETTINGS]: NavigatorScreenParams<SettingsNavigatorParamList>;
    [SCREENS.RIGHT_MODAL.NEW_CHAT]: NavigatorScreenParams<NewChatNavigatorParamList>;
    [SCREENS.RIGHT_MODAL.DETAILS]: NavigatorScreenParams<DetailsNavigatorParamList>;
    [SCREENS.RIGHT_MODAL.PROFILE]: NavigatorScreenParams<ProfileNavigatorParamList>;
    [SCREENS.SETTINGS.SHARE_CODE]: undefined;
    [SCREENS.RIGHT_MODAL.REPORT_DETAILS]: NavigatorScreenParams<ReportDetailsNavigatorParamList>;
    [SCREENS.RIGHT_MODAL.REPORT_SETTINGS]: NavigatorScreenParams<ReportSettingsNavigatorParamList>;
    [SCREENS.RIGHT_MODAL.REPORT_DESCRIPTION]: NavigatorScreenParams<ReportDescriptionNavigatorParamList>;
    [SCREENS.RIGHT_MODAL.PARTICIPANTS]: NavigatorScreenParams<ParticipantsNavigatorParamList>;
    [SCREENS.RIGHT_MODAL.ROOM_MEMBERS]: NavigatorScreenParams<RoomMembersNavigatorParamList>;
    [SCREENS.RIGHT_MODAL.ROOM_INVITE]: NavigatorScreenParams<RoomInviteNavigatorParamList>;
    [SCREENS.RIGHT_MODAL.MONEY_REQUEST]: NavigatorScreenParams<MoneyRequestNavigatorParamList>;
    [SCREENS.RIGHT_MODAL.NEW_TASK]: NavigatorScreenParams<NewTaskNavigatorParamList>;
    [SCREENS.RIGHT_MODAL.ONBOARD_ENGAGEMENT]: NavigatorScreenParams<OnboardEngagementNavigatorParamList>;
    [SCREENS.RIGHT_MODAL.TEACHERS_UNITE]: NavigatorScreenParams<TeachersUniteNavigatorParamList>;
    [SCREENS.RIGHT_MODAL.TASK_DETAILS]: NavigatorScreenParams<TaskDetailsNavigatorParamList>;
    [SCREENS.RIGHT_MODAL.ENABLE_PAYMENTS]: NavigatorScreenParams<EnablePaymentsNavigatorParamList>;
    [SCREENS.RIGHT_MODAL.SPLIT_DETAILS]: NavigatorScreenParams<SplitDetailsNavigatorParamList>;
    [SCREENS.RIGHT_MODAL.ADD_PERSONAL_BANK_ACCOUNT]: NavigatorScreenParams<AddPersonalBankAccountNavigatorParamList>;
    [SCREENS.RIGHT_MODAL.WALLET_STATEMENT]: NavigatorScreenParams<WalletStatementNavigatorParamList>;
    [SCREENS.RIGHT_MODAL.FLAG_COMMENT]: NavigatorScreenParams<FlagCommentNavigatorParamList>;
    [SCREENS.RIGHT_MODAL.EDIT_REQUEST]: NavigatorScreenParams<EditRequestNavigatorParamList>;
    [SCREENS.RIGHT_MODAL.SIGN_IN]: NavigatorScreenParams<SignInNavigatorParamList>;
    [SCREENS.RIGHT_MODAL.PROCESS_MONEY_REQUEST_HOLD]: NavigatorScreenParams<ProcessMoneyRequestHoldNavigatorParamList>;
    [SCREENS.RIGHT_MODAL.REFERRAL]: NavigatorScreenParams<ReferralDetailsNavigatorParamList>;
    [SCREENS.RIGHT_MODAL.PRIVATE_NOTES]: NavigatorScreenParams<PrivateNotesNavigatorParamList>;
};

// type SettingsCentralPaneNavigatorParamList = {
//     [SCREENS.SETTINGS.PROFILE.ROOT]: undefined;
//     [SCREENS.SETTINGS.PREFERENCES.ROOT]: undefined;
//     [SCREENS.SETTINGS.SECURITY]: undefined;
//     [SCREENS.SETTINGS.WALLET.ROOT]: undefined;
//     [SCREENS.SETTINGS.ABOUT]: undefined;
// };

type WorkspacesCentralPaneNavigatorParamList = {
    [SCREENS.WORKSPACE.PROFILE]: {
        policyID: string;
    };
    [SCREENS.WORKSPACE.CARD]: {
        policyID: string;
    };
    [SCREENS.WORKSPACE.REIMBURSE]: {
        policyID: string;
    };
    [SCREENS.WORKSPACE.BILLS]: {
        policyID: string;
    };
    [SCREENS.WORKSPACE.INVOICES]: {
        policyID: string;
    };
    [SCREENS.WORKSPACE.TRAVEL]: {
        policyID: string;
    };
    [SCREENS.WORKSPACE.MEMBERS]: {
        policyID: string;
    };
    [SCREENS.WORKSPACE.CATEGORIES]: {
        policyID: string;
    };
};

type FullScreenNavigatorParamList = {
    [SCREENS.WORKSPACE.INITIAL]: {
        policyID: string;
    };
    [SCREENS.WORKSPACES_CENTRAL_PANE]: NavigatorScreenParams<WorkspacesCentralPaneNavigatorParamList>;
};

type BottomTabNavigatorParamList = {
    [SCREENS.HOME]: undefined;
    [SCREENS.SETTINGS.ROOT]: undefined;
};

type PublicScreensParamList = {
    [NAVIGATORS.BOTTOM_TAB_NAVIGATOR]: NavigatorScreenParams<BottomTabNavigatorParamList>;
    [SCREENS.TRANSITION_BETWEEN_APPS]: {
        email?: string;
        error?: string;
        shortLivedAuthToken?: string;
        shortLivedToken?: string;
        exitTo?: Routes | HybridAppRoute;
        domain?: Routes;
    };
    [SCREENS.VALIDATE_LOGIN]: {
        accountID: string;
        validateCode: string;
        exitTo?: Routes | HybridAppRoute;
    };
    [SCREENS.UNLINK_LOGIN]: {
        accountID?: string;
        validateCode?: string;
    };
    [SCREENS.SIGN_IN_WITH_APPLE_DESKTOP]: undefined;
    [SCREENS.SIGN_IN_WITH_GOOGLE_DESKTOP]: undefined;
    [SCREENS.SAML_SIGN_IN]: undefined;
};

type AuthScreensParamList = {
    [NAVIGATORS.BOTTOM_TAB_NAVIGATOR]: NavigatorScreenParams<BottomTabNavigatorParamList>;
    [NAVIGATORS.CENTRAL_PANE_NAVIGATOR]: NavigatorScreenParams<CentralPaneNavigatorParamList>;
    [SCREENS.VALIDATE_LOGIN]: {
        accountID: string;
        validateCode: string;
    };
    [SCREENS.TRANSITION_BETWEEN_APPS]: {
        shouldForceLogin: string;
        email: string;
        shortLivedAuthToken: string;
        exitTo: string;
    };
    [SCREENS.CONCIERGE]: undefined;
    [SCREENS.REPORT_ATTACHMENTS]: {
        reportID: string;
        source: string;
    };
    [SCREENS.PROFILE_AVATAR]: {
        accountID: string;
    };
    [SCREENS.WORKSPACE_AVATAR]: {
        policyID: string;
    };
    [SCREENS.REPORT_AVATAR]: {
        reportID: string;
    };
    [SCREENS.NOT_FOUND]: undefined;
    [NAVIGATORS.LEFT_MODAL_NAVIGATOR]: NavigatorScreenParams<LeftModalNavigatorParamList>;
    [NAVIGATORS.RIGHT_MODAL_NAVIGATOR]: NavigatorScreenParams<RightModalNavigatorParamList>;
    [NAVIGATORS.FULL_SCREEN_NAVIGATOR]: NavigatorScreenParams<FullScreenNavigatorParamList>;
    [SCREENS.DESKTOP_SIGN_IN_REDIRECT]: undefined;
};

type RootStackParamList = PublicScreensParamList & AuthScreensParamList;

type BottomTabName = keyof BottomTabNavigatorParamList;

type CentralPaneName = keyof CentralPaneNavigatorParamList;

type FullScreenName = keyof WorkspacesCentralPaneNavigatorParamList;

type SwitchPolicyIDParams = {
    policyID?: string;
    route?: Routes;
    isPolicyAdmin?: boolean;
};

export type {
    NavigationRef,
    StackNavigationAction,
    CentralPaneNavigatorParamList,
    BottomTabName,
    CentralPaneName,
    FullScreenName,
    RootStackParamList,
    StateOrRoute,
    NavigationStateRoute,
    NavigationPartialRoute,
    NavigationRoot,
    AuthScreensParamList,
    BottomTabNavigatorParamList,
    LeftModalNavigatorParamList,
    RightModalNavigatorParamList,
    PublicScreensParamList,
    MoneyRequestNavigatorParamList,
    SplitDetailsNavigatorParamList,
    DetailsNavigatorParamList,
    ProfileNavigatorParamList,
    ReportDetailsNavigatorParamList,
    ReportSettingsNavigatorParamList,
    TaskDetailsNavigatorParamList,
    ReportDescriptionNavigatorParamList,
    ParticipantsNavigatorParamList,
    RoomMembersNavigatorParamList,
    RoomInviteNavigatorParamList,
    SearchNavigatorParamList,
    NewChatNavigatorParamList,
    NewTaskNavigatorParamList,
    TeachersUniteNavigatorParamList,
    SettingsNavigatorParamList,
    EnablePaymentsNavigatorParamList,
    AddPersonalBankAccountNavigatorParamList,
    WalletStatementNavigatorParamList,
    FlagCommentNavigatorParamList,
    EditRequestNavigatorParamList,
    PrivateNotesNavigatorParamList,
    SignInNavigatorParamList,
    ReferralDetailsNavigatorParamList,
    ReimbursementAccountNavigatorParamList,
    State,
    WorkspaceSwitcherNavigatorParamList,
    OnboardEngagementNavigatorParamList,
    SwitchPolicyIDParams,
    FullScreenNavigatorParamList,
};<|MERGE_RESOLUTION|>--- conflicted
+++ resolved
@@ -58,36 +58,6 @@
     [SCREENS.SETTINGS.WALLET.ROOT]: undefined;
     [SCREENS.SETTINGS.ABOUT]: undefined;
     [SCREENS.SETTINGS.WORKSPACES]: undefined;
-<<<<<<< HEAD
-=======
-    [SCREENS.WORKSPACE.PROFILE]: {
-        policyID: string;
-    };
-    [SCREENS.WORKSPACE.CARD]: {
-        policyID: string;
-    };
-    [SCREENS.WORKSPACE.WORKFLOWS]: {
-        policyID: string;
-    };
-    [SCREENS.WORKSPACE.REIMBURSE]: {
-        policyID: string;
-    };
-    [SCREENS.WORKSPACE.BILLS]: {
-        policyID: string;
-    };
-    [SCREENS.WORKSPACE.INVOICES]: {
-        policyID: string;
-    };
-    [SCREENS.WORKSPACE.TRAVEL]: {
-        policyID: string;
-    };
-    [SCREENS.WORKSPACE.MEMBERS]: {
-        policyID: string;
-    };
-    [SCREENS.WORKSPACE.CATEGORIES]: {
-        policyID: string;
-    };
->>>>>>> 3389b90e
 };
 
 type WorkspaceSwitcherNavigatorParamList = {
@@ -498,6 +468,9 @@
         policyID: string;
     };
     [SCREENS.WORKSPACE.CARD]: {
+        policyID: string;
+    };
+    [SCREENS.WORKSPACE.WORKFLOWS]: {
         policyID: string;
     };
     [SCREENS.WORKSPACE.REIMBURSE]: {

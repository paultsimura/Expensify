--- conflicted
+++ resolved
@@ -898,14 +898,13 @@
     [SCREENS.WORKSPACE.RULES_BILLABLE_DEFAULT]: {
         policyID: string;
     };
-<<<<<<< HEAD
     [SCREENS.WORKSPACE.PER_DIEM_IMPORT]: {
         policyID: string;
     };
     [SCREENS.WORKSPACE.PER_DIEM_IMPORTED]: {
-=======
+        policyID: string;
+    };
     [SCREENS.WORKSPACE.PER_DIEM_SETTINGS]: {
->>>>>>> 3797c31d
         policyID: string;
     };
 } & ReimbursementAccountNavigatorParamList;

--- conflicted
+++ resolved
@@ -740,14 +740,9 @@
 };
 
 type BottomTabNavigatorParamList = {
-<<<<<<< HEAD
     [SCREENS.HOME]: {policyID?: string};
+    [SCREENS.SEARCH.BOTTOM_TAB]: {policyID?: string};
     [SCREENS.SETTINGS.ROOT]: {policyID?: string};
-=======
-    [SCREENS.HOME]: undefined;
-    [SCREENS.SEARCH.BOTTOM_TAB]: undefined;
-    [SCREENS.SETTINGS.ROOT]: undefined;
->>>>>>> d8e69901
 };
 
 type SharedScreensParamList = {

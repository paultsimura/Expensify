/* eslint-disable @typescript-eslint/naming-convention  */
import {
    CommonActions,
    NavigationContainerRefWithCurrent,
    NavigationHelpers,
    NavigationState,
    NavigatorScreenParams,
    ParamListBase,
    PartialRoute,
    PartialState,
    Route,
} from '@react-navigation/native';
import {ValueOf} from 'type-fest';
import CONST from '@src/CONST';
import NAVIGATORS from '@src/NAVIGATORS';
import SCREENS from '@src/SCREENS';

type NavigationRef = NavigationContainerRefWithCurrent<RootStackParamList>;

type NavigationRoot = NavigationHelpers<RootStackParamList>;

type GoBackAction = Extract<CommonActions.Action, {type: 'GO_BACK'}>;
type ResetAction = Extract<CommonActions.Action, {type: 'RESET'}>;
type SetParamsAction = Extract<CommonActions.Action, {type: 'SET_PARAMS'}>;

type ActionNavigate = {
    type: ValueOf<typeof CONST.NAVIGATION.ACTION_TYPE>;
    payload: {
        name?: string;
        key?: string;
        // eslint-disable-next-line @typescript-eslint/no-explicit-any
        params?: any;
        path?: string;
        merge?: boolean;
    };
    source?: string;
    target?: string;
};

type StackNavigationAction = GoBackAction | ResetAction | SetParamsAction | ActionNavigate | undefined;

type NavigationStateRoute = NavigationState['routes'][number];
type NavigationPartialRoute<TRouteName extends string = string> = PartialRoute<Route<TRouteName>>;
type StateOrRoute = NavigationState | NavigationStateRoute | NavigationPartialRoute;
type State<TParamList extends ParamListBase = ParamListBase> = NavigationState<TParamList> | PartialState<NavigationState<TParamList>>;

type CentralPaneNavigatorParamList = {
    [SCREENS.REPORT]: {
        reportActionID: string;
        reportID: string;
        openOnAdminRoom?: boolean;
    };

    [SCREENS.SETTINGS.WORKSPACES]: undefined;
    [SCREENS.WORKSPACE.OVERVIEW]: {
        policyID: string;
    };
    [SCREENS.WORKSPACE.CARD]: {
        policyID: string;
    };
    [SCREENS.WORKSPACE.REIMBURSE]: {
        policyID: string;
    };
    [SCREENS.WORKSPACE.BILLS]: {
        policyID: string;
    };
    [SCREENS.WORKSPACE.INVOICES]: {
        policyID: string;
    };
    [SCREENS.WORKSPACE.TRAVEL]: {
        policyID: string;
    };
    [SCREENS.WORKSPACE.MEMBERS]: {
        policyID: string;
    };
    [SCREENS.REIMBURSEMENT_ACCOUNT]: {
        stepToOpen: string;
        policyID: string;
    };
};

type SettingsNavigatorParamList = {
    [SCREENS.SETTINGS.ROOT]: undefined;
    [SCREENS.SETTINGS.SHARE_CODE]: undefined;
    [SCREENS.SETTINGS.WORKSPACES]: undefined;
    [SCREENS.SETTINGS.PROFILE.ROOT]: undefined;
    [SCREENS.SETTINGS.PROFILE.PRONOUNS]: undefined;
    [SCREENS.SETTINGS.PROFILE.DISPLAY_NAME]: undefined;
    [SCREENS.SETTINGS.PROFILE.TIMEZONE]: undefined;
    [SCREENS.SETTINGS.PROFILE.TIMEZONE_SELECT]: undefined;
    [SCREENS.SETTINGS.PROFILE.PERSONAL_DETAILS.INITIAL]: undefined;
    [SCREENS.SETTINGS.PROFILE.PERSONAL_DETAILS.LEGAL_NAME]: undefined;
    [SCREENS.SETTINGS.PROFILE.PERSONAL_DETAILS.DATE_OF_BIRTH]: undefined;
    [SCREENS.SETTINGS.PROFILE.PERSONAL_DETAILS.ADDRESS]: undefined;
    [SCREENS.SETTINGS.PROFILE.PERSONAL_DETAILS.ADDRESS_COUNTRY]: undefined;
    [SCREENS.SETTINGS.PROFILE.CONTACT_METHODS]: undefined;
    [SCREENS.SETTINGS.PROFILE.CONTACT_METHOD_DETAILS]: undefined;
    [SCREENS.SETTINGS.PROFILE.NEW_CONTACT_METHOD]: undefined;
    [SCREENS.SETTINGS.PREFERENCES.ROOT]: undefined;
    [SCREENS.SETTINGS.PREFERENCES.PRIORITY_MODE]: undefined;
    [SCREENS.SETTINGS.PREFERENCES.LANGUAGE]: undefined;
    [SCREENS.SETTINGS.PREFERENCES.THEME]: undefined;
    [SCREENS.SETTINGS.CLOSE]: undefined;
    [SCREENS.SETTINGS.SECURITY]: undefined;
    [SCREENS.SETTINGS.ABOUT]: undefined;
    [SCREENS.SETTINGS.APP_DOWNLOAD_LINKS]: undefined;
    [SCREENS.SETTINGS.LOUNGE_ACCESS]: undefined;
    [SCREENS.SETTINGS.WALLET.ROOT]: undefined;
    [SCREENS.SETTINGS.WALLET.CARDS_DIGITAL_DETAILS_UPDATE_ADDRESS]: undefined;
    [SCREENS.SETTINGS.WALLET.DOMAIN_CARD]: undefined;
    [SCREENS.SETTINGS.WALLET.REPORT_VIRTUAL_CARD_FRAUD]: undefined;
    [SCREENS.SETTINGS.WALLET.CARD_ACTIVATE]: undefined;
    [SCREENS.SETTINGS.WALLET.CARD_GET_PHYSICAL.NAME]: undefined;
    [SCREENS.SETTINGS.WALLET.CARD_GET_PHYSICAL.PHONE]: undefined;
    [SCREENS.SETTINGS.WALLET.CARD_GET_PHYSICAL.ADDRESS]: undefined;
    [SCREENS.SETTINGS.WALLET.CARD_GET_PHYSICAL.CONFIRM]: undefined;
    [SCREENS.SETTINGS.WALLET.TRANSFER_BALANCE]: undefined;
    [SCREENS.SETTINGS.WALLET.CHOOSE_TRANSFER_ACCOUNT]: undefined;
    [SCREENS.SETTINGS.WALLET.ENABLE_PAYMENTS]: undefined;
    [SCREENS.SETTINGS.ADD_DEBIT_CARD]: undefined;
    [SCREENS.SETTINGS.ADD_BANK_ACCOUNT]: undefined;
    [SCREENS.SETTINGS.PROFILE.STATUS]: undefined;
    [SCREENS.SETTINGS.PROFILE.STATUS_SET]: undefined;
    [SCREENS.WORKSPACE.CURRENCY]: undefined;
    [SCREENS.WORKSPACE.RATE_AND_UNIT]: undefined;
    [SCREENS.WORKSPACE.INVITE]: {
        policyID: string;
    };
    [SCREENS.WORKSPACE.INVITE_MESSAGE]: {
        policyID: string;
    };
    [SCREENS.GET_ASSISTANCE]: {
        taskID: string;
    };
    [SCREENS.SETTINGS.TWO_FACTOR_AUTH]: undefined;
    [SCREENS.SETTINGS.REPORT_CARD_LOST_OR_DAMAGED]: undefined;
    [SCREENS.KEYBOARD_SHORTCUTS]: undefined;
};

type NewChatNavigatorParamList = {
    [SCREENS.NEW_CHAT.ROOT]: undefined;
};

type SearchNavigatorParamList = {
    [SCREENS.SEARCH_ROOT]: undefined;
};

type DetailsNavigatorParamList = {
    [SCREENS.DETAILS_ROOT]: {
        login: string;
        reportID: string;
    };
};

type ProfileNavigatorParamList = {
    [SCREENS.PROFILE_ROOT]: {
        accountID: string;
        reportID: string;
    };
};

type ReportDetailsNavigatorParamList = {
    [SCREENS.REPORT_DETAILS.ROOT]: undefined;
    [SCREENS.REPORT_DETAILS.SHARE_CODE]: {
        reportID: string;
    };
};

type ReportSettingsNavigatorParamList = {
    [SCREENS.REPORT_SETTINGS.ROOT]: undefined;
    [SCREENS.REPORT_SETTINGS.ROOM_NAME]: undefined;
    [SCREENS.REPORT_SETTINGS.NOTIFICATION_PREFERENCES]: undefined;
    [SCREENS.REPORT_SETTINGS.WRITE_CAPABILITY]: undefined;
};

type ReportWelcomeMessageNavigatorParamList = {
    [SCREENS.REPORT_WELCOME_MESSAGE_ROOT]: {reportID: string};
};

type ParticipantsNavigatorParamList = {
    [SCREENS.REPORT_PARTICIPANTS_ROOT]: {reportID: string};
};

type RoomMembersNavigatorParamList = {
    [SCREENS.ROOM_MEMBERS_ROOT]: undefined;
};

type RoomInviteNavigatorParamList = {
    [SCREENS.ROOM_INVITE_ROOT]: undefined;
};

type MoneyRequestNavigatorParamList = {
    [SCREENS.MONEY_REQUEST.ROOT]: undefined;
    [SCREENS.MONEY_REQUEST.AMOUNT]: undefined;
    [SCREENS.MONEY_REQUEST.PARTICIPANTS]: {
        iouType: string;
        reportID: string;
    };
    [SCREENS.MONEY_REQUEST.CONFIRMATION]: {
        iouType: string;
        reportID: string;
    };
    [SCREENS.MONEY_REQUEST.CURRENCY]: {
        iouType: string;
        reportID: string;
        currency: string;
        backTo: string;
    };
    [SCREENS.MONEY_REQUEST.DATE]: {
        iouType: string;
        reportID: string;
        field: string;
        threadReportID: string;
    };
    [SCREENS.MONEY_REQUEST.DESCRIPTION]: {
        iouType: string;
        reportID: string;
        field: string;
        threadReportID: string;
    };
    [SCREENS.MONEY_REQUEST.CATEGORY]: {
        iouType: string;
        reportID: string;
    };
    [SCREENS.MONEY_REQUEST.TAG]: {
        iouType: string;
        reportID: string;
    };
    [SCREENS.MONEY_REQUEST.MERCHANT]: {
        iouType: string;
        reportID: string;
        field: string;
        threadReportID: string;
    };
    [SCREENS.IOU_SEND.ENABLE_PAYMENTS]: undefined;
    [SCREENS.IOU_SEND.ADD_BANK_ACCOUNT]: undefined;
    [SCREENS.IOU_SEND.ADD_DEBIT_CARD]: undefined;
    [SCREENS.MONEY_REQUEST.WAYPOINT]: {
        iouType: string;
        transactionID: string;
        waypointIndex: string;
        threadReportID: number;
    };
    [SCREENS.MONEY_REQUEST.EDIT_WAYPOINT]: {
        iouType: string;
        transactionID: string;
        waypointIndex: string;
        threadReportID: number;
    };
    [SCREENS.MONEY_REQUEST.DISTANCE]: {
        iouType: ValueOf<typeof CONST.IOU.TYPE>;
        reportID: string;
    };
    [SCREENS.MONEY_REQUEST.RECEIPT]: {
        iouType: string;
        reportID: string;
    };
};

type NewTaskNavigatorParamList = {
    [SCREENS.NEW_TASK.ROOT]: undefined;
    [SCREENS.NEW_TASK.TASK_ASSIGNEE_SELECTOR]: undefined;
    [SCREENS.NEW_TASK.TASK_SHARE_DESTINATION_SELECTOR]: undefined;
    [SCREENS.NEW_TASK.DETAILS]: undefined;
    [SCREENS.NEW_TASK.TITLE]: undefined;
    [SCREENS.NEW_TASK.DESCRIPTION]: undefined;
};

type TeachersUniteNavigatorParamList = {
    [SCREENS.SAVE_THE_WORLD.ROOT]: undefined;
    [SCREENS.I_KNOW_A_TEACHER]: undefined;
    [SCREENS.INTRO_SCHOOL_PRINCIPAL]: undefined;
    [SCREENS.I_AM_A_TEACHER]: undefined;
};

type TaskDetailsNavigatorParamList = {
    [SCREENS.TASK.TITLE]: undefined;
    [SCREENS.TASK.DESCRIPTION]: undefined;
    [SCREENS.TASK.ASSIGNEE]: {
        reportID: string;
    };
};

type EnablePaymentsNavigatorParamList = {
    [SCREENS.ENABLE_PAYMENTS_ROOT]: undefined;
};

type SplitDetailsNavigatorParamList = {
    [SCREENS.SPLIT_DETAILS.ROOT]: {
        reportActionID: string;
    };
    [SCREENS.SPLIT_DETAILS.EDIT_REQUEST]: undefined;
    [SCREENS.SPLIT_DETAILS.EDIT_CURRENCY]: undefined;
};

type AddPersonalBankAccountNavigatorParamList = {
    [SCREENS.ADD_PERSONAL_BANK_ACCOUNT_ROOT]: undefined;
};

type ReimbursementAccountNavigatorParamList = {
    [SCREENS.REIMBURSEMENT_ACCOUNT_ROOT]: {
        stepToOpen: string;
        policyID: string;
    };
};

type WalletStatementNavigatorParamList = {
    [SCREENS.WALLET_STATEMENT_ROOT]: undefined;
};

type FlagCommentNavigatorParamList = {
    [SCREENS.FLAG_COMMENT_ROOT]: {
        reportID: string;
        reportActionID: string;
    };
};

type EditRequestNavigatorParamList = {
    [SCREENS.EDIT_REQUEST.ROOT]: {
        field: string;
        threadReportID: string;
    };
    [SCREENS.EDIT_REQUEST.CURRENCY]: undefined;
};

type SignInNavigatorParamList = {
    [SCREENS.SIGN_IN_ROOT]: undefined;
};

type ReferralDetailsNavigatorParamList = {
    [SCREENS.REFERRAL_DETAILS]: undefined;
};

type PrivateNotesNavigatorParamList = {
    [SCREENS.PRIVATE_NOTES.VIEW]: {
        reportID: string;
        accountID: string;
    };
    [SCREENS.PRIVATE_NOTES.LIST]: {
        reportID: string;
        accountID: string;
    };
    [SCREENS.PRIVATE_NOTES.EDIT]: {
        reportID: string;
        accountID: string;
    };
};

type RightModalNavigatorParamList = {
    [SCREENS.RIGHT_MODAL.SETTINGS]: NavigatorScreenParams<SettingsNavigatorParamList>;
    [SCREENS.RIGHT_MODAL.NEW_CHAT]: NavigatorScreenParams<NewChatNavigatorParamList>;
    [SCREENS.RIGHT_MODAL.SEARCH]: NavigatorScreenParams<SearchNavigatorParamList>;
    [SCREENS.RIGHT_MODAL.DETAILS]: NavigatorScreenParams<DetailsNavigatorParamList>;
    [SCREENS.RIGHT_MODAL.PROFILE]: NavigatorScreenParams<ProfileNavigatorParamList>;
    [SCREENS.RIGHT_MODAL.REPORT_DETAILS]: NavigatorScreenParams<ReportDetailsNavigatorParamList>;
    [SCREENS.RIGHT_MODAL.REPORT_SETTINGS]: NavigatorScreenParams<ReportSettingsNavigatorParamList>;
    [SCREENS.RIGHT_MODAL.REPORT_WELCOME_MESSAGE]: NavigatorScreenParams<ReportWelcomeMessageNavigatorParamList>;
    [SCREENS.RIGHT_MODAL.PARTICIPANTS]: NavigatorScreenParams<ParticipantsNavigatorParamList>;
    [SCREENS.RIGHT_MODAL.ROOM_MEMBERS]: NavigatorScreenParams<RoomMembersNavigatorParamList>;
    [SCREENS.RIGHT_MODAL.ROOM_INVITE]: NavigatorScreenParams<RoomInviteNavigatorParamList>;
    [SCREENS.RIGHT_MODAL.MONEY_REQUEST]: NavigatorScreenParams<MoneyRequestNavigatorParamList>;
    [SCREENS.RIGHT_MODAL.NEW_TASK]: NavigatorScreenParams<NewTaskNavigatorParamList>;
    [SCREENS.RIGHT_MODAL.TEACHERS_UNITE]: NavigatorScreenParams<TeachersUniteNavigatorParamList>;
    [SCREENS.RIGHT_MODAL.TASK_DETAILS]: NavigatorScreenParams<TaskDetailsNavigatorParamList>;
    [SCREENS.RIGHT_MODAL.ENABLE_PAYMENTS]: NavigatorScreenParams<EnablePaymentsNavigatorParamList>;
    [SCREENS.RIGHT_MODAL.SPLIT_DETAILS]: NavigatorScreenParams<SplitDetailsNavigatorParamList>;
    [SCREENS.RIGHT_MODAL.ADD_PERSONAL_BANK_ACCOUNT]: NavigatorScreenParams<AddPersonalBankAccountNavigatorParamList>;
    [SCREENS.RIGHT_MODAL.WALLET_STATEMENT]: NavigatorScreenParams<WalletStatementNavigatorParamList>;
    [SCREENS.RIGHT_MODAL.FLAG_COMMENT]: NavigatorScreenParams<FlagCommentNavigatorParamList>;
    [SCREENS.RIGHT_MODAL.EDIT_REQUEST]: NavigatorScreenParams<EditRequestNavigatorParamList>;
    [SCREENS.RIGHT_MODAL.SIGN_IN]: NavigatorScreenParams<SignInNavigatorParamList>;
    [SCREENS.RIGHT_MODAL.REFERRAL]: NavigatorScreenParams<ReferralDetailsNavigatorParamList>;
    [SCREENS.RIGHT_MODAL.PRIVATE_NOTES]: NavigatorScreenParams<PrivateNotesNavigatorParamList>;
};

<<<<<<< HEAD
type BottomTabNavigatorParamList = {
=======
type SettingsCentralPaneNavigatorParamList = {
    [SCREENS.SETTINGS.SHARE_CODE]: undefined;
    [SCREENS.SETTINGS.WORKSPACES]: undefined;
    [SCREENS.SETTINGS.PROFILE.ROOT]: undefined;
    [SCREENS.SETTINGS.PREFERENCES.ROOT]: undefined;
    [SCREENS.SETTINGS.SECURITY]: undefined;
    [SCREENS.SETTINGS.WALLET.ROOT]: undefined;
    [SCREENS.SETTINGS.ABOUT]: undefined;
};

type FullScreenNavigatorParamList = {
    [SCREENS.SETTINGS_HOME]: undefined;
    [SCREENS.SETTINGS_CENTRAL_PANE]: NavigatorScreenParams<SettingsCentralPaneNavigatorParamList>;
};

type PublicScreensParamList = {
>>>>>>> fcd5f616
    [SCREENS.HOME]: undefined;
    [SCREENS.ALL_SETTINGS]: undefined;
    [SCREENS.WORKSPACE.INITIAL]: undefined;
};

type PublicScreensParamList = {
    [NAVIGATORS.BOTTOM_TAB_NAVIGATOR]: NavigatorScreenParams<BottomTabNavigatorParamList>;
    [SCREENS.TRANSITION_BETWEEN_APPS]: {
        shouldForceLogin: string;
        email: string;
        shortLivedAuthToken: string;
        exitTo: string;
    };
    [SCREENS.VALIDATE_LOGIN]: {
        accountID: string;
        validateCode: string;
    };
    [SCREENS.UNLINK_LOGIN]: {
        accountID: string;
        validateCode: string;
    };
    [SCREENS.SIGN_IN_WITH_APPLE_DESKTOP]: undefined;
    [SCREENS.SIGN_IN_WITH_GOOGLE_DESKTOP]: undefined;
    [SCREENS.SAML_SIGN_IN]: undefined;
};

type AuthScreensParamList = {
    [NAVIGATORS.BOTTOM_TAB_NAVIGATOR]: NavigatorScreenParams<BottomTabNavigatorParamList>;
    [NAVIGATORS.CENTRAL_PANE_NAVIGATOR]: NavigatorScreenParams<CentralPaneNavigatorParamList>;
    [SCREENS.VALIDATE_LOGIN]: {
        accountID: string;
        validateCode: string;
    };
    [SCREENS.TRANSITION_BETWEEN_APPS]: {
        shouldForceLogin: string;
        email: string;
        shortLivedAuthToken: string;
        exitTo: string;
    };
    [SCREENS.CONCIERGE]: undefined;
    [SCREENS.REPORT_ATTACHMENTS]: {
        reportID: string;
        source: string;
    };
    [CONST.DEMO_PAGES.SAASTR]: {
        name: string;
    };
    [CONST.DEMO_PAGES.SBE]: {
        name: string;
    };
    [SCREENS.NOT_FOUND]: undefined;
    [NAVIGATORS.RIGHT_MODAL_NAVIGATOR]: NavigatorScreenParams<RightModalNavigatorParamList>;
    [NAVIGATORS.FULL_SCREEN_NAVIGATOR]: NavigatorScreenParams<FullScreenNavigatorParamList>;
    [SCREENS.DESKTOP_SIGN_IN_REDIRECT]: undefined;
    [CONST.DEMO_PAGES.MONEY2020]: undefined;
};

type RootStackParamList = PublicScreensParamList & AuthScreensParamList;

type BottomTabName = keyof BottomTabNavigatorParamList;

type CentralPaneName = keyof CentralPaneNavigatorParamList;

export type {
    NavigationRef,
    StackNavigationAction,
    CentralPaneNavigatorParamList,
    BottomTabName,
    CentralPaneName,
    RootStackParamList,
    StateOrRoute,
    NavigationStateRoute,
    NavigationPartialRoute,
    NavigationRoot,
    AuthScreensParamList,
    BottomTabNavigatorParamList,
    RightModalNavigatorParamList,
    PublicScreensParamList,
    MoneyRequestNavigatorParamList,
    SplitDetailsNavigatorParamList,
    DetailsNavigatorParamList,
    ProfileNavigatorParamList,
    ReportDetailsNavigatorParamList,
    ReportSettingsNavigatorParamList,
    TaskDetailsNavigatorParamList,
    ReportWelcomeMessageNavigatorParamList,
    ParticipantsNavigatorParamList,
    RoomMembersNavigatorParamList,
    RoomInviteNavigatorParamList,
    SearchNavigatorParamList,
    NewChatNavigatorParamList,
    NewTaskNavigatorParamList,
    TeachersUniteNavigatorParamList,
    SettingsNavigatorParamList,
    EnablePaymentsNavigatorParamList,
    AddPersonalBankAccountNavigatorParamList,
    WalletStatementNavigatorParamList,
    FlagCommentNavigatorParamList,
    EditRequestNavigatorParamList,
    PrivateNotesNavigatorParamList,
    SignInNavigatorParamList,
    ReferralDetailsNavigatorParamList,
    ReimbursementAccountNavigatorParamList,
    State,
};<|MERGE_RESOLUTION|>--- conflicted
+++ resolved
@@ -373,9 +373,6 @@
     [SCREENS.RIGHT_MODAL.PRIVATE_NOTES]: NavigatorScreenParams<PrivateNotesNavigatorParamList>;
 };
 
-<<<<<<< HEAD
-type BottomTabNavigatorParamList = {
-=======
 type SettingsCentralPaneNavigatorParamList = {
     [SCREENS.SETTINGS.SHARE_CODE]: undefined;
     [SCREENS.SETTINGS.WORKSPACES]: undefined;
@@ -391,8 +388,7 @@
     [SCREENS.SETTINGS_CENTRAL_PANE]: NavigatorScreenParams<SettingsCentralPaneNavigatorParamList>;
 };
 
-type PublicScreensParamList = {
->>>>>>> fcd5f616
+type BottomTabNavigatorParamList = {
     [SCREENS.HOME]: undefined;
     [SCREENS.ALL_SETTINGS]: undefined;
     [SCREENS.WORKSPACE.INITIAL]: undefined;

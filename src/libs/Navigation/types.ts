--- conflicted
+++ resolved
@@ -336,9 +336,6 @@
 };
 
 type MoneyRequestNavigatorParamList = {
-<<<<<<< HEAD
-    [SCREENS.MONEY_REQUEST.AMOUNT]: undefined;
-=======
     [SCREENS.MONEY_REQUEST.AMOUNT]: {
         iouType: ValueOf<typeof CONST.IOU.TYPE>;
         reportID: string;
@@ -348,7 +345,6 @@
         iouType: string;
         reportID: string;
     };
->>>>>>> 14ff9445
     [SCREENS.MONEY_REQUEST.CONFIRMATION]: {
         iouType: string;
         reportID: string;

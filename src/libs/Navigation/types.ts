--- conflicted
+++ resolved
@@ -859,14 +859,9 @@
     RootStackParamList,
     SettingsNavigatorParamList,
     SignInNavigatorParamList,
-<<<<<<< HEAD
     FeatureTrainingNavigatorParamList,
-    ReferralDetailsNavigatorParamList,
-    ReimbursementAccountNavigatorParamList,
-=======
     SplitDetailsNavigatorParamList,
     StackNavigationAction,
->>>>>>> 1e510b52
     State,
     StateOrRoute,
     SwitchPolicyIDParams,

--- conflicted
+++ resolved
@@ -436,11 +436,10 @@
     [SCREENS.WORKSPACE.ACCOUNTING.QUICKBOOKS_ONLINE_EXPORT_PREFERRED_EXPORTER]: {
         policyID: string;
     };
-<<<<<<< HEAD
     [SCREENS.WORKSPACE.ACCOUNTING.QUICKBOOKS_DESKTOP_EXPORT_PREFERRED_EXPORTER]: {
-=======
+        policyID: string;
+    };
     [SCREENS.WORKSPACE.ACCOUNTING.QUICKBOOKS_DESKTOP_EXPORT]: {
->>>>>>> 7981265d
         policyID: string;
     };
     [SCREENS.WORKSPACE.ACCOUNTING.XERO_IMPORT]: {

--- conflicted
+++ resolved
@@ -152,11 +152,7 @@
  * @param shouldEnforceFallback - Enforces navigation to fallback route
  * @param shouldPopToTop - Should we navigate to LHN on back press
  */
-<<<<<<< HEAD
-function goBack(fallbackRoute: Route = '', shouldEnforceFallback = false, shouldPopToTop = false) {
-=======
 function goBack(fallbackRoute?: Route, shouldEnforceFallback = false, shouldPopToTop = false) {
->>>>>>> 178a339b
     if (!canNavigate('goBack')) {
         return;
     }

import {findFocusedRoute} from '@react-navigation/core';
import type {EventArg, NavigationContainerEventMap} from '@react-navigation/native';
import {CommonActions, getPathFromState, StackActions} from '@react-navigation/native';
import Log from '@libs/Log';
<<<<<<< HEAD
import * as ReportUtils from '@libs/ReportUtils';
=======
import {getReport} from '@libs/ReportUtils';
>>>>>>> d5eba656
import CONST from '@src/CONST';
import NAVIGATORS from '@src/NAVIGATORS';
import type {HybridAppRoute, Route} from '@src/ROUTES';
import ROUTES, {HYBRID_APP_ROUTES} from '@src/ROUTES';
import {PROTECTED_SCREENS} from '@src/SCREENS';
import type {Report} from '@src/types/onyx';
import type {EmptyObject} from '@src/types/utils/EmptyObject';
import originalDismissModal from './dismissModal';
import originalDismissModalWithReport from './dismissModalWithReport';
import originalGetTopmostReportActionId from './getTopmostReportActionID';
import originalGetTopmostReportId from './getTopmostReportId';
import linkingConfig from './linkingConfig';
import linkTo from './linkTo';
import navigationRef from './navigationRef';
import switchPolicyID from './switchPolicyID';
import type {State, StateOrRoute, SwitchPolicyIDParams} from './types';

let resolveNavigationIsReadyPromise: () => void;
const navigationIsReadyPromise = new Promise<void>((resolve) => {
    resolveNavigationIsReadyPromise = resolve;
});

let pendingRoute: Route | null = null;

let shouldPopAllStateOnUP = false;

/**
 * Inform the navigation that next time user presses UP we should pop all the state back to LHN.
 */
function setShouldPopAllStateOnUP() {
    shouldPopAllStateOnUP = true;
}

function canNavigate(methodName: string, params: Record<string, unknown> = {}): boolean {
    if (navigationRef.isReady()) {
        return true;
    }
    Log.hmmm(`[Navigation] ${methodName} failed because navigation ref was not yet ready`, params);
    return false;
}

// Re-exporting the getTopmostReportId here to fill in default value for state. The getTopmostReportId isn't defined in this file to avoid cyclic dependencies.
const getTopmostReportId = (state = navigationRef.getState()) => originalGetTopmostReportId(state);

// Re-exporting the getTopmostReportActionID here to fill in default value for state. The getTopmostReportActionID isn't defined in this file to avoid cyclic dependencies.
const getTopmostReportActionId = (state = navigationRef.getState()) => originalGetTopmostReportActionId(state);

// Re-exporting the dismissModal here to fill in default value for navigationRef. The dismissModal isn't defined in this file to avoid cyclic dependencies.
const dismissModal = (reportID?: string, ref = navigationRef) => {
    if (!reportID) {
        originalDismissModal(ref);
        return;
    }
    const report = getReport(reportID);
    originalDismissModalWithReport({reportID, ...report}, ref);
};

// Re-exporting the dismissModalWithReport here to fill in default value for navigationRef. The dismissModalWithReport isn't defined in this file to avoid cyclic dependencies.
// This method is needed because it allows to dismiss the modal and then open the report. Within this method is checked whether the report belongs to a specific workspace. Sometimes the report we want to check, hasn't been added to the Onyx yet.
// Then we can pass the report as a param without getting it from the Onyx.
const dismissModalWithReport = (report: Report | EmptyObject, ref = navigationRef) => originalDismissModalWithReport(report, ref);

/** Method for finding on which index in stack we are. */
function getActiveRouteIndex(stateOrRoute: StateOrRoute, index?: number): number | undefined {
    if ('routes' in stateOrRoute && stateOrRoute.routes) {
        const childActiveRoute = stateOrRoute.routes[stateOrRoute.index ?? 0];
        return getActiveRouteIndex(childActiveRoute, stateOrRoute.index ?? 0);
    }

    if ('state' in stateOrRoute && stateOrRoute.state?.routes) {
        const childActiveRoute = stateOrRoute.state.routes[stateOrRoute.state.index ?? 0];
        return getActiveRouteIndex(childActiveRoute, stateOrRoute.state.index ?? 0);
    }

    if (
        'name' in stateOrRoute &&
        (stateOrRoute.name === NAVIGATORS.RIGHT_MODAL_NAVIGATOR || stateOrRoute.name === NAVIGATORS.LEFT_MODAL_NAVIGATOR || stateOrRoute.name === NAVIGATORS.FULL_SCREEN_NAVIGATOR)
    ) {
        return 0;
    }

    return index;
}

/**
 * Function that generates dynamic urls from paths passed from OldDot
 */
function parseHybridAppUrl(url: HybridAppRoute | Route): Route {
    switch (url) {
        case HYBRID_APP_ROUTES.MONEY_REQUEST_CREATE:
            return ROUTES.MONEY_REQUEST_CREATE.getRoute(CONST.IOU.TYPE.REQUEST, CONST.IOU.OPTIMISTIC_TRANSACTION_ID, ReportUtils.generateReportID());
        default:
            return url;
    }
}

/**
 * Gets distance from the path in root navigator. In other words how much screen you have to pop to get to the route with this path.
 * The search is limited to 5 screens from the top for performance reasons.
 * @param path - Path that you are looking for.
 * @return - Returns distance to path or -1 if the path is not found in root navigator.
 */
function getDistanceFromPathInRootNavigator(path?: string): number {
    let currentState = navigationRef.getRootState();

    for (let index = 0; index < 5; index++) {
        if (!currentState.routes.length) {
            break;
        }

        const pathFromState = getPathFromState(currentState, linkingConfig.config);
        if (path === pathFromState.substring(1)) {
            return index;
        }

        currentState = {...currentState, routes: currentState.routes.slice(0, -1), index: currentState.index - 1};
    }

    return -1;
}

/** Returns the current active route */
function getActiveRoute(): string {
    const currentRoute = navigationRef.current && navigationRef.current.getCurrentRoute();
    if (!currentRoute?.name) {
        return '';
    }

    if (currentRoute?.path) {
        return currentRoute.path;
    }

    const routeFromState = getPathFromState(navigationRef.getRootState(), linkingConfig.config);

    if (routeFromState) {
        return routeFromState;
    }

    return '';
}

/**
 * Check whether the passed route is currently Active or not.
 *
 * Building path with getPathFromState since navigationRef.current.getCurrentRoute().path
 * is undefined in the first navigation.
 *
 * @param routePath Path to check
 * @return is active
 */
function isActiveRoute(routePath: Route): boolean {
    let activeRoute = getActiveRoute();
    activeRoute = activeRoute.startsWith('/') ? activeRoute.substring(1) : activeRoute;

    // We remove redundant (consecutive and trailing) slashes from path before matching
    return activeRoute === routePath.replace(CONST.REGEX.ROUTES.REDUNDANT_SLASHES, (match, p1) => (p1 ? '/' : ''));
}

/**
 * Main navigation method for redirecting to a route.
 * @param [type] - Type of action to perform. Currently UP is supported.
 */
function navigate(route: Route = ROUTES.HOME, type?: string) {
    if (!canNavigate('navigate', {route})) {
        // Store intended route if the navigator is not yet available,
        // we will try again after the NavigationContainer is ready
        Log.hmmm(`[Navigation] Container not yet ready, storing route as pending: ${route}`);
        pendingRoute = route;
        return;
    }
    linkTo(navigationRef.current, route, type, isActiveRoute(route));
}

/**
 * @param fallbackRoute - Fallback route if pop/goBack action should, but is not possible within RHP
 * @param shouldEnforceFallback - Enforces navigation to fallback route
 * @param shouldPopToTop - Should we navigate to LHN on back press
 */
function goBack(fallbackRoute?: Route, shouldEnforceFallback = false, shouldPopToTop = false) {
    if (!canNavigate('goBack')) {
        return;
    }

    if (shouldPopToTop) {
        if (shouldPopAllStateOnUP) {
            shouldPopAllStateOnUP = false;
            navigationRef.current?.dispatch(StackActions.popToTop());
            return;
        }
    }

    if (!navigationRef.current?.canGoBack()) {
        Log.hmmm('[Navigation] Unable to go back');
        return;
    }

    const isFirstRouteInNavigator = !getActiveRouteIndex(navigationRef.current.getState());
    if (isFirstRouteInNavigator) {
        const rootState = navigationRef.getRootState();
        const lastRoute = rootState.routes.at(-1);
        // If the user comes from a different flow (there is more than one route in ModalNavigator) we should go back to the previous flow on UP button press instead of using the fallbackRoute.
        if ((lastRoute?.name === NAVIGATORS.RIGHT_MODAL_NAVIGATOR || lastRoute?.name === NAVIGATORS.LEFT_MODAL_NAVIGATOR) && (lastRoute.state?.index ?? 0) > 0) {
            navigationRef.current.goBack();
            return;
        }
    }

    if (shouldEnforceFallback || (isFirstRouteInNavigator && fallbackRoute)) {
        navigate(fallbackRoute, CONST.NAVIGATION.TYPE.UP);
        return;
    }

    const isCentralPaneFocused = findFocusedRoute(navigationRef.current.getState())?.name === NAVIGATORS.CENTRAL_PANE_NAVIGATOR;
    const distanceFromPathInRootNavigator = getDistanceFromPathInRootNavigator(fallbackRoute ?? '');

    // Allow CentralPane to use UP with fallback route if the path is not found in root navigator.
    if (isCentralPaneFocused && fallbackRoute && distanceFromPathInRootNavigator === -1) {
        navigate(fallbackRoute, CONST.NAVIGATION.TYPE.FORCED_UP);
        return;
    }

    // Add possibility to go back more than one screen in root navigator if that screen is on the stack.
    if (isCentralPaneFocused && fallbackRoute && distanceFromPathInRootNavigator > 0) {
        navigationRef.current.dispatch(StackActions.pop(distanceFromPathInRootNavigator));
        return;
    }

    navigationRef.current.goBack();
}

/**
 * Close the full screen modal.
 */
function closeFullScreen() {
    const rootState = navigationRef.getRootState();
    navigationRef.dispatch({...StackActions.popToTop(), target: rootState.key});
}

/**
 * Update route params for the specified route.
 */
function setParams(params: Record<string, unknown>, routeKey: string) {
    navigationRef.current?.dispatch({
        ...CommonActions.setParams(params),
        source: routeKey,
    });
}

/**
 * Returns the current active route without the URL params
 */
function getActiveRouteWithoutParams(): string {
    return getActiveRoute().replace(/\?.*/, '');
}

/** Returns the active route name from a state event from the navigationRef  */
function getRouteNameFromStateEvent(event: EventArg<'state', false, NavigationContainerEventMap['state']['data']>): string | undefined {
    if (!event.data.state) {
        return;
    }
    const currentRouteName = event.data.state.routes.at(-1)?.name;

    // Check to make sure we have a route name
    if (currentRouteName) {
        return currentRouteName;
    }
}

/**
 * Navigate to the route that we originally intended to go to
 * but the NavigationContainer was not ready when navigate() was called
 */
function goToPendingRoute() {
    if (pendingRoute === null) {
        return;
    }
    Log.hmmm(`[Navigation] Container now ready, going to pending route: ${pendingRoute}`);
    navigate(pendingRoute);
    pendingRoute = null;
}

function isNavigationReady(): Promise<void> {
    return navigationIsReadyPromise;
}

function setIsNavigationReady() {
    goToPendingRoute();
    resolveNavigationIsReadyPromise();
}

/**
 * Checks if the navigation state contains routes that are protected (over the auth wall).
 *
 * @param state - react-navigation state object
 */
function navContainsProtectedRoutes(state: State | undefined): boolean {
    if (!state?.routeNames || !Array.isArray(state.routeNames)) {
        return false;
    }

    // If one protected screen is in the routeNames then other screens are there as well.
    return state?.routeNames.includes(PROTECTED_SCREENS.CONCIERGE);
}

/**
 * Waits for the navigation state to contain protected routes specified in PROTECTED_SCREENS constant.
 * If the navigation is in a state, where protected routes are available, the promise resolve immediately.
 *
 * @function
 * @returns A promise that resolves when the one of the PROTECTED_SCREENS screen is available in the nav tree.
 *
 * @example
 * waitForProtectedRoutes()
 *     .then(()=> console.log('Protected routes are present!'))
 */
function waitForProtectedRoutes() {
    return new Promise<void>((resolve) => {
        isNavigationReady().then(() => {
            const currentState = navigationRef.current?.getState();
            if (navContainsProtectedRoutes(currentState)) {
                resolve();
                return;
            }

            const unsubscribe = navigationRef.current?.addListener('state', ({data}) => {
                const state = data?.state;
                if (navContainsProtectedRoutes(state)) {
                    unsubscribe?.();
                    resolve();
                }
            });
        });
    });
}

function navigateWithSwitchPolicyID(params: SwitchPolicyIDParams) {
    if (!canNavigate('navigateWithSwitchPolicyID')) {
        return;
    }

    return switchPolicyID(navigationRef.current, params);
}

export default {
    setShouldPopAllStateOnUP,
    navigate,
    setParams,
    dismissModal,
    dismissModalWithReport,
    isActiveRoute,
    getActiveRoute,
    getActiveRouteWithoutParams,
    goBack,
    isNavigationReady,
    setIsNavigationReady,
    getTopmostReportId,
    getRouteNameFromStateEvent,
    getTopmostReportActionId,
    waitForProtectedRoutes,
<<<<<<< HEAD
    parseHybridAppUrl,
=======
    closeFullScreen,
    navigateWithSwitchPolicyID,
>>>>>>> d5eba656
};

export {navigationRef};<|MERGE_RESOLUTION|>--- conflicted
+++ resolved
@@ -2,11 +2,8 @@
 import type {EventArg, NavigationContainerEventMap} from '@react-navigation/native';
 import {CommonActions, getPathFromState, StackActions} from '@react-navigation/native';
 import Log from '@libs/Log';
-<<<<<<< HEAD
 import * as ReportUtils from '@libs/ReportUtils';
-=======
 import {getReport} from '@libs/ReportUtils';
->>>>>>> d5eba656
 import CONST from '@src/CONST';
 import NAVIGATORS from '@src/NAVIGATORS';
 import type {HybridAppRoute, Route} from '@src/ROUTES';
@@ -366,12 +363,9 @@
     getRouteNameFromStateEvent,
     getTopmostReportActionId,
     waitForProtectedRoutes,
-<<<<<<< HEAD
     parseHybridAppUrl,
-=======
     closeFullScreen,
     navigateWithSwitchPolicyID,
->>>>>>> d5eba656
 };
 
 export {navigationRef};
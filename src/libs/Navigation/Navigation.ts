--- conflicted
+++ resolved
@@ -17,10 +17,6 @@
 import type {HybridAppRoute, Route} from '@src/ROUTES';
 import ROUTES, {HYBRID_APP_ROUTES} from '@src/ROUTES';
 import SCREENS, {PROTECTED_SCREENS} from '@src/SCREENS';
-<<<<<<< HEAD
-import type {Screen} from '@src/SCREENS';
-=======
->>>>>>> beb95b0f
 import type {Report} from '@src/types/onyx';
 import {isEmptyObject} from '@src/types/utils/EmptyObject';
 import getInitialSplitNavigatorState from './AppNavigator/createSplitNavigator/getInitialSplitNavigatorState';
@@ -510,6 +506,13 @@
     );
 }
 
+function getReportRouteByID(reportID?: string) {
+    if (!reportID) {
+        return null;
+    }
+    return navigationRef.getRootState().routes.find((route) => route.name === SCREENS.REPORT && !!route.params && 'reportID' in route.params && route.params.reportID === reportID);
+}
+
 /**
  * Closes the modal navigator (RHP, LHP, onboarding).
  */
@@ -546,18 +549,7 @@
     navigationRef.current?.dispatch(StackActions.popToTop());
 }
 
-<<<<<<< HEAD
-function getReportRouteByID(reportID?: string) {
-    if (!reportID) {
-        return null;
-    }
-    return navigationRef.getRootState().routes.find((route) => route.name === SCREENS.REPORT && !!route.params && 'reportID' in route.params && route.params.reportID === reportID);
-}
-
-function removeScreenFromNavigationState(screen: Screen) {
-=======
 function removeScreenFromNavigationState(screen: string) {
->>>>>>> beb95b0f
     isNavigationReady().then(() => {
         navigationRef.current?.dispatch((state) => {
             const routes = state.routes?.filter((item) => item.name !== screen);
@@ -610,13 +602,10 @@
     navigateToReportWithPolicyCheck,
     popToTop,
     removeScreenFromNavigationState,
-<<<<<<< HEAD
     removeScreenByKey,
     getReportRouteByID,
-=======
     switchPolicyID,
     replaceWithSplitNavigator,
->>>>>>> beb95b0f
 };
 
 export {navigationRef};
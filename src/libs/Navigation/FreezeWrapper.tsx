--- conflicted
+++ resolved
@@ -27,13 +27,9 @@
             // if the screen is more than 1 screen away from the current screen, freeze it,
             // we don't want to freeze the screen if it's the previous screen because the freeze placeholder
             // would be visible at the beginning of the back animation then
-<<<<<<< HEAD
-            if (navigation.getState().index - (screenIndexRef.current ?? 0) >= 1) {
+
+            if ((navigation.getState()?.index ?? 0) - (screenIndexRef.current ?? 0) >= 1) {
                 setIsScreenBlurred(true);
-=======
-            if ((navigation.getState()?.index ?? 0) - (screenIndexRef.current ?? 0) > 1) {
-                InteractionManager.runAfterInteractions(() => setIsScreenBlurred(true));
->>>>>>> 4231ac90
             } else {
                 setIsScreenBlurred(false);
             }

--- conflicted
+++ resolved
@@ -102,7 +102,6 @@
             return undefined;
         }
 
-<<<<<<< HEAD
         const path = initialUrl ? getPathFromURL(initialUrl) : null;
 
         // If the user opens the root of app "/" it will be parsed to empty string "".
@@ -116,16 +115,8 @@
         return adaptedState;
 
         // The initialState value is relevant only on the first render.
-        // eslint-disable-next-line react-hooks/exhaustive-deps
+        // eslint-disable-next-line react-compiler/react-compiler, react-hooks/exhaustive-deps
     }, []);
-=======
-            const {adaptedState} = getAdaptedStateFromPath(lastVisitedPath, linkingConfig.config);
-            return adaptedState;
-        },
-        // eslint-disable-next-line react-compiler/react-compiler, react-hooks/exhaustive-deps
-        [],
-    );
->>>>>>> dd968523
 
     // https://reactnavigation.org/docs/themes
     const navigationTheme = useMemo(

--- conflicted
+++ resolved
@@ -105,12 +105,7 @@
         // If the user haven't completed the flow, we want to always redirect them to the onboarding flow.
         // We also make sure that the user is authenticated.
         if (!NativeModules.HybridAppModule && !isOnboardingCompleted && authenticated && !shouldShowRequire2FAModal) {
-<<<<<<< HEAD
-            return getAdaptedStateFromPath(getOnboardingInitialPath(), linkingConfig.config);
-=======
-            const {adaptedState} = getAdaptedStateFromPath(getOnboardingInitialPath(isPrivateDomain), linkingConfig.config);
-            return adaptedState;
->>>>>>> 2d7d05d0
+            return getAdaptedStateFromPath(getOnboardingInitialPath(isPrivateDomain), linkingConfig.config);
         }
 
         // If there is no lastVisitedPath, we can do early return. We won't modify the default behavior.

--- conflicted
+++ resolved
@@ -263,11 +263,7 @@
         const report = reportToDisplay;
         const miniReport: MiniReport = {
             reportID: report?.reportID,
-<<<<<<< HEAD
-            displayName: ReportUtils.getReportName({report}),
-=======
-            displayName: getReportName(report),
->>>>>>> 77469350
+            displayName: getReportName({report}),
             lastVisibleActionCreated: report?.lastVisibleActionCreated,
         };
 
@@ -539,15 +535,9 @@
         } else if (isActionOfType(lastAction, CONST.REPORT.ACTIONS.TYPE.POLICY_CHANGE_LOG.UPDATE_NAME)) {
             result.alternateText = getWorkspaceNameUpdatedMessage(lastAction);
         } else if (lastAction?.actionName === CONST.REPORT.ACTIONS.TYPE.POLICY_CHANGE_LOG.LEAVE_POLICY) {
-<<<<<<< HEAD
-            result.alternateText = Localize.translateLocal('workspace.invite.leftWorkspace');
-        } else if (ReportActionsUtils.isCardIssuedAction(lastAction)) {
-            result.alternateText = ReportActionsUtils.getCardIssuedMessage({reportAction: lastAction});
-=======
             result.alternateText = translateLocal('workspace.invite.leftWorkspace');
         } else if (isCardIssuedAction(lastAction)) {
-            result.alternateText = getCardIssuedMessage(lastAction);
->>>>>>> 77469350
+            result.alternateText = getCardIssuedMessage({reportAction: lastAction});
         } else if (lastAction?.actionName !== CONST.REPORT.ACTIONS.TYPE.REPORT_PREVIEW && lastActorDisplayName && lastMessageTextFromReport) {
             result.alternateText = formatReportLastMessageText(Parser.htmlToText(`${lastActorDisplayName}: ${lastMessageText}`));
         } else if (isTagModificationAction(lastAction?.actionName)) {
@@ -594,11 +584,7 @@
         result.phoneNumber = personalDetail?.phoneNumber ?? '';
     }
 
-<<<<<<< HEAD
-    const reportName = ReportUtils.getReportName({report, policy, invoiceReceiverPolicy});
-=======
-    const reportName = getReportName(report, policy, undefined, undefined, invoiceReceiverPolicy);
->>>>>>> 77469350
+    const reportName = getReportName({report, policy, invoiceReceiverPolicy});
 
     result.text = reportName;
     result.subtitle = subtitle;
@@ -634,13 +620,9 @@
             welcomeMessage.phrase2 = translateLocal('reportActionsView.beginningOfChatHistoryPolicyExpenseChatPartTwo');
             welcomeMessage.phrase3 = translateLocal('reportActionsView.beginningOfChatHistoryPolicyExpenseChatPartThree');
             welcomeMessage.messageText = ensureSingleSpacing(
-<<<<<<< HEAD
-                `${welcomeMessage.phrase1} ${ReportUtils.getDisplayNameForParticipant({accountID: report?.ownerAccountID})} ${welcomeMessage.phrase2} ${ReportUtils.getPolicyName({
-                    report,
-                })} ${welcomeMessage.phrase3}`,
-=======
-                `${welcomeMessage.phrase1} ${getDisplayNameForParticipant(report?.ownerAccountID)} ${welcomeMessage.phrase2} ${getPolicyName(report)} ${welcomeMessage.phrase3}`,
->>>>>>> 77469350
+                `${welcomeMessage.phrase1} ${getDisplayNameForParticipant({accountID: report?.ownerAccountID})} ${welcomeMessage.phrase2} ${getPolicyName({report})} ${
+                    welcomeMessage.phrase3
+                }`,
             );
         }
         return welcomeMessage;
@@ -689,11 +671,7 @@
  */
 function getRoomWelcomeMessage(report: OnyxEntry<Report>): WelcomeMessage {
     const welcomeMessage: WelcomeMessage = {showReportName: true};
-<<<<<<< HEAD
-    const workspaceName = ReportUtils.getPolicyName({report});
-=======
-    const workspaceName = getPolicyName(report);
->>>>>>> 77469350
+    const workspaceName = getPolicyName({report});
 
     if (report?.description) {
         welcomeMessage.messageHtml = getReportDescription(report);
@@ -722,28 +700,17 @@
         welcomeMessage.phrase2 = translateLocal('reportActionsView.beginningOfChatHistoryInvoiceRoomPartTwo');
         const payer =
             report?.invoiceReceiver?.type === CONST.REPORT.INVOICE_RECEIVER_TYPE.INDIVIDUAL
-<<<<<<< HEAD
-                ? ReportUtils.getDisplayNameForParticipant({accountID: report?.invoiceReceiver?.accountID})
-                : PolicyUtils.getPolicy(report?.invoiceReceiver?.policyID)?.name;
-        const receiver = ReportUtils.getPolicyName({report});
-        welcomeMessage.messageText = `${welcomeMessage.phrase1}${payer} ${Localize.translateLocal('common.and')} ${receiver}${welcomeMessage.phrase2}`;
-=======
-                ? getDisplayNameForParticipant(report?.invoiceReceiver?.accountID)
+                ? getDisplayNameForParticipant({accountID: report?.invoiceReceiver?.accountID})
                 : getPolicy(report?.invoiceReceiver?.policyID)?.name;
-        const receiver = getPolicyName(report);
+        const receiver = getPolicyName({report});
         welcomeMessage.messageText = `${welcomeMessage.phrase1}${payer} ${translateLocal('common.and')} ${receiver}${welcomeMessage.phrase2}`;
->>>>>>> 77469350
         return welcomeMessage;
     } else {
         // Message for user created rooms or other room types.
         welcomeMessage.phrase1 = translateLocal('reportActionsView.beginningOfChatHistoryUserRoomPartOne');
         welcomeMessage.phrase2 = translateLocal('reportActionsView.beginningOfChatHistoryUserRoomPartTwo');
     }
-<<<<<<< HEAD
-    welcomeMessage.messageText = ensureSingleSpacing(`${welcomeMessage.phrase1} ${welcomeMessage.showReportName ? ReportUtils.getReportName({report}) : ''} ${welcomeMessage.phrase2 ?? ''}`);
-=======
-    welcomeMessage.messageText = ensureSingleSpacing(`${welcomeMessage.phrase1} ${welcomeMessage.showReportName ? getReportName(report) : ''} ${welcomeMessage.phrase2 ?? ''}`);
->>>>>>> 77469350
+    welcomeMessage.messageText = ensureSingleSpacing(`${welcomeMessage.phrase1} ${welcomeMessage.showReportName ? getReportName({report}) : ''} ${welcomeMessage.phrase2 ?? ''}`);
 
     return welcomeMessage;
 }

import {Str} from 'expensify-common';
import type {OnyxCollection, OnyxEntry} from 'react-native-onyx';
import Onyx from 'react-native-onyx';
import type {PolicySelector, ReportActionsSelector} from '@hooks/useReportIDs';
import CONST from '@src/CONST';
import ONYXKEYS from '@src/ONYXKEYS';
import type {PersonalDetails, PersonalDetailsList, ReportActions, TransactionViolation} from '@src/types/onyx';
import type Beta from '@src/types/onyx/Beta';
import type Policy from '@src/types/onyx/Policy';
import type PriorityMode from '@src/types/onyx/PriorityMode';
import type Report from '@src/types/onyx/Report';
import type ReportAction from '@src/types/onyx/ReportAction';
import type DeepValueOf from '@src/types/utils/DeepValueOf';
import * as CollectionUtils from './CollectionUtils';
import {hasValidDraftComment} from './DraftCommentUtils';
import localeCompare from './LocaleCompare';
import * as LocalePhoneNumber from './LocalePhoneNumber';
import * as Localize from './Localize';
import * as OptionsListUtils from './OptionsListUtils';
import Parser from './Parser';
import Permissions from './Permissions';
import * as PolicyUtils from './PolicyUtils';
import * as ReportActionsUtils from './ReportActionsUtils';
import * as ReportUtils from './ReportUtils';
import * as TaskUtils from './TaskUtils';

type WelcomeMessage = {showReportName: boolean; phrase1?: string; phrase2?: string; phrase3?: string; messageText?: string; messageHtml?: string};

let allBetas: OnyxEntry<Beta[]>;
Onyx.connect({
    key: ONYXKEYS.BETAS,
    callback: (value) => (allBetas = value),
});

const visibleReportActionItems: ReportActions = {};
let allPersonalDetails: OnyxEntry<PersonalDetailsList>;
Onyx.connect({
    key: ONYXKEYS.PERSONAL_DETAILS_LIST,
    callback: (value) => {
        allPersonalDetails = value ?? {};
    },
});
Onyx.connect({
    key: ONYXKEYS.COLLECTION.REPORT_ACTIONS,
    callback: (actions, key) => {
        if (!actions || !key) {
            return;
        }
        const reportID = CollectionUtils.extractCollectionItemID(key);

        const actionsArray: ReportAction[] = ReportActionsUtils.getSortedReportActions(Object.values(actions));

        // The report is only visible if it is the last action not deleted that
        // does not match a closed or created state.
        const reportActionsForDisplay = actionsArray.filter(
            (reportAction) => ReportActionsUtils.shouldReportActionBeVisibleAsLastAction(reportAction) && reportAction.actionName !== CONST.REPORT.ACTIONS.TYPE.CREATED,
        );

        visibleReportActionItems[reportID] = reportActionsForDisplay[reportActionsForDisplay.length - 1];
    },
});

function compareStringDates(a: string, b: string): 0 | 1 | -1 {
    if (a < b) {
        return -1;
    }
    if (a > b) {
        return 1;
    }
    return 0;
}

/**
 * A mini report object that contains only the necessary information to sort reports.
 * This is used to avoid copying the entire report object and only the necessary information.
 */
type MiniReport = {
    reportID?: string;
    displayName: string;
    lastVisibleActionCreated?: string;
};

/**
 * @returns An array of reportIDs sorted in the proper order
 */
function getOrderedReportIDs(
    currentReportId: string | null,
    allReports: OnyxCollection<Report>,
    betas: OnyxEntry<Beta[]>,
    policies: OnyxCollection<PolicySelector>,
    priorityMode: OnyxEntry<PriorityMode>,
    allReportActions: OnyxCollection<ReportActionsSelector>,
    transactionViolations: OnyxCollection<TransactionViolation[]>,
    currentPolicyID = '',
    policyMemberAccountIDs: number[] = [],
): string[] {
    const isInFocusMode = priorityMode === CONST.PRIORITY_MODE.GSD;
    const isInDefaultMode = !isInFocusMode;
    const allReportsDictValues = Object.values(allReports ?? {});

    // Filter out all the reports that shouldn't be displayed
    let reportsToDisplay: Array<Report & {hasErrorsOtherThanFailedReceipt?: boolean}> = [];
    allReportsDictValues.forEach((report) => {
        if (!report) {
            return;
        }
        if ((Object.values(CONST.REPORT.UNSUPPORTED_TYPE) as string[]).includes(report?.type ?? '')) {
            return;
        }
        const reportActions = allReportActions?.[`${ONYXKEYS.COLLECTION.REPORT_ACTIONS}${report.reportID}`] ?? {};
        const parentReportAction = ReportActionsUtils.getReportAction(report?.parentReportID ?? '-1', report?.parentReportActionID ?? '-1');
        const doesReportHaveViolations = OptionsListUtils.shouldShowViolations(report, betas ?? [], transactionViolations);
        const isHidden = report.notificationPreference === CONST.REPORT.NOTIFICATION_PREFERENCE.HIDDEN;
        const isFocused = report.reportID === currentReportId;
        const allReportErrors = OptionsListUtils.getAllReportErrors(report, reportActions) ?? {};
        const transactionReportActions = ReportActionsUtils.getAllReportActions(report.reportID);
        const oneTransactionThreadReportID = ReportActionsUtils.getOneTransactionThreadReportID(report.reportID, transactionReportActions, undefined);
        let doesTransactionThreadReportHasViolations = false;
        if (oneTransactionThreadReportID) {
            const transactionReport = ReportUtils.getReport(oneTransactionThreadReportID);
            doesTransactionThreadReportHasViolations = !!transactionReport && OptionsListUtils.shouldShowViolations(transactionReport, betas ?? [], transactionViolations);
        }
        const hasErrorsOtherThanFailedReceipt =
            doesTransactionThreadReportHasViolations ||
            doesReportHaveViolations ||
            Object.values(allReportErrors).some((error) => error?.[0] !== Localize.translateLocal('iou.error.genericSmartscanFailureMessage'));
        if (ReportUtils.isOneTransactionThread(report.reportID, report.parentReportID ?? '0', parentReportAction)) {
            return;
        }
        if (hasErrorsOtherThanFailedReceipt) {
            reportsToDisplay.push({
                ...report,
                hasErrorsOtherThanFailedReceipt: true,
            });
            return;
        }
        const isSystemChat = ReportUtils.isSystemChat(report);
        const shouldOverrideHidden = hasValidDraftComment(report.reportID) || hasErrorsOtherThanFailedReceipt || isFocused || isSystemChat || report.isPinned;
        if (isHidden && !shouldOverrideHidden) {
            return;
        }

        if (
            ReportUtils.shouldReportBeInOptionList({
                report,
                currentReportId: currentReportId ?? '-1',
                isInFocusMode,
                betas,
                policies: policies as OnyxCollection<Policy>,
                excludeEmptyChats: true,
                doesReportHaveViolations,
                includeSelfDM: true,
            })
        ) {
            reportsToDisplay.push(report);
        }
    });

    // The LHN is split into five distinct groups, and each group is sorted a little differently. The groups will ALWAYS be in this order:
    // 1. Pinned/GBR - Always sorted by reportDisplayName
    // 2. Error reports - Always sorted by reportDisplayName
    // 3. Drafts - Always sorted by reportDisplayName
    // 4. Non-archived reports and settled IOUs
    //      - Sorted by lastVisibleActionCreated in default (most recent) view mode
    //      - Sorted by reportDisplayName in GSD (focus) view mode
    // 5. Archived reports
    //      - Sorted by lastVisibleActionCreated in default (most recent) view mode
    //      - Sorted by reportDisplayName in GSD (focus) view mode

    const pinnedAndGBRReports: MiniReport[] = [];
    const errorReports: MiniReport[] = [];
    const draftReports: MiniReport[] = [];
    const nonArchivedReports: MiniReport[] = [];
    const archivedReports: MiniReport[] = [];

    if (currentPolicyID || policyMemberAccountIDs.length > 0) {
        reportsToDisplay = reportsToDisplay.filter(
            (report) => report?.reportID === currentReportId || ReportUtils.doesReportBelongToWorkspace(report, policyMemberAccountIDs, currentPolicyID),
        );
    }
    // There are a few properties that need to be calculated for the report which are used when sorting reports.
    reportsToDisplay.forEach((reportToDisplay) => {
        const report = reportToDisplay;
        const miniReport: MiniReport = {
            reportID: report?.reportID,
            displayName: ReportUtils.getReportName(report),
            lastVisibleActionCreated: report?.lastVisibleActionCreated,
        };

        const isPinned = report?.isPinned ?? false;
        const reportAction = ReportActionsUtils.getReportAction(report?.parentReportID ?? '-1', report?.parentReportActionID ?? '-1');
        const reportNameValuePairs = ReportUtils.getReportNameValuePairs(report?.reportID);
        if (isPinned || ReportUtils.requiresAttentionFromCurrentUser(report, reportAction)) {
            pinnedAndGBRReports.push(miniReport);
        } else if (report?.hasErrorsOtherThanFailedReceipt) {
            errorReports.push(miniReport);
        } else if (hasValidDraftComment(report?.reportID ?? '-1')) {
            draftReports.push(miniReport);
        } else if (ReportUtils.isArchivedRoom(report, reportNameValuePairs)) {
            archivedReports.push(miniReport);
        } else {
            nonArchivedReports.push(miniReport);
        }
    });

    // Sort each group of reports accordingly
    pinnedAndGBRReports.sort((a, b) => (a?.displayName && b?.displayName ? localeCompare(a.displayName, b.displayName) : 0));
    errorReports.sort((a, b) => (a?.displayName && b?.displayName ? localeCompare(a.displayName, b.displayName) : 0));
    draftReports.sort((a, b) => (a?.displayName && b?.displayName ? localeCompare(a.displayName, b.displayName) : 0));

    if (isInDefaultMode) {
        nonArchivedReports.sort((a, b) => {
            const compareDates = a?.lastVisibleActionCreated && b?.lastVisibleActionCreated ? compareStringDates(b.lastVisibleActionCreated, a.lastVisibleActionCreated) : 0;
            if (compareDates) {
                return compareDates;
            }
            const compareDisplayNames = a?.displayName && b?.displayName ? localeCompare(a.displayName, b.displayName) : 0;
            return compareDisplayNames;
        });
        // For archived reports ensure that most recent reports are at the top by reversing the order
        archivedReports.sort((a, b) => (a?.lastVisibleActionCreated && b?.lastVisibleActionCreated ? compareStringDates(b.lastVisibleActionCreated, a.lastVisibleActionCreated) : 0));
    } else {
        nonArchivedReports.sort((a, b) => (a?.displayName && b?.displayName ? localeCompare(a.displayName, b.displayName) : 0));
        archivedReports.sort((a, b) => (a?.displayName && b?.displayName ? localeCompare(a.displayName, b.displayName) : 0));
    }

    // Now that we have all the reports grouped and sorted, they must be flattened into an array and only return the reportID.
    // The order the arrays are concatenated in matters and will determine the order that the groups are displayed in the sidebar.

    const LHNReports = [...pinnedAndGBRReports, ...errorReports, ...draftReports, ...nonArchivedReports, ...archivedReports].map((report) => report?.reportID ?? '-1');

    return LHNReports;
}

/**
 * Gets all the data necessary for rendering an OptionRowLHN component
 */
function getOptionData({
    report,
    reportActions,
    personalDetails,
    preferredLocale,
    policy,
    parentReportAction,
    hasViolations,
    transactionViolations,
    invoiceReceiverPolicy,
}: {
    report: OnyxEntry<Report>;
    reportActions: OnyxEntry<ReportActions>;
    personalDetails: OnyxEntry<PersonalDetailsList>;
    preferredLocale: DeepValueOf<typeof CONST.LOCALES>;
    policy: OnyxEntry<Policy> | undefined;
    parentReportAction: OnyxEntry<ReportAction> | undefined;
    hasViolations: boolean;
    invoiceReceiverPolicy?: OnyxEntry<Policy>;
    transactionViolations?: OnyxCollection<TransactionViolation[]>;
}): ReportUtils.OptionData | undefined {
    // When a user signs out, Onyx is cleared. Due to the lazy rendering with a virtual list, it's possible for
    // this method to be called after the Onyx data has been cleared out. In that case, it's fine to do
    // a null check here and return early.
    if (!report || !personalDetails) {
        return;
    }

    const result: ReportUtils.OptionData = {
        text: '',
        alternateText: undefined,
        allReportErrors: OptionsListUtils.getAllReportErrors(report, reportActions),
        brickRoadIndicator: null,
        tooltipText: null,
        subtitle: undefined,
        login: undefined,
        accountID: undefined,
        reportID: '',
        phoneNumber: undefined,
        isUnread: null,
        isUnreadWithMention: null,
        hasDraftComment: false,
        keyForList: undefined,
        searchText: undefined,
        isPinned: false,
        hasOutstandingChildRequest: false,
        hasOutstandingChildTask: false,
        hasParentAccess: undefined,
        isIOUReportOwner: null,
        isChatRoom: false,
        isArchivedRoom: false,
        shouldShowSubscript: false,
        isPolicyExpenseChat: false,
        isMoneyRequestReport: false,
        isExpenseRequest: false,
        isWaitingOnBankAccount: false,
        isAllowedToComment: true,
        isDeletedParentAction: false,
        isConciergeChat: false,
    };

    const participantAccountIDs = ReportUtils.getParticipantsAccountIDsForDisplay(report);
    const visibleParticipantAccountIDs = ReportUtils.getParticipantsAccountIDsForDisplay(report, true);

    const participantPersonalDetailList = Object.values(OptionsListUtils.getPersonalDetailsForAccountIDs(participantAccountIDs, personalDetails)) as PersonalDetails[];
    const personalDetail = participantPersonalDetailList[0] ?? {};
    const hasErrors = Object.keys(result.allReportErrors ?? {}).length !== 0;

    result.isThread = ReportUtils.isChatThread(report);
    result.isChatRoom = ReportUtils.isChatRoom(report);
    result.isTaskReport = ReportUtils.isTaskReport(report);
    result.isInvoiceReport = ReportUtils.isInvoiceReport(report);
    result.parentReportAction = parentReportAction;
    const reportNameValuePairs = ReportUtils.getReportNameValuePairs(report?.reportID);
    result.isArchivedRoom = ReportUtils.isArchivedRoom(report, reportNameValuePairs);
    result.isPolicyExpenseChat = ReportUtils.isPolicyExpenseChat(report);
    result.isExpenseRequest = ReportUtils.isExpenseRequest(report);
    result.isMoneyRequestReport = ReportUtils.isMoneyRequestReport(report);
    result.shouldShowSubscript = ReportUtils.shouldReportShowSubscript(report);
    result.pendingAction = report.pendingFields?.addWorkspaceRoom ?? report.pendingFields?.createChat;
    result.brickRoadIndicator = hasErrors || hasViolations ? CONST.BRICK_ROAD_INDICATOR_STATUS.ERROR : '';
    const oneTransactionThreadReportID = ReportActionsUtils.getOneTransactionThreadReportID(report.reportID, ReportActionsUtils.getAllReportActions(report.reportID));
    if (oneTransactionThreadReportID) {
        const oneTransactionThreadReport = ReportUtils.getReport(oneTransactionThreadReportID);

        if (
            Permissions.canUseViolations(allBetas) &&
            ReportUtils.shouldDisplayTransactionThreadViolations(
                oneTransactionThreadReport,
                transactionViolations,
                ReportActionsUtils.getAllReportActions(report.reportID)[oneTransactionThreadReport?.parentReportActionID ?? '-1'],
            )
        ) {
            result.brickRoadIndicator = CONST.BRICK_ROAD_INDICATOR_STATUS.ERROR;
        }
    }
    result.ownerAccountID = report.ownerAccountID;
    result.managerID = report.managerID;
    result.reportID = report.reportID;
    result.policyID = report.policyID;
    result.stateNum = report.stateNum;
    result.statusNum = report.statusNum;
    // When the only message of a report is deleted lastVisibileActionCreated is not reset leading to wrongly
    // setting it Unread so we add additional condition here to avoid empty chat LHN from being bold.
    result.isUnread = ReportUtils.isUnread(report) && !!report.lastActorAccountID;
    result.isUnreadWithMention = ReportUtils.isUnreadWithMention(report);
    result.isPinned = report.isPinned;
    result.iouReportID = report.iouReportID;
    result.keyForList = String(report.reportID);
    result.hasOutstandingChildRequest = report.hasOutstandingChildRequest;
    result.parentReportID = report.parentReportID ?? '-1';
    result.isWaitingOnBankAccount = report.isWaitingOnBankAccount;
    result.notificationPreference = report.notificationPreference;
    result.isAllowedToComment = ReportUtils.canUserPerformWriteAction(report);
    result.chatType = report.chatType;
    result.isDeletedParentAction = report.isDeletedParentAction;
    result.isSelfDM = ReportUtils.isSelfDM(report);
    result.tooltipText = ReportUtils.getReportParticipantsTitle(visibleParticipantAccountIDs);
    result.hasOutstandingChildTask = report.hasOutstandingChildTask;
    result.hasParentAccess = report.hasParentAccess;
    result.isConciergeChat = ReportUtils.isConciergeChatReport(report);

    const hasMultipleParticipants = participantPersonalDetailList.length > 1 || result.isChatRoom || result.isPolicyExpenseChat || ReportUtils.isExpenseReport(report);
    const subtitle = ReportUtils.getChatRoomSubtitle(report);

    const login = Str.removeSMSDomain(personalDetail?.login ?? '');
    const status = personalDetail?.status ?? '';
    const formattedLogin = Str.isSMSLogin(login) ? LocalePhoneNumber.formatPhoneNumber(login) : login;

    // We only create tooltips for the first 10 users or so since some reports have hundreds of users, causing performance to degrade.
    const displayNamesWithTooltips = ReportUtils.getDisplayNamesWithTooltips(
        (participantPersonalDetailList || []).slice(0, 10),
        hasMultipleParticipants,
        undefined,
        ReportUtils.isSelfDM(report),
    );

    // If the last actor's details are not currently saved in Onyx Collection,
    // then try to get that from the last report action if that action is valid
    // to get data from.
    let lastActorDetails: Partial<PersonalDetails> | null = report.lastActorAccountID && personalDetails?.[report.lastActorAccountID] ? personalDetails[report.lastActorAccountID] : null;

    if (!lastActorDetails && visibleReportActionItems[report.reportID]) {
        const lastActorDisplayName = visibleReportActionItems[report.reportID]?.person?.[0]?.text;
        lastActorDetails = lastActorDisplayName
            ? {
                  displayName: lastActorDisplayName,
                  accountID: report.lastActorAccountID,
              }
            : null;
    }

    const lastActorDisplayName = OptionsListUtils.getLastActorDisplayName(lastActorDetails, hasMultipleParticipants);
    const lastMessageTextFromReport = OptionsListUtils.getLastMessageTextForReport(report, lastActorDetails, policy);

    // We need to remove sms domain in case the last message text has a phone number mention with sms domain.
    let lastMessageText = Str.removeSMSDomain(lastMessageTextFromReport);

    const lastAction = visibleReportActionItems[report.reportID];

    const isThreadMessage =
        ReportUtils.isThread(report) && lastAction?.actionName === CONST.REPORT.ACTIONS.TYPE.ADD_COMMENT && lastAction?.pendingAction !== CONST.RED_BRICK_ROAD_PENDING_ACTION.DELETE;

    if ((result.isChatRoom || result.isPolicyExpenseChat || result.isThread || result.isTaskReport || isThreadMessage) && !result.isArchivedRoom) {
        const lastActionName = lastAction?.actionName ?? report.lastActionType;

        if (ReportActionsUtils.isRenamedAction(lastAction)) {
            const newName = ReportActionsUtils.getOriginalMessage(lastAction)?.newName ?? '';
            result.alternateText = Localize.translate(preferredLocale, 'newRoomPage.roomRenamedTo', {newName});
        } else if (ReportActionsUtils.isTaskAction(lastAction)) {
            result.alternateText = ReportUtils.formatReportLastMessageText(TaskUtils.getTaskReportActionMessage(lastAction).text);
        } else if (ReportActionsUtils.isInviteOrRemovedAction(lastAction)) {
            const lastActionOriginalMessage = lastAction?.actionName ? ReportActionsUtils.getOriginalMessage(lastAction) : null;
            const targetAccountIDs = lastActionOriginalMessage?.targetAccountIDs ?? [];
            const targetAccountIDsLength = targetAccountIDs.length !== 0 ? targetAccountIDs.length : report.lastMessageHtml?.match(/<mention-user[^>]*><\/mention-user>/g)?.length ?? 0;
            const verb =
                lastActionName === CONST.REPORT.ACTIONS.TYPE.ROOM_CHANGE_LOG.INVITE_TO_ROOM || lastActionName === CONST.REPORT.ACTIONS.TYPE.POLICY_CHANGE_LOG.INVITE_TO_ROOM
                    ? Localize.translate(preferredLocale, 'workspace.invite.invited')
                    : Localize.translate(preferredLocale, 'workspace.invite.removed');
            const users = Localize.translate(preferredLocale, targetAccountIDsLength > 1 ? 'workspace.invite.users' : 'workspace.invite.user');
            result.alternateText = `${lastActorDisplayName} ${verb} ${targetAccountIDsLength} ${users}`.trim();

            const roomName = lastActionOriginalMessage?.roomName ?? '';
            if (roomName) {
                const preposition =
                    lastAction.actionName === CONST.REPORT.ACTIONS.TYPE.ROOM_CHANGE_LOG.INVITE_TO_ROOM || lastAction.actionName === CONST.REPORT.ACTIONS.TYPE.POLICY_CHANGE_LOG.INVITE_TO_ROOM
                        ? ` ${Localize.translate(preferredLocale, 'workspace.invite.to')}`
                        : ` ${Localize.translate(preferredLocale, 'workspace.invite.from')}`;
                result.alternateText += `${preposition} ${roomName}`;
            }
        } else if (ReportActionsUtils.isActionOfType(lastAction, CONST.REPORT.ACTIONS.TYPE.ROOM_CHANGE_LOG.UPDATE_ROOM_DESCRIPTION)) {
            result.alternateText = `${lastActorDisplayName} ${ReportActionsUtils.getUpdateRoomDescriptionMessage(lastAction)}`;
        } else if (lastAction?.actionName === CONST.REPORT.ACTIONS.TYPE.POLICY_CHANGE_LOG.LEAVE_POLICY) {
            result.alternateText = Localize.translateLocal('workspace.invite.leftWorkspace');
        } else if (lastAction?.actionName !== CONST.REPORT.ACTIONS.TYPE.REPORT_PREVIEW && lastActorDisplayName && lastMessageTextFromReport) {
            result.alternateText = `${lastActorDisplayName}: ${lastMessageText}`;
        } else if (lastAction?.actionName === CONST.REPORT.ACTIONS.TYPE.POLICY_CHANGE_LOG.ADD_TAG) {
            result.alternateText = PolicyUtils.getCleanedTagName(ReportActionsUtils.getReportActionMessage(lastAction)?.text ?? '');
        } else {
            result.alternateText = lastMessageTextFromReport.length > 0 ? lastMessageText : ReportActionsUtils.getLastVisibleMessage(report.reportID, {}, lastAction)?.lastMessageText;
            if (!result.alternateText) {
                result.alternateText = ReportUtils.formatReportLastMessageText(getWelcomeMessage(report, policy).messageText ?? Localize.translateLocal('report.noActivityYet'));
            }
        }
    } else {
        if (!lastMessageText) {
            lastMessageText = ReportUtils.formatReportLastMessageText(getWelcomeMessage(report, policy).messageText ?? Localize.translateLocal('report.noActivityYet'));
        }

        result.alternateText =
            (ReportUtils.isGroupChat(report) || ReportUtils.isDeprecatedGroupDM(report)) && lastActorDisplayName
                ? `${lastActorDisplayName}: ${lastMessageText}`
                : lastMessageText || formattedLogin;
    }

    result.isIOUReportOwner = ReportUtils.isIOUOwnedByCurrentUser(result as Report);

    if (ReportUtils.isJoinRequestInAdminRoom(report)) {
        result.isPinned = true;
        result.isUnread = true;
        result.brickRoadIndicator = CONST.BRICK_ROAD_INDICATOR_STATUS.INFO;
    }

    if (!hasMultipleParticipants) {
        result.accountID = personalDetail?.accountID;
        result.login = personalDetail?.login;
        result.phoneNumber = personalDetail?.phoneNumber;
    }

    const reportName = ReportUtils.getReportName(report, policy, undefined, invoiceReceiverPolicy);

    result.text = reportName;
    result.subtitle = subtitle;
    result.participantsList = participantPersonalDetailList;

<<<<<<< HEAD
    result.icons = ReportUtils.getIcons(report, personalDetails, personalDetail?.avatar, personalDetail?.login, personalDetail?.accountID, policy, invoiceReceiverPolicy);
    result.searchText = OptionsListUtils.getSearchText(report, reportName, participantPersonalDetailList, result.isChatRoom || result.isPolicyExpenseChat, result.isThread);
=======
    result.icons = ReportUtils.getIcons(report, personalDetails, personalDetail?.avatar, personalDetail?.login, personalDetail?.accountID, policy);
>>>>>>> f7e265a6
    result.displayNamesWithTooltips = displayNamesWithTooltips;

    if (status) {
        result.status = status;
    }
    result.type = report.type;

    return result;
}

function getWelcomeMessage(report: OnyxEntry<Report>, policy: OnyxEntry<Policy>): WelcomeMessage {
    const welcomeMessage: WelcomeMessage = {showReportName: true};
    if (ReportUtils.isChatThread(report) || ReportUtils.isTaskReport(report)) {
        return welcomeMessage;
    }

    if (ReportUtils.isChatRoom(report)) {
        return getRoomWelcomeMessage(report);
    }

    if (ReportUtils.isPolicyExpenseChat(report)) {
        if (policy?.description) {
            welcomeMessage.messageHtml = policy.description;
            welcomeMessage.messageText = Parser.htmlToText(welcomeMessage.messageHtml);
        } else {
            welcomeMessage.phrase1 = Localize.translateLocal('reportActionsView.beginningOfChatHistoryPolicyExpenseChatPartOne');
            welcomeMessage.phrase2 = Localize.translateLocal('reportActionsView.beginningOfChatHistoryPolicyExpenseChatPartTwo');
            welcomeMessage.phrase3 = Localize.translateLocal('reportActionsView.beginningOfChatHistoryPolicyExpenseChatPartThree');
            welcomeMessage.messageText = `${welcomeMessage.phrase1} ${ReportUtils.getDisplayNameForParticipant(report?.ownerAccountID)} ${welcomeMessage.phrase2} ${ReportUtils.getPolicyName(
                report,
            )} ${welcomeMessage.phrase3}`;
        }
        return welcomeMessage;
    }

    if (ReportUtils.isSelfDM(report)) {
        welcomeMessage.phrase1 = Localize.translateLocal('reportActionsView.beginningOfChatHistorySelfDM');
        welcomeMessage.messageText = welcomeMessage.phrase1;
        return welcomeMessage;
    }

    if (ReportUtils.isSystemChat(report)) {
        welcomeMessage.phrase1 = Localize.translateLocal('reportActionsView.beginningOfChatHistorySystemDM');
        welcomeMessage.messageText = welcomeMessage.phrase1;
        return welcomeMessage;
    }

    welcomeMessage.phrase1 = Localize.translateLocal('reportActionsView.beginningOfChatHistory');
    const participantAccountIDs = ReportUtils.getParticipantsAccountIDsForDisplay(report);
    const isMultipleParticipant = participantAccountIDs.length > 1;
    const displayNamesWithTooltips = ReportUtils.getDisplayNamesWithTooltips(
        OptionsListUtils.getPersonalDetailsForAccountIDs(participantAccountIDs, allPersonalDetails),
        isMultipleParticipant,
    );
    const displayNamesWithTooltipsText = displayNamesWithTooltips
        .map(({displayName, pronouns}, index) => {
            const formattedText = !pronouns ? displayName : `${displayName} (${pronouns})`;

            if (index === displayNamesWithTooltips.length - 1) {
                return `${formattedText}.`;
            }
            if (index === displayNamesWithTooltips.length - 2) {
                return `${formattedText} ${Localize.translateLocal('common.and')}`;
            }
            if (index < displayNamesWithTooltips.length - 2) {
                return `${formattedText},`;
            }

            return '';
        })
        .join(' ');

    welcomeMessage.messageText = `${welcomeMessage.phrase1} ${displayNamesWithTooltipsText}`;
    return welcomeMessage;
}

/**
 * Get welcome message based on room type
 */
function getRoomWelcomeMessage(report: OnyxEntry<Report>): WelcomeMessage {
    const welcomeMessage: WelcomeMessage = {showReportName: true};
    const workspaceName = ReportUtils.getPolicyName(report);

    if (report?.description) {
        welcomeMessage.messageHtml = report.description;
        welcomeMessage.messageText = Parser.htmlToText(welcomeMessage.messageHtml);
        return welcomeMessage;
    }

    const reportNameValuePairs = ReportUtils.getReportNameValuePairs(report?.reportID);
    if (ReportUtils.isArchivedRoom(report, reportNameValuePairs)) {
        welcomeMessage.phrase1 = Localize.translateLocal('reportActionsView.beginningOfArchivedRoomPartOne');
        welcomeMessage.phrase2 = Localize.translateLocal('reportActionsView.beginningOfArchivedRoomPartTwo');
    } else if (ReportUtils.isDomainRoom(report)) {
        welcomeMessage.phrase1 = Localize.translateLocal('reportActionsView.beginningOfChatHistoryDomainRoomPartOne', {domainRoom: report?.reportName ?? ''});
        welcomeMessage.phrase2 = Localize.translateLocal('reportActionsView.beginningOfChatHistoryDomainRoomPartTwo');
    } else if (ReportUtils.isAdminRoom(report)) {
        welcomeMessage.phrase1 = Localize.translateLocal('reportActionsView.beginningOfChatHistoryAdminRoomPartOne', {workspaceName});
        welcomeMessage.phrase2 = Localize.translateLocal('reportActionsView.beginningOfChatHistoryAdminRoomPartTwo');
    } else if (ReportUtils.isAnnounceRoom(report)) {
        welcomeMessage.phrase1 = Localize.translateLocal('reportActionsView.beginningOfChatHistoryAnnounceRoomPartOne', {workspaceName});
        welcomeMessage.phrase2 = Localize.translateLocal('reportActionsView.beginningOfChatHistoryAnnounceRoomPartTwo', {workspaceName});
    } else if (ReportUtils.isInvoiceRoom(report)) {
        welcomeMessage.showReportName = false;
        welcomeMessage.phrase1 = Localize.translateLocal('reportActionsView.beginningOfChatHistoryInvoiceRoom');
    } else {
        // Message for user created rooms or other room types.
        welcomeMessage.phrase1 = Localize.translateLocal('reportActionsView.beginningOfChatHistoryUserRoomPartOne');
        welcomeMessage.phrase2 = Localize.translateLocal('reportActionsView.beginningOfChatHistoryUserRoomPartTwo');
    }
    welcomeMessage.messageText = `${welcomeMessage.phrase1} ${welcomeMessage.showReportName ? ReportUtils.getReportName(report) : ''} ${welcomeMessage.phrase2 ?? ''}`;

    return welcomeMessage;
}

export default {
    getOptionData,
    getOrderedReportIDs,
    getWelcomeMessage,
};<|MERGE_RESOLUTION|>--- conflicted
+++ resolved
@@ -470,12 +470,7 @@
     result.subtitle = subtitle;
     result.participantsList = participantPersonalDetailList;
 
-<<<<<<< HEAD
     result.icons = ReportUtils.getIcons(report, personalDetails, personalDetail?.avatar, personalDetail?.login, personalDetail?.accountID, policy, invoiceReceiverPolicy);
-    result.searchText = OptionsListUtils.getSearchText(report, reportName, participantPersonalDetailList, result.isChatRoom || result.isPolicyExpenseChat, result.isThread);
-=======
-    result.icons = ReportUtils.getIcons(report, personalDetails, personalDetail?.avatar, personalDetail?.login, personalDetail?.accountID, policy);
->>>>>>> f7e265a6
     result.displayNamesWithTooltips = displayNamesWithTooltips;
 
     if (status) {

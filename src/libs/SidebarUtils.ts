import Str from 'expensify-common/lib/str';
import type {OnyxCollection, OnyxEntry} from 'react-native-onyx';
import Onyx from 'react-native-onyx';
import type {ChatReportSelector, PolicySelector, ReportActionsSelector} from '@hooks/useReportIDs';
import CONST from '@src/CONST';
import ONYXKEYS from '@src/ONYXKEYS';
import type {PersonalDetails, PersonalDetailsList, ReportActions, TransactionViolation} from '@src/types/onyx';
import type Beta from '@src/types/onyx/Beta';
import type {ChangeLog} from '@src/types/onyx/OriginalMessage';
import type Policy from '@src/types/onyx/Policy';
import type PriorityMode from '@src/types/onyx/PriorityMode';
import type Report from '@src/types/onyx/Report';
import type ReportAction from '@src/types/onyx/ReportAction';
import type DeepValueOf from '@src/types/utils/DeepValueOf';
import * as CollectionUtils from './CollectionUtils';
import {hasValidDraftComment} from './DraftCommentUtils';
import localeCompare from './LocaleCompare';
import * as LocalePhoneNumber from './LocalePhoneNumber';
import * as Localize from './Localize';
import * as OptionsListUtils from './OptionsListUtils';
import * as ReportActionsUtils from './ReportActionsUtils';
import * as ReportUtils from './ReportUtils';
import * as TaskUtils from './TaskUtils';

const visibleReportActionItems: ReportActions = {};
Onyx.connect({
    key: ONYXKEYS.COLLECTION.REPORT_ACTIONS,
    callback: (actions, key) => {
        if (!actions || !key) {
            return;
        }
        const reportID = CollectionUtils.extractCollectionItemID(key);

        const actionsArray: ReportAction[] = ReportActionsUtils.getSortedReportActions(Object.values(actions));

        // The report is only visible if it is the last action not deleted that
        // does not match a closed or created state.
        const reportActionsForDisplay = actionsArray.filter(
            (reportAction) => ReportActionsUtils.shouldReportActionBeVisibleAsLastAction(reportAction) && reportAction.actionName !== CONST.REPORT.ACTIONS.TYPE.CREATED,
        );

        visibleReportActionItems[reportID] = reportActionsForDisplay[reportActionsForDisplay.length - 1];
    },
});

let currentUserAccountID: number | undefined;
Onyx.connect({
    key: ONYXKEYS.SESSION,
    callback: (value) => {
        currentUserAccountID = value?.accountID;
    },
});

function compareStringDates(a: string, b: string): 0 | 1 | -1 {
    if (a < b) {
        return -1;
    }
    if (a > b) {
        return 1;
    }
    return 0;
}

/**
 * @returns An array of reportIDs sorted in the proper order
 */
function getOrderedReportIDs(
    currentReportId: string | null,
    allReports: OnyxCollection<ChatReportSelector>,
    betas: OnyxEntry<Beta[]>,
    policies: OnyxCollection<PolicySelector>,
    priorityMode: OnyxEntry<PriorityMode>,
    allReportActions: OnyxCollection<ReportActionsSelector>,
    transactionViolations: OnyxCollection<TransactionViolation[]>,
    currentPolicyID = '',
    policyMemberAccountIDs: number[] = [],
): string[] {
    const isInFocusMode = priorityMode === CONST.PRIORITY_MODE.GSD;
    const isInDefaultMode = !isInFocusMode;
    const allReportsDictValues = Object.values(allReports ?? {});

    // Filter out all the reports that shouldn't be displayed
    let reportsToDisplay: Array<ChatReportSelector & {hasErrorsOtherThanFailedReceipt?: boolean}> = [];

    allReportsDictValues.forEach((report) => {
        if (!report) {
            return;
        }

        const reportActions = allReportActions?.[`${ONYXKEYS.COLLECTION.REPORT_ACTIONS}${report.reportID}`] ?? {};
        const doesReportHaveViolations = OptionsListUtils.shouldShowViolations(report, betas ?? [], transactionViolations);
        const isHidden = report.notificationPreference === CONST.REPORT.NOTIFICATION_PREFERENCE.HIDDEN;
        const isFocused = report.reportID === currentReportId;
        const allReportErrors = OptionsListUtils.getAllReportErrors(report, reportActions) ?? {};
        const hasErrorsOtherThanFailedReceipt = doesReportHaveViolations || Object.values(allReportErrors).some((error) => error?.[0] !== 'report.genericSmartscanFailureMessage');
<<<<<<< HEAD
        const shouldOverrideHidden = hasErrorsOtherThanFailedReceipt || isFocused || report.isPinned;
        if (hasErrorsOtherThanFailedReceipt) {
            reportsToDisplay.push({
                ...report,
                hasErrorsOtherThanFailedReceipt: true,
            });
            return;
        }

=======
        const isSystemChat = ReportUtils.isSystemChat(report);
        const shouldOverrideHidden = hasErrorsOtherThanFailedReceipt || isFocused || isSystemChat || report.isPinned;
>>>>>>> 3c04b02d
        if (isHidden && !shouldOverrideHidden) {
            return;
        }

        if (
            ReportUtils.shouldReportBeInOptionList({
                report,
                currentReportId: currentReportId ?? '',
                isInFocusMode,
                betas,
                policies: policies as OnyxCollection<Policy>,
                excludeEmptyChats: true,
                doesReportHaveViolations,
                includeSelfDM: true,
            })
        ) {
            reportsToDisplay.push(report);
        }
    });

    // The LHN is split into four distinct groups, and each group is sorted a little differently. The groups will ALWAYS be in this order:
    // 1. Pinned/GBR - Always sorted by reportDisplayName
    // 2. Drafts - Always sorted by reportDisplayName
    // 3. Non-archived reports and settled IOUs
    //      - Sorted by lastVisibleActionCreated in default (most recent) view mode
    //      - Sorted by reportDisplayName in GSD (focus) view mode
    // 4. Archived reports
    //      - Sorted by lastVisibleActionCreated in default (most recent) view mode
    //      - Sorted by reportDisplayName in GSD (focus) view mode
    const pinnedAndGBRReports: Array<OnyxEntry<Report>> = [];
    const draftReports: Array<OnyxEntry<Report>> = [];
    const nonArchivedReports: Array<OnyxEntry<Report>> = [];
    const archivedReports: Array<OnyxEntry<Report>> = [];
    const errorReports: Array<OnyxEntry<Report>> = [];

    if (currentPolicyID || policyMemberAccountIDs.length > 0) {
        reportsToDisplay = reportsToDisplay.filter(
            (report) => report?.reportID === currentReportId || ReportUtils.doesReportBelongToWorkspace(report, policyMemberAccountIDs, currentPolicyID),
        );
    }
    // There are a few properties that need to be calculated for the report which are used when sorting reports.
    reportsToDisplay.forEach((reportToDisplay) => {
        let report = reportToDisplay;
        if (report) {
            report = {
                ...report,
                displayName: ReportUtils.getReportName(report),
            };
        }

        const isPinned = report?.isPinned ?? false;
        const reportAction = ReportActionsUtils.getReportAction(report?.parentReportID ?? '', report?.parentReportActionID ?? '');
        if (isPinned || ReportUtils.requiresAttentionFromCurrentUser(report, reportAction)) {
            pinnedAndGBRReports.push(report);
        } else if (hasValidDraftComment(report?.reportID ?? '')) {
            draftReports.push(report);
        } else if (ReportUtils.isArchivedRoom(report)) {
            archivedReports.push(report);
        } else if (report?.hasErrorsOtherThanFailedReceipt) {
            errorReports.push(report);
        } else {
            nonArchivedReports.push(report);
        }
    });

    // Sort each group of reports accordingly
    pinnedAndGBRReports.sort((a, b) => (a?.displayName && b?.displayName ? localeCompare(a.displayName, b.displayName) : 0));
    errorReports.sort((a, b) => (a?.displayName && b?.displayName ? localeCompare(a.displayName, b.displayName) : 0));

    draftReports.sort((a, b) => (a?.displayName && b?.displayName ? localeCompare(a.displayName, b.displayName) : 0));

    if (isInDefaultMode) {
        nonArchivedReports.sort((a, b) => {
            const compareDates = a?.lastVisibleActionCreated && b?.lastVisibleActionCreated ? compareStringDates(b.lastVisibleActionCreated, a.lastVisibleActionCreated) : 0;
            if (compareDates) {
                return compareDates;
            }
            const compareDisplayNames = a?.displayName && b?.displayName ? localeCompare(a.displayName, b.displayName) : 0;
            return compareDisplayNames;
        });
        // For archived reports ensure that most recent reports are at the top by reversing the order
        archivedReports.sort((a, b) => (a?.lastVisibleActionCreated && b?.lastVisibleActionCreated ? compareStringDates(b.lastVisibleActionCreated, a.lastVisibleActionCreated) : 0));
    } else {
        nonArchivedReports.sort((a, b) => (a?.displayName && b?.displayName ? localeCompare(a.displayName, b.displayName) : 0));
        archivedReports.sort((a, b) => (a?.displayName && b?.displayName ? localeCompare(a.displayName, b.displayName) : 0));
    }

    // Now that we have all the reports grouped and sorted, they must be flattened into an array and only return the reportID.
    // The order the arrays are concatenated in matters and will determine the order that the groups are displayed in the sidebar.
    const LHNReports = [...pinnedAndGBRReports, ...errorReports, ...draftReports, ...nonArchivedReports, ...archivedReports].map((report) => report?.reportID ?? '');
    return LHNReports;
}

/**
 * Gets all the data necessary for rendering an OptionRowLHN component
 */
function getOptionData({
    report,
    reportActions,
    personalDetails,
    preferredLocale,
    policy,
    parentReportAction,
    hasViolations,
}: {
    report: OnyxEntry<Report>;
    reportActions: OnyxEntry<ReportActions>;
    personalDetails: OnyxEntry<PersonalDetailsList>;
    preferredLocale: DeepValueOf<typeof CONST.LOCALES>;
    policy: OnyxEntry<Policy> | undefined;
    parentReportAction: OnyxEntry<ReportAction> | undefined;
    hasViolations: boolean;
}): ReportUtils.OptionData | undefined {
    // When a user signs out, Onyx is cleared. Due to the lazy rendering with a virtual list, it's possible for
    // this method to be called after the Onyx data has been cleared out. In that case, it's fine to do
    // a null check here and return early.
    if (!report || !personalDetails) {
        return;
    }

    const result: ReportUtils.OptionData = {
        text: '',
        alternateText: undefined,
        allReportErrors: OptionsListUtils.getAllReportErrors(report, reportActions),
        brickRoadIndicator: null,
        tooltipText: null,
        subtitle: undefined,
        login: undefined,
        accountID: undefined,
        reportID: '',
        phoneNumber: undefined,
        isUnread: null,
        isUnreadWithMention: null,
        hasDraftComment: false,
        keyForList: undefined,
        searchText: undefined,
        isPinned: false,
        hasOutstandingChildRequest: false,
        isIOUReportOwner: null,
        isChatRoom: false,
        isArchivedRoom: false,
        shouldShowSubscript: false,
        isPolicyExpenseChat: false,
        isMoneyRequestReport: false,
        isExpenseRequest: false,
        isWaitingOnBankAccount: false,
        isAllowedToComment: true,
        isDeletedParentAction: false,
    };

    // For 1:1 chat, we don't want to include currentUser as participants in order to not mark 1:1 chats as having multiple participants
    const isOneOnOneChat = ReportUtils.isOneOnOneChat(report);
    const participantAccountIDs = Object.keys(report.participants ?? {})
        .map(Number)
        .filter((accountID) => accountID !== currentUserAccountID || !isOneOnOneChat);
    const visibleParticipantAccountIDs = Object.entries(report.participants ?? {})
        .filter(([, participant]) => participant && !participant.hidden)
        .map(([accountID]) => Number(accountID))
        .filter((accountID) => accountID !== currentUserAccountID || !isOneOnOneChat);

    const participantPersonalDetailList = Object.values(OptionsListUtils.getPersonalDetailsForAccountIDs(participantAccountIDs, personalDetails)) as PersonalDetails[];
    const personalDetail = participantPersonalDetailList[0] ?? {};
    const hasErrors = Object.keys(result.allReportErrors ?? {}).length !== 0;

    result.isThread = ReportUtils.isChatThread(report);
    result.isChatRoom = ReportUtils.isChatRoom(report);
    result.isTaskReport = ReportUtils.isTaskReport(report);
    result.isInvoiceReport = ReportUtils.isInvoiceReport(report);
    result.parentReportAction = parentReportAction;
    result.isArchivedRoom = ReportUtils.isArchivedRoom(report);
    result.isPolicyExpenseChat = ReportUtils.isPolicyExpenseChat(report);
    result.isExpenseRequest = ReportUtils.isExpenseRequest(report);
    result.isMoneyRequestReport = ReportUtils.isMoneyRequestReport(report);
    result.shouldShowSubscript = ReportUtils.shouldReportShowSubscript(report);
    result.pendingAction = report.pendingFields?.addWorkspaceRoom ?? report.pendingFields?.createChat;
    result.brickRoadIndicator = hasErrors || hasViolations ? CONST.BRICK_ROAD_INDICATOR_STATUS.ERROR : '';
    result.ownerAccountID = report.ownerAccountID;
    result.managerID = report.managerID;
    result.reportID = report.reportID;
    result.policyID = report.policyID;
    result.stateNum = report.stateNum;
    result.statusNum = report.statusNum;
    // When the only message of a report is deleted lastVisibileActionCreated is not reset leading to wrongly
    // setting it Unread so we add additional condition here to avoid empty chat LHN from being bold.
    result.isUnread = ReportUtils.isUnread(report) && !!report.lastActorAccountID;
    result.isUnreadWithMention = ReportUtils.isUnreadWithMention(report);
    result.isPinned = report.isPinned;
    result.iouReportID = report.iouReportID;
    result.keyForList = String(report.reportID);
    result.hasOutstandingChildRequest = report.hasOutstandingChildRequest;
    result.parentReportID = report.parentReportID ?? '';
    result.isWaitingOnBankAccount = report.isWaitingOnBankAccount;
    result.notificationPreference = report.notificationPreference;
    result.isAllowedToComment = ReportUtils.canUserPerformWriteAction(report);
    result.chatType = report.chatType;
    result.isDeletedParentAction = report.isDeletedParentAction;
    result.isSelfDM = ReportUtils.isSelfDM(report);
    result.isOneOnOneChat = isOneOnOneChat;
    result.tooltipText = ReportUtils.getReportParticipantsTitle(visibleParticipantAccountIDs);

    const hasMultipleParticipants = participantPersonalDetailList.length > 1 || result.isChatRoom || result.isPolicyExpenseChat || ReportUtils.isExpenseReport(report);
    const subtitle = ReportUtils.getChatRoomSubtitle(report);

    const login = Str.removeSMSDomain(personalDetail?.login ?? '');
    const status = personalDetail?.status ?? '';
    const formattedLogin = Str.isSMSLogin(login) ? LocalePhoneNumber.formatPhoneNumber(login) : login;

    // We only create tooltips for the first 10 users or so since some reports have hundreds of users, causing performance to degrade.
    const displayNamesWithTooltips = ReportUtils.getDisplayNamesWithTooltips(
        (participantPersonalDetailList || []).slice(0, 10),
        hasMultipleParticipants,
        undefined,
        ReportUtils.isSelfDM(report),
    );

    // If the last actor's details are not currently saved in Onyx Collection,
    // then try to get that from the last report action if that action is valid
    // to get data from.
    let lastActorDetails: Partial<PersonalDetails> | null = report.lastActorAccountID && personalDetails?.[report.lastActorAccountID] ? personalDetails[report.lastActorAccountID] : null;

    if (!lastActorDetails && visibleReportActionItems[report.reportID]) {
        const lastActorDisplayName = visibleReportActionItems[report.reportID]?.person?.[0]?.text;
        lastActorDetails = lastActorDisplayName
            ? {
                  displayName: lastActorDisplayName,
                  accountID: report.lastActorAccountID,
              }
            : null;
    }

    const lastActorDisplayName = OptionsListUtils.getLastActorDisplayName(lastActorDetails, hasMultipleParticipants);
    const lastMessageTextFromReport = OptionsListUtils.getLastMessageTextForReport(report, lastActorDetails, policy);

    // We need to remove sms domain in case the last message text has a phone number mention with sms domain.
    let lastMessageText = Str.removeSMSDomain(lastMessageTextFromReport);

    const lastAction = visibleReportActionItems[report.reportID];

    const isThreadMessage =
        ReportUtils.isThread(report) && lastAction?.actionName === CONST.REPORT.ACTIONS.TYPE.ADD_COMMENT && lastAction?.pendingAction !== CONST.RED_BRICK_ROAD_PENDING_ACTION.DELETE;

    if ((result.isChatRoom || result.isPolicyExpenseChat || result.isThread || result.isTaskReport || isThreadMessage) && !result.isArchivedRoom) {
        const lastActionName = lastAction?.actionName ?? report.lastActionType;

        if (lastAction?.actionName === CONST.REPORT.ACTIONS.TYPE.RENAMED) {
            const newName = lastAction?.originalMessage?.newName ?? '';
            result.alternateText = Localize.translate(preferredLocale, 'newRoomPage.roomRenamedTo', {newName});
        } else if (ReportActionsUtils.isTaskAction(lastAction)) {
            result.alternateText = ReportUtils.formatReportLastMessageText(TaskUtils.getTaskReportActionMessage(lastAction).text);
        } else if (
            lastActionName === CONST.REPORT.ACTIONS.TYPE.ROOM_CHANGE_LOG.INVITE_TO_ROOM ||
            lastActionName === CONST.REPORT.ACTIONS.TYPE.ROOM_CHANGE_LOG.REMOVE_FROM_ROOM ||
            lastActionName === CONST.REPORT.ACTIONS.TYPE.POLICY_CHANGE_LOG.INVITE_TO_ROOM ||
            lastActionName === CONST.REPORT.ACTIONS.TYPE.POLICY_CHANGE_LOG.REMOVE_FROM_ROOM
        ) {
            const lastActionOriginalMessage = lastAction?.actionName ? (lastAction?.originalMessage as ChangeLog) : null;
            const targetAccountIDs = lastActionOriginalMessage?.targetAccountIDs ?? [];
            const targetAccountIDsLength = targetAccountIDs.length !== 0 ? targetAccountIDs.length : report.lastMessageHtml?.match(/<mention-user[^>]*><\/mention-user>/g)?.length ?? 0;
            const verb =
                lastActionName === CONST.REPORT.ACTIONS.TYPE.ROOM_CHANGE_LOG.INVITE_TO_ROOM || lastActionName === CONST.REPORT.ACTIONS.TYPE.POLICY_CHANGE_LOG.INVITE_TO_ROOM
                    ? Localize.translate(preferredLocale, 'workspace.invite.invited')
                    : Localize.translate(preferredLocale, 'workspace.invite.removed');
            const users = Localize.translate(preferredLocale, targetAccountIDsLength > 1 ? 'workspace.invite.users' : 'workspace.invite.user');
            result.alternateText = `${lastActorDisplayName} ${verb} ${targetAccountIDsLength} ${users}`.trim();

            const roomName = lastActionOriginalMessage?.roomName ?? '';
            if (roomName) {
                const preposition =
                    lastAction.actionName === CONST.REPORT.ACTIONS.TYPE.ROOM_CHANGE_LOG.INVITE_TO_ROOM || lastAction.actionName === CONST.REPORT.ACTIONS.TYPE.POLICY_CHANGE_LOG.INVITE_TO_ROOM
                        ? ` ${Localize.translate(preferredLocale, 'workspace.invite.to')}`
                        : ` ${Localize.translate(preferredLocale, 'workspace.invite.from')}`;
                result.alternateText += `${preposition} ${roomName}`;
            }
        } else if (lastAction?.actionName === CONST.REPORT.ACTIONS.TYPE.POLICY_CHANGE_LOG.LEAVE_POLICY) {
            result.alternateText = Localize.translateLocal('workspace.invite.leftWorkspace');
        } else if (lastAction?.actionName !== CONST.REPORT.ACTIONS.TYPE.REPORT_PREVIEW && lastActorDisplayName && lastMessageTextFromReport) {
            result.alternateText = `${lastActorDisplayName}: ${lastMessageText}`;
        } else {
            result.alternateText = lastMessageTextFromReport.length > 0 ? lastMessageText : ReportActionsUtils.getLastVisibleMessage(report.reportID, {}, lastAction)?.lastMessageText;
            if (!result.alternateText) {
                result.alternateText = Localize.translate(preferredLocale, 'report.noActivityYet');
            }
        }
    } else {
        if (!lastMessageText) {
            // Here we get the beginning of chat history message and append the display name for each user, adding pronouns if there are any.
            // We also add a fullstop after the final name, the word "and" before the final name and commas between all previous names.
            lastMessageText = ReportUtils.isSelfDM(report)
                ? Localize.translate(preferredLocale, 'reportActionsView.beginningOfChatHistorySelfDM')
                : Localize.translate(preferredLocale, 'reportActionsView.beginningOfChatHistory') +
                  displayNamesWithTooltips
                      .map(({displayName, pronouns}, index) => {
                          const formattedText = !pronouns ? displayName : `${displayName} (${pronouns})`;

                          if (index === displayNamesWithTooltips.length - 1) {
                              return `${formattedText}.`;
                          }
                          if (index === displayNamesWithTooltips.length - 2) {
                              return `${formattedText} ${Localize.translate(preferredLocale, 'common.and')}`;
                          }
                          if (index < displayNamesWithTooltips.length - 2) {
                              return `${formattedText},`;
                          }

                          return '';
                      })
                      .join(' ');
        }

        result.alternateText =
            (ReportUtils.isGroupChat(report) || ReportUtils.isDeprecatedGroupDM(report)) && lastActorDisplayName
                ? `${lastActorDisplayName}: ${lastMessageText}`
                : lastMessageText || formattedLogin;
    }

    result.isIOUReportOwner = ReportUtils.isIOUOwnedByCurrentUser(result as Report);

    if (ReportUtils.isJoinRequestInAdminRoom(report)) {
        result.isPinned = true;
        result.isUnread = true;
        result.brickRoadIndicator = CONST.BRICK_ROAD_INDICATOR_STATUS.INFO;
    }

    if (!hasMultipleParticipants) {
        result.accountID = personalDetail?.accountID;
        result.login = personalDetail?.login;
        result.phoneNumber = personalDetail?.phoneNumber;
    }

    const reportName = ReportUtils.getReportName(report, policy);

    result.text = reportName;
    result.subtitle = subtitle;
    result.participantsList = participantPersonalDetailList;

    result.icons = ReportUtils.getIcons(report, personalDetails, personalDetail?.avatar, personalDetail?.login, personalDetail?.accountID, policy);
    result.searchText = OptionsListUtils.getSearchText(report, reportName, participantPersonalDetailList, result.isChatRoom || result.isPolicyExpenseChat, result.isThread);
    result.displayNamesWithTooltips = displayNamesWithTooltips;

    if (status) {
        result.status = status;
    }
    result.type = report.type;

    return result;
}

export default {
    getOptionData,
    getOrderedReportIDs,
};<|MERGE_RESOLUTION|>--- conflicted
+++ resolved
@@ -93,8 +93,7 @@
         const isFocused = report.reportID === currentReportId;
         const allReportErrors = OptionsListUtils.getAllReportErrors(report, reportActions) ?? {};
         const hasErrorsOtherThanFailedReceipt = doesReportHaveViolations || Object.values(allReportErrors).some((error) => error?.[0] !== 'report.genericSmartscanFailureMessage');
-<<<<<<< HEAD
-        const shouldOverrideHidden = hasErrorsOtherThanFailedReceipt || isFocused || report.isPinned;
+
         if (hasErrorsOtherThanFailedReceipt) {
             reportsToDisplay.push({
                 ...report,
@@ -103,10 +102,9 @@
             return;
         }
 
-=======
         const isSystemChat = ReportUtils.isSystemChat(report);
         const shouldOverrideHidden = hasErrorsOtherThanFailedReceipt || isFocused || isSystemChat || report.isPinned;
->>>>>>> 3c04b02d
+
         if (isHidden && !shouldOverrideHidden) {
             return;
         }

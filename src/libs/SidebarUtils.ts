import {Str} from 'expensify-common';
import type {OnyxCollection, OnyxEntry} from 'react-native-onyx';
import Onyx from 'react-native-onyx';
import type {ValueOf} from 'type-fest';
import type {PolicySelector} from '@hooks/useReportIDs';
import CONST from '@src/CONST';
import ONYXKEYS from '@src/ONYXKEYS';
import type {PersonalDetails, PersonalDetailsList, ReportActions, ReportNameValuePairs, TransactionViolation} from '@src/types/onyx';
import type Beta from '@src/types/onyx/Beta';
import type Policy from '@src/types/onyx/Policy';
import type PriorityMode from '@src/types/onyx/PriorityMode';
import type Report from '@src/types/onyx/Report';
import type ReportAction from '@src/types/onyx/ReportAction';
import type DeepValueOf from '@src/types/utils/DeepValueOf';
import {extractCollectionItemID} from './CollectionUtils';
import {hasValidDraftComment} from './DraftCommentUtils';
import localeCompare from './LocaleCompare';
import {formatPhoneNumber} from './LocalePhoneNumber';
import {translate, translateLocal} from './Localize';
import {getLastActorDisplayName, getLastMessageTextForReport, getPersonalDetailsForAccountIDs} from './OptionsListUtils';
import Parser from './Parser';
import Performance from './Performance';
import {getCleanedTagName, getPolicy} from './PolicyUtils';
import {
    getCardIssuedMessage,
    getLastVisibleMessage,
    getMessageOfOldDotReportAction,
    getOriginalMessage,
    getPolicyChangeLogAddEmployeeMessage,
    getPolicyChangeLogChangeRoleMessage,
    getPolicyChangeLogDefaultBillableMessage,
    getPolicyChangeLogDefaultTitleEnforcedMessage,
    getPolicyChangeLogDeleteMemberMessage,
<<<<<<< HEAD
    getPolicyChangeLogMaxExpenseAmountMessage,
    getPolicyChangeLogMaxExpesnseAmountNoReceiptMessage,
=======
    getPolicyChangeLogEmployeeLeftMessage,
>>>>>>> 15d9f03e
    getRemovedConnectionMessage,
    getRenamedAction,
    getReportAction,
    getReportActionMessageText,
    getSortedReportActions,
    getUpdateRoomDescriptionMessage,
    getWorkspaceCategoryUpdateMessage,
    getWorkspaceCurrencyUpdateMessage,
    getWorkspaceCustomUnitRateAddedMessage,
    getWorkspaceDescriptionUpdatedMessage,
    getWorkspaceFrequencyUpdateMessage,
    getWorkspaceReportFieldAddMessage,
    getWorkspaceReportFieldDeleteMessage,
    getWorkspaceReportFieldUpdateMessage,
    getWorkspaceTagUpdateMessage,
    getWorkspaceUpdateFieldMessage,
    isActionOfType,
    isCardIssuedAction,
    isInviteOrRemovedAction,
    isOldDotReportAction,
    isRenamedAction,
    isTagModificationAction,
    isTaskAction,
    shouldReportActionBeVisibleAsLastAction,
} from './ReportActionsUtils';
import type {OptionData} from './ReportUtils';
import {
    canUserPerformWriteAction as canUserPerformWriteActionUtil,
    doesReportBelongToWorkspace,
    formatReportLastMessageText,
    getAllReportActionsErrorsAndReportActionThatRequiresAttention,
    getAllReportErrors,
    getChatRoomSubtitle,
    getDisplayNameForParticipant,
    getDisplayNamesWithTooltips,
    getIcons,
    getParticipantsAccountIDsForDisplay,
    getPolicyName,
    getReportDescription,
    getReportName,
    getReportNameValuePairs,
    getReportNotificationPreference,
    getReportParticipantsTitle,
    getWorkspaceNameUpdatedMessage,
    hasReportErrorsOtherThanFailedReceipt,
    isAdminRoom,
    isAnnounceRoom,
    isArchivedNonExpenseReport,
    isArchivedReportWithID,
    isChatRoom,
    isChatThread,
    isConciergeChatReport,
    isDeprecatedGroupDM,
    isDomainRoom,
    isExpenseReport,
    isExpenseRequest,
    isGroupChat as isGroupChatUtil,
    isHiddenForCurrentUser,
    isInvoiceReport,
    isInvoiceRoom,
    isIOUOwnedByCurrentUser,
    isJoinRequestInAdminRoom,
    isMoneyRequestReport,
    isOneTransactionThread,
    isPolicyExpenseChat,
    isSelfDM,
    isSystemChat as isSystemChatUtil,
    isTaskReport,
    isThread,
    isUnread,
    isUnreadWithMention,
    requiresAttentionFromCurrentUser,
    shouldDisplayViolationsRBRInLHN,
    shouldReportBeInOptionList,
    shouldReportShowSubscript,
} from './ReportUtils';
import {getTaskReportActionMessage} from './TaskUtils';

type WelcomeMessage = {showReportName: boolean; phrase1?: string; phrase2?: string; phrase3?: string; messageText?: string; messageHtml?: string};

const visibleReportActionItems: ReportActions = {};
let allPersonalDetails: OnyxEntry<PersonalDetailsList>;
Onyx.connect({
    key: ONYXKEYS.PERSONAL_DETAILS_LIST,
    callback: (value) => {
        allPersonalDetails = value ?? {};
    },
});

let allReports: OnyxCollection<Report>;
Onyx.connect({
    key: ONYXKEYS.COLLECTION.REPORT,
    waitForCollectionCallback: true,
    callback: (value) => {
        allReports = value;
    },
});

Onyx.connect({
    key: ONYXKEYS.COLLECTION.REPORT_ACTIONS,
    callback: (actions, key) => {
        if (!actions || !key) {
            return;
        }
        const reportID = extractCollectionItemID(key);
        const report = allReports?.[`${ONYXKEYS.COLLECTION.REPORT}${reportID}`];
        const canUserPerformWriteAction = canUserPerformWriteActionUtil(report);
        const actionsArray: ReportAction[] = getSortedReportActions(Object.values(actions));

        // The report is only visible if it is the last action not deleted that
        // does not match a closed or created state.
        const reportActionsForDisplay = actionsArray.filter(
            (reportAction) => shouldReportActionBeVisibleAsLastAction(reportAction, canUserPerformWriteAction) && reportAction.actionName !== CONST.REPORT.ACTIONS.TYPE.CREATED,
        );

        const reportAction = reportActionsForDisplay.at(-1);
        if (!reportAction) {
            delete visibleReportActionItems[reportID];
            return;
        }
        visibleReportActionItems[reportID] = reportAction;
    },
});

function compareStringDates(a: string, b: string): 0 | 1 | -1 {
    if (a < b) {
        return -1;
    }
    if (a > b) {
        return 1;
    }
    return 0;
}

/**
 * A mini report object that contains only the necessary information to sort reports.
 * This is used to avoid copying the entire report object and only the necessary information.
 */
type MiniReport = {
    reportID?: string;
    displayName: string;
    lastVisibleActionCreated?: string;
};

function ensureSingleSpacing(text: string) {
    return text.replace(CONST.REGEX.WHITESPACE, ' ').trim();
}

/**
 * @returns An array of reportIDs sorted in the proper order
 */
function getOrderedReportIDs(
    currentReportId: string | undefined,
    reports: OnyxCollection<Report>,
    betas: OnyxEntry<Beta[]>,
    policies: OnyxCollection<PolicySelector>,
    priorityMode: OnyxEntry<PriorityMode>,
    transactionViolations: OnyxCollection<TransactionViolation[]>,
    currentPolicyID = '',
    policyMemberAccountIDs: number[] = [],
): string[] {
    Performance.markStart(CONST.TIMING.GET_ORDERED_REPORT_IDS);
    const isInFocusMode = priorityMode === CONST.PRIORITY_MODE.GSD;
    const isInDefaultMode = !isInFocusMode;
    const allReportsDictValues =
        currentPolicyID === ''
            ? Object.values(reports ?? {})
            : Object.values(reports ?? {}).filter((report) => report?.reportID === currentReportId || doesReportBelongToWorkspace(report, policyMemberAccountIDs, currentPolicyID));
    // Filter out all the reports that shouldn't be displayed
    const reportsToDisplay: Array<Report & {hasErrorsOtherThanFailedReceipt?: boolean}> = [];
    allReportsDictValues.forEach((report) => {
        if (!report) {
            return;
        }
        if ((Object.values(CONST.REPORT.UNSUPPORTED_TYPE) as string[]).includes(report?.type ?? '')) {
            return;
        }
        const parentReportAction = getReportAction(report?.parentReportID, report?.parentReportActionID);
        const doesReportHaveViolations = shouldDisplayViolationsRBRInLHN(report, transactionViolations);
        const isHidden = isHiddenForCurrentUser(report);
        const isFocused = report.reportID === currentReportId;
        const hasErrorsOtherThanFailedReceipt = hasReportErrorsOtherThanFailedReceipt(report, doesReportHaveViolations, transactionViolations);
        const isReportInAccessible = report?.errorFields?.notFound;
        if (isOneTransactionThread(report.reportID, report.parentReportID, parentReportAction)) {
            return;
        }
        if (hasErrorsOtherThanFailedReceipt && !isReportInAccessible) {
            reportsToDisplay.push({
                ...report,
                hasErrorsOtherThanFailedReceipt: true,
            });
            return;
        }
        const isSystemChat = isSystemChatUtil(report);
        const shouldOverrideHidden =
            hasValidDraftComment(report.reportID) ||
            hasErrorsOtherThanFailedReceipt ||
            isFocused ||
            isSystemChat ||
            // eslint-disable-next-line @typescript-eslint/prefer-nullish-coalescing
            report.isPinned ||
            requiresAttentionFromCurrentUser(report, parentReportAction);
        if (isHidden && !shouldOverrideHidden) {
            return;
        }

        if (
            shouldReportBeInOptionList({
                report,
                currentReportId,
                isInFocusMode,
                betas,
                policies: policies as OnyxCollection<Policy>,
                excludeEmptyChats: true,
                doesReportHaveViolations,
                includeSelfDM: true,
            })
        ) {
            reportsToDisplay.push(report);
        }
    });

    // The LHN is split into five distinct groups, and each group is sorted a little differently. The groups will ALWAYS be in this order:
    // 1. Pinned/GBR - Always sorted by reportDisplayName
    // 2. Error reports - Always sorted by reportDisplayName
    // 3. Drafts - Always sorted by reportDisplayName
    // 4. Non-archived reports and settled IOUs
    //      - Sorted by lastVisibleActionCreated in default (most recent) view mode
    //      - Sorted by reportDisplayName in GSD (focus) view mode
    // 5. Archived reports
    //      - Sorted by lastVisibleActionCreated in default (most recent) view mode
    //      - Sorted by reportDisplayName in GSD (focus) view mode

    const pinnedAndGBRReports: MiniReport[] = [];
    const errorReports: MiniReport[] = [];
    const draftReports: MiniReport[] = [];
    const nonArchivedReports: MiniReport[] = [];
    const archivedReports: MiniReport[] = [];

    // There are a few properties that need to be calculated for the report which are used when sorting reports.
    reportsToDisplay.forEach((reportToDisplay) => {
        const report = reportToDisplay;
        const miniReport: MiniReport = {
            reportID: report?.reportID,
            displayName: getReportName(report),
            lastVisibleActionCreated: report?.lastVisibleActionCreated,
        };

        const isPinned = report?.isPinned ?? false;
        const reportAction = getReportAction(report?.parentReportID, report?.parentReportActionID);
        const reportNameValuePairs = getReportNameValuePairs(report?.reportID);
        if (isPinned || requiresAttentionFromCurrentUser(report, reportAction)) {
            pinnedAndGBRReports.push(miniReport);
        } else if (report?.hasErrorsOtherThanFailedReceipt) {
            errorReports.push(miniReport);
        } else if (hasValidDraftComment(report?.reportID)) {
            draftReports.push(miniReport);
        } else if (isArchivedNonExpenseReport(report, reportNameValuePairs)) {
            archivedReports.push(miniReport);
        } else {
            nonArchivedReports.push(miniReport);
        }
    });

    // Sort each group of reports accordingly
    pinnedAndGBRReports.sort((a, b) => (a?.displayName && b?.displayName ? localeCompare(a.displayName, b.displayName) : 0));
    errorReports.sort((a, b) => (a?.displayName && b?.displayName ? localeCompare(a.displayName, b.displayName) : 0));
    draftReports.sort((a, b) => (a?.displayName && b?.displayName ? localeCompare(a.displayName, b.displayName) : 0));

    if (isInDefaultMode) {
        nonArchivedReports.sort((a, b) => {
            const compareDates = a?.lastVisibleActionCreated && b?.lastVisibleActionCreated ? compareStringDates(b.lastVisibleActionCreated, a.lastVisibleActionCreated) : 0;
            if (compareDates) {
                return compareDates;
            }
            const compareDisplayNames = a?.displayName && b?.displayName ? localeCompare(a.displayName, b.displayName) : 0;
            return compareDisplayNames;
        });
        // For archived reports ensure that most recent reports are at the top by reversing the order
        archivedReports.sort((a, b) => (a?.lastVisibleActionCreated && b?.lastVisibleActionCreated ? compareStringDates(b.lastVisibleActionCreated, a.lastVisibleActionCreated) : 0));
    } else {
        nonArchivedReports.sort((a, b) => (a?.displayName && b?.displayName ? localeCompare(a.displayName, b.displayName) : 0));
        archivedReports.sort((a, b) => (a?.displayName && b?.displayName ? localeCompare(a.displayName, b.displayName) : 0));
    }

    // Now that we have all the reports grouped and sorted, they must be flattened into an array and only return the reportID.
    // The order the arrays are concatenated in matters and will determine the order that the groups are displayed in the sidebar.

    const LHNReports = [...pinnedAndGBRReports, ...errorReports, ...draftReports, ...nonArchivedReports, ...archivedReports].map((report) => report?.reportID).filter(Boolean) as string[];

    Performance.markEnd(CONST.TIMING.GET_ORDERED_REPORT_IDS);
    return LHNReports;
}

type ReasonAndReportActionThatHasRedBrickRoad = {
    reason: ValueOf<typeof CONST.RBR_REASONS>;
    reportAction?: OnyxEntry<ReportAction>;
};

function getReasonAndReportActionThatHasRedBrickRoad(
    report: Report,
    reportActions: OnyxEntry<ReportActions>,
    hasViolations: boolean,
    transactionViolations?: OnyxCollection<TransactionViolation[]>,
): ReasonAndReportActionThatHasRedBrickRoad | null {
    const {reportAction} = getAllReportActionsErrorsAndReportActionThatRequiresAttention(report, reportActions);
    const errors = getAllReportErrors(report, reportActions);
    const hasErrors = Object.keys(errors).length !== 0;

    if (shouldDisplayViolationsRBRInLHN(report, transactionViolations)) {
        return {
            reason: CONST.RBR_REASONS.HAS_TRANSACTION_THREAD_VIOLATIONS,
        };
    }

    if (hasErrors) {
        return {
            reason: CONST.RBR_REASONS.HAS_ERRORS,
            reportAction,
        };
    }

    if (hasViolations) {
        return {
            reason: CONST.RBR_REASONS.HAS_VIOLATIONS,
        };
    }

    return null;
}

function shouldShowRedBrickRoad(report: Report, reportActions: OnyxEntry<ReportActions>, hasViolations: boolean, transactionViolations?: OnyxCollection<TransactionViolation[]>) {
    return !!getReasonAndReportActionThatHasRedBrickRoad(report, reportActions, hasViolations, transactionViolations);
}

/**
 * Gets all the data necessary for rendering an OptionRowLHN component
 */
function getOptionData({
    report,
    reportNameValuePairs,
    reportActions,
    personalDetails,
    preferredLocale,
    policy,
    parentReportAction,
    hasViolations,
    lastMessageTextFromReport: lastMessageTextFromReportProp,
    transactionViolations,
    invoiceReceiverPolicy,
}: {
    report: OnyxEntry<Report>;
    reportNameValuePairs: OnyxEntry<ReportNameValuePairs>;
    reportActions: OnyxEntry<ReportActions>;
    personalDetails: OnyxEntry<PersonalDetailsList>;
    preferredLocale: DeepValueOf<typeof CONST.LOCALES>;
    policy: OnyxEntry<Policy> | undefined;
    parentReportAction: OnyxEntry<ReportAction> | undefined;
    hasViolations: boolean;
    lastMessageTextFromReport?: string;
    invoiceReceiverPolicy?: OnyxEntry<Policy>;
    transactionViolations?: OnyxCollection<TransactionViolation[]>;
}): OptionData | undefined {
    // When a user signs out, Onyx is cleared. Due to the lazy rendering with a virtual list, it's possible for
    // this method to be called after the Onyx data has been cleared out. In that case, it's fine to do
    // a null check here and return early.
    if (!report || !personalDetails) {
        return;
    }

    const result: OptionData = {
        text: '',
        alternateText: undefined,
        allReportErrors: getAllReportErrors(report, reportActions),
        brickRoadIndicator: null,
        tooltipText: null,
        subtitle: undefined,
        login: undefined,
        accountID: undefined,
        reportID: '',
        phoneNumber: undefined,
        isUnread: null,
        isUnreadWithMention: null,
        hasDraftComment: false,
        keyForList: undefined,
        searchText: undefined,
        isPinned: false,
        hasOutstandingChildRequest: false,
        hasOutstandingChildTask: false,
        hasParentAccess: undefined,
        isIOUReportOwner: null,
        isChatRoom: false,
        private_isArchived: undefined,
        shouldShowSubscript: false,
        isPolicyExpenseChat: false,
        isMoneyRequestReport: false,
        isExpenseRequest: false,
        isWaitingOnBankAccount: false,
        isAllowedToComment: true,
        isDeletedParentAction: false,
        isConciergeChat: false,
    };

    const participantAccountIDs = getParticipantsAccountIDsForDisplay(report);
    const visibleParticipantAccountIDs = getParticipantsAccountIDsForDisplay(report, true);

    const participantPersonalDetailList = Object.values(getPersonalDetailsForAccountIDs(participantAccountIDs, personalDetails));
    const personalDetail = participantPersonalDetailList.at(0) ?? ({} as PersonalDetails);

    result.isThread = isChatThread(report);
    result.isChatRoom = isChatRoom(report);
    result.isTaskReport = isTaskReport(report);
    result.isInvoiceReport = isInvoiceReport(report);
    result.parentReportAction = parentReportAction;
    result.private_isArchived = reportNameValuePairs?.private_isArchived;
    result.isPolicyExpenseChat = isPolicyExpenseChat(report);
    result.isExpenseRequest = isExpenseRequest(report);
    result.isMoneyRequestReport = isMoneyRequestReport(report);
    result.shouldShowSubscript = shouldReportShowSubscript(report);
    result.pendingAction = report.pendingFields?.addWorkspaceRoom ?? report.pendingFields?.createChat;
    result.brickRoadIndicator = shouldShowRedBrickRoad(report, reportActions, hasViolations, transactionViolations) ? CONST.BRICK_ROAD_INDICATOR_STATUS.ERROR : '';
    result.ownerAccountID = report.ownerAccountID;
    result.managerID = report.managerID;
    result.reportID = report.reportID;
    result.policyID = report.policyID;
    result.stateNum = report.stateNum;
    result.statusNum = report.statusNum;
    // When the only message of a report is deleted lastVisibileActionCreated is not reset leading to wrongly
    // setting it Unread so we add additional condition here to avoid empty chat LHN from being bold.
    result.isUnread = isUnread(report) && !!report.lastActorAccountID;
    result.isUnreadWithMention = isUnreadWithMention(report);
    result.isPinned = report.isPinned;
    result.iouReportID = report.iouReportID;
    result.keyForList = String(report.reportID);
    result.hasOutstandingChildRequest = report.hasOutstandingChildRequest;
    result.parentReportID = report.parentReportID;
    result.isWaitingOnBankAccount = report.isWaitingOnBankAccount;
    result.notificationPreference = getReportNotificationPreference(report);
    result.isAllowedToComment = canUserPerformWriteActionUtil(report);
    result.chatType = report.chatType;
    result.isDeletedParentAction = report.isDeletedParentAction;
    result.isSelfDM = isSelfDM(report);
    result.tooltipText = getReportParticipantsTitle(visibleParticipantAccountIDs);
    result.hasOutstandingChildTask = report.hasOutstandingChildTask;
    result.hasParentAccess = report.hasParentAccess;
    result.isConciergeChat = isConciergeChatReport(report);
    result.participants = report.participants;

    const hasMultipleParticipants = participantPersonalDetailList.length > 1 || result.isChatRoom || result.isPolicyExpenseChat || isExpenseReport(report);
    const subtitle = getChatRoomSubtitle(report);

    const login = Str.removeSMSDomain(personalDetail?.login ?? '');
    const status = personalDetail?.status ?? '';
    const formattedLogin = Str.isSMSLogin(login) ? formatPhoneNumber(login) : login;

    // We only create tooltips for the first 10 users or so since some reports have hundreds of users, causing performance to degrade.
    const displayNamesWithTooltips = getDisplayNamesWithTooltips((participantPersonalDetailList || []).slice(0, 10), hasMultipleParticipants, undefined, isSelfDM(report));

    // If the last actor's details are not currently saved in Onyx Collection,
    // then try to get that from the last report action if that action is valid
    // to get data from.
    let lastActorDetails: Partial<PersonalDetails> | null = report.lastActorAccountID && personalDetails?.[report.lastActorAccountID] ? personalDetails[report.lastActorAccountID] : null;

    if (!lastActorDetails && visibleReportActionItems[report.reportID]) {
        const lastActorDisplayName = visibleReportActionItems[report.reportID]?.person?.[0]?.text;
        lastActorDetails = lastActorDisplayName
            ? {
                  displayName: lastActorDisplayName,
                  accountID: report.lastActorAccountID,
              }
            : null;
    }

    const lastActorDisplayName = getLastActorDisplayName(lastActorDetails, hasMultipleParticipants);

    let lastMessageTextFromReport = lastMessageTextFromReportProp;
    if (!lastMessageTextFromReport) {
        lastMessageTextFromReport = getLastMessageTextForReport(report, lastActorDetails, policy);
    }

    // We need to remove sms domain in case the last message text has a phone number mention with sms domain.
    let lastMessageText = Str.removeSMSDomain(lastMessageTextFromReport);

    const lastAction = visibleReportActionItems[report.reportID];
    const isGroupChat = isGroupChatUtil(report) || isDeprecatedGroupDM(report);

    const isThreadMessage = isThread(report) && lastAction?.actionName === CONST.REPORT.ACTIONS.TYPE.ADD_COMMENT && lastAction?.pendingAction !== CONST.RED_BRICK_ROAD_PENDING_ACTION.DELETE;
    if ((result.isChatRoom || result.isPolicyExpenseChat || result.isThread || result.isTaskReport || isThreadMessage || isGroupChat) && !result.private_isArchived) {
        const lastActionName = lastAction?.actionName ?? report.lastActionType;

        if (isRenamedAction(lastAction)) {
            result.alternateText = getRenamedAction(lastAction);
        } else if (isTaskAction(lastAction)) {
            result.alternateText = formatReportLastMessageText(getTaskReportActionMessage(lastAction).text);
        } else if (isInviteOrRemovedAction(lastAction)) {
            const lastActionOriginalMessage = lastAction?.actionName ? getOriginalMessage(lastAction) : null;
            const targetAccountIDs = lastActionOriginalMessage?.targetAccountIDs ?? [];
            const targetAccountIDsLength = targetAccountIDs.length !== 0 ? targetAccountIDs.length : report.lastMessageHtml?.match(/<mention-user[^>]*><\/mention-user>/g)?.length ?? 0;
            const verb =
                lastActionName === CONST.REPORT.ACTIONS.TYPE.ROOM_CHANGE_LOG.INVITE_TO_ROOM || lastActionName === CONST.REPORT.ACTIONS.TYPE.POLICY_CHANGE_LOG.INVITE_TO_ROOM
                    ? translate(preferredLocale, 'workspace.invite.invited')
                    : translate(preferredLocale, 'workspace.invite.removed');
            const users = translate(preferredLocale, targetAccountIDsLength > 1 ? 'workspace.invite.users' : 'workspace.invite.user');
            result.alternateText = formatReportLastMessageText(`${lastActorDisplayName} ${verb} ${targetAccountIDsLength} ${users}`);
            const roomName = getReportName(allReports?.[`${ONYXKEYS.COLLECTION.REPORT}${lastActionOriginalMessage?.reportID}`]);
            if (roomName) {
                const preposition =
                    lastAction.actionName === CONST.REPORT.ACTIONS.TYPE.ROOM_CHANGE_LOG.INVITE_TO_ROOM || lastAction.actionName === CONST.REPORT.ACTIONS.TYPE.POLICY_CHANGE_LOG.INVITE_TO_ROOM
                        ? ` ${translate(preferredLocale, 'workspace.invite.to')}`
                        : ` ${translate(preferredLocale, 'workspace.invite.from')}`;
                result.alternateText += `${preposition} ${roomName}`;
            }
        } else if (isActionOfType(lastAction, CONST.REPORT.ACTIONS.TYPE.ROOM_CHANGE_LOG.UPDATE_ROOM_DESCRIPTION)) {
            result.alternateText = `${lastActorDisplayName} ${getUpdateRoomDescriptionMessage(lastAction)}`;
        } else if (isActionOfType(lastAction, CONST.REPORT.ACTIONS.TYPE.POLICY_CHANGE_LOG.UPDATE_NAME)) {
            result.alternateText = getWorkspaceNameUpdatedMessage(lastAction);
        } else if (isActionOfType(lastAction, CONST.REPORT.ACTIONS.TYPE.POLICY_CHANGE_LOG.UPDATE_DESCRIPTION)) {
            result.alternateText = getWorkspaceDescriptionUpdatedMessage(lastAction);
        } else if (isActionOfType(lastAction, CONST.REPORT.ACTIONS.TYPE.POLICY_CHANGE_LOG.UPDATE_CURRENCY)) {
            result.alternateText = getWorkspaceCurrencyUpdateMessage(lastAction);
        } else if (isActionOfType(lastAction, CONST.REPORT.ACTIONS.TYPE.POLICY_CHANGE_LOG.UPDATE_AUTO_REPORTING_FREQUENCY)) {
            result.alternateText = getWorkspaceFrequencyUpdateMessage(lastAction);
        } else if (isActionOfType(lastAction, CONST.REPORT.ACTIONS.TYPE.POLICY_CHANGE_LOG.CORPORATE_UPGRADE)) {
            result.alternateText = translateLocal('workspaceActions.upgradedWorkspace');
        } else if (isActionOfType(lastAction, CONST.REPORT.ACTIONS.TYPE.POLICY_CHANGE_LOG.TEAM_DOWNGRADE)) {
            result.alternateText = translateLocal('workspaceActions.downgradedWorkspace');
        } else if (
            isActionOfType(lastAction, CONST.REPORT.ACTIONS.TYPE.POLICY_CHANGE_LOG.ADD_CATEGORY) ||
            isActionOfType(lastAction, CONST.REPORT.ACTIONS.TYPE.POLICY_CHANGE_LOG.DELETE_CATEGORY) ||
            isActionOfType(lastAction, CONST.REPORT.ACTIONS.TYPE.POLICY_CHANGE_LOG.UPDATE_CATEGORY) ||
            isActionOfType(lastAction, CONST.REPORT.ACTIONS.TYPE.POLICY_CHANGE_LOG.SET_CATEGORY_NAME)
        ) {
            result.alternateText = getWorkspaceCategoryUpdateMessage(lastAction);
        } else if (isTagModificationAction(lastAction?.actionName)) {
            result.alternateText = getCleanedTagName(getWorkspaceTagUpdateMessage(lastAction) ?? '');
        } else if (isActionOfType(lastAction, CONST.REPORT.ACTIONS.TYPE.POLICY_CHANGE_LOG.ADD_CUSTOM_UNIT_RATE)) {
            result.alternateText = getWorkspaceCustomUnitRateAddedMessage(lastAction);
        } else if (isActionOfType(lastAction, CONST.REPORT.ACTIONS.TYPE.POLICY_CHANGE_LOG.ADD_REPORT_FIELD)) {
            result.alternateText = getWorkspaceReportFieldAddMessage(lastAction);
        } else if (isActionOfType(lastAction, CONST.REPORT.ACTIONS.TYPE.POLICY_CHANGE_LOG.UPDATE_REPORT_FIELD)) {
            result.alternateText = getWorkspaceReportFieldUpdateMessage(lastAction);
        } else if (isActionOfType(lastAction, CONST.REPORT.ACTIONS.TYPE.POLICY_CHANGE_LOG.DELETE_REPORT_FIELD)) {
            result.alternateText = getWorkspaceReportFieldDeleteMessage(lastAction);
        } else if (lastAction?.actionName === CONST.REPORT.ACTIONS.TYPE.POLICY_CHANGE_LOG.UPDATE_FIELD) {
            result.alternateText = getWorkspaceUpdateFieldMessage(lastAction);
        } else if (lastAction?.actionName === CONST.REPORT.ACTIONS.TYPE.POLICY_CHANGE_LOG.UPDATE_MAX_EXPENSE_AMOUNT_NO_RECEIPT) {
            result.alternateText = getPolicyChangeLogMaxExpesnseAmountNoReceiptMessage(lastAction);
        } else if (lastAction?.actionName === CONST.REPORT.ACTIONS.TYPE.POLICY_CHANGE_LOG.UPDATE_MAX_EXPENSE_AMOUNT) {
            result.alternateText = getPolicyChangeLogMaxExpenseAmountMessage(lastAction);
        } else if (lastAction?.actionName === CONST.REPORT.ACTIONS.TYPE.POLICY_CHANGE_LOG.UPDATE_DEFAULT_BILLABLE) {
            result.alternateText = getPolicyChangeLogDefaultBillableMessage(lastAction);
        } else if (lastAction?.actionName === CONST.REPORT.ACTIONS.TYPE.POLICY_CHANGE_LOG.UPDATE_DEFAULT_TITLE_ENFORCED) {
            result.alternateText = getPolicyChangeLogDefaultTitleEnforcedMessage(lastAction);
        } else if (lastAction?.actionName === CONST.REPORT.ACTIONS.TYPE.POLICY_CHANGE_LOG.LEAVE_POLICY) {
            result.alternateText = getPolicyChangeLogEmployeeLeftMessage(lastAction, true);
        } else if (isCardIssuedAction(lastAction)) {
            result.alternateText = getCardIssuedMessage({reportAction: lastAction});
        } else if (lastAction?.actionName !== CONST.REPORT.ACTIONS.TYPE.REPORT_PREVIEW && lastActorDisplayName && lastMessageTextFromReport) {
            result.alternateText = formatReportLastMessageText(Parser.htmlToText(`${lastActorDisplayName}: ${lastMessageText}`));
        } else if (lastAction && isOldDotReportAction(lastAction)) {
            result.alternateText = getMessageOfOldDotReportAction(lastAction);
        } else if (lastAction?.actionName === CONST.REPORT.ACTIONS.TYPE.POLICY_CHANGE_LOG.ADD_EMPLOYEE) {
            result.alternateText = getPolicyChangeLogAddEmployeeMessage(lastAction);
        } else if (lastAction?.actionName === CONST.REPORT.ACTIONS.TYPE.POLICY_CHANGE_LOG.UPDATE_EMPLOYEE) {
            result.alternateText = getPolicyChangeLogChangeRoleMessage(lastAction);
        } else if (lastAction?.actionName === CONST.REPORT.ACTIONS.TYPE.POLICY_CHANGE_LOG.DELETE_EMPLOYEE) {
            result.alternateText = getPolicyChangeLogDeleteMemberMessage(lastAction);
        } else if (lastAction?.actionName === CONST.REPORT.ACTIONS.TYPE.POLICY_CHANGE_LOG.DELETE_CUSTOM_UNIT_RATE) {
            result.alternateText = getReportActionMessageText(lastAction) ?? '';
        } else if (lastAction?.actionName === CONST.REPORT.ACTIONS.TYPE.POLICY_CHANGE_LOG.DELETE_INTEGRATION) {
            result.alternateText = getRemovedConnectionMessage(lastAction);
        } else {
            result.alternateText =
                lastMessageTextFromReport.length > 0
                    ? formatReportLastMessageText(Parser.htmlToText(lastMessageText))
                    : getLastVisibleMessage(report.reportID, result.isAllowedToComment, {}, lastAction)?.lastMessageText;
            if (!result.alternateText) {
                result.alternateText = formatReportLastMessageText(getWelcomeMessage(report, policy).messageText ?? translateLocal('report.noActivityYet'));
            }
        }
    } else {
        if (!lastMessageText) {
            lastMessageText = formatReportLastMessageText(getWelcomeMessage(report, policy).messageText ?? translateLocal('report.noActivityYet'));
        }
        result.alternateText = formatReportLastMessageText(Parser.htmlToText(lastMessageText)) || formattedLogin;
    }

    result.isIOUReportOwner = isIOUOwnedByCurrentUser(result as Report);

    if (isJoinRequestInAdminRoom(report)) {
        result.isPinned = true;
        result.isUnread = true;
        result.brickRoadIndicator = CONST.BRICK_ROAD_INDICATOR_STATUS.INFO;
    }

    if (!hasMultipleParticipants) {
        result.accountID = personalDetail?.accountID ?? CONST.DEFAULT_NUMBER_ID;
        result.login = personalDetail?.login ?? '';
        result.phoneNumber = personalDetail?.phoneNumber ?? '';
    }

    const reportName = getReportName(report, policy, undefined, undefined, invoiceReceiverPolicy);

    result.text = reportName;
    result.subtitle = subtitle;
    result.participantsList = participantPersonalDetailList;

    result.icons = getIcons(report, personalDetails, personalDetail?.avatar, personalDetail?.login, personalDetail?.accountID ?? CONST.DEFAULT_NUMBER_ID, policy, invoiceReceiverPolicy);
    result.displayNamesWithTooltips = displayNamesWithTooltips;

    if (status) {
        result.status = status;
    }
    result.type = report.type;

    return result;
}

function getWelcomeMessage(report: OnyxEntry<Report>, policy: OnyxEntry<Policy>): WelcomeMessage {
    const welcomeMessage: WelcomeMessage = {showReportName: true};
    if (isChatThread(report) || isTaskReport(report)) {
        return welcomeMessage;
    }

    if (isChatRoom(report)) {
        return getRoomWelcomeMessage(report);
    }

    if (isPolicyExpenseChat(report)) {
        if (policy?.description) {
            welcomeMessage.messageHtml = policy.description;
            welcomeMessage.messageText = Parser.htmlToText(welcomeMessage.messageHtml);
        } else {
            welcomeMessage.phrase1 = translateLocal('reportActionsView.beginningOfChatHistoryPolicyExpenseChatPartOne');
            welcomeMessage.phrase2 = translateLocal('reportActionsView.beginningOfChatHistoryPolicyExpenseChatPartTwo');
            welcomeMessage.phrase3 = translateLocal('reportActionsView.beginningOfChatHistoryPolicyExpenseChatPartThree');
            welcomeMessage.messageText = ensureSingleSpacing(
                `${welcomeMessage.phrase1} ${getDisplayNameForParticipant({accountID: report?.ownerAccountID})} ${welcomeMessage.phrase2} ${getPolicyName({report})} ${
                    welcomeMessage.phrase3
                }`,
            );
        }
        return welcomeMessage;
    }

    if (isSelfDM(report)) {
        welcomeMessage.phrase1 = translateLocal('reportActionsView.beginningOfChatHistorySelfDM');
        welcomeMessage.messageText = welcomeMessage.phrase1;
        return welcomeMessage;
    }

    if (isSystemChatUtil(report)) {
        welcomeMessage.phrase1 = translateLocal('reportActionsView.beginningOfChatHistorySystemDM');
        welcomeMessage.messageText = welcomeMessage.phrase1;
        return welcomeMessage;
    }

    welcomeMessage.phrase1 = translateLocal('reportActionsView.beginningOfChatHistory');
    const participantAccountIDs = getParticipantsAccountIDsForDisplay(report, undefined, undefined, true);
    const isMultipleParticipant = participantAccountIDs.length > 1;
    const displayNamesWithTooltips = getDisplayNamesWithTooltips(getPersonalDetailsForAccountIDs(participantAccountIDs, allPersonalDetails), isMultipleParticipant);
    const displayNamesWithTooltipsText = displayNamesWithTooltips
        .map(({displayName, pronouns}, index) => {
            const formattedText = !pronouns ? displayName : `${displayName} (${pronouns})`;

            if (index === displayNamesWithTooltips.length - 1) {
                return `${formattedText}.`;
            }
            if (index === displayNamesWithTooltips.length - 2) {
                return `${formattedText} ${translateLocal('common.and')}`;
            }
            if (index < displayNamesWithTooltips.length - 2) {
                return `${formattedText},`;
            }

            return '';
        })
        .join(' ');

    welcomeMessage.messageText = displayNamesWithTooltips.length ? ensureSingleSpacing(`${welcomeMessage.phrase1} ${displayNamesWithTooltipsText}`) : '';
    return welcomeMessage;
}

/**
 * Get welcome message based on room type
 */
function getRoomWelcomeMessage(report: OnyxEntry<Report>): WelcomeMessage {
    const welcomeMessage: WelcomeMessage = {showReportName: true};
    const workspaceName = getPolicyName({report});

    if (report?.description) {
        welcomeMessage.messageHtml = getReportDescription(report);
        welcomeMessage.messageText = Parser.htmlToText(welcomeMessage.messageHtml);
        return welcomeMessage;
    }

    if (isArchivedReportWithID(report?.reportID)) {
        welcomeMessage.phrase1 = translateLocal('reportActionsView.beginningOfArchivedRoomPartOne');
        welcomeMessage.phrase2 = translateLocal('reportActionsView.beginningOfArchivedRoomPartTwo');
    } else if (isDomainRoom(report)) {
        welcomeMessage.showReportName = false;
        welcomeMessage.phrase1 = translateLocal('reportActionsView.beginningOfChatHistoryDomainRoomPartOne', {domainRoom: report?.reportName ?? ''});
        welcomeMessage.phrase2 = translateLocal('reportActionsView.beginningOfChatHistoryDomainRoomPartTwo');
    } else if (isAdminRoom(report)) {
        welcomeMessage.showReportName = false;
        welcomeMessage.phrase1 = translateLocal('reportActionsView.beginningOfChatHistoryAdminRoomPartOne', {workspaceName});
        welcomeMessage.phrase2 = translateLocal('reportActionsView.beginningOfChatHistoryAdminRoomPartTwo');
    } else if (isAnnounceRoom(report)) {
        welcomeMessage.showReportName = false;
        welcomeMessage.phrase1 = translateLocal('reportActionsView.beginningOfChatHistoryAnnounceRoomPartOne', {workspaceName});
        welcomeMessage.phrase2 = translateLocal('reportActionsView.beginningOfChatHistoryAnnounceRoomPartTwo');
    } else if (isInvoiceRoom(report)) {
        welcomeMessage.showReportName = false;
        welcomeMessage.phrase1 = translateLocal('reportActionsView.beginningOfChatHistoryInvoiceRoomPartOne');
        welcomeMessage.phrase2 = translateLocal('reportActionsView.beginningOfChatHistoryInvoiceRoomPartTwo');
        const payer =
            report?.invoiceReceiver?.type === CONST.REPORT.INVOICE_RECEIVER_TYPE.INDIVIDUAL
                ? getDisplayNameForParticipant({accountID: report?.invoiceReceiver?.accountID})
                : getPolicy(report?.invoiceReceiver?.policyID)?.name;
        const receiver = getPolicyName({report});
        welcomeMessage.messageText = `${welcomeMessage.phrase1}${payer} ${translateLocal('common.and')} ${receiver}${welcomeMessage.phrase2}`;
        return welcomeMessage;
    } else {
        // Message for user created rooms or other room types.
        welcomeMessage.phrase1 = translateLocal('reportActionsView.beginningOfChatHistoryUserRoomPartOne');
        welcomeMessage.phrase2 = translateLocal('reportActionsView.beginningOfChatHistoryUserRoomPartTwo');
    }
    welcomeMessage.messageText = ensureSingleSpacing(`${welcomeMessage.phrase1} ${welcomeMessage.showReportName ? getReportName(report) : ''} ${welcomeMessage.phrase2 ?? ''}`);

    return welcomeMessage;
}

export default {
    getOptionData,
    getOrderedReportIDs,
    getWelcomeMessage,
    getReasonAndReportActionThatHasRedBrickRoad,
    shouldShowRedBrickRoad,
};<|MERGE_RESOLUTION|>--- conflicted
+++ resolved
@@ -31,12 +31,9 @@
     getPolicyChangeLogDefaultBillableMessage,
     getPolicyChangeLogDefaultTitleEnforcedMessage,
     getPolicyChangeLogDeleteMemberMessage,
-<<<<<<< HEAD
     getPolicyChangeLogMaxExpenseAmountMessage,
     getPolicyChangeLogMaxExpesnseAmountNoReceiptMessage,
-=======
     getPolicyChangeLogEmployeeLeftMessage,
->>>>>>> 15d9f03e
     getRemovedConnectionMessage,
     getRenamedAction,
     getReportAction,

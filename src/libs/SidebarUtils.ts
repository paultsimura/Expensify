--- conflicted
+++ resolved
@@ -109,22 +109,10 @@
             return;
         }
 
-<<<<<<< HEAD
-        return ReportUtils.shouldReportBeInOptionList({
-            report,
-            currentReportId: currentReportId ?? '-1',
-            isInFocusMode,
-            betas,
-            policies: policies as OnyxCollection<Policy>,
-            excludeEmptyChats: true,
-            doesReportHaveViolations,
-            includeSelfDM: true,
-        });
-=======
         if (
             ReportUtils.shouldReportBeInOptionList({
                 report,
-                currentReportId: currentReportId ?? '',
+                currentReportId: currentReportId ?? '-1',
                 isInFocusMode,
                 betas,
                 policies: policies as OnyxCollection<Policy>,
@@ -135,7 +123,6 @@
         ) {
             reportsToDisplay.push(report);
         }
->>>>>>> 056069e5
     });
 
     // The LHN is split into four distinct groups, and each group is sorted a little differently. The groups will ALWAYS be in this order:
@@ -207,11 +194,7 @@
 
     // Now that we have all the reports grouped and sorted, they must be flattened into an array and only return the reportID.
     // The order the arrays are concatenated in matters and will determine the order that the groups are displayed in the sidebar.
-<<<<<<< HEAD
-    const LHNReports = [...pinnedAndGBRReports, ...draftReports, ...nonArchivedReports, ...archivedReports].map((report) => report?.reportID ?? '-1');
-=======
-    const LHNReports = [...pinnedAndGBRReports, ...errorReports, ...draftReports, ...nonArchivedReports, ...archivedReports].map((report) => report?.reportID ?? '');
->>>>>>> 056069e5
+    const LHNReports = [...pinnedAndGBRReports, ...errorReports, ...draftReports, ...nonArchivedReports, ...archivedReports].map((report) => report?.reportID ?? '-1');
     return LHNReports;
 }
 

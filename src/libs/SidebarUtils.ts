--- conflicted
+++ resolved
@@ -156,30 +156,10 @@
         }
     }
 
-<<<<<<< HEAD
-    // The LHN is split into five distinct groups, and each group is sorted a little differently. The groups will ALWAYS be in this order:
-    // 1. Pinned - Always sorted by reportDisplayName
-    // 2. Outstanding IOUs - Always sorted by iouReportAmount with the largest amounts at the top of the group
-    // 3. Drafts - Always sorted by reportDisplayName
-    // 4. Non-archived reports and settled IOUs
-=======
-    // There are a few properties that need to be calculated for the report which are used when sorting reports.
-    reportsToDisplay.forEach((report) => {
-        // Normally, the spread operator would be used here to clone the report and prevent the need to reassign the params.
-        // However, this code needs to be very performant to handle thousands of reports, so in the interest of speed, we're just going to disable this lint rule and add
-        // the reportDisplayName property to the report object directly.
-        // eslint-disable-next-line no-param-reassign
-        report.displayName = ReportUtils.getReportName(report);
-
-        // eslint-disable-next-line no-param-reassign
-        report.iouReportAmount = ReportUtils.getMoneyRequestReimbursableTotal(report, allReports);
-    });
-
     // The LHN is split into four distinct groups, and each group is sorted a little differently. The groups will ALWAYS be in this order:
     // 1. Pinned/GBR - Always sorted by reportDisplayName
     // 2. Drafts - Always sorted by reportDisplayName
     // 3. Non-archived reports and settled IOUs
->>>>>>> d53a03eb
     //      - Sorted by lastVisibleActionCreated in default (most recent) view mode
     //      - Sorted by reportDisplayName in GSD (focus) view mode
     // 4. Archived reports
@@ -191,7 +171,6 @@
     const archivedReports: Report[] = [];
 
     reportsToDisplay.forEach((report) => {
-<<<<<<< HEAD
         // Normally, the spread operator would be used here to clone the report and prevent the need to reassign the params.
         // However, this code needs to be very performant to handle thousands of reports, so in the interest of speed, we're just going to disable this lint rule and add
         // the reportDisplayName property to the report object directly.
@@ -201,15 +180,9 @@
         // eslint-disable-next-line no-param-reassign
         report.iouReportAmount = ReportUtils.getMoneyRequestReimbursableTotal(report, allReports);
 
-        if (report.isPinned) {
-            pinnedReports.push(report);
-        } else if (ReportUtils.isWaitingForIOUActionFromCurrentUser(report)) {
-            outstandingIOUReports.push(report);
-=======
         const isPinned = report.isPinned ?? false;
         if (isPinned || ReportUtils.requiresAttentionFromCurrentUser(report)) {
             pinnedAndGBRReports.push(report);
->>>>>>> d53a03eb
         } else if (report.hasDraft) {
             draftReports.push(report);
         } else if (ReportUtils.isArchivedRoom(report)) {

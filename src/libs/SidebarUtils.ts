--- conflicted
+++ resolved
@@ -301,17 +301,10 @@
         isAllowedToComment: true,
         isDeletedParentAction: false,
     };
-<<<<<<< HEAD
-    const participantPersonalDetailList = Object.values(OptionsListUtils.getPersonalDetailsForAccountIDs(report.participantAccountIDs ?? [], personalDetails)).filter(
-        Boolean,
-    ) as PersonalDetails[];
-    const personalDetail = participantPersonalDetailList[0];
-=======
-
-    const participantPersonalDetailList: PersonalDetails[] = Object.values(OptionsListUtils.getPersonalDetailsForAccountIDs(report.participantAccountIDs ?? [], personalDetails));
+
+    const participantPersonalDetailList = Object.values(OptionsListUtils.getPersonalDetailsForAccountIDs(report.participantAccountIDs ?? [], personalDetails)) as PersonalDetails[];
     const personalDetail = participantPersonalDetailList[0] ?? {};
     const hasErrors = Object.keys(result.allReportErrors ?? {}).length !== 0;
->>>>>>> ece96ba9
 
     result.isThread = ReportUtils.isChatThread(report);
     result.isChatRoom = ReportUtils.isChatRoom(report);
@@ -323,13 +316,8 @@
     result.isMoneyRequestReport = ReportUtils.isMoneyRequestReport(report);
     result.shouldShowSubscript = ReportUtils.shouldReportShowSubscript(report);
     result.pendingAction = report.pendingFields ? report.pendingFields.addWorkspaceRoom || report.pendingFields.createChat : undefined;
-<<<<<<< HEAD
     result.allReportErrors = OptionsListUtils.getAllReportErrors(report, reportActions);
-    result.brickRoadIndicator = Object.keys(result.allReportErrors ?? {}).length !== 0 ? CONST.BRICK_ROAD_INDICATOR_STATUS.ERROR : '';
-=======
-    result.allReportErrors = OptionsListUtils.getAllReportErrors(report, reportActions) as OnyxCommon.Errors;
     result.brickRoadIndicator = hasErrors || hasViolations ? CONST.BRICK_ROAD_INDICATOR_STATUS.ERROR : '';
->>>>>>> ece96ba9
     result.ownerAccountID = report.ownerAccountID;
     result.managerID = report.managerID;
     result.reportID = report.reportID;

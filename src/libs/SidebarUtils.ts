import {Str} from 'expensify-common';
import type {OnyxCollection, OnyxEntry} from 'react-native-onyx';
import Onyx from 'react-native-onyx';
import type {ValueOf} from 'type-fest';
import type {PolicySelector} from '@hooks/useReportIDs';
import CONST from '@src/CONST';
import ONYXKEYS from '@src/ONYXKEYS';
import type {PersonalDetails, PersonalDetailsList, ReportActions, TransactionViolation} from '@src/types/onyx';
import type Beta from '@src/types/onyx/Beta';
import type Policy from '@src/types/onyx/Policy';
import type PriorityMode from '@src/types/onyx/PriorityMode';
import type Report from '@src/types/onyx/Report';
import type ReportAction from '@src/types/onyx/ReportAction';
import type DeepValueOf from '@src/types/utils/DeepValueOf';
import * as CollectionUtils from './CollectionUtils';
import {hasValidDraftComment} from './DraftCommentUtils';
import localeCompare from './LocaleCompare';
import * as LocalePhoneNumber from './LocalePhoneNumber';
import * as Localize from './Localize';
import * as OptionsListUtils from './OptionsListUtils';
import Parser from './Parser';
import Performance from './Performance';
import * as PolicyUtils from './PolicyUtils';
import * as ReportActionsUtils from './ReportActionsUtils';
import * as ReportUtils from './ReportUtils';
import * as TaskUtils from './TaskUtils';

type WelcomeMessage = {showReportName: boolean; phrase1?: string; phrase2?: string; phrase3?: string; messageText?: string; messageHtml?: string};

const visibleReportActionItems: ReportActions = {};
let allPersonalDetails: OnyxEntry<PersonalDetailsList>;
Onyx.connect({
    key: ONYXKEYS.PERSONAL_DETAILS_LIST,
    callback: (value) => {
        allPersonalDetails = value ?? {};
    },
});

let allReports: OnyxCollection<Report>;
Onyx.connect({
    key: ONYXKEYS.COLLECTION.REPORT,
    waitForCollectionCallback: true,
    callback: (value) => {
        allReports = value;
    },
});

Onyx.connect({
    key: ONYXKEYS.COLLECTION.REPORT_ACTIONS,
    callback: (actions, key) => {
        if (!actions || !key) {
            return;
        }
        const reportID = CollectionUtils.extractCollectionItemID(key);
        const report = allReports?.[`${ONYXKEYS.COLLECTION.REPORT}${reportID}`];
        const canUserPerformWriteAction = ReportUtils.canUserPerformWriteAction(report);
        const actionsArray: ReportAction[] = ReportActionsUtils.getSortedReportActions(Object.values(actions));

        // The report is only visible if it is the last action not deleted that
        // does not match a closed or created state.
        const reportActionsForDisplay = actionsArray.filter(
            (reportAction) =>
                ReportActionsUtils.shouldReportActionBeVisibleAsLastAction(reportAction, canUserPerformWriteAction) && reportAction.actionName !== CONST.REPORT.ACTIONS.TYPE.CREATED,
        );

        const reportAction = reportActionsForDisplay.at(-1);
        if (!reportAction) {
            delete visibleReportActionItems[reportID];
            return;
        }
        visibleReportActionItems[reportID] = reportAction;
    },
});

function compareStringDates(a: string, b: string): 0 | 1 | -1 {
    if (a < b) {
        return -1;
    }
    if (a > b) {
        return 1;
    }
    return 0;
}

/**
 * A mini report object that contains only the necessary information to sort reports.
 * This is used to avoid copying the entire report object and only the necessary information.
 */
type MiniReport = {
    reportID?: string;
    displayName: string;
    lastVisibleActionCreated?: string;
};

function ensureSingleSpacing(text: string) {
    return text.replace(CONST.REGEX.WHITESPACE, ' ').trim();
}

/**
 * @returns An array of reportIDs sorted in the proper order
 */
function getOrderedReportIDs(
    currentReportId: string | undefined,
    reports: OnyxCollection<Report>,
    betas: OnyxEntry<Beta[]>,
    policies: OnyxCollection<PolicySelector>,
    priorityMode: OnyxEntry<PriorityMode>,
    transactionViolations: OnyxCollection<TransactionViolation[]>,
    currentPolicyID = '',
    policyMemberAccountIDs: number[] = [],
): string[] {
    Performance.markStart(CONST.TIMING.GET_ORDERED_REPORT_IDS);
    const isInFocusMode = priorityMode === CONST.PRIORITY_MODE.GSD;
    const isInDefaultMode = !isInFocusMode;
    const allReportsDictValues = Object.values(reports ?? {});

    // Filter out all the reports that shouldn't be displayed
    let reportsToDisplay: Array<Report & {hasErrorsOtherThanFailedReceipt?: boolean}> = [];
    allReportsDictValues.forEach((report) => {
        if (!report) {
            return;
        }
        if ((Object.values(CONST.REPORT.UNSUPPORTED_TYPE) as string[]).includes(report?.type ?? '')) {
            return;
        }
        const parentReportAction = ReportActionsUtils.getReportAction(report?.parentReportID, report?.parentReportActionID);
        const doesReportHaveViolations = ReportUtils.shouldDisplayViolationsRBRInLHN(report, transactionViolations);
        const isHidden = ReportUtils.isHiddenForCurrentUser(report);
        const isFocused = report.reportID === currentReportId;
        const hasErrorsOtherThanFailedReceipt = ReportUtils.hasReportErrorsOtherThanFailedReceipt(report, doesReportHaveViolations, transactionViolations);
        const isReportInAccessible = report?.errorFields?.notFound;
        if (ReportUtils.isOneTransactionThread(report.reportID, report.parentReportID, parentReportAction)) {
            return;
        }
        if (hasErrorsOtherThanFailedReceipt && !isReportInAccessible) {
            reportsToDisplay.push({
                ...report,
                hasErrorsOtherThanFailedReceipt: true,
            });
            return;
        }
        const isSystemChat = ReportUtils.isSystemChat(report);
        const shouldOverrideHidden =
            hasValidDraftComment(report.reportID) ||
            hasErrorsOtherThanFailedReceipt ||
            isFocused ||
            isSystemChat ||
            // eslint-disable-next-line @typescript-eslint/prefer-nullish-coalescing
            report.isPinned ||
            ReportUtils.requiresAttentionFromCurrentUser(report, parentReportAction);
        if (isHidden && !shouldOverrideHidden) {
            return;
        }

        if (
            ReportUtils.shouldReportBeInOptionList({
                report,
<<<<<<< HEAD
                currentReportId: currentReportId ?? '',
=======
                currentReportId,
>>>>>>> 7b8bb554
                isInFocusMode,
                betas,
                policies: policies as OnyxCollection<Policy>,
                excludeEmptyChats: true,
                doesReportHaveViolations,
                includeSelfDM: true,
            })
        ) {
            reportsToDisplay.push(report);
        }
    });

    // The LHN is split into five distinct groups, and each group is sorted a little differently. The groups will ALWAYS be in this order:
    // 1. Pinned/GBR - Always sorted by reportDisplayName
    // 2. Error reports - Always sorted by reportDisplayName
    // 3. Drafts - Always sorted by reportDisplayName
    // 4. Non-archived reports and settled IOUs
    //      - Sorted by lastVisibleActionCreated in default (most recent) view mode
    //      - Sorted by reportDisplayName in GSD (focus) view mode
    // 5. Archived reports
    //      - Sorted by lastVisibleActionCreated in default (most recent) view mode
    //      - Sorted by reportDisplayName in GSD (focus) view mode

    const pinnedAndGBRReports: MiniReport[] = [];
    const errorReports: MiniReport[] = [];
    const draftReports: MiniReport[] = [];
    const nonArchivedReports: MiniReport[] = [];
    const archivedReports: MiniReport[] = [];

    if (currentPolicyID || policyMemberAccountIDs.length > 0) {
        reportsToDisplay = reportsToDisplay.filter(
            (report) => report?.reportID === currentReportId || ReportUtils.doesReportBelongToWorkspace(report, policyMemberAccountIDs, currentPolicyID),
        );
    }
    // There are a few properties that need to be calculated for the report which are used when sorting reports.
    reportsToDisplay.forEach((reportToDisplay) => {
        const report = reportToDisplay;
        const miniReport: MiniReport = {
            reportID: report?.reportID,
            displayName: ReportUtils.getReportName(report),
            lastVisibleActionCreated: report?.lastVisibleActionCreated,
        };

        const isPinned = report?.isPinned ?? false;
        const reportAction = ReportActionsUtils.getReportAction(report?.parentReportID, report?.parentReportActionID);
        const reportNameValuePairs = ReportUtils.getReportNameValuePairs(report?.reportID);
        if (isPinned || ReportUtils.requiresAttentionFromCurrentUser(report, reportAction)) {
            pinnedAndGBRReports.push(miniReport);
        } else if (report?.hasErrorsOtherThanFailedReceipt) {
            errorReports.push(miniReport);
        } else if (hasValidDraftComment(report?.reportID)) {
            draftReports.push(miniReport);
        } else if (ReportUtils.isArchivedNonExpenseReport(report, reportNameValuePairs)) {
            archivedReports.push(miniReport);
        } else {
            nonArchivedReports.push(miniReport);
        }
    });

    // Sort each group of reports accordingly
    pinnedAndGBRReports.sort((a, b) => (a?.displayName && b?.displayName ? localeCompare(a.displayName, b.displayName) : 0));
    errorReports.sort((a, b) => (a?.displayName && b?.displayName ? localeCompare(a.displayName, b.displayName) : 0));
    draftReports.sort((a, b) => (a?.displayName && b?.displayName ? localeCompare(a.displayName, b.displayName) : 0));

    if (isInDefaultMode) {
        nonArchivedReports.sort((a, b) => {
            const compareDates = a?.lastVisibleActionCreated && b?.lastVisibleActionCreated ? compareStringDates(b.lastVisibleActionCreated, a.lastVisibleActionCreated) : 0;
            if (compareDates) {
                return compareDates;
            }
            const compareDisplayNames = a?.displayName && b?.displayName ? localeCompare(a.displayName, b.displayName) : 0;
            return compareDisplayNames;
        });
        // For archived reports ensure that most recent reports are at the top by reversing the order
        archivedReports.sort((a, b) => (a?.lastVisibleActionCreated && b?.lastVisibleActionCreated ? compareStringDates(b.lastVisibleActionCreated, a.lastVisibleActionCreated) : 0));
    } else {
        nonArchivedReports.sort((a, b) => (a?.displayName && b?.displayName ? localeCompare(a.displayName, b.displayName) : 0));
        archivedReports.sort((a, b) => (a?.displayName && b?.displayName ? localeCompare(a.displayName, b.displayName) : 0));
    }

    // Now that we have all the reports grouped and sorted, they must be flattened into an array and only return the reportID.
    // The order the arrays are concatenated in matters and will determine the order that the groups are displayed in the sidebar.

<<<<<<< HEAD
    const LHNReports = [...pinnedAndGBRReports, ...errorReports, ...draftReports, ...nonArchivedReports, ...archivedReports].map((report) => {
        if (!report?.reportID) {
            return '';
        }
        return report?.reportID;
    });
=======
    const LHNReports = [...pinnedAndGBRReports, ...errorReports, ...draftReports, ...nonArchivedReports, ...archivedReports].map((report) => report?.reportID).filter(Boolean) as string[];
>>>>>>> 7b8bb554

    Performance.markEnd(CONST.TIMING.GET_ORDERED_REPORT_IDS);
    return LHNReports;
}

type ReasonAndReportActionThatHasRedBrickRoad = {
    reason: ValueOf<typeof CONST.RBR_REASONS>;
    reportAction?: OnyxEntry<ReportAction>;
};

function getReasonAndReportActionThatHasRedBrickRoad(
    report: Report,
    reportActions: OnyxEntry<ReportActions>,
    hasViolations: boolean,
    transactionViolations?: OnyxCollection<TransactionViolation[]>,
): ReasonAndReportActionThatHasRedBrickRoad | null {
    const {reportAction} = ReportUtils.getAllReportActionsErrorsAndReportActionThatRequiresAttention(report, reportActions);
    const errors = ReportUtils.getAllReportErrors(report, reportActions);
    const hasErrors = Object.keys(errors).length !== 0;

    if (ReportUtils.shouldDisplayViolationsRBRInLHN(report, transactionViolations)) {
        return {
            reason: CONST.RBR_REASONS.HAS_TRANSACTION_THREAD_VIOLATIONS,
        };
    }

    if (hasErrors) {
        return {
            reason: CONST.RBR_REASONS.HAS_ERRORS,
            reportAction,
        };
    }

    if (hasViolations) {
        return {
            reason: CONST.RBR_REASONS.HAS_VIOLATIONS,
        };
    }

    return null;
}

function shouldShowRedBrickRoad(report: Report, reportActions: OnyxEntry<ReportActions>, hasViolations: boolean, transactionViolations?: OnyxCollection<TransactionViolation[]>) {
    return !!getReasonAndReportActionThatHasRedBrickRoad(report, reportActions, hasViolations, transactionViolations);
}

/**
 * Gets all the data necessary for rendering an OptionRowLHN component
 */
function getOptionData({
    report,
    reportActions,
    personalDetails,
    preferredLocale,
    policy,
    parentReportAction,
    hasViolations,
    lastMessageTextFromReport: lastMessageTextFromReportProp,
    transactionViolations,
    invoiceReceiverPolicy,
}: {
    report: OnyxEntry<Report>;
    reportActions: OnyxEntry<ReportActions>;
    personalDetails: OnyxEntry<PersonalDetailsList>;
    preferredLocale: DeepValueOf<typeof CONST.LOCALES>;
    policy: OnyxEntry<Policy> | undefined;
    parentReportAction: OnyxEntry<ReportAction> | undefined;
    hasViolations: boolean;
    lastMessageTextFromReport?: string;
    invoiceReceiverPolicy?: OnyxEntry<Policy>;
    transactionViolations?: OnyxCollection<TransactionViolation[]>;
}): ReportUtils.OptionData | undefined {
    // When a user signs out, Onyx is cleared. Due to the lazy rendering with a virtual list, it's possible for
    // this method to be called after the Onyx data has been cleared out. In that case, it's fine to do
    // a null check here and return early.
    if (!report || !personalDetails) {
        return;
    }

    const result: ReportUtils.OptionData = {
        text: '',
        alternateText: undefined,
        allReportErrors: ReportUtils.getAllReportErrors(report, reportActions),
        brickRoadIndicator: null,
        tooltipText: null,
        subtitle: undefined,
        login: undefined,
        accountID: undefined,
        reportID: '',
        phoneNumber: undefined,
        isUnread: null,
        isUnreadWithMention: null,
        hasDraftComment: false,
        keyForList: undefined,
        searchText: undefined,
        isPinned: false,
        hasOutstandingChildRequest: false,
        hasOutstandingChildTask: false,
        hasParentAccess: undefined,
        isIOUReportOwner: null,
        isChatRoom: false,
        private_isArchived: undefined,
        shouldShowSubscript: false,
        isPolicyExpenseChat: false,
        isMoneyRequestReport: false,
        isExpenseRequest: false,
        isWaitingOnBankAccount: false,
        isAllowedToComment: true,
        isDeletedParentAction: false,
        isConciergeChat: false,
    };

    const participantAccountIDs = ReportUtils.getParticipantsAccountIDsForDisplay(report);
    const visibleParticipantAccountIDs = ReportUtils.getParticipantsAccountIDsForDisplay(report, true);

    const participantPersonalDetailList = Object.values(OptionsListUtils.getPersonalDetailsForAccountIDs(participantAccountIDs, personalDetails));
    const personalDetail = participantPersonalDetailList.at(0) ?? ({} as PersonalDetails);

    result.isThread = ReportUtils.isChatThread(report);
    result.isChatRoom = ReportUtils.isChatRoom(report);
    result.isTaskReport = ReportUtils.isTaskReport(report);
    result.isInvoiceReport = ReportUtils.isInvoiceReport(report);
    result.parentReportAction = parentReportAction;
    result.private_isArchived = report?.private_isArchived;
    result.isPolicyExpenseChat = ReportUtils.isPolicyExpenseChat(report);
    result.isExpenseRequest = ReportUtils.isExpenseRequest(report);
    result.isMoneyRequestReport = ReportUtils.isMoneyRequestReport(report);
    result.shouldShowSubscript = ReportUtils.shouldReportShowSubscript(report);
    result.pendingAction = report.pendingFields?.addWorkspaceRoom ?? report.pendingFields?.createChat;
    result.brickRoadIndicator = shouldShowRedBrickRoad(report, reportActions, hasViolations, transactionViolations) ? CONST.BRICK_ROAD_INDICATOR_STATUS.ERROR : '';
    result.ownerAccountID = report.ownerAccountID;
    result.managerID = report.managerID;
    result.reportID = report.reportID;
    result.policyID = report.policyID;
    result.stateNum = report.stateNum;
    result.statusNum = report.statusNum;
    // When the only message of a report is deleted lastVisibileActionCreated is not reset leading to wrongly
    // setting it Unread so we add additional condition here to avoid empty chat LHN from being bold.
    result.isUnread = ReportUtils.isUnread(report) && !!report.lastActorAccountID;
    result.isUnreadWithMention = ReportUtils.isUnreadWithMention(report);
    result.isPinned = report.isPinned;
    result.iouReportID = report.iouReportID;
    result.keyForList = String(report.reportID);
    result.hasOutstandingChildRequest = report.hasOutstandingChildRequest;
    result.parentReportID = report.parentReportID;
    result.isWaitingOnBankAccount = report.isWaitingOnBankAccount;
    result.notificationPreference = ReportUtils.getReportNotificationPreference(report);
    result.isAllowedToComment = ReportUtils.canUserPerformWriteAction(report);
    result.chatType = report.chatType;
    result.isDeletedParentAction = report.isDeletedParentAction;
    result.isSelfDM = ReportUtils.isSelfDM(report);
    result.tooltipText = ReportUtils.getReportParticipantsTitle(visibleParticipantAccountIDs);
    result.hasOutstandingChildTask = report.hasOutstandingChildTask;
    result.hasParentAccess = report.hasParentAccess;
    result.isConciergeChat = ReportUtils.isConciergeChatReport(report);
    result.participants = report.participants;

    const hasMultipleParticipants = participantPersonalDetailList.length > 1 || result.isChatRoom || result.isPolicyExpenseChat || ReportUtils.isExpenseReport(report);
    const subtitle = ReportUtils.getChatRoomSubtitle(report);

    const login = Str.removeSMSDomain(personalDetail?.login ?? '');
    const status = personalDetail?.status ?? '';
    const formattedLogin = Str.isSMSLogin(login) ? LocalePhoneNumber.formatPhoneNumber(login) : login;

    // We only create tooltips for the first 10 users or so since some reports have hundreds of users, causing performance to degrade.
    const displayNamesWithTooltips = ReportUtils.getDisplayNamesWithTooltips(
        (participantPersonalDetailList || []).slice(0, 10),
        hasMultipleParticipants,
        undefined,
        ReportUtils.isSelfDM(report),
    );

    // If the last actor's details are not currently saved in Onyx Collection,
    // then try to get that from the last report action if that action is valid
    // to get data from.
    let lastActorDetails: Partial<PersonalDetails> | null = report.lastActorAccountID && personalDetails?.[report.lastActorAccountID] ? personalDetails[report.lastActorAccountID] : null;

    if (!lastActorDetails && visibleReportActionItems[report.reportID]) {
        const lastActorDisplayName = visibleReportActionItems[report.reportID]?.person?.[0]?.text;
        lastActorDetails = lastActorDisplayName
            ? {
                  displayName: lastActorDisplayName,
                  accountID: report.lastActorAccountID,
              }
            : null;
    }

    const lastActorDisplayName = OptionsListUtils.getLastActorDisplayName(lastActorDetails, hasMultipleParticipants);

    let lastMessageTextFromReport = lastMessageTextFromReportProp;
    if (!lastMessageTextFromReport) {
        lastMessageTextFromReport = OptionsListUtils.getLastMessageTextForReport(report, lastActorDetails, policy);
    }

    // We need to remove sms domain in case the last message text has a phone number mention with sms domain.
    let lastMessageText = Str.removeSMSDomain(lastMessageTextFromReport);

    const lastAction = visibleReportActionItems[report.reportID];
    const isGroupChat = ReportUtils.isGroupChat(report) || ReportUtils.isDeprecatedGroupDM(report);

    const isThreadMessage =
        ReportUtils.isThread(report) && lastAction?.actionName === CONST.REPORT.ACTIONS.TYPE.ADD_COMMENT && lastAction?.pendingAction !== CONST.RED_BRICK_ROAD_PENDING_ACTION.DELETE;
    if ((result.isChatRoom || result.isPolicyExpenseChat || result.isThread || result.isTaskReport || isThreadMessage || isGroupChat) && !result.private_isArchived) {
        const lastActionName = lastAction?.actionName ?? report.lastActionType;

        if (ReportActionsUtils.isRenamedAction(lastAction)) {
            result.alternateText = ReportActionsUtils.getRenamedAction(lastAction);
        } else if (ReportActionsUtils.isTaskAction(lastAction)) {
            result.alternateText = ReportUtils.formatReportLastMessageText(TaskUtils.getTaskReportActionMessage(lastAction).text);
        } else if (ReportActionsUtils.isInviteOrRemovedAction(lastAction)) {
            const lastActionOriginalMessage = lastAction?.actionName ? ReportActionsUtils.getOriginalMessage(lastAction) : null;
            const targetAccountIDs = lastActionOriginalMessage?.targetAccountIDs ?? [];
            const targetAccountIDsLength = targetAccountIDs.length !== 0 ? targetAccountIDs.length : report.lastMessageHtml?.match(/<mention-user[^>]*><\/mention-user>/g)?.length ?? 0;
            const verb =
                lastActionName === CONST.REPORT.ACTIONS.TYPE.ROOM_CHANGE_LOG.INVITE_TO_ROOM || lastActionName === CONST.REPORT.ACTIONS.TYPE.POLICY_CHANGE_LOG.INVITE_TO_ROOM
                    ? Localize.translate(preferredLocale, 'workspace.invite.invited')
                    : Localize.translate(preferredLocale, 'workspace.invite.removed');
            const users = Localize.translate(preferredLocale, targetAccountIDsLength > 1 ? 'workspace.invite.users' : 'workspace.invite.user');
            result.alternateText = ReportUtils.formatReportLastMessageText(`${lastActorDisplayName} ${verb} ${targetAccountIDsLength} ${users}`);

            const roomName = lastActionOriginalMessage?.roomName ?? '';
            if (roomName) {
                const preposition =
                    lastAction.actionName === CONST.REPORT.ACTIONS.TYPE.ROOM_CHANGE_LOG.INVITE_TO_ROOM || lastAction.actionName === CONST.REPORT.ACTIONS.TYPE.POLICY_CHANGE_LOG.INVITE_TO_ROOM
                        ? ` ${Localize.translate(preferredLocale, 'workspace.invite.to')}`
                        : ` ${Localize.translate(preferredLocale, 'workspace.invite.from')}`;
                result.alternateText += `${preposition} ${roomName}`;
            }
        } else if (ReportActionsUtils.isActionOfType(lastAction, CONST.REPORT.ACTIONS.TYPE.ROOM_CHANGE_LOG.UPDATE_ROOM_DESCRIPTION)) {
            result.alternateText = `${lastActorDisplayName} ${ReportActionsUtils.getUpdateRoomDescriptionMessage(lastAction)}`;
        } else if (ReportActionsUtils.isActionOfType(lastAction, CONST.REPORT.ACTIONS.TYPE.POLICY_CHANGE_LOG.UPDATE_NAME)) {
            result.alternateText = ReportUtils.getWorkspaceNameUpdatedMessage(lastAction);
        } else if (lastAction?.actionName === CONST.REPORT.ACTIONS.TYPE.POLICY_CHANGE_LOG.LEAVE_POLICY) {
            result.alternateText = Localize.translateLocal('workspace.invite.leftWorkspace');
        } else if (ReportActionsUtils.isCardIssuedAction(lastAction)) {
            result.alternateText = ReportActionsUtils.getCardIssuedMessage(lastAction);
        } else if (lastAction?.actionName !== CONST.REPORT.ACTIONS.TYPE.REPORT_PREVIEW && lastActorDisplayName && lastMessageTextFromReport) {
            result.alternateText = ReportUtils.formatReportLastMessageText(Parser.htmlToText(`${lastActorDisplayName}: ${lastMessageText}`));
        } else if (ReportActionsUtils.isTagModificationAction(lastAction?.actionName)) {
            result.alternateText = PolicyUtils.getCleanedTagName(ReportActionsUtils.getReportActionMessage(lastAction)?.text ?? '');
        } else if (lastAction && ReportActionsUtils.isOldDotReportAction(lastAction)) {
            result.alternateText = ReportActionsUtils.getMessageOfOldDotReportAction(lastAction);
        } else if (lastAction?.actionName === CONST.REPORT.ACTIONS.TYPE.POLICY_CHANGE_LOG.ADD_EMPLOYEE) {
            result.alternateText = ReportActionsUtils.getPolicyChangeLogAddEmployeeMessage(lastAction);
        } else if (lastAction?.actionName === CONST.REPORT.ACTIONS.TYPE.POLICY_CHANGE_LOG.UPDATE_EMPLOYEE) {
            result.alternateText = ReportActionsUtils.getPolicyChangeLogChangeRoleMessage(lastAction);
        } else if (lastAction?.actionName === CONST.REPORT.ACTIONS.TYPE.POLICY_CHANGE_LOG.DELETE_EMPLOYEE) {
            result.alternateText = ReportActionsUtils.getPolicyChangeLogDeleteMemberMessage(lastAction);
        } else if (lastAction?.actionName === CONST.REPORT.ACTIONS.TYPE.POLICY_CHANGE_LOG.DELETE_CUSTOM_UNIT_RATE) {
            result.alternateText = ReportActionsUtils.getReportActionMessageText(lastAction) ?? '';
        } else if (lastAction?.actionName === CONST.REPORT.ACTIONS.TYPE.POLICY_CHANGE_LOG.DELETE_INTEGRATION) {
            result.alternateText = ReportActionsUtils.getRemovedConnectionMessage(lastAction);
        } else {
            result.alternateText =
                lastMessageTextFromReport.length > 0
                    ? ReportUtils.formatReportLastMessageText(Parser.htmlToText(lastMessageText))
                    : ReportActionsUtils.getLastVisibleMessage(report.reportID, result.isAllowedToComment, {}, lastAction)?.lastMessageText;
            if (!result.alternateText) {
                result.alternateText = ReportUtils.formatReportLastMessageText(getWelcomeMessage(report, policy).messageText ?? Localize.translateLocal('report.noActivityYet'));
            }
        }
    } else {
        if (!lastMessageText) {
            lastMessageText = ReportUtils.formatReportLastMessageText(getWelcomeMessage(report, policy).messageText ?? Localize.translateLocal('report.noActivityYet'));
        }
        result.alternateText = ReportUtils.formatReportLastMessageText(Parser.htmlToText(lastMessageText)) || formattedLogin;
    }

    result.isIOUReportOwner = ReportUtils.isIOUOwnedByCurrentUser(result as Report);

    if (ReportUtils.isJoinRequestInAdminRoom(report)) {
        result.isPinned = true;
        result.isUnread = true;
        result.brickRoadIndicator = CONST.BRICK_ROAD_INDICATOR_STATUS.INFO;
    }

    if (!hasMultipleParticipants) {
        result.accountID = personalDetail?.accountID ?? CONST.DEFAULT_NUMBER_ID;
        result.login = personalDetail?.login ?? '';
        result.phoneNumber = personalDetail?.phoneNumber ?? '';
    }

    const reportName = ReportUtils.getReportName(report, policy, undefined, undefined, invoiceReceiverPolicy);

    result.text = reportName;
    result.subtitle = subtitle;
    result.participantsList = participantPersonalDetailList;

    result.icons = ReportUtils.getIcons(
        report,
        personalDetails,
        personalDetail?.avatar,
        personalDetail?.login,
        personalDetail?.accountID ?? CONST.DEFAULT_NUMBER_ID,
        policy,
        invoiceReceiverPolicy,
    );
    result.displayNamesWithTooltips = displayNamesWithTooltips;

    if (status) {
        result.status = status;
    }
    result.type = report.type;

    return result;
}

function getWelcomeMessage(report: OnyxEntry<Report>, policy: OnyxEntry<Policy>): WelcomeMessage {
    const welcomeMessage: WelcomeMessage = {showReportName: true};
    if (ReportUtils.isChatThread(report) || ReportUtils.isTaskReport(report)) {
        return welcomeMessage;
    }

    if (ReportUtils.isChatRoom(report)) {
        return getRoomWelcomeMessage(report);
    }

    if (ReportUtils.isPolicyExpenseChat(report)) {
        if (policy?.description) {
            welcomeMessage.messageHtml = policy.description;
            welcomeMessage.messageText = Parser.htmlToText(welcomeMessage.messageHtml);
        } else {
            welcomeMessage.phrase1 = Localize.translateLocal('reportActionsView.beginningOfChatHistoryPolicyExpenseChatPartOne');
            welcomeMessage.phrase2 = Localize.translateLocal('reportActionsView.beginningOfChatHistoryPolicyExpenseChatPartTwo');
            welcomeMessage.phrase3 = Localize.translateLocal('reportActionsView.beginningOfChatHistoryPolicyExpenseChatPartThree');
            welcomeMessage.messageText = ensureSingleSpacing(
                `${welcomeMessage.phrase1} ${ReportUtils.getDisplayNameForParticipant(report?.ownerAccountID)} ${welcomeMessage.phrase2} ${ReportUtils.getPolicyName(report)} ${
                    welcomeMessage.phrase3
                }`,
            );
        }
        return welcomeMessage;
    }

    if (ReportUtils.isSelfDM(report)) {
        welcomeMessage.phrase1 = Localize.translateLocal('reportActionsView.beginningOfChatHistorySelfDM');
        welcomeMessage.messageText = welcomeMessage.phrase1;
        return welcomeMessage;
    }

    if (ReportUtils.isSystemChat(report)) {
        welcomeMessage.phrase1 = Localize.translateLocal('reportActionsView.beginningOfChatHistorySystemDM');
        welcomeMessage.messageText = welcomeMessage.phrase1;
        return welcomeMessage;
    }

    welcomeMessage.phrase1 = Localize.translateLocal('reportActionsView.beginningOfChatHistory');
    const participantAccountIDs = ReportUtils.getParticipantsAccountIDsForDisplay(report, undefined, undefined, true);
    const isMultipleParticipant = participantAccountIDs.length > 1;
    const displayNamesWithTooltips = ReportUtils.getDisplayNamesWithTooltips(
        OptionsListUtils.getPersonalDetailsForAccountIDs(participantAccountIDs, allPersonalDetails),
        isMultipleParticipant,
    );
    const displayNamesWithTooltipsText = displayNamesWithTooltips
        .map(({displayName, pronouns}, index) => {
            const formattedText = !pronouns ? displayName : `${displayName} (${pronouns})`;

            if (index === displayNamesWithTooltips.length - 1) {
                return `${formattedText}.`;
            }
            if (index === displayNamesWithTooltips.length - 2) {
                return `${formattedText} ${Localize.translateLocal('common.and')}`;
            }
            if (index < displayNamesWithTooltips.length - 2) {
                return `${formattedText},`;
            }

            return '';
        })
        .join(' ');

    welcomeMessage.messageText = displayNamesWithTooltips.length ? ensureSingleSpacing(`${welcomeMessage.phrase1} ${displayNamesWithTooltipsText}`) : '';
    return welcomeMessage;
}

/**
 * Get welcome message based on room type
 */
function getRoomWelcomeMessage(report: OnyxEntry<Report>): WelcomeMessage {
    const welcomeMessage: WelcomeMessage = {showReportName: true};
    const workspaceName = ReportUtils.getPolicyName(report);

    if (report?.description) {
        welcomeMessage.messageHtml = ReportUtils.getReportDescription(report);
        welcomeMessage.messageText = Parser.htmlToText(welcomeMessage.messageHtml);
        return welcomeMessage;
    }

    if (report?.private_isArchived) {
        welcomeMessage.phrase1 = Localize.translateLocal('reportActionsView.beginningOfArchivedRoomPartOne');
        welcomeMessage.phrase2 = Localize.translateLocal('reportActionsView.beginningOfArchivedRoomPartTwo');
    } else if (ReportUtils.isDomainRoom(report)) {
        welcomeMessage.showReportName = false;
        welcomeMessage.phrase1 = Localize.translateLocal('reportActionsView.beginningOfChatHistoryDomainRoomPartOne', {domainRoom: report?.reportName ?? ''});
        welcomeMessage.phrase2 = Localize.translateLocal('reportActionsView.beginningOfChatHistoryDomainRoomPartTwo');
    } else if (ReportUtils.isAdminRoom(report)) {
        welcomeMessage.showReportName = false;
        welcomeMessage.phrase1 = Localize.translateLocal('reportActionsView.beginningOfChatHistoryAdminRoomPartOne', {workspaceName});
        welcomeMessage.phrase2 = Localize.translateLocal('reportActionsView.beginningOfChatHistoryAdminRoomPartTwo');
    } else if (ReportUtils.isAnnounceRoom(report)) {
        welcomeMessage.showReportName = false;
        welcomeMessage.phrase1 = Localize.translateLocal('reportActionsView.beginningOfChatHistoryAnnounceRoomPartOne', {workspaceName});
        welcomeMessage.phrase2 = Localize.translateLocal('reportActionsView.beginningOfChatHistoryAnnounceRoomPartTwo');
    } else if (ReportUtils.isInvoiceRoom(report)) {
        welcomeMessage.showReportName = false;
        welcomeMessage.phrase1 = Localize.translateLocal('reportActionsView.beginningOfChatHistoryInvoiceRoomPartOne');
        welcomeMessage.phrase2 = Localize.translateLocal('reportActionsView.beginningOfChatHistoryInvoiceRoomPartTwo');
        const payer =
            report?.invoiceReceiver?.type === CONST.REPORT.INVOICE_RECEIVER_TYPE.INDIVIDUAL
                ? ReportUtils.getDisplayNameForParticipant(report?.invoiceReceiver?.accountID)
                : PolicyUtils.getPolicy(report?.invoiceReceiver?.policyID)?.name;
        const receiver = ReportUtils.getPolicyName(report);
        welcomeMessage.messageText = `${welcomeMessage.phrase1}${payer} ${Localize.translateLocal('common.and')} ${receiver}${welcomeMessage.phrase2}`;
        return welcomeMessage;
    } else {
        // Message for user created rooms or other room types.
        welcomeMessage.phrase1 = Localize.translateLocal('reportActionsView.beginningOfChatHistoryUserRoomPartOne');
        welcomeMessage.phrase2 = Localize.translateLocal('reportActionsView.beginningOfChatHistoryUserRoomPartTwo');
    }
    welcomeMessage.messageText = ensureSingleSpacing(`${welcomeMessage.phrase1} ${welcomeMessage.showReportName ? ReportUtils.getReportName(report) : ''} ${welcomeMessage.phrase2 ?? ''}`);

    return welcomeMessage;
}

export default {
    getOptionData,
    getOrderedReportIDs,
    getWelcomeMessage,
    getReasonAndReportActionThatHasRedBrickRoad,
    shouldShowRedBrickRoad,
};<|MERGE_RESOLUTION|>--- conflicted
+++ resolved
@@ -155,11 +155,7 @@
         if (
             ReportUtils.shouldReportBeInOptionList({
                 report,
-<<<<<<< HEAD
-                currentReportId: currentReportId ?? '',
-=======
                 currentReportId,
->>>>>>> 7b8bb554
                 isInFocusMode,
                 betas,
                 policies: policies as OnyxCollection<Policy>,
@@ -243,16 +239,7 @@
     // Now that we have all the reports grouped and sorted, they must be flattened into an array and only return the reportID.
     // The order the arrays are concatenated in matters and will determine the order that the groups are displayed in the sidebar.
 
-<<<<<<< HEAD
-    const LHNReports = [...pinnedAndGBRReports, ...errorReports, ...draftReports, ...nonArchivedReports, ...archivedReports].map((report) => {
-        if (!report?.reportID) {
-            return '';
-        }
-        return report?.reportID;
-    });
-=======
     const LHNReports = [...pinnedAndGBRReports, ...errorReports, ...draftReports, ...nonArchivedReports, ...archivedReports].map((report) => report?.reportID).filter(Boolean) as string[];
->>>>>>> 7b8bb554
 
     Performance.markEnd(CONST.TIMING.GET_ORDERED_REPORT_IDS);
     return LHNReports;

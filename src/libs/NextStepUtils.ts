import Str from 'expensify-common/lib/str';
<<<<<<< HEAD
import type {Message} from '@src/types/onyx/ReportNextStep';
=======
import EmailUtils from './EmailUtils';

type Message = {
    text: string;
    type?: string;
};
>>>>>>> aa1d87ca

function parseMessage(messages: Message[] | undefined) {
    let nextStepHTML = '';

    messages?.forEach((part) => {
        const isEmail = Str.isValidEmail(part.text);
        // eslint-disable-next-line @typescript-eslint/prefer-nullish-coalescing
        let tagType = part.type ?? 'span';
        let content = Str.safeEscape(part.text);

        if (isEmail) {
            tagType = 'next-steps-email';
            content = EmailUtils.prefixMailSeparatorsWithBreakOpportunities(content);
        }

        nextStepHTML += `<${tagType}>${content}</${tagType}>`;
    });

    const formattedHtml = nextStepHTML
        .replace(/%expenses/g, 'these expenses')
        .replace(/%Expenses/g, 'These expenses')
        .replace(/%tobe/g, 'are');

    return `<next-steps>${formattedHtml}</next-steps>`;
}

// eslint-disable-next-line import/prefer-default-export
export {parseMessage};<|MERGE_RESOLUTION|>--- conflicted
+++ resolved
@@ -1,14 +1,6 @@
 import Str from 'expensify-common/lib/str';
-<<<<<<< HEAD
 import type {Message} from '@src/types/onyx/ReportNextStep';
-=======
 import EmailUtils from './EmailUtils';
-
-type Message = {
-    text: string;
-    type?: string;
-};
->>>>>>> aa1d87ca
 
 function parseMessage(messages: Message[] | undefined) {
     let nextStepHTML = '';

--- conflicted
+++ resolved
@@ -11,14 +11,9 @@
 import {getNextApproverAccountID} from './actions/IOU';
 import DateUtils from './DateUtils';
 import EmailUtils from './EmailUtils';
-<<<<<<< HEAD
 import {getLoginsByAccountIDs} from './PersonalDetailsUtils';
-import * as PolicyUtils from './PolicyUtils';
-import * as ReportUtils from './ReportUtils';
-=======
 import {getCorrectedAutoReportingFrequency, getReimburserAccountID} from './PolicyUtils';
 import {getDisplayNameForParticipant, getPersonalDetailsForAccountID, isExpenseReport, isInvoiceReport, isPayer} from './ReportUtils';
->>>>>>> 48746d64
 
 let currentUserAccountID = -1;
 let currentUserEmail = '';
@@ -86,30 +81,19 @@
  * @param parameters.isPaidWithExpensify - Whether a report has been paid with Expensify or outside
  * @returns nextStep
  */
-<<<<<<< HEAD
 function buildNextStep(report: OnyxEntry<Report>, predictedNextStatus: ValueOf<typeof CONST.REPORT.STATUS_NUM>, isUnapprove?: boolean): ReportNextStep | null {
-    if (!ReportUtils.isExpenseReport(report)) {
-=======
-function buildNextStep(report: OnyxEntry<Report>, predictedNextStatus: ValueOf<typeof CONST.REPORT.STATUS_NUM>): ReportNextStep | null {
     if (!isExpenseReport(report)) {
->>>>>>> 48746d64
         return null;
     }
 
     const {policyID = '', ownerAccountID = -1} = report ?? {};
     const policy = allPolicies?.[`${ONYXKEYS.COLLECTION.POLICY}${policyID}`] ?? ({} as Policy);
     const {harvesting, autoReportingOffset} = policy;
-<<<<<<< HEAD
-    const autoReportingFrequency = PolicyUtils.getCorrectedAutoReportingFrequency(policy);
-    const ownerDisplayName = ReportUtils.getDisplayNameForParticipant(ownerAccountID);
-    const nextApproverDisplayName = getNextApproverDisplayName(report, isUnapprove);
-    const approverAccountID = getNextApproverAccountID(report, isUnapprove);
-    const approvers = getLoginsByAccountIDs([approverAccountID ?? -1]);
-=======
     const autoReportingFrequency = getCorrectedAutoReportingFrequency(policy);
     const ownerDisplayName = getDisplayNameForParticipant(ownerAccountID);
     const nextApproverDisplayName = getNextApproverDisplayName(report);
->>>>>>> 48746d64
+    const approverAccountID = getNextApproverAccountID(report, isUnapprove);
+    const approvers = getLoginsByAccountIDs([approverAccountID ?? -1]);
 
     const reimburserAccountID = getReimburserAccountID(policy);
     const hasValidAccount = !!policy?.achAccount?.accountNumber;

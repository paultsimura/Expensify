import {Str} from 'expensify-common';
import type {OnyxCollection, OnyxEntry} from 'react-native-onyx';
import Onyx from 'react-native-onyx';
import type {ValueOf} from 'type-fest';
import type {LocaleContextProps} from '@components/LocaleContextProvider';
import type {SelectorType} from '@components/SelectionScreen';
import CONST from '@src/CONST';
import ONYXKEYS from '@src/ONYXKEYS';
import ROUTES from '@src/ROUTES';
import INPUT_IDS from '@src/types/form/NetSuiteCustomFieldForm';
import type {OnyxInputOrEntry, Policy, PolicyCategories, PolicyEmployeeList, PolicyTagLists, PolicyTags, TaxRate} from '@src/types/onyx';
import type {ErrorFields, PendingAction, PendingFields} from '@src/types/onyx/OnyxCommon';
import type {
    ConnectionLastSync,
    ConnectionName,
    Connections,
    CustomUnit,
    InvoiceItem,
    NetSuiteAccount,
    NetSuiteConnection,
    NetSuiteCustomList,
    NetSuiteCustomSegment,
    NetSuiteTaxAccount,
    NetSuiteVendor,
    PolicyConnectionSyncProgress,
    PolicyFeatureName,
    Rate,
    Tenant,
} from '@src/types/onyx/Policy';
import type PolicyEmployee from '@src/types/onyx/PolicyEmployee';
import {isEmptyObject} from '@src/types/utils/EmptyObject';
import * as Localize from './Localize';
import Navigation from './Navigation/Navigation';
import * as NetworkStore from './Network/NetworkStore';
import {getAccountIDsByLogins, getLoginsByAccountIDs, getPersonalDetailByEmail} from './PersonalDetailsUtils';

type MemberEmailsToAccountIDs = Record<string, number>;

type WorkspaceDetails = {
    policyID: string | undefined;
    name: string;
};

type ConnectionWithLastSyncData = {
    /** State of the last synchronization */
    lastSync?: ConnectionLastSync;
};

let allPolicies: OnyxCollection<Policy>;

Onyx.connect({
    key: ONYXKEYS.COLLECTION.POLICY,
    waitForCollectionCallback: true,
    callback: (value) => (allPolicies = value),
});

/**
 * Filter out the active policies, which will exclude policies with pending deletion
 * These are policies that we can use to create reports with in NewDot.
 */
function getActivePolicies(policies: OnyxCollection<Policy> | null): Policy[] {
    return Object.values(policies ?? {}).filter<Policy>(
        (policy): policy is Policy => !!policy && policy.pendingAction !== CONST.RED_BRICK_ROAD_PENDING_ACTION.DELETE && !!policy.name && !!policy.id,
    );
}

/**
 * Checks if we have any errors stored within the policy?.employeeList. Determines whether we should show a red brick road error or not.
 */
function hasEmployeeListError(policy: OnyxEntry<Policy>): boolean {
    return Object.values(policy?.employeeList ?? {}).some((employee) => Object.keys(employee?.errors ?? {}).length > 0);
}

/**
 *  Check if the policy has any tax rate errors.
 */
function hasTaxRateError(policy: OnyxEntry<Policy>): boolean {
    return Object.values(policy?.taxRates?.taxes ?? {}).some((taxRate) => Object.keys(taxRate?.errors ?? {}).length > 0 || Object.values(taxRate?.errorFields ?? {}).some(Boolean));
}

/**
 * Check if the policy has any errors within the categories.
 */
function hasPolicyCategoriesError(policyCategories: OnyxEntry<PolicyCategories>): boolean {
    return Object.keys(policyCategories ?? {}).some((categoryName) => Object.keys(policyCategories?.[categoryName]?.errors ?? {}).length > 0);
}

/**
 * Check if the policy has any error fields.
 */
function hasPolicyErrorFields(policy: OnyxEntry<Policy>): boolean {
    return Object.values(policy?.errorFields ?? {}).some((fieldErrors) => Object.keys(fieldErrors ?? {}).length > 0);
}

/**
 * Check if the policy has any errors, and if it doesn't, then check if it has any error fields.
 */
function hasPolicyError(policy: OnyxEntry<Policy>): boolean {
    return Object.keys(policy?.errors ?? {}).length > 0 ? true : hasPolicyErrorFields(policy);
}

/**
 * Checks if we have any errors stored within the policy custom units.
 */
function hasCustomUnitsError(policy: OnyxEntry<Policy>): boolean {
    return Object.keys(policy?.customUnits?.errors ?? {}).length > 0;
}

function getNumericValue(value: number | string, toLocaleDigit: (arg: string) => string): number | string {
    const numValue = parseFloat(value.toString().replace(toLocaleDigit('.'), '.'));
    if (Number.isNaN(numValue)) {
        return NaN;
    }
    return numValue.toFixed(CONST.CUSTOM_UNITS.RATE_DECIMALS);
}

/**
 * Retrieves the distance custom unit object for the given policy
 */
function getCustomUnit(policy: OnyxEntry<Policy>): CustomUnit | undefined {
    return Object.values(policy?.customUnits ?? {}).find((unit) => unit.name === CONST.CUSTOM_UNITS.NAME_DISTANCE);
}

/**
 * Retrieves custom unit rate object from the given customUnitRateID
 */
function getCustomUnitRate(policy: OnyxEntry<Policy>, customUnitRateID: string): Rate | undefined {
    const distanceUnit = getCustomUnit(policy);
    return distanceUnit?.rates[customUnitRateID];
}

function getRateDisplayValue(value: number, toLocaleDigit: (arg: string) => string): string {
    const numValue = getNumericValue(value, toLocaleDigit);
    if (Number.isNaN(numValue)) {
        return '';
    }
    return numValue.toString().replace('.', toLocaleDigit('.')).substring(0, value.toString().length);
}

function getUnitRateValue(toLocaleDigit: (arg: string) => string, customUnitRate?: Rate) {
    return getRateDisplayValue((customUnitRate?.rate ?? 0) / CONST.POLICY.CUSTOM_UNIT_RATE_BASE_OFFSET, toLocaleDigit);
}

/**
 * Get the brick road indicator status for a policy. The policy has an error status if there is a policy member error, a custom unit error or a field error.
 */
function getPolicyBrickRoadIndicatorStatus(policy: OnyxEntry<Policy>): ValueOf<typeof CONST.BRICK_ROAD_INDICATOR_STATUS> | undefined {
    if (hasEmployeeListError(policy) || hasCustomUnitsError(policy) || hasPolicyErrorFields(policy)) {
        return CONST.BRICK_ROAD_INDICATOR_STATUS.ERROR;
    }
    return undefined;
}

/**
 * Check if the policy can be displayed
 * If offline, always show the policy pending deletion.
 * If online, show the policy pending deletion only if there is an error.
 * Note: Using a local ONYXKEYS.NETWORK subscription will cause a delay in
 * updating the screen. Passing the offline status from the component.
 */
function shouldShowPolicy(policy: OnyxEntry<Policy>, isOffline: boolean): boolean {
    return (
        !!policy &&
        (policy?.type !== CONST.POLICY.TYPE.PERSONAL || !!policy?.isJoinRequestPending) &&
        (isOffline || policy?.pendingAction !== CONST.RED_BRICK_ROAD_PENDING_ACTION.DELETE || Object.keys(policy.errors ?? {}).length > 0) &&
        !!policy?.role
    );
}

function isExpensifyTeam(email: string | undefined): boolean {
    const emailDomain = Str.extractEmailDomain(email ?? '');
    return emailDomain === CONST.EXPENSIFY_PARTNER_NAME || emailDomain === CONST.EMAIL.GUIDES_DOMAIN;
}

/**
 * Checks if the current user is an admin of the policy.
 */
const isPolicyAdmin = (policy: OnyxInputOrEntry<Policy>, currentUserLogin?: string): boolean =>
    (policy?.role ?? (currentUserLogin && policy?.employeeList?.[currentUserLogin]?.role)) === CONST.POLICY.ROLE.ADMIN;

/**
 * Checks if the current user is of the role "user" on the policy.
 */
const isPolicyUser = (policy: OnyxInputOrEntry<Policy>, currentUserLogin?: string): boolean =>
    (policy?.role ?? (currentUserLogin && policy?.employeeList?.[currentUserLogin]?.role)) === CONST.POLICY.ROLE.USER;

/**
 * Checks if the policy is a free group policy.
 */
const isFreeGroupPolicy = (policy: OnyxEntry<Policy>): boolean => policy?.type === CONST.POLICY.TYPE.FREE;

const isPolicyEmployee = (policyID: string, policies: OnyxCollection<Policy>): boolean => Object.values(policies ?? {}).some((policy) => policy?.id === policyID);

/**
 * Checks if the current user is an owner (creator) of the policy.
 */
const isPolicyOwner = (policy: OnyxInputOrEntry<Policy>, currentUserAccountID: number): boolean => policy?.ownerAccountID === currentUserAccountID;

/**
 * Create an object mapping member emails to their accountIDs. Filter for members without errors if includeMemberWithErrors is false, and get the login email from the personalDetail object using the accountID.
 *
 * If includeMemberWithErrors is false, We only return members without errors. Otherwise, the members with errors would immediately be removed before the user has a chance to read the error.
 */
function getMemberAccountIDsForWorkspace(employeeList: PolicyEmployeeList | undefined, includeMemberWithErrors = false): MemberEmailsToAccountIDs {
    const members = employeeList ?? {};
    const memberEmailsToAccountIDs: MemberEmailsToAccountIDs = {};
    Object.keys(members).forEach((email) => {
        if (!includeMemberWithErrors) {
            const member = members?.[email];
            if (Object.keys(member?.errors ?? {})?.length > 0) {
                return;
            }
        }
        const personalDetail = getPersonalDetailByEmail(email);
        if (!personalDetail?.login) {
            return;
        }
        memberEmailsToAccountIDs[email] = Number(personalDetail.accountID);
    });
    return memberEmailsToAccountIDs;
}

/**
 * Get login list that we should not show in the workspace invite options
 */
function getIneligibleInvitees(employeeList?: PolicyEmployeeList): string[] {
    const policyEmployeeList = employeeList ?? {};
    const memberEmailsToExclude: string[] = [...CONST.EXPENSIFY_EMAILS];
    Object.keys(policyEmployeeList).forEach((email) => {
        const policyEmployee = policyEmployeeList?.[email];
        // Policy members that are pending delete or have errors are not valid and we should show them in the invite options (don't exclude them).
        if (policyEmployee?.pendingAction === CONST.RED_BRICK_ROAD_PENDING_ACTION.DELETE || Object.keys(policyEmployee?.errors ?? {}).length > 0) {
            return;
        }
        if (!email) {
            return;
        }
        memberEmailsToExclude.push(email);
    });

    return memberEmailsToExclude;
}

function getSortedTagKeys(policyTagList: OnyxEntry<PolicyTagLists>): Array<keyof PolicyTagLists> {
    if (isEmptyObject(policyTagList)) {
        return [];
    }

    return Object.keys(policyTagList).sort((key1, key2) => policyTagList[key1].orderWeight - policyTagList[key2].orderWeight);
}

/**
 * Gets a tag name of policy tags based on a tag's orderWeight.
 */
function getTagListName(policyTagList: OnyxEntry<PolicyTagLists>, orderWeight: number): string {
    if (isEmptyObject(policyTagList)) {
        return '';
    }

    return Object.values(policyTagList).find((tag) => tag.orderWeight === orderWeight)?.name ?? '';
}

/**
 * Gets all tag lists of a policy
 */
function getTagLists(policyTagList: OnyxEntry<PolicyTagLists>): Array<ValueOf<PolicyTagLists>> {
    if (isEmptyObject(policyTagList)) {
        return [];
    }

    return Object.values(policyTagList)
        .filter((policyTagListValue) => policyTagListValue !== null)
        .sort((tagA, tagB) => tagA.orderWeight - tagB.orderWeight);
}

/**
 * Gets a tag list of a policy by a tag index
 */
function getTagList(policyTagList: OnyxEntry<PolicyTagLists>, tagIndex: number): ValueOf<PolicyTagLists> {
    const tagLists = getTagLists(policyTagList);

    return (
        tagLists[tagIndex] ?? {
            name: '',
            required: false,
            tags: {},
        }
    );
}

function getTagNamesFromTagsLists(policyTagLists: PolicyTagLists): string[] {
    const uniqueTagNames = new Set<string>();

    for (const policyTagList of Object.values(policyTagLists ?? {})) {
        for (const tag of Object.values(policyTagList.tags)) {
            uniqueTagNames.add(tag.name);
        }
    }
    return Array.from(uniqueTagNames);
}

/**
 * Cleans up escaping of colons (used to create multi-level tags, e.g. "Parent: Child") in the tag name we receive from the backend
 */
function getCleanedTagName(tag: string) {
    return tag?.replace(/\\:/g, CONST.COLON);
}

/**
 * Escape colon from tag name
 */
function escapeTagName(tag: string) {
    return tag?.replaceAll(CONST.COLON, '\\:');
}

/**
 * Gets a count of enabled tags of a policy
 */
function getCountOfEnabledTagsOfList(policyTags: PolicyTags) {
    return Object.values(policyTags).filter((policyTag) => policyTag.enabled).length;
}

/**
 * Whether the policy has multi-level tags
 */
function isMultiLevelTags(policyTagList: OnyxEntry<PolicyTagLists>): boolean {
    return Object.keys(policyTagList ?? {}).length > 1;
}

function isPendingDeletePolicy(policy: OnyxEntry<Policy>): boolean {
    return policy?.pendingAction === CONST.RED_BRICK_ROAD_PENDING_ACTION.DELETE;
}

function isPaidGroupPolicy(policy: OnyxEntry<Policy>): boolean {
    return policy?.type === CONST.POLICY.TYPE.TEAM || policy?.type === CONST.POLICY.TYPE.CORPORATE;
}

function isControlPolicy(policy: OnyxEntry<Policy>): boolean {
    return policy?.type === CONST.POLICY.TYPE.CORPORATE;
}

function isTaxTrackingEnabled(isPolicyExpenseChat: boolean, policy: OnyxEntry<Policy>, isDistanceRequest: boolean): boolean {
    const distanceUnit = getCustomUnit(policy);
    const customUnitID = distanceUnit?.customUnitID ?? 0;
    const isPolicyTaxTrackingEnabled = isPolicyExpenseChat && policy?.tax?.trackingEnabled;
    const isTaxEnabledForDistance = isPolicyTaxTrackingEnabled && policy?.customUnits?.[customUnitID]?.attributes?.taxEnabled;

    return !!(isDistanceRequest ? isTaxEnabledForDistance : isPolicyTaxTrackingEnabled);
}

/**
 * Checks if policy's scheduled submit / auto reporting frequency is "instant".
 * Note: Free policies have "instant" submit always enabled.
 */
function isInstantSubmitEnabled(policy: OnyxInputOrEntry<Policy>): boolean {
    return policy?.type === CONST.POLICY.TYPE.FREE || (policy?.autoReporting === true && policy?.autoReportingFrequency === CONST.POLICY.AUTO_REPORTING_FREQUENCIES.INSTANT);
}

/**
 * This gets a "corrected" value for autoReportingFrequency. The purpose of this function is to encapsulate some logic around the "immediate" frequency.
 *
 * - "immediate" is actually not immediate. For that you want "instant".
 * - (immediate && harvesting.enabled) === daily
 * - (immediate && !harvesting.enabled) === manual
 *
 * Note that "daily" and "manual" only exist as options for the API, not in the database or Onyx.
 */
function getCorrectedAutoReportingFrequency(policy: OnyxInputOrEntry<Policy>): ValueOf<typeof CONST.POLICY.AUTO_REPORTING_FREQUENCIES> | undefined {
    if (policy?.autoReportingFrequency !== CONST.POLICY.AUTO_REPORTING_FREQUENCIES.IMMEDIATE) {
        return policy?.autoReportingFrequency;
    }

    if (policy?.harvesting?.enabled) {
        // This is actually not really "immediate". It's "daily". Surprise!
        return CONST.POLICY.AUTO_REPORTING_FREQUENCIES.IMMEDIATE;
    }

    // "manual" is really just "immediate" (aka "daily") with harvesting disabled
    return CONST.POLICY.AUTO_REPORTING_FREQUENCIES.MANUAL;
}

/**
 * Checks if policy's approval mode is "optional", a.k.a. "Submit & Close"
 */
function isSubmitAndClose(policy: OnyxInputOrEntry<Policy>): boolean {
    return policy?.approvalMode === CONST.POLICY.APPROVAL_MODE.OPTIONAL;
}

function isControlOnAdvancedApprovalMode(policy: OnyxInputOrEntry<Policy>): boolean {
    return policy?.type === CONST.POLICY.TYPE.CORPORATE && getApprovalWorkflow(policy) === CONST.POLICY.APPROVAL_MODE.ADVANCED;
}

function extractPolicyIDFromPath(path: string) {
    return path.match(CONST.REGEX.POLICY_ID_FROM_PATH)?.[1];
}

/**
 * Whether the policy has active accounting integration connections
 */
function hasAccountingConnections(policy: OnyxEntry<Policy>) {
    return !isEmptyObject(policy?.connections);
}

function getPathWithoutPolicyID(path: string) {
    return path.replace(CONST.REGEX.PATH_WITHOUT_POLICY_ID, '/');
}

function getPolicyEmployeeListByIdWithoutCurrentUser(policies: OnyxCollection<Pick<Policy, 'employeeList'>>, currentPolicyID?: string, currentUserAccountID?: number) {
    const policy = policies?.[`${ONYXKEYS.COLLECTION.POLICY}${currentPolicyID}`] ?? null;
    const policyMemberEmailsToAccountIDs = getMemberAccountIDsForWorkspace(policy?.employeeList);
    return Object.values(policyMemberEmailsToAccountIDs)
        .map((policyMemberAccountID) => Number(policyMemberAccountID))
        .filter((policyMemberAccountID) => policyMemberAccountID !== currentUserAccountID);
}

function goBackFromInvalidPolicy() {
    Navigation.navigate(ROUTES.SETTINGS_WORKSPACES);
}

/** Get a tax with given ID from policy */
function getTaxByID(policy: OnyxEntry<Policy>, taxID: string): TaxRate | undefined {
    return policy?.taxRates?.taxes?.[taxID];
}

/** Get a tax rate object built like Record<TaxRateName, RelatedTaxRateKeys>.
 * We want to allow user to choose over TaxRateName and there might be a situation when on TaxRateName has two possible keys in different policies */
function getAllTaxRatesNamesAndKeys(): Record<string, string[]> {
    const allTaxRates: Record<string, string[]> = {};
    Object.values(allPolicies ?? {})?.forEach((policy) => {
        if (!policy?.taxRates?.taxes) {
            return;
        }
        Object.entries(policy?.taxRates?.taxes).forEach(([taxRateKey, taxRate]) => {
            if (!allTaxRates[taxRate.name]) {
                allTaxRates[taxRate.name] = [taxRateKey];
                return;
            }
            allTaxRates[taxRate.name].push(taxRateKey);
        });
    });
    return allTaxRates;
}

/**
 * Whether the tax rate can be deleted and disabled
 */
function canEditTaxRate(policy: Policy, taxID: string): boolean {
    return policy.taxRates?.defaultExternalID !== taxID && policy.taxRates?.foreignTaxDefault !== taxID;
}

function isPolicyFeatureEnabled(policy: OnyxEntry<Policy>, featureName: PolicyFeatureName): boolean {
    if (featureName === CONST.POLICY.MORE_FEATURES.ARE_TAXES_ENABLED) {
        return !!policy?.tax?.trackingEnabled;
    }
    if (featureName === CONST.POLICY.MORE_FEATURES.ARE_CONNECTIONS_ENABLED) {
        return policy?.[featureName] ? !!policy?.[featureName] : !isEmptyObject(policy?.connections);
    }

    return !!policy?.[featureName];
}

function getApprovalWorkflow(policy: OnyxEntry<Policy>): ValueOf<typeof CONST.POLICY.APPROVAL_MODE> {
    if (policy?.type === CONST.POLICY.TYPE.PERSONAL) {
        return CONST.POLICY.APPROVAL_MODE.OPTIONAL;
    }

    return policy?.approvalMode ?? CONST.POLICY.APPROVAL_MODE.ADVANCED;
}

function getDefaultApprover(policy: OnyxEntry<Policy>): string {
    return policy?.approver ?? policy?.owner ?? '';
}

/**
 * Returns the accountID to whom the given employeeAccountID submits reports to in the given Policy.
 */
function getSubmitToAccountID(policy: OnyxEntry<Policy>, employeeAccountID: number): number {
    const employeeLogin = getLoginsByAccountIDs([employeeAccountID])[0];
    const defaultApprover = getDefaultApprover(policy);

    // For policy using the optional or basic workflow, the manager is the policy default approver.
    if (([CONST.POLICY.APPROVAL_MODE.OPTIONAL, CONST.POLICY.APPROVAL_MODE.BASIC] as Array<ValueOf<typeof CONST.POLICY.APPROVAL_MODE>>).includes(getApprovalWorkflow(policy))) {
        return getAccountIDsByLogins([defaultApprover])[0];
    }

    const employee = policy?.employeeList?.[employeeLogin];
    if (!employee) {
        return -1;
    }

    return getAccountIDsByLogins([employee.submitsTo ?? defaultApprover])[0];
}

function getSubmitToEmail(policy: OnyxEntry<Policy>, employeeAccountID: number): string {
    const submitToAccountID = getSubmitToAccountID(policy, employeeAccountID);
    return getLoginsByAccountIDs([submitToAccountID])[0] ?? '';
}

/**
 * Returns the email of the account to forward the report to depending on the approver's approval limit.
 * Used for advanced approval mode only.
 */
function getForwardsToAccount(policy: OnyxEntry<Policy>, employeeEmail: string, reportTotal: number): string {
    if (!isControlOnAdvancedApprovalMode(policy)) {
        return '';
    }

    const employee = policy?.employeeList?.[employeeEmail];
    if (!employee) {
        return '';
    }

    const positiveReportTotal = Math.abs(reportTotal);
    if (employee.approvalLimit && employee.overLimitForwardsTo && positiveReportTotal > employee.approvalLimit) {
        return employee.overLimitForwardsTo;
    }
    return employee.forwardsTo ?? '';
}

/**
 * Returns the accountID of the policy reimburser, if not available — falls back to the policy owner.
 */
function getReimburserAccountID(policy: OnyxEntry<Policy>): number {
    const reimburserEmail = policy?.achAccount?.reimburser ?? policy?.owner ?? '';
    return getAccountIDsByLogins([reimburserEmail])[0];
}

function getPersonalPolicy() {
    return Object.values(allPolicies ?? {}).find((policy) => policy?.type === CONST.POLICY.TYPE.PERSONAL);
}

function getAdminEmployees(policy: OnyxEntry<Policy>): PolicyEmployee[] {
    if (!policy || !policy.employeeList) {
        return [];
    }
    return Object.keys(policy.employeeList)
        .map((email) => ({...policy.employeeList?.[email], email}))
        .filter((employee) => employee.role === CONST.POLICY.ROLE.ADMIN);
}

/**
 * Returns the policy of the report
 */
function getPolicy(policyID: string | undefined): OnyxEntry<Policy> {
    if (!allPolicies || !policyID) {
        return undefined;
    }
    return allPolicies[`${ONYXKEYS.COLLECTION.POLICY}${policyID}`];
}

/** Return active policies where current user is an admin */
function getActiveAdminWorkspaces(policies: OnyxCollection<Policy> | null): Policy[] {
    const activePolicies = getActivePolicies(policies);
    return activePolicies.filter((policy) => shouldShowPolicy(policy, NetworkStore.isOffline()) && isPolicyAdmin(policy));
}

/** Whether the user can send invoice from the workspace */
function canSendInvoiceFromWorkspace(policyID: string | undefined): boolean {
    const policy = getPolicy(policyID);
    return policy?.areInvoicesEnabled ?? false;
}

/** Whether the user can send invoice */
function canSendInvoice(policies: OnyxCollection<Policy> | null): boolean {
    return getActiveAdminWorkspaces(policies).length > 0;
    // TODO: Uncomment the following line when the invoices screen is ready - https://github.com/Expensify/App/issues/45175.
    // return getActiveAdminWorkspaces(policies).some((policy) => canSendInvoiceFromWorkspace(policy.id));
}

function hasDependentTags(policy: OnyxEntry<Policy>, policyTagList: OnyxEntry<PolicyTagLists>) {
    if (!policy?.hasMultipleTagLists) {
        return false;
    }
    return Object.values(policyTagList ?? {}).some((tagList) => Object.values(tagList.tags).some((tag) => !!tag.rules?.parentTagsFilter || !!tag.parentTagsFilter));
}

/** Get the Xero organizations connected to the policy */
function getXeroTenants(policy: Policy | undefined): Tenant[] {
    // Due to the way optional chain is being handled in this useMemo we are forced to use this approach to properly handle undefined values
    // eslint-disable-next-line @typescript-eslint/prefer-optional-chain
    if (!policy || !policy.connections || !policy.connections.xero || !policy.connections.xero.data) {
        return [];
    }
    return policy.connections.xero.data.tenants ?? [];
}

function findCurrentXeroOrganization(tenants: Tenant[] | undefined, organizationID: string | undefined): Tenant | undefined {
    return tenants?.find((tenant) => tenant.id === organizationID);
}

function getCurrentXeroOrganizationName(policy: Policy | undefined): string | undefined {
    return findCurrentXeroOrganization(getXeroTenants(policy), policy?.connections?.xero?.config?.tenantID)?.name;
}

function getXeroBankAccountsWithDefaultSelect(policy: Policy | undefined, selectedBankAccountId: string | undefined): SelectorType[] {
    const bankAccounts = policy?.connections?.xero?.data?.bankAccounts ?? [];
    const isMatchFound = bankAccounts?.some(({id}) => id === selectedBankAccountId);

    return (bankAccounts ?? []).map(({id, name}, index) => ({
        value: id,
        text: name,
        keyForList: id,
        isSelected: isMatchFound ? selectedBankAccountId === id : index === 0,
    }));
}

function areSettingsInErrorFields(settings?: string[], errorFields?: ErrorFields) {
    if (settings === undefined || errorFields === undefined) {
        return false;
    }

    const keys = Object.keys(errorFields);
    return settings.some((setting) => keys.includes(setting));
}

function settingsPendingAction(settings?: string[], pendingFields?: PendingFields<string>): PendingAction | undefined {
    if (settings === undefined || pendingFields === undefined) {
        return null;
    }

    const key = Object.keys(pendingFields).find((setting) => settings.includes(setting));
    return pendingFields[key ?? '-1'];
}

function findSelectedVendorWithDefaultSelect(vendors: NetSuiteVendor[] | undefined, selectedVendorId: string | undefined) {
    const selectedVendor = (vendors ?? []).find(({id}) => id === selectedVendorId);
    return selectedVendor ?? vendors?.[0] ?? undefined;
}

function findSelectedBankAccountWithDefaultSelect(accounts: NetSuiteAccount[] | undefined, selectedBankAccountId: string | undefined) {
    const selectedBankAccount = (accounts ?? []).find(({id}) => id === selectedBankAccountId);
    return selectedBankAccount ?? accounts?.[0] ?? undefined;
}

function findSelectedInvoiceItemWithDefaultSelect(invoiceItems: InvoiceItem[] | undefined, selectedItemId: string | undefined) {
    const selectedInvoiceItem = (invoiceItems ?? []).find(({id}) => id === selectedItemId);
    return selectedInvoiceItem ?? invoiceItems?.[0] ?? undefined;
}

function findSelectedTaxAccountWithDefaultSelect(taxAccounts: NetSuiteTaxAccount[] | undefined, selectedAccountId: string | undefined) {
    const selectedTaxAccount = (taxAccounts ?? []).find(({externalID}) => externalID === selectedAccountId);
    return selectedTaxAccount ?? taxAccounts?.[0] ?? undefined;
}

function getNetSuiteVendorOptions(policy: Policy | undefined, selectedVendorId: string | undefined): SelectorType[] {
    const vendors = policy?.connections?.netsuite.options.data.vendors;

    const selectedVendor = findSelectedVendorWithDefaultSelect(vendors, selectedVendorId);

    return (vendors ?? []).map(({id, name}) => ({
        value: id,
        text: name,
        keyForList: id,
        isSelected: selectedVendor?.id === id,
    }));
}

function getNetSuitePayableAccountOptions(policy: Policy | undefined, selectedBankAccountId: string | undefined): SelectorType[] {
    const payableAccounts = policy?.connections?.netsuite.options.data.payableList;

    const selectedPayableAccount = findSelectedBankAccountWithDefaultSelect(payableAccounts, selectedBankAccountId);

    return (payableAccounts ?? []).map(({id, name}) => ({
        value: id,
        text: name,
        keyForList: id,
        isSelected: selectedPayableAccount?.id === id,
    }));
}

function getNetSuiteReceivableAccountOptions(policy: Policy | undefined, selectedBankAccountId: string | undefined): SelectorType[] {
    const receivableAccounts = policy?.connections?.netsuite.options.data.receivableList;

    const selectedReceivableAccount = findSelectedBankAccountWithDefaultSelect(receivableAccounts, selectedBankAccountId);

    return (receivableAccounts ?? []).map(({id, name}) => ({
        value: id,
        text: name,
        keyForList: id,
        isSelected: selectedReceivableAccount?.id === id,
    }));
}

function getNetSuiteInvoiceItemOptions(policy: Policy | undefined, selectedItemId: string | undefined): SelectorType[] {
    const invoiceItems = policy?.connections?.netsuite.options.data.items;

    const selectedInvoiceItem = findSelectedInvoiceItemWithDefaultSelect(invoiceItems, selectedItemId);

    return (invoiceItems ?? []).map(({id, name}) => ({
        value: id,
        text: name,
        keyForList: id,
        isSelected: selectedInvoiceItem?.id === id,
    }));
}

function getNetSuiteTaxAccountOptions(policy: Policy | undefined, subsidiaryCountry?: string, selectedAccountId?: string): SelectorType[] {
    const taxAccounts = policy?.connections?.netsuite.options.data.taxAccountsList;
    const accountOptions = (taxAccounts ?? []).filter(({country}) => country === subsidiaryCountry);

    const selectedTaxAccount = findSelectedTaxAccountWithDefaultSelect(accountOptions, selectedAccountId);

    return accountOptions.map(({externalID, name}) => ({
        value: externalID,
        text: name,
        keyForList: externalID,
        isSelected: selectedTaxAccount?.externalID === externalID,
    }));
}

function canUseTaxNetSuite(canUseNetSuiteUSATax?: boolean, subsidiaryCountry?: string) {
    return !!canUseNetSuiteUSATax || CONST.NETSUITE_TAX_COUNTRIES.includes(subsidiaryCountry ?? '');
}

function canUseProvincialTaxNetSuite(subsidiaryCountry?: string) {
    return subsidiaryCountry === '_canada';
}

function getFilteredReimbursableAccountOptions(payableAccounts: NetSuiteAccount[] | undefined) {
    return (payableAccounts ?? []).filter(({type}) => type === CONST.NETSUITE_ACCOUNT_TYPE.BANK || type === CONST.NETSUITE_ACCOUNT_TYPE.CREDIT_CARD);
}

function getNetSuiteReimbursableAccountOptions(policy: Policy | undefined, selectedBankAccountId: string | undefined): SelectorType[] {
    const payableAccounts = policy?.connections?.netsuite.options.data.payableList;
    const accountOptions = getFilteredReimbursableAccountOptions(payableAccounts);

    const selectedPayableAccount = findSelectedBankAccountWithDefaultSelect(accountOptions, selectedBankAccountId);

    return accountOptions.map(({id, name}) => ({
        value: id,
        text: name,
        keyForList: id,
        isSelected: selectedPayableAccount?.id === id,
    }));
}

function getFilteredCollectionAccountOptions(payableAccounts: NetSuiteAccount[] | undefined) {
    return (payableAccounts ?? []).filter(({type}) => type === CONST.NETSUITE_ACCOUNT_TYPE.BANK);
}

function getNetSuiteCollectionAccountOptions(policy: Policy | undefined, selectedBankAccountId: string | undefined): SelectorType[] {
    const payableAccounts = policy?.connections?.netsuite.options.data.payableList;
    const accountOptions = getFilteredCollectionAccountOptions(payableAccounts);

    const selectedPayableAccount = findSelectedBankAccountWithDefaultSelect(accountOptions, selectedBankAccountId);

    return accountOptions.map(({id, name}) => ({
        value: id,
        text: name,
        keyForList: id,
        isSelected: selectedPayableAccount?.id === id,
    }));
}

function getFilteredApprovalAccountOptions(payableAccounts: NetSuiteAccount[] | undefined) {
    return (payableAccounts ?? []).filter(({type}) => type === CONST.NETSUITE_ACCOUNT_TYPE.ACCOUNTS_PAYABLE);
}

function getNetSuiteApprovalAccountOptions(policy: Policy | undefined, selectedBankAccountId: string | undefined): SelectorType[] {
    const payableAccounts = policy?.connections?.netsuite.options.data.payableList;
    const defaultApprovalAccount: NetSuiteAccount = {
        id: CONST.NETSUITE_APPROVAL_ACCOUNT_DEFAULT,
        name: Localize.translateLocal('workspace.netsuite.advancedConfig.defaultApprovalAccount'),
        type: CONST.NETSUITE_ACCOUNT_TYPE.ACCOUNTS_PAYABLE,
    };
    const accountOptions = getFilteredApprovalAccountOptions([defaultApprovalAccount].concat(payableAccounts ?? []));

    const selectedPayableAccount = findSelectedBankAccountWithDefaultSelect(accountOptions, selectedBankAccountId);

    return accountOptions.map(({id, name}) => ({
        value: id,
        text: name,
        keyForList: id,
        isSelected: selectedPayableAccount?.id === id,
    }));
}

function getCustomersOrJobsLabelNetSuite(policy: Policy | undefined, translate: LocaleContextProps['translate']): string | undefined {
    const importMapping = policy?.connections?.netsuite?.options?.config?.syncOptions?.mapping;
    if (!importMapping?.customers && !importMapping?.jobs) {
        return undefined;
    }
    const importFields: string[] = [];
    const importCustomer = importMapping?.customers ?? CONST.INTEGRATION_ENTITY_MAP_TYPES.NETSUITE_DEFAULT;
    const importJobs = importMapping?.jobs ?? CONST.INTEGRATION_ENTITY_MAP_TYPES.NETSUITE_DEFAULT;

    if (importCustomer === CONST.INTEGRATION_ENTITY_MAP_TYPES.NETSUITE_DEFAULT && importJobs === CONST.INTEGRATION_ENTITY_MAP_TYPES.NETSUITE_DEFAULT) {
        return undefined;
    }

    const importedValue = importMapping?.customers !== CONST.INTEGRATION_ENTITY_MAP_TYPES.NETSUITE_DEFAULT ? importCustomer : importJobs;

    if (importCustomer !== CONST.INTEGRATION_ENTITY_MAP_TYPES.NETSUITE_DEFAULT) {
        importFields.push(translate('workspace.netsuite.import.customersOrJobs.customers'));
    }

    if (importJobs !== CONST.INTEGRATION_ENTITY_MAP_TYPES.NETSUITE_DEFAULT) {
        importFields.push(translate('workspace.netsuite.import.customersOrJobs.jobs'));
    }

    const importedValueLabel = translate(`workspace.netsuite.import.customersOrJobs.label`, importFields, translate(`workspace.accounting.importTypes.${importedValue}`).toLowerCase());
    return importedValueLabel.charAt(0).toUpperCase() + importedValueLabel.slice(1);
}

function isNetSuiteCustomSegmentRecord(customField: NetSuiteCustomList | NetSuiteCustomSegment): boolean {
    return 'segmentName' in customField;
}

function getNameFromNetSuiteCustomField(customField: NetSuiteCustomList | NetSuiteCustomSegment): string {
    return 'segmentName' in customField ? customField.segmentName : customField.listName;
}

function isNetSuiteCustomFieldPropertyEditable(customField: NetSuiteCustomList | NetSuiteCustomSegment, fieldName: string) {
    const fieldsAllowedToEdit = isNetSuiteCustomSegmentRecord(customField) ? [INPUT_IDS.SEGMENT_NAME, INPUT_IDS.INTERNAL_ID, INPUT_IDS.SCRIPT_ID, INPUT_IDS.MAPPING] : [INPUT_IDS.MAPPING];
    const fieldKey = fieldName as keyof typeof customField;
    return fieldsAllowedToEdit.includes(fieldKey);
}

function getIntegrationLastSuccessfulDate(connection?: Connections[keyof Connections], connectionSyncProgress?: PolicyConnectionSyncProgress) {
    let syncSuccessfulDate;
    if (!connection) {
        return undefined;
    }
    if ((connection as NetSuiteConnection)?.lastSyncDate) {
        syncSuccessfulDate = (connection as NetSuiteConnection)?.lastSyncDate;
    } else {
        syncSuccessfulDate = (connection as ConnectionWithLastSyncData)?.lastSync?.successfulDate;
    }

    if (
        connectionSyncProgress &&
        connectionSyncProgress.stageInProgress === CONST.POLICY.CONNECTIONS.SYNC_STAGE_NAME.JOB_DONE &&
        syncSuccessfulDate &&
        connectionSyncProgress.timestamp > syncSuccessfulDate
    ) {
        syncSuccessfulDate = connectionSyncProgress.timestamp;
    }
    return syncSuccessfulDate;
}

function getCurrentSageIntacctEntityName(policy: Policy | undefined, defaultNameIfNoEntity: string): string | undefined {
    const currentEntityID = policy?.connections?.intacct?.config?.entity;
    if (!currentEntityID) {
        return defaultNameIfNoEntity;
    }
    const entities = policy?.connections?.intacct?.data?.entities;
    return entities?.find((entity) => entity.id === currentEntityID)?.name;
}

function getSageIntacctBankAccounts(policy?: Policy, selectedBankAccountId?: string): SelectorType[] {
    const bankAccounts = policy?.connections?.intacct?.data?.bankAccounts ?? [];
    return (bankAccounts ?? []).map(({id, name}) => ({
        value: id,
        text: name,
        keyForList: id,
        isSelected: selectedBankAccountId === id,
    }));
}

function getSageIntacctVendors(policy?: Policy, selectedVendorId?: string): SelectorType[] {
    const vendors = policy?.connections?.intacct?.data?.vendors ?? [];
    return vendors.map(({id, value}) => ({
        value: id,
        text: value,
        keyForList: id,
        isSelected: selectedVendorId === id,
    }));
}

function getSageIntacctNonReimbursableActiveDefaultVendor(policy?: Policy): string | undefined {
    const {
        nonReimbursableCreditCardChargeDefaultVendor: creditCardDefaultVendor,
        nonReimbursableVendor: expenseReportDefaultVendor,
        nonReimbursable,
    } = policy?.connections?.intacct?.config.export ?? {};

    return nonReimbursable === CONST.SAGE_INTACCT_NON_REIMBURSABLE_EXPENSE_TYPE.CREDIT_CARD_CHARGE ? creditCardDefaultVendor : expenseReportDefaultVendor;
}

function getSageIntacctCreditCards(policy?: Policy, selectedAccount?: string): SelectorType[] {
    const creditCards = policy?.connections?.intacct?.data?.creditCards ?? [];
    return creditCards.map(({name}) => ({
        value: name,
        text: name,
        keyForList: name,
        isSelected: name === selectedAccount,
    }));
}

/**
 * Sort the workspaces by their name, while keeping the selected one at the beginning.
 * @param workspace1 Details of the first workspace to be compared.
 * @param workspace2 Details of the second workspace to be compared.
 * @param selectedWorkspaceID ID of the selected workspace which needs to be at the beginning.
 */
const sortWorkspacesBySelected = (workspace1: WorkspaceDetails, workspace2: WorkspaceDetails, selectedWorkspaceID: string | undefined): number => {
    if (workspace1.policyID === selectedWorkspaceID) {
        return -1;
    }
    if (workspace2.policyID === selectedWorkspaceID) {
        return 1;
    }
    return workspace1.name?.toLowerCase().localeCompare(workspace2.name?.toLowerCase() ?? '') ?? 0;
};

/**
 * Takes removes pendingFields and errorFields from a customUnit
 */
function removePendingFieldsFromCustomUnit(customUnit: CustomUnit): CustomUnit {
    const cleanedCustomUnit = {...customUnit};

    delete cleanedCustomUnit.pendingFields;
    delete cleanedCustomUnit.errorFields;

    return cleanedCustomUnit;
}

function navigateWhenEnableFeature(policyID: string) {
    setTimeout(() => {
        Navigation.navigate(ROUTES.WORKSPACE_INITIAL.getRoute(policyID));
    }, CONST.WORKSPACE_ENABLE_FEATURE_REDIRECT_DELAY);
}

function getConnectedIntegration(policy: Policy | undefined, accountingIntegrations?: ConnectionName[]) {
    return (accountingIntegrations ?? Object.values(CONST.POLICY.CONNECTIONS.NAME)).find((integration) => !!policy?.connections?.[integration]);
}

function hasIntegrationAutoSync(policy: Policy | undefined, connectedIntegration?: ConnectionName) {
    return (connectedIntegration && policy?.connections?.[connectedIntegration]?.config?.autoSync?.enabled) ?? false;
}

function getCurrentConnectionName(policy: Policy | undefined): string | undefined {
    const accountingIntegrations = Object.values(CONST.POLICY.CONNECTIONS.NAME);
    const connectionKey = accountingIntegrations.find((integration) => !!policy?.connections?.[integration]);
    return connectionKey ? CONST.POLICY.CONNECTIONS.NAME_USER_FRIENDLY[connectionKey] : undefined;
}

/**
 * Check if the policy member is deleted from the workspace
 */
function isDeletedPolicyEmployee(policyEmployee: PolicyEmployee, isOffline: boolean) {
    return !isOffline && policyEmployee.pendingAction === CONST.RED_BRICK_ROAD_PENDING_ACTION.DELETE && isEmptyObject(policyEmployee.errors);
}

function hasNoPolicyOtherThanPersonalType() {
    return (
        Object.values(allPolicies ?? {}).filter((policy) => policy && policy.type !== CONST.POLICY.TYPE.PERSONAL && policy.pendingAction !== CONST.RED_BRICK_ROAD_PENDING_ACTION.DELETE)
            .length === 0
    );
}

function getCurrentTaxID(policy: OnyxEntry<Policy>, taxID: string): string | undefined {
    return Object.keys(policy?.taxRates?.taxes ?? {}).find((taxIDKey) => policy?.taxRates?.taxes?.[taxIDKey].previousTaxCode === taxID || taxIDKey === taxID);
}

export {
    canEditTaxRate,
    extractPolicyIDFromPath,
    escapeTagName,
    getActivePolicies,
    getAdminEmployees,
    getCleanedTagName,
    getConnectedIntegration,
    getCountOfEnabledTagsOfList,
    getIneligibleInvitees,
    getMemberAccountIDsForWorkspace,
    getNumericValue,
    isMultiLevelTags,
    getPathWithoutPolicyID,
    getPersonalPolicy,
    getPolicy,
    getPolicyBrickRoadIndicatorStatus,
    getPolicyEmployeeListByIdWithoutCurrentUser,
    getSortedTagKeys,
    getTagList,
    getTagListName,
    getTagLists,
    getTaxByID,
    getUnitRateValue,
    goBackFromInvalidPolicy,
    hasAccountingConnections,
    hasCustomUnitsError,
    hasEmployeeListError,
    hasIntegrationAutoSync,
    hasPolicyCategoriesError,
    hasPolicyError,
    hasPolicyErrorFields,
    hasTaxRateError,
    isControlOnAdvancedApprovalMode,
    isExpensifyTeam,
    isDeletedPolicyEmployee,
    isFreeGroupPolicy,
    isInstantSubmitEnabled,
    getCorrectedAutoReportingFrequency,
    isPaidGroupPolicy,
    isPendingDeletePolicy,
    isPolicyAdmin,
    isPolicyUser,
    isPolicyEmployee,
    isPolicyFeatureEnabled,
    isPolicyOwner,
    isSubmitAndClose,
    isTaxTrackingEnabled,
    shouldShowPolicy,
    getActiveAdminWorkspaces,
    canSendInvoiceFromWorkspace,
    canSendInvoice,
    hasDependentTags,
    getXeroTenants,
    findCurrentXeroOrganization,
    getCurrentXeroOrganizationName,
    getXeroBankAccountsWithDefaultSelect,
    findSelectedVendorWithDefaultSelect,
    findSelectedBankAccountWithDefaultSelect,
    findSelectedInvoiceItemWithDefaultSelect,
    findSelectedTaxAccountWithDefaultSelect,
    getNetSuiteVendorOptions,
    canUseTaxNetSuite,
    canUseProvincialTaxNetSuite,
    getFilteredReimbursableAccountOptions,
    getNetSuiteReimbursableAccountOptions,
    getFilteredCollectionAccountOptions,
    getNetSuiteCollectionAccountOptions,
    getFilteredApprovalAccountOptions,
    getNetSuiteApprovalAccountOptions,
    getNetSuitePayableAccountOptions,
    getNetSuiteReceivableAccountOptions,
    getNetSuiteInvoiceItemOptions,
    getNetSuiteTaxAccountOptions,
    getSageIntacctVendors,
    getSageIntacctNonReimbursableActiveDefaultVendor,
    getSageIntacctCreditCards,
    getSageIntacctBankAccounts,
    getCustomUnit,
    getCustomUnitRate,
    sortWorkspacesBySelected,
    removePendingFieldsFromCustomUnit,
    navigateWhenEnableFeature,
    getIntegrationLastSuccessfulDate,
    getCurrentConnectionName,
    getCustomersOrJobsLabelNetSuite,
    getDefaultApprover,
    getApprovalWorkflow,
    getReimburserAccountID,
    isControlPolicy,
    isNetSuiteCustomSegmentRecord,
    getNameFromNetSuiteCustomField,
    isNetSuiteCustomFieldPropertyEditable,
    getCurrentSageIntacctEntityName,
    hasNoPolicyOtherThanPersonalType,
    getCurrentTaxID,
    areSettingsInErrorFields,
    settingsPendingAction,
<<<<<<< HEAD
    getAllTaxRatesNamesAndKeys as getAllTaxRates,
    getTagNamesFromTagsLists,
=======
    getSubmitToEmail,
    getForwardsToAccount,
    getSubmitToAccountID,
>>>>>>> 4bac1000
};

export type {MemberEmailsToAccountIDs};<|MERGE_RESOLUTION|>--- conflicted
+++ resolved
@@ -1051,14 +1051,11 @@
     getCurrentTaxID,
     areSettingsInErrorFields,
     settingsPendingAction,
-<<<<<<< HEAD
-    getAllTaxRatesNamesAndKeys as getAllTaxRates,
-    getTagNamesFromTagsLists,
-=======
     getSubmitToEmail,
     getForwardsToAccount,
     getSubmitToAccountID,
->>>>>>> 4bac1000
+    getAllTaxRatesNamesAndKeys as getAllTaxRates,
+    getTagNamesFromTagsLists,
 };
 
 export type {MemberEmailsToAccountIDs};
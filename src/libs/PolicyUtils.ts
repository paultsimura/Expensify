--- conflicted
+++ resolved
@@ -45,12 +45,6 @@
     lastSync?: ConnectionLastSync;
 };
 
-<<<<<<< HEAD
-type XeroSettings = Array<LiteralUnion<ValueOf<Except<typeof CONST.XERO_CONFIG, 'INVOICE_STATUS' | 'TRACKING_CATEGORY_FIELDS' | 'TRACKING_CATEGORY_OPTIONS'>>, string>>;
-// type QuickbooksSettings =
-
-=======
->>>>>>> 207365c5
 let allPolicies: OnyxCollection<Policy>;
 
 Onyx.connect({
@@ -545,11 +539,7 @@
     }));
 }
 
-<<<<<<< HEAD
-function areSettingsInErrorFields(settings?: XeroSettings, errorFields?: ErrorFields) {
-=======
 function areSettingsInErrorFields(settings?: string[], errorFields?: ErrorFields) {
->>>>>>> 207365c5
     if (settings === undefined || errorFields === undefined) {
         return false;
     }
@@ -558,11 +548,7 @@
     return settings.some((setting) => keys.includes(setting));
 }
 
-<<<<<<< HEAD
-function settingsPendingAction(settings?: XeroSettings, pendingFields?: PendingFields<string>): PendingAction | undefined {
-=======
 function settingsPendingAction(settings?: string[], pendingFields?: PendingFields<string>): PendingAction | undefined {
->>>>>>> 207365c5
     if (settings === undefined || pendingFields === undefined) {
         return null;
     }

--- conflicted
+++ resolved
@@ -1072,7 +1072,6 @@
     return getPolicy(activePolicyId);
 }
 
-<<<<<<< HEAD
 function getUserFriendlyWorkspaceType(workspaceType: ValueOf<typeof CONST.POLICY.TYPE>) {
     switch (workspaceType) {
         case CONST.POLICY.TYPE.CORPORATE:
@@ -1082,10 +1081,10 @@
         default:
             return Localize.translateLocal('workspace.type.free');
     }
-=======
+}
+
 function isPolicyAccessible(policy: OnyxEntry<Policy>): boolean {
     return !isEmptyObject(policy) && (Object.keys(policy).length !== 1 || isEmptyObject(policy.errors)) && !!policy?.id;
->>>>>>> c6583755
 }
 
 export {
@@ -1206,11 +1205,8 @@
     getNetSuiteImportCustomFieldLabel,
     getAllPoliciesLength,
     getActivePolicy,
-<<<<<<< HEAD
     getUserFriendlyWorkspaceType,
-=======
     isPolicyAccessible,
->>>>>>> c6583755
 };
 
 export type {MemberEmailsToAccountIDs};
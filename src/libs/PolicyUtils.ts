import Str from 'expensify-common/lib/str';
import type {OnyxCollection, OnyxEntry} from 'react-native-onyx';
import type {ValueOf} from 'type-fest';
import CONST from '@src/CONST';
import ONYXKEYS from '@src/ONYXKEYS';
import type {PersonalDetailsList, Policy, PolicyMembers, PolicyTagList, PolicyTags} from '@src/types/onyx';
import type {EmptyObject} from '@src/types/utils/EmptyObject';
import {isEmptyObject} from '@src/types/utils/EmptyObject';

type MemberEmailsToAccountIDs = Record<string, number>;
type UnitRate = {rate: number};

/**
 * Filter out the active policies, which will exclude policies with pending deletion
 * These are policies that we can use to create reports with in NewDot.
 */
function getActivePolicies(policies: OnyxCollection<Policy>): Policy[] | undefined {
    return Object.values(policies ?? {}).filter<Policy>(
        (policy): policy is Policy => policy !== null && policy && policy.pendingAction !== CONST.RED_BRICK_ROAD_PENDING_ACTION.DELETE && !!policy.name && !!policy.id,
    );
}

/**
 * Checks if we have any errors stored within the POLICY_MEMBERS. Determines whether we should show a red brick road error or not.
 * Data structure: {accountID: {role:'user', errors: []}, accountID2: {role:'admin', errors: [{1231312313: 'Unable to do X'}]}, ...}
 */
function hasPolicyMemberError(policyMembers: OnyxEntry<PolicyMembers>): boolean {
    return Object.values(policyMembers ?? {}).some((member) => Object.keys(member?.errors ?? {}).length > 0);
}

/**
 * Check if the policy has any error fields.
 */
function hasPolicyErrorFields(policy: OnyxEntry<Policy>): boolean {
    return Object.values(policy?.errorFields ?? {}).some((fieldErrors) => Object.keys(fieldErrors ?? {}).length > 0);
}

/**
 * Check if the policy has any errors, and if it doesn't, then check if it has any error fields.
 */
function hasPolicyError(policy: OnyxEntry<Policy>): boolean {
    return Object.keys(policy?.errors ?? {}).length > 0 ? true : hasPolicyErrorFields(policy);
}

/**
 * Checks if we have any errors stored within the policy custom units.
 */
function hasCustomUnitsError(policy: OnyxEntry<Policy>): boolean {
    return Object.keys(policy?.customUnits?.errors ?? {}).length > 0;
}

function getNumericValue(value: number, toLocaleDigit: (arg: string) => string): number | string {
    const numValue = parseFloat(value.toString().replace(toLocaleDigit('.'), '.'));
    if (Number.isNaN(numValue)) {
        return NaN;
    }
    return numValue.toFixed(CONST.CUSTOM_UNITS.RATE_DECIMALS);
}

function getRateDisplayValue(value: number, toLocaleDigit: (arg: string) => string): string {
    const numValue = getNumericValue(value, toLocaleDigit);
    if (Number.isNaN(numValue)) {
        return '';
    }
    return numValue.toString().replace('.', toLocaleDigit('.')).substring(0, value.toString().length);
}

function getUnitRateValue(customUnitRate: UnitRate, toLocaleDigit: (arg: string) => string) {
    return getRateDisplayValue((customUnitRate?.rate ?? 0) / CONST.POLICY.CUSTOM_UNIT_RATE_BASE_OFFSET, toLocaleDigit);
}

/**
 * Get the brick road indicator status for a policy. The policy has an error status if there is a policy member error, a custom unit error or a field error.
 */
function getPolicyBrickRoadIndicatorStatus(policy: OnyxEntry<Policy>, policyMembersCollection: OnyxCollection<PolicyMembers>): ValueOf<typeof CONST.BRICK_ROAD_INDICATOR_STATUS> | undefined {
    const policyMembers = policyMembersCollection?.[`${ONYXKEYS.COLLECTION.POLICY_MEMBERS}${policy?.id}`] ?? {};
    if (hasPolicyMemberError(policyMembers) || hasCustomUnitsError(policy) || hasPolicyErrorFields(policy)) {
        return CONST.BRICK_ROAD_INDICATOR_STATUS.ERROR;
    }
    return undefined;
}

/**
 * Check if the policy can be displayed
 * If offline, always show the policy pending deletion.
 * If online, show the policy pending deletion only if there is an error.
 * Note: Using a local ONYXKEYS.NETWORK subscription will cause a delay in
 * updating the screen. Passing the offline status from the component.
 */
function shouldShowPolicy(policy: OnyxEntry<Policy>, isOffline: boolean): boolean {
    return (
        !!policy && policy?.isPolicyExpenseChatEnabled && (isOffline || policy?.pendingAction !== CONST.RED_BRICK_ROAD_PENDING_ACTION.DELETE || Object.keys(policy.errors ?? {}).length > 0)
    );
}

function isExpensifyTeam(email: string): boolean {
    const emailDomain = Str.extractEmailDomain(email ?? '');
    return emailDomain === CONST.EXPENSIFY_PARTNER_NAME || emailDomain === CONST.EMAIL.GUIDES_DOMAIN;
}

function isExpensifyGuideTeam(email: string): boolean {
    const emailDomain = Str.extractEmailDomain(email ?? '');
    return emailDomain === CONST.EMAIL.GUIDES_DOMAIN;
}

/**
 * Checks if the current user is an admin of the policy.
 */
const isPolicyAdmin = (policy: OnyxEntry<Policy> | EmptyObject): boolean => policy?.role === CONST.POLICY.ROLE.ADMIN;

const isPolicyMember = (policyID: string, policies: OnyxCollection<Policy>): boolean => Object.values(policies ?? {}).some((policy) => policy?.id === policyID);

/**
 * Create an object mapping member emails to their accountIDs. Filter for members without errors, and get the login email from the personalDetail object using the accountID.
 *
 * We only return members without errors. Otherwise, the members with errors would immediately be removed before the user has a chance to read the error.
 */
function getMemberAccountIDsForWorkspace(policyMembers: OnyxEntry<PolicyMembers>, personalDetails: OnyxEntry<PersonalDetailsList>): MemberEmailsToAccountIDs {
    const memberEmailsToAccountIDs: MemberEmailsToAccountIDs = {};
    Object.keys(policyMembers ?? {}).forEach((accountID) => {
        const member = policyMembers?.[accountID];
        if (Object.keys(member?.errors ?? {})?.length > 0) {
            return;
        }
        const personalDetail = personalDetails?.[accountID];
        if (!personalDetail?.login) {
            return;
        }
        memberEmailsToAccountIDs[personalDetail.login] = Number(accountID);
    });
    return memberEmailsToAccountIDs;
}

/**
 * Get login list that we should not show in the workspace invite options
 */
function getIneligibleInvitees(policyMembers: OnyxEntry<PolicyMembers>, personalDetails: OnyxEntry<PersonalDetailsList>): string[] {
    const memberEmailsToExclude: string[] = [...CONST.EXPENSIFY_EMAILS];
    Object.keys(policyMembers ?? {}).forEach((accountID) => {
        const policyMember = policyMembers?.[accountID];
        // Policy members that are pending delete or have errors are not valid and we should show them in the invite options (don't exclude them).
        if (policyMember?.pendingAction === CONST.RED_BRICK_ROAD_PENDING_ACTION.DELETE || Object.keys(policyMember?.errors ?? {}).length > 0) {
            return;
        }
        const memberEmail = personalDetails?.[accountID]?.login;
        if (!memberEmail) {
            return;
        }
        memberEmailsToExclude.push(memberEmail);
    });

    return memberEmailsToExclude;
}

/**
 * Gets a tag name of policy tags based on a tag index.
 */
function getTagListName(policyTagList: OnyxEntry<PolicyTagList>, tagIndex: number): string {
    if (isEmptyObject(policyTagList)) {
        return '';
    }

    const policyTagKeys = Object.keys(policyTagList ?? {});
    const policyTagKey = policyTagKeys[tagIndex] ?? '';

    return policyTagList?.[policyTagKey]?.name ?? '';
}

/**
 * Gets all tag lists of a policy
 */
function getTagLists(policyTagList: OnyxEntry<PolicyTagList>): Array<PolicyTagList[keyof PolicyTagList]> {
    if (isEmptyObject(policyTagList)) {
        return [];
    }

    return Object.values(policyTagList).filter((policyTagListValue) => policyTagListValue !== null);
}

/**
 * Gets a tag list of a policy by a tag index
 */
function getTagList(policyTagList: OnyxEntry<PolicyTagList>, tagIndex: number): PolicyTagList[keyof PolicyTagList] {
    const tagLists = getTagLists(policyTagList);

    return (
        tagLists[tagIndex] ?? {
            name: '',
            required: false,
            tags: {},
        }
    );
}

/**
 * Cleans up escaping of colons (used to create multi-level tags, e.g. "Parent: Child") in the tag name we receive from the backend
 */
function getCleanedTagName(tag: string) {
    return tag?.replace(/\\{1,2}:/g, CONST.COLON);
}

/**
 * Gets a count of enabled tags of a policy
 */
function getCountOfEnabledTagsOfList(policyTags: PolicyTags) {
    return Object.values(policyTags).filter((policyTag) => policyTag.enabled).length;
}

function isPendingDeletePolicy(policy: OnyxEntry<Policy>): boolean {
    return policy?.pendingAction === CONST.RED_BRICK_ROAD_PENDING_ACTION.DELETE;
}

function isPaidGroupPolicy(policy: OnyxEntry<Policy> | EmptyObject): boolean {
    return policy?.type === CONST.POLICY.TYPE.TEAM || policy?.type === CONST.POLICY.TYPE.CORPORATE;
}

<<<<<<< HEAD
function isTaxPolicyEnabled(isPolicyExpenseChat: boolean, policy: OnyxEntry<Policy>): boolean {
    return (isPolicyExpenseChat && policy?.isTaxTrackingEnabled) ?? false;
=======
/**
 * Checks if policy's scheduled submit / auto reporting frequency is "instant".
 * Note: Free policies have "instant" submit always enabled.
 */
function isInstantSubmitEnabled(policy: OnyxEntry<Policy>): boolean {
    return policy?.autoReportingFrequency === CONST.POLICY.AUTO_REPORTING_FREQUENCIES.INSTANT || policy?.type === CONST.POLICY.TYPE.FREE;
}

/**
 * Checks if policy's approval mode is "optional", a.k.a. "Submit & Close"
 */
function isSubmitAndClose(policy: OnyxEntry<Policy>): boolean {
    return policy?.approvalMode === CONST.POLICY.APPROVAL_MODE.OPTIONAL;
>>>>>>> 39b575c6
}

function extractPolicyIDFromPath(path: string) {
    return path.match(CONST.REGEX.POLICY_ID_FROM_PATH)?.[1];
}

function getPathWithoutPolicyID(path: string) {
    return path.replace(CONST.REGEX.PATH_WITHOUT_POLICY_ID, '/');
}

function getPolicyMembersByIdWithoutCurrentUser(policyMembers: OnyxCollection<PolicyMembers>, currentPolicyID?: string, currentUserAccountID?: number) {
    return policyMembers
        ? Object.keys(policyMembers[`${ONYXKEYS.COLLECTION.POLICY_MEMBERS}${currentPolicyID}`] ?? {})
              .map((policyMemberAccountID) => Number(policyMemberAccountID))
              .filter((policyMemberAccountID) => policyMemberAccountID !== currentUserAccountID)
        : [];
}

export {
    getActivePolicies,
    hasPolicyMemberError,
    hasPolicyError,
    hasPolicyErrorFields,
    hasCustomUnitsError,
    getNumericValue,
    getUnitRateValue,
    getPolicyBrickRoadIndicatorStatus,
    shouldShowPolicy,
    isExpensifyTeam,
    isExpensifyGuideTeam,
    isInstantSubmitEnabled,
    isPolicyAdmin,
<<<<<<< HEAD
    isTaxPolicyEnabled,
=======
    isSubmitAndClose,
>>>>>>> 39b575c6
    getMemberAccountIDsForWorkspace,
    getIneligibleInvitees,
    getTagLists,
    getTagListName,
    getTagList,
    getCleanedTagName,
    getCountOfEnabledTagsOfList,
    isPendingDeletePolicy,
    isPolicyMember,
    isPaidGroupPolicy,
    extractPolicyIDFromPath,
    getPathWithoutPolicyID,
    getPolicyMembersByIdWithoutCurrentUser,
};

export type {MemberEmailsToAccountIDs};<|MERGE_RESOLUTION|>--- conflicted
+++ resolved
@@ -214,10 +214,10 @@
     return policy?.type === CONST.POLICY.TYPE.TEAM || policy?.type === CONST.POLICY.TYPE.CORPORATE;
 }
 
-<<<<<<< HEAD
 function isTaxPolicyEnabled(isPolicyExpenseChat: boolean, policy: OnyxEntry<Policy>): boolean {
     return (isPolicyExpenseChat && policy?.isTaxTrackingEnabled) ?? false;
-=======
+}
+
 /**
  * Checks if policy's scheduled submit / auto reporting frequency is "instant".
  * Note: Free policies have "instant" submit always enabled.
@@ -231,7 +231,6 @@
  */
 function isSubmitAndClose(policy: OnyxEntry<Policy>): boolean {
     return policy?.approvalMode === CONST.POLICY.APPROVAL_MODE.OPTIONAL;
->>>>>>> 39b575c6
 }
 
 function extractPolicyIDFromPath(path: string) {
@@ -264,11 +263,8 @@
     isExpensifyGuideTeam,
     isInstantSubmitEnabled,
     isPolicyAdmin,
-<<<<<<< HEAD
     isTaxPolicyEnabled,
-=======
     isSubmitAndClose,
->>>>>>> 39b575c6
     getMemberAccountIDsForWorkspace,
     getIneligibleInvitees,
     getTagLists,

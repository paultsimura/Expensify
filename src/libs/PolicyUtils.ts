--- conflicted
+++ resolved
@@ -649,9 +649,6 @@
     findCurrentXeroOrganization,
     getCurrentXeroOrganizationName,
     getXeroBankAccountsWithDefaultSelect,
-<<<<<<< HEAD
-    getSageIntacctBankAccounts,
-=======
     getNetSuiteVendorOptions,
     canUseTaxNetSuite,
     canUseProvincialTaxNetSuite,
@@ -659,7 +656,7 @@
     getNetSuiteReceivableAccountOptions,
     getNetSuiteInvoiceItemOptions,
     getNetSuiteTaxAccountOptions,
->>>>>>> a84f68ee
+    getSageIntacctBankAccounts,
     getCustomUnit,
     getCustomUnitRate,
     sortWorkspacesBySelected,

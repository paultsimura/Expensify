--- conflicted
+++ resolved
@@ -904,14 +904,9 @@
     isNetSuiteCustomFieldPropertyEditable,
     getCurrentSageIntacctEntityName,
     hasNoPolicyOtherThanPersonalType,
-<<<<<<< HEAD
-    areSettingsInErrorFields,
-    settingsPendingAction,
-=======
     getCurrentTaxID,
-    areXeroSettingsInErrorFields,
-    xeroSettingsPendingAction,
->>>>>>> 8728fc06
+	areSettingsInErrorFields,
+	settingsPendingAction,
 };
 
 export type {MemberEmailsToAccountIDs, XeroSettings};
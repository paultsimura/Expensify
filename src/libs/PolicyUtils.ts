import {Str} from 'expensify-common';
import type {OnyxCollection, OnyxEntry} from 'react-native-onyx';
import Onyx from 'react-native-onyx';
import type {ValueOf} from 'type-fest';
import type {SelectorType} from '@components/SelectionScreen';
import CONST from '@src/CONST';
import ONYXKEYS from '@src/ONYXKEYS';
import ROUTES from '@src/ROUTES';
<<<<<<< HEAD
import type {Policy, PolicyCategories, PolicyEmployeeList, PolicyTagList, PolicyTags, TaxRate} from '@src/types/onyx';
import type {CustomUnit, PolicyFeatureName, Rate, Tenant} from '@src/types/onyx/Policy';
=======
import type {OnyxInputOrEntry, Policy, PolicyCategories, PolicyEmployeeList, PolicyTagList, PolicyTags, TaxRate} from '@src/types/onyx';
import type {PolicyFeatureName, Rate, Tenant} from '@src/types/onyx/Policy';
>>>>>>> 1883f99e
import type PolicyEmployee from '@src/types/onyx/PolicyEmployee';
import {isEmptyObject} from '@src/types/utils/EmptyObject';
import Navigation from './Navigation/Navigation';
import * as NetworkStore from './Network/NetworkStore';
import {getAccountIDsByLogins, getLoginsByAccountIDs, getPersonalDetailByEmail} from './PersonalDetailsUtils';

type MemberEmailsToAccountIDs = Record<string, number>;

type WorkspaceDetails = {
    policyID: string | undefined;
    name: string;
};

let allPolicies: OnyxCollection<Policy>;

Onyx.connect({
    key: ONYXKEYS.COLLECTION.POLICY,
    waitForCollectionCallback: true,
    callback: (value) => (allPolicies = value),
});

/**
 * Filter out the active policies, which will exclude policies with pending deletion
 * These are policies that we can use to create reports with in NewDot.
 */
function getActivePolicies(policies: OnyxCollection<Policy> | null): Policy[] {
    return Object.values(policies ?? {}).filter<Policy>(
        (policy): policy is Policy => !!policy && policy.pendingAction !== CONST.RED_BRICK_ROAD_PENDING_ACTION.DELETE && !!policy.name && !!policy.id,
    );
}

/**
 * Checks if we have any errors stored within the policy?.employeeList. Determines whether we should show a red brick road error or not.
 */
function hasEmployeeListError(policy: OnyxEntry<Policy>): boolean {
    return Object.values(policy?.employeeList ?? {}).some((employee) => Object.keys(employee?.errors ?? {}).length > 0);
}

/**
 *  Check if the policy has any tax rate errors.
 */
function hasTaxRateError(policy: OnyxEntry<Policy>): boolean {
    return Object.values(policy?.taxRates?.taxes ?? {}).some((taxRate) => Object.keys(taxRate?.errors ?? {}).length > 0 || Object.values(taxRate?.errorFields ?? {}).some(Boolean));
}

/**
 * Check if the policy has any errors within the categories.
 */
function hasPolicyCategoriesError(policyCategories: OnyxEntry<PolicyCategories>): boolean {
    return Object.keys(policyCategories ?? {}).some((categoryName) => Object.keys(policyCategories?.[categoryName]?.errors ?? {}).length > 0);
}

/**
 * Check if the policy has any error fields.
 */
function hasPolicyErrorFields(policy: OnyxEntry<Policy>): boolean {
    return Object.values(policy?.errorFields ?? {}).some((fieldErrors) => Object.keys(fieldErrors ?? {}).length > 0);
}

/**
 * Check if the policy has any errors, and if it doesn't, then check if it has any error fields.
 */
function hasPolicyError(policy: OnyxEntry<Policy>): boolean {
    return Object.keys(policy?.errors ?? {}).length > 0 ? true : hasPolicyErrorFields(policy);
}

/**
 * Checks if we have any errors stored within the policy custom units.
 */
function hasCustomUnitsError(policy: OnyxEntry<Policy>): boolean {
    return Object.keys(policy?.customUnits?.errors ?? {}).length > 0;
}

function getNumericValue(value: number | string, toLocaleDigit: (arg: string) => string): number | string {
    const numValue = parseFloat(value.toString().replace(toLocaleDigit('.'), '.'));
    if (Number.isNaN(numValue)) {
        return NaN;
    }
    return numValue.toFixed(CONST.CUSTOM_UNITS.RATE_DECIMALS);
}

/**
 * Retrieves the distance custom unit object for the given policy
 */
function getCustomUnit(policy: OnyxEntry<Policy>): CustomUnit | undefined {
    return Object.values(policy?.customUnits ?? {}).find((unit) => unit.name === CONST.CUSTOM_UNITS.NAME_DISTANCE);
}

/**
 * Retrieves custom unit rate object from the given customUnitRateID
 */
function getCustomUnitRate(policy: OnyxEntry<Policy>, customUnitRateID: string): Rate | undefined {
    const distanceUnit = getCustomUnit(policy);
    return distanceUnit?.rates[customUnitRateID];
}

function getRateDisplayValue(value: number, toLocaleDigit: (arg: string) => string): string {
    const numValue = getNumericValue(value, toLocaleDigit);
    if (Number.isNaN(numValue)) {
        return '';
    }
    return numValue.toString().replace('.', toLocaleDigit('.')).substring(0, value.toString().length);
}

function getUnitRateValue(toLocaleDigit: (arg: string) => string, customUnitRate?: Rate) {
    return getRateDisplayValue((customUnitRate?.rate ?? 0) / CONST.POLICY.CUSTOM_UNIT_RATE_BASE_OFFSET, toLocaleDigit);
}

/**
 * Get the brick road indicator status for a policy. The policy has an error status if there is a policy member error, a custom unit error or a field error.
 */
function getPolicyBrickRoadIndicatorStatus(policy: OnyxEntry<Policy>): ValueOf<typeof CONST.BRICK_ROAD_INDICATOR_STATUS> | undefined {
    if (hasEmployeeListError(policy) || hasCustomUnitsError(policy) || hasPolicyErrorFields(policy)) {
        return CONST.BRICK_ROAD_INDICATOR_STATUS.ERROR;
    }
    return undefined;
}

/**
 * Check if the policy can be displayed
 * If offline, always show the policy pending deletion.
 * If online, show the policy pending deletion only if there is an error.
 * Note: Using a local ONYXKEYS.NETWORK subscription will cause a delay in
 * updating the screen. Passing the offline status from the component.
 */
function shouldShowPolicy(policy: OnyxEntry<Policy>, isOffline: boolean): boolean {
    return (
        !!policy &&
        (policy?.type !== CONST.POLICY.TYPE.PERSONAL || !!policy?.isJoinRequestPending) &&
        (isOffline || policy?.pendingAction !== CONST.RED_BRICK_ROAD_PENDING_ACTION.DELETE || Object.keys(policy.errors ?? {}).length > 0)
    );
}

function isExpensifyTeam(email: string | undefined): boolean {
    const emailDomain = Str.extractEmailDomain(email ?? '');
    return emailDomain === CONST.EXPENSIFY_PARTNER_NAME || emailDomain === CONST.EMAIL.GUIDES_DOMAIN;
}

/**
 * Checks if the current user is an admin of the policy.
 */
<<<<<<< HEAD
const isPolicyAdmin = (policy: OnyxEntry<Policy>, currentUserLogin?: string): boolean =>
=======
const isPolicyAdmin = (policy: OnyxInputOrEntry<Policy> | EmptyObject, currentUserLogin?: string): boolean =>
>>>>>>> 1883f99e
    (policy?.role ?? (currentUserLogin && policy?.employeeList?.[currentUserLogin]?.role)) === CONST.POLICY.ROLE.ADMIN;

/**
 * Checks if the policy is a free group policy.
 */
const isFreeGroupPolicy = (policy: OnyxEntry<Policy>): boolean => policy?.type === CONST.POLICY.TYPE.FREE;

const isPolicyEmployee = (policyID: string, policies: OnyxCollection<Policy>): boolean => Object.values(policies ?? {}).some((policy) => policy?.id === policyID);

/**
 * Checks if the current user is an owner (creator) of the policy.
 */
<<<<<<< HEAD
const isPolicyOwner = (policy: OnyxEntry<Policy>, currentUserAccountID: number): boolean => policy?.ownerAccountID === currentUserAccountID;
=======
const isPolicyOwner = (policy: OnyxInputOrEntry<Policy> | EmptyObject, currentUserAccountID: number): boolean => policy?.ownerAccountID === currentUserAccountID;
>>>>>>> 1883f99e

/**
 * Create an object mapping member emails to their accountIDs. Filter for members without errors if includeMemberWithErrors is false, and get the login email from the personalDetail object using the accountID.
 *
 * If includeMemberWithErrors is false, We only return members without errors. Otherwise, the members with errors would immediately be removed before the user has a chance to read the error.
 */
function getMemberAccountIDsForWorkspace(employeeList: PolicyEmployeeList | undefined, includeMemberWithErrors = false): MemberEmailsToAccountIDs {
    const members = employeeList ?? {};
    const memberEmailsToAccountIDs: MemberEmailsToAccountIDs = {};
    Object.keys(members).forEach((email) => {
        if (!includeMemberWithErrors) {
            const member = members?.[email];
            if (Object.keys(member?.errors ?? {})?.length > 0) {
                return;
            }
        }
        const personalDetail = getPersonalDetailByEmail(email);
        if (!personalDetail?.login) {
            return;
        }
        memberEmailsToAccountIDs[email] = Number(personalDetail.accountID);
    });
    return memberEmailsToAccountIDs;
}

/**
 * Get login list that we should not show in the workspace invite options
 */
function getIneligibleInvitees(employeeList?: PolicyEmployeeList): string[] {
    const policyEmployeeList = employeeList ?? {};
    const memberEmailsToExclude: string[] = [...CONST.EXPENSIFY_EMAILS];
    Object.keys(policyEmployeeList).forEach((email) => {
        const policyEmployee = policyEmployeeList?.[email];
        // Policy members that are pending delete or have errors are not valid and we should show them in the invite options (don't exclude them).
        if (policyEmployee?.pendingAction === CONST.RED_BRICK_ROAD_PENDING_ACTION.DELETE || Object.keys(policyEmployee?.errors ?? {}).length > 0) {
            return;
        }
        if (!email) {
            return;
        }
        memberEmailsToExclude.push(email);
    });

    return memberEmailsToExclude;
}

function getSortedTagKeys(policyTagList: OnyxEntry<PolicyTagList>): Array<keyof PolicyTagList> {
    if (isEmptyObject(policyTagList)) {
        return [];
    }

    return Object.keys(policyTagList).sort((key1, key2) => policyTagList[key1].orderWeight - policyTagList[key2].orderWeight);
}

/**
 * Gets a tag name of policy tags based on a tag's orderWeight.
 */
function getTagListName(policyTagList: OnyxEntry<PolicyTagList>, orderWeight: number): string {
    if (isEmptyObject(policyTagList)) {
        return '';
    }

    return Object.values(policyTagList).find((tag) => tag.orderWeight === orderWeight)?.name ?? '';
}
/**
 * Gets all tag lists of a policy
 */
function getTagLists(policyTagList: OnyxEntry<PolicyTagList>): Array<ValueOf<PolicyTagList>> {
    if (isEmptyObject(policyTagList)) {
        return [];
    }

    return Object.values(policyTagList)
        .filter((policyTagListValue) => policyTagListValue !== null)
        .sort((tagA, tagB) => tagA.orderWeight - tagB.orderWeight);
}

/**
 * Gets a tag list of a policy by a tag index
 */
function getTagList(policyTagList: OnyxEntry<PolicyTagList>, tagIndex: number): ValueOf<PolicyTagList> {
    const tagLists = getTagLists(policyTagList);

    return (
        tagLists[tagIndex] ?? {
            name: '',
            required: false,
            tags: {},
        }
    );
}

/**
 * Cleans up escaping of colons (used to create multi-level tags, e.g. "Parent: Child") in the tag name we receive from the backend
 */
function getCleanedTagName(tag: string) {
    return tag?.replace(/\\{1,2}:/g, CONST.COLON);
}

/**
 * Escape colon from tag name
 */
function escapeTagName(tag: string) {
    return tag?.replaceAll(CONST.COLON, '\\:');
}

/**
 * Gets a count of enabled tags of a policy
 */
function getCountOfEnabledTagsOfList(policyTags: PolicyTags) {
    return Object.values(policyTags).filter((policyTag) => policyTag.enabled).length;
}

/**
 * Whether the policy has multi-level tags
 */
function isMultiLevelTags(policyTagList: OnyxEntry<PolicyTagList>): boolean {
    return Object.keys(policyTagList ?? {}).length > 1;
}

function isPendingDeletePolicy(policy: OnyxEntry<Policy>): boolean {
    return policy?.pendingAction === CONST.RED_BRICK_ROAD_PENDING_ACTION.DELETE;
}

function isPaidGroupPolicy(policy: OnyxEntry<Policy>): boolean {
    return policy?.type === CONST.POLICY.TYPE.TEAM || policy?.type === CONST.POLICY.TYPE.CORPORATE;
}

function isTaxTrackingEnabled(isPolicyExpenseChat: boolean, policy: OnyxEntry<Policy>, isDistanceRequest: boolean): boolean {
    const distanceUnit = getCustomUnit(policy);
    const customUnitID = distanceUnit?.customUnitID ?? 0;
    const isPolicyTaxTrackingEnabled = isPolicyExpenseChat && policy?.tax?.trackingEnabled;
    const isTaxEnabledForDistance = isPolicyTaxTrackingEnabled && policy?.customUnits?.[customUnitID]?.attributes?.taxEnabled;

    return !!(isDistanceRequest ? isTaxEnabledForDistance : isPolicyTaxTrackingEnabled);
}

/**
 * Checks if policy's scheduled submit / auto reporting frequency is "instant".
 * Note: Free policies have "instant" submit always enabled.
 */
<<<<<<< HEAD
function isInstantSubmitEnabled(policy: OnyxEntry<Policy>): boolean {
=======
function isInstantSubmitEnabled(policy: OnyxInputOrEntry<Policy> | EmptyObject): boolean {
>>>>>>> 1883f99e
    return policy?.type === CONST.POLICY.TYPE.FREE || (policy?.autoReporting === true && policy?.autoReportingFrequency === CONST.POLICY.AUTO_REPORTING_FREQUENCIES.INSTANT);
}

/**
 * Checks if policy's approval mode is "optional", a.k.a. "Submit & Close"
 */
<<<<<<< HEAD
function isSubmitAndClose(policy: OnyxEntry<Policy>): boolean {
=======
function isSubmitAndClose(policy: OnyxInputOrEntry<Policy> | EmptyObject): boolean {
>>>>>>> 1883f99e
    return policy?.approvalMode === CONST.POLICY.APPROVAL_MODE.OPTIONAL;
}

function extractPolicyIDFromPath(path: string) {
    return path.match(CONST.REGEX.POLICY_ID_FROM_PATH)?.[1];
}

/**
 * Whether the policy has active accounting integration connections
 */
function hasAccountingConnections(policy: OnyxEntry<Policy>) {
    return !isEmptyObject(policy?.connections);
}

function getPathWithoutPolicyID(path: string) {
    return path.replace(CONST.REGEX.PATH_WITHOUT_POLICY_ID, '/');
}

function getPolicyEmployeeListByIdWithoutCurrentUser(policies: OnyxCollection<Pick<Policy, 'employeeList'>>, currentPolicyID?: string, currentUserAccountID?: number) {
    const policy = policies?.[`${ONYXKEYS.COLLECTION.POLICY}${currentPolicyID}`] ?? null;
    const policyMemberEmailsToAccountIDs = getMemberAccountIDsForWorkspace(policy?.employeeList);
    return Object.values(policyMemberEmailsToAccountIDs)
        .map((policyMemberAccountID) => Number(policyMemberAccountID))
        .filter((policyMemberAccountID) => policyMemberAccountID !== currentUserAccountID);
}

function goBackFromInvalidPolicy() {
    Navigation.navigate(ROUTES.SETTINGS_WORKSPACES);
}

/** Get a tax with given ID from policy */
function getTaxByID(policy: OnyxEntry<Policy>, taxID: string): TaxRate | undefined {
    return policy?.taxRates?.taxes?.[taxID];
}

/**
 * Whether the tax rate can be deleted and disabled
 */
function canEditTaxRate(policy: Policy, taxID: string): boolean {
    return policy.taxRates?.defaultExternalID !== taxID;
}

function isPolicyFeatureEnabled(policy: OnyxEntry<Policy>, featureName: PolicyFeatureName): boolean {
    if (featureName === CONST.POLICY.MORE_FEATURES.ARE_TAXES_ENABLED) {
        return !!policy?.tax?.trackingEnabled;
    }

    return !!policy?.[featureName];
}

function getApprovalWorkflow(policy: OnyxEntry<Policy>): ValueOf<typeof CONST.POLICY.APPROVAL_MODE> {
    if (policy?.type === CONST.POLICY.TYPE.PERSONAL) {
        return CONST.POLICY.APPROVAL_MODE.OPTIONAL;
    }

    return policy?.approvalMode ?? CONST.POLICY.APPROVAL_MODE.ADVANCED;
}

function getDefaultApprover(policy: OnyxEntry<Policy>): string {
    return policy?.approver ?? policy?.owner ?? '';
}

/**
 * Returns the accountID to whom the given employeeAccountID submits reports to in the given Policy.
 */
function getSubmitToAccountID(policy: OnyxEntry<Policy>, employeeAccountID: number): number {
    const employeeLogin = getLoginsByAccountIDs([employeeAccountID])[0];
    const defaultApprover = getDefaultApprover(policy);

    // For policy using the optional or basic workflow, the manager is the policy default approver.
    if (([CONST.POLICY.APPROVAL_MODE.OPTIONAL, CONST.POLICY.APPROVAL_MODE.BASIC] as Array<ValueOf<typeof CONST.POLICY.APPROVAL_MODE>>).includes(getApprovalWorkflow(policy))) {
        return getAccountIDsByLogins([defaultApprover])[0];
    }

    const employee = policy?.employeeList?.[employeeLogin];
    if (!employee) {
        return -1;
    }

    return getAccountIDsByLogins([employee.submitsTo ?? defaultApprover])[0];
}

function getPersonalPolicy() {
    return Object.values(allPolicies ?? {}).find((policy) => policy?.type === CONST.POLICY.TYPE.PERSONAL);
}

function getAdminEmployees(policy: OnyxEntry<Policy>): PolicyEmployee[] {
    return Object.values(policy?.employeeList ?? {}).filter((employee) => employee.role === CONST.POLICY.ROLE.ADMIN);
}

/**
 * Returns the policy of the report
 */
function getPolicy(policyID: string | undefined): OnyxEntry<Policy> {
    if (!allPolicies || !policyID) {
        return null;
    }
    return allPolicies[`${ONYXKEYS.COLLECTION.POLICY}${policyID}`];
}

/** Return active policies where current user is an admin */
function getActiveAdminWorkspaces(policies: OnyxCollection<Policy> | null): Policy[] {
    const activePolicies = getActivePolicies(policies);
    return activePolicies.filter((policy) => shouldShowPolicy(policy, NetworkStore.isOffline()) && isPolicyAdmin(policy));
}

/** Whether the user can send invoice */
function canSendInvoice(policies: OnyxCollection<Policy> | null): boolean {
    return getActiveAdminWorkspaces(policies).length > 0;
}

function hasDependentTags(policy: OnyxEntry<Policy>, policyTagList: OnyxEntry<PolicyTagList>) {
    if (!policy?.hasMultipleTagLists) {
        return false;
    }
    return Object.values(policyTagList ?? {}).some((tagList) => Object.values(tagList.tags).some((tag) => !!tag.rules?.parentTagsFilter || !!tag.parentTagsFilter));
}

/** Get the Xero organizations connected to the policy */
function getXeroTenants(policy: Policy | undefined): Tenant[] {
    // Due to the way optional chain is being handled in this useMemo we are forced to use this approach to properly handle undefined values
    // eslint-disable-next-line @typescript-eslint/prefer-optional-chain
    if (!policy || !policy.connections || !policy.connections.xero || !policy.connections.xero.data) {
        return [];
    }
    return policy.connections.xero.data.tenants ?? [];
}

function findCurrentXeroOrganization(tenants: Tenant[] | undefined, organizationID: string | undefined): Tenant | undefined {
    return tenants?.find((tenant) => tenant.id === organizationID);
}

function getCurrentXeroOrganizationName(policy: Policy | undefined): string | undefined {
    return findCurrentXeroOrganization(getXeroTenants(policy), policy?.connections?.xero?.config?.tenantID)?.name;
}

function getXeroBankAccountsWithDefaultSelect(policy: Policy | undefined, selectedBankAccountId: string | undefined): SelectorType[] {
    const bankAccounts = policy?.connections?.xero?.data?.bankAccounts ?? [];
    const isMatchFound = bankAccounts?.some(({id}) => id === selectedBankAccountId);

    return (bankAccounts ?? []).map(({id, name}, index) => ({
        value: id,
        text: name,
        keyForList: id,
        isSelected: isMatchFound ? selectedBankAccountId === id : index === 0,
    }));
}

/**
 * Sort the workspaces by their name, while keeping the selected one at the beginning.
 * @param workspace1 Details of the first workspace to be compared.
 * @param workspace2 Details of the second workspace to be compared.
 * @param selectedWorkspaceID ID of the selected workspace which needs to be at the beginning.
 */
const sortWorkspacesBySelected = (workspace1: WorkspaceDetails, workspace2: WorkspaceDetails, selectedWorkspaceID: string | undefined): number => {
    if (workspace1.policyID === selectedWorkspaceID) {
        return -1;
    }
    if (workspace2.policyID === selectedWorkspaceID) {
        return 1;
    }
    return workspace1.name?.toLowerCase().localeCompare(workspace2.name?.toLowerCase() ?? '') ?? 0;
};

export {
    canEditTaxRate,
    extractPolicyIDFromPath,
    escapeTagName,
    getActivePolicies,
    getAdminEmployees,
    getCleanedTagName,
    getCountOfEnabledTagsOfList,
    getIneligibleInvitees,
    getMemberAccountIDsForWorkspace,
    getNumericValue,
    isMultiLevelTags,
    getPathWithoutPolicyID,
    getPersonalPolicy,
    getPolicy,
    getPolicyBrickRoadIndicatorStatus,
    getPolicyEmployeeListByIdWithoutCurrentUser,
    getSortedTagKeys,
    getSubmitToAccountID,
    getTagList,
    getTagListName,
    getTagLists,
    getTaxByID,
    getUnitRateValue,
    goBackFromInvalidPolicy,
    hasAccountingConnections,
    hasCustomUnitsError,
    hasEmployeeListError,
    hasPolicyCategoriesError,
    hasPolicyError,
    hasPolicyErrorFields,
    hasTaxRateError,
    isExpensifyTeam,
    isFreeGroupPolicy,
    isInstantSubmitEnabled,
    isPaidGroupPolicy,
    isPendingDeletePolicy,
    isPolicyAdmin,
    isPolicyEmployee,
    isPolicyFeatureEnabled,
    isPolicyOwner,
    isSubmitAndClose,
    isTaxTrackingEnabled,
    shouldShowPolicy,
    getActiveAdminWorkspaces,
    canSendInvoice,
    hasDependentTags,
    getXeroTenants,
    findCurrentXeroOrganization,
    getCurrentXeroOrganizationName,
    getXeroBankAccountsWithDefaultSelect,
    getCustomUnit,
    getCustomUnitRate,
    sortWorkspacesBySelected,
};

export type {MemberEmailsToAccountIDs};<|MERGE_RESOLUTION|>--- conflicted
+++ resolved
@@ -6,13 +6,8 @@
 import CONST from '@src/CONST';
 import ONYXKEYS from '@src/ONYXKEYS';
 import ROUTES from '@src/ROUTES';
-<<<<<<< HEAD
-import type {Policy, PolicyCategories, PolicyEmployeeList, PolicyTagList, PolicyTags, TaxRate} from '@src/types/onyx';
+import type {OnyxInputOrEntry, Policy, PolicyCategories, PolicyEmployeeList, PolicyTagList, PolicyTags, TaxRate} from '@src/types/onyx';
 import type {CustomUnit, PolicyFeatureName, Rate, Tenant} from '@src/types/onyx/Policy';
-=======
-import type {OnyxInputOrEntry, Policy, PolicyCategories, PolicyEmployeeList, PolicyTagList, PolicyTags, TaxRate} from '@src/types/onyx';
-import type {PolicyFeatureName, Rate, Tenant} from '@src/types/onyx/Policy';
->>>>>>> 1883f99e
 import type PolicyEmployee from '@src/types/onyx/PolicyEmployee';
 import {isEmptyObject} from '@src/types/utils/EmptyObject';
 import Navigation from './Navigation/Navigation';
@@ -154,11 +149,7 @@
 /**
  * Checks if the current user is an admin of the policy.
  */
-<<<<<<< HEAD
-const isPolicyAdmin = (policy: OnyxEntry<Policy>, currentUserLogin?: string): boolean =>
-=======
-const isPolicyAdmin = (policy: OnyxInputOrEntry<Policy> | EmptyObject, currentUserLogin?: string): boolean =>
->>>>>>> 1883f99e
+const isPolicyAdmin = (policy: OnyxInputOrEntry<Policy>, currentUserLogin?: string): boolean =>
     (policy?.role ?? (currentUserLogin && policy?.employeeList?.[currentUserLogin]?.role)) === CONST.POLICY.ROLE.ADMIN;
 
 /**
@@ -171,11 +162,7 @@
 /**
  * Checks if the current user is an owner (creator) of the policy.
  */
-<<<<<<< HEAD
-const isPolicyOwner = (policy: OnyxEntry<Policy>, currentUserAccountID: number): boolean => policy?.ownerAccountID === currentUserAccountID;
-=======
-const isPolicyOwner = (policy: OnyxInputOrEntry<Policy> | EmptyObject, currentUserAccountID: number): boolean => policy?.ownerAccountID === currentUserAccountID;
->>>>>>> 1883f99e
+const isPolicyOwner = (policy: OnyxInputOrEntry<Policy>, currentUserAccountID: number): boolean => policy?.ownerAccountID === currentUserAccountID;
 
 /**
  * Create an object mapping member emails to their accountIDs. Filter for members without errors if includeMemberWithErrors is false, and get the login email from the personalDetail object using the accountID.
@@ -317,22 +304,14 @@
  * Checks if policy's scheduled submit / auto reporting frequency is "instant".
  * Note: Free policies have "instant" submit always enabled.
  */
-<<<<<<< HEAD
-function isInstantSubmitEnabled(policy: OnyxEntry<Policy>): boolean {
-=======
-function isInstantSubmitEnabled(policy: OnyxInputOrEntry<Policy> | EmptyObject): boolean {
->>>>>>> 1883f99e
+function isInstantSubmitEnabled(policy: OnyxInputOrEntry<Policy>): boolean {
     return policy?.type === CONST.POLICY.TYPE.FREE || (policy?.autoReporting === true && policy?.autoReportingFrequency === CONST.POLICY.AUTO_REPORTING_FREQUENCIES.INSTANT);
 }
 
 /**
  * Checks if policy's approval mode is "optional", a.k.a. "Submit & Close"
  */
-<<<<<<< HEAD
-function isSubmitAndClose(policy: OnyxEntry<Policy>): boolean {
-=======
-function isSubmitAndClose(policy: OnyxInputOrEntry<Policy> | EmptyObject): boolean {
->>>>>>> 1883f99e
+function isSubmitAndClose(policy: OnyxInputOrEntry<Policy>): boolean {
     return policy?.approvalMode === CONST.POLICY.APPROVAL_MODE.OPTIONAL;
 }
 

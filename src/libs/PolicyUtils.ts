import Str from 'expensify-common/lib/str';
import type {OnyxCollection, OnyxEntry} from 'react-native-onyx';
import Onyx from 'react-native-onyx';
import type {ValueOf} from 'type-fest';
import CONST from '@src/CONST';
import ONYXKEYS from '@src/ONYXKEYS';
import ROUTES from '@src/ROUTES';
import type {Policy, PolicyCategories, PolicyEmployeeList, PolicyTagList, PolicyTags, TaxRate} from '@src/types/onyx';
import type {PolicyFeatureName, Rate} from '@src/types/onyx/Policy';
import type PolicyEmployee from '@src/types/onyx/PolicyEmployee';
import type {EmptyObject} from '@src/types/utils/EmptyObject';
import {isEmptyObject} from '@src/types/utils/EmptyObject';
<<<<<<< HEAD
import Navigation from './Navigation/Navigation';
=======
import getPolicyIDFromState from './Navigation/getPolicyIDFromState';
import Navigation, {navigationRef} from './Navigation/Navigation';
import type {RootStackParamList, State} from './Navigation/types';
import * as NetworkStore from './Network/NetworkStore';
>>>>>>> 35772b2f
import {getAccountIDsByLogins, getLoginsByAccountIDs, getPersonalDetailByEmail} from './PersonalDetailsUtils';

type MemberEmailsToAccountIDs = Record<string, number>;

let allPolicies: OnyxCollection<Policy>;

Onyx.connect({
    key: ONYXKEYS.COLLECTION.POLICY,
    waitForCollectionCallback: true,
    callback: (value) => (allPolicies = value),
});

/**
 * Filter out the active policies, which will exclude policies with pending deletion
 * These are policies that we can use to create reports with in NewDot.
 */
function getActivePolicies(policies: OnyxCollection<Policy>): Policy[] {
    return Object.values(policies ?? {}).filter<Policy>(
        (policy): policy is Policy => policy !== null && policy && policy.pendingAction !== CONST.RED_BRICK_ROAD_PENDING_ACTION.DELETE && !!policy.name && !!policy.id,
    );
}

/**
 * Checks if we have any errors stored within the policy?.employeeList. Determines whether we should show a red brick road error or not.
 */
function hasEmployeeListError(policy: OnyxEntry<Policy>): boolean {
    return Object.values(policy?.employeeList ?? {}).some((employee) => Object.keys(employee?.errors ?? {}).length > 0);
}

/**
 *  Check if the policy has any tax rate errors.
 */
function hasTaxRateError(policy: OnyxEntry<Policy>): boolean {
    return Object.values(policy?.taxRates?.taxes ?? {}).some((taxRate) => Object.keys(taxRate?.errors ?? {}).length > 0 || Object.values(taxRate?.errorFields ?? {}).some(Boolean));
}

/**
 * Check if the policy has any errors within the categories.
 */
function hasPolicyCategoriesError(policyCategories: OnyxEntry<PolicyCategories>): boolean {
    return Object.keys(policyCategories ?? {}).some((categoryName) => Object.keys(policyCategories?.[categoryName]?.errors ?? {}).length > 0);
}

/**
 * Check if the policy has any error fields.
 */
function hasPolicyErrorFields(policy: OnyxEntry<Policy>): boolean {
    return Object.values(policy?.errorFields ?? {}).some((fieldErrors) => Object.keys(fieldErrors ?? {}).length > 0);
}

/**
 * Check if the policy has any errors, and if it doesn't, then check if it has any error fields.
 */
function hasPolicyError(policy: OnyxEntry<Policy>): boolean {
    return Object.keys(policy?.errors ?? {}).length > 0 ? true : hasPolicyErrorFields(policy);
}

/**
 * Checks if we have any errors stored within the policy custom units.
 */
function hasCustomUnitsError(policy: OnyxEntry<Policy>): boolean {
    return Object.keys(policy?.customUnits?.errors ?? {}).length > 0;
}

function getNumericValue(value: number | string, toLocaleDigit: (arg: string) => string): number | string {
    const numValue = parseFloat(value.toString().replace(toLocaleDigit('.'), '.'));
    if (Number.isNaN(numValue)) {
        return NaN;
    }
    return numValue.toFixed(CONST.CUSTOM_UNITS.RATE_DECIMALS);
}

function getRateDisplayValue(value: number, toLocaleDigit: (arg: string) => string): string {
    const numValue = getNumericValue(value, toLocaleDigit);
    if (Number.isNaN(numValue)) {
        return '';
    }
    return numValue.toString().replace('.', toLocaleDigit('.')).substring(0, value.toString().length);
}

function getUnitRateValue(toLocaleDigit: (arg: string) => string, customUnitRate?: Rate) {
    return getRateDisplayValue((customUnitRate?.rate ?? 0) / CONST.POLICY.CUSTOM_UNIT_RATE_BASE_OFFSET, toLocaleDigit);
}

/**
 * Get the brick road indicator status for a policy. The policy has an error status if there is a policy member error, a custom unit error or a field error.
 */
function getPolicyBrickRoadIndicatorStatus(policy: OnyxEntry<Policy>): ValueOf<typeof CONST.BRICK_ROAD_INDICATOR_STATUS> | undefined {
    if (hasEmployeeListError(policy) || hasCustomUnitsError(policy) || hasPolicyErrorFields(policy)) {
        return CONST.BRICK_ROAD_INDICATOR_STATUS.ERROR;
    }
    return undefined;
}

/**
 * Check if the policy can be displayed
 * If offline, always show the policy pending deletion.
 * If online, show the policy pending deletion only if there is an error.
 * Note: Using a local ONYXKEYS.NETWORK subscription will cause a delay in
 * updating the screen. Passing the offline status from the component.
 */
function shouldShowPolicy(policy: OnyxEntry<Policy>, isOffline: boolean): boolean {
    return (
        !!policy &&
        (policy?.isPolicyExpenseChatEnabled || Boolean(policy?.isJoinRequestPending)) &&
        (isOffline || policy?.pendingAction !== CONST.RED_BRICK_ROAD_PENDING_ACTION.DELETE || Object.keys(policy.errors ?? {}).length > 0)
    );
}

function isExpensifyTeam(email: string | undefined): boolean {
    const emailDomain = Str.extractEmailDomain(email ?? '');
    return emailDomain === CONST.EXPENSIFY_PARTNER_NAME || emailDomain === CONST.EMAIL.GUIDES_DOMAIN;
}

/**
 * Checks if the current user is an admin of the policy.
 */
const isPolicyAdmin = (policy: OnyxEntry<Policy> | EmptyObject): boolean => policy?.role === CONST.POLICY.ROLE.ADMIN;

/**
 * Checks if the policy is a free group policy.
 */
const isFreeGroupPolicy = (policy: OnyxEntry<Policy> | EmptyObject): boolean => policy?.type === CONST.POLICY.TYPE.FREE;

const isPolicyEmployee = (policyID: string, policies: OnyxCollection<Policy>): boolean => Object.values(policies ?? {}).some((policy) => policy?.id === policyID);

/**
 * Checks if the current user is an owner (creator) of the policy.
 */
const isPolicyOwner = (policy: OnyxEntry<Policy>, currentUserAccountID: number): boolean => policy?.ownerAccountID === currentUserAccountID;

/**
 * Create an object mapping member emails to their accountIDs. Filter for members without errors, and get the login email from the personalDetail object using the accountID.
 *
 * We only return members without errors. Otherwise, the members with errors would immediately be removed before the user has a chance to read the error.
 */
function getMemberAccountIDsForWorkspace(employeeList: PolicyEmployeeList | undefined): MemberEmailsToAccountIDs {
    const members = employeeList ?? {};
    const memberEmailsToAccountIDs: MemberEmailsToAccountIDs = {};
    Object.keys(members).forEach((email) => {
        const member = members?.[email];
        if (Object.keys(member?.errors ?? {})?.length > 0) {
            return;
        }
        const personalDetail = getPersonalDetailByEmail(email);
        if (!personalDetail?.login) {
            return;
        }
        memberEmailsToAccountIDs[email] = Number(personalDetail.accountID);
    });
    return memberEmailsToAccountIDs;
}

/**
 * Get login list that we should not show in the workspace invite options
 */
function getIneligibleInvitees(employeeList?: PolicyEmployeeList): string[] {
    const policyEmployeeList = employeeList ?? {};
    const memberEmailsToExclude: string[] = [...CONST.EXPENSIFY_EMAILS];
    Object.keys(policyEmployeeList).forEach((email) => {
        const policyEmployee = policyEmployeeList?.[email];
        // Policy members that are pending delete or have errors are not valid and we should show them in the invite options (don't exclude them).
        if (policyEmployee?.pendingAction === CONST.RED_BRICK_ROAD_PENDING_ACTION.DELETE || Object.keys(policyEmployee?.errors ?? {}).length > 0) {
            return;
        }
        if (!email) {
            return;
        }
        memberEmailsToExclude.push(email);
    });

    return memberEmailsToExclude;
}

function getSortedTagKeys(policyTagList: OnyxEntry<PolicyTagList>): Array<keyof PolicyTagList> {
    if (isEmptyObject(policyTagList)) {
        return [];
    }

    return Object.keys(policyTagList).sort((key1, key2) => policyTagList[key1].orderWeight - policyTagList[key2].orderWeight);
}

/**
 * Gets a tag name of policy tags based on a tag's orderWeight.
 */
function getTagListName(policyTagList: OnyxEntry<PolicyTagList>, orderWeight: number): string {
    if (isEmptyObject(policyTagList)) {
        return '';
    }

    return Object.values(policyTagList).find((tag) => tag.orderWeight === orderWeight)?.name ?? '';
}
/**
 * Gets all tag lists of a policy
 */
function getTagLists(policyTagList: OnyxEntry<PolicyTagList>): Array<PolicyTagList[keyof PolicyTagList]> {
    if (isEmptyObject(policyTagList)) {
        return [];
    }

    return Object.values(policyTagList)
        .filter((policyTagListValue) => policyTagListValue !== null)
        .sort((tagA, tagB) => tagA.orderWeight - tagB.orderWeight);
}

/**
 * Gets a tag list of a policy by a tag index
 */
function getTagList(policyTagList: OnyxEntry<PolicyTagList>, tagIndex: number): PolicyTagList[keyof PolicyTagList] {
    const tagLists = getTagLists(policyTagList);

    return (
        tagLists[tagIndex] ?? {
            name: '',
            required: false,
            tags: {},
        }
    );
}

/**
 * Cleans up escaping of colons (used to create multi-level tags, e.g. "Parent: Child") in the tag name we receive from the backend
 */
function getCleanedTagName(tag: string) {
    return tag?.replace(/\\{1,2}:/g, CONST.COLON);
}

/**
 * Gets a count of enabled tags of a policy
 */
function getCountOfEnabledTagsOfList(policyTags: PolicyTags) {
    return Object.values(policyTags).filter((policyTag) => policyTag.enabled).length;
}

function isPendingDeletePolicy(policy: OnyxEntry<Policy>): boolean {
    return policy?.pendingAction === CONST.RED_BRICK_ROAD_PENDING_ACTION.DELETE;
}

function isPaidGroupPolicy(policy: OnyxEntry<Policy> | EmptyObject): boolean {
    return policy?.type === CONST.POLICY.TYPE.TEAM || policy?.type === CONST.POLICY.TYPE.CORPORATE;
}

function isTaxTrackingEnabled(isPolicyExpenseChat: boolean, policy: OnyxEntry<Policy>): boolean {
    return (isPolicyExpenseChat && (policy?.tax?.trackingEnabled ?? policy?.isTaxTrackingEnabled)) ?? false;
}

/**
 * Checks if policy's scheduled submit / auto reporting frequency is "instant".
 * Note: Free policies have "instant" submit always enabled.
 */
function isInstantSubmitEnabled(policy: OnyxEntry<Policy> | EmptyObject): boolean {
    return policy?.type === CONST.POLICY.TYPE.FREE || (policy?.autoReporting === true && policy?.autoReportingFrequency === CONST.POLICY.AUTO_REPORTING_FREQUENCIES.INSTANT);
}

/**
 * Checks if policy's approval mode is "optional", a.k.a. "Submit & Close"
 */
function isSubmitAndClose(policy: OnyxEntry<Policy> | EmptyObject): boolean {
    return policy?.approvalMode === CONST.POLICY.APPROVAL_MODE.OPTIONAL;
}

function extractPolicyIDFromPath(path: string) {
    return path.match(CONST.REGEX.POLICY_ID_FROM_PATH)?.[1];
}

/**
 * Whether the policy has active accounting integration connections
 */
function hasAccountingConnections(policy: OnyxEntry<Policy>) {
    return Boolean(policy?.connections);
}

function getPathWithoutPolicyID(path: string) {
    return path.replace(CONST.REGEX.PATH_WITHOUT_POLICY_ID, '/');
}

function getPolicyEmployeeListByIdWithoutCurrentUser(policies: OnyxCollection<Pick<Policy, 'employeeList'>>, currentPolicyID?: string, currentUserAccountID?: number) {
    const policy = policies?.[`${ONYXKEYS.COLLECTION.POLICY}${currentPolicyID}`] ?? null;
    const policyMemberEmailsToAccountIDs = getMemberAccountIDsForWorkspace(policy?.employeeList);
    return Object.values(policyMemberEmailsToAccountIDs)
        .map((policyMemberAccountID) => Number(policyMemberAccountID))
        .filter((policyMemberAccountID) => policyMemberAccountID !== currentUserAccountID);
}

function goBackFromInvalidPolicy() {
    Navigation.navigate(ROUTES.SETTINGS_WORKSPACES);
}

/** Get a tax with given ID from policy */
function getTaxByID(policy: OnyxEntry<Policy>, taxID: string): TaxRate | undefined {
    return policy?.taxRates?.taxes?.[taxID];
}

/**
 * Whether the tax rate can be deleted and disabled
 */
function canEditTaxRate(policy: Policy, taxID: string): boolean {
    return policy.taxRates?.defaultExternalID !== taxID;
}

function isPolicyFeatureEnabled(policy: OnyxEntry<Policy> | EmptyObject, featureName: PolicyFeatureName): boolean {
    if (featureName === CONST.POLICY.MORE_FEATURES.ARE_TAXES_ENABLED) {
        return Boolean(policy?.tax?.trackingEnabled);
    }

    return Boolean(policy?.[featureName]);
}

function getApprovalWorkflow(policy: OnyxEntry<Policy> | EmptyObject): ValueOf<typeof CONST.POLICY.APPROVAL_MODE> {
    if (policy?.type === CONST.POLICY.TYPE.PERSONAL) {
        return CONST.POLICY.APPROVAL_MODE.OPTIONAL;
    }

    return policy?.approvalMode ?? CONST.POLICY.APPROVAL_MODE.ADVANCED;
}

function getDefaultApprover(policy: OnyxEntry<Policy> | EmptyObject): string {
    return policy?.approver ?? policy?.owner ?? '';
}

/**
 * Returns the accountID to whom the given employeeAccountID submits reports to in the given Policy.
 */
function getSubmitToAccountID(policy: OnyxEntry<Policy> | EmptyObject, employeeAccountID: number): number {
    const employeeLogin = getLoginsByAccountIDs([employeeAccountID])[0];
    const defaultApprover = getDefaultApprover(policy);

    // For policy using the optional or basic workflow, the manager is the policy default approver.
    if (([CONST.POLICY.APPROVAL_MODE.OPTIONAL, CONST.POLICY.APPROVAL_MODE.BASIC] as Array<ValueOf<typeof CONST.POLICY.APPROVAL_MODE>>).includes(getApprovalWorkflow(policy))) {
        return getAccountIDsByLogins([defaultApprover])[0];
    }

    const employee = policy?.employeeList?.[employeeLogin];
    if (!employee) {
        return -1;
    }

    return getAccountIDsByLogins([employee.submitsTo ?? defaultApprover])[0];
}

function getPersonalPolicy() {
    return Object.values(allPolicies ?? {}).find((policy) => policy?.type === CONST.POLICY.TYPE.PERSONAL);
}

function getAdminEmployees(policy: OnyxEntry<Policy>): PolicyEmployee[] {
    return Object.values(policy?.employeeList ?? {}).filter((employee) => employee.role === CONST.POLICY.ROLE.ADMIN);
}

/**
 * Returns the policy of the report
 */
function getPolicy(policyID: string | undefined): Policy | EmptyObject {
    if (!allPolicies || !policyID) {
        return {};
    }
    return allPolicies[`${ONYXKEYS.COLLECTION.POLICY}${policyID}`] ?? {};
}

/** Return active policies where current user is an admin */
function getActiveAdminWorkspaces(policies: OnyxCollection<Policy>): Policy[] {
    const activePolicies = getActivePolicies(policies);
    return activePolicies.filter((policy) => shouldShowPolicy(policy, NetworkStore.isOffline()) && isPolicyAdmin(policy));
}

/** Whether the user can send invoice */
function canSendInvoice(policies: OnyxCollection<Policy>): boolean {
    return getActiveAdminWorkspaces(policies).length > 0;
}

export {
    canEditTaxRate,
    extractPolicyIDFromPath,
    getActivePolicies,
    getAdminEmployees,
    getCleanedTagName,
    getCountOfEnabledTagsOfList,
    getIneligibleInvitees,
    getMemberAccountIDsForWorkspace,
    getNumericValue,
    getPathWithoutPolicyID,
    getPersonalPolicy,
    getPolicy,
    getPolicyBrickRoadIndicatorStatus,
    getPolicyEmployeeListByIdWithoutCurrentUser,
    getSortedTagKeys,
    getSubmitToAccountID,
    getTagList,
    getTagListName,
    getTagLists,
    getTaxByID,
    getUnitRateValue,
    goBackFromInvalidPolicy,
    hasAccountingConnections,
    hasCustomUnitsError,
    hasEmployeeListError,
    hasPolicyCategoriesError,
    hasPolicyError,
    hasPolicyErrorFields,
    hasTaxRateError,
    isExpensifyTeam,
    isFreeGroupPolicy,
    isInstantSubmitEnabled,
    isPaidGroupPolicy,
    isPendingDeletePolicy,
    isPolicyAdmin,
    isPolicyEmployee,
    isPolicyFeatureEnabled,
<<<<<<< HEAD
    isPolicyOwner,
    isSubmitAndClose,
    isTaxTrackingEnabled,
    shouldShowPolicy,
=======
    hasTaxRateError,
    getTaxByID,
    hasPolicyCategoriesError,
    getPolicyIDFromNavigationState,
    getSubmitToAccountID,
    getAdminEmployees,
    getPolicy,
    getActiveAdminWorkspaces,
    canSendInvoice,
>>>>>>> 35772b2f
};

export type {MemberEmailsToAccountIDs};<|MERGE_RESOLUTION|>--- conflicted
+++ resolved
@@ -10,14 +10,8 @@
 import type PolicyEmployee from '@src/types/onyx/PolicyEmployee';
 import type {EmptyObject} from '@src/types/utils/EmptyObject';
 import {isEmptyObject} from '@src/types/utils/EmptyObject';
-<<<<<<< HEAD
 import Navigation from './Navigation/Navigation';
-=======
-import getPolicyIDFromState from './Navigation/getPolicyIDFromState';
-import Navigation, {navigationRef} from './Navigation/Navigation';
-import type {RootStackParamList, State} from './Navigation/types';
 import * as NetworkStore from './Network/NetworkStore';
->>>>>>> 35772b2f
 import {getAccountIDsByLogins, getLoginsByAccountIDs, getPersonalDetailByEmail} from './PersonalDetailsUtils';
 
 type MemberEmailsToAccountIDs = Record<string, number>;
@@ -425,22 +419,11 @@
     isPolicyAdmin,
     isPolicyEmployee,
     isPolicyFeatureEnabled,
-<<<<<<< HEAD
     isPolicyOwner,
     isSubmitAndClose,
     isTaxTrackingEnabled,
     shouldShowPolicy,
-=======
-    hasTaxRateError,
-    getTaxByID,
-    hasPolicyCategoriesError,
-    getPolicyIDFromNavigationState,
-    getSubmitToAccountID,
-    getAdminEmployees,
-    getPolicy,
-    getActiveAdminWorkspaces,
     canSendInvoice,
->>>>>>> 35772b2f
 };
 
 export type {MemberEmailsToAccountIDs};
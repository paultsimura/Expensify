--- conflicted
+++ resolved
@@ -1097,11 +1097,7 @@
     return Object.keys(policy?.taxRates?.taxes ?? {}).find((taxIDKey) => policy?.taxRates?.taxes?.[taxIDKey].previousTaxCode === taxID || taxIDKey === taxID);
 }
 
-<<<<<<< HEAD
-function getWorkspaceAccountID(policyID: string | undefined) {
-=======
 function getWorkspaceAccountID(policyID?: string) {
->>>>>>> 8b7096fc
     const policy = getPolicy(policyID);
 
     if (!policy) {

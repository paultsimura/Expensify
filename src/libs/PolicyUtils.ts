import {Str} from 'expensify-common';
import type {OnyxCollection, OnyxEntry} from 'react-native-onyx';
import Onyx from 'react-native-onyx';
import type {ValueOf} from 'type-fest';
import type {LocaleContextProps} from '@components/LocaleContextProvider';
import type {SelectorType} from '@components/SelectionScreen';
import CONST from '@src/CONST';
import ONYXKEYS from '@src/ONYXKEYS';
import ROUTES from '@src/ROUTES';
import INPUT_IDS from '@src/types/form/NetSuiteCustomFieldForm';
import type {OnyxInputOrEntry, Policy, PolicyCategories, PolicyEmployeeList, PolicyTagLists, PolicyTags, TaxRate} from '@src/types/onyx';
import type {CardFeedData} from '@src/types/onyx/CardFeeds';
import type {ErrorFields, PendingAction, PendingFields} from '@src/types/onyx/OnyxCommon';
import type {
    ConnectionLastSync,
    ConnectionName,
    Connections,
    CustomUnit,
    InvoiceItem,
    NetSuiteAccount,
    NetSuiteConnection,
    NetSuiteCustomList,
    NetSuiteCustomSegment,
    NetSuiteTaxAccount,
    NetSuiteVendor,
    PolicyConnectionSyncProgress,
    PolicyFeatureName,
    Rate,
    Tenant,
} from '@src/types/onyx/Policy';
import type PolicyEmployee from '@src/types/onyx/PolicyEmployee';
import {isEmptyObject} from '@src/types/utils/EmptyObject';
import {hasSynchronizationErrorMessage} from './actions/connections';
import * as Localize from './Localize';
import Navigation from './Navigation/Navigation';
import * as NetworkStore from './Network/NetworkStore';
import {getAccountIDsByLogins, getLoginsByAccountIDs, getPersonalDetailByEmail} from './PersonalDetailsUtils';

type MemberEmailsToAccountIDs = Record<string, number>;

type WorkspaceDetails = {
    policyID: string | undefined;
    name: string;
};

type ConnectionWithLastSyncData = {
    /** State of the last synchronization */
    lastSync?: ConnectionLastSync;
};

let allPolicies: OnyxCollection<Policy>;

Onyx.connect({
    key: ONYXKEYS.COLLECTION.POLICY,
    waitForCollectionCallback: true,
    callback: (value) => (allPolicies = value),
});

let isLoadingReportData = true;
Onyx.connect({
    key: ONYXKEYS.IS_LOADING_REPORT_DATA,
    initWithStoredValues: false,
    callback: (value) => (isLoadingReportData = value ?? false),
});

/**
 * Filter out the active policies, which will exclude policies with pending deletion
 * These are policies that we can use to create reports with in NewDot.
 */
function getActivePolicies(policies: OnyxCollection<Policy> | null): Policy[] {
    return Object.values(policies ?? {}).filter<Policy>(
        (policy): policy is Policy => !!policy && policy.pendingAction !== CONST.RED_BRICK_ROAD_PENDING_ACTION.DELETE && !!policy.name && !!policy.id,
    );
}

/**
 * Checks if we have any errors stored within the policy?.employeeList. Determines whether we should show a red brick road error or not.
 */
function hasEmployeeListError(policy: OnyxEntry<Policy>): boolean {
    return Object.values(policy?.employeeList ?? {}).some((employee) => Object.keys(employee?.errors ?? {}).length > 0);
}

/**
 *  Check if the policy has any tax rate errors.
 */
function hasTaxRateError(policy: OnyxEntry<Policy>): boolean {
    return Object.values(policy?.taxRates?.taxes ?? {}).some((taxRate) => Object.keys(taxRate?.errors ?? {}).length > 0 || Object.values(taxRate?.errorFields ?? {}).some(Boolean));
}

/**
 * Check if the policy has any errors within the categories.
 */
function hasPolicyCategoriesError(policyCategories: OnyxEntry<PolicyCategories>): boolean {
    return Object.keys(policyCategories ?? {}).some((categoryName) => Object.keys(policyCategories?.[categoryName]?.errors ?? {}).length > 0);
}

/**
 * Checks if the policy had a sync error.
 */
function hasSyncError(policy: OnyxEntry<Policy>, isSyncInProgress: boolean): boolean {
    return (Object.keys(policy?.connections ?? {}) as ConnectionName[]).some((connection) => !!hasSynchronizationErrorMessage(policy, connection, isSyncInProgress));
}

/**
 * Check if the policy has any error fields.
 */
function hasPolicyErrorFields(policy: OnyxEntry<Policy>): boolean {
    return Object.values(policy?.errorFields ?? {}).some((fieldErrors) => Object.keys(fieldErrors ?? {}).length > 0);
}

/**
 * Check if the policy has any errors, and if it doesn't, then check if it has any error fields.
 */
function hasPolicyError(policy: OnyxEntry<Policy>): boolean {
    return Object.keys(policy?.errors ?? {}).length > 0 ? true : hasPolicyErrorFields(policy);
}

/**
 * Checks if we have any errors stored within the policy custom units.
 */
function hasCustomUnitsError(policy: OnyxEntry<Policy>): boolean {
    return Object.keys(policy?.customUnits?.errors ?? {}).length > 0;
}

function getNumericValue(value: number | string, toLocaleDigit: (arg: string) => string): number | string {
    const numValue = parseFloat(value.toString().replace(toLocaleDigit('.'), '.'));
    if (Number.isNaN(numValue)) {
        return NaN;
    }
    return numValue.toFixed(CONST.CUSTOM_UNITS.RATE_DECIMALS);
}

/**
 * Retrieves the distance custom unit object for the given policy
 */
function getCustomUnit(policy: OnyxEntry<Policy>): CustomUnit | undefined {
    return Object.values(policy?.customUnits ?? {}).find((unit) => unit.name === CONST.CUSTOM_UNITS.NAME_DISTANCE);
}

/**
 * Retrieves custom unit rate object from the given customUnitRateID
 */
function getCustomUnitRate(policy: OnyxEntry<Policy>, customUnitRateID: string): Rate | undefined {
    const distanceUnit = getCustomUnit(policy);
    return distanceUnit?.rates[customUnitRateID];
}

function getRateDisplayValue(value: number, toLocaleDigit: (arg: string) => string, withDecimals?: boolean): string {
    const numValue = getNumericValue(value, toLocaleDigit);
    if (Number.isNaN(numValue)) {
        return '';
    }

    if (withDecimals) {
        const decimalPart = numValue.toString().split('.').at(1);
        if (decimalPart) {
            const fixedDecimalPoints = decimalPart.length > 2 && !decimalPart.endsWith('0') ? 3 : 2;
            return Number(numValue).toFixed(fixedDecimalPoints).toString().replace('.', toLocaleDigit('.'));
        }
    }

    return numValue.toString().replace('.', toLocaleDigit('.')).substring(0, value.toString().length);
}

function getUnitRateValue(toLocaleDigit: (arg: string) => string, customUnitRate?: Rate, withDecimals?: boolean) {
    return getRateDisplayValue((customUnitRate?.rate ?? 0) / CONST.POLICY.CUSTOM_UNIT_RATE_BASE_OFFSET, toLocaleDigit, withDecimals);
}

/**
 * Get the brick road indicator status for a policy. The policy has an error status if there is a policy member error, a custom unit error or a field error.
 */
function getPolicyBrickRoadIndicatorStatus(policy: OnyxEntry<Policy>, isConnectionInProgress: boolean): ValueOf<typeof CONST.BRICK_ROAD_INDICATOR_STATUS> | undefined {
    if (hasEmployeeListError(policy) || hasCustomUnitsError(policy) || hasPolicyErrorFields(policy) || hasSyncError(policy, isConnectionInProgress)) {
        return CONST.BRICK_ROAD_INDICATOR_STATUS.ERROR;
    }
    return undefined;
}

function getPolicyRole(policy: OnyxInputOrEntry<Policy>, currentUserLogin: string | undefined) {
    return policy?.role ?? policy?.employeeList?.[currentUserLogin ?? '-1']?.role;
}

/**
 * Check if the policy can be displayed
 * If offline, always show the policy pending deletion.
 * If online, show the policy pending deletion only if there is an error.
 * Note: Using a local ONYXKEYS.NETWORK subscription will cause a delay in
 * updating the screen. Passing the offline status from the component.
 */
function shouldShowPolicy(policy: OnyxEntry<Policy>, isOffline: boolean, currentUserLogin: string | undefined): boolean {
    return (
        !!policy &&
        (policy?.type !== CONST.POLICY.TYPE.PERSONAL || !!policy?.isJoinRequestPending) &&
        (isOffline || policy?.pendingAction !== CONST.RED_BRICK_ROAD_PENDING_ACTION.DELETE || Object.keys(policy.errors ?? {}).length > 0) &&
        !!getPolicyRole(policy, currentUserLogin)
    );
}

function isExpensifyTeam(email: string | undefined): boolean {
    const emailDomain = Str.extractEmailDomain(email ?? '');
    return emailDomain === CONST.EXPENSIFY_PARTNER_NAME || emailDomain === CONST.EMAIL.GUIDES_DOMAIN;
}

/**
 * Checks if the user with login is an admin of the policy.
 */
const isUserPolicyAdmin = (policy: OnyxInputOrEntry<Policy>, login?: string) => !!(policy && policy.employeeList && login && policy.employeeList[login]?.role === CONST.POLICY.ROLE.ADMIN);

/**
 * Checks if the current user is an admin of the policy.
 */
const isPolicyAdmin = (policy: OnyxInputOrEntry<Policy>, currentUserLogin?: string): boolean => getPolicyRole(policy, currentUserLogin) === CONST.POLICY.ROLE.ADMIN;

/**
 * Checks if the current user is of the role "user" on the policy.
 */
const isPolicyUser = (policy: OnyxInputOrEntry<Policy>, currentUserLogin?: string): boolean => getPolicyRole(policy, currentUserLogin) === CONST.POLICY.ROLE.USER;

/**
 * Checks if the current user is an auditor of the policy
 */
const isPolicyAuditor = (policy: OnyxInputOrEntry<Policy>, currentUserLogin?: string): boolean =>
    (policy?.role ?? (currentUserLogin && policy?.employeeList?.[currentUserLogin]?.role)) === CONST.POLICY.ROLE.AUDITOR;

const isPolicyEmployee = (policyID: string, policies: OnyxCollection<Policy>): boolean => Object.values(policies ?? {}).some((policy) => policy?.id === policyID);

/**
 * Checks if the current user is an owner (creator) of the policy.
 */
const isPolicyOwner = (policy: OnyxInputOrEntry<Policy>, currentUserAccountID: number): boolean => policy?.ownerAccountID === currentUserAccountID;

/**
 * Create an object mapping member emails to their accountIDs. Filter for members without errors if includeMemberWithErrors is false, and get the login email from the personalDetail object using the accountID.
 *
 * If includeMemberWithErrors is false, We only return members without errors. Otherwise, the members with errors would immediately be removed before the user has a chance to read the error.
 */
function getMemberAccountIDsForWorkspace(employeeList: PolicyEmployeeList | undefined, includeMemberWithErrors = false, includeMemberWithPendingDelete = true): MemberEmailsToAccountIDs {
    const members = employeeList ?? {};
    const memberEmailsToAccountIDs: MemberEmailsToAccountIDs = {};
    Object.keys(members).forEach((email) => {
        if (!includeMemberWithErrors) {
            const member = members?.[email];
            if (Object.keys(member?.errors ?? {})?.length > 0) {
                return;
            }
        }
        if (!includeMemberWithPendingDelete) {
            const member = members?.[email];
            if (member.pendingAction === CONST.RED_BRICK_ROAD_PENDING_ACTION.DELETE) {
                return;
            }
        }
        const personalDetail = getPersonalDetailByEmail(email);
        if (!personalDetail?.login) {
            return;
        }
        memberEmailsToAccountIDs[email] = Number(personalDetail.accountID);
    });
    return memberEmailsToAccountIDs;
}

/**
 * Get login list that we should not show in the workspace invite options
 */
function getIneligibleInvitees(employeeList?: PolicyEmployeeList): string[] {
    const policyEmployeeList = employeeList ?? {};
    const memberEmailsToExclude: string[] = [...CONST.EXPENSIFY_EMAILS];
    Object.keys(policyEmployeeList).forEach((email) => {
        const policyEmployee = policyEmployeeList?.[email];
        // Policy members that are pending delete or have errors are not valid and we should show them in the invite options (don't exclude them).
        if (policyEmployee?.pendingAction === CONST.RED_BRICK_ROAD_PENDING_ACTION.DELETE || Object.keys(policyEmployee?.errors ?? {}).length > 0) {
            return;
        }
        if (!email) {
            return;
        }
        memberEmailsToExclude.push(email);
    });

    return memberEmailsToExclude;
}

function getSortedTagKeys(policyTagList: OnyxEntry<PolicyTagLists>): Array<keyof PolicyTagLists> {
    if (isEmptyObject(policyTagList)) {
        return [];
    }

    return Object.keys(policyTagList).sort((key1, key2) => policyTagList[key1].orderWeight - policyTagList[key2].orderWeight);
}

/**
 * Gets a tag name of policy tags based on a tag's orderWeight.
 */
function getTagListName(policyTagList: OnyxEntry<PolicyTagLists>, orderWeight: number): string {
    if (isEmptyObject(policyTagList)) {
        return '';
    }

    return Object.values(policyTagList).find((tag) => tag.orderWeight === orderWeight)?.name ?? '';
}

/**
 * Gets all tag lists of a policy
 */
function getTagLists(policyTagList: OnyxEntry<PolicyTagLists>): Array<ValueOf<PolicyTagLists>> {
    if (isEmptyObject(policyTagList)) {
        return [];
    }

    return Object.values(policyTagList)
        .filter((policyTagListValue) => policyTagListValue !== null)
        .sort((tagA, tagB) => tagA.orderWeight - tagB.orderWeight);
}

/**
 * Gets a tag list of a policy by a tag index
 */
function getTagList(policyTagList: OnyxEntry<PolicyTagLists>, tagIndex: number): ValueOf<PolicyTagLists> {
    const tagLists = getTagLists(policyTagList);
    return (
        tagLists.at(tagIndex) ?? {
            name: '',
            required: false,
            tags: {},
            orderWeight: 0,
        }
    );
}

function getTagNamesFromTagsLists(policyTagLists: PolicyTagLists): string[] {
    const uniqueTagNames = new Set<string>();

    for (const policyTagList of Object.values(policyTagLists ?? {})) {
        for (const tag of Object.values(policyTagList.tags ?? {})) {
            uniqueTagNames.add(getCleanedTagName(tag.name));
        }
    }
    return Array.from(uniqueTagNames);
}

/**
 * Cleans up escaping of colons (used to create multi-level tags, e.g. "Parent: Child") in the tag name we receive from the backend
 */
function getCleanedTagName(tag: string) {
    return tag?.replace(/\\:/g, CONST.COLON);
}

/**
 * Escape colon from tag name
 */
function escapeTagName(tag: string) {
    return tag?.replaceAll(CONST.COLON, '\\:');
}

/**
 * Gets a count of enabled tags of a policy
 */
function getCountOfEnabledTagsOfList(policyTags: PolicyTags) {
    return Object.values(policyTags).filter((policyTag) => policyTag.enabled).length;
}

/**
 * Whether the policy has multi-level tags
 */
function isMultiLevelTags(policyTagList: OnyxEntry<PolicyTagLists>): boolean {
    return Object.keys(policyTagList ?? {}).length > 1;
}

function isPendingDeletePolicy(policy: OnyxEntry<Policy>): boolean {
    return policy?.pendingAction === CONST.RED_BRICK_ROAD_PENDING_ACTION.DELETE;
}

function isPaidGroupPolicy(policy: OnyxEntry<Policy>): boolean {
    return policy?.type === CONST.POLICY.TYPE.TEAM || policy?.type === CONST.POLICY.TYPE.CORPORATE;
}

function getOwnedPaidPolicies(policies: OnyxCollection<Policy> | null, currentUserAccountID: number): Policy[] {
    return Object.values(policies ?? {}).filter((policy): policy is Policy => isPolicyOwner(policy, currentUserAccountID ?? -1) && isPaidGroupPolicy(policy));
}

function isControlPolicy(policy: OnyxEntry<Policy>): boolean {
    return policy?.type === CONST.POLICY.TYPE.CORPORATE;
}

function isTaxTrackingEnabled(isPolicyExpenseChat: boolean, policy: OnyxEntry<Policy>, isDistanceRequest: boolean): boolean {
    const distanceUnit = getCustomUnit(policy);
    const customUnitID = distanceUnit?.customUnitID ?? 0;
    const isPolicyTaxTrackingEnabled = isPolicyExpenseChat && policy?.tax?.trackingEnabled;
    const isTaxEnabledForDistance = isPolicyTaxTrackingEnabled && policy?.customUnits?.[customUnitID]?.attributes?.taxEnabled;

    return !!(isDistanceRequest ? isTaxEnabledForDistance : isPolicyTaxTrackingEnabled);
}

/**
 * Checks if policy's scheduled submit / auto reporting frequency is "instant".
 * Note: Free policies have "instant" submit always enabled.
 */
function isInstantSubmitEnabled(policy: OnyxInputOrEntry<Policy>): boolean {
    return policy?.autoReporting === true && policy?.autoReportingFrequency === CONST.POLICY.AUTO_REPORTING_FREQUENCIES.INSTANT;
}

/**
 * This gets a "corrected" value for autoReportingFrequency. The purpose of this function is to encapsulate some logic around the "immediate" frequency.
 *
 * - "immediate" is actually not immediate. For that you want "instant".
 * - (immediate && harvesting.enabled) === daily
 * - (immediate && !harvesting.enabled) === manual
 *
 * Note that "daily" and "manual" only exist as options for the API, not in the database or Onyx.
 */
function getCorrectedAutoReportingFrequency(policy: OnyxInputOrEntry<Policy>): ValueOf<typeof CONST.POLICY.AUTO_REPORTING_FREQUENCIES> | undefined {
    if (policy?.autoReportingFrequency !== CONST.POLICY.AUTO_REPORTING_FREQUENCIES.IMMEDIATE) {
        return policy?.autoReportingFrequency;
    }

    if (policy?.harvesting?.enabled) {
        // This is actually not really "immediate". It's "daily". Surprise!
        return CONST.POLICY.AUTO_REPORTING_FREQUENCIES.IMMEDIATE;
    }

    // "manual" is really just "immediate" (aka "daily") with harvesting disabled
    return CONST.POLICY.AUTO_REPORTING_FREQUENCIES.MANUAL;
}

/**
 * Checks if policy's approval mode is "optional", a.k.a. "Submit & Close"
 */
function isSubmitAndClose(policy: OnyxInputOrEntry<Policy>): boolean {
    return policy?.approvalMode === CONST.POLICY.APPROVAL_MODE.OPTIONAL;
}

function arePaymentsEnabled(policy: OnyxEntry<Policy>): boolean {
    return policy?.reimbursementChoice !== CONST.POLICY.REIMBURSEMENT_CHOICES.REIMBURSEMENT_NO;
}

function isControlOnAdvancedApprovalMode(policy: OnyxInputOrEntry<Policy>): boolean {
    return policy?.type === CONST.POLICY.TYPE.CORPORATE && getApprovalWorkflow(policy) === CONST.POLICY.APPROVAL_MODE.ADVANCED;
}

function extractPolicyIDFromPath(path: string) {
    return path.match(CONST.REGEX.POLICY_ID_FROM_PATH)?.[1];
}

/**
 * Whether the policy has active accounting integration connections
 */
function hasAccountingConnections(policy: OnyxEntry<Policy>) {
    return !isEmptyObject(policy?.connections);
}

function getPathWithoutPolicyID(path: string) {
    return path.replace(CONST.REGEX.PATH_WITHOUT_POLICY_ID, '/');
}

function getPolicyEmployeeListByIdWithoutCurrentUser(policies: OnyxCollection<Pick<Policy, 'employeeList'>>, currentPolicyID?: string, currentUserAccountID?: number) {
    const policy = policies?.[`${ONYXKEYS.COLLECTION.POLICY}${currentPolicyID}`] ?? null;
    const policyMemberEmailsToAccountIDs = getMemberAccountIDsForWorkspace(policy?.employeeList);
    return Object.values(policyMemberEmailsToAccountIDs)
        .map((policyMemberAccountID) => Number(policyMemberAccountID))
        .filter((policyMemberAccountID) => policyMemberAccountID !== currentUserAccountID);
}

function goBackFromInvalidPolicy() {
    Navigation.navigate(ROUTES.SETTINGS_WORKSPACES);
}

/** Get a tax with given ID from policy */
function getTaxByID(policy: OnyxEntry<Policy>, taxID: string): TaxRate | undefined {
    return policy?.taxRates?.taxes?.[taxID];
}

/** Get a tax rate object built like Record<TaxRateName, RelatedTaxRateKeys>.
 * We want to allow user to choose over TaxRateName and there might be a situation when one TaxRateName has two possible keys in different policies */
function getAllTaxRatesNamesAndKeys(): Record<string, string[]> {
    const allTaxRates: Record<string, string[]> = {};
    Object.values(allPolicies ?? {})?.forEach((policy) => {
        if (!policy?.taxRates?.taxes) {
            return;
        }
        Object.entries(policy?.taxRates?.taxes).forEach(([taxRateKey, taxRate]) => {
            if (!allTaxRates[taxRate.name]) {
                allTaxRates[taxRate.name] = [taxRateKey];
                return;
            }
            allTaxRates[taxRate.name].push(taxRateKey);
        });
    });
    return allTaxRates;
}

/**
 * Whether the tax rate can be deleted and disabled
 */
function canEditTaxRate(policy: Policy, taxID: string): boolean {
    return policy.taxRates?.defaultExternalID !== taxID && policy.taxRates?.foreignTaxDefault !== taxID;
}

function isPolicyFeatureEnabled(policy: OnyxEntry<Policy>, featureName: PolicyFeatureName): boolean {
    if (featureName === CONST.POLICY.MORE_FEATURES.ARE_TAXES_ENABLED) {
        return !!policy?.tax?.trackingEnabled;
    }
    if (featureName === CONST.POLICY.MORE_FEATURES.ARE_CONNECTIONS_ENABLED) {
        return policy?.[featureName] ? !!policy?.[featureName] : !isEmptyObject(policy?.connections);
    }

    return !!policy?.[featureName];
}

function getApprovalWorkflow(policy: OnyxEntry<Policy>): ValueOf<typeof CONST.POLICY.APPROVAL_MODE> {
    if (policy?.type === CONST.POLICY.TYPE.PERSONAL) {
        return CONST.POLICY.APPROVAL_MODE.OPTIONAL;
    }

    return policy?.approvalMode ?? CONST.POLICY.APPROVAL_MODE.ADVANCED;
}

function getDefaultApprover(policy: OnyxEntry<Policy>): string {
    return policy?.approver ?? policy?.owner ?? '';
}

/**
 * Returns the accountID to whom the given employeeAccountID submits reports to in the given Policy.
 */
function getSubmitToAccountID(policy: OnyxEntry<Policy>, employeeAccountID: number): number {
    const employeeLogin = getLoginsByAccountIDs([employeeAccountID]).at(0) ?? '';
    const defaultApprover = getDefaultApprover(policy);

    // For policy using the optional or basic workflow, the manager is the policy default approver.
    if (([CONST.POLICY.APPROVAL_MODE.OPTIONAL, CONST.POLICY.APPROVAL_MODE.BASIC] as Array<ValueOf<typeof CONST.POLICY.APPROVAL_MODE>>).includes(getApprovalWorkflow(policy))) {
        return getAccountIDsByLogins([defaultApprover]).at(0) ?? -1;
    }

    const employee = policy?.employeeList?.[employeeLogin];
    if (!employee) {
        return -1;
    }

    return getAccountIDsByLogins([employee.submitsTo ?? defaultApprover]).at(0) ?? -1;
}

function getSubmitToEmail(policy: OnyxEntry<Policy>, employeeAccountID: number): string {
    const submitToAccountID = getSubmitToAccountID(policy, employeeAccountID);
    return getLoginsByAccountIDs([submitToAccountID]).at(0) ?? '';
}

/**
 * Returns the email of the account to forward the report to depending on the approver's approval limit.
 * Used for advanced approval mode only.
 */
function getForwardsToAccount(policy: OnyxEntry<Policy>, employeeEmail: string, reportTotal: number): string {
    if (!isControlOnAdvancedApprovalMode(policy)) {
        return '';
    }

    const employee = policy?.employeeList?.[employeeEmail];
    if (!employee) {
        return '';
    }

    const positiveReportTotal = Math.abs(reportTotal);
    if (employee.approvalLimit && employee.overLimitForwardsTo && positiveReportTotal > employee.approvalLimit) {
        return employee.overLimitForwardsTo;
    }
    return employee.forwardsTo ?? '';
}

/**
 * Returns the accountID of the policy reimburser, if not available returns -1.
 */
function getReimburserAccountID(policy: OnyxEntry<Policy>): number {
    const reimburserEmail = policy?.achAccount?.reimburser ?? '';
    return reimburserEmail ? getAccountIDsByLogins([reimburserEmail]).at(0) ?? -1 : -1;
}

function getPersonalPolicy() {
    return Object.values(allPolicies ?? {}).find((policy) => policy?.type === CONST.POLICY.TYPE.PERSONAL);
}

function getAdminEmployees(policy: OnyxEntry<Policy>): PolicyEmployee[] {
    if (!policy || !policy.employeeList) {
        return [];
    }
    return Object.keys(policy.employeeList)
        .map((email) => ({...policy.employeeList?.[email], email}))
        .filter((employee) => employee.role === CONST.POLICY.ROLE.ADMIN);
}

/**
 * Returns the policy of the report
 */
function getPolicy(policyID: string | undefined): OnyxEntry<Policy> {
    if (!allPolicies || !policyID) {
        return undefined;
    }
    return allPolicies[`${ONYXKEYS.COLLECTION.POLICY}${policyID}`];
}

/** Return active policies where current user is an admin */
function getActiveAdminWorkspaces(policies: OnyxCollection<Policy> | null, currentUserLogin: string | undefined): Policy[] {
    const activePolicies = getActivePolicies(policies);
    return activePolicies.filter((policy) => shouldShowPolicy(policy, NetworkStore.isOffline(), currentUserLogin) && isPolicyAdmin(policy, currentUserLogin));
}

/** Whether the user can send invoice from the workspace */
function canSendInvoiceFromWorkspace(policyID: string | undefined): boolean {
    const policy = getPolicy(policyID);
    return policy?.areInvoicesEnabled ?? false;
}

/** Whether the user can send invoice */
function canSendInvoice(policies: OnyxCollection<Policy> | null, currentUserLogin: string | undefined): boolean {
    return getActiveAdminWorkspaces(policies, currentUserLogin).some((policy) => canSendInvoiceFromWorkspace(policy.id));
}

function hasDependentTags(policy: OnyxEntry<Policy>, policyTagList: OnyxEntry<PolicyTagLists>) {
    if (!policy?.hasMultipleTagLists) {
        return false;
    }
    return Object.values(policyTagList ?? {}).some((tagList) => Object.values(tagList.tags).some((tag) => !!tag.rules?.parentTagsFilter || !!tag.parentTagsFilter));
}

/** Get the Xero organizations connected to the policy */
function getXeroTenants(policy: Policy | undefined): Tenant[] {
    // Due to the way optional chain is being handled in this useMemo we are forced to use this approach to properly handle undefined values
    // eslint-disable-next-line @typescript-eslint/prefer-optional-chain
    if (!policy || !policy.connections || !policy.connections.xero || !policy.connections.xero.data) {
        return [];
    }
    return policy.connections.xero.data.tenants ?? [];
}

function findCurrentXeroOrganization(tenants: Tenant[] | undefined, organizationID: string | undefined): Tenant | undefined {
    return tenants?.find((tenant) => tenant.id === organizationID);
}

function getCurrentXeroOrganizationName(policy: Policy | undefined): string | undefined {
    return findCurrentXeroOrganization(getXeroTenants(policy), policy?.connections?.xero?.config?.tenantID)?.name;
}

function getXeroBankAccounts(policy: Policy | undefined, selectedBankAccountId: string | undefined): SelectorType[] {
    const bankAccounts = policy?.connections?.xero?.data?.bankAccounts ?? [];

    return (bankAccounts ?? []).map(({id, name}) => ({
        value: id,
        text: name,
        keyForList: id,
        isSelected: selectedBankAccountId === id,
    }));
}

function areSettingsInErrorFields(settings?: string[], errorFields?: ErrorFields) {
    if (settings === undefined || errorFields === undefined) {
        return false;
    }

    const keys = Object.keys(errorFields);
    return settings.some((setting) => keys.includes(setting));
}

function settingsPendingAction(settings?: string[], pendingFields?: PendingFields<string>): PendingAction | undefined {
    if (settings === undefined || pendingFields === undefined) {
        return null;
    }

    const key = Object.keys(pendingFields).find((setting) => settings.includes(setting));
    return pendingFields[key ?? '-1'];
}

function findSelectedVendorWithDefaultSelect(vendors: NetSuiteVendor[] | undefined, selectedVendorId: string | undefined) {
    const selectedVendor = (vendors ?? []).find(({id}) => id === selectedVendorId);
    return selectedVendor ?? vendors?.[0] ?? undefined;
}

function findSelectedBankAccountWithDefaultSelect(accounts: NetSuiteAccount[] | undefined, selectedBankAccountId: string | undefined) {
    const selectedBankAccount = (accounts ?? []).find(({id}) => id === selectedBankAccountId);
    return selectedBankAccount ?? accounts?.[0] ?? undefined;
}

function findSelectedInvoiceItemWithDefaultSelect(invoiceItems: InvoiceItem[] | undefined, selectedItemId: string | undefined) {
    const selectedInvoiceItem = (invoiceItems ?? []).find(({id}) => id === selectedItemId);
    return selectedInvoiceItem ?? invoiceItems?.[0] ?? undefined;
}

function findSelectedTaxAccountWithDefaultSelect(taxAccounts: NetSuiteTaxAccount[] | undefined, selectedAccountId: string | undefined) {
    const selectedTaxAccount = (taxAccounts ?? []).find(({externalID}) => externalID === selectedAccountId);
    return selectedTaxAccount ?? taxAccounts?.[0] ?? undefined;
}

function getNetSuiteVendorOptions(policy: Policy | undefined, selectedVendorId: string | undefined): SelectorType[] {
    const vendors = policy?.connections?.netsuite.options.data.vendors;

    const selectedVendor = findSelectedVendorWithDefaultSelect(vendors, selectedVendorId);

    return (vendors ?? []).map(({id, name}) => ({
        value: id,
        text: name,
        keyForList: id,
        isSelected: selectedVendor?.id === id,
    }));
}

function getNetSuitePayableAccountOptions(policy: Policy | undefined, selectedBankAccountId: string | undefined): SelectorType[] {
    const payableAccounts = policy?.connections?.netsuite.options.data.payableList;

    const selectedPayableAccount = findSelectedBankAccountWithDefaultSelect(payableAccounts, selectedBankAccountId);

    return (payableAccounts ?? []).map(({id, name}) => ({
        value: id,
        text: name,
        keyForList: id,
        isSelected: selectedPayableAccount?.id === id,
    }));
}

function getNetSuiteReceivableAccountOptions(policy: Policy | undefined, selectedBankAccountId: string | undefined): SelectorType[] {
    const receivableAccounts = policy?.connections?.netsuite.options.data.receivableList;

    const selectedReceivableAccount = findSelectedBankAccountWithDefaultSelect(receivableAccounts, selectedBankAccountId);

    return (receivableAccounts ?? []).map(({id, name}) => ({
        value: id,
        text: name,
        keyForList: id,
        isSelected: selectedReceivableAccount?.id === id,
    }));
}

function getNetSuiteInvoiceItemOptions(policy: Policy | undefined, selectedItemId: string | undefined): SelectorType[] {
    const invoiceItems = policy?.connections?.netsuite.options.data.items;

    const selectedInvoiceItem = findSelectedInvoiceItemWithDefaultSelect(invoiceItems, selectedItemId);

    return (invoiceItems ?? []).map(({id, name}) => ({
        value: id,
        text: name,
        keyForList: id,
        isSelected: selectedInvoiceItem?.id === id,
    }));
}

function getNetSuiteTaxAccountOptions(policy: Policy | undefined, subsidiaryCountry?: string, selectedAccountId?: string): SelectorType[] {
    const taxAccounts = policy?.connections?.netsuite.options.data.taxAccountsList;
    const accountOptions = (taxAccounts ?? []).filter(({country}) => country === subsidiaryCountry);

    const selectedTaxAccount = findSelectedTaxAccountWithDefaultSelect(accountOptions, selectedAccountId);

    return accountOptions.map(({externalID, name}) => ({
        value: externalID,
        text: name,
        keyForList: externalID,
        isSelected: selectedTaxAccount?.externalID === externalID,
    }));
}

function canUseTaxNetSuite(canUseNetSuiteUSATax?: boolean, subsidiaryCountry?: string) {
    return !!canUseNetSuiteUSATax || CONST.NETSUITE_TAX_COUNTRIES.includes(subsidiaryCountry ?? '');
}

function canUseProvincialTaxNetSuite(subsidiaryCountry?: string) {
    return subsidiaryCountry === '_canada';
}

function getFilteredReimbursableAccountOptions(payableAccounts: NetSuiteAccount[] | undefined) {
    return (payableAccounts ?? []).filter(({type}) => type === CONST.NETSUITE_ACCOUNT_TYPE.BANK || type === CONST.NETSUITE_ACCOUNT_TYPE.CREDIT_CARD);
}

function getNetSuiteReimbursableAccountOptions(policy: Policy | undefined, selectedBankAccountId: string | undefined): SelectorType[] {
    const payableAccounts = policy?.connections?.netsuite.options.data.payableList;
    const accountOptions = getFilteredReimbursableAccountOptions(payableAccounts);

    const selectedPayableAccount = findSelectedBankAccountWithDefaultSelect(accountOptions, selectedBankAccountId);

    return accountOptions.map(({id, name}) => ({
        value: id,
        text: name,
        keyForList: id,
        isSelected: selectedPayableAccount?.id === id,
    }));
}

function getFilteredCollectionAccountOptions(payableAccounts: NetSuiteAccount[] | undefined) {
    return (payableAccounts ?? []).filter(({type}) => type === CONST.NETSUITE_ACCOUNT_TYPE.BANK);
}

function getNetSuiteCollectionAccountOptions(policy: Policy | undefined, selectedBankAccountId: string | undefined): SelectorType[] {
    const payableAccounts = policy?.connections?.netsuite.options.data.payableList;
    const accountOptions = getFilteredCollectionAccountOptions(payableAccounts);

    const selectedPayableAccount = findSelectedBankAccountWithDefaultSelect(accountOptions, selectedBankAccountId);

    return accountOptions.map(({id, name}) => ({
        value: id,
        text: name,
        keyForList: id,
        isSelected: selectedPayableAccount?.id === id,
    }));
}

function getFilteredApprovalAccountOptions(payableAccounts: NetSuiteAccount[] | undefined) {
    return (payableAccounts ?? []).filter(({type}) => type === CONST.NETSUITE_ACCOUNT_TYPE.ACCOUNTS_PAYABLE);
}

function getNetSuiteApprovalAccountOptions(policy: Policy | undefined, selectedBankAccountId: string | undefined): SelectorType[] {
    const payableAccounts = policy?.connections?.netsuite.options.data.payableList;
    const defaultApprovalAccount: NetSuiteAccount = {
        id: CONST.NETSUITE_APPROVAL_ACCOUNT_DEFAULT,
        name: Localize.translateLocal('workspace.netsuite.advancedConfig.defaultApprovalAccount'),
        type: CONST.NETSUITE_ACCOUNT_TYPE.ACCOUNTS_PAYABLE,
    };
    const accountOptions = getFilteredApprovalAccountOptions([defaultApprovalAccount].concat(payableAccounts ?? []));

    const selectedPayableAccount = findSelectedBankAccountWithDefaultSelect(accountOptions, selectedBankAccountId);

    return accountOptions.map(({id, name}) => ({
        value: id,
        text: name,
        keyForList: id,
        isSelected: selectedPayableAccount?.id === id,
    }));
}

function getCustomersOrJobsLabelNetSuite(policy: Policy | undefined, translate: LocaleContextProps['translate']): string | undefined {
    const importMapping = policy?.connections?.netsuite?.options?.config?.syncOptions?.mapping;
    if (!importMapping?.customers && !importMapping?.jobs) {
        return undefined;
    }
    const importFields: string[] = [];
    const importCustomer = importMapping?.customers ?? CONST.INTEGRATION_ENTITY_MAP_TYPES.NETSUITE_DEFAULT;
    const importJobs = importMapping?.jobs ?? CONST.INTEGRATION_ENTITY_MAP_TYPES.NETSUITE_DEFAULT;

    if (importCustomer === CONST.INTEGRATION_ENTITY_MAP_TYPES.NETSUITE_DEFAULT && importJobs === CONST.INTEGRATION_ENTITY_MAP_TYPES.NETSUITE_DEFAULT) {
        return undefined;
    }

    const importedValue = importMapping?.customers !== CONST.INTEGRATION_ENTITY_MAP_TYPES.NETSUITE_DEFAULT ? importCustomer : importJobs;

    if (importCustomer !== CONST.INTEGRATION_ENTITY_MAP_TYPES.NETSUITE_DEFAULT) {
        importFields.push(translate('workspace.netsuite.import.customersOrJobs.customers'));
    }

    if (importJobs !== CONST.INTEGRATION_ENTITY_MAP_TYPES.NETSUITE_DEFAULT) {
        importFields.push(translate('workspace.netsuite.import.customersOrJobs.jobs'));
    }

    const importedValueLabel = translate(`workspace.netsuite.import.customersOrJobs.label`, {
        importFields,
        importType: translate(`workspace.accounting.importTypes.${importedValue}`).toLowerCase(),
    });
    return importedValueLabel.charAt(0).toUpperCase() + importedValueLabel.slice(1);
}

function getNetSuiteImportCustomFieldLabel(
    policy: Policy | undefined,
    importField: ValueOf<typeof CONST.NETSUITE_CONFIG.IMPORT_CUSTOM_FIELDS>,
    translate: LocaleContextProps['translate'],
): string | undefined {
    const fieldData = policy?.connections?.netsuite?.options?.config.syncOptions?.[importField] ?? [];
    if (fieldData.length === 0) {
        return undefined;
    }

    const mappingSet = new Set(fieldData.map((item) => item.mapping));
    const importedTypes = Array.from(mappingSet)
        .sort((a, b) => b.localeCompare(a))
        .map((mapping) => translate(`workspace.netsuite.import.importTypes.${mapping}.label`).toLowerCase());
    return translate(`workspace.netsuite.import.importCustomFields.label`, {importedTypes});
}

function isNetSuiteCustomSegmentRecord(customField: NetSuiteCustomList | NetSuiteCustomSegment): boolean {
    return 'segmentName' in customField;
}

function getNameFromNetSuiteCustomField(customField: NetSuiteCustomList | NetSuiteCustomSegment): string {
    return 'segmentName' in customField ? customField.segmentName : customField.listName;
}

function isNetSuiteCustomFieldPropertyEditable(customField: NetSuiteCustomList | NetSuiteCustomSegment, fieldName: string) {
    const fieldsAllowedToEdit = isNetSuiteCustomSegmentRecord(customField) ? [INPUT_IDS.SEGMENT_NAME, INPUT_IDS.INTERNAL_ID, INPUT_IDS.SCRIPT_ID, INPUT_IDS.MAPPING] : [INPUT_IDS.MAPPING];
    const fieldKey = fieldName as keyof typeof customField;
    return fieldsAllowedToEdit.includes(fieldKey);
}

function getIntegrationLastSuccessfulDate(connection?: Connections[keyof Connections], connectionSyncProgress?: PolicyConnectionSyncProgress) {
    let syncSuccessfulDate;
    if (!connection) {
        return undefined;
    }
    if ((connection as NetSuiteConnection)?.lastSyncDate) {
        syncSuccessfulDate = (connection as NetSuiteConnection)?.lastSyncDate;
    } else {
        syncSuccessfulDate = (connection as ConnectionWithLastSyncData)?.lastSync?.successfulDate;
    }

    if (
        connectionSyncProgress &&
        connectionSyncProgress.stageInProgress === CONST.POLICY.CONNECTIONS.SYNC_STAGE_NAME.JOB_DONE &&
        syncSuccessfulDate &&
        connectionSyncProgress.timestamp > syncSuccessfulDate
    ) {
        syncSuccessfulDate = connectionSyncProgress.timestamp;
    }
    return syncSuccessfulDate;
}

function getCurrentSageIntacctEntityName(policy: Policy | undefined, defaultNameIfNoEntity: string): string | undefined {
    const currentEntityID = policy?.connections?.intacct?.config?.entity;
    if (!currentEntityID) {
        return defaultNameIfNoEntity;
    }
    const entities = policy?.connections?.intacct?.data?.entities;
    return entities?.find((entity) => entity.id === currentEntityID)?.name;
}

function getSageIntacctBankAccounts(policy?: Policy, selectedBankAccountId?: string): SelectorType[] {
    const bankAccounts = policy?.connections?.intacct?.data?.bankAccounts ?? [];
    return (bankAccounts ?? []).map(({id, name}) => ({
        value: id,
        text: name,
        keyForList: id,
        isSelected: selectedBankAccountId === id,
    }));
}

function getSageIntacctVendors(policy?: Policy, selectedVendorId?: string): SelectorType[] {
    const vendors = policy?.connections?.intacct?.data?.vendors ?? [];
    return vendors.map(({id, value}) => ({
        value: id,
        text: value,
        keyForList: id,
        isSelected: selectedVendorId === id,
    }));
}

function getSageIntacctNonReimbursableActiveDefaultVendor(policy?: Policy): string | undefined {
    const {
        nonReimbursableCreditCardChargeDefaultVendor: creditCardDefaultVendor,
        nonReimbursableVendor: expenseReportDefaultVendor,
        nonReimbursable,
    } = policy?.connections?.intacct?.config.export ?? {};

    return nonReimbursable === CONST.SAGE_INTACCT_NON_REIMBURSABLE_EXPENSE_TYPE.CREDIT_CARD_CHARGE ? creditCardDefaultVendor : expenseReportDefaultVendor;
}

function getSageIntacctCreditCards(policy?: Policy, selectedAccount?: string): SelectorType[] {
    const creditCards = policy?.connections?.intacct?.data?.creditCards ?? [];
    return creditCards.map(({name}) => ({
        value: name,
        text: name,
        keyForList: name,
        isSelected: name === selectedAccount,
    }));
}

/**
 * Sort the workspaces by their name, while keeping the selected one at the beginning.
 * @param workspace1 Details of the first workspace to be compared.
 * @param workspace2 Details of the second workspace to be compared.
 * @param selectedWorkspaceID ID of the selected workspace which needs to be at the beginning.
 */
const sortWorkspacesBySelected = (workspace1: WorkspaceDetails, workspace2: WorkspaceDetails, selectedWorkspaceID: string | undefined): number => {
    if (workspace1.policyID === selectedWorkspaceID) {
        return -1;
    }
    if (workspace2.policyID === selectedWorkspaceID) {
        return 1;
    }
    return workspace1.name?.toLowerCase().localeCompare(workspace2.name?.toLowerCase() ?? '') ?? 0;
};

/**
 * Takes removes pendingFields and errorFields from a customUnit
 */
function removePendingFieldsFromCustomUnit(customUnit: CustomUnit): CustomUnit {
    const cleanedCustomUnit = {...customUnit};

    delete cleanedCustomUnit.pendingFields;
    delete cleanedCustomUnit.errorFields;

    return cleanedCustomUnit;
}

function navigateWhenEnableFeature(policyID: string) {
    setTimeout(() => {
        Navigation.navigate(ROUTES.WORKSPACE_INITIAL.getRoute(policyID));
    }, CONST.WORKSPACE_ENABLE_FEATURE_REDIRECT_DELAY);
}

function getConnectedIntegration(policy: Policy | undefined, accountingIntegrations?: ConnectionName[]) {
    return (accountingIntegrations ?? Object.values(CONST.POLICY.CONNECTIONS.NAME)).find((integration) => !!policy?.connections?.[integration]);
}

function hasIntegrationAutoSync(policy: Policy | undefined, connectedIntegration?: ConnectionName) {
    return (connectedIntegration && policy?.connections?.[connectedIntegration]?.config?.autoSync?.enabled) ?? false;
}

function hasUnsupportedIntegration(policy: Policy | undefined, accountingIntegrations?: ConnectionName[]) {
    return !(accountingIntegrations ?? Object.values(CONST.POLICY.CONNECTIONS.NAME)).some((integration) => !!policy?.connections?.[integration]);
}

function getCurrentConnectionName(policy: Policy | undefined): string | undefined {
    const accountingIntegrations = Object.values(CONST.POLICY.CONNECTIONS.NAME);
    const connectionKey = accountingIntegrations.find((integration) => !!policy?.connections?.[integration]);
    return connectionKey ? CONST.POLICY.CONNECTIONS.NAME_USER_FRIENDLY[connectionKey] : undefined;
}

/**
 * Check if the policy member is deleted from the workspace
 */
function isDeletedPolicyEmployee(policyEmployee: PolicyEmployee, isOffline: boolean) {
    return !isOffline && policyEmployee.pendingAction === CONST.RED_BRICK_ROAD_PENDING_ACTION.DELETE && isEmptyObject(policyEmployee.errors);
}

function hasNoPolicyOtherThanPersonalType() {
    return (
        Object.values(allPolicies ?? {}).filter((policy) => policy && policy.type !== CONST.POLICY.TYPE.PERSONAL && policy.pendingAction !== CONST.RED_BRICK_ROAD_PENDING_ACTION.DELETE)
            .length === 0
    );
}

function getCurrentTaxID(policy: OnyxEntry<Policy>, taxID: string): string | undefined {
    return Object.keys(policy?.taxRates?.taxes ?? {}).find((taxIDKey) => policy?.taxRates?.taxes?.[taxIDKey].previousTaxCode === taxID || taxIDKey === taxID);
}

function getWorkspaceAccountID(policyID: string) {
    const policy = getPolicy(policyID);

    if (!policy) {
        return 0;
    }
    return policy.workspaceAccountID ?? 0;
}

function getTagApproverRule(policyID: string, tagName: string) {
    const policy = getPolicy(policyID);

    const approvalRules = policy?.rules?.approvalRules ?? [];
    const approverRule = approvalRules.find((rule) =>
        rule.applyWhen.find(({condition, field, value}) => condition === CONST.POLICY.RULE_CONDITIONS.MATCHES && field === CONST.POLICY.FIELDS.TAG && value === tagName),
    );

    return approverRule;
}

function getDomainNameForPolicy(policyID?: string): string {
    if (!policyID) {
        return '';
    }

    return `${CONST.EXPENSIFY_POLICY_DOMAIN}${policyID.toLowerCase()}${CONST.EXPENSIFY_POLICY_DOMAIN_EXTENSION}`;
}

function getWorkflowApprovalsUnavailable(policy: OnyxEntry<Policy>) {
    return policy?.approvalMode === CONST.POLICY.APPROVAL_MODE.OPTIONAL || !!policy?.errorFields?.approvalMode;
}

function hasPolicyFeedsError(feeds: Record<string, CardFeedData>, feedToSkip?: string): boolean {
    return Object.entries(feeds).filter(([feedName, feedData]) => feedName !== feedToSkip && !!feedData.errors).length > 0;
}

<<<<<<< HEAD
function isPolicyAccessible(policy: OnyxEntry<Policy>) {
    return !isLoadingReportData && !isEmptyObject(policy) && (Object.keys(policy).length !== 1 || isEmptyObject(policy.errors)) && policy?.id;
=======
function getAllPoliciesLength() {
    return Object.keys(allPolicies ?? {}).length;
>>>>>>> 893ef366
}

export {
    canEditTaxRate,
    extractPolicyIDFromPath,
    escapeTagName,
    getActivePolicies,
    getAdminEmployees,
    getCleanedTagName,
    getConnectedIntegration,
    getCountOfEnabledTagsOfList,
    getIneligibleInvitees,
    getMemberAccountIDsForWorkspace,
    getNumericValue,
    isMultiLevelTags,
    getPathWithoutPolicyID,
    getPersonalPolicy,
    getPolicy,
    getPolicyBrickRoadIndicatorStatus,
    getPolicyEmployeeListByIdWithoutCurrentUser,
    getSortedTagKeys,
    getTagList,
    getTagListName,
    getTagLists,
    getTaxByID,
    getUnitRateValue,
    getRateDisplayValue,
    goBackFromInvalidPolicy,
    hasAccountingConnections,
    hasSyncError,
    hasPolicyFeedsError,
    hasCustomUnitsError,
    hasEmployeeListError,
    hasIntegrationAutoSync,
    hasPolicyCategoriesError,
    hasPolicyError,
    hasPolicyErrorFields,
    hasTaxRateError,
    isControlOnAdvancedApprovalMode,
    isExpensifyTeam,
    isDeletedPolicyEmployee,
    isInstantSubmitEnabled,
    getCorrectedAutoReportingFrequency,
    isPaidGroupPolicy,
    isPendingDeletePolicy,
    isUserPolicyAdmin,
    isPolicyAdmin,
    isPolicyUser,
    isPolicyAuditor,
    isPolicyEmployee,
    isPolicyFeatureEnabled,
    isPolicyOwner,
    arePaymentsEnabled,
    isSubmitAndClose,
    isTaxTrackingEnabled,
    shouldShowPolicy,
    getActiveAdminWorkspaces,
    getOwnedPaidPolicies,
    canSendInvoiceFromWorkspace,
    canSendInvoice,
    hasDependentTags,
    getXeroTenants,
    findCurrentXeroOrganization,
    getCurrentXeroOrganizationName,
    getXeroBankAccounts,
    findSelectedVendorWithDefaultSelect,
    findSelectedBankAccountWithDefaultSelect,
    findSelectedInvoiceItemWithDefaultSelect,
    findSelectedTaxAccountWithDefaultSelect,
    getNetSuiteVendorOptions,
    canUseTaxNetSuite,
    canUseProvincialTaxNetSuite,
    getFilteredReimbursableAccountOptions,
    getNetSuiteReimbursableAccountOptions,
    getFilteredCollectionAccountOptions,
    getNetSuiteCollectionAccountOptions,
    getFilteredApprovalAccountOptions,
    getNetSuiteApprovalAccountOptions,
    getNetSuitePayableAccountOptions,
    getNetSuiteReceivableAccountOptions,
    getNetSuiteInvoiceItemOptions,
    getNetSuiteTaxAccountOptions,
    getSageIntacctVendors,
    getSageIntacctNonReimbursableActiveDefaultVendor,
    getSageIntacctCreditCards,
    getSageIntacctBankAccounts,
    getCustomUnit,
    getCustomUnitRate,
    sortWorkspacesBySelected,
    removePendingFieldsFromCustomUnit,
    navigateWhenEnableFeature,
    getIntegrationLastSuccessfulDate,
    getCurrentConnectionName,
    getCustomersOrJobsLabelNetSuite,
    getDefaultApprover,
    getApprovalWorkflow,
    getReimburserAccountID,
    isControlPolicy,
    isNetSuiteCustomSegmentRecord,
    getNameFromNetSuiteCustomField,
    isNetSuiteCustomFieldPropertyEditable,
    getCurrentSageIntacctEntityName,
    hasNoPolicyOtherThanPersonalType,
    getCurrentTaxID,
    areSettingsInErrorFields,
    settingsPendingAction,
    getSubmitToEmail,
    getForwardsToAccount,
    getSubmitToAccountID,
    getWorkspaceAccountID,
    getAllTaxRatesNamesAndKeys as getAllTaxRates,
    getTagNamesFromTagsLists,
    getTagApproverRule,
    getDomainNameForPolicy,
    hasUnsupportedIntegration,
    getWorkflowApprovalsUnavailable,
    getNetSuiteImportCustomFieldLabel,
<<<<<<< HEAD
    isPolicyAccessible,
=======
    getAllPoliciesLength,
>>>>>>> 893ef366
};

export type {MemberEmailsToAccountIDs};<|MERGE_RESOLUTION|>--- conflicted
+++ resolved
@@ -1057,13 +1057,12 @@
     return Object.entries(feeds).filter(([feedName, feedData]) => feedName !== feedToSkip && !!feedData.errors).length > 0;
 }
 
-<<<<<<< HEAD
+function getAllPoliciesLength() {
+    return Object.keys(allPolicies ?? {}).length;
+}
+
 function isPolicyAccessible(policy: OnyxEntry<Policy>) {
     return !isLoadingReportData && !isEmptyObject(policy) && (Object.keys(policy).length !== 1 || isEmptyObject(policy.errors)) && policy?.id;
-=======
-function getAllPoliciesLength() {
-    return Object.keys(allPolicies ?? {}).length;
->>>>>>> 893ef366
 }
 
 export {
@@ -1181,11 +1180,8 @@
     hasUnsupportedIntegration,
     getWorkflowApprovalsUnavailable,
     getNetSuiteImportCustomFieldLabel,
-<<<<<<< HEAD
+    getAllPoliciesLength,
     isPolicyAccessible,
-=======
-    getAllPoliciesLength,
->>>>>>> 893ef366
 };
 
 export type {MemberEmailsToAccountIDs};
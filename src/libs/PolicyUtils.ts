import {Str} from 'expensify-common';
import type {OnyxCollection, OnyxEntry} from 'react-native-onyx';
import Onyx from 'react-native-onyx';
import type {ValueOf} from 'type-fest';
import type {LocaleContextProps} from '@components/LocaleContextProvider';
import type {SelectorType} from '@components/SelectionScreen';
import CONST from '@src/CONST';
import ONYXKEYS from '@src/ONYXKEYS';
import ROUTES from '@src/ROUTES';
import INPUT_IDS from '@src/types/form/NetSuiteCustomFieldForm';
import type {OnyxInputOrEntry, Policy, PolicyCategories, PolicyEmployeeList, PolicyTagLists, PolicyTags, TaxRate} from '@src/types/onyx';
import type {ErrorFields, PendingAction, PendingFields} from '@src/types/onyx/OnyxCommon';
import type {
    ConnectionLastSync,
    ConnectionName,
    Connections,
    CustomUnit,
    InvoiceItem,
    NetSuiteAccount,
    NetSuiteConnection,
    NetSuiteCustomList,
    NetSuiteCustomSegment,
    NetSuiteTaxAccount,
    NetSuiteVendor,
    PolicyConnectionSyncProgress,
    PolicyFeatureName,
    Rate,
    Tenant,
} from '@src/types/onyx/Policy';
import type PolicyEmployee from '@src/types/onyx/PolicyEmployee';
import {isEmptyObject} from '@src/types/utils/EmptyObject';
import {hasSynchronizationErrorMessage} from './actions/connections';
import * as Localize from './Localize';
import Navigation from './Navigation/Navigation';
import * as NetworkStore from './Network/NetworkStore';
import {getAccountIDsByLogins, getLoginsByAccountIDs, getPersonalDetailByEmail} from './PersonalDetailsUtils';

type MemberEmailsToAccountIDs = Record<string, number>;

type WorkspaceDetails = {
    policyID: string | undefined;
    name: string;
};

type ConnectionWithLastSyncData = {
    /** State of the last synchronization */
    lastSync?: ConnectionLastSync;
};

let allPolicies: OnyxCollection<Policy>;

Onyx.connect({
    key: ONYXKEYS.COLLECTION.POLICY,
    waitForCollectionCallback: true,
    callback: (value) => (allPolicies = value),
});

/**
 * Filter out the active policies, which will exclude policies with pending deletion
 * These are policies that we can use to create reports with in NewDot.
 */
function getActivePolicies(policies: OnyxCollection<Policy> | null): Policy[] {
    return Object.values(policies ?? {}).filter<Policy>(
        (policy): policy is Policy => !!policy && policy.pendingAction !== CONST.RED_BRICK_ROAD_PENDING_ACTION.DELETE && !!policy.name && !!policy.id,
    );
}

/**
 * Checks if we have any errors stored within the policy?.employeeList. Determines whether we should show a red brick road error or not.
 */
function hasEmployeeListError(policy: OnyxEntry<Policy>): boolean {
    return Object.values(policy?.employeeList ?? {}).some((employee) => Object.keys(employee?.errors ?? {}).length > 0);
}

/**
 *  Check if the policy has any tax rate errors.
 */
function hasTaxRateError(policy: OnyxEntry<Policy>): boolean {
    return Object.values(policy?.taxRates?.taxes ?? {}).some((taxRate) => Object.keys(taxRate?.errors ?? {}).length > 0 || Object.values(taxRate?.errorFields ?? {}).some(Boolean));
}

/**
 * Check if the policy has any errors within the categories.
 */
function hasPolicyCategoriesError(policyCategories: OnyxEntry<PolicyCategories>): boolean {
    return Object.keys(policyCategories ?? {}).some((categoryName) => Object.keys(policyCategories?.[categoryName]?.errors ?? {}).length > 0);
}

/**
 * Checks if the policy had a sync error.
 */
function hasSyncError(policy: OnyxEntry<Policy>, isSyncInProgress: boolean): boolean {
    return (Object.keys(policy?.connections ?? {}) as ConnectionName[]).some((connection) => !!hasSynchronizationErrorMessage(policy, connection, isSyncInProgress));
}

/**
 * Check if the policy has any error fields.
 */
function hasPolicyErrorFields(policy: OnyxEntry<Policy>): boolean {
    return Object.values(policy?.errorFields ?? {}).some((fieldErrors) => Object.keys(fieldErrors ?? {}).length > 0);
}

/**
 * Check if the policy has any errors, and if it doesn't, then check if it has any error fields.
 */
function hasPolicyError(policy: OnyxEntry<Policy>): boolean {
    return Object.keys(policy?.errors ?? {}).length > 0 ? true : hasPolicyErrorFields(policy);
}

/**
 * Checks if we have any errors stored within the policy custom units.
 */
function hasCustomUnitsError(policy: OnyxEntry<Policy>): boolean {
    return Object.keys(policy?.customUnits?.errors ?? {}).length > 0;
}

function getNumericValue(value: number | string, toLocaleDigit: (arg: string) => string): number | string {
    const numValue = parseFloat(value.toString().replace(toLocaleDigit('.'), '.'));
    if (Number.isNaN(numValue)) {
        return NaN;
    }
    return numValue.toFixed(CONST.CUSTOM_UNITS.RATE_DECIMALS);
}

/**
 * Retrieves the distance custom unit object for the given policy
 */
function getCustomUnit(policy: OnyxEntry<Policy>): CustomUnit | undefined {
    return Object.values(policy?.customUnits ?? {}).find((unit) => unit.name === CONST.CUSTOM_UNITS.NAME_DISTANCE);
}

/**
 * Retrieves custom unit rate object from the given customUnitRateID
 */
function getCustomUnitRate(policy: OnyxEntry<Policy>, customUnitRateID: string): Rate | undefined {
    const distanceUnit = getCustomUnit(policy);
    return distanceUnit?.rates[customUnitRateID];
}

function getRateDisplayValue(value: number, toLocaleDigit: (arg: string) => string, withDecimals?: boolean): string {
    const numValue = getNumericValue(value, toLocaleDigit);
    if (Number.isNaN(numValue)) {
        return '';
    }

    if (withDecimals) {
        const decimalPart = numValue.toString().split('.')[1];
        const fixedDecimalPoints = decimalPart.length > 2 && !decimalPart.endsWith('0') ? 3 : 2;
        return Number(numValue).toFixed(fixedDecimalPoints).toString().replace('.', toLocaleDigit('.'));
    }

    return numValue.toString().replace('.', toLocaleDigit('.')).substring(0, value.toString().length);
}

function getUnitRateValue(toLocaleDigit: (arg: string) => string, customUnitRate?: Rate, withDecimals?: boolean) {
    return getRateDisplayValue((customUnitRate?.rate ?? 0) / CONST.POLICY.CUSTOM_UNIT_RATE_BASE_OFFSET, toLocaleDigit, withDecimals);
}

/**
 * Get the brick road indicator status for a policy. The policy has an error status if there is a policy member error, a custom unit error or a field error.
 */
function getPolicyBrickRoadIndicatorStatus(policy: OnyxEntry<Policy>, isConnectionInProgress: boolean): ValueOf<typeof CONST.BRICK_ROAD_INDICATOR_STATUS> | undefined {
    if (hasEmployeeListError(policy) || hasCustomUnitsError(policy) || hasPolicyErrorFields(policy) || hasSyncError(policy, isConnectionInProgress)) {
        return CONST.BRICK_ROAD_INDICATOR_STATUS.ERROR;
    }
    return undefined;
}

function getPolicyRole(policy: OnyxInputOrEntry<Policy>, currentUserLogin: string | undefined) {
    return policy?.role ?? policy?.employeeList?.[currentUserLogin ?? '-1']?.role;
}

/**
 * Check if the policy can be displayed
 * If offline, always show the policy pending deletion.
 * If online, show the policy pending deletion only if there is an error.
 * Note: Using a local ONYXKEYS.NETWORK subscription will cause a delay in
 * updating the screen. Passing the offline status from the component.
 */
function shouldShowPolicy(policy: OnyxEntry<Policy>, isOffline: boolean, currentUserLogin: string | undefined): boolean {
    return (
        !!policy &&
        (policy?.type !== CONST.POLICY.TYPE.PERSONAL || !!policy?.isJoinRequestPending) &&
        (isOffline || policy?.pendingAction !== CONST.RED_BRICK_ROAD_PENDING_ACTION.DELETE || Object.keys(policy.errors ?? {}).length > 0) &&
        !!getPolicyRole(policy, currentUserLogin)
    );
}

function isExpensifyTeam(email: string | undefined): boolean {
    const emailDomain = Str.extractEmailDomain(email ?? '');
    return emailDomain === CONST.EXPENSIFY_PARTNER_NAME || emailDomain === CONST.EMAIL.GUIDES_DOMAIN;
}

/**
 * Checks if the current user is an admin of the policy.
 */
const isPolicyAdmin = (policy: OnyxInputOrEntry<Policy>, currentUserLogin?: string): boolean => getPolicyRole(policy, currentUserLogin) === CONST.POLICY.ROLE.ADMIN;

/**
 * Checks if the current user is of the role "user" on the policy.
 */
const isPolicyUser = (policy: OnyxInputOrEntry<Policy>, currentUserLogin?: string): boolean => getPolicyRole(policy, currentUserLogin) === CONST.POLICY.ROLE.USER;

/**
 * Checks if the policy is a free group policy.
 */
const isFreeGroupPolicy = (policy: OnyxEntry<Policy>): boolean => policy?.type === CONST.POLICY.TYPE.FREE;

const isPolicyEmployee = (policyID: string, policies: OnyxCollection<Policy>): boolean => Object.values(policies ?? {}).some((policy) => policy?.id === policyID);

/**
 * Checks if the current user is an owner (creator) of the policy.
 */
const isPolicyOwner = (policy: OnyxInputOrEntry<Policy>, currentUserAccountID: number): boolean => policy?.ownerAccountID === currentUserAccountID;

/**
 * Create an object mapping member emails to their accountIDs. Filter for members without errors if includeMemberWithErrors is false, and get the login email from the personalDetail object using the accountID.
 *
 * If includeMemberWithErrors is false, We only return members without errors. Otherwise, the members with errors would immediately be removed before the user has a chance to read the error.
 */
function getMemberAccountIDsForWorkspace(employeeList: PolicyEmployeeList | undefined, includeMemberWithErrors = false): MemberEmailsToAccountIDs {
    const members = employeeList ?? {};
    const memberEmailsToAccountIDs: MemberEmailsToAccountIDs = {};
    Object.keys(members).forEach((email) => {
        if (!includeMemberWithErrors) {
            const member = members?.[email];
            if (Object.keys(member?.errors ?? {})?.length > 0) {
                return;
            }
        }
        const personalDetail = getPersonalDetailByEmail(email);
        if (!personalDetail?.login) {
            return;
        }
        memberEmailsToAccountIDs[email] = Number(personalDetail.accountID);
    });
    return memberEmailsToAccountIDs;
}

/**
 * Get login list that we should not show in the workspace invite options
 */
function getIneligibleInvitees(employeeList?: PolicyEmployeeList): string[] {
    const policyEmployeeList = employeeList ?? {};
    const memberEmailsToExclude: string[] = [...CONST.EXPENSIFY_EMAILS];
    Object.keys(policyEmployeeList).forEach((email) => {
        const policyEmployee = policyEmployeeList?.[email];
        // Policy members that are pending delete or have errors are not valid and we should show them in the invite options (don't exclude them).
        if (policyEmployee?.pendingAction === CONST.RED_BRICK_ROAD_PENDING_ACTION.DELETE || Object.keys(policyEmployee?.errors ?? {}).length > 0) {
            return;
        }
        if (!email) {
            return;
        }
        memberEmailsToExclude.push(email);
    });

    return memberEmailsToExclude;
}

function getSortedTagKeys(policyTagList: OnyxEntry<PolicyTagLists>): Array<keyof PolicyTagLists> {
    if (isEmptyObject(policyTagList)) {
        return [];
    }

    return Object.keys(policyTagList).sort((key1, key2) => policyTagList[key1].orderWeight - policyTagList[key2].orderWeight);
}

/**
 * Gets a tag name of policy tags based on a tag's orderWeight.
 */
function getTagListName(policyTagList: OnyxEntry<PolicyTagLists>, orderWeight: number): string {
    if (isEmptyObject(policyTagList)) {
        return '';
    }

    return Object.values(policyTagList).find((tag) => tag.orderWeight === orderWeight)?.name ?? '';
}

/**
 * Gets all tag lists of a policy
 */
function getTagLists(policyTagList: OnyxEntry<PolicyTagLists>): Array<ValueOf<PolicyTagLists>> {
    if (isEmptyObject(policyTagList)) {
        return [];
    }

    return Object.values(policyTagList)
        .filter((policyTagListValue) => policyTagListValue !== null)
        .sort((tagA, tagB) => tagA.orderWeight - tagB.orderWeight);
}

/**
 * Gets a tag list of a policy by a tag index
 */
function getTagList(policyTagList: OnyxEntry<PolicyTagLists>, tagIndex: number): ValueOf<PolicyTagLists> {
    const tagLists = getTagLists(policyTagList);

    return (
        tagLists[tagIndex] ?? {
            name: '',
            required: false,
            tags: {},
        }
    );
}

function getTagNamesFromTagsLists(policyTagLists: PolicyTagLists): string[] {
    const uniqueTagNames = new Set<string>();

    for (const policyTagList of Object.values(policyTagLists ?? {})) {
        for (const tag of Object.values(policyTagList.tags ?? {})) {
            uniqueTagNames.add(getCleanedTagName(tag.name));
        }
    }
    return Array.from(uniqueTagNames);
}

/**
 * Cleans up escaping of colons (used to create multi-level tags, e.g. "Parent: Child") in the tag name we receive from the backend
 */
function getCleanedTagName(tag: string) {
    return tag?.replace(/\\:/g, CONST.COLON);
}

/**
 * Escape colon from tag name
 */
function escapeTagName(tag: string) {
    return tag?.replaceAll(CONST.COLON, '\\:');
}

/**
 * Gets a count of enabled tags of a policy
 */
function getCountOfEnabledTagsOfList(policyTags: PolicyTags) {
    return Object.values(policyTags).filter((policyTag) => policyTag.enabled).length;
}

/**
 * Whether the policy has multi-level tags
 */
function isMultiLevelTags(policyTagList: OnyxEntry<PolicyTagLists>): boolean {
    return Object.keys(policyTagList ?? {}).length > 1;
}

function isPendingDeletePolicy(policy: OnyxEntry<Policy>): boolean {
    return policy?.pendingAction === CONST.RED_BRICK_ROAD_PENDING_ACTION.DELETE;
}

function isPaidGroupPolicy(policy: OnyxEntry<Policy>): boolean {
    return policy?.type === CONST.POLICY.TYPE.TEAM || policy?.type === CONST.POLICY.TYPE.CORPORATE;
}

function isControlPolicy(policy: OnyxEntry<Policy>): boolean {
    return policy?.type === CONST.POLICY.TYPE.CORPORATE;
}

function isTaxTrackingEnabled(isPolicyExpenseChat: boolean, policy: OnyxEntry<Policy>, isDistanceRequest: boolean): boolean {
    const distanceUnit = getCustomUnit(policy);
    const customUnitID = distanceUnit?.customUnitID ?? 0;
    const isPolicyTaxTrackingEnabled = isPolicyExpenseChat && policy?.tax?.trackingEnabled;
    const isTaxEnabledForDistance = isPolicyTaxTrackingEnabled && policy?.customUnits?.[customUnitID]?.attributes?.taxEnabled;

    return !!(isDistanceRequest ? isTaxEnabledForDistance : isPolicyTaxTrackingEnabled);
}

/**
 * Checks if policy's scheduled submit / auto reporting frequency is "instant".
 * Note: Free policies have "instant" submit always enabled.
 */
function isInstantSubmitEnabled(policy: OnyxInputOrEntry<Policy>): boolean {
    return policy?.type === CONST.POLICY.TYPE.FREE || (policy?.autoReporting === true && policy?.autoReportingFrequency === CONST.POLICY.AUTO_REPORTING_FREQUENCIES.INSTANT);
}

/**
 * This gets a "corrected" value for autoReportingFrequency. The purpose of this function is to encapsulate some logic around the "immediate" frequency.
 *
 * - "immediate" is actually not immediate. For that you want "instant".
 * - (immediate && harvesting.enabled) === daily
 * - (immediate && !harvesting.enabled) === manual
 *
 * Note that "daily" and "manual" only exist as options for the API, not in the database or Onyx.
 */
function getCorrectedAutoReportingFrequency(policy: OnyxInputOrEntry<Policy>): ValueOf<typeof CONST.POLICY.AUTO_REPORTING_FREQUENCIES> | undefined {
    if (policy?.autoReportingFrequency !== CONST.POLICY.AUTO_REPORTING_FREQUENCIES.IMMEDIATE) {
        return policy?.autoReportingFrequency;
    }

    if (policy?.harvesting?.enabled) {
        // This is actually not really "immediate". It's "daily". Surprise!
        return CONST.POLICY.AUTO_REPORTING_FREQUENCIES.IMMEDIATE;
    }

    // "manual" is really just "immediate" (aka "daily") with harvesting disabled
    return CONST.POLICY.AUTO_REPORTING_FREQUENCIES.MANUAL;
}

/**
 * Checks if policy's approval mode is "optional", a.k.a. "Submit & Close"
 */
function isSubmitAndClose(policy: OnyxInputOrEntry<Policy>): boolean {
    return policy?.approvalMode === CONST.POLICY.APPROVAL_MODE.OPTIONAL;
}

function isControlOnAdvancedApprovalMode(policy: OnyxInputOrEntry<Policy>): boolean {
    return policy?.type === CONST.POLICY.TYPE.CORPORATE && getApprovalWorkflow(policy) === CONST.POLICY.APPROVAL_MODE.ADVANCED;
}

function extractPolicyIDFromPath(path: string) {
    return path.match(CONST.REGEX.POLICY_ID_FROM_PATH)?.[1];
}

/**
 * Whether the policy has active accounting integration connections
 */
function hasAccountingConnections(policy: OnyxEntry<Policy>) {
    return !isEmptyObject(policy?.connections);
}

function getPathWithoutPolicyID(path: string) {
    return path.replace(CONST.REGEX.PATH_WITHOUT_POLICY_ID, '/');
}

function getPolicyEmployeeListByIdWithoutCurrentUser(policies: OnyxCollection<Pick<Policy, 'employeeList'>>, currentPolicyID?: string, currentUserAccountID?: number) {
    const policy = policies?.[`${ONYXKEYS.COLLECTION.POLICY}${currentPolicyID}`] ?? null;
    const policyMemberEmailsToAccountIDs = getMemberAccountIDsForWorkspace(policy?.employeeList);
    return Object.values(policyMemberEmailsToAccountIDs)
        .map((policyMemberAccountID) => Number(policyMemberAccountID))
        .filter((policyMemberAccountID) => policyMemberAccountID !== currentUserAccountID);
}

function goBackFromInvalidPolicy() {
    Navigation.navigate(ROUTES.SETTINGS_WORKSPACES);
}

/** Get a tax with given ID from policy */
function getTaxByID(policy: OnyxEntry<Policy>, taxID: string): TaxRate | undefined {
    return policy?.taxRates?.taxes?.[taxID];
}

/** Get a tax rate object built like Record<TaxRateName, RelatedTaxRateKeys>.
 * We want to allow user to choose over TaxRateName and there might be a situation when one TaxRateName has two possible keys in different policies */
function getAllTaxRatesNamesAndKeys(): Record<string, string[]> {
    const allTaxRates: Record<string, string[]> = {};
    Object.values(allPolicies ?? {})?.forEach((policy) => {
        if (!policy?.taxRates?.taxes) {
            return;
        }
        Object.entries(policy?.taxRates?.taxes).forEach(([taxRateKey, taxRate]) => {
            if (!allTaxRates[taxRate.name]) {
                allTaxRates[taxRate.name] = [taxRateKey];
                return;
            }
            allTaxRates[taxRate.name].push(taxRateKey);
        });
    });
    return allTaxRates;
}

/**
 * Whether the tax rate can be deleted and disabled
 */
function canEditTaxRate(policy: Policy, taxID: string): boolean {
    return policy.taxRates?.defaultExternalID !== taxID && policy.taxRates?.foreignTaxDefault !== taxID;
}

function isPolicyFeatureEnabled(policy: OnyxEntry<Policy>, featureName: PolicyFeatureName): boolean {
    if (featureName === CONST.POLICY.MORE_FEATURES.ARE_TAXES_ENABLED) {
        return !!policy?.tax?.trackingEnabled;
    }
    if (featureName === CONST.POLICY.MORE_FEATURES.ARE_CONNECTIONS_ENABLED) {
        return policy?.[featureName] ? !!policy?.[featureName] : !isEmptyObject(policy?.connections);
    }

    return !!policy?.[featureName];
}

function getApprovalWorkflow(policy: OnyxEntry<Policy>): ValueOf<typeof CONST.POLICY.APPROVAL_MODE> {
    if (policy?.type === CONST.POLICY.TYPE.PERSONAL) {
        return CONST.POLICY.APPROVAL_MODE.OPTIONAL;
    }

    return policy?.approvalMode ?? CONST.POLICY.APPROVAL_MODE.ADVANCED;
}

function getDefaultApprover(policy: OnyxEntry<Policy>): string {
    return policy?.approver ?? policy?.owner ?? '';
}

/**
 * Returns the accountID to whom the given employeeAccountID submits reports to in the given Policy.
 */
function getSubmitToAccountID(policy: OnyxEntry<Policy>, employeeAccountID: number): number {
    const employeeLogin = getLoginsByAccountIDs([employeeAccountID])[0];
    const defaultApprover = getDefaultApprover(policy);

    // For policy using the optional or basic workflow, the manager is the policy default approver.
    if (([CONST.POLICY.APPROVAL_MODE.OPTIONAL, CONST.POLICY.APPROVAL_MODE.BASIC] as Array<ValueOf<typeof CONST.POLICY.APPROVAL_MODE>>).includes(getApprovalWorkflow(policy))) {
        return getAccountIDsByLogins([defaultApprover])[0];
    }

    const employee = policy?.employeeList?.[employeeLogin];
    if (!employee) {
        return -1;
    }

    return getAccountIDsByLogins([employee.submitsTo ?? defaultApprover])[0];
}

function getSubmitToEmail(policy: OnyxEntry<Policy>, employeeAccountID: number): string {
    const submitToAccountID = getSubmitToAccountID(policy, employeeAccountID);
    return getLoginsByAccountIDs([submitToAccountID])[0] ?? '';
}

/**
 * Returns the email of the account to forward the report to depending on the approver's approval limit.
 * Used for advanced approval mode only.
 */
function getForwardsToAccount(policy: OnyxEntry<Policy>, employeeEmail: string, reportTotal: number): string {
    if (!isControlOnAdvancedApprovalMode(policy)) {
        return '';
    }

    const employee = policy?.employeeList?.[employeeEmail];
    if (!employee) {
        return '';
    }

    const positiveReportTotal = Math.abs(reportTotal);
    if (employee.approvalLimit && employee.overLimitForwardsTo && positiveReportTotal > employee.approvalLimit) {
        return employee.overLimitForwardsTo;
    }
    return employee.forwardsTo ?? '';
}

/**
 * Returns the accountID of the policy reimburser, if not available — falls back to the policy owner.
 */
function getReimburserAccountID(policy: OnyxEntry<Policy>): number {
    const reimburserEmail = policy?.achAccount?.reimburser ?? policy?.owner ?? '';
    return getAccountIDsByLogins([reimburserEmail])[0];
}

function getPersonalPolicy() {
    return Object.values(allPolicies ?? {}).find((policy) => policy?.type === CONST.POLICY.TYPE.PERSONAL);
}

function getAdminEmployees(policy: OnyxEntry<Policy>): PolicyEmployee[] {
    if (!policy || !policy.employeeList) {
        return [];
    }
    return Object.keys(policy.employeeList)
        .map((email) => ({...policy.employeeList?.[email], email}))
        .filter((employee) => employee.role === CONST.POLICY.ROLE.ADMIN);
}

/**
 * Returns the policy of the report
 */
function getPolicy(policyID: string | undefined): OnyxEntry<Policy> {
    if (!allPolicies || !policyID) {
        return undefined;
    }
    return allPolicies[`${ONYXKEYS.COLLECTION.POLICY}${policyID}`];
}

/** Return active policies where current user is an admin */
function getActiveAdminWorkspaces(policies: OnyxCollection<Policy> | null, currentUserLogin: string | undefined): Policy[] {
    const activePolicies = getActivePolicies(policies);
    return activePolicies.filter((policy) => shouldShowPolicy(policy, NetworkStore.isOffline(), currentUserLogin) && isPolicyAdmin(policy, currentUserLogin));
}

/** Whether the user can send invoice from the workspace */
function canSendInvoiceFromWorkspace(policyID: string | undefined): boolean {
    const policy = getPolicy(policyID);
    return policy?.areInvoicesEnabled ?? false;
}

/** Whether the user can send invoice */
function canSendInvoice(policies: OnyxCollection<Policy> | null, currentUserLogin: string | undefined): boolean {
    return getActiveAdminWorkspaces(policies, currentUserLogin).length > 0;
    // TODO: Uncomment the following line when the invoices screen is ready - https://github.com/Expensify/App/issues/45175.
    // return getActiveAdminWorkspaces(policies).some((policy) => canSendInvoiceFromWorkspace(policy.id));
}

function hasDependentTags(policy: OnyxEntry<Policy>, policyTagList: OnyxEntry<PolicyTagLists>) {
    if (!policy?.hasMultipleTagLists) {
        return false;
    }
    return Object.values(policyTagList ?? {}).some((tagList) => Object.values(tagList.tags).some((tag) => !!tag.rules?.parentTagsFilter || !!tag.parentTagsFilter));
}

/** Get the Xero organizations connected to the policy */
function getXeroTenants(policy: Policy | undefined): Tenant[] {
    // Due to the way optional chain is being handled in this useMemo we are forced to use this approach to properly handle undefined values
    // eslint-disable-next-line @typescript-eslint/prefer-optional-chain
    if (!policy || !policy.connections || !policy.connections.xero || !policy.connections.xero.data) {
        return [];
    }
    return policy.connections.xero.data.tenants ?? [];
}

function findCurrentXeroOrganization(tenants: Tenant[] | undefined, organizationID: string | undefined): Tenant | undefined {
    return tenants?.find((tenant) => tenant.id === organizationID);
}

function getCurrentXeroOrganizationName(policy: Policy | undefined): string | undefined {
    return findCurrentXeroOrganization(getXeroTenants(policy), policy?.connections?.xero?.config?.tenantID)?.name;
}

function getXeroBankAccounts(policy: Policy | undefined, selectedBankAccountId: string | undefined): SelectorType[] {
    const bankAccounts = policy?.connections?.xero?.data?.bankAccounts ?? [];

    return (bankAccounts ?? []).map(({id, name}) => ({
        value: id,
        text: name,
        keyForList: id,
        isSelected: selectedBankAccountId === id,
    }));
}

function areSettingsInErrorFields(settings?: string[], errorFields?: ErrorFields) {
    if (settings === undefined || errorFields === undefined) {
        return false;
    }

    const keys = Object.keys(errorFields);
    return settings.some((setting) => keys.includes(setting));
}

function settingsPendingAction(settings?: string[], pendingFields?: PendingFields<string>): PendingAction | undefined {
    if (settings === undefined || pendingFields === undefined) {
        return null;
    }

    const key = Object.keys(pendingFields).find((setting) => settings.includes(setting));
    return pendingFields[key ?? '-1'];
}

function findSelectedVendorWithDefaultSelect(vendors: NetSuiteVendor[] | undefined, selectedVendorId: string | undefined) {
    const selectedVendor = (vendors ?? []).find(({id}) => id === selectedVendorId);
    return selectedVendor ?? vendors?.[0] ?? undefined;
}

function findSelectedBankAccountWithDefaultSelect(accounts: NetSuiteAccount[] | undefined, selectedBankAccountId: string | undefined) {
    const selectedBankAccount = (accounts ?? []).find(({id}) => id === selectedBankAccountId);
    return selectedBankAccount ?? accounts?.[0] ?? undefined;
}

function findSelectedInvoiceItemWithDefaultSelect(invoiceItems: InvoiceItem[] | undefined, selectedItemId: string | undefined) {
    const selectedInvoiceItem = (invoiceItems ?? []).find(({id}) => id === selectedItemId);
    return selectedInvoiceItem ?? invoiceItems?.[0] ?? undefined;
}

function findSelectedTaxAccountWithDefaultSelect(taxAccounts: NetSuiteTaxAccount[] | undefined, selectedAccountId: string | undefined) {
    const selectedTaxAccount = (taxAccounts ?? []).find(({externalID}) => externalID === selectedAccountId);
    return selectedTaxAccount ?? taxAccounts?.[0] ?? undefined;
}

function getNetSuiteVendorOptions(policy: Policy | undefined, selectedVendorId: string | undefined): SelectorType[] {
    const vendors = policy?.connections?.netsuite.options.data.vendors;

    const selectedVendor = findSelectedVendorWithDefaultSelect(vendors, selectedVendorId);

    return (vendors ?? []).map(({id, name}) => ({
        value: id,
        text: name,
        keyForList: id,
        isSelected: selectedVendor?.id === id,
    }));
}

function getNetSuitePayableAccountOptions(policy: Policy | undefined, selectedBankAccountId: string | undefined): SelectorType[] {
    const payableAccounts = policy?.connections?.netsuite.options.data.payableList;

    const selectedPayableAccount = findSelectedBankAccountWithDefaultSelect(payableAccounts, selectedBankAccountId);

    return (payableAccounts ?? []).map(({id, name}) => ({
        value: id,
        text: name,
        keyForList: id,
        isSelected: selectedPayableAccount?.id === id,
    }));
}

function getNetSuiteReceivableAccountOptions(policy: Policy | undefined, selectedBankAccountId: string | undefined): SelectorType[] {
    const receivableAccounts = policy?.connections?.netsuite.options.data.receivableList;

    const selectedReceivableAccount = findSelectedBankAccountWithDefaultSelect(receivableAccounts, selectedBankAccountId);

    return (receivableAccounts ?? []).map(({id, name}) => ({
        value: id,
        text: name,
        keyForList: id,
        isSelected: selectedReceivableAccount?.id === id,
    }));
}

function getNetSuiteInvoiceItemOptions(policy: Policy | undefined, selectedItemId: string | undefined): SelectorType[] {
    const invoiceItems = policy?.connections?.netsuite.options.data.items;

    const selectedInvoiceItem = findSelectedInvoiceItemWithDefaultSelect(invoiceItems, selectedItemId);

    return (invoiceItems ?? []).map(({id, name}) => ({
        value: id,
        text: name,
        keyForList: id,
        isSelected: selectedInvoiceItem?.id === id,
    }));
}

function getNetSuiteTaxAccountOptions(policy: Policy | undefined, subsidiaryCountry?: string, selectedAccountId?: string): SelectorType[] {
    const taxAccounts = policy?.connections?.netsuite.options.data.taxAccountsList;
    const accountOptions = (taxAccounts ?? []).filter(({country}) => country === subsidiaryCountry);

    const selectedTaxAccount = findSelectedTaxAccountWithDefaultSelect(accountOptions, selectedAccountId);

    return accountOptions.map(({externalID, name}) => ({
        value: externalID,
        text: name,
        keyForList: externalID,
        isSelected: selectedTaxAccount?.externalID === externalID,
    }));
}

function canUseTaxNetSuite(canUseNetSuiteUSATax?: boolean, subsidiaryCountry?: string) {
    return !!canUseNetSuiteUSATax || CONST.NETSUITE_TAX_COUNTRIES.includes(subsidiaryCountry ?? '');
}

function canUseProvincialTaxNetSuite(subsidiaryCountry?: string) {
    return subsidiaryCountry === '_canada';
}

function getFilteredReimbursableAccountOptions(payableAccounts: NetSuiteAccount[] | undefined) {
    return (payableAccounts ?? []).filter(({type}) => type === CONST.NETSUITE_ACCOUNT_TYPE.BANK || type === CONST.NETSUITE_ACCOUNT_TYPE.CREDIT_CARD);
}

function getNetSuiteReimbursableAccountOptions(policy: Policy | undefined, selectedBankAccountId: string | undefined): SelectorType[] {
    const payableAccounts = policy?.connections?.netsuite.options.data.payableList;
    const accountOptions = getFilteredReimbursableAccountOptions(payableAccounts);

    const selectedPayableAccount = findSelectedBankAccountWithDefaultSelect(accountOptions, selectedBankAccountId);

    return accountOptions.map(({id, name}) => ({
        value: id,
        text: name,
        keyForList: id,
        isSelected: selectedPayableAccount?.id === id,
    }));
}

function getFilteredCollectionAccountOptions(payableAccounts: NetSuiteAccount[] | undefined) {
    return (payableAccounts ?? []).filter(({type}) => type === CONST.NETSUITE_ACCOUNT_TYPE.BANK);
}

function getNetSuiteCollectionAccountOptions(policy: Policy | undefined, selectedBankAccountId: string | undefined): SelectorType[] {
    const payableAccounts = policy?.connections?.netsuite.options.data.payableList;
    const accountOptions = getFilteredCollectionAccountOptions(payableAccounts);

    const selectedPayableAccount = findSelectedBankAccountWithDefaultSelect(accountOptions, selectedBankAccountId);

    return accountOptions.map(({id, name}) => ({
        value: id,
        text: name,
        keyForList: id,
        isSelected: selectedPayableAccount?.id === id,
    }));
}

function getFilteredApprovalAccountOptions(payableAccounts: NetSuiteAccount[] | undefined) {
    return (payableAccounts ?? []).filter(({type}) => type === CONST.NETSUITE_ACCOUNT_TYPE.ACCOUNTS_PAYABLE);
}

function getNetSuiteApprovalAccountOptions(policy: Policy | undefined, selectedBankAccountId: string | undefined): SelectorType[] {
    const payableAccounts = policy?.connections?.netsuite.options.data.payableList;
    const defaultApprovalAccount: NetSuiteAccount = {
        id: CONST.NETSUITE_APPROVAL_ACCOUNT_DEFAULT,
        name: Localize.translateLocal('workspace.netsuite.advancedConfig.defaultApprovalAccount'),
        type: CONST.NETSUITE_ACCOUNT_TYPE.ACCOUNTS_PAYABLE,
    };
    const accountOptions = getFilteredApprovalAccountOptions([defaultApprovalAccount].concat(payableAccounts ?? []));

    const selectedPayableAccount = findSelectedBankAccountWithDefaultSelect(accountOptions, selectedBankAccountId);

    return accountOptions.map(({id, name}) => ({
        value: id,
        text: name,
        keyForList: id,
        isSelected: selectedPayableAccount?.id === id,
    }));
}

function getCustomersOrJobsLabelNetSuite(policy: Policy | undefined, translate: LocaleContextProps['translate']): string | undefined {
    const importMapping = policy?.connections?.netsuite?.options?.config?.syncOptions?.mapping;
    if (!importMapping?.customers && !importMapping?.jobs) {
        return undefined;
    }
    const importFields: string[] = [];
    const importCustomer = importMapping?.customers ?? CONST.INTEGRATION_ENTITY_MAP_TYPES.NETSUITE_DEFAULT;
    const importJobs = importMapping?.jobs ?? CONST.INTEGRATION_ENTITY_MAP_TYPES.NETSUITE_DEFAULT;

    if (importCustomer === CONST.INTEGRATION_ENTITY_MAP_TYPES.NETSUITE_DEFAULT && importJobs === CONST.INTEGRATION_ENTITY_MAP_TYPES.NETSUITE_DEFAULT) {
        return undefined;
    }

    const importedValue = importMapping?.customers !== CONST.INTEGRATION_ENTITY_MAP_TYPES.NETSUITE_DEFAULT ? importCustomer : importJobs;

    if (importCustomer !== CONST.INTEGRATION_ENTITY_MAP_TYPES.NETSUITE_DEFAULT) {
        importFields.push(translate('workspace.netsuite.import.customersOrJobs.customers'));
    }

    if (importJobs !== CONST.INTEGRATION_ENTITY_MAP_TYPES.NETSUITE_DEFAULT) {
        importFields.push(translate('workspace.netsuite.import.customersOrJobs.jobs'));
    }

    const importedValueLabel = translate(`workspace.netsuite.import.customersOrJobs.label`, importFields, translate(`workspace.accounting.importTypes.${importedValue}`).toLowerCase());
    return importedValueLabel.charAt(0).toUpperCase() + importedValueLabel.slice(1);
}

function isNetSuiteCustomSegmentRecord(customField: NetSuiteCustomList | NetSuiteCustomSegment): boolean {
    return 'segmentName' in customField;
}

function getNameFromNetSuiteCustomField(customField: NetSuiteCustomList | NetSuiteCustomSegment): string {
    return 'segmentName' in customField ? customField.segmentName : customField.listName;
}

function isNetSuiteCustomFieldPropertyEditable(customField: NetSuiteCustomList | NetSuiteCustomSegment, fieldName: string) {
    const fieldsAllowedToEdit = isNetSuiteCustomSegmentRecord(customField) ? [INPUT_IDS.SEGMENT_NAME, INPUT_IDS.INTERNAL_ID, INPUT_IDS.SCRIPT_ID, INPUT_IDS.MAPPING] : [INPUT_IDS.MAPPING];
    const fieldKey = fieldName as keyof typeof customField;
    return fieldsAllowedToEdit.includes(fieldKey);
}

function getIntegrationLastSuccessfulDate(connection?: Connections[keyof Connections], connectionSyncProgress?: PolicyConnectionSyncProgress) {
    let syncSuccessfulDate;
    if (!connection) {
        return undefined;
    }
    if ((connection as NetSuiteConnection)?.lastSyncDate) {
        syncSuccessfulDate = (connection as NetSuiteConnection)?.lastSyncDate;
    } else {
        syncSuccessfulDate = (connection as ConnectionWithLastSyncData)?.lastSync?.successfulDate;
    }

    if (
        connectionSyncProgress &&
        connectionSyncProgress.stageInProgress === CONST.POLICY.CONNECTIONS.SYNC_STAGE_NAME.JOB_DONE &&
        syncSuccessfulDate &&
        connectionSyncProgress.timestamp > syncSuccessfulDate
    ) {
        syncSuccessfulDate = connectionSyncProgress.timestamp;
    }
    return syncSuccessfulDate;
}

function getCurrentSageIntacctEntityName(policy: Policy | undefined, defaultNameIfNoEntity: string): string | undefined {
    const currentEntityID = policy?.connections?.intacct?.config?.entity;
    if (!currentEntityID) {
        return defaultNameIfNoEntity;
    }
    const entities = policy?.connections?.intacct?.data?.entities;
    return entities?.find((entity) => entity.id === currentEntityID)?.name;
}

function getSageIntacctBankAccounts(policy?: Policy, selectedBankAccountId?: string): SelectorType[] {
    const bankAccounts = policy?.connections?.intacct?.data?.bankAccounts ?? [];
    return (bankAccounts ?? []).map(({id, name}) => ({
        value: id,
        text: name,
        keyForList: id,
        isSelected: selectedBankAccountId === id,
    }));
}

function getSageIntacctVendors(policy?: Policy, selectedVendorId?: string): SelectorType[] {
    const vendors = policy?.connections?.intacct?.data?.vendors ?? [];
    return vendors.map(({id, value}) => ({
        value: id,
        text: value,
        keyForList: id,
        isSelected: selectedVendorId === id,
    }));
}

function getSageIntacctNonReimbursableActiveDefaultVendor(policy?: Policy): string | undefined {
    const {
        nonReimbursableCreditCardChargeDefaultVendor: creditCardDefaultVendor,
        nonReimbursableVendor: expenseReportDefaultVendor,
        nonReimbursable,
    } = policy?.connections?.intacct?.config.export ?? {};

    return nonReimbursable === CONST.SAGE_INTACCT_NON_REIMBURSABLE_EXPENSE_TYPE.CREDIT_CARD_CHARGE ? creditCardDefaultVendor : expenseReportDefaultVendor;
}

function getSageIntacctCreditCards(policy?: Policy, selectedAccount?: string): SelectorType[] {
    const creditCards = policy?.connections?.intacct?.data?.creditCards ?? [];
    return creditCards.map(({name}) => ({
        value: name,
        text: name,
        keyForList: name,
        isSelected: name === selectedAccount,
    }));
}

/**
 * Sort the workspaces by their name, while keeping the selected one at the beginning.
 * @param workspace1 Details of the first workspace to be compared.
 * @param workspace2 Details of the second workspace to be compared.
 * @param selectedWorkspaceID ID of the selected workspace which needs to be at the beginning.
 */
const sortWorkspacesBySelected = (workspace1: WorkspaceDetails, workspace2: WorkspaceDetails, selectedWorkspaceID: string | undefined): number => {
    if (workspace1.policyID === selectedWorkspaceID) {
        return -1;
    }
    if (workspace2.policyID === selectedWorkspaceID) {
        return 1;
    }
    return workspace1.name?.toLowerCase().localeCompare(workspace2.name?.toLowerCase() ?? '') ?? 0;
};

/**
 * Takes removes pendingFields and errorFields from a customUnit
 */
function removePendingFieldsFromCustomUnit(customUnit: CustomUnit): CustomUnit {
    const cleanedCustomUnit = {...customUnit};

    delete cleanedCustomUnit.pendingFields;
    delete cleanedCustomUnit.errorFields;

    return cleanedCustomUnit;
}

function navigateWhenEnableFeature(policyID: string) {
    setTimeout(() => {
        Navigation.navigate(ROUTES.WORKSPACE_INITIAL.getRoute(policyID));
    }, CONST.WORKSPACE_ENABLE_FEATURE_REDIRECT_DELAY);
}

function getConnectedIntegration(policy: Policy | undefined, accountingIntegrations?: ConnectionName[]) {
    return (accountingIntegrations ?? Object.values(CONST.POLICY.CONNECTIONS.NAME)).find((integration) => !!policy?.connections?.[integration]);
}

function hasIntegrationAutoSync(policy: Policy | undefined, connectedIntegration?: ConnectionName) {
    return (connectedIntegration && policy?.connections?.[connectedIntegration]?.config?.autoSync?.enabled) ?? false;
}

function getCurrentConnectionName(policy: Policy | undefined): string | undefined {
    const accountingIntegrations = Object.values(CONST.POLICY.CONNECTIONS.NAME);
    const connectionKey = accountingIntegrations.find((integration) => !!policy?.connections?.[integration]);
    return connectionKey ? CONST.POLICY.CONNECTIONS.NAME_USER_FRIENDLY[connectionKey] : undefined;
}

/**
 * Check if the policy member is deleted from the workspace
 */
function isDeletedPolicyEmployee(policyEmployee: PolicyEmployee, isOffline: boolean) {
    return !isOffline && policyEmployee.pendingAction === CONST.RED_BRICK_ROAD_PENDING_ACTION.DELETE && isEmptyObject(policyEmployee.errors);
}

function hasNoPolicyOtherThanPersonalType() {
    return (
        Object.values(allPolicies ?? {}).filter((policy) => policy && policy.type !== CONST.POLICY.TYPE.PERSONAL && policy.pendingAction !== CONST.RED_BRICK_ROAD_PENDING_ACTION.DELETE)
            .length === 0
    );
}

function getCurrentTaxID(policy: OnyxEntry<Policy>, taxID: string): string | undefined {
    return Object.keys(policy?.taxRates?.taxes ?? {}).find((taxIDKey) => policy?.taxRates?.taxes?.[taxIDKey].previousTaxCode === taxID || taxIDKey === taxID);
}

function getWorkspaceAccountID(policyID: string) {
    const policy = getPolicy(policyID);

    if (!policy) {
        return 0;
    }
    return policy.workspaceAccountID ?? 0;
}

<<<<<<< HEAD
function getTagExpenseRule(policyID: string, tagName: string) {
    const policy = getPolicy(policyID);

    const expenseRules = policy?.rules?.expenseRules ?? [];
    const expenseRule = expenseRules.find((rule) => rule.applyWhen.find(({condition, field, value}) => condition === 'matches' && field === 'tag' && value === tagName));

    return expenseRule;
=======
function getDomainNameForPolicy(policyID?: string): string {
    if (!policyID) {
        return '';
    }

    return `${CONST.EXPENSIFY_POLICY_DOMAIN}${policyID}${CONST.EXPENSIFY_POLICY_DOMAIN_EXTENSION}`;
}

function getWorkflowApprovalsUnavailable(policy: OnyxEntry<Policy>) {
    return policy?.approvalMode === CONST.POLICY.APPROVAL_MODE.OPTIONAL || !!policy?.errorFields?.approvalMode;
>>>>>>> c6d8b635
}

export {
    canEditTaxRate,
    extractPolicyIDFromPath,
    escapeTagName,
    getActivePolicies,
    getAdminEmployees,
    getCleanedTagName,
    getConnectedIntegration,
    getCountOfEnabledTagsOfList,
    getIneligibleInvitees,
    getMemberAccountIDsForWorkspace,
    getNumericValue,
    isMultiLevelTags,
    getPathWithoutPolicyID,
    getPersonalPolicy,
    getPolicy,
    getPolicyBrickRoadIndicatorStatus,
    getPolicyEmployeeListByIdWithoutCurrentUser,
    getSortedTagKeys,
    getTagList,
    getTagListName,
    getTagLists,
    getTaxByID,
    getUnitRateValue,
    getRateDisplayValue,
    goBackFromInvalidPolicy,
    hasAccountingConnections,
    hasSyncError,
    hasCustomUnitsError,
    hasEmployeeListError,
    hasIntegrationAutoSync,
    hasPolicyCategoriesError,
    hasPolicyError,
    hasPolicyErrorFields,
    hasTaxRateError,
    isControlOnAdvancedApprovalMode,
    isExpensifyTeam,
    isDeletedPolicyEmployee,
    isFreeGroupPolicy,
    isInstantSubmitEnabled,
    getCorrectedAutoReportingFrequency,
    isPaidGroupPolicy,
    isPendingDeletePolicy,
    isPolicyAdmin,
    isPolicyUser,
    isPolicyEmployee,
    isPolicyFeatureEnabled,
    isPolicyOwner,
    isSubmitAndClose,
    isTaxTrackingEnabled,
    shouldShowPolicy,
    getActiveAdminWorkspaces,
    canSendInvoiceFromWorkspace,
    canSendInvoice,
    hasDependentTags,
    getXeroTenants,
    findCurrentXeroOrganization,
    getCurrentXeroOrganizationName,
    getXeroBankAccounts,
    findSelectedVendorWithDefaultSelect,
    findSelectedBankAccountWithDefaultSelect,
    findSelectedInvoiceItemWithDefaultSelect,
    findSelectedTaxAccountWithDefaultSelect,
    getNetSuiteVendorOptions,
    canUseTaxNetSuite,
    canUseProvincialTaxNetSuite,
    getFilteredReimbursableAccountOptions,
    getNetSuiteReimbursableAccountOptions,
    getFilteredCollectionAccountOptions,
    getNetSuiteCollectionAccountOptions,
    getFilteredApprovalAccountOptions,
    getNetSuiteApprovalAccountOptions,
    getNetSuitePayableAccountOptions,
    getNetSuiteReceivableAccountOptions,
    getNetSuiteInvoiceItemOptions,
    getNetSuiteTaxAccountOptions,
    getSageIntacctVendors,
    getSageIntacctNonReimbursableActiveDefaultVendor,
    getSageIntacctCreditCards,
    getSageIntacctBankAccounts,
    getCustomUnit,
    getCustomUnitRate,
    sortWorkspacesBySelected,
    removePendingFieldsFromCustomUnit,
    navigateWhenEnableFeature,
    getIntegrationLastSuccessfulDate,
    getCurrentConnectionName,
    getCustomersOrJobsLabelNetSuite,
    getDefaultApprover,
    getApprovalWorkflow,
    getReimburserAccountID,
    isControlPolicy,
    isNetSuiteCustomSegmentRecord,
    getNameFromNetSuiteCustomField,
    isNetSuiteCustomFieldPropertyEditable,
    getCurrentSageIntacctEntityName,
    hasNoPolicyOtherThanPersonalType,
    getCurrentTaxID,
    areSettingsInErrorFields,
    settingsPendingAction,
    getSubmitToEmail,
    getForwardsToAccount,
    getSubmitToAccountID,
    getWorkspaceAccountID,
    getAllTaxRatesNamesAndKeys as getAllTaxRates,
    getTagNamesFromTagsLists,
<<<<<<< HEAD
    getTagExpenseRule,
=======
    getDomainNameForPolicy,
    getWorkflowApprovalsUnavailable,
>>>>>>> c6d8b635
};

export type {MemberEmailsToAccountIDs};<|MERGE_RESOLUTION|>--- conflicted
+++ resolved
@@ -978,7 +978,6 @@
     return policy.workspaceAccountID ?? 0;
 }
 
-<<<<<<< HEAD
 function getTagExpenseRule(policyID: string, tagName: string) {
     const policy = getPolicy(policyID);
 
@@ -986,7 +985,8 @@
     const expenseRule = expenseRules.find((rule) => rule.applyWhen.find(({condition, field, value}) => condition === 'matches' && field === 'tag' && value === tagName));
 
     return expenseRule;
-=======
+}
+
 function getDomainNameForPolicy(policyID?: string): string {
     if (!policyID) {
         return '';
@@ -997,7 +997,6 @@
 
 function getWorkflowApprovalsUnavailable(policy: OnyxEntry<Policy>) {
     return policy?.approvalMode === CONST.POLICY.APPROVAL_MODE.OPTIONAL || !!policy?.errorFields?.approvalMode;
->>>>>>> c6d8b635
 }
 
 export {
@@ -1106,12 +1105,9 @@
     getWorkspaceAccountID,
     getAllTaxRatesNamesAndKeys as getAllTaxRates,
     getTagNamesFromTagsLists,
-<<<<<<< HEAD
     getTagExpenseRule,
-=======
     getDomainNameForPolicy,
     getWorkflowApprovalsUnavailable,
->>>>>>> c6d8b635
 };
 
 export type {MemberEmailsToAccountIDs};
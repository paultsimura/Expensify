--- conflicted
+++ resolved
@@ -1,13 +1,7 @@
-<<<<<<< HEAD
-import type {GetBrowser, IsMobile, IsMobileChrome, IsMobileSafari, IsSafari, OpenRouteInDesktopApp} from './types';
-import CONST from '../../CONST';
-import CONFIG from '../../CONFIG';
-import ROUTES from '../../ROUTES';
-=======
 import CONFIG from '@src/CONFIG';
 import CONST from '@src/CONST';
 import ROUTES from '@src/ROUTES';
->>>>>>> e99c2973
+import type {GetBrowser, IsMobile, IsMobileChrome, IsMobileSafari, IsSafari, OpenRouteInDesktopApp} from './types';
 
 /**
  * Fetch browser name from UA string

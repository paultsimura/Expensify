--- conflicted
+++ resolved
@@ -154,11 +154,7 @@
     if (created) {
         return format(new Date(created), CONST.DATE.FNS_FORMAT_STRING);
     }
-<<<<<<< HEAD
-    return format(new Date(lodashGet(transaction, 'created', Date.now())), CONST.DATE.FNS_FORMAT_STRING);
-=======
     return '';
->>>>>>> 043b1ede
 }
 
 /**

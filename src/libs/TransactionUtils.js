--- conflicted
+++ resolved
@@ -244,7 +244,6 @@
 }
 
 /**
-<<<<<<< HEAD
  * Verifies that the provided waypoints are valid
  * @param {Object} waypoints
  * @returns {Boolean}
@@ -273,7 +272,9 @@
     }
 
     return true;
-=======
+}
+
+/*
  * @param {Object} transaction
  * @param {String} transaction.type
  * @param {Object} [transaction.customUnit]
@@ -284,7 +285,6 @@
     const type = lodashGet(transaction, 'comment.type');
     const customUnitName = lodashGet(transaction, 'comment.customUnit.name');
     return type === CONST.TRANSACTION.TYPE.CUSTOM_UNIT && customUnitName === CONST.CUSTOM_UNITS.NAME_DISTANCE;
->>>>>>> 1c5842e9
 }
 
 export {
@@ -300,9 +300,6 @@
     getAllReportTransactions,
     hasReceipt,
     isReceiptBeingScanned,
-<<<<<<< HEAD
     validateWaypoints,
-=======
     isDistanceRequest,
->>>>>>> 1c5842e9
 };
--- conflicted
+++ resolved
@@ -368,13 +368,8 @@
 type OptionData = {
     text: string;
     alternateText?: string | null;
-<<<<<<< HEAD
-    allReportErrors?: Errors | null;
+    allReportErrors?: Errors;
     brickRoadIndicator?: ValueOf<typeof CONST.BRICK_ROAD_INDICATOR_STATUS> | '' | null;
-=======
-    allReportErrors?: Errors;
-    brickRoadIndicator?: typeof CONST.BRICK_ROAD_INDICATOR_STATUS.ERROR | '' | null;
->>>>>>> 6e2c58de
     tooltipText?: string | null;
     alternateTextMaxLines?: number;
     boldStyle?: boolean;

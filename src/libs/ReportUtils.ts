import {format} from 'date-fns';
import ExpensiMark from 'expensify-common/lib/ExpensiMark';
import Str from 'expensify-common/lib/str';
import {isEmpty} from 'lodash';
import lodashEscape from 'lodash/escape';
import lodashFindLastIndex from 'lodash/findLastIndex';
import lodashIntersection from 'lodash/intersection';
import lodashIsEqual from 'lodash/isEqual';
import type {OnyxCollection, OnyxEntry, OnyxUpdate} from 'react-native-onyx';
import Onyx from 'react-native-onyx';
import type {ValueOf} from 'type-fest';
import type {FileObject} from '@components/AttachmentModal';
import * as Expensicons from '@components/Icon/Expensicons';
import * as defaultGroupAvatars from '@components/Icon/GroupDefaultAvatars';
import * as defaultWorkspaceAvatars from '@components/Icon/WorkspaceDefaultAvatars';
import CONST from '@src/CONST';
import type {ParentNavigationSummaryParams, TranslationPaths} from '@src/languages/types';
import ONYXKEYS from '@src/ONYXKEYS';
import type {Route} from '@src/ROUTES';
import ROUTES from '@src/ROUTES';
import type {
    Beta,
    PersonalDetails,
    PersonalDetailsList,
    Policy,
    PolicyReportField,
    Report,
    ReportAction,
    ReportMetadata,
    Session,
    Task,
    TaxRate,
    Transaction,
    TransactionViolation,
    UserWallet,
} from '@src/types/onyx';
import type {Participant} from '@src/types/onyx/IOU';
import type {Errors, Icon, PendingAction} from '@src/types/onyx/OnyxCommon';
import type {
    ChangeLog,
    IOUMessage,
    OriginalMessageActionName,
    OriginalMessageCreated,
    OriginalMessageReimbursementDequeued,
    OriginalMessageRenamed,
    PaymentMethodType,
    ReimbursementDeQueuedMessage,
} from '@src/types/onyx/OriginalMessage';
import type {Status} from '@src/types/onyx/PersonalDetails';
import type {NotificationPreference, Participants, PendingChatMember, Participant as ReportParticipant} from '@src/types/onyx/Report';
import type {Message, ReportActionBase, ReportActions} from '@src/types/onyx/ReportAction';
import type {Receipt, TransactionChanges, WaypointCollection} from '@src/types/onyx/Transaction';
import type {EmptyObject} from '@src/types/utils/EmptyObject';
import {isEmptyObject} from '@src/types/utils/EmptyObject';
import type IconAsset from '@src/types/utils/IconAsset';
import * as store from './actions/ReimbursementAccount/store';
import * as CollectionUtils from './CollectionUtils';
import * as CurrencyUtils from './CurrencyUtils';
import DateUtils from './DateUtils';
import {hasValidDraftComment} from './DraftCommentUtils';
import originalGetReportPolicyID from './getReportPolicyID';
import isReportMessageAttachment from './isReportMessageAttachment';
import localeCompare from './LocaleCompare';
import * as LocalePhoneNumber from './LocalePhoneNumber';
import * as Localize from './Localize';
import Log from './Log';
import {isEmailPublicDomain} from './LoginUtils';
import ModifiedExpenseMessage from './ModifiedExpenseMessage';
import linkingConfig from './Navigation/linkingConfig';
import Navigation from './Navigation/Navigation';
import * as NumberUtils from './NumberUtils';
import Permissions from './Permissions';
import * as PersonalDetailsUtils from './PersonalDetailsUtils';
import * as PhoneNumber from './PhoneNumber';
import * as PolicyUtils from './PolicyUtils';
import type {LastVisibleMessage} from './ReportActionsUtils';
import * as ReportActionsUtils from './ReportActionsUtils';
import shouldAllowRawHTMLMessages from './shouldAllowRawHTMLMessages';
import * as TransactionUtils from './TransactionUtils';
import * as Url from './Url';
import * as UserUtils from './UserUtils';

type AvatarRange = 1 | 2 | 3 | 4 | 5 | 6 | 7 | 8 | 9 | 10 | 11 | 12 | 13 | 14 | 15 | 16 | 17 | 18;

type WelcomeMessage = {showReportName: boolean; phrase1?: string; phrase2?: string};

type ExpenseOriginalMessage = {
    oldComment?: string;
    newComment?: string;
    comment?: string;
    merchant?: string;
    oldCreated?: string;
    created?: string;
    oldMerchant?: string;
    oldAmount?: number;
    amount?: number;
    oldCurrency?: string;
    currency?: string;
    category?: string;
    oldCategory?: string;
    tag?: string;
    oldTag?: string;
    billable?: string;
    oldBillable?: string;
    oldTaxAmount?: number;
    taxAmount?: number;
    taxRate?: string;
    oldTaxRate?: string;
};

type SpendBreakdown = {
    nonReimbursableSpend: number;
    reimbursableSpend: number;
    totalDisplaySpend: number;
};

type ParticipantDetails = [number, string, UserUtils.AvatarSource, UserUtils.AvatarSource];

type OptimisticAddCommentReportAction = Pick<
    ReportAction,
    | 'reportActionID'
    | 'actionName'
    | 'actorAccountID'
    | 'person'
    | 'automatic'
    | 'avatar'
    | 'created'
    | 'message'
    | 'isFirstItem'
    | 'isAttachment'
    | 'attachmentInfo'
    | 'pendingAction'
    | 'shouldShow'
    | 'originalMessage'
    | 'childReportID'
    | 'parentReportID'
    | 'childType'
    | 'childReportName'
    | 'childManagerAccountID'
    | 'childStatusNum'
    | 'childStateNum'
    | 'errors'
> & {isOptimisticAction: boolean};

type OptimisticReportAction = {
    commentText: string;
    reportAction: OptimisticAddCommentReportAction;
};

type UpdateOptimisticParentReportAction = {
    childVisibleActionCount: number;
    childCommenterCount: number;
    childLastVisibleActionCreated: string;
    childOldestFourAccountIDs: string | undefined;
};

type OptimisticExpenseReport = Pick<
    Report,
    | 'reportID'
    | 'chatReportID'
    | 'policyID'
    | 'type'
    | 'ownerAccountID'
    | 'managerID'
    | 'currency'
    | 'reportName'
    | 'stateNum'
    | 'statusNum'
    | 'total'
    | 'nonReimbursableTotal'
    | 'notificationPreference'
    | 'parentReportID'
    | 'lastVisibleActionCreated'
>;

type OptimisticIOUReportAction = Pick<
    ReportAction,
    | 'actionName'
    | 'actorAccountID'
    | 'automatic'
    | 'avatar'
    | 'isAttachment'
    | 'originalMessage'
    | 'message'
    | 'person'
    | 'reportActionID'
    | 'shouldShow'
    | 'created'
    | 'pendingAction'
    | 'receipt'
    | 'whisperedToAccountIDs'
    | 'childReportID'
>;

type ReportRouteParams = {
    reportID: string;
    isSubReportPageRoute: boolean;
};

type ReportOfflinePendingActionAndErrors = {
    reportPendingAction: PendingAction | undefined;
    reportErrors: Errors | null | undefined;
};

type OptimisticApprovedReportAction = Pick<
    ReportAction,
    'actionName' | 'actorAccountID' | 'automatic' | 'avatar' | 'isAttachment' | 'originalMessage' | 'message' | 'person' | 'reportActionID' | 'shouldShow' | 'created' | 'pendingAction'
>;

type OptimisticSubmittedReportAction = Pick<
    ReportAction,
    'actionName' | 'actorAccountID' | 'automatic' | 'avatar' | 'isAttachment' | 'originalMessage' | 'message' | 'person' | 'reportActionID' | 'shouldShow' | 'created' | 'pendingAction'
>;

type OptimisticHoldReportAction = Pick<
    ReportAction,
    'actionName' | 'actorAccountID' | 'automatic' | 'avatar' | 'isAttachment' | 'originalMessage' | 'message' | 'person' | 'reportActionID' | 'shouldShow' | 'created' | 'pendingAction'
>;

type OptimisticCancelPaymentReportAction = Pick<
    ReportAction,
    'actionName' | 'actorAccountID' | 'message' | 'originalMessage' | 'person' | 'reportActionID' | 'shouldShow' | 'created' | 'pendingAction'
>;

type OptimisticEditedTaskReportAction = Pick<
    ReportAction,
    'reportActionID' | 'actionName' | 'pendingAction' | 'actorAccountID' | 'automatic' | 'avatar' | 'created' | 'shouldShow' | 'message' | 'person'
>;

type OptimisticClosedReportAction = Pick<
    ReportAction,
    'actionName' | 'actorAccountID' | 'automatic' | 'avatar' | 'created' | 'message' | 'originalMessage' | 'pendingAction' | 'person' | 'reportActionID' | 'shouldShow'
>;

type OptimisticCreatedReportAction = OriginalMessageCreated &
    Pick<ReportActionBase, 'actorAccountID' | 'automatic' | 'avatar' | 'created' | 'message' | 'person' | 'reportActionID' | 'shouldShow' | 'pendingAction'>;

type OptimisticRenamedReportAction = OriginalMessageRenamed &
    Pick<ReportActionBase, 'actorAccountID' | 'automatic' | 'avatar' | 'created' | 'message' | 'person' | 'reportActionID' | 'shouldShow' | 'pendingAction'>;

type OptimisticChatReport = Pick<
    Report,
    | 'type'
    | 'chatType'
    | 'chatReportID'
    | 'iouReportID'
    | 'isOwnPolicyExpenseChat'
    | 'isPinned'
    | 'lastActorAccountID'
    | 'lastMessageTranslationKey'
    | 'lastMessageHtml'
    | 'lastMessageText'
    | 'lastReadTime'
    | 'lastVisibleActionCreated'
    | 'notificationPreference'
    | 'oldPolicyName'
    | 'ownerAccountID'
    | 'pendingFields'
    | 'parentReportActionID'
    | 'parentReportID'
    | 'participants'
    | 'participantAccountIDs'
    | 'visibleChatMemberAccountIDs'
    | 'policyID'
    | 'reportID'
    | 'reportName'
    | 'stateNum'
    | 'statusNum'
    | 'visibility'
    | 'description'
    | 'writeCapability'
    | 'avatarUrl'
> & {
    isOptimisticReport: true;
};

type OptimisticTaskReportAction = Pick<
    ReportAction,
    | 'reportActionID'
    | 'actionName'
    | 'actorAccountID'
    | 'automatic'
    | 'avatar'
    | 'created'
    | 'isAttachment'
    | 'message'
    | 'originalMessage'
    | 'person'
    | 'pendingAction'
    | 'shouldShow'
    | 'isFirstItem'
    | 'previousMessage'
    | 'errors'
    | 'linkMetadata'
>;

type OptimisticWorkspaceChats = {
    announceChatReportID: string;
    announceChatData: OptimisticChatReport;
    announceReportActionData: Record<string, OptimisticCreatedReportAction>;
    announceCreatedReportActionID: string;
    adminsChatReportID: string;
    adminsChatData: OptimisticChatReport;
    adminsReportActionData: Record<string, OptimisticCreatedReportAction>;
    adminsCreatedReportActionID: string;
    expenseChatReportID: string;
    expenseChatData: OptimisticChatReport;
    expenseReportActionData: Record<string, OptimisticCreatedReportAction>;
    expenseCreatedReportActionID: string;
};

type OptimisticModifiedExpenseReportAction = Pick<
    ReportAction,
    'actionName' | 'actorAccountID' | 'automatic' | 'avatar' | 'created' | 'isAttachment' | 'message' | 'originalMessage' | 'person' | 'pendingAction' | 'reportActionID' | 'shouldShow'
> & {reportID?: string};

type OptimisticTaskReport = Pick<
    Report,
    | 'reportID'
    | 'reportName'
    | 'description'
    | 'ownerAccountID'
    | 'participantAccountIDs'
    | 'visibleChatMemberAccountIDs'
    | 'managerID'
    | 'type'
    | 'parentReportID'
    | 'policyID'
    | 'stateNum'
    | 'statusNum'
    | 'notificationPreference'
    | 'parentReportActionID'
    | 'lastVisibleActionCreated'
>;

type TransactionDetails = {
    created: string;
    amount: number;
    taxAmount?: number;
    taxCode?: string;
    currency: string;
    merchant: string;
    waypoints?: WaypointCollection | string;
    comment: string;
    category: string;
    billable: boolean;
    tag: string;
    mccGroup?: ValueOf<typeof CONST.MCC_GROUPS>;
    cardID: number;
    originalAmount: number;
    originalCurrency: string;
};

type OptimisticIOUReport = Pick<
    Report,
    | 'cachedTotal'
    | 'type'
    | 'chatReportID'
    | 'currency'
    | 'managerID'
    | 'policyID'
    | 'ownerAccountID'
    | 'participantAccountIDs'
    | 'visibleChatMemberAccountIDs'
    | 'reportID'
    | 'stateNum'
    | 'statusNum'
    | 'total'
    | 'reportName'
    | 'notificationPreference'
    | 'parentReportID'
    | 'lastVisibleActionCreated'
>;
type DisplayNameWithTooltips = Array<Pick<PersonalDetails, 'accountID' | 'pronouns' | 'displayName' | 'login' | 'avatar'>>;

type CustomIcon = {
    src: IconAsset;
    color?: string;
};

type OptionData = {
    text?: string;
    alternateText?: string | null;
    allReportErrors?: Errors;
    brickRoadIndicator?: ValueOf<typeof CONST.BRICK_ROAD_INDICATOR_STATUS> | '' | null;
    tooltipText?: string | null;
    alternateTextMaxLines?: number;
    boldStyle?: boolean;
    customIcon?: CustomIcon;
    subtitle?: string | null;
    login?: string | null;
    accountID?: number | null;
    pronouns?: string;
    status?: Status | null;
    phoneNumber?: string | null;
    isUnread?: boolean | null;
    isUnreadWithMention?: boolean | null;
    keyForList?: string | null;
    searchText?: string | null;
    isIOUReportOwner?: boolean | null;
    isArchivedRoom?: boolean | null;
    shouldShowSubscript?: boolean | null;
    isPolicyExpenseChat?: boolean | null;
    isMoneyRequestReport?: boolean | null;
    isExpenseRequest?: boolean | null;
    isAllowedToComment?: boolean | null;
    isThread?: boolean | null;
    isTaskReport?: boolean | null;
    parentReportAction?: OnyxEntry<ReportAction>;
    displayNamesWithTooltips?: DisplayNameWithTooltips | null;
    isDefaultRoom?: boolean;
    isExpenseReport?: boolean;
    isOptimisticPersonalDetail?: boolean;
    selected?: boolean;
    isOptimisticAccount?: boolean;
    isSelected?: boolean;
    descriptiveText?: string;
    notificationPreference?: NotificationPreference | null;
    isDisabled?: boolean | null;
    name?: string | null;
    isSelfDM?: boolean | null;
    reportID?: string;
    enabled?: boolean;
    data?: Partial<TaxRate>;
} & Report;

type OnyxDataTaskAssigneeChat = {
    optimisticData: OnyxUpdate[];
    successData: OnyxUpdate[];
    failureData: OnyxUpdate[];
    optimisticAssigneeAddComment?: OptimisticReportAction;
    optimisticChatCreatedReportAction?: OptimisticCreatedReportAction;
};

type Ancestor = {
    report: Report;
    reportAction: ReportAction;
    shouldDisplayNewMarker: boolean;
};

type AncestorIDs = {
    reportIDs: string[];
    reportActionsIDs: string[];
};

type MissingPaymentMethod = 'bankAccount' | 'wallet';

type OutstandingChildRequest = {
    hasOutstandingChildRequest?: boolean;
};

let currentUserEmail: string | undefined;
let currentUserPrivateDomain: string | undefined;
let currentUserAccountID: number | undefined;
let isAnonymousUser = false;

const defaultAvatarBuildingIconTestID = 'SvgDefaultAvatarBuilding Icon';

Onyx.connect({
    key: ONYXKEYS.SESSION,
    callback: (value) => {
        // When signed out, val is undefined
        if (!value) {
            return;
        }

        currentUserEmail = value.email;
        currentUserAccountID = value.accountID;
        isAnonymousUser = value.authTokenType === CONST.AUTH_TOKEN_TYPES.ANONYMOUS;
        currentUserPrivateDomain = isEmailPublicDomain(currentUserEmail ?? '') ? '' : Str.extractEmailDomain(currentUserEmail ?? '');
    },
});

let allPersonalDetails: OnyxCollection<PersonalDetails>;
let allPersonalDetailLogins: string[];
let currentUserPersonalDetails: OnyxEntry<PersonalDetails>;
Onyx.connect({
    key: ONYXKEYS.PERSONAL_DETAILS_LIST,
    callback: (value) => {
        currentUserPersonalDetails = value?.[currentUserAccountID ?? -1] ?? null;
        allPersonalDetails = value ?? {};
        allPersonalDetailLogins = Object.values(allPersonalDetails).map((personalDetail) => personalDetail?.login ?? '');
    },
});

let allReports: OnyxCollection<Report>;
Onyx.connect({
    key: ONYXKEYS.COLLECTION.REPORT,
    waitForCollectionCallback: true,
    callback: (value) => (allReports = value),
});

let doesDomainHaveApprovedAccountant = false;
Onyx.connect({
    key: ONYXKEYS.ACCOUNT,
    callback: (value) => (doesDomainHaveApprovedAccountant = value?.doesDomainHaveApprovedAccountant ?? false),
});

let allPolicies: OnyxCollection<Policy>;
Onyx.connect({
    key: ONYXKEYS.COLLECTION.POLICY,
    waitForCollectionCallback: true,
    callback: (value) => (allPolicies = value),
});

let allBetas: OnyxEntry<Beta[]>;
Onyx.connect({
    key: ONYXKEYS.BETAS,
    callback: (value) => (allBetas = value),
});

let allTransactions: OnyxCollection<Transaction> = {};
Onyx.connect({
    key: ONYXKEYS.COLLECTION.TRANSACTION,
    waitForCollectionCallback: true,
    callback: (value) => {
        if (!value) {
            return;
        }
        allTransactions = Object.fromEntries(Object.entries(value).filter(([, transaction]) => transaction));
    },
});

const reportActionsByReport: OnyxCollection<ReportActions> = {};
Onyx.connect({
    key: ONYXKEYS.COLLECTION.REPORT_ACTIONS,
    callback: (actions, key) => {
        if (!key || !actions) {
            return;
        }

        const reportID = CollectionUtils.extractCollectionItemID(key);
        reportActionsByReport[reportID] = actions;
    },
});

let lastUpdatedReport: OnyxEntry<Report>;

Onyx.connect({
    key: ONYXKEYS.COLLECTION.REPORT,
    callback: (value) => {
        if (!value) {
            return;
        }

        lastUpdatedReport = value;
    },
});

function getLastUpdatedReport(): OnyxEntry<Report> {
    return lastUpdatedReport;
}

function getCurrentUserAvatarOrDefault(): UserUtils.AvatarSource {
    return currentUserPersonalDetails?.avatar ?? UserUtils.getDefaultAvatarURL(currentUserAccountID);
}

function getCurrentUserDisplayNameOrEmail(): string | undefined {
    return currentUserPersonalDetails?.displayName ?? currentUserEmail;
}

function getChatType(report: OnyxEntry<Report> | Participant | EmptyObject): ValueOf<typeof CONST.REPORT.CHAT_TYPE> | undefined {
    return report?.chatType;
}

/**
 * Get the report given a reportID
 */
function getReport(reportID: string | undefined): OnyxEntry<Report> {
    if (!allReports) {
        return null;
    }

    return allReports?.[`${ONYXKEYS.COLLECTION.REPORT}${reportID}`];
}

/**
 * Returns the parentReport if the given report is a thread
 */
function getParentReport(report: OnyxEntry<Report> | EmptyObject): OnyxEntry<Report> | EmptyObject {
    if (!report?.parentReportID) {
        return {};
    }
    return allReports?.[`${ONYXKEYS.COLLECTION.REPORT}${report.parentReportID}`] ?? {};
}

/**
 * Returns the root parentReport if the given report is nested.
 * Uses recursion to iterate any depth of nested reports.
 */
function getRootParentReport(report: OnyxEntry<Report> | undefined | EmptyObject): OnyxEntry<Report> | EmptyObject {
    if (!report) {
        return {};
    }

    // Returns the current report as the root report, because it does not have a parentReportID
    if (!report?.parentReportID) {
        return report;
    }

    const parentReport = getReport(report?.parentReportID);

    // Runs recursion to iterate a parent report
    return getRootParentReport(!isEmptyObject(parentReport) ? parentReport : null);
}

/**
 * Returns the policy of the report
 */
function getPolicy(policyID: string | undefined): Policy | EmptyObject {
    if (!allPolicies || !policyID) {
        return {};
    }
    return allPolicies[`${ONYXKEYS.COLLECTION.POLICY}${policyID}`] ?? {};
}

/**
 * Get the policy type from a given report
 * @param policies must have Onyxkey prefix (i.e 'policy_') for keys
 */
function getPolicyType(report: OnyxEntry<Report>, policies: OnyxCollection<Policy>): string {
    return policies?.[`${ONYXKEYS.COLLECTION.POLICY}${report?.policyID}`]?.type ?? '';
}

/**
 * Get the policy name from a given report
 */
function getPolicyName(report: OnyxEntry<Report> | undefined | EmptyObject, returnEmptyIfNotFound = false, policy: OnyxEntry<Policy> | undefined = undefined): string {
    const noPolicyFound = returnEmptyIfNotFound ? '' : Localize.translateLocal('workspace.common.unavailable');
    if (isEmptyObject(report)) {
        return noPolicyFound;
    }

    if ((!allPolicies || Object.keys(allPolicies).length === 0) && !report?.policyName) {
        return Localize.translateLocal('workspace.common.unavailable');
    }
    const finalPolicy = policy ?? allPolicies?.[`${ONYXKEYS.COLLECTION.POLICY}${report?.policyID}`];

    const parentReport = getRootParentReport(report);

    // Rooms send back the policy name with the reportSummary,
    // since they can also be accessed by people who aren't in the workspace
    // eslint-disable-next-line @typescript-eslint/prefer-nullish-coalescing
    const policyName = finalPolicy?.name || report?.policyName || report?.oldPolicyName || parentReport?.oldPolicyName || noPolicyFound;

    return policyName;
}

/**
 * Returns the concatenated title for the PrimaryLogins of a report
 */
function getReportParticipantsTitle(accountIDs: number[]): string {
    // Somehow it's possible for the logins coming from report.participantAccountIDs to contain undefined values so we use .filter(Boolean) to remove them.
    return accountIDs.filter(Boolean).join(', ');
}

/**
 * Checks if a report is a chat report.
 */
function isChatReport(report: OnyxEntry<Report> | EmptyObject): boolean {
    return report?.type === CONST.REPORT.TYPE.CHAT;
}

/**
 * Checks if a report is an Expense report.
 */
function isExpenseReport(report: OnyxEntry<Report> | EmptyObject): boolean {
    return report?.type === CONST.REPORT.TYPE.EXPENSE;
}

/**
 * Checks if a report is an IOU report using report or reportID
 */
function isIOUReport(reportOrID: OnyxEntry<Report> | string | EmptyObject): boolean {
    const report = typeof reportOrID === 'string' ? allReports?.[`${ONYXKEYS.COLLECTION.REPORT}${reportOrID}`] ?? null : reportOrID;
    return report?.type === CONST.REPORT.TYPE.IOU;
}

/**
 * Checks if a report is an IOU report using report
 */
function isIOUReportUsingReport(report: OnyxEntry<Report> | EmptyObject): report is Report {
    return report?.type === CONST.REPORT.TYPE.IOU;
}
/**
 * Checks if a report is a task report.
 */
function isTaskReport(report: OnyxEntry<Report>): boolean {
    return report?.type === CONST.REPORT.TYPE.TASK;
}

/**
 * Checks if a task has been cancelled
 * When a task is deleted, the parentReportAction is updated to have a isDeletedParentAction deleted flag
 * This is because when you delete a task, we still allow you to chat on the report itself
 * There's another situation where you don't have access to the parentReportAction (because it was created in a chat you don't have access to)
 * In this case, we have added the key to the report itself
 */
function isCanceledTaskReport(report: OnyxEntry<Report> | EmptyObject = {}, parentReportAction: OnyxEntry<ReportAction> | EmptyObject = {}): boolean {
    if (!isEmptyObject(parentReportAction) && (parentReportAction?.message?.[0]?.isDeletedParentAction ?? false)) {
        return true;
    }

    if (!isEmptyObject(report) && report?.isDeletedParentAction) {
        return true;
    }

    return false;
}

/**
 * Checks if a report is an open task report.
 *
 * @param parentReportAction - The parent report action of the report (Used to check if the task has been canceled)
 */
function isOpenTaskReport(report: OnyxEntry<Report>, parentReportAction: OnyxEntry<ReportAction> | EmptyObject = {}): boolean {
    return (
        isTaskReport(report) && !isCanceledTaskReport(report, parentReportAction) && report?.stateNum === CONST.REPORT.STATE_NUM.OPEN && report?.statusNum === CONST.REPORT.STATUS_NUM.OPEN
    );
}

/**
 * Checks if a report is a completed task report.
 */
function isCompletedTaskReport(report: OnyxEntry<Report>): boolean {
    return isTaskReport(report) && report?.stateNum === CONST.REPORT.STATE_NUM.APPROVED && report?.statusNum === CONST.REPORT.STATUS_NUM.APPROVED;
}

/**
 * Checks if the current user is the manager of the supplied report
 */
function isReportManager(report: OnyxEntry<Report>): boolean {
    return Boolean(report && report.managerID === currentUserAccountID);
}

/**
 * Checks if the supplied report has been approved
 */
function isReportApproved(reportOrID: OnyxEntry<Report> | string | EmptyObject): boolean {
    const report = typeof reportOrID === 'string' ? allReports?.[`${ONYXKEYS.COLLECTION.REPORT}${reportOrID}`] ?? null : reportOrID;
    return report?.stateNum === CONST.REPORT.STATE_NUM.APPROVED && report?.statusNum === CONST.REPORT.STATUS_NUM.APPROVED;
}

/**
 * Checks if the supplied report is an expense report in Open state and status.
 */
function isOpenExpenseReport(report: OnyxEntry<Report> | EmptyObject): boolean {
    return isExpenseReport(report) && report?.stateNum === CONST.REPORT.STATE_NUM.OPEN && report?.statusNum === CONST.REPORT.STATUS_NUM.OPEN;
}

/**
 * Checks if the supplied report has a member with the array passed in params.
 */
<<<<<<< HEAD
function hasParticipantInArray(report: Report, memberAccountIDs: number[]) {
    if (!report.participants) {
=======
function hasParticipantInArray(report: OnyxEntry<Report>, policyMemberAccountIDs: number[]) {
    if (!report?.participantAccountIDs) {
>>>>>>> 05eb4818
        return false;
    }

    const memberAccountIDsSet = new Set(memberAccountIDs);

    for (const accountID in report.participants) {
        if (memberAccountIDsSet.has(Number(accountID))) {
            return true;
        }
    }

    return false;
}

/**
 * Whether the Money Request report is settled
 */
function isSettled(reportID: string | undefined): boolean {
    if (!allReports || !reportID) {
        return false;
    }
    const report: Report | EmptyObject = allReports[`${ONYXKEYS.COLLECTION.REPORT}${reportID}`] ?? {};
    if (isEmptyObject(report) || report.isWaitingOnBankAccount) {
        return false;
    }

    // In case the payment is scheduled and we are waiting for the payee to set up their wallet,
    // consider the report as paid as well.
    if (report.isWaitingOnBankAccount && report.statusNum === CONST.REPORT.STATUS_NUM.APPROVED) {
        return true;
    }

    return report?.statusNum === CONST.REPORT.STATUS_NUM.REIMBURSED;
}

/**
 * Whether the current user is the submitter of the report
 */
function isCurrentUserSubmitter(reportID: string): boolean {
    if (!allReports) {
        return false;
    }
    const report = allReports[`${ONYXKEYS.COLLECTION.REPORT}${reportID}`];
    return Boolean(report && report.ownerAccountID === currentUserAccountID);
}

/**
 * Whether the provided report is an Admin room
 */
function isAdminRoom(report: OnyxEntry<Report>): boolean {
    return getChatType(report) === CONST.REPORT.CHAT_TYPE.POLICY_ADMINS;
}

/**
 * Whether the provided report is an Admin-only posting room
 */
function isAdminsOnlyPostingRoom(report: OnyxEntry<Report>): boolean {
    return report?.writeCapability === CONST.REPORT.WRITE_CAPABILITIES.ADMINS;
}

/**
 * Whether the provided report is a Announce room
 */
function isAnnounceRoom(report: OnyxEntry<Report>): boolean {
    return getChatType(report) === CONST.REPORT.CHAT_TYPE.POLICY_ANNOUNCE;
}

/**
 * Whether the provided report is a default room
 */
function isDefaultRoom(report: OnyxEntry<Report>): boolean {
    return CONST.DEFAULT_POLICY_ROOM_CHAT_TYPES.some((type) => type === getChatType(report));
}

/**
 * Whether the provided report is a Domain room
 */
function isDomainRoom(report: OnyxEntry<Report>): boolean {
    return getChatType(report) === CONST.REPORT.CHAT_TYPE.DOMAIN_ALL;
}

/**
 * Whether the provided report is a user created policy room
 */
function isUserCreatedPolicyRoom(report: OnyxEntry<Report>): boolean {
    return getChatType(report) === CONST.REPORT.CHAT_TYPE.POLICY_ROOM;
}

/**
 * Whether the provided report is a Policy Expense chat.
 */
function isPolicyExpenseChat(report: OnyxEntry<Report> | Participant | EmptyObject): boolean {
    return getChatType(report) === CONST.REPORT.CHAT_TYPE.POLICY_EXPENSE_CHAT || (report?.isPolicyExpenseChat ?? false);
}

/**
 * Whether the provided report belongs to a Control policy and is an expense chat
 */
function isControlPolicyExpenseChat(report: OnyxEntry<Report>): boolean {
    return isPolicyExpenseChat(report) && getPolicyType(report, allPolicies) === CONST.POLICY.TYPE.CORPORATE;
}

/**
 * Whether the provided report belongs to a Free, Collect or Control policy
 */
function isGroupPolicy(report: OnyxEntry<Report>): boolean {
    const policyType = getPolicyType(report, allPolicies);
    return policyType === CONST.POLICY.TYPE.CORPORATE || policyType === CONST.POLICY.TYPE.TEAM || policyType === CONST.POLICY.TYPE.FREE;
}

/**
 * Whether the provided report belongs to a Control or Collect policy
 */
function isPaidGroupPolicy(report: OnyxEntry<Report>): boolean {
    const policyType = getPolicyType(report, allPolicies);
    return policyType === CONST.POLICY.TYPE.CORPORATE || policyType === CONST.POLICY.TYPE.TEAM;
}

/**
 * Whether the provided report belongs to a Control or Collect policy and is an expense chat
 */
function isPaidGroupPolicyExpenseChat(report: OnyxEntry<Report>): boolean {
    return isPolicyExpenseChat(report) && isPaidGroupPolicy(report);
}

/**
 * Whether the provided report belongs to a Control policy and is an expense report
 */
function isControlPolicyExpenseReport(report: OnyxEntry<Report>): boolean {
    return isExpenseReport(report) && getPolicyType(report, allPolicies) === CONST.POLICY.TYPE.CORPORATE;
}

/**
 * Whether the provided report belongs to a Control or Collect policy and is an expense report
 */
function isPaidGroupPolicyExpenseReport(report: OnyxEntry<Report>): boolean {
    return isExpenseReport(report) && isPaidGroupPolicy(report);
}

/**
 * Whether the provided report is a chat room
 */
function isChatRoom(report: OnyxEntry<Report>): boolean {
    return isUserCreatedPolicyRoom(report) || isDefaultRoom(report);
}

/**
 * Whether the provided report is a public room
 */
function isPublicRoom(report: OnyxEntry<Report>): boolean {
    return report?.visibility === CONST.REPORT.VISIBILITY.PUBLIC || report?.visibility === CONST.REPORT.VISIBILITY.PUBLIC_ANNOUNCE;
}

/**
 * Whether the provided report is a public announce room
 */
function isPublicAnnounceRoom(report: OnyxEntry<Report>): boolean {
    return report?.visibility === CONST.REPORT.VISIBILITY.PUBLIC_ANNOUNCE;
}

/**
 * If the report is a policy expense, the route should be for adding bank account for that policy
 * else since the report is a personal IOU, the route should be for personal bank account.
 */
function getBankAccountRoute(report: OnyxEntry<Report>): Route {
    return isPolicyExpenseChat(report) ? ROUTES.BANK_ACCOUNT_WITH_STEP_TO_OPEN.getRoute('', report?.policyID) : ROUTES.SETTINGS_ADD_BANK_ACCOUNT;
}

/**
 * Check if personal detail of accountID is empty or optimistic data
 */
function isOptimisticPersonalDetail(accountID: number): boolean {
    return isEmptyObject(allPersonalDetails?.[accountID]) || !!allPersonalDetails?.[accountID]?.isOptimisticPersonalDetail;
}

/**
 * Checks if a report is a task report from a policy expense chat.
 */
function isWorkspaceTaskReport(report: OnyxEntry<Report>): boolean {
    if (!isTaskReport(report)) {
        return false;
    }
    const parentReport = allReports?.[`${ONYXKEYS.COLLECTION.REPORT}${report?.parentReportID}`] ?? null;
    return isPolicyExpenseChat(parentReport);
}

/**
 * Returns true if report has a parent
 */
function isThread(report: OnyxEntry<Report>): boolean {
    return Boolean(report?.parentReportID && report?.parentReportActionID);
}

/**
 * Returns true if report is of type chat and has a parent and is therefore a Thread.
 */
function isChatThread(report: OnyxEntry<Report>): boolean {
    return isThread(report) && report?.type === CONST.REPORT.TYPE.CHAT;
}

function isDM(report: OnyxEntry<Report>): boolean {
    return isChatReport(report) && !getChatType(report) && !isThread(report);
}

function isSelfDM(report: OnyxEntry<Report>): boolean {
    return getChatType(report) === CONST.REPORT.CHAT_TYPE.SELF_DM;
}

function isGroupChat(report: OnyxEntry<Report> | Partial<Report>): boolean {
    return getChatType(report) === CONST.REPORT.CHAT_TYPE.GROUP;
}

/**
 * Only returns true if this is our main 1:1 DM report with Concierge
 */
function isConciergeChatReport(report: OnyxEntry<Report>): boolean {
    return report?.participantAccountIDs?.length === 1 && Number(report.participantAccountIDs?.[0]) === CONST.ACCOUNT_ID.CONCIERGE && !isChatThread(report);
}

function findSelfDMReportID(): string | undefined {
    if (!allReports) {
        return;
    }

    const selfDMReport = Object.values(allReports).find((report) => isSelfDM(report) && !isThread(report));
    return selfDMReport?.reportID;
}

/**
 * Checks if the supplied report belongs to workspace based on the provided params. If the report's policyID is _FAKE_ or has no value, it means this report is a DM.
 * In this case report and workspace members must be compared to determine whether the report belongs to the workspace.
 */
function doesReportBelongToWorkspace(report: OnyxEntry<Report>, policyMemberAccountIDs: number[], policyID?: string) {
    return (
        isConciergeChatReport(report) ||
        (report?.policyID === CONST.POLICY.ID_FAKE || !report?.policyID ? hasParticipantInArray(report, policyMemberAccountIDs) : report?.policyID === policyID)
    );
}

/**
 * Given an array of reports, return them filtered by a policyID and policyMemberAccountIDs.
 */
function filterReportsByPolicyIDAndMemberAccountIDs(reports: Report[], policyMemberAccountIDs: number[] = [], policyID?: string) {
    return reports.filter((report) => !!report && doesReportBelongToWorkspace(report, policyMemberAccountIDs, policyID));
}

/**
 * Given an array of reports, return them sorted by the last read timestamp.
 */
function sortReportsByLastRead(reports: Array<OnyxEntry<Report>>, reportMetadata: OnyxCollection<ReportMetadata>): Array<OnyxEntry<Report>> {
    return reports
        .filter((report) => !!report?.reportID && !!(reportMetadata?.[`${ONYXKEYS.COLLECTION.REPORT_METADATA}${report.reportID}`]?.lastVisitTime ?? report?.lastReadTime))
        .sort((a, b) => {
            const aTime = new Date(reportMetadata?.[`${ONYXKEYS.COLLECTION.REPORT_METADATA}${a?.reportID}`]?.lastVisitTime ?? a?.lastReadTime ?? '');
            const bTime = new Date(reportMetadata?.[`${ONYXKEYS.COLLECTION.REPORT_METADATA}${b?.reportID}`]?.lastVisitTime ?? b?.lastReadTime ?? '');

            return aTime.valueOf() - bTime.valueOf();
        });
}

/**
 * Returns true if report is still being processed
 */
function isProcessingReport(report: OnyxEntry<Report> | EmptyObject): boolean {
    return report?.stateNum === CONST.REPORT.STATE_NUM.SUBMITTED && report?.statusNum === CONST.REPORT.STATUS_NUM.SUBMITTED;
}

/**
 * Check if the report is a single chat report that isn't a thread
 * and personal detail of participant is optimistic data
 */
function shouldDisableDetailPage(report: OnyxEntry<Report>): boolean {
    const participantAccountIDs = report?.participantAccountIDs ?? [];

    if (isChatRoom(report) || isPolicyExpenseChat(report) || isChatThread(report) || isTaskReport(report)) {
        return false;
    }
    if (participantAccountIDs.length === 1) {
        return isOptimisticPersonalDetail(participantAccountIDs[0]);
    }
    return false;
}

/**
 * Returns true if this report has only one participant and it's an Expensify account.
 */
function isExpensifyOnlyParticipantInReport(report: OnyxEntry<Report>): boolean {
    const reportParticipants = report?.participantAccountIDs?.filter((accountID) => accountID !== currentUserAccountID) ?? [];
    return reportParticipants.length === 1 && reportParticipants.some((accountID) => CONST.EXPENSIFY_ACCOUNT_IDS.includes(accountID));
}

/**
 * Returns whether a given report can have tasks created in it.
 * We only prevent the task option if it's a DM/group-DM and the other users are all special Expensify accounts
 *
 */
function canCreateTaskInReport(report: OnyxEntry<Report>): boolean {
    const otherReportParticipants = report?.participantAccountIDs?.filter((accountID) => accountID !== currentUserAccountID) ?? [];
    const areExpensifyAccountsOnlyOtherParticipants = otherReportParticipants?.length >= 1 && otherReportParticipants?.every((accountID) => CONST.EXPENSIFY_ACCOUNT_IDS.includes(accountID));
    if (areExpensifyAccountsOnlyOtherParticipants && isDM(report)) {
        return false;
    }

    return true;
}

/**
 * Returns true if there are any Expensify accounts (i.e. with domain 'expensify.com') in the set of accountIDs
 * by cross-referencing the accountIDs with personalDetails.
 */
function hasExpensifyEmails(accountIDs: number[]): boolean {
    return accountIDs.some((accountID) => Str.extractEmailDomain(allPersonalDetails?.[accountID]?.login ?? '') === CONST.EXPENSIFY_PARTNER_NAME);
}

/**
 * Returns true if there are any guides accounts (team.expensify.com) in a list of accountIDs
 * by cross-referencing the accountIDs with personalDetails since guides that are participants
 * of the user's chats should have their personal details in Onyx.
 */
function hasExpensifyGuidesEmails(accountIDs: number[]): boolean {
    return accountIDs.some((accountID) => Str.extractEmailDomain(allPersonalDetails?.[accountID]?.login ?? '') === CONST.EMAIL.GUIDES_DOMAIN);
}

function findLastAccessedReport(
    reports: OnyxCollection<Report>,
    ignoreDomainRooms: boolean,
    policies: OnyxCollection<Policy>,
    isFirstTimeNewExpensifyUser: boolean,
    openOnAdminRoom = false,
    reportMetadata: OnyxCollection<ReportMetadata> = {},
    policyID?: string,
    policyMemberAccountIDs: number[] = [],
): OnyxEntry<Report> {
    // If it's the user's first time using New Expensify, then they could either have:
    //   - just a Concierge report, if so we'll return that
    //   - their Concierge report, and a separate report that must have deeplinked them to the app before they created their account.
    // If it's the latter, we'll use the deeplinked report over the Concierge report,
    // since the Concierge report would be incorrectly selected over the deep-linked report in the logic below.

    let reportsValues = Object.values(reports ?? {}) as Report[];

    if (!!policyID || policyMemberAccountIDs.length > 0) {
        reportsValues = filterReportsByPolicyIDAndMemberAccountIDs(reportsValues, policyMemberAccountIDs, policyID);
    }

    let sortedReports = sortReportsByLastRead(reportsValues, reportMetadata);

    let adminReport: OnyxEntry<Report> | undefined;
    if (openOnAdminRoom) {
        adminReport = sortedReports.find((report) => {
            const chatType = getChatType(report);
            return chatType === CONST.REPORT.CHAT_TYPE.POLICY_ADMINS;
        });
    }

    if (ignoreDomainRooms) {
        // We allow public announce rooms, admins, and announce rooms through since we bypass the default rooms beta for them.
        // Check where ReportUtils.findLastAccessedReport is called in MainDrawerNavigator.js for more context.
        // Domain rooms are now the only type of default room that are on the defaultRooms beta.
        sortedReports = sortedReports.filter(
            (report) => !isDomainRoom(report) || getPolicyType(report, policies) === CONST.POLICY.TYPE.FREE || hasExpensifyGuidesEmails(report?.participantAccountIDs ?? []),
        );
    }

    if (isFirstTimeNewExpensifyUser) {
        if (sortedReports.length === 1) {
            return sortedReports[0];
        }

        return adminReport ?? sortedReports.find((report) => !isConciergeChatReport(report)) ?? null;
    }

    return adminReport ?? sortedReports.at(-1) ?? null;
}

/**
 * Whether the provided report has expenses
 */
function hasExpenses(reportID?: string): boolean {
    return !!Object.values(allTransactions ?? {}).find((transaction) => `${transaction?.reportID}` === `${reportID}`);
}

/**
 * Whether the provided report is a closed expense report with no expenses
 */
function isClosedExpenseReportWithNoExpenses(report: OnyxEntry<Report>): boolean {
    return report?.statusNum === CONST.REPORT.STATUS_NUM.CLOSED && isExpenseReport(report) && !hasExpenses(report.reportID);
}

/**
 * Whether the provided report is an archived room
 */
function isArchivedRoom(report: OnyxEntry<Report> | EmptyObject): boolean {
    return report?.statusNum === CONST.REPORT.STATUS_NUM.CLOSED && report?.stateNum === CONST.REPORT.STATE_NUM.APPROVED;
}

/**
 * Whether the provided report is the admin's room
 */
function isJoinRequestInAdminRoom(report: OnyxEntry<Report>): boolean {
    if (!report) {
        return false;
    }
    return ReportActionsUtils.isActionableJoinRequestPending(report.reportID);
}

/**
 * Checks if the current user is allowed to comment on the given report.
 */
function isAllowedToComment(report: OnyxEntry<Report>): boolean {
    // Default to allowing all users to post
    const capability = report?.writeCapability ?? CONST.REPORT.WRITE_CAPABILITIES.ALL;

    if (capability === CONST.REPORT.WRITE_CAPABILITIES.ALL) {
        return true;
    }

    // If unauthenticated user opens public chat room using deeplink, they do not have policies available and they cannot comment
    if (!allPolicies) {
        return false;
    }

    // If we've made it here, commenting on this report is restricted.
    // If the user is an admin, allow them to post.
    const policy = allPolicies[`${ONYXKEYS.COLLECTION.POLICY}${report?.policyID}`];
    return policy?.role === CONST.POLICY.ROLE.ADMIN;
}

/**
 * Checks if the current user is the admin of the policy given the policy expense chat.
 */
function isPolicyExpenseChatAdmin(report: OnyxEntry<Report>, policies: OnyxCollection<Policy>): boolean {
    if (!isPolicyExpenseChat(report)) {
        return false;
    }

    const policyRole = policies?.[`${ONYXKEYS.COLLECTION.POLICY}${report?.policyID}`]?.role;

    return policyRole === CONST.POLICY.ROLE.ADMIN;
}

/**
 * Checks if the current user is the admin of the policy.
 */
function isPolicyAdmin(policyID: string, policies: OnyxCollection<Policy>): boolean {
    const policyRole = policies?.[`${ONYXKEYS.COLLECTION.POLICY}${policyID}`]?.role;

    return policyRole === CONST.POLICY.ROLE.ADMIN;
}

/**
 * Returns true if report has a single participant.
 */
function hasSingleParticipant(report: OnyxEntry<Report>): boolean {
    return report?.participantAccountIDs?.length === 1;
}

/**
 * Checks whether all the transactions linked to the IOU report are of the Distance Request type with pending routes
 */
function hasOnlyTransactionsWithPendingRoutes(iouReportID: string | undefined): boolean {
    const transactions = TransactionUtils.getAllReportTransactions(iouReportID);

    // Early return false in case not having any transaction
    if (!transactions || transactions.length === 0) {
        return false;
    }

    return transactions.every((transaction) => TransactionUtils.isFetchingWaypointsFromServer(transaction));
}

/**
 * If the report is a thread and has a chat type set, it is a workspace chat.
 */
function isWorkspaceThread(report: OnyxEntry<Report>): boolean {
    const chatType = getChatType(report);
    return isThread(report) && isChatReport(report) && CONST.WORKSPACE_ROOM_TYPES.some((type) => chatType === type);
}

/**
 * Returns true if reportAction is the first chat preview of a Thread
 */
function isThreadFirstChat(reportAction: OnyxEntry<ReportAction>, reportID: string): boolean {
    return reportAction?.childReportID?.toString() === reportID;
}

/**
 * Checks if a report is a child report.
 */
function isChildReport(report: OnyxEntry<Report>): boolean {
    return isThread(report) || isTaskReport(report);
}

/**
 * An Expense Request is a thread where the parent report is an Expense Report and
 * the parentReportAction is a transaction.
 */
function isExpenseRequest(report: OnyxEntry<Report>): boolean {
    if (isThread(report)) {
        const parentReportAction = ReportActionsUtils.getParentReportAction(report);
        const parentReport = allReports?.[`${ONYXKEYS.COLLECTION.REPORT}${report?.parentReportID}`] ?? null;
        return isExpenseReport(parentReport) && !isEmptyObject(parentReportAction) && ReportActionsUtils.isTransactionThread(parentReportAction);
    }
    return false;
}

/**
 * An IOU Request is a thread where the parent report is an IOU Report and
 * the parentReportAction is a transaction.
 */
function isIOURequest(report: OnyxEntry<Report>): boolean {
    if (isThread(report)) {
        const parentReportAction = ReportActionsUtils.getParentReportAction(report);
        const parentReport = allReports?.[`${ONYXKEYS.COLLECTION.REPORT}${report?.parentReportID}`] ?? null;
        return isIOUReport(parentReport) && !isEmptyObject(parentReportAction) && ReportActionsUtils.isTransactionThread(parentReportAction);
    }
    return false;
}

/**
 * A Track Expense Report is a thread where the parent the parentReportAction is a transaction, and
 * parentReportAction has type of track.
 */
function isTrackExpenseReport(report: OnyxEntry<Report>): boolean {
    if (isThread(report)) {
        const parentReportAction = ReportActionsUtils.getParentReportAction(report);
        return !isEmptyObject(parentReportAction) && ReportActionsUtils.isTrackExpenseAction(parentReportAction);
    }
    return false;
}

/**
 * Checks if a report is an IOU or expense request.
 */
function isMoneyRequest(reportOrID: OnyxEntry<Report> | string): boolean {
    const report = typeof reportOrID === 'string' ? allReports?.[`${ONYXKEYS.COLLECTION.REPORT}${reportOrID}`] ?? null : reportOrID;
    return isIOURequest(report) || isExpenseRequest(report);
}

/**
 * Checks if a report is an IOU or expense report.
 */
function isMoneyRequestReport(reportOrID: OnyxEntry<Report> | EmptyObject | string): boolean {
    const report = typeof reportOrID === 'object' ? reportOrID : allReports?.[`${ONYXKEYS.COLLECTION.REPORT}${reportOrID}`] ?? null;
    return isIOUReport(report) || isExpenseReport(report);
}

/**
 * Checks if a report has only one transaction associated with it
 */
function isOneTransactionReport(reportID: string): boolean {
    const reportActions = reportActionsByReport?.[reportID] ?? ([] as ReportAction[]);
    return ReportActionsUtils.getOneTransactionThreadReportID(reportActions) !== null;
}

/**
 * Checks if a report is a transaction thread associated with a report that has only one transaction
 */
function isOneTransactionThread(reportID: string, parentReportID: string): boolean {
    const parentReportActions = reportActionsByReport?.[`${ONYXKEYS.COLLECTION.REPORT_ACTIONS}${parentReportID}`] ?? ([] as ReportAction[]);
    const transactionThreadReportID = ReportActionsUtils.getOneTransactionThreadReportID(parentReportActions);
    return reportID === transactionThreadReportID;
}

/**
 * Should return true only for personal 1:1 report
 *
 */
function isOneOnOneChat(report: OnyxEntry<Report>): boolean {
    const participantAccountIDs = report?.participantAccountIDs ?? [];
    return (
        !isChatRoom(report) &&
        !isExpenseRequest(report) &&
        !isMoneyRequestReport(report) &&
        !isPolicyExpenseChat(report) &&
        !isTaskReport(report) &&
        isDM(report) &&
        !isIOUReport(report) &&
        participantAccountIDs.length === 1
    );
}

/**
 * Checks if the current user is a payer of the request
 */

function isPayer(session: OnyxEntry<Session>, iouReport: OnyxEntry<Report>) {
    const isApproved = isReportApproved(iouReport);
    const policy = allPolicies?.[`${ONYXKEYS.COLLECTION.POLICY}${iouReport?.policyID}`] ?? null;
    const policyType = policy?.type;
    const isAdmin = policyType !== CONST.POLICY.TYPE.PERSONAL && policy?.role === CONST.POLICY.ROLE.ADMIN;
    const isManager = iouReport?.managerID === session?.accountID;
    if (isPaidGroupPolicy(iouReport)) {
        if (policy?.reimbursementChoice === CONST.POLICY.REIMBURSEMENT_CHOICES.REIMBURSEMENT_YES) {
            const isReimburser = session?.email === policy?.achAccount?.reimburser;
            return (!policy?.achAccount?.reimburser || isReimburser) && (isApproved || isManager);
        }
        if (policy?.reimbursementChoice === CONST.POLICY.REIMBURSEMENT_CHOICES.REIMBURSEMENT_MANUAL) {
            return isAdmin && (isApproved || isManager);
        }
        return false;
    }
    return isAdmin || (isMoneyRequestReport(iouReport) && isManager);
}

/**
 * Get the notification preference given a report
 */
function getReportNotificationPreference(report: OnyxEntry<Report>): string | number {
    return report?.notificationPreference ?? '';
}

/**
 * Checks if the current user is the action's author
 */
function isActionCreator(reportAction: OnyxEntry<ReportAction> | Partial<ReportAction>): boolean {
    return reportAction?.actorAccountID === currentUserAccountID;
}

/**
 * Returns the notification preference of the action's child report if it exists.
 * Otherwise, calculates it based on the action's authorship.
 */
function getChildReportNotificationPreference(reportAction: OnyxEntry<ReportAction> | Partial<ReportAction>): NotificationPreference {
    const childReportNotificationPreference = reportAction?.childReportNotificationPreference ?? '';
    if (childReportNotificationPreference) {
        return childReportNotificationPreference;
    }

    return isActionCreator(reportAction) ? CONST.REPORT.NOTIFICATION_PREFERENCE.ALWAYS : CONST.REPORT.NOTIFICATION_PREFERENCE.HIDDEN;
}

/**
 * Checks whether the supplied report supports adding more transactions to it.
 * Return true if:
 * - report is a non-settled IOU
 * - report is a draft
 * - report is a processing expense report and its policy has Instant reporting frequency
 */
function canAddOrDeleteTransactions(moneyRequestReport: OnyxEntry<Report>): boolean {
    if (!isMoneyRequestReport(moneyRequestReport)) {
        return false;
    }

    if (isReportApproved(moneyRequestReport) || isSettled(moneyRequestReport?.reportID)) {
        return false;
    }

    if (isGroupPolicy(moneyRequestReport) && isProcessingReport(moneyRequestReport) && !PolicyUtils.isInstantSubmitEnabled(getPolicy(moneyRequestReport?.policyID))) {
        return false;
    }

    return true;
}

/**
 * Can only delete if the author is this user and the action is an ADDCOMMENT action or an IOU action in an unsettled report, or if the user is a
 * policy admin
 */
function canDeleteReportAction(reportAction: OnyxEntry<ReportAction>, reportID: string): boolean {
    const report = getReport(reportID);

    const isActionOwner = reportAction?.actorAccountID === currentUserAccountID;
    const policy = allPolicies?.[`${ONYXKEYS.COLLECTION.POLICY}${report?.policyID}`] ?? null;

    if (reportAction?.actionName === CONST.REPORT.ACTIONS.TYPE.IOU) {
        // For now, users cannot delete split actions
        const isSplitAction = reportAction?.originalMessage?.type === CONST.IOU.REPORT_ACTION_TYPE.SPLIT;

        if (isSplitAction) {
            return false;
        }

        if (isActionOwner) {
            if (!isEmptyObject(report) && isMoneyRequestReport(report)) {
                return canAddOrDeleteTransactions(report);
            }
            return true;
        }
    }

    if (
        reportAction?.actionName !== CONST.REPORT.ACTIONS.TYPE.ADDCOMMENT ||
        reportAction?.pendingAction === CONST.RED_BRICK_ROAD_PENDING_ACTION.DELETE ||
        ReportActionsUtils.isCreatedTaskReportAction(reportAction) ||
        reportAction?.actorAccountID === CONST.ACCOUNT_ID.CONCIERGE
    ) {
        return false;
    }

    const isAdmin = policy?.role === CONST.POLICY.ROLE.ADMIN && !isEmptyObject(report) && !isDM(report);

    return isActionOwner || isAdmin;
}

/**
 * Get welcome message based on room type
 */
function getRoomWelcomeMessage(report: OnyxEntry<Report>, isUserPolicyAdmin: boolean): WelcomeMessage {
    const welcomeMessage: WelcomeMessage = {showReportName: true};
    const workspaceName = getPolicyName(report);

    if (isArchivedRoom(report)) {
        welcomeMessage.phrase1 = Localize.translateLocal('reportActionsView.beginningOfArchivedRoomPartOne');
        welcomeMessage.phrase2 = Localize.translateLocal('reportActionsView.beginningOfArchivedRoomPartTwo');
    } else if (isDomainRoom(report)) {
        welcomeMessage.phrase1 = Localize.translateLocal('reportActionsView.beginningOfChatHistoryDomainRoomPartOne', {domainRoom: report?.reportName ?? ''});
        welcomeMessage.phrase2 = Localize.translateLocal('reportActionsView.beginningOfChatHistoryDomainRoomPartTwo');
    } else if (isAdminRoom(report)) {
        welcomeMessage.phrase1 = Localize.translateLocal('reportActionsView.beginningOfChatHistoryAdminRoomPartOne', {workspaceName});
        welcomeMessage.phrase2 = Localize.translateLocal('reportActionsView.beginningOfChatHistoryAdminRoomPartTwo');
    } else if (isAdminsOnlyPostingRoom(report) && !isUserPolicyAdmin) {
        welcomeMessage.phrase1 = Localize.translateLocal('reportActionsView.beginningOfChatHistoryAdminOnlyPostingRoom');
        welcomeMessage.showReportName = false;
    } else if (isAnnounceRoom(report)) {
        welcomeMessage.phrase1 = Localize.translateLocal('reportActionsView.beginningOfChatHistoryAnnounceRoomPartOne', {workspaceName});
        welcomeMessage.phrase2 = Localize.translateLocal('reportActionsView.beginningOfChatHistoryAnnounceRoomPartTwo', {workspaceName});
    } else {
        // Message for user created rooms or other room types.
        welcomeMessage.phrase1 = Localize.translateLocal('reportActionsView.beginningOfChatHistoryUserRoomPartOne');
        welcomeMessage.phrase2 = Localize.translateLocal('reportActionsView.beginningOfChatHistoryUserRoomPartTwo');
    }

    return welcomeMessage;
}

/**
 * Returns true if Concierge is one of the chat participants (1:1 as well as group chats)
 */
function chatIncludesConcierge(report: Partial<OnyxEntry<Report>>): boolean {
    return Boolean(report?.participantAccountIDs?.length && report?.participantAccountIDs?.includes(CONST.ACCOUNT_ID.CONCIERGE));
}

/**
 * Returns true if there is any automated expensify account `in accountIDs
 */
function hasAutomatedExpensifyAccountIDs(accountIDs: number[]): boolean {
    return accountIDs.some((accountID) => CONST.EXPENSIFY_ACCOUNT_IDS.includes(accountID));
}

function getReportRecipientAccountIDs(report: OnyxEntry<Report>, currentLoginAccountID: number): number[] {
    let finalReport: OnyxEntry<Report> = report;
    // In 1:1 chat threads, the participants will be the same as parent report. If a report is specifically a 1:1 chat thread then we will
    // get parent report and use its participants array.
    if (isThread(report) && !(isTaskReport(report) || isMoneyRequestReport(report))) {
        const parentReport = allReports?.[`${ONYXKEYS.COLLECTION.REPORT}${report?.parentReportID}`] ?? null;
        if (hasSingleParticipant(parentReport)) {
            finalReport = parentReport;
        }
    }

    let finalParticipantAccountIDs: number[] | undefined = [];
    if (isMoneyRequestReport(report)) {
        // For money requests i.e the IOU (1:1 person) and Expense (1:* person) reports, use the full `initialParticipantAccountIDs` array
        // and add the `ownerAccountId`. Money request reports don't add `ownerAccountId` in `participantAccountIDs` array
        const defaultParticipantAccountIDs = finalReport?.participantAccountIDs ?? [];
        const setOfParticipantAccountIDs = new Set<number>(report?.ownerAccountID ? [...defaultParticipantAccountIDs, report.ownerAccountID] : defaultParticipantAccountIDs);
        finalParticipantAccountIDs = [...setOfParticipantAccountIDs];
    } else if (isTaskReport(report)) {
        // Task reports `managerID` will change when assignee is changed, in that case the old `managerID` is still present in `participantAccountIDs`
        // array along with the new one. We only need the `managerID` as a participant here.
        finalParticipantAccountIDs = report?.managerID ? [report?.managerID] : [];
    } else {
        finalParticipantAccountIDs = finalReport?.participantAccountIDs;
    }

    const reportParticipants = finalParticipantAccountIDs?.filter((accountID) => accountID !== currentLoginAccountID) ?? [];
    const participantsWithoutExpensifyAccountIDs = reportParticipants.filter((participant) => !CONST.EXPENSIFY_ACCOUNT_IDS.includes(participant ?? 0));
    return participantsWithoutExpensifyAccountIDs;
}

/**
 * Whether the time row should be shown for a report.
 */
function canShowReportRecipientLocalTime(personalDetails: OnyxCollection<PersonalDetails>, report: OnyxEntry<Report>, accountID: number): boolean {
    const reportRecipientAccountIDs = getReportRecipientAccountIDs(report, accountID);
    const hasMultipleParticipants = reportRecipientAccountIDs.length > 1;
    const reportRecipient = personalDetails?.[reportRecipientAccountIDs[0]];
    const reportRecipientTimezone = reportRecipient?.timezone ?? CONST.DEFAULT_TIME_ZONE;
    const isReportParticipantValidated = reportRecipient?.validated ?? false;
    return Boolean(
        !hasMultipleParticipants &&
            !isChatRoom(report) &&
            !isPolicyExpenseChat(getRootParentReport(report)) &&
            reportRecipient &&
            reportRecipientTimezone?.selected &&
            isReportParticipantValidated,
    );
}

/**
 * Shorten last message text to fixed length and trim spaces.
 */
function formatReportLastMessageText(lastMessageText: string, isModifiedExpenseMessage = false): string {
    if (isModifiedExpenseMessage) {
        return String(lastMessageText).trim().replace(CONST.REGEX.LINE_BREAK, '').trim();
    }
    return String(lastMessageText).trim().replace(CONST.REGEX.LINE_BREAK, ' ').substring(0, CONST.REPORT.LAST_MESSAGE_TEXT_MAX_LENGTH).trim();
}

/**
 * Helper method to return the default avatar associated with the given login
 */
function getDefaultWorkspaceAvatar(workspaceName?: string): IconAsset {
    if (!workspaceName) {
        return defaultWorkspaceAvatars.WorkspaceBuilding;
    }

    // Remove all chars not A-Z or 0-9 including underscore
    const alphaNumeric = workspaceName
        .normalize('NFD')
        .replace(/[^0-9a-z]/gi, '')
        .toUpperCase();

    const workspace = `Workspace${alphaNumeric[0]}` as keyof typeof defaultWorkspaceAvatars;
    const defaultWorkspaceAvatar = defaultWorkspaceAvatars[workspace];

    return !alphaNumeric ? defaultWorkspaceAvatars.WorkspaceBuilding : defaultWorkspaceAvatar;
}

/**
 * Helper method to return the default avatar testID associated with the given login
 */
function getDefaultWorkspaceAvatarTestID(workspaceName: string): string {
    if (!workspaceName) {
        return defaultAvatarBuildingIconTestID;
    }

    // Remove all chars not A-Z or 0-9 including underscore
    const alphaNumeric = workspaceName
        .normalize('NFD')
        .replace(/[^0-9a-z]/gi, '')
        .toLowerCase();

    return !alphaNumeric ? defaultAvatarBuildingIconTestID : `SvgDefaultAvatar_${alphaNumeric[0]} Icon`;
}

function getWorkspaceAvatar(report: OnyxEntry<Report>): UserUtils.AvatarSource {
    const workspaceName = getPolicyName(report, false, allPolicies?.[`${ONYXKEYS.COLLECTION.POLICY}${report?.policyID}`]);
    const avatar = allPolicies?.[`${ONYXKEYS.COLLECTION.POLICY}${report?.policyID}`]?.avatar ?? '';
    return !isEmpty(avatar) ? avatar : getDefaultWorkspaceAvatar(workspaceName);
}

/**
 * Helper method to return the default avatar associated with the given reportID
 */
function getDefaultGroupAvatar(reportID?: string): IconAsset {
    if (!reportID) {
        return defaultGroupAvatars.Avatar1;
    }
    const reportIDHashBucket: AvatarRange = ((Number(reportID) % CONST.DEFAULT_GROUP_AVATAR_COUNT) + 1) as AvatarRange;
    return defaultGroupAvatars[`Avatar${reportIDHashBucket}`];
}

/**
 * Returns the appropriate icons for the given chat report using the stored personalDetails.
 * The Avatar sources can be URLs or Icon components according to the chat type.
 */
function getIconsForParticipants(participants: number[], personalDetails: OnyxCollection<PersonalDetails>): Icon[] {
    const participantDetails: ParticipantDetails[] = [];
    const participantsList = participants || [];

    for (const accountID of participantsList) {
        const avatarSource = UserUtils.getAvatar(personalDetails?.[accountID]?.avatar ?? '', accountID);
        const displayNameLogin = personalDetails?.[accountID]?.displayName ? personalDetails?.[accountID]?.displayName : personalDetails?.[accountID]?.login;
        participantDetails.push([accountID, displayNameLogin ?? '', avatarSource, personalDetails?.[accountID]?.fallbackIcon ?? '']);
    }

    const sortedParticipantDetails = participantDetails.sort((first, second) => {
        // First sort by displayName/login
        const displayNameLoginOrder = localeCompare(first[1], second[1]);
        if (displayNameLoginOrder !== 0) {
            return displayNameLoginOrder;
        }

        // Then fallback on accountID as the final sorting criteria.
        // This will ensure that the order of avatars with same login/displayName
        // stay consistent across all users and devices
        return first[0] - second[0];
    });

    // Now that things are sorted, gather only the avatars (second element in the array) and return those
    const avatars: Icon[] = [];

    for (const sortedParticipantDetail of sortedParticipantDetails) {
        const userIcon = {
            id: sortedParticipantDetail[0],
            source: sortedParticipantDetail[2],
            type: CONST.ICON_TYPE_AVATAR,
            name: sortedParticipantDetail[1],
            fallbackIcon: sortedParticipantDetail[3],
        };
        avatars.push(userIcon);
    }

    return avatars;
}

/**
 * Given a report, return the associated workspace icon.
 */
function getWorkspaceIcon(report: OnyxEntry<Report>, policy: OnyxEntry<Policy> = null): Icon {
    const workspaceName = getPolicyName(report, false, policy);
    const policyExpenseChatAvatarSource = allPolicies?.[`${ONYXKEYS.COLLECTION.POLICY}${report?.policyID}`]?.avatar
        ? allPolicies?.[`${ONYXKEYS.COLLECTION.POLICY}${report?.policyID}`]?.avatar
        : getDefaultWorkspaceAvatar(workspaceName);

    const workspaceIcon: Icon = {
        source: policyExpenseChatAvatarSource ?? '',
        type: CONST.ICON_TYPE_WORKSPACE,
        name: workspaceName,
        id: -1,
    };
    return workspaceIcon;
}

/**
 * Gets the personal details for a login by looking in the ONYXKEYS.PERSONAL_DETAILS_LIST Onyx key (stored in the local variable, allPersonalDetails). If it doesn't exist in Onyx,
 * then a default object is constructed.
 */
function getPersonalDetailsForAccountID(accountID: number): Partial<PersonalDetails> {
    if (!accountID) {
        return {};
    }
    return (
        allPersonalDetails?.[accountID] ?? {
            avatar: UserUtils.getDefaultAvatar(accountID),
            isOptimisticPersonalDetail: true,
        }
    );
}

/**
 * Get the displayName for a single report participant.
 */
function getDisplayNameForParticipant(accountID?: number, shouldUseShortForm = false, shouldFallbackToHidden = true, shouldAddCurrentUserPostfix = false): string {
    if (!accountID) {
        return '';
    }

    const personalDetails = getPersonalDetailsForAccountID(accountID);
    // eslint-disable-next-line @typescript-eslint/prefer-nullish-coalescing
    const formattedLogin = LocalePhoneNumber.formatPhoneNumber(personalDetails.login || '');
    // This is to check if account is an invite/optimistically created one
    // and prevent from falling back to 'Hidden', so a correct value is shown
    // when searching for a new user
    if (personalDetails.isOptimisticPersonalDetail === true) {
        return formattedLogin;
    }

    // For selfDM, we display the user's displayName followed by '(you)' as a postfix
    const shouldAddPostfix = shouldAddCurrentUserPostfix && accountID === currentUserAccountID;

    const longName = PersonalDetailsUtils.getDisplayNameOrDefault(personalDetails, formattedLogin, shouldFallbackToHidden, shouldAddPostfix);

    // If the user's personal details (first name) should be hidden, make sure we return "hidden" instead of the short name
    if (shouldFallbackToHidden && longName === Localize.translateLocal('common.hidden')) {
        return longName;
    }

    const shortName = personalDetails.firstName ? personalDetails.firstName : longName;
    return shouldUseShortForm ? shortName : longName;
}

function getParticipantAccountIDs(reportID: string) {
    const report = getReport(reportID);
    if (!report) {
        return [];
    }

    const accountIDStrings = Object.keys(report.participants);
    return accountIDStrings.map((accountID) => Number(accountID));
}

/**
 * Returns the report name if the report is a group chat
 */
function getGroupChatName(participantAccountIDs?: number[], shouldApplyLimit = false, reportID = ''): string | undefined {
    // If we have a reportID always try to get the name from the report.
    if (reportID) {
        const reportKey = `${ONYXKEYS.COLLECTION.REPORT}${reportID}`;
        const reportName = allReports?.[reportKey]?.reportName;
        if (reportName && reportName.length > 0) {
            return reportName;
        }
    }

    // Get participantAccountIDs from participants object
    let participants = participantAccountIDs ?? getParticipantAccountIDs(reportID);
    if (shouldApplyLimit) {
        participants = participants.slice(0, 5);
    }
    const isMultipleParticipantReport = participants.length > 1;

    if (isMultipleParticipantReport) {
        return participants
        .map((participant) => getDisplayNameForParticipant(participant, isMultipleParticipantReport))
        .sort((first, second) => localeCompare(first ?? '', second ?? ''))
        .filter(Boolean)
        .join(', ');
    }

    return Localize.translateLocal('groupChat.defaultReportName', {displayName: getDisplayNameForParticipant(participants[0], false)});
}

function getVisibleChatMemberAccountIDs(reportID: string): number[] {
    const report = getReport(reportID);
    if (!report || !report.participants) {
        return [];
    }
    const visibleParticipantAccountIDs = Object.entries(report.participants).reduce<number[]>((accountIDs, [accountID, participant]) => {
        if (participant && !participant.hidden) {
            accountIDs.push(Number(accountID));
        }
        return accountIDs;
    }, []);
    return visibleParticipantAccountIDs;
}

function getParticipants(reportID: string) {
    const report = getReport(reportID);
    if (!report) {
        return {};
    }

    return report.participants;
}

/**
 * Returns the appropriate icons for the given chat report using the stored personalDetails.
 * The Avatar sources can be URLs or Icon components according to the chat type.
 */
function getIcons(
    report: OnyxEntry<Report>,
    personalDetails: OnyxCollection<PersonalDetails>,
    defaultIcon: UserUtils.AvatarSource | null = null,
    defaultName = '',
    defaultAccountID = -1,
    policy: OnyxEntry<Policy> = null,
): Icon[] {
    if (isEmptyObject(report)) {
        const fallbackIcon: Icon = {
            source: defaultIcon ?? Expensicons.FallbackAvatar,
            type: CONST.ICON_TYPE_AVATAR,
            name: defaultName,
            id: defaultAccountID,
        };
        return [fallbackIcon];
    }
    if (isExpenseRequest(report)) {
        const parentReportAction = ReportActionsUtils.getParentReportAction(report);
        const workspaceIcon = getWorkspaceIcon(report, policy);
        const memberIcon = {
            source: UserUtils.getAvatar(personalDetails?.[parentReportAction.actorAccountID ?? -1]?.avatar ?? '', parentReportAction.actorAccountID ?? -1),
            id: parentReportAction.actorAccountID,
            type: CONST.ICON_TYPE_AVATAR,
            name: personalDetails?.[parentReportAction.actorAccountID ?? -1]?.displayName ?? '',
            fallbackIcon: personalDetails?.[parentReportAction.actorAccountID ?? -1]?.fallbackIcon,
        };

        return [memberIcon, workspaceIcon];
    }
    if (isChatThread(report)) {
        const parentReportAction = ReportActionsUtils.getParentReportAction(report);

        const actorAccountID = parentReportAction.actorAccountID;
        const actorDisplayName = PersonalDetailsUtils.getDisplayNameOrDefault(allPersonalDetails?.[actorAccountID ?? -1], '', false);
        const actorIcon = {
            id: actorAccountID,
            source: UserUtils.getAvatar(personalDetails?.[actorAccountID ?? -1]?.avatar ?? '', actorAccountID ?? -1),
            name: actorDisplayName,
            type: CONST.ICON_TYPE_AVATAR,
            fallbackIcon: personalDetails?.[parentReportAction.actorAccountID ?? -1]?.fallbackIcon,
        };

        if (isWorkspaceThread(report)) {
            const workspaceIcon = getWorkspaceIcon(report, policy);
            return [actorIcon, workspaceIcon];
        }
        return [actorIcon];
    }
    if (isTaskReport(report)) {
        const ownerIcon = {
            id: report?.ownerAccountID,
            source: UserUtils.getAvatar(personalDetails?.[report?.ownerAccountID ?? -1]?.avatar ?? '', report?.ownerAccountID ?? -1),
            type: CONST.ICON_TYPE_AVATAR,
            name: personalDetails?.[report?.ownerAccountID ?? -1]?.displayName ?? '',
            fallbackIcon: personalDetails?.[report?.ownerAccountID ?? -1]?.fallbackIcon,
        };

        if (isWorkspaceTaskReport(report)) {
            const workspaceIcon = getWorkspaceIcon(report, policy);
            return [ownerIcon, workspaceIcon];
        }

        return [ownerIcon];
    }
    if (isDomainRoom(report)) {
        // Get domain name after the #. Domain Rooms use our default workspace avatar pattern.
        const domainName = report?.reportName?.substring(1);
        const policyExpenseChatAvatarSource = getDefaultWorkspaceAvatar(domainName);
        const domainIcon: Icon = {
            source: policyExpenseChatAvatarSource,
            type: CONST.ICON_TYPE_WORKSPACE,
            name: domainName ?? '',
            id: -1,
        };
        return [domainIcon];
    }
    if (isAdminRoom(report) || isAnnounceRoom(report) || isChatRoom(report) || isArchivedRoom(report)) {
        const workspaceIcon = getWorkspaceIcon(report, policy);
        return [workspaceIcon];
    }
    if (isPolicyExpenseChat(report) || isExpenseReport(report)) {
        const workspaceIcon = getWorkspaceIcon(report, policy);
        const memberIcon = {
            source: UserUtils.getAvatar(personalDetails?.[report?.ownerAccountID ?? -1]?.avatar ?? '', report?.ownerAccountID ?? -1),
            id: report?.ownerAccountID,
            type: CONST.ICON_TYPE_AVATAR,
            name: personalDetails?.[report?.ownerAccountID ?? -1]?.displayName ?? '',
            fallbackIcon: personalDetails?.[report?.ownerAccountID ?? -1]?.fallbackIcon,
        };
        return isExpenseReport(report) ? [memberIcon, workspaceIcon] : [workspaceIcon, memberIcon];
    }
    if (isIOUReport(report)) {
        const managerIcon = {
            source: UserUtils.getAvatar(personalDetails?.[report?.managerID ?? -1]?.avatar ?? '', report?.managerID ?? -1),
            id: report?.managerID,
            type: CONST.ICON_TYPE_AVATAR,
            name: personalDetails?.[report?.managerID ?? -1]?.displayName ?? '',
            fallbackIcon: personalDetails?.[report?.managerID ?? -1]?.fallbackIcon,
        };
        const ownerIcon = {
            id: report?.ownerAccountID,
            source: UserUtils.getAvatar(personalDetails?.[report?.ownerAccountID ?? -1]?.avatar ?? '', report?.ownerAccountID ?? -1),
            type: CONST.ICON_TYPE_AVATAR,
            name: personalDetails?.[report?.ownerAccountID ?? -1]?.displayName ?? '',
            fallbackIcon: personalDetails?.[report?.ownerAccountID ?? -1]?.fallbackIcon,
        };
        const isManager = currentUserAccountID === report?.managerID;

        // For one transaction IOUs, display a simplified report icon
        if (isOneTransactionReport(report?.reportID ?? '0')) {
            return [ownerIcon];
        }

        return isManager ? [managerIcon, ownerIcon] : [ownerIcon, managerIcon];
    }

    if (isSelfDM(report)) {
        return getIconsForParticipants([currentUserAccountID ?? 0], personalDetails);
    }

    if (isGroupChat(report)) {
        const groupChatIcon = {
            // eslint-disable-next-line @typescript-eslint/prefer-nullish-coalescing
            source: report.avatarUrl || getDefaultGroupAvatar(report.reportID),
            id: -1,
            type: CONST.ICON_TYPE_AVATAR,
            name: getGroupChatName(undefined, true, report.reportID ?? ''),
        };
        return [groupChatIcon];
    }

    return getIconsForParticipants(report?.participantAccountIDs ?? [], personalDetails);
}

function getDisplayNamesWithTooltips(
    personalDetailsList: PersonalDetails[] | PersonalDetailsList | OptionData[],
    isMultipleParticipantReport: boolean,
    shouldFallbackToHidden = true,
    shouldAddCurrentUserPostfix = false,
): DisplayNameWithTooltips {
    const personalDetailsListArray = Array.isArray(personalDetailsList) ? personalDetailsList : Object.values(personalDetailsList);

    return personalDetailsListArray
        .map((user) => {
            const accountID = Number(user?.accountID);
            // eslint-disable-next-line @typescript-eslint/prefer-nullish-coalescing
            const displayName = getDisplayNameForParticipant(accountID, isMultipleParticipantReport, shouldFallbackToHidden, shouldAddCurrentUserPostfix) || user?.login || '';
            const avatar = UserUtils.getDefaultAvatar(accountID);

            let pronouns = user?.pronouns ?? undefined;
            if (pronouns?.startsWith(CONST.PRONOUNS.PREFIX)) {
                const pronounTranslationKey = pronouns.replace(CONST.PRONOUNS.PREFIX, '');
                pronouns = Localize.translateLocal(`pronouns.${pronounTranslationKey}` as TranslationPaths);
            }

            return {
                displayName,
                avatar,
                login: user?.login ?? '',
                accountID,
                pronouns,
            };
        })
        .sort((first, second) => {
            // First sort by displayName/login
            const displayNameLoginOrder = localeCompare(first.displayName, second.displayName);
            if (displayNameLoginOrder !== 0) {
                return displayNameLoginOrder;
            }

            // Then fallback on accountID as the final sorting criteria.
            return first.accountID - second.accountID;
        });
}

/**
 * Returns the the display names of the given user accountIDs
 */
function getUserDetailTooltipText(accountID: number, fallbackUserDisplayName = ''): string {
    const displayNameForParticipant = getDisplayNameForParticipant(accountID);
    return displayNameForParticipant || fallbackUserDisplayName;
}

/**
 * For a deleted parent report action within a chat report,
 * let us return the appropriate display message
 *
 * @param reportAction - The deleted report action of a chat report for which we need to return message.
 */
function getDeletedParentActionMessageForChatReport(reportAction: OnyxEntry<ReportAction>): string {
    // By default, let us display [Deleted message]
    let deletedMessageText = Localize.translateLocal('parentReportAction.deletedMessage');
    if (ReportActionsUtils.isCreatedTaskReportAction(reportAction)) {
        // For canceled task report, let us display [Deleted task]
        deletedMessageText = Localize.translateLocal('parentReportAction.deletedTask');
    }
    return deletedMessageText;
}

/**
 * Returns the preview message for `REIMBURSEMENTQUEUED` action
 */
function getReimbursementQueuedActionMessage(reportAction: OnyxEntry<ReportAction>, report: OnyxEntry<Report>, shouldUseShortDisplayName = true): string {
    const submitterDisplayName = getDisplayNameForParticipant(report?.ownerAccountID, shouldUseShortDisplayName) ?? '';
    const originalMessage = reportAction?.originalMessage as IOUMessage | undefined;
    let messageKey: TranslationPaths;
    if (originalMessage?.paymentType === CONST.IOU.PAYMENT_TYPE.EXPENSIFY) {
        messageKey = 'iou.waitingOnEnabledWallet';
    } else {
        messageKey = 'iou.waitingOnBankAccount';
    }

    return Localize.translateLocal(messageKey, {submitterDisplayName});
}

/**
 * Returns the preview message for `REIMBURSEMENTDEQUEUED` action
 */
function getReimbursementDeQueuedActionMessage(reportAction: OnyxEntry<ReportActionBase & OriginalMessageReimbursementDequeued>, report: OnyxEntry<Report> | EmptyObject): string {
    const originalMessage = reportAction?.originalMessage as ReimbursementDeQueuedMessage | undefined;
    const amount = originalMessage?.amount;
    const currency = originalMessage?.currency;
    const formattedAmount = CurrencyUtils.convertToDisplayString(amount, currency);
    if (originalMessage?.cancellationReason === CONST.REPORT.CANCEL_PAYMENT_REASONS.ADMIN) {
        const payerOrApproverName = isExpenseReport(report) ? getPolicyName(report, false) : getDisplayNameForParticipant(report?.managerID) ?? '';
        return Localize.translateLocal('iou.adminCanceledRequest', {manager: payerOrApproverName, amount: formattedAmount});
    }
    const submitterDisplayName = getDisplayNameForParticipant(report?.ownerAccountID, true) ?? '';
    return Localize.translateLocal('iou.canceledRequest', {submitterDisplayName, amount: formattedAmount});
}

/**
 * Builds an optimistic REIMBURSEMENTDEQUEUED report action with a randomly generated reportActionID.
 *
 */
function buildOptimisticCancelPaymentReportAction(expenseReportID: string, amount: number, currency: string): OptimisticCancelPaymentReportAction {
    return {
        actionName: CONST.REPORT.ACTIONS.TYPE.REIMBURSEMENTDEQUEUED,
        actorAccountID: currentUserAccountID,
        message: [
            {
                cancellationReason: CONST.REPORT.CANCEL_PAYMENT_REASONS.ADMIN,
                expenseReportID,
                type: CONST.REPORT.MESSAGE.TYPE.COMMENT,
                text: '',
                amount,
                currency,
            },
        ],
        originalMessage: {
            cancellationReason: CONST.REPORT.CANCEL_PAYMENT_REASONS.ADMIN,
            expenseReportID,
            amount,
            currency,
        },
        person: [
            {
                style: 'strong',
                text: getCurrentUserDisplayNameOrEmail(),
                type: 'TEXT',
            },
        ],
        reportActionID: NumberUtils.rand64(),
        shouldShow: true,
        created: DateUtils.getDBTime(),
        pendingAction: CONST.RED_BRICK_ROAD_PENDING_ACTION.ADD,
    };
}

/**
 * Returns the last visible message for a given report after considering the given optimistic actions
 *
 * @param reportID - the report for which last visible message has to be fetched
 * @param [actionsToMerge] - the optimistic merge actions that needs to be considered while fetching last visible message

 */
function getLastVisibleMessage(reportID: string | undefined, actionsToMerge: ReportActions = {}): LastVisibleMessage {
    const report = getReport(reportID);
    const lastVisibleAction = ReportActionsUtils.getLastVisibleAction(reportID ?? '', actionsToMerge);

    // For Chat Report with deleted parent actions, let us fetch the correct message
    if (ReportActionsUtils.isDeletedParentAction(lastVisibleAction) && !isEmptyObject(report) && isChatReport(report)) {
        const lastMessageText = getDeletedParentActionMessageForChatReport(lastVisibleAction);
        return {
            lastMessageText,
        };
    }

    // Fetch the last visible message for report represented by reportID and based on actions to merge.
    return ReportActionsUtils.getLastVisibleMessage(reportID ?? '', actionsToMerge);
}

/**
 * Checks if a report is an open task report assigned to current user.
 *
 * @param [parentReportAction] - The parent report action of the report (Used to check if the task has been canceled)
 */
function isWaitingForAssigneeToCompleteTask(report: OnyxEntry<Report>, parentReportAction: OnyxEntry<ReportAction> | EmptyObject = {}): boolean {
    return isTaskReport(report) && isReportManager(report) && isOpenTaskReport(report, parentReportAction);
}

function isUnreadWithMention(reportOrOption: OnyxEntry<Report> | OptionData): boolean {
    if (!reportOrOption) {
        return false;
    }
    // lastMentionedTime and lastReadTime are both datetime strings and can be compared directly
    const lastMentionedTime = reportOrOption.lastMentionedTime ?? '';
    const lastReadTime = reportOrOption.lastReadTime ?? '';
    return Boolean('isUnreadWithMention' in reportOrOption && reportOrOption.isUnreadWithMention) || lastReadTime < lastMentionedTime;
}

/**
 * Determines if the option requires action from the current user. This can happen when it:
 *  - is unread and the user was mentioned in one of the unread comments
 *  - is for an outstanding task waiting on the user
 *  - has an outstanding child money request that is waiting for an action from the current user (e.g. pay, approve, add bank account)
 *
 * @param option (report or optionItem)
 * @param parentReportAction (the report action the current report is a thread of)
 */
function requiresAttentionFromCurrentUser(optionOrReport: OnyxEntry<Report> | OptionData, parentReportAction: EmptyObject | OnyxEntry<ReportAction> = {}) {
    if (!optionOrReport) {
        return false;
    }

    if (isJoinRequestInAdminRoom(optionOrReport)) {
        return true;
    }

    if (isArchivedRoom(optionOrReport) || isArchivedRoom(getReport(optionOrReport.parentReportID))) {
        return false;
    }

    if (isUnreadWithMention(optionOrReport)) {
        return true;
    }

    if (isWaitingForAssigneeToCompleteTask(optionOrReport, parentReportAction)) {
        return true;
    }

    // Has a child report that is awaiting action (e.g. approve, pay, add bank account) from current user
    if (optionOrReport.hasOutstandingChildRequest) {
        return true;
    }

    return false;
}

/**
 * Returns number of transactions that are nonReimbursable
 *
 */
function hasNonReimbursableTransactions(iouReportID: string | undefined): boolean {
    const transactions = TransactionUtils.getAllReportTransactions(iouReportID);
    return transactions.filter((transaction) => transaction.reimbursable === false).length > 0;
}

function getMoneyRequestSpendBreakdown(report: OnyxEntry<Report>, allReportsDict: OnyxCollection<Report> = null): SpendBreakdown {
    const allAvailableReports = allReportsDict ?? allReports;
    let moneyRequestReport;
    if (isMoneyRequestReport(report)) {
        moneyRequestReport = report;
    }
    if (allAvailableReports && report?.iouReportID) {
        moneyRequestReport = allAvailableReports[`${ONYXKEYS.COLLECTION.REPORT}${report.iouReportID}`];
    }
    if (moneyRequestReport) {
        let nonReimbursableSpend = moneyRequestReport.nonReimbursableTotal ?? 0;
        let totalSpend = moneyRequestReport.total ?? 0;

        if (nonReimbursableSpend + totalSpend !== 0) {
            // There is a possibility that if the Expense report has a negative total.
            // This is because there are instances where you can get a credit back on your card,
            // or you enter a negative expense to “offset” future expenses
            nonReimbursableSpend = isExpenseReport(moneyRequestReport) ? nonReimbursableSpend * -1 : Math.abs(nonReimbursableSpend);
            totalSpend = isExpenseReport(moneyRequestReport) ? totalSpend * -1 : Math.abs(totalSpend);

            const totalDisplaySpend = totalSpend;
            const reimbursableSpend = totalDisplaySpend - nonReimbursableSpend;

            return {
                nonReimbursableSpend,
                reimbursableSpend,
                totalDisplaySpend,
            };
        }
    }
    return {
        nonReimbursableSpend: 0,
        reimbursableSpend: 0,
        totalDisplaySpend: 0,
    };
}

/**
 * Get the title for a policy expense chat which depends on the role of the policy member seeing this report
 */
function getPolicyExpenseChatName(report: OnyxEntry<Report>, policy: OnyxEntry<Policy> | undefined = undefined): string | undefined {
    const ownerAccountID = report?.ownerAccountID;
    const personalDetails = allPersonalDetails?.[ownerAccountID ?? -1];
    const login = personalDetails ? personalDetails.login : null;
    // eslint-disable-next-line @typescript-eslint/prefer-nullish-coalescing
    const reportOwnerDisplayName = getDisplayNameForParticipant(ownerAccountID) || login || report?.reportName;

    // If the policy expense chat is owned by this user, use the name of the policy as the report name.
    if (report?.isOwnPolicyExpenseChat) {
        return getPolicyName(report, false, policy);
    }

    let policyExpenseChatRole = 'user';
    const policyItem = allPolicies?.[`${ONYXKEYS.COLLECTION.POLICY}${report?.policyID}`];
    if (policyItem) {
        policyExpenseChatRole = policyItem.role || 'user';
    }

    // If this user is not admin and this policy expense chat has been archived because of account merging, this must be an old workspace chat
    // of the account which was merged into the current user's account. Use the name of the policy as the name of the report.
    if (isArchivedRoom(report)) {
        const lastAction = ReportActionsUtils.getLastVisibleAction(report?.reportID ?? '');
        const archiveReason = lastAction?.actionName === CONST.REPORT.ACTIONS.TYPE.CLOSED ? lastAction?.originalMessage?.reason : CONST.REPORT.ARCHIVE_REASON.DEFAULT;
        if (archiveReason === CONST.REPORT.ARCHIVE_REASON.ACCOUNT_MERGED && policyExpenseChatRole !== CONST.POLICY.ROLE.ADMIN) {
            return getPolicyName(report, false, policy);
        }
    }

    // If user can see this report and they are not its owner, they must be an admin and the report name should be the name of the policy member
    return reportOwnerDisplayName;
}

/**
 * Given a report field, check if the field is for the report title.
 */
function isReportFieldOfTypeTitle(reportField: OnyxEntry<PolicyReportField>): boolean {
    return reportField?.type === 'formula' && reportField?.fieldID === CONST.REPORT_FIELD_TITLE_FIELD_ID;
}

/**
 * Check if report fields are available to use in a report
 */
function reportFieldsEnabled(report: Report) {
    return Permissions.canUseReportFields(allBetas ?? []) && isPaidGroupPolicyExpenseReport(report);
}

/**
 * Given a report field, check if the field can be edited or not.
 * For title fields, its considered disabled if `deletable` prop is `true` (https://github.com/Expensify/App/issues/35043#issuecomment-1911275433)
 * For non title fields, its considered disabled if:
 * 1. The user is not admin of the report
 * 2. Report is settled or it is closed
 */
function isReportFieldDisabled(report: OnyxEntry<Report>, reportField: OnyxEntry<PolicyReportField>, policy: OnyxEntry<Policy>): boolean {
    const isReportSettled = isSettled(report?.reportID);
    const isReportClosed = report?.statusNum === CONST.REPORT.STATUS_NUM.CLOSED;
    const isTitleField = isReportFieldOfTypeTitle(reportField);
    const isAdmin = isPolicyAdmin(report?.policyID ?? '', {[`${ONYXKEYS.COLLECTION.POLICY}${policy?.id ?? ''}`]: policy});
    return isTitleField ? !reportField?.deletable : !isAdmin && (isReportSettled || isReportClosed);
}

/**
 * Given a set of report fields, return the field of type formula
 */
function getFormulaTypeReportField(reportFields: Record<string, PolicyReportField>) {
    return Object.values(reportFields).find((field) => field?.type === 'formula');
}

/**
 * Given a set of report fields, return the field that refers to title
 */
function getTitleReportField(reportFields: Record<string, PolicyReportField>) {
    return Object.values(reportFields).find((field) => isReportFieldOfTypeTitle(field));
}

/**
 * Get the key for a report field
 */
function getReportFieldKey(reportFieldId: string) {
    return `expensify_${reportFieldId}`;
}

/**
 * Get the report fields attached to the policy given policyID
 */
function getReportFieldsByPolicyID(policyID: string): Record<string, PolicyReportField> {
    const policyReportFields = Object.entries(allPolicies ?? {}).find(([key]) => key.replace(ONYXKEYS.COLLECTION.POLICY, '') === policyID);
    const fieldList = policyReportFields?.[1]?.fieldList;

    if (!policyReportFields || !fieldList) {
        return {};
    }

    return fieldList;
}

/**
 * Get the report fields that we should display a MoneyReportView gets opened
 */

function getAvailableReportFields(report: Report, policyReportFields: PolicyReportField[]): PolicyReportField[] {
    // Get the report fields that are attached to a report. These will persist even if a field is deleted from the policy.
    const reportFields = Object.values(report.fieldList ?? {});
    const reportIsSettled = isSettled(report.reportID);

    // If the report is settled, we don't want to show any new field that gets added to the policy.
    if (reportIsSettled) {
        return reportFields;
    }

    // If the report is unsettled, we want to merge the new fields that get added to the policy with the fields that
    // are attached to the report.
    const mergedFieldIds = Array.from(new Set([...policyReportFields.map(({fieldID}) => fieldID), ...reportFields.map(({fieldID}) => fieldID)]));

    const fields = mergedFieldIds.map((id) => {
        const field = report?.fieldList?.[getReportFieldKey(id)];

        if (field) {
            return field;
        }

        const policyReportField = policyReportFields.find(({fieldID}) => fieldID === id);

        if (policyReportField) {
            return policyReportField;
        }

        return null;
    });

    return fields.filter(Boolean) as PolicyReportField[];
}

/**
 * Get the title for an IOU or expense chat which will be showing the payer and the amount
 */
function getMoneyRequestReportName(report: OnyxEntry<Report>, policy: OnyxEntry<Policy> | undefined = undefined): string {
    const isReportSettled = isSettled(report?.reportID ?? '');
    const reportFields = isReportSettled ? report?.fieldList : getReportFieldsByPolicyID(report?.policyID ?? '');
    const titleReportField = getFormulaTypeReportField(reportFields ?? {});

    if (titleReportField && report?.reportName && reportFieldsEnabled(report)) {
        return report.reportName;
    }

    const moneyRequestTotal = getMoneyRequestSpendBreakdown(report).totalDisplaySpend;
    const formattedAmount = CurrencyUtils.convertToDisplayString(moneyRequestTotal, report?.currency);
    let payerOrApproverName = isExpenseReport(report) ? getPolicyName(report, false, policy) : getDisplayNameForParticipant(report?.managerID) ?? '';
    const payerPaidAmountMessage = Localize.translateLocal('iou.payerPaidAmount', {
        payer: payerOrApproverName,
        amount: formattedAmount,
    });

    if (isReportApproved(report)) {
        return Localize.translateLocal('iou.managerApprovedAmount', {
            manager: payerOrApproverName,
            amount: formattedAmount,
        });
    }

    if (report?.isWaitingOnBankAccount) {
        return `${payerPaidAmountMessage} • ${Localize.translateLocal('iou.pending')}`;
    }

    if (!isSettled(report?.reportID) && hasNonReimbursableTransactions(report?.reportID)) {
        payerOrApproverName = getDisplayNameForParticipant(report?.ownerAccountID) ?? '';
        return Localize.translateLocal('iou.payerSpentAmount', {payer: payerOrApproverName, amount: formattedAmount});
    }

    if (isProcessingReport(report) || isOpenExpenseReport(report) || moneyRequestTotal === 0) {
        return Localize.translateLocal('iou.payerOwesAmount', {payer: payerOrApproverName, amount: formattedAmount});
    }

    return payerPaidAmountMessage;
}

/**
 * Gets transaction created, amount, currency, comment, and waypoints (for distance request)
 * into a flat object. Used for displaying transactions and sending them in API commands
 */

function getTransactionDetails(transaction: OnyxEntry<Transaction>, createdDateFormat: string = CONST.DATE.FNS_FORMAT_STRING): TransactionDetails | undefined {
    if (!transaction) {
        return;
    }
    const report = getReport(transaction?.reportID);
    return {
        created: TransactionUtils.getCreated(transaction, createdDateFormat),
        amount: TransactionUtils.getAmount(transaction, !isEmptyObject(report) && isExpenseReport(report)),
        taxAmount: TransactionUtils.getTaxAmount(transaction, !isEmptyObject(report) && isExpenseReport(report)),
        taxCode: TransactionUtils.getTaxCode(transaction),
        currency: TransactionUtils.getCurrency(transaction),
        comment: TransactionUtils.getDescription(transaction),
        merchant: TransactionUtils.getMerchant(transaction),
        waypoints: TransactionUtils.getWaypoints(transaction),
        category: TransactionUtils.getCategory(transaction),
        billable: TransactionUtils.getBillable(transaction),
        tag: TransactionUtils.getTag(transaction),
        mccGroup: TransactionUtils.getMCCGroup(transaction),
        cardID: TransactionUtils.getCardID(transaction),
        originalAmount: TransactionUtils.getOriginalAmount(transaction),
        originalCurrency: TransactionUtils.getOriginalCurrency(transaction),
    };
}

/**
 * Can only edit if:
 *
 * - in case of IOU report
 *    - the current user is the requestor and is not settled yet
 * - in case of expense report
 *    - the current user is the requestor and is not settled yet
 *    - the current user is the manager of the report
 *    - or the current user is an admin on the policy the expense report is tied to
 *
 *    This is used in conjunction with canEditRestrictedField to control editing of specific fields like amount, currency, created, receipt, and distance.
 *    On its own, it only controls allowing/disallowing navigating to the editing pages or showing/hiding the 'Edit' icon on report actions
 */
function canEditMoneyRequest(reportAction: OnyxEntry<ReportAction>): boolean {
    const isDeleted = ReportActionsUtils.isDeletedAction(reportAction);

    if (isDeleted) {
        return false;
    }

    // If the report action is not IOU type, return true early
    if (reportAction?.actionName !== CONST.REPORT.ACTIONS.TYPE.IOU) {
        return true;
    }

    // TODO: Uncomment this line when BE starts working properly (Editing Track Expense)
    // if (reportAction.originalMessage.type === CONST.IOU.REPORT_ACTION_TYPE.TRACK) {
    //     return true;
    // }

    if (reportAction.originalMessage.type !== CONST.IOU.REPORT_ACTION_TYPE.CREATE) {
        return false;
    }

    const moneyRequestReportID = reportAction?.originalMessage?.IOUReportID ?? 0;

    if (!moneyRequestReportID) {
        return false;
    }

    const moneyRequestReport = getReport(String(moneyRequestReportID));
    const isRequestor = currentUserAccountID === reportAction?.actorAccountID;

    if (isIOUReport(moneyRequestReport)) {
        return isProcessingReport(moneyRequestReport) && isRequestor;
    }

    const policy = getPolicy(moneyRequestReport?.policyID ?? '');
    const isAdmin = policy.role === CONST.POLICY.ROLE.ADMIN;
    const isManager = currentUserAccountID === moneyRequestReport?.managerID;

    // Admin & managers can always edit coding fields such as tag, category, billable, etc. As long as the report has a state higher than OPEN.
    if ((isAdmin || isManager) && !isOpenExpenseReport(moneyRequestReport)) {
        return true;
    }

    return !isReportApproved(moneyRequestReport) && !isSettled(moneyRequestReport?.reportID) && isRequestor;
}

/**
 * Checks if the current user can edit the provided property of a money request
 *
 */
function canEditFieldOfMoneyRequest(reportAction: OnyxEntry<ReportAction>, fieldToEdit: ValueOf<typeof CONST.EDIT_REQUEST_FIELD>): boolean {
    // A list of fields that cannot be edited by anyone, once a money request has been settled
    const restrictedFields: string[] = [
        CONST.EDIT_REQUEST_FIELD.AMOUNT,
        CONST.EDIT_REQUEST_FIELD.CURRENCY,
        CONST.EDIT_REQUEST_FIELD.MERCHANT,
        CONST.EDIT_REQUEST_FIELD.DATE,
        CONST.EDIT_REQUEST_FIELD.RECEIPT,
        CONST.EDIT_REQUEST_FIELD.DISTANCE,
    ];

    if (!canEditMoneyRequest(reportAction)) {
        return false;
    }

    // If we're editing fields such as category, tag, description, etc. the check above should be enough for handling the permission
    if (!restrictedFields.includes(fieldToEdit)) {
        return true;
    }

    const iouMessage = reportAction?.originalMessage as IOUMessage;
    const moneyRequestReport = allReports?.[`${ONYXKEYS.COLLECTION.REPORT}${iouMessage?.IOUReportID}`] ?? ({} as Report);
    const transaction = allTransactions?.[`${ONYXKEYS.COLLECTION.TRANSACTION}${iouMessage?.IOUTransactionID}`] ?? ({} as Transaction);

    if (isSettled(String(moneyRequestReport.reportID)) || isReportApproved(String(moneyRequestReport.reportID))) {
        return false;
    }

    if (fieldToEdit === CONST.EDIT_REQUEST_FIELD.AMOUNT || fieldToEdit === CONST.EDIT_REQUEST_FIELD.CURRENCY) {
        if (TransactionUtils.isCardTransaction(transaction)) {
            return false;
        }

        if (TransactionUtils.isDistanceRequest(transaction)) {
            const policy = getPolicy(moneyRequestReport?.reportID ?? '');
            const isAdmin = isExpenseReport(moneyRequestReport) && policy.role === CONST.POLICY.ROLE.ADMIN;
            const isManager = isExpenseReport(moneyRequestReport) && currentUserAccountID === moneyRequestReport?.managerID;

            return isAdmin || isManager;
        }
    }

    if (fieldToEdit === CONST.EDIT_REQUEST_FIELD.RECEIPT) {
        const isRequestor = currentUserAccountID === reportAction?.actorAccountID;
        return !TransactionUtils.isReceiptBeingScanned(transaction) && !TransactionUtils.isDistanceRequest(transaction) && isRequestor;
    }

    return true;
}

/**
 * Can only edit if:
 *
 * - It was written by the current user
 * - It's an ADDCOMMENT that is not an attachment
 * - It's money request where conditions for editability are defined in canEditMoneyRequest method
 * - It's not pending deletion
 */
function canEditReportAction(reportAction: OnyxEntry<ReportAction>): boolean {
    const isCommentOrIOU = reportAction?.actionName === CONST.REPORT.ACTIONS.TYPE.ADDCOMMENT || reportAction?.actionName === CONST.REPORT.ACTIONS.TYPE.IOU;

    return Boolean(
        reportAction?.actorAccountID === currentUserAccountID &&
            isCommentOrIOU &&
            canEditMoneyRequest(reportAction) && // Returns true for non-IOU actions
            !ReportActionsUtils.isReportActionAttachment(reportAction) &&
            !ReportActionsUtils.isDeletedAction(reportAction) &&
            !ReportActionsUtils.isCreatedTaskReportAction(reportAction) &&
            reportAction?.pendingAction !== CONST.RED_BRICK_ROAD_PENDING_ACTION.DELETE,
    );
}

/**
 * Gets all transactions on an IOU report with a receipt
 */
function getTransactionsWithReceipts(iouReportID: string | undefined): Transaction[] {
    const transactions = TransactionUtils.getAllReportTransactions(iouReportID);
    return transactions.filter((transaction) => TransactionUtils.hasReceipt(transaction));
}

/**
 * For report previews, we display a "Receipt scan in progress" indicator
 * instead of the report total only when we have no report total ready to show. This is the case when
 * all requests are receipts that are being SmartScanned. As soon as we have a non-receipt request,
 * or as soon as one receipt request is done scanning, we have at least one
 * "ready" money request, and we remove this indicator to show the partial report total.
 */
function areAllRequestsBeingSmartScanned(iouReportID: string, reportPreviewAction: OnyxEntry<ReportAction>): boolean {
    const transactionsWithReceipts = getTransactionsWithReceipts(iouReportID);
    // If we have more requests than requests with receipts, we have some manual requests
    if (ReportActionsUtils.getNumberOfMoneyRequests(reportPreviewAction) > transactionsWithReceipts.length) {
        return false;
    }
    return transactionsWithReceipts.every((transaction) => TransactionUtils.isReceiptBeingScanned(transaction));
}

/**
 * Check if any of the transactions in the report has required missing fields
 *
 */
function hasMissingSmartscanFields(iouReportID: string): boolean {
    return TransactionUtils.getAllReportTransactions(iouReportID).some((transaction) => TransactionUtils.hasMissingSmartscanFields(transaction));
}

/**
 * Get the transactions related to a report preview with receipts
 * Get the details linked to the IOU reportAction
 *
 * NOTE: This method is only meant to be used inside this action file. Do not export and use it elsewhere. Use withOnyx or Onyx.connect() instead.
 */
function getLinkedTransaction(reportAction: OnyxEntry<ReportAction | OptimisticIOUReportAction>): Transaction | EmptyObject {
    let transactionID = '';

    if (reportAction?.actionName === CONST.REPORT.ACTIONS.TYPE.IOU) {
        transactionID = (reportAction?.originalMessage as IOUMessage)?.IOUTransactionID ?? '';
    }

    return allTransactions?.[`${ONYXKEYS.COLLECTION.TRANSACTION}${transactionID}`] ?? {};
}

/**
 * Given a parent IOU report action get report name for the LHN.
 */
function getTransactionReportName(reportAction: OnyxEntry<ReportAction | OptimisticIOUReportAction>): string {
    if (ReportActionsUtils.isReversedTransaction(reportAction)) {
        return Localize.translateLocal('parentReportAction.reversedTransaction');
    }

    if (ReportActionsUtils.isDeletedAction(reportAction)) {
        if (ReportActionsUtils.isTrackExpenseAction(reportAction)) {
            return Localize.translateLocal('parentReportAction.deletedExpense');
        }
        return Localize.translateLocal('parentReportAction.deletedRequest');
    }

    const transaction = getLinkedTransaction(reportAction);

    if (ReportActionsUtils.isTrackExpenseAction(reportAction)) {
        if (isEmptyObject(transaction)) {
            return Localize.translateLocal('iou.trackExpense');
        }
        const transactionDetails = getTransactionDetails(transaction);
        return Localize.translateLocal('iou.threadTrackReportName', {
            formattedAmount: CurrencyUtils.convertToDisplayString(transactionDetails?.amount ?? 0, transactionDetails?.currency) ?? '',
            comment: (!TransactionUtils.isMerchantMissing(transaction) ? transactionDetails?.merchant : transactionDetails?.comment) ?? '',
        });
    }

    if (isEmptyObject(transaction)) {
        // Transaction data might be empty on app's first load, if so we fallback to Request
        return Localize.translateLocal('iou.request');
    }

    if (TransactionUtils.isFetchingWaypointsFromServer(transaction)) {
        return Localize.translateLocal('iou.routePending');
    }

    if (TransactionUtils.hasReceipt(transaction) && TransactionUtils.isReceiptBeingScanned(transaction)) {
        return Localize.translateLocal('iou.receiptScanning');
    }

    if (TransactionUtils.hasMissingSmartscanFields(transaction)) {
        return Localize.translateLocal('iou.receiptMissingDetails');
    }

    const transactionDetails = getTransactionDetails(transaction);

    return Localize.translateLocal(ReportActionsUtils.isSentMoneyReportAction(reportAction) ? 'iou.threadSentMoneyReportName' : 'iou.threadRequestReportName', {
        formattedAmount: CurrencyUtils.convertToDisplayString(transactionDetails?.amount ?? 0, transactionDetails?.currency) ?? '',
        comment: (!TransactionUtils.isMerchantMissing(transaction) ? transactionDetails?.merchant : transactionDetails?.comment) ?? '',
    });
}

/**
 * Get money request message for an IOU report
 *
 * @param [iouReportAction] This is always an IOU action. When necessary, report preview actions will be unwrapped and the child iou report action is passed here (the original report preview
 *     action will be passed as `originalReportAction` in this case).
 * @param [originalReportAction] This can be either a report preview action or the IOU action. This will be the original report preview action in cases where `iouReportAction` was unwrapped
 *     from a report preview action. Otherwise, it will be the same as `iouReportAction`.
 */
function getReportPreviewMessage(
    report: OnyxEntry<Report> | EmptyObject,
    iouReportAction: OnyxEntry<ReportAction> | EmptyObject = {},
    shouldConsiderScanningReceiptOrPendingRoute = false,
    isPreviewMessageForParentChatReport = false,
    policy: OnyxEntry<Policy> = null,
    isForListPreview = false,
    originalReportAction: OnyxEntry<ReportAction> | EmptyObject = iouReportAction,
): string {
    const reportActionMessage = iouReportAction?.message?.[0]?.html ?? '';

    if (isEmptyObject(report) || !report?.reportID) {
        // The iouReport is not found locally after SignIn because the OpenApp API won't return iouReports if they're settled
        // As a temporary solution until we know how to solve this the best, we just use the message that returned from BE
        return reportActionMessage;
    }

    if (!isEmptyObject(iouReportAction) && !isIOUReport(report) && iouReportAction && ReportActionsUtils.isSplitBillAction(iouReportAction)) {
        // This covers group chats where the last action is a split bill action
        const linkedTransaction = getLinkedTransaction(iouReportAction);
        if (isEmptyObject(linkedTransaction)) {
            return reportActionMessage;
        }

        if (!isEmptyObject(linkedTransaction)) {
            if (TransactionUtils.isReceiptBeingScanned(linkedTransaction)) {
                return Localize.translateLocal('iou.receiptScanning');
            }

            if (TransactionUtils.hasMissingSmartscanFields(linkedTransaction)) {
                return Localize.translateLocal('iou.receiptMissingDetails');
            }

            const transactionDetails = getTransactionDetails(linkedTransaction);
            const formattedAmount = CurrencyUtils.convertToDisplayString(transactionDetails?.amount ?? 0, transactionDetails?.currency ?? '');
            return Localize.translateLocal('iou.didSplitAmount', {formattedAmount, comment: transactionDetails?.comment ?? ''});
        }
    }

    if (!isEmptyObject(iouReportAction) && !isIOUReport(report) && iouReportAction && ReportActionsUtils.isTrackExpenseAction(iouReportAction)) {
        // This covers group chats where the last action is a track expense action
        const linkedTransaction = getLinkedTransaction(iouReportAction);
        if (isEmptyObject(linkedTransaction)) {
            return reportActionMessage;
        }

        if (!isEmptyObject(linkedTransaction)) {
            if (TransactionUtils.isReceiptBeingScanned(linkedTransaction)) {
                return Localize.translateLocal('iou.receiptScanning');
            }

            if (TransactionUtils.hasMissingSmartscanFields(linkedTransaction)) {
                return Localize.translateLocal('iou.receiptMissingDetails');
            }

            const transactionDetails = getTransactionDetails(linkedTransaction);
            const formattedAmount = CurrencyUtils.convertToDisplayString(transactionDetails?.amount ?? 0, transactionDetails?.currency ?? '');
            return Localize.translateLocal('iou.trackedAmount', {formattedAmount, comment: transactionDetails?.comment ?? ''});
        }
    }

    const containsNonReimbursable = hasNonReimbursableTransactions(report.reportID);
    const totalAmount = getMoneyRequestSpendBreakdown(report).totalDisplaySpend;

    const policyName = getPolicyName(report, false, policy);
    const payerName = isExpenseReport(report) ? policyName : getDisplayNameForParticipant(report.managerID, !isPreviewMessageForParentChatReport);

    const formattedAmount = CurrencyUtils.convertToDisplayString(totalAmount, report.currency);

    if (isReportApproved(report) && isPaidGroupPolicy(report)) {
        return Localize.translateLocal('iou.managerApprovedAmount', {
            manager: payerName ?? '',
            amount: formattedAmount,
        });
    }

    let linkedTransaction;
    if (!isEmptyObject(iouReportAction) && shouldConsiderScanningReceiptOrPendingRoute && iouReportAction && ReportActionsUtils.isMoneyRequestAction(iouReportAction)) {
        linkedTransaction = getLinkedTransaction(iouReportAction);
    }

    if (!isEmptyObject(linkedTransaction) && TransactionUtils.hasReceipt(linkedTransaction) && TransactionUtils.isReceiptBeingScanned(linkedTransaction)) {
        return Localize.translateLocal('iou.receiptScanning');
    }

    if (!isEmptyObject(linkedTransaction) && TransactionUtils.isFetchingWaypointsFromServer(linkedTransaction) && !TransactionUtils.getAmount(linkedTransaction)) {
        return Localize.translateLocal('iou.routePending');
    }

    const originalMessage = iouReportAction?.originalMessage as IOUMessage | undefined;

    // Show Paid preview message if it's settled or if the amount is paid & stuck at receivers end for only chat reports.
    if (isSettled(report.reportID) || (report.isWaitingOnBankAccount && isPreviewMessageForParentChatReport)) {
        // A settled report preview message can come in three formats "paid ... elsewhere" or "paid ... with Expensify"
        let translatePhraseKey: TranslationPaths = 'iou.paidElsewhereWithAmount';
        if (isPreviewMessageForParentChatReport) {
            translatePhraseKey = 'iou.payerPaidAmount';
        } else if (
            [CONST.IOU.PAYMENT_TYPE.VBBA, CONST.IOU.PAYMENT_TYPE.EXPENSIFY].some((paymentType) => paymentType === originalMessage?.paymentType) ||
            !!reportActionMessage.match(/ (with Expensify|using Expensify)$/) ||
            report.isWaitingOnBankAccount
        ) {
            translatePhraseKey = 'iou.paidWithExpensifyWithAmount';
        }

        let actualPayerName = report.managerID === currentUserAccountID ? '' : getDisplayNameForParticipant(report.managerID, true);
        actualPayerName = actualPayerName && isForListPreview && !isPreviewMessageForParentChatReport ? `${actualPayerName}:` : actualPayerName;
        const payerDisplayName = isPreviewMessageForParentChatReport ? payerName : actualPayerName;

        return Localize.translateLocal(translatePhraseKey, {amount: formattedAmount, payer: payerDisplayName ?? ''});
    }

    if (report.isWaitingOnBankAccount) {
        const submitterDisplayName = getDisplayNameForParticipant(report.ownerAccountID ?? -1, true) ?? '';
        return Localize.translateLocal('iou.waitingOnBankAccount', {submitterDisplayName});
    }

    const lastActorID = iouReportAction?.actorAccountID;
    let amount = originalMessage?.amount;
    let currency = originalMessage?.currency ? originalMessage?.currency : report.currency;

    if (!isEmptyObject(linkedTransaction)) {
        amount = TransactionUtils.getAmount(linkedTransaction, isExpenseReport(report));
        currency = TransactionUtils.getCurrency(linkedTransaction);
    }

    if (isEmptyObject(linkedTransaction) && !isEmptyObject(iouReportAction)) {
        linkedTransaction = getLinkedTransaction(iouReportAction);
    }

    let comment = !isEmptyObject(linkedTransaction) ? TransactionUtils.getDescription(linkedTransaction) : undefined;
    if (!isEmptyObject(originalReportAction) && ReportActionsUtils.isReportPreviewAction(originalReportAction) && ReportActionsUtils.getNumberOfMoneyRequests(originalReportAction) !== 1) {
        comment = undefined;
    }

    // if we have the amount in the originalMessage and lastActorID, we can use that to display the preview message for the latest request
    if (amount !== undefined && lastActorID && !isPreviewMessageForParentChatReport) {
        const amountToDisplay = CurrencyUtils.convertToDisplayString(Math.abs(amount), currency);

        // We only want to show the actor name in the preview if it's not the current user who took the action
        const requestorName = lastActorID && lastActorID !== currentUserAccountID ? getDisplayNameForParticipant(lastActorID, !isPreviewMessageForParentChatReport) : '';
        return `${requestorName ? `${requestorName}: ` : ''}${Localize.translateLocal('iou.requestedAmount', {formattedAmount: amountToDisplay, comment})}`;
    }

    if (containsNonReimbursable) {
        return Localize.translateLocal('iou.payerSpentAmount', {payer: getDisplayNameForParticipant(report.ownerAccountID) ?? '', amount: formattedAmount});
    }

    return Localize.translateLocal('iou.payerOwesAmount', {payer: payerName ?? '', amount: formattedAmount, comment});
}

/**
 * Given the updates user made to the request, compose the originalMessage
 * object of the modified expense action.
 *
 * At the moment, we only allow changing one transaction field at a time.
 */
function getModifiedExpenseOriginalMessage(
    oldTransaction: OnyxEntry<Transaction>,
    transactionChanges: TransactionChanges,
    isFromExpenseReport: boolean,
    policy: OnyxEntry<Policy>,
): ExpenseOriginalMessage {
    const originalMessage: ExpenseOriginalMessage = {};
    // Remark: Comment field is the only one which has new/old prefixes for the keys (newComment/ oldComment),
    // all others have old/- pattern such as oldCreated/created
    if ('comment' in transactionChanges) {
        originalMessage.oldComment = TransactionUtils.getDescription(oldTransaction);
        originalMessage.newComment = transactionChanges?.comment;
    }
    if ('created' in transactionChanges) {
        originalMessage.oldCreated = TransactionUtils.getCreated(oldTransaction);
        originalMessage.created = transactionChanges?.created;
    }
    if ('merchant' in transactionChanges) {
        originalMessage.oldMerchant = TransactionUtils.getMerchant(oldTransaction);
        originalMessage.merchant = transactionChanges?.merchant;
    }

    // The amount is always a combination of the currency and the number value so when one changes we need to store both
    // to match how we handle the modified expense action in oldDot
    if ('amount' in transactionChanges || 'currency' in transactionChanges) {
        originalMessage.oldAmount = TransactionUtils.getAmount(oldTransaction, isFromExpenseReport);
        originalMessage.amount = transactionChanges?.amount ?? transactionChanges.oldAmount;
        originalMessage.oldCurrency = TransactionUtils.getCurrency(oldTransaction);
        originalMessage.currency = transactionChanges?.currency ?? transactionChanges.oldCurrency;
    }

    if ('category' in transactionChanges) {
        originalMessage.oldCategory = TransactionUtils.getCategory(oldTransaction);
        originalMessage.category = transactionChanges?.category;
    }

    if ('tag' in transactionChanges) {
        originalMessage.oldTag = TransactionUtils.getTag(oldTransaction);
        originalMessage.tag = transactionChanges?.tag;
    }

    if ('taxAmount' in transactionChanges) {
        originalMessage.oldTaxAmount = TransactionUtils.getTaxAmount(oldTransaction, isFromExpenseReport);
        originalMessage.taxAmount = transactionChanges?.taxAmount;
        originalMessage.currency = TransactionUtils.getCurrency(oldTransaction);
    }

    if ('taxCode' in transactionChanges) {
        originalMessage.oldTaxRate = policy?.taxRates?.taxes[TransactionUtils.getTaxCode(oldTransaction)]?.value;
        originalMessage.taxRate = transactionChanges?.taxCode && policy?.taxRates?.taxes[transactionChanges?.taxCode].value;
    }

    if ('billable' in transactionChanges) {
        const oldBillable = TransactionUtils.getBillable(oldTransaction);
        originalMessage.oldBillable = oldBillable ? Localize.translateLocal('common.billable').toLowerCase() : Localize.translateLocal('common.nonBillable').toLowerCase();
        originalMessage.billable = transactionChanges?.billable ? Localize.translateLocal('common.billable').toLowerCase() : Localize.translateLocal('common.nonBillable').toLowerCase();
    }

    return originalMessage;
}

/**
 * Check if original message is an object and can be used as a ChangeLog type
 * @param originalMessage
 */
function isChangeLogObject(originalMessage?: ChangeLog): ChangeLog | undefined {
    if (originalMessage && typeof originalMessage === 'object') {
        return originalMessage;
    }
    return undefined;
}

/**
 * Build invited usernames for admin chat threads
 * @param parentReportAction
 * @param parentReportActionMessage
 */
function getAdminRoomInvitedParticipants(parentReportAction: ReportAction | Record<string, never>, parentReportActionMessage: string) {
    if (!parentReportAction?.originalMessage) {
        return parentReportActionMessage || Localize.translateLocal('parentReportAction.deletedMessage');
    }
    const originalMessage = isChangeLogObject(parentReportAction.originalMessage);
    const participantAccountIDs = originalMessage?.targetAccountIDs ?? [];

    const participants = participantAccountIDs.map((id) => {
        const name = getDisplayNameForParticipant(id);
        if (name && name?.length > 0) {
            return name;
        }
        return Localize.translateLocal('common.hidden');
    });
    const users = participants.length > 1 ? participants.join(` ${Localize.translateLocal('common.and')} `) : participants[0];
    if (!users) {
        return parentReportActionMessage;
    }
    const actionType = parentReportAction.actionName;
    const isInviteAction = actionType === CONST.REPORT.ACTIONS.TYPE.ROOMCHANGELOG.INVITE_TO_ROOM || actionType === CONST.REPORT.ACTIONS.TYPE.POLICYCHANGELOG.INVITE_TO_ROOM;

    const verbKey = isInviteAction ? 'workspace.invite.invited' : 'workspace.invite.removed';
    const prepositionKey = isInviteAction ? 'workspace.invite.to' : 'workspace.invite.from';

    const verb = Localize.translateLocal(verbKey);
    const preposition = Localize.translateLocal(prepositionKey);

    const roomName = originalMessage?.roomName ?? '';

    return roomName ? `${verb} ${users} ${preposition} ${roomName}` : `${verb} ${users}`;
}

/**
 * Get the title for a report.
 */
function getReportName(report: OnyxEntry<Report>, policy: OnyxEntry<Policy> = null): string {
    let formattedName: string | undefined;
    const parentReportAction = ReportActionsUtils.getParentReportAction(report);
    if (isChatThread(report)) {
        if (!isEmptyObject(parentReportAction) && ReportActionsUtils.isTransactionThread(parentReportAction)) {
            formattedName = getTransactionReportName(parentReportAction);
            if (isArchivedRoom(report)) {
                formattedName += ` (${Localize.translateLocal('common.archived')})`;
            }
            return formattedName;
        }

        if (parentReportAction?.message?.[0]?.isDeletedParentAction) {
            return Localize.translateLocal('parentReportAction.deletedMessage');
        }

        const isAttachment = ReportActionsUtils.isReportActionAttachment(!isEmptyObject(parentReportAction) ? parentReportAction : null);
        const parentReportActionMessage = (
            ReportActionsUtils.isApprovedOrSubmittedReportAction(parentReportAction)
                ? ReportActionsUtils.getReportActionMessageText(parentReportAction)
                : parentReportAction?.message?.[0]?.text ?? ''
        ).replace(/(\r\n|\n|\r)/gm, ' ');
        if (isAttachment && parentReportActionMessage) {
            return `[${Localize.translateLocal('common.attachment')}]`;
        }
        if (
            parentReportAction?.message?.[0]?.moderationDecision?.decision === CONST.MODERATION.MODERATOR_DECISION_PENDING_HIDE ||
            parentReportAction?.message?.[0]?.moderationDecision?.decision === CONST.MODERATION.MODERATOR_DECISION_HIDDEN ||
            parentReportAction?.message?.[0]?.moderationDecision?.decision === CONST.MODERATION.MODERATOR_DECISION_PENDING_REMOVE
        ) {
            return Localize.translateLocal('parentReportAction.hiddenMessage');
        }
        if (isAdminRoom(report) || isUserCreatedPolicyRoom(report)) {
            return getAdminRoomInvitedParticipants(parentReportAction, parentReportActionMessage);
        }
        if (parentReportActionMessage && isArchivedRoom(report)) {
            return `${parentReportActionMessage} (${Localize.translateLocal('common.archived')})`;
        }
        if (ReportActionsUtils.isModifiedExpenseAction(parentReportAction)) {
            return ModifiedExpenseMessage.getForReportAction(report?.reportID, parentReportAction);
        }
        return parentReportActionMessage;
    }

    if (isClosedExpenseReportWithNoExpenses(report)) {
        return Localize.translateLocal('parentReportAction.deletedReport');
    }

    if (isTaskReport(report) && isCanceledTaskReport(report, parentReportAction)) {
        return Localize.translateLocal('parentReportAction.deletedTask');
    }

    if (isChatRoom(report) || isTaskReport(report)) {
        formattedName = report?.reportName;
    }

    if (isPolicyExpenseChat(report)) {
        formattedName = getPolicyExpenseChatName(report, policy);
    }

    if (isMoneyRequestReport(report)) {
        formattedName = getMoneyRequestReportName(report, policy);
    }

    if (isArchivedRoom(report)) {
        formattedName += ` (${Localize.translateLocal('common.archived')})`;
    }

    if (isSelfDM(report)) {
        formattedName = getDisplayNameForParticipant(currentUserAccountID, undefined, undefined, true);
    }

    if (formattedName) {
        return formattedName;
    }

    // Not a room or PolicyExpenseChat, generate title from first 5 other participants
    const participantAccountIDs = report?.participantAccountIDs?.slice(0, 6) ?? [];
    const participantsWithoutCurrentUser = participantAccountIDs.filter((accountID) => accountID !== currentUserAccountID);
    const isMultipleParticipantReport = participantsWithoutCurrentUser.length > 1;
    if (participantsWithoutCurrentUser.length > 5) {
        participantsWithoutCurrentUser.pop();
    }
    return participantsWithoutCurrentUser.map((accountID) => getDisplayNameForParticipant(accountID, isMultipleParticipantReport)).join(', ');
}

/**
 * Get either the policyName or domainName the chat is tied to
 */
function getChatRoomSubtitle(report: OnyxEntry<Report>): string | undefined {
    if (isChatThread(report)) {
        return '';
    }
    if (!isDefaultRoom(report) && !isUserCreatedPolicyRoom(report) && !isPolicyExpenseChat(report)) {
        return '';
    }
    if (getChatType(report) === CONST.REPORT.CHAT_TYPE.DOMAIN_ALL) {
        // The domainAll rooms are just #domainName, so we ignore the prefix '#' to get the domainName
        return report?.reportName?.substring(1) ?? '';
    }
    if ((isPolicyExpenseChat(report) && !!report?.isOwnPolicyExpenseChat) || isExpenseReport(report)) {
        return Localize.translateLocal('workspace.common.workspace');
    }
    if (isArchivedRoom(report)) {
        return report?.oldPolicyName ?? '';
    }
    return getPolicyName(report);
}

/**
 * Get pending members for reports
 */
function getPendingChatMembers(accountIDs: number[], previousPendingChatMembers: PendingChatMember[], pendingAction: PendingAction): PendingChatMember[] {
    const pendingChatMembers = accountIDs.map((accountID) => ({accountID: accountID.toString(), pendingAction}));
    return [...previousPendingChatMembers, ...pendingChatMembers];
}

/**
 * Gets the parent navigation subtitle for the report
 */
function getParentNavigationSubtitle(report: OnyxEntry<Report>): ParentNavigationSummaryParams {
    const parentReport = getParentReport(report);
    if (isEmptyObject(parentReport)) {
        return {};
    }

    return {
        reportName: getReportName(parentReport),
        workspaceName: getPolicyName(parentReport, true),
    };
}

/**
 * Navigate to the details page of a given report
 */
function navigateToDetailsPage(report: OnyxEntry<Report>) {
    const participantAccountIDs = report?.participantAccountIDs ?? [];

    if (isSelfDM(report)) {
        Navigation.navigate(ROUTES.PROFILE.getRoute(currentUserAccountID ?? 0));
        return;
    }

    if (isOneOnOneChat(report)) {
        Navigation.navigate(ROUTES.PROFILE.getRoute(participantAccountIDs[0]));
        return;
    }
    if (report?.reportID) {
        Navigation.navigate(ROUTES.REPORT_WITH_ID_DETAILS.getRoute(report?.reportID));
    }
}

/**
 * Go back to the details page of a given report
 */
function goBackToDetailsPage(report: OnyxEntry<Report>) {
    if (isOneOnOneChat(report)) {
        Navigation.goBack(ROUTES.PROFILE.getRoute(report?.participantAccountIDs?.[0] ?? ''));
        return;
    }
    Navigation.goBack(ROUTES.REPORT_SETTINGS.getRoute(report?.reportID ?? ''));
}

/**
 * Generate a random reportID up to 53 bits aka 9,007,199,254,740,991 (Number.MAX_SAFE_INTEGER).
 * There were approximately 98,000,000 reports with sequential IDs generated before we started using this approach, those make up roughly one billionth of the space for these numbers,
 * so we live with the 1 in a billion chance of a collision with an older ID until we can switch to 64-bit IDs.
 *
 * In a test of 500M reports (28 years of reports at our current max rate) we got 20-40 collisions meaning that
 * this is more than random enough for our needs.
 */
function generateReportID(): string {
    return (Math.floor(Math.random() * 2 ** 21) * 2 ** 32 + Math.floor(Math.random() * 2 ** 32)).toString();
}

function hasReportNameError(report: OnyxEntry<Report>): boolean {
    return !isEmptyObject(report?.errorFields?.reportName);
}

/**
 * For comments shorter than or equal to 10k chars, convert the comment from MD into HTML because that's how it is stored in the database
 * For longer comments, skip parsing, but still escape the text, and display plaintext for performance reasons. It takes over 40s to parse a 100k long string!!
 */
function getParsedComment(text: string): string {
    const parser = new ExpensiMark();
    const textWithMention = text.replace(CONST.REGEX.SHORT_MENTION, (match) => {
        const mention = match.substring(1);

        if (!Str.isValidEmail(mention) && currentUserPrivateDomain) {
            const mentionWithEmailDomain = `${mention}@${currentUserPrivateDomain}`;
            if (allPersonalDetailLogins.includes(mentionWithEmailDomain)) {
                return `@${mentionWithEmailDomain}`;
            }
        }
        if (Str.isValidE164Phone(mention)) {
            const mentionWithSmsDomain = PhoneNumber.addSMSDomainIfPhoneNumber(mention);
            if (allPersonalDetailLogins.includes(mentionWithSmsDomain)) {
                return `@${mentionWithSmsDomain}`;
            }
        }

        return match;
    });

    return text.length <= CONST.MAX_MARKUP_LENGTH ? parser.replace(textWithMention, {shouldEscapeText: !shouldAllowRawHTMLMessages()}) : lodashEscape(text);
}

function getReportDescriptionText(report: Report): string {
    if (!report.description) {
        return '';
    }

    const parser = new ExpensiMark();
    return parser.htmlToText(report.description);
}

function getPolicyDescriptionText(policy: OnyxEntry<Policy>): string {
    if (!policy?.description) {
        return '';
    }

    const parser = new ExpensiMark();
    return parser.htmlToText(policy.description);
}

function buildOptimisticAddCommentReportAction(text?: string, file?: FileObject, actorAccountID?: number): OptimisticReportAction {
    const parser = new ExpensiMark();
    const commentText = getParsedComment(text ?? '');
    const isAttachment = !text && file !== undefined;
    const attachmentInfo = isAttachment ? file : {};
    const htmlForNewComment = isAttachment ? CONST.ATTACHMENT_UPLOADING_MESSAGE_HTML : commentText;
    const accountID = actorAccountID ?? currentUserAccountID;

    // Remove HTML from text when applying optimistic offline comment
    const textForNewComment = isAttachment ? CONST.ATTACHMENT_MESSAGE_TEXT : parser.htmlToText(htmlForNewComment);
    return {
        commentText,
        reportAction: {
            reportActionID: NumberUtils.rand64(),
            actionName: CONST.REPORT.ACTIONS.TYPE.ADDCOMMENT,
            actorAccountID: accountID,
            person: [
                {
                    style: 'strong',
                    text: allPersonalDetails?.[accountID ?? -1]?.displayName ?? currentUserEmail,
                    type: 'TEXT',
                },
            ],
            automatic: false,
            avatar: allPersonalDetails?.[accountID ?? -1]?.avatar ?? UserUtils.getDefaultAvatarURL(accountID),
            created: DateUtils.getDBTimeWithSkew(),
            message: [
                {
                    translationKey: isAttachment ? CONST.TRANSLATION_KEYS.ATTACHMENT : '',
                    type: CONST.REPORT.MESSAGE.TYPE.COMMENT,
                    html: htmlForNewComment,
                    text: textForNewComment,
                },
            ],
            isFirstItem: false,
            isAttachment,
            attachmentInfo,
            pendingAction: CONST.RED_BRICK_ROAD_PENDING_ACTION.ADD,
            shouldShow: true,
            isOptimisticAction: true,
        },
    };
}

/**
 * update optimistic parent reportAction when a comment is added or remove in the child report
 * @param parentReportAction - Parent report action of the child report
 * @param lastVisibleActionCreated - Last visible action created of the child report
 * @param type - The type of action in the child report
 */

function updateOptimisticParentReportAction(parentReportAction: OnyxEntry<ReportAction>, lastVisibleActionCreated: string, type: string): UpdateOptimisticParentReportAction {
    let childVisibleActionCount = parentReportAction?.childVisibleActionCount ?? 0;
    let childCommenterCount = parentReportAction?.childCommenterCount ?? 0;
    let childOldestFourAccountIDs = parentReportAction?.childOldestFourAccountIDs;

    if (type === CONST.RED_BRICK_ROAD_PENDING_ACTION.ADD) {
        childVisibleActionCount += 1;
        const oldestFourAccountIDs = childOldestFourAccountIDs ? childOldestFourAccountIDs.split(',') : [];
        if (oldestFourAccountIDs.length < 4) {
            const index = oldestFourAccountIDs.findIndex((accountID) => accountID === currentUserAccountID?.toString());
            if (index === -1) {
                childCommenterCount += 1;
                oldestFourAccountIDs.push(currentUserAccountID?.toString() ?? '');
            }
        }
        childOldestFourAccountIDs = oldestFourAccountIDs.join(',');
    } else if (type === CONST.RED_BRICK_ROAD_PENDING_ACTION.DELETE) {
        if (childVisibleActionCount > 0) {
            childVisibleActionCount -= 1;
        }

        if (childVisibleActionCount === 0) {
            childCommenterCount = 0;
            childOldestFourAccountIDs = '';
        }
    }

    return {
        childVisibleActionCount,
        childCommenterCount,
        childLastVisibleActionCreated: lastVisibleActionCreated,
        childOldestFourAccountIDs,
    };
}

/**
 * Builds an optimistic reportAction for the parent report when a task is created
 * @param taskReportID - Report ID of the task
 * @param taskTitle - Title of the task
 * @param taskAssigneeAccountID - AccountID of the person assigned to the task
 * @param text - Text of the comment
 * @param parentReportID - Report ID of the parent report
 */
function buildOptimisticTaskCommentReportAction(taskReportID: string, taskTitle: string, taskAssigneeAccountID: number, text: string, parentReportID: string): OptimisticReportAction {
    const reportAction = buildOptimisticAddCommentReportAction(text);
    if (reportAction.reportAction.message?.[0]) {
        reportAction.reportAction.message[0].taskReportID = taskReportID;
    }

    // These parameters are not saved on the reportAction, but are used to display the task in the UI
    // Added when we fetch the reportActions on a report
    reportAction.reportAction.originalMessage = {
        html: reportAction.reportAction.message?.[0]?.html,
        taskReportID: reportAction.reportAction.message?.[0]?.taskReportID,
    };
    reportAction.reportAction.childReportID = taskReportID;
    reportAction.reportAction.parentReportID = parentReportID;
    reportAction.reportAction.childType = CONST.REPORT.TYPE.TASK;
    reportAction.reportAction.childReportName = taskTitle;
    reportAction.reportAction.childManagerAccountID = taskAssigneeAccountID;
    reportAction.reportAction.childStatusNum = CONST.REPORT.STATUS_NUM.OPEN;
    reportAction.reportAction.childStateNum = CONST.REPORT.STATE_NUM.OPEN;

    return reportAction;
}

/**
 * Builds an optimistic IOU report with a randomly generated reportID
 *
 * @param payeeAccountID - AccountID of the person generating the IOU.
 * @param payerAccountID - AccountID of the other person participating in the IOU.
 * @param total - IOU amount in the smallest unit of the currency.
 * @param chatReportID - Report ID of the chat where the IOU is.
 * @param currency - IOU currency.
 * @param isSendingMoney - If we send money the IOU should be created as settled
 */

function buildOptimisticIOUReport(payeeAccountID: number, payerAccountID: number, total: number, chatReportID: string, currency: string, isSendingMoney = false): OptimisticIOUReport {
    const formattedTotal = CurrencyUtils.convertToDisplayString(total, currency);
    const personalDetails = getPersonalDetailsForAccountID(payerAccountID);
    const payerEmail = 'login' in personalDetails ? personalDetails.login : '';

    // When creating a report the participantsAccountIDs and visibleChatMemberAccountIDs are the same
    const participantsAccountIDs = [payeeAccountID, payerAccountID];

    return {
        type: CONST.REPORT.TYPE.IOU,
        cachedTotal: formattedTotal,
        chatReportID,
        currency,
        managerID: payerAccountID,
        ownerAccountID: payeeAccountID,
        participantAccountIDs: participantsAccountIDs,
        visibleChatMemberAccountIDs: participantsAccountIDs,
        reportID: generateReportID(),
        stateNum: isSendingMoney ? CONST.REPORT.STATE_NUM.APPROVED : CONST.REPORT.STATE_NUM.SUBMITTED,
        statusNum: isSendingMoney ? CONST.REPORT.STATUS_NUM.REIMBURSED : CONST.REPORT.STATE_NUM.SUBMITTED,
        total,

        // We don't translate reportName because the server response is always in English
        reportName: `${payerEmail} owes ${formattedTotal}`,
        notificationPreference: CONST.REPORT.NOTIFICATION_PREFERENCE.HIDDEN,
        parentReportID: chatReportID,
        lastVisibleActionCreated: DateUtils.getDBTime(),
    };
}

function getHumanReadableStatus(statusNum: number): string {
    const status = Object.keys(CONST.REPORT.STATUS_NUM).find((key) => CONST.REPORT.STATUS_NUM[key as keyof typeof CONST.REPORT.STATUS_NUM] === statusNum);
    return status ? `${status.charAt(0)}${status.slice(1).toLowerCase()}` : '';
}

/**
 * Populates the report field formula with the values from the report and policy.
 * Currently, this only supports optimistic expense reports.
 * Each formula field is either replaced with a value, or removed.
 * If after all replacements the formula is empty, the original formula is returned.
 * See {@link https://help.expensify.com/articles/expensify-classic/insights-and-custom-reporting/Custom-Templates}
 */
function populateOptimisticReportFormula(formula: string, report: OptimisticExpenseReport, policy: Policy | EmptyObject): string {
    const createdDate = report.lastVisibleActionCreated ? new Date(report.lastVisibleActionCreated) : undefined;
    const result = formula
        // We don't translate because the server response is always in English
        .replaceAll('{report:type}', 'Expense Report')
        .replaceAll('{report:startdate}', createdDate ? format(createdDate, CONST.DATE.FNS_FORMAT_STRING) : '')
        .replaceAll('{report:total}', report.total !== undefined ? CurrencyUtils.convertToDisplayString(Math.abs(report.total), report.currency).toString() : '')
        .replaceAll('{report:currency}', report.currency ?? '')
        .replaceAll('{report:policyname}', policy.name ?? '')
        .replaceAll('{report:created}', createdDate ? format(createdDate, CONST.DATE.FNS_DATE_TIME_FORMAT_STRING) : '')
        .replaceAll('{report:created:yyyy-MM-dd}', createdDate ? format(createdDate, CONST.DATE.FNS_FORMAT_STRING) : '')
        .replaceAll('{report:status}', report.statusNum !== undefined ? getHumanReadableStatus(report.statusNum) : '')
        .replaceAll('{user:email}', currentUserEmail ?? '')
        .replaceAll('{user:email|frontPart}', currentUserEmail ? currentUserEmail.split('@')[0] : '')
        .replaceAll(/\{report:(.+)}/g, '');

    return result.trim().length ? result : formula;
}

/**
 * Builds an optimistic Expense report with a randomly generated reportID
 *
 * @param chatReportID - Report ID of the PolicyExpenseChat where the Expense Report is
 * @param policyID - The policy ID of the PolicyExpenseChat
 * @param payeeAccountID - AccountID of the employee (payee)
 * @param total - Amount in cents
 * @param currency
 * @param reimbursable – Whether the expense is reimbursable
 */
function buildOptimisticExpenseReport(chatReportID: string, policyID: string, payeeAccountID: number, total: number, currency: string, reimbursable = true): OptimisticExpenseReport {
    // The amount for Expense reports are stored as negative value in the database
    const storedTotal = total * -1;
    const policyName = getPolicyName(allReports?.[`${ONYXKEYS.COLLECTION.REPORT}${chatReportID}`]);
    const formattedTotal = CurrencyUtils.convertToDisplayString(storedTotal, currency);
    const policy = getPolicy(policyID);

    const isInstantSubmitEnabled = PolicyUtils.isInstantSubmitEnabled(policy);

    const stateNum = isInstantSubmitEnabled ? CONST.REPORT.STATE_NUM.SUBMITTED : CONST.REPORT.STATE_NUM.OPEN;
    const statusNum = isInstantSubmitEnabled ? CONST.REPORT.STATUS_NUM.SUBMITTED : CONST.REPORT.STATUS_NUM.OPEN;

    const expenseReport: OptimisticExpenseReport = {
        reportID: generateReportID(),
        chatReportID,
        policyID,
        type: CONST.REPORT.TYPE.EXPENSE,
        ownerAccountID: payeeAccountID,
        currency,
        // We don't translate reportName because the server response is always in English
        reportName: `${policyName} owes ${formattedTotal}`,
        stateNum,
        statusNum,
        total: storedTotal,
        nonReimbursableTotal: reimbursable ? 0 : storedTotal,
        notificationPreference: CONST.REPORT.NOTIFICATION_PREFERENCE.HIDDEN,
        parentReportID: chatReportID,
        lastVisibleActionCreated: DateUtils.getDBTime(),
    };

    // The account defined in the policy submitsTo field is the approver/ manager for this report
    if (policy?.submitsTo) {
        expenseReport.managerID = policy.submitsTo;
    }

    const titleReportField = getTitleReportField(getReportFieldsByPolicyID(policyID) ?? {});
    if (!!titleReportField && reportFieldsEnabled(expenseReport)) {
        expenseReport.reportName = populateOptimisticReportFormula(titleReportField.defaultValue, expenseReport, policy);
    }

    return expenseReport;
}

/**
 * @param iouReportID - the report ID of the IOU report the action belongs to
 * @param type - IOUReportAction type. Can be oneOf(create, decline, cancel, pay, split)
 * @param total - IOU total in cents
 * @param comment - IOU comment
 * @param currency - IOU currency
 * @param paymentType - IOU paymentMethodType. Can be oneOf(Elsewhere, Expensify)
 * @param isSettlingUp - Whether we are settling up an IOU
 */
function getIOUReportActionMessage(iouReportID: string, type: string, total: number, comment: string, currency: string, paymentType = '', isSettlingUp = false): [Message] {
    const report = getReport(iouReportID);
    const amount =
        type === CONST.IOU.REPORT_ACTION_TYPE.PAY
            ? CurrencyUtils.convertToDisplayString(getMoneyRequestSpendBreakdown(!isEmptyObject(report) ? report : null).totalDisplaySpend, currency)
            : CurrencyUtils.convertToDisplayString(total, currency);

    let paymentMethodMessage;
    switch (paymentType) {
        case CONST.IOU.PAYMENT_TYPE.VBBA:
        case CONST.IOU.PAYMENT_TYPE.EXPENSIFY:
            paymentMethodMessage = ' with Expensify';
            break;
        default:
            paymentMethodMessage = ` elsewhere`;
            break;
    }

    let iouMessage;
    switch (type) {
        case CONST.REPORT.ACTIONS.TYPE.APPROVED:
            iouMessage = `approved ${amount}`;
            break;
        case CONST.REPORT.ACTIONS.TYPE.SUBMITTED:
            iouMessage = `submitted ${amount}`;
            break;
        case CONST.IOU.REPORT_ACTION_TYPE.CREATE:
            iouMessage = `requested ${amount}${comment && ` for ${comment}`}`;
            break;
        case CONST.IOU.REPORT_ACTION_TYPE.TRACK:
            iouMessage = `tracking ${amount}${comment && ` for ${comment}`}`;
            break;
        case CONST.IOU.REPORT_ACTION_TYPE.SPLIT:
            iouMessage = `split ${amount}${comment && ` for ${comment}`}`;
            break;
        case CONST.IOU.REPORT_ACTION_TYPE.DELETE:
            iouMessage = `deleted the ${amount} request${comment && ` for ${comment}`}`;
            break;
        case CONST.IOU.REPORT_ACTION_TYPE.PAY:
            iouMessage = isSettlingUp ? `paid ${amount}${paymentMethodMessage}` : `sent ${amount}${comment && ` for ${comment}`}${paymentMethodMessage}`;
            break;
        default:
            break;
    }

    return [
        {
            html: lodashEscape(iouMessage),
            text: iouMessage ?? '',
            isEdited: false,
            type: CONST.REPORT.MESSAGE.TYPE.COMMENT,
        },
    ];
}

/**
 * Builds an optimistic IOU reportAction object
 *
 * @param type - IOUReportAction type. Can be oneOf(create, delete, pay, split).
 * @param amount - IOU amount in cents.
 * @param currency
 * @param comment - User comment for the IOU.
 * @param participants - An array with participants details.
 * @param [transactionID] - Not required if the IOUReportAction type is 'pay'
 * @param [paymentType] - Only required if the IOUReportAction type is 'pay'. Can be oneOf(elsewhere, Expensify).
 * @param [iouReportID] - Only required if the IOUReportActions type is oneOf(decline, cancel, pay). Generates a randomID as default.
 * @param [isSettlingUp] - Whether we are settling up an IOU.
 * @param [isSendMoneyFlow] - Whether this is send money flow
 * @param [receipt]
 * @param [isOwnPolicyExpenseChat] - Whether this is an expense report create from the current user's policy expense chat
 */
function buildOptimisticIOUReportAction(
    type: ValueOf<typeof CONST.IOU.REPORT_ACTION_TYPE>,
    amount: number,
    currency: string,
    comment: string,
    participants: Participant[],
    transactionID: string,
    paymentType?: PaymentMethodType,
    iouReportID = '',
    isSettlingUp = false,
    isSendMoneyFlow = false,
    receipt: Receipt = {},
    isOwnPolicyExpenseChat = false,
    created = DateUtils.getDBTime(),
): OptimisticIOUReportAction {
    const IOUReportID = iouReportID || generateReportID();

    const originalMessage: IOUMessage = {
        amount,
        comment,
        currency,
        IOUTransactionID: transactionID,
        IOUReportID,
        type,
    };

    if (type === CONST.IOU.REPORT_ACTION_TYPE.PAY) {
        // In send money flow, we store amount, comment, currency in IOUDetails when type = pay
        if (isSendMoneyFlow) {
            const keys = ['amount', 'comment', 'currency'] as const;
            keys.forEach((key) => {
                delete originalMessage[key];
            });
            originalMessage.IOUDetails = {amount, comment, currency};
            originalMessage.paymentType = paymentType;
        } else {
            // In case of pay money request action, we dont store the comment
            // and there is no single transctionID to link the action to.
            delete originalMessage.IOUTransactionID;
            delete originalMessage.comment;
            originalMessage.paymentType = paymentType;
        }
    }

    // IOUs of type split only exist in group DMs and those don't have an iouReport so we need to delete the IOUReportID key
    if (type === CONST.IOU.REPORT_ACTION_TYPE.SPLIT) {
        delete originalMessage.IOUReportID;
        // Split bill made from a policy expense chat only have the payee's accountID as the participant because the payer could be any policy admin
        if (isOwnPolicyExpenseChat) {
            originalMessage.participantAccountIDs = currentUserAccountID ? [currentUserAccountID] : [];
        } else {
            originalMessage.participantAccountIDs = currentUserAccountID
                ? [currentUserAccountID, ...participants.map((participant) => participant.accountID ?? -1)]
                : participants.map((participant) => participant.accountID ?? -1);
        }
    }

    return {
        actionName: CONST.REPORT.ACTIONS.TYPE.IOU,
        actorAccountID: currentUserAccountID,
        automatic: false,
        avatar: getCurrentUserAvatarOrDefault(),
        isAttachment: false,
        originalMessage,
        message: getIOUReportActionMessage(iouReportID, type, amount, comment, currency, paymentType, isSettlingUp),
        person: [
            {
                style: 'strong',
                text: getCurrentUserDisplayNameOrEmail(),
                type: 'TEXT',
            },
        ],
        reportActionID: NumberUtils.rand64(),
        shouldShow: true,
        created,
        pendingAction: CONST.RED_BRICK_ROAD_PENDING_ACTION.ADD,
        whisperedToAccountIDs: [CONST.IOU.RECEIPT_STATE.SCANREADY, CONST.IOU.RECEIPT_STATE.SCANNING].some((value) => value === receipt?.state) ? [currentUserAccountID ?? -1] : [],
    };
}

/**
 * Builds an optimistic APPROVED report action with a randomly generated reportActionID.
 */
function buildOptimisticApprovedReportAction(amount: number, currency: string, expenseReportID: string): OptimisticApprovedReportAction {
    const originalMessage = {
        amount,
        currency,
        expenseReportID,
    };

    return {
        actionName: CONST.REPORT.ACTIONS.TYPE.APPROVED,
        actorAccountID: currentUserAccountID,
        automatic: false,
        avatar: getCurrentUserAvatarOrDefault(),
        isAttachment: false,
        originalMessage,
        message: getIOUReportActionMessage(expenseReportID, CONST.REPORT.ACTIONS.TYPE.APPROVED, Math.abs(amount), '', currency),
        person: [
            {
                style: 'strong',
                text: getCurrentUserDisplayNameOrEmail(),
                type: 'TEXT',
            },
        ],
        reportActionID: NumberUtils.rand64(),
        shouldShow: true,
        created: DateUtils.getDBTime(),
        pendingAction: CONST.RED_BRICK_ROAD_PENDING_ACTION.ADD,
    };
}

/**
 * Builds an optimistic MOVED report action with a randomly generated reportActionID.
 * This action is used when we move reports across workspaces.
 */
function buildOptimisticMovedReportAction(fromPolicyID: string, toPolicyID: string, newParentReportID: string, movedReportID: string, policyName: string): ReportAction {
    const originalMessage = {
        fromPolicyID,
        toPolicyID,
        newParentReportID,
        movedReportID,
    };

    const movedActionMessage = [
        {
            html: `moved the report to the <a href='${CONST.NEW_EXPENSIFY_URL}r/${newParentReportID}' target='_blank' rel='noreferrer noopener'>${policyName}</a> workspace`,
            text: `moved the report to the ${policyName} workspace`,
            type: CONST.REPORT.MESSAGE.TYPE.COMMENT,
        },
    ];

    return {
        actionName: CONST.REPORT.ACTIONS.TYPE.MOVED,
        actorAccountID: currentUserAccountID,
        automatic: false,
        avatar: getCurrentUserAvatarOrDefault(),
        isAttachment: false,
        originalMessage,
        message: movedActionMessage,
        person: [
            {
                style: 'strong',
                text: getCurrentUserDisplayNameOrEmail(),
                type: 'TEXT',
            },
        ],
        reportActionID: NumberUtils.rand64(),
        shouldShow: true,
        created: DateUtils.getDBTime(),
        pendingAction: CONST.RED_BRICK_ROAD_PENDING_ACTION.ADD,
    };
}

/**
 * Builds an optimistic SUBMITTED report action with a randomly generated reportActionID.
 *
 */
function buildOptimisticSubmittedReportAction(amount: number, currency: string, expenseReportID: string): OptimisticSubmittedReportAction {
    const originalMessage = {
        amount,
        currency,
        expenseReportID,
    };

    return {
        actionName: CONST.REPORT.ACTIONS.TYPE.SUBMITTED,
        actorAccountID: currentUserAccountID,
        automatic: false,
        avatar: getCurrentUserAvatarOrDefault(),
        isAttachment: false,
        originalMessage,
        message: getIOUReportActionMessage(expenseReportID, CONST.REPORT.ACTIONS.TYPE.SUBMITTED, Math.abs(amount), '', currency),
        person: [
            {
                style: 'strong',
                text: getCurrentUserDisplayNameOrEmail(),
                type: 'TEXT',
            },
        ],
        reportActionID: NumberUtils.rand64(),
        shouldShow: true,
        created: DateUtils.getDBTime(),
        pendingAction: CONST.RED_BRICK_ROAD_PENDING_ACTION.ADD,
    };
}

/**
 * Builds an optimistic report preview action with a randomly generated reportActionID.
 *
 * @param chatReport
 * @param iouReport
 * @param [comment] - User comment for the IOU.
 * @param [transaction] - optimistic first transaction of preview
 */
function buildOptimisticReportPreview(chatReport: OnyxEntry<Report>, iouReport: Report, comment = '', transaction: OnyxEntry<Transaction> = null, childReportID?: string): ReportAction {
    const hasReceipt = TransactionUtils.hasReceipt(transaction);
    const isReceiptBeingScanned = hasReceipt && TransactionUtils.isReceiptBeingScanned(transaction);
    const message = getReportPreviewMessage(iouReport);
    const created = DateUtils.getDBTime();
    return {
        reportActionID: NumberUtils.rand64(),
        reportID: chatReport?.reportID,
        actionName: CONST.REPORT.ACTIONS.TYPE.REPORTPREVIEW,
        pendingAction: CONST.RED_BRICK_ROAD_PENDING_ACTION.ADD,
        originalMessage: {
            linkedReportID: iouReport?.reportID,
        },
        message: [
            {
                html: message,
                text: message,
                isEdited: false,
                type: CONST.REPORT.MESSAGE.TYPE.COMMENT,
            },
        ],
        created,
        accountID: iouReport?.managerID ?? 0,
        // The preview is initially whispered if created with a receipt, so the actor is the current user as well
        actorAccountID: hasReceipt ? currentUserAccountID : iouReport?.managerID ?? 0,
        childReportID: childReportID ?? iouReport?.reportID,
        childMoneyRequestCount: 1,
        childLastMoneyRequestComment: comment,
        childRecentReceiptTransactionIDs: hasReceipt && !isEmptyObject(transaction) ? {[transaction?.transactionID ?? '']: created} : undefined,
        whisperedToAccountIDs: isReceiptBeingScanned ? [currentUserAccountID ?? -1] : [],
    };
}

/**
 * Builds an optimistic modified expense action with a randomly generated reportActionID.
 */
function buildOptimisticModifiedExpenseReportAction(
    transactionThread: OnyxEntry<Report>,
    oldTransaction: OnyxEntry<Transaction>,
    transactionChanges: TransactionChanges,
    isFromExpenseReport: boolean,
    policy: OnyxEntry<Policy>,
): OptimisticModifiedExpenseReportAction {
    const originalMessage = getModifiedExpenseOriginalMessage(oldTransaction, transactionChanges, isFromExpenseReport, policy);
    return {
        actionName: CONST.REPORT.ACTIONS.TYPE.MODIFIEDEXPENSE,
        actorAccountID: currentUserAccountID,
        automatic: false,
        avatar: getCurrentUserAvatarOrDefault(),
        created: DateUtils.getDBTime(),
        isAttachment: false,
        message: [
            {
                // Currently we are composing the message from the originalMessage and message is only used in OldDot and not in the App
                text: 'You',
                style: 'strong',
                type: CONST.REPORT.MESSAGE.TYPE.TEXT,
            },
        ],
        originalMessage,
        person: [
            {
                style: 'strong',
                text: currentUserPersonalDetails?.displayName ?? String(currentUserAccountID),
                type: 'TEXT',
            },
        ],
        pendingAction: CONST.RED_BRICK_ROAD_PENDING_ACTION.ADD,
        reportActionID: NumberUtils.rand64(),
        reportID: transactionThread?.reportID,
        shouldShow: true,
    };
}

/**
 * Updates a report preview action that exists for an IOU report.
 *
 * @param [comment] - User comment for the IOU.
 * @param [transaction] - optimistic newest transaction of a report preview
 *
 */
function updateReportPreview(iouReport: OnyxEntry<Report>, reportPreviewAction: ReportAction, isPayRequest = false, comment = '', transaction: OnyxEntry<Transaction> = null): ReportAction {
    const hasReceipt = TransactionUtils.hasReceipt(transaction);
    const recentReceiptTransactions = reportPreviewAction?.childRecentReceiptTransactionIDs ?? {};
    const transactionsToKeep = TransactionUtils.getRecentTransactions(recentReceiptTransactions);
    const previousTransactionsArray = Object.entries(recentReceiptTransactions ?? {}).map(([key, value]) => (transactionsToKeep.includes(key) ? {[key]: value} : null));
    const previousTransactions: Record<string, string> = {};

    for (const obj of previousTransactionsArray) {
        for (const key in obj) {
            if (obj) {
                previousTransactions[key] = obj[key];
            }
        }
    }

    const message = getReportPreviewMessage(iouReport, reportPreviewAction);
    return {
        ...reportPreviewAction,
        message: [
            {
                html: message,
                text: message,
                isEdited: false,
                type: CONST.REPORT.MESSAGE.TYPE.COMMENT,
            },
        ],
        childLastMoneyRequestComment: comment || reportPreviewAction?.childLastMoneyRequestComment,
        childMoneyRequestCount: (reportPreviewAction?.childMoneyRequestCount ?? 0) + (isPayRequest ? 0 : 1),
        childRecentReceiptTransactionIDs: hasReceipt
            ? {
                  ...(transaction && {[transaction.transactionID]: transaction?.created}),
                  ...previousTransactions,
              }
            : recentReceiptTransactions,
        // As soon as we add a transaction without a receipt to the report, it will have ready money requests,
        // so we remove the whisper
        whisperedToAccountIDs: hasReceipt ? reportPreviewAction?.whisperedToAccountIDs : [],
    };
}

function buildOptimisticTaskReportAction(taskReportID: string, actionName: OriginalMessageActionName, message = ''): OptimisticTaskReportAction {
    const originalMessage = {
        taskReportID,
        type: actionName,
        text: message,
    };
    return {
        actionName,
        actorAccountID: currentUserAccountID,
        automatic: false,
        avatar: getCurrentUserAvatarOrDefault(),
        isAttachment: false,
        originalMessage,
        message: [
            {
                text: message,
                taskReportID,
                type: CONST.REPORT.MESSAGE.TYPE.TEXT,
            },
        ],
        person: [
            {
                style: 'strong',
                text: currentUserPersonalDetails?.displayName ?? String(currentUserAccountID),
                type: 'TEXT',
            },
        ],
        reportActionID: NumberUtils.rand64(),
        shouldShow: true,
        created: DateUtils.getDBTime(),
        isFirstItem: false,
        pendingAction: CONST.RED_BRICK_ROAD_PENDING_ACTION.ADD,
    };
}

/**
 * Builds an optimistic chat report with a randomly generated reportID and as much information as we currently have
 */
function buildOptimisticChatReport(
    participantList: number[],
    reportName: string = CONST.REPORT.DEFAULT_REPORT_NAME,
    chatType: ValueOf<typeof CONST.REPORT.CHAT_TYPE> | undefined = undefined,
    policyID: string = CONST.POLICY.OWNER_EMAIL_FAKE,
    ownerAccountID: number = CONST.REPORT.OWNER_ACCOUNT_ID_FAKE,
    isOwnPolicyExpenseChat = false,
    oldPolicyName = '',
    visibility: ValueOf<typeof CONST.REPORT.VISIBILITY> | undefined = undefined,
    writeCapability: ValueOf<typeof CONST.REPORT.WRITE_CAPABILITIES> | undefined = undefined,
    notificationPreference: NotificationPreference = CONST.REPORT.NOTIFICATION_PREFERENCE.ALWAYS,
    parentReportActionID = '',
    parentReportID = '',
    description = '',
    avatarUrl = '',
): OptimisticChatReport {
    const participants = participantList.reduce((reportParticipants: Participants, accountID: number) => {
        const participant: ReportParticipant = {
            hidden: false,
            role: accountID === currentUserAccountID ? CONST.REPORT.ROLE.ADMIN : CONST.REPORT.ROLE.MEMBER,
        };
        // eslint-disable-next-line no-param-reassign
        reportParticipants[accountID] = participant;
        return reportParticipants;
    }, {} as Participants);
    const currentTime = DateUtils.getDBTime();
    const isNewlyCreatedWorkspaceChat = chatType === CONST.REPORT.CHAT_TYPE.POLICY_EXPENSE_CHAT && isOwnPolicyExpenseChat;
    return {
        isOptimisticReport: true,
        type: CONST.REPORT.TYPE.CHAT,
        chatType,
        isOwnPolicyExpenseChat,
        isPinned: reportName === CONST.REPORT.WORKSPACE_CHAT_ROOMS.ADMINS || isNewlyCreatedWorkspaceChat,
        lastActorAccountID: 0,
        lastMessageTranslationKey: '',
        lastMessageHtml: '',
        lastMessageText: undefined,
        lastReadTime: currentTime,
        lastVisibleActionCreated: currentTime,
        notificationPreference,
        oldPolicyName,
        ownerAccountID: ownerAccountID || CONST.REPORT.OWNER_ACCOUNT_ID_FAKE,
        parentReportActionID,
        parentReportID,
        // When creating a report the participantsAccountIDs and visibleChatMemberAccountIDs are the same
        participantAccountIDs: participantList,
        visibleChatMemberAccountIDs: participantList,
        // For group chats we need to have participants object as we are migrating away from `participantAccountIDs` and `visibleChatMemberAccountIDs`. See https://github.com/Expensify/App/issues/34692
        participants,
        policyID,
        reportID: generateReportID(),
        reportName,
        stateNum: 0,
        statusNum: 0,
        visibility,
        description,
        writeCapability,
        avatarUrl,
    };
}

function buildOptimisticGroupChatReport(participantAccountIDs: number[], reportName: string, avatarUri: string) {
    return buildOptimisticChatReport(
        participantAccountIDs,
        reportName,
        CONST.REPORT.CHAT_TYPE.GROUP,
        undefined,
        undefined,
        undefined,
        undefined,
        undefined,
        undefined,
        CONST.REPORT.NOTIFICATION_PREFERENCE.HIDDEN,
        undefined,
        undefined,
        undefined,
        avatarUri,
    );
}

/**
 * Returns the necessary reportAction onyx data to indicate that the chat has been created optimistically
 * @param [created] - Action created time
 */
function buildOptimisticCreatedReportAction(emailCreatingAction: string, created = DateUtils.getDBTime()): OptimisticCreatedReportAction {
    return {
        reportActionID: NumberUtils.rand64(),
        actionName: CONST.REPORT.ACTIONS.TYPE.CREATED,
        pendingAction: CONST.RED_BRICK_ROAD_PENDING_ACTION.ADD,
        actorAccountID: currentUserAccountID,
        message: [
            {
                type: CONST.REPORT.MESSAGE.TYPE.TEXT,
                style: 'strong',
                text: emailCreatingAction,
            },
            {
                type: CONST.REPORT.MESSAGE.TYPE.TEXT,
                style: 'normal',
                text: ' created this report',
            },
        ],
        person: [
            {
                type: CONST.REPORT.MESSAGE.TYPE.TEXT,
                style: 'strong',
                text: getCurrentUserDisplayNameOrEmail(),
            },
        ],
        automatic: false,
        avatar: getCurrentUserAvatarOrDefault(),
        created,
        shouldShow: true,
    };
}

/**
 * Returns the necessary reportAction onyx data to indicate that the room has been renamed
 */
function buildOptimisticRenamedRoomReportAction(newName: string, oldName: string): OptimisticRenamedReportAction {
    const now = DateUtils.getDBTime();
    return {
        reportActionID: NumberUtils.rand64(),
        actionName: CONST.REPORT.ACTIONS.TYPE.RENAMED,
        pendingAction: CONST.RED_BRICK_ROAD_PENDING_ACTION.ADD,
        actorAccountID: currentUserAccountID,
        message: [
            {
                type: CONST.REPORT.MESSAGE.TYPE.TEXT,
                style: 'strong',
                text: 'You',
            },
            {
                type: CONST.REPORT.MESSAGE.TYPE.TEXT,
                style: 'normal',
                text: ` renamed this report. New title is '${newName}' (previously '${oldName}').`,
            },
        ],
        person: [
            {
                type: CONST.REPORT.MESSAGE.TYPE.TEXT,
                style: 'strong',
                text: getCurrentUserDisplayNameOrEmail(),
            },
        ],
        originalMessage: {
            oldName,
            newName,
            html: `Room renamed to ${newName}`,
            lastModified: now,
        },
        automatic: false,
        avatar: getCurrentUserAvatarOrDefault(),
        created: now,
        shouldShow: true,
    };
}

/**
 * Returns the necessary reportAction onyx data to indicate that the transaction has been put on hold optimistically
 * @param [created] - Action created time
 */
function buildOptimisticHoldReportAction(created = DateUtils.getDBTime()): OptimisticHoldReportAction {
    return {
        reportActionID: NumberUtils.rand64(),
        actionName: CONST.REPORT.ACTIONS.TYPE.HOLD,
        pendingAction: CONST.RED_BRICK_ROAD_PENDING_ACTION.ADD,
        actorAccountID: currentUserAccountID,
        message: [
            {
                type: CONST.REPORT.MESSAGE.TYPE.TEXT,
                style: 'normal',
                text: Localize.translateLocal('iou.heldRequest'),
            },
        ],
        person: [
            {
                type: CONST.REPORT.MESSAGE.TYPE.TEXT,
                style: 'strong',
                text: getCurrentUserDisplayNameOrEmail(),
            },
        ],
        automatic: false,
        avatar: getCurrentUserAvatarOrDefault(),
        created,
        shouldShow: true,
    };
}

/**
 * Returns the necessary reportAction onyx data to indicate that the transaction has been put on hold optimistically
 * @param [created] - Action created time
 */
function buildOptimisticHoldReportActionComment(comment: string, created = DateUtils.getDBTime()): OptimisticHoldReportAction {
    return {
        reportActionID: NumberUtils.rand64(),
        actionName: CONST.REPORT.ACTIONS.TYPE.HOLDCOMMENT,
        pendingAction: CONST.RED_BRICK_ROAD_PENDING_ACTION.ADD,
        actorAccountID: currentUserAccountID,
        message: [
            {
                type: CONST.REPORT.MESSAGE.TYPE.TEXT,
                style: 'normal',
                text: comment,
            },
        ],
        person: [
            {
                type: CONST.REPORT.MESSAGE.TYPE.TEXT,
                style: 'strong',
                text: getCurrentUserDisplayNameOrEmail(),
            },
        ],
        automatic: false,
        avatar: getCurrentUserAvatarOrDefault(),
        created,
        shouldShow: true,
    };
}

/**
 * Returns the necessary reportAction onyx data to indicate that the transaction has been removed from hold optimistically
 * @param [created] - Action created time
 */
function buildOptimisticUnHoldReportAction(created = DateUtils.getDBTime()): OptimisticHoldReportAction {
    return {
        reportActionID: NumberUtils.rand64(),
        actionName: CONST.REPORT.ACTIONS.TYPE.UNHOLD,
        pendingAction: CONST.RED_BRICK_ROAD_PENDING_ACTION.ADD,
        actorAccountID: currentUserAccountID,
        message: [
            {
                type: CONST.REPORT.MESSAGE.TYPE.TEXT,
                style: 'normal',
                text: Localize.translateLocal('iou.unheldRequest'),
            },
        ],
        person: [
            {
                type: CONST.REPORT.MESSAGE.TYPE.TEXT,
                style: 'normal',
                text: getCurrentUserDisplayNameOrEmail(),
            },
        ],
        automatic: false,
        avatar: getCurrentUserAvatarOrDefault(),
        created,
        shouldShow: true,
    };
}

function buildOptimisticEditedTaskFieldReportAction({title, description}: Task): OptimisticEditedTaskReportAction {
    // We do not modify title & description in one request, so we need to create a different optimistic action for each field modification
    let field = '';
    let value = '';
    if (title !== undefined) {
        field = 'task title';
        value = title;
    } else if (description !== undefined) {
        field = 'description';
        value = description;
    }

    let changelog = 'edited this task';
    if (field && value) {
        changelog = `updated the ${field} to ${value}`;
    } else if (field) {
        changelog = `removed the ${field}`;
    }

    return {
        reportActionID: NumberUtils.rand64(),
        actionName: CONST.REPORT.ACTIONS.TYPE.TASKEDITED,
        pendingAction: CONST.RED_BRICK_ROAD_PENDING_ACTION.ADD,
        actorAccountID: currentUserAccountID,
        message: [
            {
                type: CONST.REPORT.MESSAGE.TYPE.COMMENT,
                text: changelog,
                html: changelog,
            },
        ],
        person: [
            {
                type: CONST.REPORT.MESSAGE.TYPE.TEXT,
                style: 'strong',
                text: getCurrentUserDisplayNameOrEmail(),
            },
        ],
        automatic: false,
        avatar: getCurrentUserAvatarOrDefault(),
        created: DateUtils.getDBTime(),
        shouldShow: false,
    };
}

function buildOptimisticChangedTaskAssigneeReportAction(assigneeAccountID: number): OptimisticEditedTaskReportAction {
    return {
        reportActionID: NumberUtils.rand64(),
        actionName: CONST.REPORT.ACTIONS.TYPE.TASKEDITED,
        pendingAction: CONST.RED_BRICK_ROAD_PENDING_ACTION.ADD,
        actorAccountID: currentUserAccountID,
        message: [
            {
                type: CONST.REPORT.MESSAGE.TYPE.COMMENT,
                text: `assigned to ${getDisplayNameForParticipant(assigneeAccountID)}`,
                html: `assigned to <mention-user accountID=${assigneeAccountID}></mention-user>`,
            },
        ],
        person: [
            {
                type: CONST.REPORT.MESSAGE.TYPE.TEXT,
                style: 'strong',
                text: getCurrentUserDisplayNameOrEmail(),
            },
        ],
        automatic: false,
        avatar: getCurrentUserAvatarOrDefault(),
        created: DateUtils.getDBTime(),
        shouldShow: false,
    };
}

/**
 * Returns the necessary reportAction onyx data to indicate that a chat has been archived
 *
 * @param reason - A reason why the chat has been archived
 */
function buildOptimisticClosedReportAction(emailClosingReport: string, policyName: string, reason: string = CONST.REPORT.ARCHIVE_REASON.DEFAULT): OptimisticClosedReportAction {
    return {
        actionName: CONST.REPORT.ACTIONS.TYPE.CLOSED,
        actorAccountID: currentUserAccountID,
        automatic: false,
        avatar: getCurrentUserAvatarOrDefault(),
        created: DateUtils.getDBTime(),
        message: [
            {
                type: CONST.REPORT.MESSAGE.TYPE.TEXT,
                style: 'strong',
                text: emailClosingReport,
            },
            {
                type: CONST.REPORT.MESSAGE.TYPE.TEXT,
                style: 'normal',
                text: ' closed this report',
            },
        ],
        originalMessage: {
            policyName,
            reason,
        },
        pendingAction: CONST.RED_BRICK_ROAD_PENDING_ACTION.ADD,
        person: [
            {
                type: CONST.REPORT.MESSAGE.TYPE.TEXT,
                style: 'strong',
                text: getCurrentUserDisplayNameOrEmail(),
            },
        ],
        reportActionID: NumberUtils.rand64(),
        shouldShow: true,
    };
}

function buildOptimisticWorkspaceChats(policyID: string, policyName: string): OptimisticWorkspaceChats {
    const announceChatData = buildOptimisticChatReport(
        currentUserAccountID ? [currentUserAccountID] : [],
        CONST.REPORT.WORKSPACE_CHAT_ROOMS.ANNOUNCE,
        CONST.REPORT.CHAT_TYPE.POLICY_ANNOUNCE,
        policyID,
        CONST.POLICY.OWNER_ACCOUNT_ID_FAKE,
        false,
        policyName,
        undefined,
        undefined,

        // #announce contains all policy members so notifying always should be opt-in only.
        CONST.REPORT.NOTIFICATION_PREFERENCE.DAILY,
    );
    const announceChatReportID = announceChatData.reportID;
    const announceCreatedAction = buildOptimisticCreatedReportAction(CONST.POLICY.OWNER_EMAIL_FAKE);
    const announceReportActionData = {
        [announceCreatedAction.reportActionID]: announceCreatedAction,
    };
    const pendingChatMembers = getPendingChatMembers(currentUserAccountID ? [currentUserAccountID] : [], [], CONST.RED_BRICK_ROAD_PENDING_ACTION.ADD);
    const adminsChatData = {
        ...buildOptimisticChatReport(
            [currentUserAccountID ?? -1],
            CONST.REPORT.WORKSPACE_CHAT_ROOMS.ADMINS,
            CONST.REPORT.CHAT_TYPE.POLICY_ADMINS,
            policyID,
            CONST.POLICY.OWNER_ACCOUNT_ID_FAKE,
            false,
            policyName,
        ),
        pendingChatMembers,
    };
    const adminsChatReportID = adminsChatData.reportID;
    const adminsCreatedAction = buildOptimisticCreatedReportAction(CONST.POLICY.OWNER_EMAIL_FAKE);
    const adminsReportActionData = {
        [adminsCreatedAction.reportActionID]: adminsCreatedAction,
    };

    const expenseChatData = buildOptimisticChatReport([currentUserAccountID ?? -1], '', CONST.REPORT.CHAT_TYPE.POLICY_EXPENSE_CHAT, policyID, currentUserAccountID, true, policyName);
    const expenseChatReportID = expenseChatData.reportID;
    const expenseReportCreatedAction = buildOptimisticCreatedReportAction(currentUserEmail ?? '');
    const expenseReportActionData = {
        [expenseReportCreatedAction.reportActionID]: expenseReportCreatedAction,
    };

    return {
        announceChatReportID,
        announceChatData,
        announceReportActionData,
        announceCreatedReportActionID: announceCreatedAction.reportActionID,
        adminsChatReportID,
        adminsChatData,
        adminsReportActionData,
        adminsCreatedReportActionID: adminsCreatedAction.reportActionID,
        expenseChatReportID,
        expenseChatData,
        expenseReportActionData,
        expenseCreatedReportActionID: expenseReportCreatedAction.reportActionID,
    };
}

/**
 * Builds an optimistic Task Report with a randomly generated reportID
 *
 * @param ownerAccountID - Account ID of the person generating the Task.
 * @param assigneeAccountID - AccountID of the other person participating in the Task.
 * @param parentReportID - Report ID of the chat where the Task is.
 * @param title - Task title.
 * @param description - Task description.
 * @param policyID - PolicyID of the parent report
 */

function buildOptimisticTaskReport(
    ownerAccountID: number,
    assigneeAccountID = 0,
    parentReportID?: string,
    title?: string,
    description?: string,
    policyID: string = CONST.POLICY.OWNER_EMAIL_FAKE,
): OptimisticTaskReport {
    // When creating a report the participantsAccountIDs and visibleChatMemberAccountIDs are the same
    const participantsAccountIDs = assigneeAccountID && assigneeAccountID !== ownerAccountID ? [assigneeAccountID] : [];

    return {
        reportID: generateReportID(),
        reportName: title,
        description,
        ownerAccountID,
        participantAccountIDs: participantsAccountIDs,
        visibleChatMemberAccountIDs: participantsAccountIDs,
        managerID: assigneeAccountID,
        type: CONST.REPORT.TYPE.TASK,
        parentReportID,
        policyID,
        stateNum: CONST.REPORT.STATE_NUM.OPEN,
        statusNum: CONST.REPORT.STATUS_NUM.OPEN,
        notificationPreference: CONST.REPORT.NOTIFICATION_PREFERENCE.ALWAYS,
        lastVisibleActionCreated: DateUtils.getDBTime(),
    };
}

/**
 * A helper method to create transaction thread
 *
 * @param reportAction - the parent IOU report action from which to create the thread
 * @param moneyRequestReport - the report which the report action belongs to
 */
function buildTransactionThread(reportAction: OnyxEntry<ReportAction | OptimisticIOUReportAction>, moneyRequestReport: OnyxEntry<Report>): OptimisticChatReport {
    const participantAccountIDs = [...new Set([currentUserAccountID, Number(reportAction?.actorAccountID)])].filter(Boolean) as number[];
    return buildOptimisticChatReport(
        participantAccountIDs,
        getTransactionReportName(reportAction),
        undefined,
        moneyRequestReport?.policyID,
        CONST.POLICY.OWNER_ACCOUNT_ID_FAKE,
        false,
        '',
        undefined,
        undefined,
        CONST.REPORT.NOTIFICATION_PREFERENCE.HIDDEN,
        reportAction?.reportActionID,
        moneyRequestReport?.reportID,
    );
}

/**
 * Build optimistic money request entities:
 *
 * 1. CREATED action for the chatReport
 * 2. CREATED action for the iouReport
 * 3. IOU action for the iouReport linked to the transaction thread via `childReportID`
 * 4. Transaction Thread linked to the IOU action via `parentReportActionID`
 * 5. CREATED action for the Transaction Thread
 */
function buildOptimisticMoneyRequestEntities(
    iouReport: Report,
    type: ValueOf<typeof CONST.IOU.REPORT_ACTION_TYPE>,
    amount: number,
    currency: string,
    comment: string,
    payeeEmail: string,
    participants: Participant[],
    transactionID: string,
    paymentType?: PaymentMethodType,
    isSettlingUp = false,
    isSendMoneyFlow = false,
    receipt: Receipt = {},
    isOwnPolicyExpenseChat = false,
    isPersonalTrackingExpense = false,
): [OptimisticCreatedReportAction, OptimisticCreatedReportAction, OptimisticIOUReportAction, OptimisticChatReport, OptimisticCreatedReportAction] {
    const createdActionForChat = buildOptimisticCreatedReportAction(payeeEmail);

    // The `CREATED` action must be optimistically generated before the IOU action so that it won't appear after the IOU action in the chat.
    const iouActionCreationTime = DateUtils.getDBTime();
    const createdActionForIOUReport = buildOptimisticCreatedReportAction(payeeEmail, DateUtils.subtractMillisecondsFromDateTime(iouActionCreationTime, 1));
    const iouAction = buildOptimisticIOUReportAction(
        type,
        amount,
        currency,
        comment,
        participants,
        transactionID,
        paymentType,
        isPersonalTrackingExpense ? '0' : iouReport.reportID,
        isSettlingUp,
        isSendMoneyFlow,
        receipt,
        isOwnPolicyExpenseChat,
        iouActionCreationTime,
    );

    // Create optimistic transactionThread and the `CREATED` action for it
    const transactionThread = buildTransactionThread(iouAction, iouReport);
    const createdActionForTransactionThread = buildOptimisticCreatedReportAction(payeeEmail);

    // The IOU action and the transactionThread are co-dependent as parent-child, so we need to link them together
    iouAction.childReportID = transactionThread.reportID;

    return [createdActionForChat, createdActionForIOUReport, iouAction, transactionThread, createdActionForTransactionThread];
}

function isUnread(report: OnyxEntry<Report>): boolean {
    if (!report) {
        return false;
    }

    // lastVisibleActionCreated and lastReadTime are both datetime strings and can be compared directly
    const lastVisibleActionCreated = report.lastVisibleActionCreated ?? '';
    const lastReadTime = report.lastReadTime ?? '';
    const lastMentionedTime = report.lastMentionedTime ?? '';

    // If the user was mentioned and the comment got deleted the lastMentionedTime will be more recent than the lastVisibleActionCreated
    return lastReadTime < lastVisibleActionCreated || lastReadTime < lastMentionedTime;
}

function isIOUOwnedByCurrentUser(report: OnyxEntry<Report>, allReportsDict: OnyxCollection<Report> = null): boolean {
    const allAvailableReports = allReportsDict ?? allReports;
    if (!report || !allAvailableReports) {
        return false;
    }

    let reportToLook = report;
    if (report.iouReportID) {
        const iouReport = allAvailableReports[`${ONYXKEYS.COLLECTION.REPORT}${report.iouReportID}`];
        if (iouReport) {
            reportToLook = iouReport;
        }
    }

    return reportToLook.ownerAccountID === currentUserAccountID;
}

/**
 * Assuming the passed in report is a default room, lets us know whether we can see it or not, based on permissions and
 * the various subsets of users we've allowed to use default rooms.
 */
function canSeeDefaultRoom(report: OnyxEntry<Report>, policies: OnyxCollection<Policy>, betas: OnyxEntry<Beta[]>): boolean {
    // Include archived rooms
    if (isArchivedRoom(report)) {
        return true;
    }

    // Include default rooms for free plan policies (domain rooms aren't included in here because they do not belong to a policy)
    if (getPolicyType(report, policies) === CONST.POLICY.TYPE.FREE) {
        return true;
    }

    // Include domain rooms with Partner Managers (Expensify accounts) in them for accounts that are on a domain with an Approved Accountant
    if (isDomainRoom(report) && doesDomainHaveApprovedAccountant && hasExpensifyEmails(report?.participantAccountIDs ?? [])) {
        return true;
    }

    // If the room has an assigned guide, it can be seen.
    if (hasExpensifyGuidesEmails(report?.participantAccountIDs ?? [])) {
        return true;
    }

    // Include any admins and announce rooms, since only non partner-managed domain rooms are on the beta now.
    if (isAdminRoom(report) || isAnnounceRoom(report)) {
        return true;
    }

    // For all other cases, just check that the user belongs to the default rooms beta
    return Permissions.canUseDefaultRooms(betas ?? []);
}

function canAccessReport(report: OnyxEntry<Report>, policies: OnyxCollection<Policy>, betas: OnyxEntry<Beta[]>): boolean {
    // We hide default rooms (it's basically just domain rooms now) from people who aren't on the defaultRooms beta.
    if (isDefaultRoom(report) && !canSeeDefaultRoom(report, policies, betas)) {
        return false;
    }

    if (report?.errorFields?.notFound) {
        return false;
    }

    return true;
}

/**
 * Check if the report is the parent report of the currently viewed report or at least one child report has report action
 */
function shouldHideReport(report: OnyxEntry<Report>, currentReportId: string): boolean {
    const currentReport = getReport(currentReportId);
    const parentReport = getParentReport(!isEmptyObject(currentReport) ? currentReport : null);
    const reportActions = ReportActionsUtils.getAllReportActions(report?.reportID ?? '');
    const isChildReportHasComment = Object.values(reportActions ?? {})?.some((reportAction) => (reportAction?.childVisibleActionCount ?? 0) > 0);
    return parentReport?.reportID !== report?.reportID && !isChildReportHasComment;
}

/**
 * Checks to see if a report's parentAction is a money request that contains a violation
 */
function doesTransactionThreadHaveViolations(report: OnyxEntry<Report>, transactionViolations: OnyxCollection<TransactionViolation[]>, parentReportAction: OnyxEntry<ReportAction>): boolean {
    if (parentReportAction?.actionName !== CONST.REPORT.ACTIONS.TYPE.IOU) {
        return false;
    }
    const {IOUTransactionID, IOUReportID} = parentReportAction.originalMessage ?? {};
    if (!IOUTransactionID || !IOUReportID) {
        return false;
    }
    if (!isCurrentUserSubmitter(IOUReportID)) {
        return false;
    }
    if (report?.stateNum !== CONST.REPORT.STATE_NUM.OPEN && report?.stateNum !== CONST.REPORT.STATE_NUM.SUBMITTED) {
        return false;
    }
    return TransactionUtils.hasViolation(IOUTransactionID, transactionViolations);
}

/**
 * Checks if we should display violation - we display violations when the money request has violation and it is not settled
 */
function shouldDisplayTransactionThreadViolations(
    report: OnyxEntry<Report>,
    transactionViolations: OnyxCollection<TransactionViolation[]>,
    parentReportAction: OnyxEntry<ReportAction>,
): boolean {
    const {IOUReportID} = (parentReportAction?.originalMessage as IOUMessage) ?? {};
    if (isSettled(IOUReportID)) {
        return false;
    }
    return doesTransactionThreadHaveViolations(report, transactionViolations, parentReportAction);
}

/**
 * Checks to see if a report contains a violation
 */
function hasViolations(reportID: string, transactionViolations: OnyxCollection<TransactionViolation[]>): boolean {
    const transactions = TransactionUtils.getAllReportTransactions(reportID);
    return transactions.some((transaction) => TransactionUtils.hasViolation(transaction.transactionID, transactionViolations));
}

/**
 * Takes several pieces of data from Onyx and evaluates if a report should be shown in the option list (either when searching
 * for reports or the reports shown in the LHN).
 *
 * This logic is very specific and the order of the logic is very important. It should fail quickly in most cases and also
 * filter out the majority of reports before filtering out very specific minority of reports.
 */
function shouldReportBeInOptionList({
    report,
    currentReportId,
    isInGSDMode,
    betas,
    policies,
    excludeEmptyChats,
    doesReportHaveViolations,
    includeSelfDM = false,
}: {
    report: OnyxEntry<Report>;
    currentReportId: string;
    isInGSDMode: boolean;
    betas: OnyxEntry<Beta[]>;
    policies: OnyxCollection<Policy>;
    excludeEmptyChats: boolean;
    doesReportHaveViolations: boolean;
    includeSelfDM?: boolean;
}) {
    const isInDefaultMode = !isInGSDMode;
    // Exclude reports that have no data because there wouldn't be anything to show in the option item.
    // This can happen if data is currently loading from the server or a report is in various stages of being created.
    // This can also happen for anyone accessing a public room or archived room for which they don't have access to the underlying policy.
    // Optionally exclude reports that do not belong to currently active workspace

    if (
        !report?.reportID ||
        !report?.type ||
        report?.reportName === undefined ||
        // eslint-disable-next-line @typescript-eslint/prefer-nullish-coalescing
        report?.isHidden ||
        // eslint-disable-next-line @typescript-eslint/prefer-nullish-coalescing
        report?.participantAccountIDs?.includes(CONST.ACCOUNT_ID.NOTIFICATIONS) ||
        (report?.participantAccountIDs?.length === 0 &&
            !isChatThread(report) &&
            !isPublicRoom(report) &&
            !isUserCreatedPolicyRoom(report) &&
            !isArchivedRoom(report) &&
            !isMoneyRequestReport(report) &&
            !isTaskReport(report) &&
            !isSelfDM(report) &&
            !isGroupChat(report))
    ) {
        return false;
    }
    if (!canAccessReport(report, policies, betas)) {
        return false;
    }

    // If this is a transaction thread associated with a report that only has one transaction, omit it
    if (isOneTransactionThread(report.reportID, report.parentReportID ?? '0')) {
        return false;
    }

    // Include the currently viewed report. If we excluded the currently viewed report, then there
    // would be no way to highlight it in the options list and it would be confusing to users because they lose
    // a sense of context.
    if (report.reportID === currentReportId) {
        return true;
    }

    // Retrieve the draft comment for the report and convert it to a boolean
    const hasDraftComment = hasValidDraftComment(report.reportID);

    // Include reports that are relevant to the user in any view mode. Criteria include having a draft or having a GBR showing.
    // eslint-disable-next-line @typescript-eslint/prefer-nullish-coalescing
    if (hasDraftComment || requiresAttentionFromCurrentUser(report)) {
        return true;
    }
    const lastVisibleMessage = ReportActionsUtils.getLastVisibleMessage(report.reportID);
    const isEmptyChat = !report.lastMessageText && !report.lastMessageTranslationKey && !lastVisibleMessage.lastMessageText && !lastVisibleMessage.lastMessageTranslationKey;
    const canHideReport = shouldHideReport(report, currentReportId);

    // Include reports if they are pinned
    if (report.isPinned) {
        return true;
    }

    const reportIsSettled = report.statusNum === CONST.REPORT.STATUS_NUM.REIMBURSED;

    // Always show IOU reports with violations unless they are reimbursed
    if (isExpenseRequest(report) && doesReportHaveViolations && !reportIsSettled) {
        return true;
    }

    // Hide only chat threads that haven't been commented on (other threads are actionable)
    if (isChatThread(report) && canHideReport && isEmptyChat) {
        return false;
    }

    // Include reports that have errors from trying to add a workspace
    // If we excluded it, then the red-brock-road pattern wouldn't work for the user to resolve the error
    if (report.errorFields?.addWorkspaceRoom) {
        return true;
    }

    // All unread chats (even archived ones) in GSD mode will be shown. This is because GSD mode is specifically for focusing the user on the most relevant chats, primarily, the unread ones
    if (isInGSDMode) {
        return isUnread(report) && report.notificationPreference !== CONST.REPORT.NOTIFICATION_PREFERENCE.MUTE;
    }

    // Archived reports should always be shown when in default (most recent) mode. This is because you should still be able to access and search for the chats to find them.
    if (isInDefaultMode && isArchivedRoom(report)) {
        return true;
    }

    // Hide chats between two users that haven't been commented on from the LNH
    if (excludeEmptyChats && isEmptyChat && isChatReport(report) && !isChatRoom(report) && !isPolicyExpenseChat(report) && canHideReport) {
        return false;
    }

    if (isSelfDM(report)) {
        return includeSelfDM;
    }

    return true;
}

/**
 * Attempts to find a report in onyx with the provided list of participants. Does not include threads, task, money request, room, and policy expense chat.
 */
function getChatByParticipants(newParticipantList: number[], reports: OnyxCollection<Report> = allReports): OnyxEntry<Report> {
    const sortedNewParticipantList = newParticipantList.sort();
    return (
        Object.values(reports ?? {}).find((report) => {
            // If the report has been deleted, or there are no participants (like an empty #admins room) then skip it
            if (
                !report ||
                report.participantAccountIDs?.length === 0 ||
                isChatThread(report) ||
                isTaskReport(report) ||
                isMoneyRequestReport(report) ||
                isChatRoom(report) ||
                isPolicyExpenseChat(report) ||
                isGroupChat(report)
            ) {
                return false;
            }

            // Only return the chat if it has all the participants
            return lodashIsEqual(sortedNewParticipantList, report.participantAccountIDs?.sort());
        }) ?? null
    );
}

/**
 * Attempts to find a report in onyx with the provided list of participants in given policy
 */
function getChatByParticipantsAndPolicy(newParticipantList: number[], policyID: string): OnyxEntry<Report> {
    newParticipantList.sort();
    return (
        Object.values(allReports ?? {}).find((report) => {
            // If the report has been deleted, or there are no participants (like an empty #admins room) then skip it
            if (!report?.participantAccountIDs) {
                return false;
            }
            const sortedParticipanctsAccountIDs = report.participantAccountIDs?.sort();
            // Only return the room if it has all the participants and is not a policy room
            return report.policyID === policyID && lodashIsEqual(newParticipantList, sortedParticipanctsAccountIDs);
        }) ?? null
    );
}

function getAllPolicyReports(policyID: string): Array<OnyxEntry<Report>> {
    return Object.values(allReports ?? {}).filter((report) => report?.policyID === policyID);
}

/**
 * Returns true if Chronos is one of the chat participants (1:1)
 */
function chatIncludesChronos(report: OnyxEntry<Report> | EmptyObject): boolean {
    return Boolean(report?.participantAccountIDs?.includes(CONST.ACCOUNT_ID.CHRONOS));
}

/**
 * Can only flag if:
 *
 * - It was written by someone else and isn't a whisper
 * - It's a welcome message whisper
 * - It's an ADDCOMMENT that is not an attachment
 */
function canFlagReportAction(reportAction: OnyxEntry<ReportAction>, reportID: string | undefined): boolean {
    let report = getReport(reportID);

    // If the childReportID exists in reportAction and is equal to the reportID,
    // the report action being evaluated is the parent report action in a thread, and we should get the parent report to evaluate instead.
    if (reportAction?.childReportID?.toString() === reportID?.toString()) {
        report = getReport(report?.parentReportID);
    }
    const isCurrentUserAction = reportAction?.actorAccountID === currentUserAccountID;
    const isOriginalMessageHaveHtml =
        reportAction?.actionName === CONST.REPORT.ACTIONS.TYPE.ADDCOMMENT ||
        reportAction?.actionName === CONST.REPORT.ACTIONS.TYPE.RENAMED ||
        reportAction?.actionName === CONST.REPORT.ACTIONS.TYPE.CHRONOSOOOLIST;
    if (ReportActionsUtils.isWhisperAction(reportAction)) {
        // Allow flagging welcome message whispers as they can be set by any room creator
        if (report?.description && !isCurrentUserAction && isOriginalMessageHaveHtml && reportAction?.originalMessage?.html === report.description) {
            return true;
        }

        // Disallow flagging the rest of whisper as they are sent by us
        return false;
    }

    return Boolean(
        !isCurrentUserAction &&
            reportAction?.actionName === CONST.REPORT.ACTIONS.TYPE.ADDCOMMENT &&
            !ReportActionsUtils.isDeletedAction(reportAction) &&
            !ReportActionsUtils.isCreatedTaskReportAction(reportAction) &&
            !isEmptyObject(report) &&
            report &&
            isAllowedToComment(report),
    );
}

/**
 * Whether flag comment page should show
 */
function shouldShowFlagComment(reportAction: OnyxEntry<ReportAction>, report: OnyxEntry<Report>): boolean {
    return (
        canFlagReportAction(reportAction, report?.reportID) &&
        !isArchivedRoom(report) &&
        !chatIncludesChronos(report) &&
        !isConciergeChatReport(report) &&
        reportAction?.actorAccountID !== CONST.ACCOUNT_ID.CONCIERGE
    );
}

/**
 * @param sortedAndFilteredReportActions - reportActions for the report, sorted newest to oldest, and filtered for only those that should be visible
 */
function getNewMarkerReportActionID(report: OnyxEntry<Report>, sortedAndFilteredReportActions: ReportAction[]): string {
    if (!isUnread(report)) {
        return '';
    }

    const newMarkerIndex = lodashFindLastIndex(sortedAndFilteredReportActions, (reportAction) => (reportAction.created ?? '') > (report?.lastReadTime ?? ''));

    return 'reportActionID' in sortedAndFilteredReportActions[newMarkerIndex] ? sortedAndFilteredReportActions[newMarkerIndex].reportActionID : '';
}

/**
 * Performs the markdown conversion, and replaces code points > 127 with C escape sequences
 * Used for compatibility with the backend auth validator for AddComment, and to account for MD in comments
 * @returns The comment's total length as seen from the backend
 */
function getCommentLength(textComment: string): number {
    return getParsedComment(textComment)
        .replace(/[^ -~]/g, '\\u????')
        .trim().length;
}

function getRouteFromLink(url: string | null): string {
    if (!url) {
        return '';
    }

    // Get the reportID from URL
    let route = url;
    const localWebAndroidRegEx = /^(https:\/\/([0-9]{1,3})\.([0-9]{1,3})\.([0-9]{1,3})\.([0-9]{1,3}))/;
    linkingConfig.prefixes.forEach((prefix) => {
        if (route.startsWith(prefix)) {
            route = route.replace(prefix, '');
        } else if (localWebAndroidRegEx.test(route)) {
            route = route.replace(localWebAndroidRegEx, '');
        } else {
            return;
        }

        // Remove the port if it's a localhost URL
        if (/^:\d+/.test(route)) {
            route = route.replace(/:\d+/, '');
        }

        // Remove the leading slash if exists
        if (route.startsWith('/')) {
            route = route.replace('/', '');
        }
    });
    return route;
}

function parseReportRouteParams(route: string): ReportRouteParams {
    let parsingRoute = route;
    if (parsingRoute.at(0) === '/') {
        // remove the first slash
        parsingRoute = parsingRoute.slice(1);
    }

    if (!parsingRoute.startsWith(Url.addTrailingForwardSlash(ROUTES.REPORT))) {
        return {reportID: '', isSubReportPageRoute: false};
    }

    const pathSegments = parsingRoute.split('/');

    const reportIDSegment = pathSegments[1];

    // Check for "undefined" or any other unwanted string values
    if (!reportIDSegment || reportIDSegment === 'undefined') {
        return {reportID: '', isSubReportPageRoute: false};
    }

    return {
        reportID: reportIDSegment,
        isSubReportPageRoute: pathSegments.length > 2,
    };
}

function getReportIDFromLink(url: string | null): string {
    const route = getRouteFromLink(url);
    const {reportID, isSubReportPageRoute} = parseReportRouteParams(route);
    if (isSubReportPageRoute) {
        // We allow the Sub-Report deep link routes (settings, details, etc.) to be handled by their respective component pages
        return '';
    }
    return reportID;
}

/**
 * Get the report policyID given a reportID
 */
function getReportPolicyID(reportID?: string): string | undefined {
    return originalGetReportPolicyID(reportID);
}

/**
 * Check if the chat report is linked to an iou that is waiting for the current user to add a credit bank account.
 */
function hasIOUWaitingOnCurrentUserBankAccount(chatReport: OnyxEntry<Report>): boolean {
    if (chatReport?.iouReportID) {
        const iouReport = allReports?.[`${ONYXKEYS.COLLECTION.REPORT}${chatReport?.iouReportID}`];
        if (iouReport?.isWaitingOnBankAccount && iouReport?.ownerAccountID === currentUserAccountID) {
            return true;
        }
    }

    return false;
}

/**
 * Users can request money:
 * - in policy expense chats only if they are in a role of a member in the chat (in other words, if it's their policy expense chat)
 * - in an open or submitted expense report tied to a policy expense chat the user owns
 *     - employee can request money in submitted expense report only if the policy has Instant Submit settings turned on
 * - in an IOU report, which is not settled yet
 * - in a 1:1 DM chat
 */
function canRequestMoney(report: OnyxEntry<Report>, policy: OnyxEntry<Policy>, otherParticipants: number[]): boolean {
    // User cannot request money in chat thread or in task report or in chat room
    if (isChatThread(report) || isTaskReport(report) || isChatRoom(report) || isSelfDM(report) || isGroupChat(report)) {
        return false;
    }

    // Users can only request money in DMs if they are a 1:1 DM
    if (isDM(report)) {
        return otherParticipants.length === 1;
    }

    // Prevent requesting money if pending IOU report waiting for their bank account already exists
    if (hasIOUWaitingOnCurrentUserBankAccount(report)) {
        return false;
    }

    let isOwnPolicyExpenseChat = report?.isOwnPolicyExpenseChat ?? false;
    if (isExpenseReport(report) && getParentReport(report)) {
        isOwnPolicyExpenseChat = Boolean(getParentReport(report)?.isOwnPolicyExpenseChat);
    }

    // In case there are no other participants than the current user and it's not user's own policy expense chat, they can't request money from such report
    if (otherParticipants.length === 0 && !isOwnPolicyExpenseChat) {
        return false;
    }

    // User can request money in any IOU report, unless paid, but user can only request money in an expense report
    // which is tied to their workspace chat.
    if (isMoneyRequestReport(report)) {
        const canAddTransactions = canAddOrDeleteTransactions(report);
        return isGroupPolicy(report) ? isOwnPolicyExpenseChat && canAddTransactions : canAddTransactions;
    }

    // In case of policy expense chat, users can only request money from their own policy expense chat
    return !isPolicyExpenseChat(report) || isOwnPolicyExpenseChat;
}

function isGroupChatAdmin(report: OnyxEntry<Report>, accountID: number) {
    const reportParticipants = report.participants ?? {};
    const participant = reportParticipants[accountID] ?? {};
    return participant.role === CONST.REPORT.ROLE.ADMIN;
}

/**
 * Helper method to define what money request options we want to show for particular method.
 * There are 4 money request options: Request, Split, Send and Track expense:
 * - Request option should show for:
 *     - DMs
 *     - own policy expense chats
 *     - open and processing expense reports tied to own policy expense chat
 *     - unsettled IOU reports
 * - Send option should show for:
 *     - DMs
 * - Split options should show for:
 *     - DMs
 *     - chat/policy rooms with more than 1 participant
 *     - groups chats with 3 and more participants
 *     - corporate workspace chats
 * - Track expense option should show for:
 *    - Self DMs
 *    - own policy expense chats
 *    - open and processing expense reports tied to own policy expense chat
 *
 * None of the options should show in chat threads or if there is some special Expensify account
 * as a participant of the report.
 */
function getMoneyRequestOptions(report: OnyxEntry<Report>, policy: OnyxEntry<Policy>, reportParticipants: number[], canUseTrackExpense = true): Array<ValueOf<typeof CONST.IOU.TYPE>> {
    // In any thread or task report, we do not allow any new money requests yet
    if (isChatThread(report) || isTaskReport(report) || (!canUseTrackExpense && isSelfDM(report))) {
        return [];
    }

    // We don't allow IOU actions if an Expensify account is a participant of the report, unless the policy that the report is on is owned by an Expensify account
    const doParticipantsIncludeExpensifyAccounts = lodashIntersection(reportParticipants, CONST.EXPENSIFY_ACCOUNT_IDS).length > 0;
    const isPolicyOwnedByExpensifyAccounts = report?.policyID ? CONST.EXPENSIFY_ACCOUNT_IDS.includes(getPolicy(report?.policyID ?? '')?.ownerAccountID ?? 0) : false;
    if (doParticipantsIncludeExpensifyAccounts && !isPolicyOwnedByExpensifyAccounts) {
        return [];
    }

    const otherParticipants = reportParticipants.filter((accountID) => currentUserPersonalDetails?.accountID !== accountID);
    const hasSingleOtherParticipantInReport = otherParticipants.length === 1;
    let options: Array<ValueOf<typeof CONST.IOU.TYPE>> = [];

    if (isSelfDM(report)) {
        options = [CONST.IOU.TYPE.TRACK_EXPENSE];
    }

    // User created policy rooms and default rooms like #admins or #announce will always have the Split Bill option
    // unless there are no other participants at all (e.g. #admins room for a policy with only 1 admin)
    // DM chats will have the Split Bill option.
    // Your own workspace chats will have the split bill option.
    if (
        (isChatRoom(report) && otherParticipants.length > 0) ||
        (isDM(report) && otherParticipants.length > 0) ||
        (isGroupChat(report) && otherParticipants.length > 0) ||
        (isPolicyExpenseChat(report) && report?.isOwnPolicyExpenseChat)
    ) {
        options = [CONST.IOU.TYPE.SPLIT];
    }

    if (canRequestMoney(report, policy, otherParticipants)) {
        options = [...options, CONST.IOU.TYPE.REQUEST];

        // If the user can request money from the workspace report, they can also track expenses
        if (canUseTrackExpense && (isPolicyExpenseChat(report) || isExpenseReport(report))) {
            options = [...options, CONST.IOU.TYPE.TRACK_EXPENSE];
        }
    }

    // Send money option should be visible only in 1:1 DMs
    if (isDM(report) && hasSingleOtherParticipantInReport) {
        options = [...options, CONST.IOU.TYPE.SEND];
    }

    return options;
}

/**
 * Allows a user to leave a policy room according to the following conditions of the visibility or chatType rNVP:
 * `public` - Anyone can leave (because anybody can join)
 * `public_announce` - Only non-policy members can leave (it's auto-shared with policy members)
 * `policy_admins` - Nobody can leave (it's auto-shared with all policy admins)
 * `policy_announce` - Nobody can leave (it's auto-shared with all policy members)
 * `policyExpenseChat` - Nobody can leave (it's auto-shared with all policy members)
 * `policy` - Anyone can leave (though only policy members can join)
 * `domain` - Nobody can leave (it's auto-shared with domain members)
 * `dm` - Nobody can leave (it's auto-shared with users)
 * `private` - Anybody can leave (though you can only be invited to join)
 */
function canLeaveRoom(report: OnyxEntry<Report>, isPolicyMember: boolean): boolean {
    if (!report?.visibility) {
        if (
            report?.chatType === CONST.REPORT.CHAT_TYPE.POLICY_ADMINS ||
            report?.chatType === CONST.REPORT.CHAT_TYPE.POLICY_ANNOUNCE ||
            report?.chatType === CONST.REPORT.CHAT_TYPE.POLICY_EXPENSE_CHAT ||
            report?.chatType === CONST.REPORT.CHAT_TYPE.DOMAIN_ALL ||
            report?.chatType === CONST.REPORT.CHAT_TYPE.SELF_DM ||
            !report?.chatType
        ) {
            // DM chats don't have a chatType
            return false;
        }
    } else if (isPublicAnnounceRoom(report) && isPolicyMember) {
        return false;
    }
    return true;
}

function isCurrentUserTheOnlyParticipant(participantAccountIDs?: number[]): boolean {
    return Boolean(participantAccountIDs?.length === 1 && participantAccountIDs?.[0] === currentUserAccountID);
}

/**
 * Returns display names for those that can see the whisper.
 * However, it returns "you" if the current user is the only one who can see it besides the person that sent it.
 */
function getWhisperDisplayNames(participantAccountIDs?: number[]): string | undefined {
    const isWhisperOnlyVisibleToCurrentUser = isCurrentUserTheOnlyParticipant(participantAccountIDs);

    // When the current user is the only participant, the display name needs to be "you" because that's the only person reading it
    if (isWhisperOnlyVisibleToCurrentUser) {
        return Localize.translateLocal('common.youAfterPreposition');
    }

    return participantAccountIDs?.map((accountID) => getDisplayNameForParticipant(accountID, !isWhisperOnlyVisibleToCurrentUser)).join(', ');
}

/**
 * Show subscript on workspace chats / threads and expense requests
 */
function shouldReportShowSubscript(report: OnyxEntry<Report>): boolean {
    if (isArchivedRoom(report) && !isWorkspaceThread(report)) {
        return false;
    }

    if (isPolicyExpenseChat(report) && !isChatThread(report) && !isTaskReport(report) && !report?.isOwnPolicyExpenseChat) {
        return true;
    }

    if (isPolicyExpenseChat(report) && !isThread(report) && !isTaskReport(report)) {
        return true;
    }

    if (isExpenseRequest(report)) {
        return true;
    }

    if (isExpenseReport(report) && isOneTransactionReport(report?.reportID ?? '')) {
        return true;
    }

    if (isWorkspaceTaskReport(report)) {
        return true;
    }

    if (isWorkspaceThread(report)) {
        return true;
    }

    return false;
}

/**
 * Return true if reports data exists
 */
function isReportDataReady(): boolean {
    return !isEmptyObject(allReports) && Object.keys(allReports ?? {}).some((key) => allReports?.[key]?.reportID);
}

/**
 * Return true if reportID from path is valid
 */
function isValidReportIDFromPath(reportIDFromPath: string): boolean {
    return !['', 'null', '0'].includes(reportIDFromPath);
}

/**
 * Return the errors we have when creating a chat or a workspace room
 */
function getAddWorkspaceRoomOrChatReportErrors(report: OnyxEntry<Report>): Errors | null | undefined {
    // We are either adding a workspace room, or we're creating a chat, it isn't possible for both of these to have errors for the same report at the same time, so
    // simply looking up the first truthy value will get the relevant property if it's set.
    return report?.errorFields?.addWorkspaceRoom ?? report?.errorFields?.createChat;
}

/**
 * Return true if the Money Request report is marked for deletion.
 */
function isMoneyRequestReportPendingDeletion(report: OnyxEntry<Report> | EmptyObject): boolean {
    if (!isMoneyRequestReport(report)) {
        return false;
    }

    const parentReportAction = ReportActionsUtils.getReportAction(report?.parentReportID ?? '', report?.parentReportActionID ?? '');
    return parentReportAction?.pendingAction === CONST.RED_BRICK_ROAD_PENDING_ACTION.DELETE;
}

function canUserPerformWriteAction(report: OnyxEntry<Report>) {
    const reportErrors = getAddWorkspaceRoomOrChatReportErrors(report);

    // If the Money Request report is marked for deletion, let us prevent any further write action.
    if (isMoneyRequestReportPendingDeletion(report)) {
        return false;
    }

    return !isArchivedRoom(report) && isEmptyObject(reportErrors) && report && isAllowedToComment(report) && !isAnonymousUser;
}

/**
 * Returns ID of the original report from which the given reportAction is first created.
 */
function getOriginalReportID(reportID: string, reportAction: OnyxEntry<ReportAction>): string | undefined {
    const reportActions = reportActionsByReport?.[reportID];
    const currentReportAction = reportActions?.[reportAction?.reportActionID ?? ''] ?? null;
    const transactionThreadReportID = ReportActionsUtils.getOneTransactionThreadReportID(reportActions ?? ([] as ReportAction[]));
    if (transactionThreadReportID !== null) {
        return Object.keys(currentReportAction ?? {}).length === 0 ? transactionThreadReportID : reportID;
    }
    return isThreadFirstChat(reportAction, reportID) && Object.keys(currentReportAction ?? {}).length === 0
        ? allReports?.[`${ONYXKEYS.COLLECTION.REPORT}${reportID}`]?.parentReportID
        : reportID;
}

/**
 * Return the pendingAction and the errors resulting from either
 *
 * - creating a workspace room
 * - starting a chat
 * - paying the money request
 *
 * while being offline
 */
function getReportOfflinePendingActionAndErrors(report: OnyxEntry<Report>): ReportOfflinePendingActionAndErrors {
    // It shouldn't be possible for all of these actions to be pending (or to have errors) for the same report at the same time, so just take the first that exists
    const reportPendingAction = report?.pendingFields?.addWorkspaceRoom ?? report?.pendingFields?.createChat ?? report?.pendingFields?.reimbursed;

    const reportErrors = getAddWorkspaceRoomOrChatReportErrors(report);
    return {reportPendingAction, reportErrors};
}

/**
 * Check if the report can create the request with type is iouType
 */
function canCreateRequest(report: OnyxEntry<Report>, policy: OnyxEntry<Policy>, iouType: (typeof CONST.IOU.TYPE)[keyof typeof CONST.IOU.TYPE]): boolean {
    const participantAccountIDs = report?.participantAccountIDs ?? [];
    if (!canUserPerformWriteAction(report)) {
        return false;
    }
    return getMoneyRequestOptions(report, policy, participantAccountIDs).includes(iouType);
}

function getWorkspaceChats(policyID: string, accountIDs: number[]): Array<OnyxEntry<Report>> {
    return Object.values(allReports ?? {}).filter((report) => isPolicyExpenseChat(report) && (report?.policyID ?? '') === policyID && accountIDs.includes(report?.ownerAccountID ?? -1));
}

/**
 * @param policy - the workspace the report is on, null if the user isn't a member of the workspace
 */
function shouldDisableRename(report: OnyxEntry<Report>, policy: OnyxEntry<Policy>): boolean {
    if (isDefaultRoom(report) || isArchivedRoom(report) || isThread(report) || isMoneyRequestReport(report) || isPolicyExpenseChat(report)) {
        return true;
    }

    if (isGroupChat(report)) {
        return false;
    }

    // if the linked workspace is null, that means the person isn't a member of the workspace the report is in
    // which means this has to be a public room we want to disable renaming for
    if (!policy) {
        return true;
    }

    // If there is a linked workspace, that means the user is a member of the workspace the report is in and is allowed to rename.
    return false;
}

/**
 * @param policy - the workspace the report is on, null if the user isn't a member of the workspace
 */
function canEditWriteCapability(report: OnyxEntry<Report>, policy: OnyxEntry<Policy>): boolean {
    return PolicyUtils.isPolicyAdmin(policy) && !isAdminRoom(report) && !isArchivedRoom(report) && !isThread(report);
}

/**
 * @param policy - the workspace the report is on, null if the user isn't a member of the workspace
 */
function canEditRoomVisibility(report: OnyxEntry<Report>, policy: OnyxEntry<Policy>): boolean {
    return PolicyUtils.isPolicyAdmin(policy) && !isArchivedRoom(report);
}

/**
 * Returns the onyx data needed for the task assignee chat
 */
function getTaskAssigneeChatOnyxData(
    accountID: number,
    assigneeAccountID: number,
    taskReportID: string,
    assigneeChatReportID: string,
    parentReportID: string,
    title: string,
    assigneeChatReport: OnyxEntry<Report>,
): OnyxDataTaskAssigneeChat {
    // Set if we need to add a comment to the assignee chat notifying them that they have been assigned a task
    let optimisticAssigneeAddComment: OptimisticReportAction | undefined;
    // Set if this is a new chat that needs to be created for the assignee
    let optimisticChatCreatedReportAction: OptimisticCreatedReportAction | undefined;
    const currentTime = DateUtils.getDBTime();
    const optimisticData: OnyxUpdate[] = [];
    const successData: OnyxUpdate[] = [];
    const failureData: OnyxUpdate[] = [];

    // You're able to assign a task to someone you haven't chatted with before - so we need to optimistically create the chat and the chat reportActions
    // Only add the assignee chat report to onyx if we haven't already set it optimistically
    if (assigneeChatReport?.isOptimisticReport && assigneeChatReport.pendingFields?.createChat !== CONST.RED_BRICK_ROAD_PENDING_ACTION.ADD) {
        optimisticChatCreatedReportAction = buildOptimisticCreatedReportAction(assigneeChatReportID);
        optimisticData.push(
            {
                onyxMethod: Onyx.METHOD.MERGE,
                key: `${ONYXKEYS.COLLECTION.REPORT}${assigneeChatReportID}`,
                value: {
                    pendingFields: {
                        createChat: CONST.RED_BRICK_ROAD_PENDING_ACTION.ADD,
                    },
                    isHidden: false,
                },
            },
            {
                onyxMethod: Onyx.METHOD.MERGE,
                key: `${ONYXKEYS.COLLECTION.REPORT_ACTIONS}${assigneeChatReportID}`,
                value: {[optimisticChatCreatedReportAction.reportActionID]: optimisticChatCreatedReportAction as Partial<ReportAction>},
            },
        );

        successData.push({
            onyxMethod: Onyx.METHOD.MERGE,
            key: `${ONYXKEYS.COLLECTION.REPORT}${assigneeChatReportID}`,
            value: {
                pendingFields: {
                    createChat: null,
                },
                isOptimisticReport: false,
            },
        });

        failureData.push(
            {
                onyxMethod: Onyx.METHOD.SET,
                key: `${ONYXKEYS.COLLECTION.REPORT}${assigneeChatReportID}`,
                value: null,
            },
            {
                onyxMethod: Onyx.METHOD.MERGE,
                key: `${ONYXKEYS.COLLECTION.REPORT_ACTIONS}${assigneeChatReportID}`,
                value: {[optimisticChatCreatedReportAction.reportActionID]: {pendingAction: null}},
            },
            // If we failed, we want to remove the optimistic personal details as it was likely due to an invalid login
            {
                onyxMethod: Onyx.METHOD.MERGE,
                key: ONYXKEYS.PERSONAL_DETAILS_LIST,
                value: {
                    [assigneeAccountID]: null,
                },
            },
        );
    }

    // If you're choosing to share the task in the same DM as the assignee then we don't need to create another reportAction indicating that you've been assigned
    if (assigneeChatReportID !== parentReportID) {
        // eslint-disable-next-line @typescript-eslint/prefer-nullish-coalescing
        const displayname = allPersonalDetails?.[assigneeAccountID]?.displayName || allPersonalDetails?.[assigneeAccountID]?.login || '';
        optimisticAssigneeAddComment = buildOptimisticTaskCommentReportAction(taskReportID, title, assigneeAccountID, `assigned to ${displayname}`, parentReportID);
        const lastAssigneeCommentText = formatReportLastMessageText(optimisticAssigneeAddComment.reportAction.message?.[0]?.text ?? '');
        const optimisticAssigneeReport = {
            lastVisibleActionCreated: currentTime,
            lastMessageText: lastAssigneeCommentText,
            lastActorAccountID: accountID,
            lastReadTime: currentTime,
        };

        optimisticData.push(
            {
                onyxMethod: Onyx.METHOD.MERGE,
                key: `${ONYXKEYS.COLLECTION.REPORT_ACTIONS}${assigneeChatReportID}`,
                value: {[optimisticAssigneeAddComment.reportAction.reportActionID ?? '']: optimisticAssigneeAddComment.reportAction as ReportAction},
            },
            {
                onyxMethod: Onyx.METHOD.MERGE,
                key: `${ONYXKEYS.COLLECTION.REPORT}${assigneeChatReportID}`,
                value: optimisticAssigneeReport,
            },
        );
        successData.push({
            onyxMethod: Onyx.METHOD.MERGE,
            key: `${ONYXKEYS.COLLECTION.REPORT_ACTIONS}${assigneeChatReportID}`,
            value: {[optimisticAssigneeAddComment.reportAction.reportActionID ?? '']: {isOptimisticAction: null}},
        });
        failureData.push({
            onyxMethod: Onyx.METHOD.MERGE,
            key: `${ONYXKEYS.COLLECTION.REPORT_ACTIONS}${assigneeChatReportID}`,
            value: {[optimisticAssigneeAddComment.reportAction.reportActionID ?? '']: {pendingAction: null}},
        });
    }

    return {
        optimisticData,
        successData,
        failureData,
        optimisticAssigneeAddComment,
        optimisticChatCreatedReportAction,
    };
}

/**
 * Return iou report action display message
 */
function getIOUReportActionDisplayMessage(reportAction: OnyxEntry<ReportAction>, transaction?: OnyxEntry<Transaction>, shouldLog = false): string {
    if (reportAction?.actionName !== CONST.REPORT.ACTIONS.TYPE.IOU) {
        return '';
    }
    const originalMessage = reportAction.originalMessage;
    const {IOUReportID} = originalMessage;
    const iouReport = getReport(IOUReportID);
    let translationKey: TranslationPaths;
    if (originalMessage.type === CONST.IOU.REPORT_ACTION_TYPE.PAY) {
        // The `REPORT_ACTION_TYPE.PAY` action type is used for both fulfilling existing requests and sending money. To
        // differentiate between these two scenarios, we check if the `originalMessage` contains the `IOUDetails`
        // property. If it does, it indicates that this is a 'Send money' action.
        const {amount, currency} = originalMessage.IOUDetails ?? originalMessage;
        const formattedAmount = CurrencyUtils.convertToDisplayString(Math.abs(amount), currency) ?? '';

        switch (originalMessage.paymentType) {
            case CONST.IOU.PAYMENT_TYPE.ELSEWHERE:
                translationKey = 'iou.paidElsewhereWithAmount';
                break;
            case CONST.IOU.PAYMENT_TYPE.EXPENSIFY:
            case CONST.IOU.PAYMENT_TYPE.VBBA:
                translationKey = 'iou.paidWithExpensifyWithAmount';
                break;
            default:
                translationKey = 'iou.payerPaidAmount';
                break;
        }
        return Localize.translateLocal(translationKey, {amount: formattedAmount, payer: ''});
    }

    // This log to server is temporary and needed to determine if there is a case we need the transaction param
    // when we call getIOUReportActionDisplayMessage from ReportActionItemMessage
    if (shouldLog) {
        Log.alert('Transaction Param Used when getIOUReportActionDisplayMessage was called from ReportActionItemMessage', {
            reportActionID: reportAction.reportActionID,
            originalMessageType: originalMessage.type,
        });
    }

    const transactionDetails = getTransactionDetails(!isEmptyObject(transaction) ? transaction : null);
    const formattedAmount = CurrencyUtils.convertToDisplayString(transactionDetails?.amount ?? 0, transactionDetails?.currency);
    const isRequestSettled = isSettled(originalMessage.IOUReportID);
    const isApproved = isReportApproved(iouReport);
    if (isRequestSettled) {
        return Localize.translateLocal('iou.payerSettled', {
            amount: formattedAmount,
        });
    }
    if (isApproved) {
        return Localize.translateLocal('iou.approvedAmount', {
            amount: formattedAmount,
        });
    }
    if (ReportActionsUtils.isSplitBillAction(reportAction)) {
        translationKey = 'iou.didSplitAmount';
    } else if (ReportActionsUtils.isTrackExpenseAction(reportAction)) {
        translationKey = 'iou.trackedAmount';
    } else {
        translationKey = 'iou.requestedAmount';
    }
    return Localize.translateLocal(translationKey, {
        formattedAmount,
        comment: transactionDetails?.comment ?? '',
    });
}

/**
 * Checks if a report is a group chat.
 *
 * A report is a group chat if it meets the following conditions:
 * - Not a chat thread.
 * - Not a task report.
 * - Not a money request / IOU report.
 * - Not an archived room.
 * - Not a public / admin / announce chat room (chat type doesn't match any of the specified types).
 * - More than 2 participants.
 *
 */
function isDeprecatedGroupDM(report: OnyxEntry<Report>): boolean {
    return Boolean(
        report &&
            !isChatThread(report) &&
            !isTaskReport(report) &&
            !isMoneyRequestReport(report) &&
            !isArchivedRoom(report) &&
            !Object.values(CONST.REPORT.CHAT_TYPE).some((chatType) => chatType === getChatType(report)) &&
            (report.participantAccountIDs?.length ?? 0) > 1,
    );
}

/**
 * Assume any report without a reportID is unusable.
 */
function isValidReport(report?: OnyxEntry<Report>): boolean {
    return Boolean(report?.reportID);
}

/**
 * Check to see if we are a participant of this report.
 */
function isReportParticipant(accountID: number, report: OnyxEntry<Report>): boolean {
    if (!accountID) {
        return false;
    }

    // If we have a DM AND the accountID we are checking is the current user THEN we won't find them as a participant and must assume they are a participant
    if (isDM(report) && accountID === currentUserAccountID) {
        return true;
    }

    const possibleAccountIDs = report?.participantAccountIDs ?? [];
    if (report?.ownerAccountID) {
        possibleAccountIDs.push(report?.ownerAccountID);
    }
    if (report?.managerID) {
        possibleAccountIDs.push(report?.managerID);
    }
    return possibleAccountIDs.includes(accountID);
}

function shouldUseFullTitleToDisplay(report: OnyxEntry<Report>): boolean {
    return isMoneyRequestReport(report) || isPolicyExpenseChat(report) || isChatRoom(report) || isChatThread(report) || isTaskReport(report) || isGroupChat(report);
}

function getRoom(type: ValueOf<typeof CONST.REPORT.CHAT_TYPE>, policyID: string): OnyxEntry<Report> | undefined {
    const room = Object.values(allReports ?? {}).find((report) => report?.policyID === policyID && report?.chatType === type && !isThread(report));
    return room;
}

/**
 *  We only want policy members who are members of the report to be able to modify the report description, but not in thread chat.
 */
function canEditReportDescription(report: OnyxEntry<Report>, policy: OnyxEntry<Policy> | undefined): boolean {
    return (
        !isMoneyRequestReport(report) &&
        !isArchivedRoom(report) &&
        isChatRoom(report) &&
        !isChatThread(report) &&
        !isEmpty(policy) &&
        hasParticipantInArray(report, [currentUserAccountID ?? 0])
    );
}

function canEditPolicyDescription(policy: OnyxEntry<Policy>): boolean {
    return PolicyUtils.isPolicyAdmin(policy);
}

/**
 * Checks if report action has error when smart scanning
 */
function hasSmartscanError(reportActions: ReportAction[]) {
    return reportActions.some((action) => {
        if (!ReportActionsUtils.isSplitBillAction(action) && !ReportActionsUtils.isReportPreviewAction(action)) {
            return false;
        }
        const IOUReportID = ReportActionsUtils.getIOUReportIDFromReportActionPreview(action);
        const isReportPreviewError = ReportActionsUtils.isReportPreviewAction(action) && hasMissingSmartscanFields(IOUReportID) && !isSettled(IOUReportID);
        const transactionID = (action.originalMessage as IOUMessage).IOUTransactionID ?? '0';
        const transaction = allTransactions?.[`${ONYXKEYS.COLLECTION.TRANSACTION}${transactionID}`] ?? {};
        const isSplitBillError = ReportActionsUtils.isSplitBillAction(action) && TransactionUtils.hasMissingSmartscanFields(transaction as Transaction);

        return isReportPreviewError || isSplitBillError;
    });
}

function shouldAutoFocusOnKeyPress(event: KeyboardEvent): boolean {
    if (event.key.length > 1) {
        return false;
    }

    // If a key is pressed in combination with Meta, Control or Alt do not focus
    if (event.ctrlKey || event.metaKey) {
        return false;
    }

    if (event.code === 'Space') {
        return false;
    }

    return true;
}

/**
 * Navigates to the appropriate screen based on the presence of a private note for the current user.
 */
function navigateToPrivateNotes(report: OnyxEntry<Report>, session: OnyxEntry<Session>) {
    if (isEmpty(report) || isEmpty(session) || !session.accountID) {
        return;
    }
    const currentUserPrivateNote = report.privateNotes?.[session.accountID]?.note ?? '';
    if (isEmpty(currentUserPrivateNote)) {
        Navigation.navigate(ROUTES.PRIVATE_NOTES_EDIT.getRoute(report.reportID, session.accountID));
        return;
    }
    Navigation.navigate(ROUTES.PRIVATE_NOTES_LIST.getRoute(report.reportID));
}

/**
 * Check if Report has any held expenses
 */
function isHoldCreator(transaction: OnyxEntry<Transaction>, reportID: string): boolean {
    const holdReportAction = ReportActionsUtils.getReportAction(reportID, `${transaction?.comment?.hold ?? ''}`);
    return isActionCreator(holdReportAction);
}

/**
 * Check if Report has any held expenses
 */
function hasHeldExpenses(iouReportID?: string): boolean {
    const transactions = TransactionUtils.getAllReportTransactions(iouReportID);
    return transactions.some((transaction) => TransactionUtils.isOnHold(transaction));
}

/**
 * Check if all expenses in the Report are on hold
 */
function hasOnlyHeldExpenses(iouReportID: string): boolean {
    const transactions = TransactionUtils.getAllReportTransactions(iouReportID);
    return !transactions.some((transaction) => !TransactionUtils.isOnHold(transaction));
}

/**
 * Checks if thread replies should be displayed
 */
function shouldDisplayThreadReplies(reportAction: OnyxEntry<ReportAction>, reportID: string): boolean {
    const hasReplies = (reportAction?.childVisibleActionCount ?? 0) > 0;
    return hasReplies && !!reportAction?.childCommenterCount && !isThreadFirstChat(reportAction, reportID);
}

/**
 * Check if money report has any transactions updated optimistically
 */
function hasUpdatedTotal(report: OnyxEntry<Report>, policy: OnyxEntry<Policy>): boolean {
    if (!report) {
        return true;
    }

    const transactions = TransactionUtils.getAllReportTransactions(report.reportID);
    const hasPendingTransaction = transactions.some((transaction) => !!transaction.pendingAction);
    const hasTransactionWithDifferentCurrency = transactions.some((transaction) => transaction.currency !== report.currency);
    const hasDifferentWorkspaceCurrency = report.pendingFields?.createChat && isExpenseReport(report) && report.currency !== policy?.outputCurrency;

    return !(hasPendingTransaction && (hasTransactionWithDifferentCurrency || hasDifferentWorkspaceCurrency)) && !(hasHeldExpenses(report.reportID) && report?.unheldTotal === undefined);
}

/**
 * Return held and full amount formatted with used currency
 */
function getNonHeldAndFullAmount(iouReport: OnyxEntry<Report>, policy: OnyxEntry<Policy>): string[] {
    const transactions = TransactionUtils.getAllReportTransactions(iouReport?.reportID ?? '');
    const hasPendingTransaction = transactions.some((transaction) => !!transaction.pendingAction);

    if (hasUpdatedTotal(iouReport, policy) && hasPendingTransaction) {
        const unheldTotal = transactions.reduce((currentVal, transaction) => currentVal - (!TransactionUtils.isOnHold(transaction) ? transaction.amount : 0), 0);

        return [CurrencyUtils.convertToDisplayString(unheldTotal, iouReport?.currency ?? ''), CurrencyUtils.convertToDisplayString((iouReport?.total ?? 0) * -1, iouReport?.currency ?? '')];
    }

    return [
        CurrencyUtils.convertToDisplayString((iouReport?.unheldTotal ?? 0) * -1, iouReport?.currency ?? ''),
        CurrencyUtils.convertToDisplayString((iouReport?.total ?? 0) * -1, iouReport?.currency ?? ''),
    ];
}

/**
 * Disable reply in thread action if:
 *
 * - The action is listed in the thread-disabled list
 * - The action is a split bill action
 * - The action is deleted and is not threaded
 * - The report is archived and the action is not threaded
 * - The action is a whisper action and it's neither a report preview nor IOU action
 * - The action is the thread's first chat
 */
function shouldDisableThread(reportAction: OnyxEntry<ReportAction>, reportID: string): boolean {
    const isSplitBillAction = ReportActionsUtils.isSplitBillAction(reportAction);
    const isDeletedAction = ReportActionsUtils.isDeletedAction(reportAction);
    const isReportPreviewAction = ReportActionsUtils.isReportPreviewAction(reportAction);
    const isIOUAction = ReportActionsUtils.isMoneyRequestAction(reportAction);
    const isWhisperAction = ReportActionsUtils.isWhisperAction(reportAction);
    const isArchivedReport = isArchivedRoom(getReport(reportID));

    return (
        CONST.REPORT.ACTIONS.THREAD_DISABLED.some((action: string) => action === reportAction?.actionName) ||
        isSplitBillAction ||
        (isDeletedAction && !reportAction?.childVisibleActionCount) ||
        (isArchivedReport && !reportAction?.childVisibleActionCount) ||
        (isWhisperAction && !isReportPreviewAction && !isIOUAction) ||
        isThreadFirstChat(reportAction, reportID)
    );
}

function getAllAncestorReportActions(report: Report | null | undefined): Ancestor[] {
    if (!report) {
        return [];
    }
    const allAncestors: Ancestor[] = [];
    let parentReportID = report.parentReportID;
    let parentReportActionID = report.parentReportActionID;

    // Store the child of parent report
    let currentReport = report;

    while (parentReportID) {
        const parentReport = getReport(parentReportID);
        const parentReportAction = ReportActionsUtils.getReportAction(parentReportID, parentReportActionID ?? '0');

        if (!parentReportAction || ReportActionsUtils.isTransactionThread(parentReportAction) || !parentReport) {
            break;
        }

        const isParentReportActionUnread = ReportActionsUtils.isCurrentActionUnread(parentReport, parentReportAction);
        allAncestors.push({
            report: currentReport,
            reportAction: parentReportAction,
            shouldDisplayNewMarker: isParentReportActionUnread,
        });
        parentReportID = parentReport?.parentReportID;
        parentReportActionID = parentReport?.parentReportActionID;
        if (!isEmptyObject(parentReport)) {
            currentReport = parentReport;
        }
    }

    return allAncestors.reverse();
}

function getAllAncestorReportActionIDs(report: Report | null | undefined, includeTransactionThread = false): AncestorIDs {
    if (!report) {
        return {
            reportIDs: [],
            reportActionsIDs: [],
        };
    }

    const allAncestorIDs: AncestorIDs = {
        reportIDs: [],
        reportActionsIDs: [],
    };
    let parentReportID = report.parentReportID;
    let parentReportActionID = report.parentReportActionID;

    while (parentReportID) {
        const parentReport = getReport(parentReportID);
        const parentReportAction = ReportActionsUtils.getReportAction(parentReportID, parentReportActionID ?? '0');

        if (!parentReportAction || (!includeTransactionThread && ReportActionsUtils.isTransactionThread(parentReportAction)) || !parentReport) {
            break;
        }

        allAncestorIDs.reportIDs.push(parentReportID ?? '');
        allAncestorIDs.reportActionsIDs.push(parentReportActionID ?? '');

        parentReportID = parentReport?.parentReportID;
        parentReportActionID = parentReport?.parentReportActionID;
    }

    return allAncestorIDs;
}

/**
 * Get optimistic data of parent report action
 * @param reportID The reportID of the report that is updated
 * @param lastVisibleActionCreated Last visible action created of the child report
 * @param type The type of action in the child report
 */
function getOptimisticDataForParentReportAction(reportID: string, lastVisibleActionCreated: string, type: string): Array<OnyxUpdate | EmptyObject> {
    const report = getReport(reportID);

    if (!report || isEmptyObject(report)) {
        return [];
    }

    const ancestors = getAllAncestorReportActionIDs(report, true);
    const totalAncestor = ancestors.reportIDs.length;

    return Array.from(Array(totalAncestor), (_, index) => {
        const ancestorReport = getReport(ancestors.reportIDs[index]);

        if (!ancestorReport || isEmptyObject(ancestorReport)) {
            return {} as EmptyObject;
        }

        const ancestorReportAction = ReportActionsUtils.getReportAction(ancestorReport.reportID, ancestors.reportActionsIDs[index]);

        if (!ancestorReportAction || isEmptyObject(ancestorReportAction)) {
            return {} as EmptyObject;
        }

        return {
            onyxMethod: Onyx.METHOD.MERGE,
            key: `${ONYXKEYS.COLLECTION.REPORT_ACTIONS}${ancestorReport.reportID}`,
            value: {
                [ancestorReportAction?.reportActionID ?? '']: updateOptimisticParentReportAction(ancestorReportAction, lastVisibleActionCreated, type),
            },
        };
    });
}

function canBeAutoReimbursed(report: OnyxEntry<Report>, policy: OnyxEntry<Policy> | EmptyObject): boolean {
    if (isEmptyObject(policy)) {
        return false;
    }
    type CurrencyType = (typeof CONST.DIRECT_REIMBURSEMENT_CURRENCIES)[number];
    const reimbursableTotal = getMoneyRequestSpendBreakdown(report).totalDisplaySpend;
    const autoReimbursementLimit = policy.autoReimbursementLimit ?? 0;
    const isAutoReimbursable =
        isGroupPolicy(report) &&
        policy.reimbursementChoice === CONST.POLICY.REIMBURSEMENT_CHOICES.REIMBURSEMENT_YES &&
        autoReimbursementLimit >= reimbursableTotal &&
        reimbursableTotal > 0 &&
        CONST.DIRECT_REIMBURSEMENT_CURRENCIES.includes(report?.currency as CurrencyType);
    return isAutoReimbursable;
}

function isAllowedToApproveExpenseReport(report: OnyxEntry<Report>, approverAccountID?: number): boolean {
    const policy = getPolicy(report?.policyID);
    const {preventSelfApproval} = policy;

    const isOwner = (approverAccountID ?? currentUserAccountID) === report?.ownerAccountID;

    return !(preventSelfApproval && isOwner);
}

function isAllowedToSubmitDraftExpenseReport(report: OnyxEntry<Report>): boolean {
    const policy = getPolicy(report?.policyID);
    const {submitsTo} = policy;

    return isAllowedToApproveExpenseReport(report, submitsTo);
}

/**
 * What missing payment method does this report action indicate, if any?
 */
function getIndicatedMissingPaymentMethod(userWallet: OnyxEntry<UserWallet>, reportId: string, reportAction: ReportAction): MissingPaymentMethod | undefined {
    const isSubmitterOfUnsettledReport = isCurrentUserSubmitter(reportId) && !isSettled(reportId);
    if (!isSubmitterOfUnsettledReport || reportAction.actionName !== CONST.REPORT.ACTIONS.TYPE.REIMBURSEMENTQUEUED) {
        return undefined;
    }
    const paymentType = reportAction.originalMessage?.paymentType;
    if (paymentType === CONST.IOU.PAYMENT_TYPE.EXPENSIFY) {
        return isEmpty(userWallet) || userWallet.tierName === CONST.WALLET.TIER_NAME.SILVER ? 'wallet' : undefined;
    }

    return !store.hasCreditBankAccount() ? 'bankAccount' : undefined;
}

/**
 * Checks if report chat contains missing payment method
 */
function hasMissingPaymentMethod(userWallet: OnyxEntry<UserWallet>, iouReportID: string): boolean {
    const reportActions = ReportActionsUtils.getAllReportActions(iouReportID);
    return Object.values(reportActions).some((action) => getIndicatedMissingPaymentMethod(userWallet, iouReportID, action) !== undefined);
}

/**
 * Used from money request actions to decide if we need to build an optimistic money request report.
   Create a new report if:
   - we don't have an iouReport set in the chatReport
   - we have one, but it's waiting on the payee adding a bank account
   - we have one but we can't add more transactions to it due to: report is approved or settled, or report is processing and policy isn't on Instant submit reporting frequency
 */
function shouldCreateNewMoneyRequestReport(existingIOUReport: OnyxEntry<Report> | undefined | null, chatReport: OnyxEntry<Report> | null): boolean {
    return !existingIOUReport || hasIOUWaitingOnCurrentUserBankAccount(chatReport) || !canAddOrDeleteTransactions(existingIOUReport);
}

/**
 * Checks if report contains actions with errors
 */
function hasActionsWithErrors(reportID: string): boolean {
    const reportActions = ReportActionsUtils.getAllReportActions(reportID ?? '');
    return Object.values(reportActions ?? {}).some((action) => !isEmptyObject(action.errors));
}

/**
 * @returns the object to update `report.hasOutstandingChildRequest`
 */
function getOutstandingChildRequest(iouReport: OnyxEntry<Report> | EmptyObject): OutstandingChildRequest {
    if (!iouReport || isEmptyObject(iouReport)) {
        return {};
    }

    if (!isExpenseReport(iouReport)) {
        return {
            hasOutstandingChildRequest: iouReport.managerID === currentUserAccountID && iouReport.total !== 0,
        };
    }

    const policy = getPolicy(iouReport.policyID);
    const shouldBeManuallySubmitted = PolicyUtils.isPaidGroupPolicy(policy) && !policy?.harvesting?.enabled;
    const isOwnFreePolicy = PolicyUtils.isFreeGroupPolicy(policy) && PolicyUtils.isPolicyAdmin(policy);
    if (shouldBeManuallySubmitted || isOwnFreePolicy) {
        return {
            hasOutstandingChildRequest: true,
        };
    }

    // We don't need to update hasOutstandingChildRequest in this case
    return {};
}

export {
    getReportParticipantsTitle,
    isReportMessageAttachment,
    findLastAccessedReport,
    canBeAutoReimbursed,
    canEditReportAction,
    canFlagReportAction,
    shouldShowFlagComment,
    isActionCreator,
    canDeleteReportAction,
    canLeaveRoom,
    sortReportsByLastRead,
    isDefaultRoom,
    isAdminRoom,
    isAdminsOnlyPostingRoom,
    isAnnounceRoom,
    isUserCreatedPolicyRoom,
    isChatRoom,
    getChatRoomSubtitle,
    getParentNavigationSubtitle,
    getPolicyName,
    getPolicyType,
    isArchivedRoom,
    isClosedExpenseReportWithNoExpenses,
    isExpensifyOnlyParticipantInReport,
    canCreateTaskInReport,
    isPolicyExpenseChatAdmin,
    isPolicyAdmin,
    isPublicRoom,
    isPublicAnnounceRoom,
    isConciergeChatReport,
    isProcessingReport,
    isCurrentUserTheOnlyParticipant,
    hasAutomatedExpensifyAccountIDs,
    hasExpensifyGuidesEmails,
    requiresAttentionFromCurrentUser,
    isIOUOwnedByCurrentUser,
    getMoneyRequestSpendBreakdown,
    canShowReportRecipientLocalTime,
    formatReportLastMessageText,
    chatIncludesConcierge,
    isPolicyExpenseChat,
    isGroupPolicy,
    isPaidGroupPolicy,
    isControlPolicyExpenseChat,
    isControlPolicyExpenseReport,
    isPaidGroupPolicyExpenseChat,
    isPaidGroupPolicyExpenseReport,
    getIconsForParticipants,
    getIcons,
    getRoomWelcomeMessage,
    getDisplayNamesWithTooltips,
    getReportName,
    getReport,
    getReportNotificationPreference,
    getReportIDFromLink,
    getReportPolicyID,
    getRouteFromLink,
    getDeletedParentActionMessageForChatReport,
    getLastVisibleMessage,
    navigateToDetailsPage,
    generateReportID,
    hasReportNameError,
    isUnread,
    isUnreadWithMention,
    buildOptimisticWorkspaceChats,
    buildOptimisticTaskReport,
    buildOptimisticChatReport,
    buildOptimisticGroupChatReport,
    buildOptimisticClosedReportAction,
    buildOptimisticCreatedReportAction,
    buildOptimisticRenamedRoomReportAction,
    buildOptimisticEditedTaskFieldReportAction,
    buildOptimisticChangedTaskAssigneeReportAction,
    buildOptimisticIOUReport,
    buildOptimisticApprovedReportAction,
    buildOptimisticMovedReportAction,
    buildOptimisticSubmittedReportAction,
    buildOptimisticExpenseReport,
    buildOptimisticIOUReportAction,
    buildOptimisticMoneyRequestEntities,
    buildOptimisticReportPreview,
    buildOptimisticModifiedExpenseReportAction,
    buildOptimisticCancelPaymentReportAction,
    updateReportPreview,
    buildOptimisticTaskReportAction,
    buildOptimisticAddCommentReportAction,
    buildOptimisticTaskCommentReportAction,
    updateOptimisticParentReportAction,
    getOptimisticDataForParentReportAction,
    shouldReportBeInOptionList,
    getChatByParticipants,
    getChatByParticipantsAndPolicy,
    getAllPolicyReports,
    getIOUReportActionMessage,
    getDisplayNameForParticipant,
    getWorkspaceIcon,
    isOptimisticPersonalDetail,
    shouldDisableDetailPage,
    isChatReport,
    isCurrentUserSubmitter,
    isExpenseReport,
    isExpenseRequest,
    isIOUReport,
    isTaskReport,
    isOpenTaskReport,
    isCanceledTaskReport,
    isCompletedTaskReport,
    isReportManager,
    isReportApproved,
    isMoneyRequestReport,
    isMoneyRequest,
    chatIncludesChronos,
    getNewMarkerReportActionID,
    canSeeDefaultRoom,
    getDefaultWorkspaceAvatar,
    getDefaultWorkspaceAvatarTestID,
    getCommentLength,
    getParsedComment,
    getMoneyRequestOptions,
    canCreateRequest,
    hasIOUWaitingOnCurrentUserBankAccount,
    canRequestMoney,
    getWhisperDisplayNames,
    getWorkspaceAvatar,
    isThread,
    isChatThread,
    isThreadFirstChat,
    isChildReport,
    shouldReportShowSubscript,
    isReportDataReady,
    isValidReportIDFromPath,
    isSettled,
    isAllowedToComment,
    getBankAccountRoute,
    getRootParentReport,
    getReportPreviewMessage,
    isMoneyRequestReportPendingDeletion,
    canUserPerformWriteAction,
    getOriginalReportID,
    canAccessReport,
    getAddWorkspaceRoomOrChatReportErrors,
    getReportOfflinePendingActionAndErrors,
    isDM,
    isSelfDM,
    getWorkspaceChats,
    shouldDisableRename,
    hasSingleParticipant,
    getReportRecipientAccountIDs,
    isOneOnOneChat,
    isOneTransactionThread,
    isPayer,
    goBackToDetailsPage,
    getTransactionReportName,
    getTransactionDetails,
    getTaskAssigneeChatOnyxData,
    canEditMoneyRequest,
    canEditFieldOfMoneyRequest,
    buildTransactionThread,
    areAllRequestsBeingSmartScanned,
    getTransactionsWithReceipts,
    hasOnlyTransactionsWithPendingRoutes,
    hasNonReimbursableTransactions,
    hasMissingSmartscanFields,
    getIOUReportActionDisplayMessage,
    isWaitingForAssigneeToCompleteTask,
    isDeprecatedGroupDM,
    isOpenExpenseReport,
    shouldUseFullTitleToDisplay,
    parseReportRouteParams,
    getReimbursementQueuedActionMessage,
    getReimbursementDeQueuedActionMessage,
    getPersonalDetailsForAccountID,
    getRoom,
    canEditReportDescription,
    doesTransactionThreadHaveViolations,
    shouldDisplayTransactionThreadViolations,
    hasViolations,
    navigateToPrivateNotes,
    canEditWriteCapability,
    isHoldCreator,
    hasHeldExpenses,
    hasOnlyHeldExpenses,
    getNonHeldAndFullAmount,
    hasSmartscanError,
    shouldAutoFocusOnKeyPress,
    buildOptimisticHoldReportAction,
    buildOptimisticHoldReportActionComment,
    buildOptimisticUnHoldReportAction,
    shouldDisplayThreadReplies,
    shouldDisableThread,
    getUserDetailTooltipText,
    doesReportBelongToWorkspace,
    getChildReportNotificationPreference,
    getAllAncestorReportActions,
    isReportParticipant,
    isValidReport,
    getReportDescriptionText,
    isReportFieldOfTypeTitle,
    hasMissingPaymentMethod,
    isIOUReportUsingReport,
    hasUpdatedTotal,
    isReportFieldDisabled,
    getAvailableReportFields,
    getReportFieldKey,
    reportFieldsEnabled,
    getAllAncestorReportActionIDs,
    getPendingChatMembers,
    canEditRoomVisibility,
    canEditPolicyDescription,
    getPolicyDescriptionText,
    getDefaultGroupAvatar,
    isAllowedToSubmitDraftExpenseReport,
    isAllowedToApproveExpenseReport,
    findSelfDMReportID,
    getIndicatedMissingPaymentMethod,
    isJoinRequestInAdminRoom,
    canAddOrDeleteTransactions,
    shouldCreateNewMoneyRequestReport,
    getLastUpdatedReport,
    isGroupChat,
    isTrackExpenseReport,
    hasActionsWithErrors,
    getGroupChatName,
    getOutstandingChildRequest,
    getVisibleChatMemberAccountIDs,
    getParticipantAccountIDs,
    getParticipants,
    isGroupChatAdmin,
};

export type {
    ExpenseOriginalMessage,
    OptionData,
    OptimisticChatReport,
    DisplayNameWithTooltips,
    OptimisticTaskReportAction,
    OptimisticAddCommentReportAction,
    OptimisticCreatedReportAction,
    OptimisticClosedReportAction,
    Ancestor,
    OptimisticIOUReportAction,
    TransactionDetails,
};<|MERGE_RESOLUTION|>--- conflicted
+++ resolved
@@ -751,13 +751,8 @@
 /**
  * Checks if the supplied report has a member with the array passed in params.
  */
-<<<<<<< HEAD
 function hasParticipantInArray(report: Report, memberAccountIDs: number[]) {
     if (!report.participants) {
-=======
-function hasParticipantInArray(report: OnyxEntry<Report>, policyMemberAccountIDs: number[]) {
-    if (!report?.participantAccountIDs) {
->>>>>>> 05eb4818
         return false;
     }
 

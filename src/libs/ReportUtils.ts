--- conflicted
+++ resolved
@@ -5230,11 +5230,8 @@
     getAvailableReportFields,
     reportFieldsEnabled,
     getAllAncestorReportActionIDs,
-<<<<<<< HEAD
     getPendingVisibleChatMembers,
-=======
     canEditRoomVisibility,
->>>>>>> 3e774455
     canEditPolicyDescription,
     getPolicyDescriptionText,
 };

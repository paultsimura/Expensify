import {format} from 'date-fns';
import {Str} from 'expensify-common';
import lodashEscape from 'lodash/escape';
import lodashFindLastIndex from 'lodash/findLastIndex';
import lodashIntersection from 'lodash/intersection';
import isEmpty from 'lodash/isEmpty';
import lodashIsEqual from 'lodash/isEqual';
import isNumber from 'lodash/isNumber';
import lodashMaxBy from 'lodash/maxBy';
import type {OnyxCollection, OnyxEntry, OnyxUpdate} from 'react-native-onyx';
import Onyx from 'react-native-onyx';
import type {SvgProps} from 'react-native-svg';
import type {OriginalMessageIOU, OriginalMessageModifiedExpense} from 'src/types/onyx/OriginalMessage';
import type {TupleToUnion, ValueOf} from 'type-fest';
import type {FileObject} from '@components/AttachmentModal';
import {FallbackAvatar, IntacctSquare, NetSuiteSquare, QBOSquare, XeroSquare} from '@components/Icon/Expensicons';
import * as defaultGroupAvatars from '@components/Icon/GroupDefaultAvatars';
import * as defaultWorkspaceAvatars from '@components/Icon/WorkspaceDefaultAvatars';
import type {MoneyRequestAmountInputProps} from '@components/MoneyRequestAmountInput';
import type {IOUAction, IOUType} from '@src/CONST';
import CONST from '@src/CONST';
import type {ParentNavigationSummaryParams} from '@src/languages/params';
import type {TranslationPaths} from '@src/languages/types';
import ONYXKEYS from '@src/ONYXKEYS';
import type {Route} from '@src/ROUTES';
import ROUTES from '@src/ROUTES';
import SCREENS from '@src/SCREENS';
import type {
    Beta,
    OnyxInputOrEntry,
    PersonalDetails,
    PersonalDetailsList,
    Policy,
    PolicyReportField,
    Report,
    ReportAction,
    ReportMetadata,
    ReportNameValuePairs,
    ReportViolationName,
    ReportViolations,
    Session,
    Task,
    Transaction,
    TransactionViolation,
    UserWallet,
} from '@src/types/onyx';
import type {Attendee, Participant} from '@src/types/onyx/IOU';
import type {SelectedParticipant} from '@src/types/onyx/NewGroupChatDraft';
import type {OriginalMessageExportedToIntegration} from '@src/types/onyx/OldDotAction';
import type Onboarding from '@src/types/onyx/Onboarding';
import type {ErrorFields, Errors, Icon, PendingAction} from '@src/types/onyx/OnyxCommon';
import type {OriginalMessageChangeLog, PaymentMethodType} from '@src/types/onyx/OriginalMessage';
import type {Status} from '@src/types/onyx/PersonalDetails';
import type {ConnectionName} from '@src/types/onyx/Policy';
import type {NotificationPreference, Participants, PendingChatMember, Participant as ReportParticipant} from '@src/types/onyx/Report';
import type {Message, OldDotReportAction, ReportActions} from '@src/types/onyx/ReportAction';
import type {SearchPolicy, SearchReport, SearchTransaction} from '@src/types/onyx/SearchResults';
import type {Comment, TransactionChanges, WaypointCollection} from '@src/types/onyx/Transaction';
import {isEmptyObject} from '@src/types/utils/EmptyObject';
import type IconAsset from '@src/types/utils/IconAsset';
import * as IOU from './actions/IOU';
import {createDraftWorkspace} from './actions/Policy/Policy';
import * as store from './actions/ReimbursementAccount/store';
import {isAnonymousUser as isAnonymousUserSessionUtils} from './actions/Session';
import * as CurrencyUtils from './CurrencyUtils';
import DateUtils from './DateUtils';
import {hasValidDraftComment} from './DraftCommentUtils';
import * as ErrorUtils from './ErrorUtils';
import getAttachmentDetails from './fileDownload/getAttachmentDetails';
import isReportMessageAttachment from './isReportMessageAttachment';
import localeCompare from './LocaleCompare';
import * as LocalePhoneNumber from './LocalePhoneNumber';
import * as Localize from './Localize';
import Log from './Log';
import {isEmailPublicDomain} from './LoginUtils';
import ModifiedExpenseMessage from './ModifiedExpenseMessage';
import linkingConfig from './Navigation/linkingConfig';
import Navigation from './Navigation/Navigation';
import {rand64} from './NumberUtils';
import Parser from './Parser';
import Permissions from './Permissions';
import {getAccountIDsByLogins, getDisplayNameOrDefault, getLoginsByAccountIDs, getPersonalDetailByEmail} from './PersonalDetailsUtils';
import {addSMSDomainIfPhoneNumber} from './PhoneNumber';
import {
    arePaymentsEnabled,
    canSendInvoiceFromWorkspace,
    getForwardsToAccount,
    getPolicyEmployeeListByIdWithoutCurrentUser,
    getSubmitToAccountID,
    getSubmitToEmail,
    isControlOnAdvancedApprovalMode,
    isExpensifyTeam,
    isInstantSubmitEnabled,
    isPaidGroupPolicy as isPaidGroupPolicyPolicyUtils,
    isPolicyAdmin as isPolicyAdminPolicyUtils,
    isPolicyAuditor,
    isPolicyOwner,
    isSubmitAndClose,
} from './PolicyUtils';
import type {LastVisibleMessage} from './ReportActionsUtils';
import {
    formatLastMessageText,
    getActionableJoinRequestPendingReportAction,
    getAllReportActions,
    getCardIssuedMessage,
    getDismissedViolationMessageText,
    getExportIntegrationLastMessageText,
    getIOUReportIDFromReportActionPreview,
    getLastClosedReportAction,
    getLastVisibleAction as getLastVisibleActionReportActionsUtils,
    getLastVisibleMessage as getLastVisibleMessageReportActionsUtils,
    getMessageOfOldDotReportAction,
    getNumberOfMoneyRequests,
    getOneTransactionThreadReportID,
    getOriginalMessage,
    getReportAction,
    getReportActionHtml,
    getReportActionMessage as getReportActionMessageReportUtils,
    getReportActionMessageText,
    getReportActionText,
    isActionableJoinRequestPending,
    isActionableTrackExpense,
    isActionOfType,
    isApprovedAction,
    isApprovedOrSubmittedReportAction,
    isCardIssuedAction,
    isClosedAction,
    isCreatedAction,
    isCreatedTaskReportAction,
    isCurrentActionUnread,
    isDeletedAction,
    isDeletedParentAction,
    isExportIntegrationAction,
    isForwardedAction,
    isModifiedExpenseAction,
    isMoneyRequestAction,
    isOldDotReportAction,
    isPendingRemove,
    isPolicyChangeLogAction,
    isReimbursementQueuedAction,
    isReportActionAttachment,
    isReportPreviewAction,
    isReversedTransaction,
    isRoomChangeLogAction,
    isSentMoneyReportAction,
    isSplitBillAction,
    isSubmittedAction,
    isSubmittedAndClosedAction,
    isThreadParentMessage,
    isTrackExpenseAction,
    isTransactionThread,
    isUnapprovedAction,
    isWhisperAction,
    wasActionTakenByCurrentUser,
} from './ReportActionsUtils';
import {getAllReports} from './ReportConnection';
import {
    getAllReportTransactions,
    getAmount,
    getAttendees,
    getBillable,
    getCardID,
    getCategory,
    getCurrency,
    getDescription,
    getFormattedAttendees,
    getFormattedCreated,
    getMCCGroup,
    getMerchant,
    getMerchantOrDescription,
    getOriginalAmount,
    getOriginalCurrency,
    getRateID,
    getRecentTransactions,
    getReimbursable,
    getTag,
    getTaxAmount,
    getTaxCode,
    getWaypoints,
    hasMissingSmartscanFields as hasMissingSmartscanFieldsTransactionUtils,
    hasNoticeTypeViolation,
    hasReceipt as hasReceiptTransactionUtils,
    hasViolation,
    hasWarningTypeViolation,
    isCardTransaction,
    isDistanceRequest,
    isDuplicate,
    isFetchingWaypointsFromServer,
    isOnHold as isOnHoldTransactionUtils,
    isPayAtEndExpense,
    isReceiptBeingScanned,
} from './TransactionUtils';
import {addTrailingForwardSlash} from './Url';
import type {AvatarSource} from './UserUtils';
import {getDefaultAvatarURL} from './UserUtils';

type AvatarRange = 1 | 2 | 3 | 4 | 5 | 6 | 7 | 8 | 9 | 10 | 11 | 12 | 13 | 14 | 15 | 16 | 17 | 18;

type SpendBreakdown = {
    nonReimbursableSpend: number;
    reimbursableSpend: number;
    totalDisplaySpend: number;
};

type ParticipantDetails = [number, string, AvatarSource, AvatarSource];

type OptimisticAddCommentReportAction = Pick<
    ReportAction<typeof CONST.REPORT.ACTIONS.TYPE.ADD_COMMENT>,
    | 'reportActionID'
    | 'actionName'
    | 'actorAccountID'
    | 'person'
    | 'automatic'
    | 'avatar'
    | 'created'
    | 'message'
    | 'isFirstItem'
    | 'isAttachmentOnly'
    | 'isAttachmentWithText'
    | 'pendingAction'
    | 'shouldShow'
    | 'originalMessage'
    | 'childReportID'
    | 'parentReportID'
    | 'childType'
    | 'childReportName'
    | 'childManagerAccountID'
    | 'childStatusNum'
    | 'childStateNum'
    | 'errors'
    | 'childVisibleActionCount'
    | 'childCommenterCount'
    | 'childLastVisibleActionCreated'
    | 'childOldestFourAccountIDs'
    | 'delegateAccountID'
> & {isOptimisticAction: boolean};

type OptimisticReportAction = {
    commentText: string;
    reportAction: OptimisticAddCommentReportAction;
};

type UpdateOptimisticParentReportAction = {
    childVisibleActionCount: number;
    childCommenterCount: number;
    childLastVisibleActionCreated: string;
    childOldestFourAccountIDs: string | undefined;
};

type OptimisticExpenseReport = Pick<
    Report,
    | 'reportID'
    | 'chatReportID'
    | 'policyID'
    | 'type'
    | 'ownerAccountID'
    | 'managerID'
    | 'currency'
    | 'reportName'
    | 'stateNum'
    | 'statusNum'
    | 'total'
    | 'nonReimbursableTotal'
    | 'parentReportID'
    | 'lastVisibleActionCreated'
    | 'parentReportActionID'
    | 'participants'
    | 'fieldList'
>;

type OptimisticIOUReportAction = Pick<
    ReportAction,
    | 'actionName'
    | 'actorAccountID'
    | 'automatic'
    | 'avatar'
    | 'isAttachmentOnly'
    | 'originalMessage'
    | 'message'
    | 'person'
    | 'reportActionID'
    | 'shouldShow'
    | 'created'
    | 'pendingAction'
    | 'receipt'
    | 'childReportID'
    | 'childVisibleActionCount'
    | 'childCommenterCount'
    | 'delegateAccountID'
>;

type PartialReportAction = OnyxInputOrEntry<ReportAction> | Partial<ReportAction> | OptimisticIOUReportAction | OptimisticApprovedReportAction | OptimisticSubmittedReportAction | undefined;

type ReportRouteParams = {
    reportID: string;
    isSubReportPageRoute: boolean;
};

type ReportOfflinePendingActionAndErrors = {
    reportPendingAction: PendingAction | undefined;
    reportErrors: Errors | null | undefined;
};

type OptimisticApprovedReportAction = Pick<
    ReportAction<typeof CONST.REPORT.ACTIONS.TYPE.APPROVED>,
    | 'actionName'
    | 'actorAccountID'
    | 'automatic'
    | 'avatar'
    | 'isAttachmentOnly'
    | 'originalMessage'
    | 'message'
    | 'person'
    | 'reportActionID'
    | 'shouldShow'
    | 'created'
    | 'pendingAction'
    | 'delegateAccountID'
>;

type OptimisticUnapprovedReportAction = Pick<
    ReportAction<typeof CONST.REPORT.ACTIONS.TYPE.UNAPPROVED>,
    | 'actionName'
    | 'actorAccountID'
    | 'automatic'
    | 'avatar'
    | 'isAttachmentOnly'
    | 'originalMessage'
    | 'message'
    | 'person'
    | 'reportActionID'
    | 'shouldShow'
    | 'created'
    | 'pendingAction'
    | 'delegateAccountID'
>;

type OptimisticSubmittedReportAction = Pick<
    ReportAction<typeof CONST.REPORT.ACTIONS.TYPE.SUBMITTED>,
    | 'actionName'
    | 'actorAccountID'
    | 'adminAccountID'
    | 'automatic'
    | 'avatar'
    | 'isAttachmentOnly'
    | 'originalMessage'
    | 'message'
    | 'person'
    | 'reportActionID'
    | 'shouldShow'
    | 'created'
    | 'pendingAction'
    | 'delegateAccountID'
>;

type OptimisticHoldReportAction = Pick<
    ReportAction,
    'actionName' | 'actorAccountID' | 'automatic' | 'avatar' | 'isAttachmentOnly' | 'originalMessage' | 'message' | 'person' | 'reportActionID' | 'shouldShow' | 'created' | 'pendingAction'
>;

type OptimisticCancelPaymentReportAction = Pick<
    ReportAction,
    'actionName' | 'actorAccountID' | 'message' | 'originalMessage' | 'person' | 'reportActionID' | 'shouldShow' | 'created' | 'pendingAction'
>;

type OptimisticChangeFieldAction = Pick<
    OldDotReportAction & ReportAction,
    'actionName' | 'actorAccountID' | 'originalMessage' | 'person' | 'reportActionID' | 'created' | 'pendingAction' | 'message'
>;

type OptimisticEditedTaskReportAction = Pick<
    ReportAction,
    'reportActionID' | 'actionName' | 'pendingAction' | 'actorAccountID' | 'automatic' | 'avatar' | 'created' | 'shouldShow' | 'message' | 'person' | 'delegateAccountID'
>;

type OptimisticClosedReportAction = Pick<
    ReportAction<typeof CONST.REPORT.ACTIONS.TYPE.CLOSED>,
    'actionName' | 'actorAccountID' | 'automatic' | 'avatar' | 'created' | 'message' | 'originalMessage' | 'pendingAction' | 'person' | 'reportActionID' | 'shouldShow'
>;

type OptimisticCardAssignedReportAction = Pick<
    ReportAction<typeof CONST.REPORT.ACTIONS.TYPE.CARD_ASSIGNED>,
    'actionName' | 'actorAccountID' | 'automatic' | 'avatar' | 'created' | 'message' | 'originalMessage' | 'pendingAction' | 'person' | 'reportActionID' | 'shouldShow'
>;

type OptimisticDismissedViolationReportAction = Pick<
    ReportAction,
    'actionName' | 'actorAccountID' | 'avatar' | 'created' | 'message' | 'originalMessage' | 'person' | 'reportActionID' | 'shouldShow' | 'pendingAction'
>;

type OptimisticCreatedReportAction = Pick<
    ReportAction<typeof CONST.REPORT.ACTIONS.TYPE.CREATED>,
    'actorAccountID' | 'automatic' | 'avatar' | 'created' | 'message' | 'person' | 'reportActionID' | 'shouldShow' | 'pendingAction' | 'actionName' | 'delegateAccountID'
>;

type OptimisticRenamedReportAction = Pick<
    ReportAction<typeof CONST.REPORT.ACTIONS.TYPE.RENAMED>,
    'actorAccountID' | 'automatic' | 'avatar' | 'created' | 'message' | 'person' | 'reportActionID' | 'shouldShow' | 'pendingAction' | 'actionName' | 'originalMessage'
>;

type OptimisticRoomDescriptionUpdatedReportAction = Pick<
    ReportAction<typeof CONST.REPORT.ACTIONS.TYPE.ROOM_CHANGE_LOG.UPDATE_ROOM_DESCRIPTION>,
    'actorAccountID' | 'created' | 'message' | 'person' | 'reportActionID' | 'pendingAction' | 'actionName' | 'originalMessage'
>;

type OptimisticChatReport = Pick<
    Report,
    | 'type'
    | 'chatType'
    | 'chatReportID'
    | 'iouReportID'
    | 'isOwnPolicyExpenseChat'
    | 'isPinned'
    | 'lastActorAccountID'
    | 'lastMessageTranslationKey'
    | 'lastMessageHtml'
    | 'lastMessageText'
    | 'lastReadTime'
    | 'lastVisibleActionCreated'
    | 'oldPolicyName'
    | 'ownerAccountID'
    | 'pendingFields'
    | 'parentReportActionID'
    | 'parentReportID'
    | 'participants'
    | 'policyID'
    | 'reportID'
    | 'reportName'
    | 'stateNum'
    | 'statusNum'
    | 'visibility'
    | 'description'
    | 'writeCapability'
    | 'avatarUrl'
    | 'invoiceReceiver'
> & {
    isOptimisticReport: true;
};

type OptimisticExportIntegrationAction = OriginalMessageExportedToIntegration &
    Pick<
        ReportAction<typeof CONST.REPORT.ACTIONS.TYPE.EXPORTED_TO_INTEGRATION>,
        'reportActionID' | 'actorAccountID' | 'avatar' | 'created' | 'lastModified' | 'message' | 'person' | 'shouldShow' | 'pendingAction' | 'errors' | 'automatic'
    >;

type OptimisticTaskReportAction = Pick<
    ReportAction,
    | 'reportActionID'
    | 'actionName'
    | 'actorAccountID'
    | 'automatic'
    | 'avatar'
    | 'created'
    | 'isAttachmentOnly'
    | 'message'
    | 'originalMessage'
    | 'person'
    | 'pendingAction'
    | 'shouldShow'
    | 'isFirstItem'
    | 'previousMessage'
    | 'errors'
    | 'linkMetadata'
    | 'delegateAccountID'
>;

type AnnounceRoomOnyxData = {
    onyxOptimisticData: OnyxUpdate[];
    onyxSuccessData: OnyxUpdate[];
    onyxFailureData: OnyxUpdate[];
};

type OptimisticAnnounceChat = {
    announceChatReportID: string;
    announceChatReportActionID: string;
    announceChatData: AnnounceRoomOnyxData;
};

type OptimisticWorkspaceChats = {
    adminsChatReportID: string;
    adminsChatData: OptimisticChatReport;
    adminsReportActionData: Record<string, OptimisticCreatedReportAction>;
    adminsCreatedReportActionID: string;
    expenseChatReportID: string;
    expenseChatData: OptimisticChatReport;
    expenseReportActionData: Record<string, OptimisticCreatedReportAction>;
    expenseCreatedReportActionID: string;
};

type OptimisticModifiedExpenseReportAction = Pick<
    ReportAction<typeof CONST.REPORT.ACTIONS.TYPE.MODIFIED_EXPENSE>,
    | 'actionName'
    | 'actorAccountID'
    | 'automatic'
    | 'avatar'
    | 'created'
    | 'isAttachmentOnly'
    | 'message'
    | 'originalMessage'
    | 'person'
    | 'pendingAction'
    | 'reportActionID'
    | 'shouldShow'
    | 'delegateAccountID'
> & {reportID?: string};

type OptimisticTaskReport = Pick<
    Report,
    | 'reportID'
    | 'reportName'
    | 'description'
    | 'ownerAccountID'
    | 'participants'
    | 'managerID'
    | 'type'
    | 'parentReportID'
    | 'policyID'
    | 'stateNum'
    | 'statusNum'
    | 'parentReportActionID'
    | 'lastVisibleActionCreated'
    | 'hasParentAccess'
>;

type TransactionDetails = {
    created: string;
    amount: number;
    attendees: Attendee[];
    taxAmount?: number;
    taxCode?: string;
    currency: string;
    merchant: string;
    waypoints?: WaypointCollection | string;
    customUnitRateID?: string;
    comment: string;
    category: string;
    billable: boolean;
    tag: string;
    mccGroup?: ValueOf<typeof CONST.MCC_GROUPS>;
    cardID: number;
    originalAmount: number;
    originalCurrency: string;
    postedDate: string;
};

type OptimisticIOUReport = Pick<
    Report,
    | 'type'
    | 'chatReportID'
    | 'currency'
    | 'managerID'
    | 'policyID'
    | 'ownerAccountID'
    | 'participants'
    | 'reportID'
    | 'stateNum'
    | 'statusNum'
    | 'total'
    | 'reportName'
    | 'parentReportID'
    | 'lastVisibleActionCreated'
    | 'fieldList'
    | 'parentReportActionID'
>;
type DisplayNameWithTooltips = Array<Pick<PersonalDetails, 'accountID' | 'pronouns' | 'displayName' | 'login' | 'avatar'>>;

type CustomIcon = {
    src: IconAsset;
    color?: string;
};

type OptionData = {
    text?: string;
    alternateText?: string;
    allReportErrors?: Errors;
    brickRoadIndicator?: ValueOf<typeof CONST.BRICK_ROAD_INDICATOR_STATUS> | '' | null;
    tooltipText?: string | null;
    alternateTextMaxLines?: number;
    boldStyle?: boolean;
    customIcon?: CustomIcon;
    subtitle?: string;
    login?: string;
    accountID?: number;
    pronouns?: string;
    status?: Status | null;
    phoneNumber?: string;
    isUnread?: boolean | null;
    isUnreadWithMention?: boolean | null;
    hasDraftComment?: boolean | null;
    keyForList?: string;
    searchText?: string;
    isIOUReportOwner?: boolean | null;
    shouldShowSubscript?: boolean | null;
    isPolicyExpenseChat?: boolean;
    isMoneyRequestReport?: boolean | null;
    isInvoiceReport?: boolean;
    isExpenseRequest?: boolean | null;
    isAllowedToComment?: boolean | null;
    isThread?: boolean | null;
    isTaskReport?: boolean | null;
    parentReportAction?: OnyxEntry<ReportAction>;
    displayNamesWithTooltips?: DisplayNameWithTooltips | null;
    isDefaultRoom?: boolean;
    isInvoiceRoom?: boolean;
    isExpenseReport?: boolean;
    isOptimisticPersonalDetail?: boolean;
    selected?: boolean;
    isOptimisticAccount?: boolean;
    isSelected?: boolean;
    descriptiveText?: string;
    notificationPreference?: NotificationPreference | null;
    isDisabled?: boolean | null;
    name?: string | null;
    isSelfDM?: boolean;
    isOneOnOneChat?: boolean;
    reportID?: string;
    enabled?: boolean;
    code?: string;
    transactionThreadReportID?: string | null;
    shouldShowAmountInput?: boolean;
    amountInputProps?: MoneyRequestAmountInputProps;
    tabIndex?: 0 | -1;
    isConciergeChat?: boolean;
    isBold?: boolean;
    lastIOUCreationDate?: string;
    isChatRoom?: boolean;
    participantsList?: PersonalDetails[];
    icons?: Icon[];
    iouReportAmount?: number;
    displayName?: string;
} & Report;

type OnyxDataTaskAssigneeChat = {
    optimisticData: OnyxUpdate[];
    successData: OnyxUpdate[];
    failureData: OnyxUpdate[];
    optimisticAssigneeAddComment?: OptimisticReportAction;
    optimisticChatCreatedReportAction?: OptimisticCreatedReportAction;
};

type Ancestor = {
    report: Report;
    reportAction: ReportAction;
    shouldDisplayNewMarker: boolean;
};

type AncestorIDs = {
    reportIDs: string[];
    reportActionsIDs: string[];
};

type MissingPaymentMethod = 'bankAccount' | 'wallet';

type OutstandingChildRequest = {
    hasOutstandingChildRequest?: boolean;
};

type ParsingDetails = {
    shouldEscapeText?: boolean;
    reportID?: string;
    policyID?: string;
};

type NonHeldAndFullAmount = {
    nonHeldAmount: string;
    fullAmount: string;
    /**
     * nonHeldAmount is valid if not negative;
     * It can be negative if the unheld transaction comes from the current user
     */
    hasValidNonHeldAmount: boolean;
};

type Thread = {
    parentReportID: string;
    parentReportActionID: string;
} & Report;

let currentUserEmail: string | undefined;
let currentUserPrivateDomain: string | undefined;
let currentUserAccountID: number | undefined;
let isAnonymousUser = false;

// This cache is used to save parse result of report action html message into text
// to prevent unnecessary parsing when the report action is not changed/modified.
// Example case: when we need to get a report name of a thread which is dependent on a report action message.
const parsedReportActionMessageCache: Record<string, string> = {};

const defaultAvatarBuildingIconTestID = 'SvgDefaultAvatarBuilding Icon';
Onyx.connect({
    key: ONYXKEYS.SESSION,
    callback: (value) => {
        // When signed out, val is undefined
        if (!value) {
            return;
        }

        currentUserEmail = value.email;
        currentUserAccountID = value.accountID;
        isAnonymousUser = value.authTokenType === CONST.AUTH_TOKEN_TYPES.ANONYMOUS;
        currentUserPrivateDomain = isEmailPublicDomain(currentUserEmail ?? '') ? '' : Str.extractEmailDomain(currentUserEmail ?? '');
    },
});

let allPersonalDetails: OnyxEntry<PersonalDetailsList>;
let allPersonalDetailLogins: string[];
let currentUserPersonalDetails: OnyxEntry<PersonalDetails>;
Onyx.connect({
    key: ONYXKEYS.PERSONAL_DETAILS_LIST,
    callback: (value) => {
        currentUserPersonalDetails = value?.[currentUserAccountID ?? -1] ?? undefined;
        allPersonalDetails = value ?? {};
        allPersonalDetailLogins = Object.values(allPersonalDetails).map((personalDetail) => personalDetail?.login ?? '');
    },
});

let allReportsDraft: OnyxCollection<Report>;
Onyx.connect({
    key: ONYXKEYS.COLLECTION.REPORT_DRAFT,
    waitForCollectionCallback: true,
    callback: (value) => (allReportsDraft = value),
});

let allPolicies: OnyxCollection<Policy>;
Onyx.connect({
    key: ONYXKEYS.COLLECTION.POLICY,
    waitForCollectionCallback: true,
    callback: (value) => (allPolicies = value),
});

let allBetas: OnyxEntry<Beta[]>;
Onyx.connect({
    key: ONYXKEYS.BETAS,
    callback: (value) => (allBetas = value),
});

let allTransactions: OnyxCollection<Transaction> = {};
let reportsTransactions: Record<string, Transaction[]> = {};
Onyx.connect({
    key: ONYXKEYS.COLLECTION.TRANSACTION,
    waitForCollectionCallback: true,
    callback: (value) => {
        if (!value) {
            return;
        }
        allTransactions = Object.fromEntries(Object.entries(value).filter(([, transaction]) => transaction));

        reportsTransactions = Object.values(value).reduce<Record<string, Transaction[]>>((all, transaction) => {
            const reportsMap = all;
            if (!transaction) {
                return reportsMap;
            }

            if (!reportsMap[transaction.reportID]) {
                reportsMap[transaction.reportID] = [];
            }
            reportsMap[transaction.reportID].push(transaction);

            return all;
        }, {});
    },
});

let allReportActions: OnyxCollection<ReportActions>;
Onyx.connect({
    key: ONYXKEYS.COLLECTION.REPORT_ACTIONS,
    waitForCollectionCallback: true,
    callback: (actions) => {
        if (!actions) {
            return;
        }
        allReportActions = actions;
    },
});

let allReportMetadata: OnyxCollection<ReportMetadata>;
Onyx.connect({
    key: ONYXKEYS.COLLECTION.REPORT_METADATA,
    waitForCollectionCallback: true,
    callback: (value) => {
        if (!value) {
            return;
        }
        allReportMetadata = value;
    },
});

let allReportNameValuePair: OnyxCollection<ReportNameValuePairs>;
Onyx.connect({
    key: ONYXKEYS.COLLECTION.REPORT_NAME_VALUE_PAIRS,
    waitForCollectionCallback: true,
    callback: (value) => {
        if (!value) {
            return;
        }
        allReportNameValuePair = value;
    },
});

let allReportsViolations: OnyxCollection<ReportViolations>;
Onyx.connect({
    key: ONYXKEYS.COLLECTION.REPORT_VIOLATIONS,
    waitForCollectionCallback: true,
    callback: (value) => {
        if (!value) {
            return;
        }
        allReportsViolations = value;
    },
});

let onboarding: OnyxEntry<Onboarding | []>;
Onyx.connect({
    key: ONYXKEYS.NVP_ONBOARDING,
    callback: (value) => (onboarding = value),
});

let delegateEmail = '';
Onyx.connect({
    key: ONYXKEYS.ACCOUNT,
    callback: (value) => {
        delegateEmail = value?.delegatedAccess?.delegate ?? '';
    },
});

let activePolicyID: OnyxEntry<string>;
Onyx.connect({
    key: ONYXKEYS.NVP_ACTIVE_POLICY_ID,
    callback: (value) => (activePolicyID = value),
});

function getCurrentUserAvatar(): AvatarSource | undefined {
    return currentUserPersonalDetails?.avatar;
}

function getCurrentUserDisplayNameOrEmail(): string | undefined {
    return currentUserPersonalDetails?.displayName ?? currentUserEmail;
}

function getChatType(report: OnyxInputOrEntry<Report> | Participant): ValueOf<typeof CONST.REPORT.CHAT_TYPE> | undefined {
    return report?.chatType;
}

/**
 * Get the report or draft report given a reportID
 */
function getReportOrDraftReport(reportID: string | undefined): OnyxEntry<Report> {
    const allReports = getAllReports();
    return allReports?.[`${ONYXKEYS.COLLECTION.REPORT}${reportID}`] ?? allReportsDraft?.[`${ONYXKEYS.COLLECTION.REPORT_DRAFT}${reportID}`];
}

/**
 * Check if a report is a draft report
 */
function isDraftReport(reportID: string | undefined): boolean {
    const draftReport = allReportsDraft?.[`${ONYXKEYS.COLLECTION.REPORT_DRAFT}${reportID}`];

    return !!draftReport;
}

/**
 * Returns the report
 */
function getReport(reportID: string): OnyxEntry<Report> {
    return getAllReports()?.[`${ONYXKEYS.COLLECTION.REPORT}${reportID}`];
}

/**
 * Returns the report
 */
function getReportNameValuePairs(reportID?: string): OnyxEntry<ReportNameValuePairs> {
    return allReportNameValuePair?.[`${ONYXKEYS.COLLECTION.REPORT_NAME_VALUE_PAIRS}${reportID ?? -1}`];
}

/**
 * Returns the parentReport if the given report is a thread
 */
function getParentReport(report: OnyxEntry<Report>): OnyxEntry<Report> {
    if (!report?.parentReportID) {
        return undefined;
    }
    return getAllReports()?.[`${ONYXKEYS.COLLECTION.REPORT}${report.parentReportID}`];
}

/**
 * Returns the root parentReport if the given report is nested.
 * Uses recursion to iterate any depth of nested reports.
 */
function getRootParentReport(report: OnyxEntry<Report>, visitedReportIDs: Set<string> = new Set<string>()): OnyxEntry<Report> {
    if (!report) {
        return undefined;
    }

    // Returns the current report as the root report, because it does not have a parentReportID
    if (!report?.parentReportID) {
        return report;
    }

    // Detect and prevent an infinite loop caused by a cycle in the ancestry. This should normally
    // never happen
    if (visitedReportIDs.has(report.reportID)) {
        Log.alert('Report ancestry cycle detected.', {reportID: report.reportID, ancestry: Array.from(visitedReportIDs)});
        return undefined;
    }
    visitedReportIDs.add(report.reportID);

    const parentReport = getReportOrDraftReport(report?.parentReportID);

    // Runs recursion to iterate a parent report
    return getRootParentReport(!isEmptyObject(parentReport) ? parentReport : undefined, visitedReportIDs);
}

/**
 * Returns the policy of the report
 */
function getPolicy(policyID: string | undefined): OnyxEntry<Policy> {
    if (!allPolicies || !policyID) {
        return undefined;
    }
    return allPolicies[`${ONYXKEYS.COLLECTION.POLICY}${policyID}`];
}

/**
 * Get the policy type from a given report
 * @param policies must have Onyxkey prefix (i.e 'policy_') for keys
 */
function getPolicyType(report: OnyxInputOrEntry<Report>, policies: OnyxCollection<Policy>): string {
    return policies?.[`${ONYXKEYS.COLLECTION.POLICY}${report?.policyID}`]?.type ?? '';
}

const unavailableTranslation = Localize.translateLocal('workspace.common.unavailable');
/**
 * Get the policy name from a given report
 */
function getPolicyName(report: OnyxInputOrEntry<Report>, returnEmptyIfNotFound = false, policy?: OnyxInputOrEntry<Policy>): string {
    const noPolicyFound = returnEmptyIfNotFound ? '' : unavailableTranslation;
    if (isEmptyObject(report) || (isEmptyObject(allPolicies) && !report?.policyName)) {
        return noPolicyFound;
    }

    const finalPolicy = policy ?? allPolicies?.[`${ONYXKEYS.COLLECTION.POLICY}${report?.policyID}`];

    const parentReport = getRootParentReport(report);

    // Rooms send back the policy name with the reportSummary,
    // since they can also be accessed by people who aren't in the workspace
    // eslint-disable-next-line @typescript-eslint/prefer-nullish-coalescing
    const policyName = finalPolicy?.name || report?.policyName || report?.oldPolicyName || parentReport?.oldPolicyName || noPolicyFound;

    return policyName;
}

/**
 * Returns the concatenated title for the PrimaryLogins of a report
 */
function getReportParticipantsTitle(accountIDs: number[]): string {
    // Somehow it's possible for the logins coming from report.participantAccountIDs to contain undefined values so we use .filter(Boolean) to remove them.
    return accountIDs.filter(Boolean).join(', ');
}

/**
 * Checks if a report is a chat report.
 */
function isChatReport(report: OnyxEntry<Report>): boolean {
    return report?.type === CONST.REPORT.TYPE.CHAT;
}

function isInvoiceReport(report: OnyxInputOrEntry<Report> | SearchReport): boolean {
    return report?.type === CONST.REPORT.TYPE.INVOICE;
}

/**
 * Checks if a report is an Expense report.
 */
function isExpenseReport(report: OnyxInputOrEntry<Report> | SearchReport): boolean {
    return report?.type === CONST.REPORT.TYPE.EXPENSE;
}

/**
 * Checks if a report is an IOU report using report or reportID
 */
function isIOUReport(reportOrID: OnyxInputOrEntry<Report> | SearchReport | string): boolean {
    const report = typeof reportOrID === 'string' ? getAllReports()?.[`${ONYXKEYS.COLLECTION.REPORT}${reportOrID}`] ?? null : reportOrID;
    return report?.type === CONST.REPORT.TYPE.IOU;
}

/**
 * Checks if a report is an IOU report using report
 */
function isIOUReportUsingReport(report: OnyxEntry<Report>): report is Report {
    return report?.type === CONST.REPORT.TYPE.IOU;
}
/**
 * Checks if a report is a task report.
 */
function isTaskReport(report: OnyxInputOrEntry<Report>): boolean {
    return report?.type === CONST.REPORT.TYPE.TASK;
}

/**
 * Checks if a task has been cancelled
 * When a task is deleted, the parentReportAction is updated to have a isDeletedParentAction deleted flag
 * This is because when you delete a task, we still allow you to chat on the report itself
 * There's another situation where you don't have access to the parentReportAction (because it was created in a chat you don't have access to)
 * In this case, we have added the key to the report itself
 */
function isCanceledTaskReport(report: OnyxInputOrEntry<Report>, parentReportAction: OnyxInputOrEntry<ReportAction> = null): boolean {
    if (!isEmptyObject(parentReportAction) && (getReportActionMessageReportUtils(parentReportAction)?.isDeletedParentAction ?? false)) {
        return true;
    }

    if (!isEmptyObject(report) && report?.isDeletedParentAction) {
        return true;
    }

    return false;
}

/**
 * Checks if a report is an open task report.
 *
 * @param parentReportAction - The parent report action of the report (Used to check if the task has been canceled)
 */
function isOpenTaskReport(report: OnyxInputOrEntry<Report>, parentReportAction: OnyxInputOrEntry<ReportAction> = null): boolean {
    return (
        isTaskReport(report) && !isCanceledTaskReport(report, parentReportAction) && report?.stateNum === CONST.REPORT.STATE_NUM.OPEN && report?.statusNum === CONST.REPORT.STATUS_NUM.OPEN
    );
}

/**
 * Checks if a report is a completed task report.
 */
function isCompletedTaskReport(report: OnyxEntry<Report>): boolean {
    return isTaskReport(report) && report?.stateNum === CONST.REPORT.STATE_NUM.APPROVED && report?.statusNum === CONST.REPORT.STATUS_NUM.APPROVED;
}

/**
 * Checks if the current user is the manager of the supplied report
 */
function isReportManager(report: OnyxEntry<Report>): boolean {
    return !!(report && report.managerID === currentUserAccountID);
}

/**
 * Checks if the supplied report has been approved
 */
function isReportApproved(reportOrID: OnyxInputOrEntry<Report> | string, parentReportAction: OnyxEntry<ReportAction> = undefined): boolean {
    const report = typeof reportOrID === 'string' ? getAllReports()?.[`${ONYXKEYS.COLLECTION.REPORT}${reportOrID}`] ?? null : reportOrID;
    if (!report) {
        return parentReportAction?.childStateNum === CONST.REPORT.STATE_NUM.APPROVED && parentReportAction?.childStatusNum === CONST.REPORT.STATUS_NUM.APPROVED;
    }
    return report?.stateNum === CONST.REPORT.STATE_NUM.APPROVED && report?.statusNum === CONST.REPORT.STATUS_NUM.APPROVED;
}

/**
 * Checks if the supplied report has been manually reimbursed
 */
function isReportManuallyReimbursed(report: OnyxEntry<Report>): boolean {
    return report?.stateNum === CONST.REPORT.STATE_NUM.APPROVED && report?.statusNum === CONST.REPORT.STATUS_NUM.REIMBURSED;
}

/**
 * Checks if the supplied report is an expense report in Open state and status.
 */
function isOpenExpenseReport(report: OnyxInputOrEntry<Report>): boolean {
    return isExpenseReport(report) && report?.stateNum === CONST.REPORT.STATE_NUM.OPEN && report?.statusNum === CONST.REPORT.STATUS_NUM.OPEN;
}

/**
 * Checks if the supplied report has a member with the array passed in params.
 */
function hasParticipantInArray(report: OnyxEntry<Report>, memberAccountIDs: number[]) {
    if (!report?.participants) {
        return false;
    }

    const memberAccountIDsSet = new Set(memberAccountIDs);

    for (const accountID in report.participants) {
        if (memberAccountIDsSet.has(Number(accountID))) {
            return true;
        }
    }

    return false;
}

/**
 * Whether the Money Request report is settled
 */
function isSettled(reportOrID: OnyxInputOrEntry<Report> | SearchReport | string | undefined): boolean {
    if (!reportOrID) {
        return false;
    }
    const report = typeof reportOrID === 'string' ? getAllReports()?.[`${ONYXKEYS.COLLECTION.REPORT}${reportOrID}`] ?? null : reportOrID;
    if (!report) {
        return false;
    }

    if (isEmptyObject(report) || report.isWaitingOnBankAccount) {
        return false;
    }

    // In case the payment is scheduled and we are waiting for the payee to set up their wallet,
    // consider the report as paid as well.
    if (report.isWaitingOnBankAccount && report.statusNum === CONST.REPORT.STATUS_NUM.APPROVED) {
        return true;
    }

    return report?.statusNum === CONST.REPORT.STATUS_NUM.REIMBURSED;
}

/**
 * Whether the current user is the submitter of the report
 */
function isCurrentUserSubmitter(reportID: string): boolean {
    const allReports = getAllReports();
    if (!allReports) {
        return false;
    }
    const report = allReports[`${ONYXKEYS.COLLECTION.REPORT}${reportID}`];
    return !!(report && report.ownerAccountID === currentUserAccountID);
}

/**
 * Whether the provided report is an Admin room
 */
function isAdminRoom(report: OnyxEntry<Report>): boolean {
    return getChatType(report) === CONST.REPORT.CHAT_TYPE.POLICY_ADMINS;
}

/**
 * Whether the provided report is an Admin-only posting room
 */
function isAdminsOnlyPostingRoom(report: OnyxEntry<Report>): boolean {
    return report?.writeCapability === CONST.REPORT.WRITE_CAPABILITIES.ADMINS;
}

/**
 * Whether the provided report is a Announce room
 */
function isAnnounceRoom(report: OnyxEntry<Report>): boolean {
    return getChatType(report) === CONST.REPORT.CHAT_TYPE.POLICY_ANNOUNCE;
}

/**
 * Whether the provided report is a default room
 */
function isDefaultRoom(report: OnyxEntry<Report>): boolean {
    return CONST.DEFAULT_POLICY_ROOM_CHAT_TYPES.some((type) => type === getChatType(report));
}

/**
 * Whether the provided report is a Domain room
 */
function isDomainRoom(report: OnyxEntry<Report>): boolean {
    return getChatType(report) === CONST.REPORT.CHAT_TYPE.DOMAIN_ALL;
}

/**
 * Whether the provided report is a user created policy room
 */
function isUserCreatedPolicyRoom(report: OnyxEntry<Report>): boolean {
    return getChatType(report) === CONST.REPORT.CHAT_TYPE.POLICY_ROOM;
}

/**
 * Whether the provided report is a Policy Expense chat.
 */
function isPolicyExpenseChat(option: OnyxInputOrEntry<Report> | OptionData | Participant): boolean {
    return getChatType(option) === CONST.REPORT.CHAT_TYPE.POLICY_EXPENSE_CHAT ?? (option && 'isPolicyExpenseChat' in option && option.isPolicyExpenseChat) ?? false;
}

function isInvoiceRoom(report: OnyxEntry<Report>): boolean {
    return getChatType(report) === CONST.REPORT.CHAT_TYPE.INVOICE;
}

function isInvoiceRoomWithID(reportID?: string): boolean {
    // eslint-disable-next-line @typescript-eslint/prefer-nullish-coalescing
    const report = getAllReports()?.[`${ONYXKEYS.COLLECTION.REPORT}${reportID || -1}`];
    return isInvoiceRoom(report);
}

/**
 * Checks if a report is a completed task report.
 */
function isTripRoom(report: OnyxEntry<Report>): boolean {
    return isChatReport(report) && getChatType(report) === CONST.REPORT.CHAT_TYPE.TRIP_ROOM;
}

function isIndividualInvoiceRoom(report: OnyxEntry<Report>): boolean {
    return isInvoiceRoom(report) && report?.invoiceReceiver?.type === CONST.REPORT.INVOICE_RECEIVER_TYPE.INDIVIDUAL;
}

function isCurrentUserInvoiceReceiver(report: OnyxEntry<Report>): boolean {
    if (report?.invoiceReceiver?.type === CONST.REPORT.INVOICE_RECEIVER_TYPE.INDIVIDUAL) {
        return currentUserAccountID === report.invoiceReceiver.accountID;
    }

    if (report?.invoiceReceiver?.type === CONST.REPORT.INVOICE_RECEIVER_TYPE.BUSINESS) {
        const policy = getPolicy(report.invoiceReceiver.policyID);
        return isPolicyAdminPolicyUtils(policy);
    }

    return false;
}

/**
 * Whether the provided report belongs to a Control policy and is an expense chat
 */
function isControlPolicyExpenseChat(report: OnyxEntry<Report>): boolean {
    return isPolicyExpenseChat(report) && getPolicyType(report, allPolicies) === CONST.POLICY.TYPE.CORPORATE;
}

/**
 * Whether the provided policyType is a Free, Collect or Control policy type
 */
function isGroupPolicy(policyType: string): boolean {
    return policyType === CONST.POLICY.TYPE.CORPORATE || policyType === CONST.POLICY.TYPE.TEAM;
}

/**
 * Whether the provided report belongs to a Free, Collect or Control policy
 */
function isReportInGroupPolicy(report: OnyxInputOrEntry<Report>, policy?: OnyxInputOrEntry<Policy>): boolean {
    const policyType = policy?.type ?? getPolicyType(report, allPolicies);
    return isGroupPolicy(policyType);
}

/**
 * Whether the provided report belongs to a Control or Collect policy
 */
function isPaidGroupPolicy(report: OnyxEntry<Report>): boolean {
    const policyType = getPolicyType(report, allPolicies);
    return policyType === CONST.POLICY.TYPE.CORPORATE || policyType === CONST.POLICY.TYPE.TEAM;
}

/**
 * Whether the provided report belongs to a Control or Collect policy and is an expense chat
 */
function isPaidGroupPolicyExpenseChat(report: OnyxEntry<Report>): boolean {
    return isPolicyExpenseChat(report) && isPaidGroupPolicy(report);
}

/**
 * Whether the provided report belongs to a Control policy and is an expense report
 */
function isControlPolicyExpenseReport(report: OnyxEntry<Report>): boolean {
    return isExpenseReport(report) && getPolicyType(report, allPolicies) === CONST.POLICY.TYPE.CORPORATE;
}

/**
 * Whether the provided report belongs to a Control or Collect policy and is an expense report
 */
function isPaidGroupPolicyExpenseReport(report: OnyxEntry<Report>): boolean {
    return isExpenseReport(report) && isPaidGroupPolicy(report);
}

/**
 * Checks if the supplied report is an invoice report in Open state and status.
 */
function isOpenInvoiceReport(report: OnyxEntry<Report>): boolean {
    return isInvoiceReport(report) && report?.statusNum === CONST.REPORT.STATUS_NUM.OPEN;
}

/**
 * Whether the provided report is a chat room
 */
function isChatRoom(report: OnyxEntry<Report>): boolean {
    return isUserCreatedPolicyRoom(report) || isDefaultRoom(report) || isInvoiceRoom(report) || isTripRoom(report);
}

/**
 * Whether the provided report is a public room
 */
function isPublicRoom(report: OnyxEntry<Report>): boolean {
    return report?.visibility === CONST.REPORT.VISIBILITY.PUBLIC || report?.visibility === CONST.REPORT.VISIBILITY.PUBLIC_ANNOUNCE;
}

/**
 * Whether the provided report is a public announce room
 */
function isPublicAnnounceRoom(report: OnyxEntry<Report>): boolean {
    return report?.visibility === CONST.REPORT.VISIBILITY.PUBLIC_ANNOUNCE;
}

/**
 * If the report is a policy expense, the route should be for adding bank account for that policy
 * else since the report is a personal IOU, the route should be for personal bank account.
 */
function getBankAccountRoute(report: OnyxEntry<Report>): Route {
    return isPolicyExpenseChat(report) ? ROUTES.BANK_ACCOUNT_WITH_STEP_TO_OPEN.getRoute('', report?.policyID) : ROUTES.SETTINGS_ADD_BANK_ACCOUNT;
}

/**
 * Check if personal detail of accountID is empty or optimistic data
 */
function isOptimisticPersonalDetail(accountID: number): boolean {
    return isEmptyObject(allPersonalDetails?.[accountID]) || !!allPersonalDetails?.[accountID]?.isOptimisticPersonalDetail;
}

/**
 * Checks if a report is a task report from a policy expense chat.
 */
function isWorkspaceTaskReport(report: OnyxEntry<Report>): boolean {
    if (!isTaskReport(report)) {
        return false;
    }
    const parentReport = getAllReports()?.[`${ONYXKEYS.COLLECTION.REPORT}${report?.parentReportID}`];
    return isPolicyExpenseChat(parentReport);
}

/**
 * Returns true if report has a parent
 */
function isThread(report: OnyxInputOrEntry<Report>): report is Thread {
    return !!(report?.parentReportID && report?.parentReportActionID);
}

/**
 * Returns true if report is of type chat and has a parent and is therefore a Thread.
 */
function isChatThread(report: OnyxInputOrEntry<Report>): report is Thread {
    return isThread(report) && report?.type === CONST.REPORT.TYPE.CHAT;
}

function isDM(report: OnyxEntry<Report>): boolean {
    return isChatReport(report) && !getChatType(report) && !isThread(report);
}

function isSelfDM(report: OnyxInputOrEntry<Report>): boolean {
    return getChatType(report) === CONST.REPORT.CHAT_TYPE.SELF_DM;
}

function isGroupChat(report: OnyxEntry<Report> | Partial<Report>): boolean {
    return getChatType(report) === CONST.REPORT.CHAT_TYPE.GROUP;
}

/**
 * Only returns true if this is the Expensify DM report.
 *
 * Note that this chat is no longer used for new users. We still need this function for users who have this chat.
 */
function isSystemChat(report: OnyxEntry<Report>): boolean {
    return getChatType(report) === CONST.REPORT.CHAT_TYPE.SYSTEM;
}

function getDefaultNotificationPreferenceForReport(report: OnyxEntry<Report>): ValueOf<typeof CONST.REPORT.NOTIFICATION_PREFERENCE> {
    if (isAnnounceRoom(report)) {
        return CONST.REPORT.NOTIFICATION_PREFERENCE.ALWAYS;
    }
    if (isPublicRoom(report)) {
        return CONST.REPORT.NOTIFICATION_PREFERENCE.DAILY;
    }
    if (!getChatType(report) || isGroupChat(report)) {
        return CONST.REPORT.NOTIFICATION_PREFERENCE.ALWAYS;
    }
    if (isAdminRoom(report) || isPolicyExpenseChat(report) || isInvoiceRoom(report)) {
        return CONST.REPORT.NOTIFICATION_PREFERENCE.ALWAYS;
    }
    if (isSelfDM(report)) {
        return CONST.REPORT.NOTIFICATION_PREFERENCE.MUTE;
    }
    return CONST.REPORT.NOTIFICATION_PREFERENCE.DAILY;
}

/**
 * Get the notification preference given a report
 */
function getReportNotificationPreference(report: OnyxEntry<Report>, shouldDefaltToHidden = true): ValueOf<typeof CONST.REPORT.NOTIFICATION_PREFERENCE> {
    if (!shouldDefaltToHidden) {
        return report?.participants?.[currentUserAccountID ?? -1]?.notificationPreference ?? getDefaultNotificationPreferenceForReport(report);
    }
    return report?.participants?.[currentUserAccountID ?? -1]?.notificationPreference ?? CONST.REPORT.NOTIFICATION_PREFERENCE.HIDDEN;
}

const CONCIERGE_ACCOUNT_ID_STRING = CONST.ACCOUNT_ID.CONCIERGE.toString();
/**
 * Only returns true if this is our main 1:1 DM report with Concierge.
 */
function isConciergeChatReport(report: OnyxInputOrEntry<Report>): boolean {
    if (!report?.participants || isThread(report)) {
        return false;
    }

    const participantAccountIDs = new Set(Object.keys(report.participants));
    if (participantAccountIDs.size !== 2) {
        return false;
    }

    return participantAccountIDs.has(CONCIERGE_ACCOUNT_ID_STRING);
}

function findSelfDMReportID(): string | undefined {
    const allReports = getAllReports();
    if (!allReports) {
        return;
    }

    const selfDMReport = Object.values(allReports).find((report) => isSelfDM(report) && !isThread(report));
    return selfDMReport?.reportID;
}

/**
 * Checks if the supplied report is from a policy or is an invoice report from a policy
 */
function isPolicyRelatedReport(report: OnyxEntry<Report>, policyID?: string) {
    return report?.policyID === policyID || !!(report?.invoiceReceiver && 'policyID' in report.invoiceReceiver && report.invoiceReceiver.policyID === policyID);
}

/**
 * Checks if the supplied report belongs to workspace based on the provided params. If the report's policyID is _FAKE_ or has no value, it means this report is a DM.
 * In this case report and workspace members must be compared to determine whether the report belongs to the workspace.
 */
function doesReportBelongToWorkspace(report: OnyxEntry<Report>, policyMemberAccountIDs: number[], policyID?: string) {
    return (
        isConciergeChatReport(report) ||
        (report?.policyID === CONST.POLICY.ID_FAKE || !report?.policyID ? hasParticipantInArray(report, policyMemberAccountIDs) : isPolicyRelatedReport(report, policyID))
    );
}

/**
 * Given an array of reports, return them filtered by a policyID and policyMemberAccountIDs.
 */
function filterReportsByPolicyIDAndMemberAccountIDs(reports: Array<OnyxEntry<Report>>, policyMemberAccountIDs: number[] = [], policyID?: string) {
    return reports.filter((report) => !!report && doesReportBelongToWorkspace(report, policyMemberAccountIDs, policyID));
}

/**
 * Returns true if report is still being processed
 */
function isProcessingReport(report: OnyxEntry<Report>): boolean {
    return report?.stateNum === CONST.REPORT.STATE_NUM.SUBMITTED && report?.statusNum === CONST.REPORT.STATUS_NUM.SUBMITTED;
}

function isAwaitingFirstLevelApproval(report: OnyxEntry<Report>): boolean {
    if (!report) {
        return false;
    }

    const submitsToAccountID = getSubmitToAccountID(getPolicy(report.policyID), report);

    return isProcessingReport(report) && submitsToAccountID === report.managerID;
}

/**
 * Check if the report is a single chat report that isn't a thread
 * and personal detail of participant is optimistic data
 */
function shouldDisableDetailPage(report: OnyxEntry<Report>): boolean {
    if (isChatRoom(report) || isPolicyExpenseChat(report) || isChatThread(report) || isTaskReport(report)) {
        return false;
    }
    if (isOneOnOneChat(report)) {
        const participantAccountIDs = Object.keys(report?.participants ?? {})
            .map(Number)
            .filter((accountID) => accountID !== currentUserAccountID);
        return isOptimisticPersonalDetail(participantAccountIDs.at(0) ?? -1);
    }
    return false;
}

/**
 * Returns true if this report has only one participant and it's an Expensify account.
 */
function isExpensifyOnlyParticipantInReport(report: OnyxEntry<Report>): boolean {
    const otherParticipants = Object.keys(report?.participants ?? {})
        .map(Number)
        .filter((accountID) => accountID !== currentUserAccountID);
    return otherParticipants.length === 1 && otherParticipants.some((accountID) => CONST.EXPENSIFY_ACCOUNT_IDS.includes(accountID));
}

/**
 * Returns whether a given report can have tasks created in it.
 * We only prevent the task option if it's a DM/group-DM and the other users are all special Expensify accounts
 *
 */
function canCreateTaskInReport(report: OnyxEntry<Report>): boolean {
    const otherParticipants = Object.keys(report?.participants ?? {})
        .map(Number)
        .filter((accountID) => accountID !== currentUserAccountID);
    const areExpensifyAccountsOnlyOtherParticipants = otherParticipants.length >= 1 && otherParticipants.every((accountID) => CONST.EXPENSIFY_ACCOUNT_IDS.includes(accountID));
    if (areExpensifyAccountsOnlyOtherParticipants && isDM(report)) {
        return false;
    }

    return true;
}

/**
 * Returns true if there are any guides accounts (team.expensify.com) in a list of accountIDs
 * by cross-referencing the accountIDs with personalDetails since guides that are participants
 * of the user's chats should have their personal details in Onyx.
 */
function hasExpensifyGuidesEmails(accountIDs: number[]): boolean {
    return accountIDs.some((accountID) => Str.extractEmailDomain(allPersonalDetails?.[accountID]?.login ?? '') === CONST.EMAIL.GUIDES_DOMAIN);
}

function getMostRecentlyVisitedReport(reports: Array<OnyxEntry<Report>>, reportMetadata: OnyxCollection<ReportMetadata>): OnyxEntry<Report> {
    const filteredReports = reports.filter((report) => {
        const shouldKeep = !isChatThread(report) || getReportNotificationPreference(report) !== CONST.REPORT.NOTIFICATION_PREFERENCE.HIDDEN;
        return shouldKeep && !!report?.reportID && !!(reportMetadata?.[`${ONYXKEYS.COLLECTION.REPORT_METADATA}${report.reportID}`]?.lastVisitTime ?? report?.lastReadTime);
    });
    return lodashMaxBy(filteredReports, (a) => new Date(reportMetadata?.[`${ONYXKEYS.COLLECTION.REPORT_METADATA}${a?.reportID}`]?.lastVisitTime ?? a?.lastReadTime ?? '').valueOf());
}

function findLastAccessedReport(ignoreDomainRooms: boolean, openOnAdminRoom = false, policyID?: string, excludeReportID?: string): OnyxEntry<Report> {
    // If it's the user's first time using New Expensify, then they could either have:
    //   - just a Concierge report, if so we'll return that
    //   - their Concierge report, and a separate report that must have deeplinked them to the app before they created their account.
    // If it's the latter, we'll use the deeplinked report over the Concierge report,
    // since the Concierge report would be incorrectly selected over the deep-linked report in the logic below.

    const policyMemberAccountIDs = getPolicyEmployeeListByIdWithoutCurrentUser(allPolicies, policyID, currentUserAccountID);

    const allReports = getAllReports();
    let reportsValues = Object.values(allReports ?? {});

    if (!!policyID || policyMemberAccountIDs.length > 0) {
        reportsValues = filterReportsByPolicyIDAndMemberAccountIDs(reportsValues, policyMemberAccountIDs, policyID);
    }

    let adminReport: OnyxEntry<Report>;
    if (openOnAdminRoom) {
        adminReport = reportsValues.find((report) => {
            const chatType = getChatType(report);
            return chatType === CONST.REPORT.CHAT_TYPE.POLICY_ADMINS;
        });
    }

    // eslint-disable-next-line @typescript-eslint/prefer-nullish-coalescing
    const shouldFilter = excludeReportID || ignoreDomainRooms;
    if (shouldFilter) {
        reportsValues = reportsValues.filter((report) => {
            if (excludeReportID && report?.reportID === excludeReportID) {
                return false;
            }

            // We allow public announce rooms, admins, and announce rooms through since we bypass the default rooms beta for them.
            // Check where findLastAccessedReport is called in MainDrawerNavigator.js for more context.
            // Domain rooms are now the only type of default room that are on the defaultRooms beta.
            if (ignoreDomainRooms && isDomainRoom(report) && !hasExpensifyGuidesEmails(Object.keys(report?.participants ?? {}).map(Number))) {
                return false;
            }

            return true;
        });
    }

    // Filter out the system chat (Expensify chat) because the composer is disabled in it,
    // and it prompts the user to use the Concierge chat instead.
    reportsValues = reportsValues.filter((report) => !isSystemChat(report)) ?? [];

    // At least two reports remain: self DM and Concierge chat.
    // Return the most recently visited report. Get the last read report from the report metadata.
    const lastRead = getMostRecentlyVisitedReport(reportsValues, allReportMetadata);
    return adminReport ?? lastRead;
}

/**
 * Whether the provided report has expenses
 */
function hasExpenses(reportID?: string): boolean {
    return !!Object.values(allTransactions ?? {}).find((transaction) => `${transaction?.reportID}` === `${reportID}`);
}

/**
 * Whether the provided report is a closed expense report with no expenses
 */
function isClosedExpenseReportWithNoExpenses(report: OnyxEntry<Report>): boolean {
    return report?.statusNum === CONST.REPORT.STATUS_NUM.CLOSED && isExpenseReport(report) && !hasExpenses(report.reportID);
}

/**
 * Whether the provided report is an archived room
 */
// eslint-disable-next-line @typescript-eslint/no-unused-vars
function isArchivedRoom(report: OnyxInputOrEntry<Report> | SearchReport, reportNameValuePairs?: OnyxInputOrEntry<ReportNameValuePairs>): boolean {
    return !!report?.private_isArchived;
}

/**
 * Whether the report with the provided reportID is an archived room
 */
function isArchivedRoomWithID(reportID?: string) {
    // eslint-disable-next-line @typescript-eslint/prefer-nullish-coalescing
    const report = getAllReports()?.[`${ONYXKEYS.COLLECTION.REPORT}${reportID || -1}`];
    return isArchivedRoom(report, getReportNameValuePairs(reportID));
}

/**
 * Whether the provided report is a closed report
 */
function isClosedReport(report: OnyxEntry<Report> | SearchReport): boolean {
    return report?.statusNum === CONST.REPORT.STATUS_NUM.CLOSED;
}

/**
 * Whether the provided report is the admin's room
 */
function isJoinRequestInAdminRoom(report: OnyxEntry<Report>): boolean {
    if (!report) {
        return false;
    }
    // If this policy isn't owned by Expensify,
    // Account manager/guide should not have the workspace join request pinned to their LHN,
    // since they are not a part of the company, and should not action it on their behalf.
    if (report.policyID) {
        const policy = getPolicy(report.policyID);
        if (!isExpensifyTeam(policy?.owner) && isExpensifyTeam(currentUserPersonalDetails?.login)) {
            return false;
        }
    }
    return isActionableJoinRequestPending(report.reportID);
}

/**
 * Checks if the user has auditor permission in the provided report
 */
function isAuditor(report: OnyxEntry<Report>): boolean {
    if (report?.policyID) {
        const policy = getPolicy(report.policyID);
        return isPolicyAuditor(policy);
    }

    if (Array.isArray(report?.permissions) && report?.permissions.length > 0) {
        return report?.permissions?.includes(CONST.REPORT.PERMISSIONS.AUDITOR);
    }

    return false;
}

/**
 * Checks if the user can write in the provided report
 */
function canWriteInReport(report: OnyxEntry<Report>): boolean {
    if (Array.isArray(report?.permissions) && report?.permissions.length > 0 && !report?.permissions?.includes(CONST.REPORT.PERMISSIONS.AUDITOR)) {
        return report?.permissions?.includes(CONST.REPORT.PERMISSIONS.WRITE);
    }

    return true;
}

/**
 * Checks if the current user is allowed to comment on the given report.
 */
function isAllowedToComment(report: OnyxEntry<Report>): boolean {
    if (isAuditor(report)) {
        return true;
    }

    if (!canWriteInReport(report)) {
        return false;
    }

    // Default to allowing all users to post
    const capability = report?.writeCapability ?? CONST.REPORT.WRITE_CAPABILITIES.ALL;

    if (capability === CONST.REPORT.WRITE_CAPABILITIES.ALL) {
        return true;
    }

    // If unauthenticated user opens public chat room using deeplink, they do not have policies available and they cannot comment
    if (!allPolicies) {
        return false;
    }

    // If we've made it here, commenting on this report is restricted.
    // If the user is an admin, allow them to post.
    const policy = allPolicies[`${ONYXKEYS.COLLECTION.POLICY}${report?.policyID}`];
    return policy?.role === CONST.POLICY.ROLE.ADMIN;
}

/**
 * Checks if the current user is the admin of the policy given the policy expense chat.
 */
function isPolicyExpenseChatAdmin(report: OnyxEntry<Report>, policies: OnyxCollection<Policy>): boolean {
    if (!isPolicyExpenseChat(report)) {
        return false;
    }

    const policyRole = policies?.[`${ONYXKEYS.COLLECTION.POLICY}${report?.policyID}`]?.role;

    return policyRole === CONST.POLICY.ROLE.ADMIN;
}

/**
 * Checks if the current user is the admin of the policy.
 */
function isPolicyAdmin(policyID: string, policies: OnyxCollection<Policy>): boolean {
    const policyRole = policies?.[`${ONYXKEYS.COLLECTION.POLICY}${policyID}`]?.role;

    return policyRole === CONST.POLICY.ROLE.ADMIN;
}

/**
 * Checks whether all the transactions linked to the IOU report are of the Distance Request type with pending routes
 */
function hasOnlyTransactionsWithPendingRoutes(iouReportID: string | undefined): boolean {
    const transactions = reportsTransactions[iouReportID ?? ''] ?? [];

    // Early return false in case not having any transaction
    if (!transactions || transactions.length === 0) {
        return false;
    }

    return transactions.every((transaction) => isFetchingWaypointsFromServer(transaction));
}

/**
 * If the report is a thread and has a chat type set, it is a workspace chat.
 */
function isWorkspaceThread(report: OnyxEntry<Report>): boolean {
    const chatType = getChatType(report);
    return isThread(report) && isChatReport(report) && CONST.WORKSPACE_ROOM_TYPES.some((type) => chatType === type);
}

/**
 * Checks if a report is a child report.
 */
function isChildReport(report: OnyxEntry<Report>): boolean {
    return isThread(report) || isTaskReport(report);
}

/**
 * An Expense Request is a thread where the parent report is an Expense Report and
 * the parentReportAction is a transaction.
 */
function isExpenseRequest(report: OnyxInputOrEntry<Report>): report is Thread {
    if (isThread(report)) {
        const parentReportAction = allReportActions?.[`${ONYXKEYS.COLLECTION.REPORT_ACTIONS}${report.parentReportID}`]?.[report.parentReportActionID];
        const parentReport = getAllReports()?.[`${ONYXKEYS.COLLECTION.REPORT}${report?.parentReportID}`];
        return isExpenseReport(parentReport) && !isEmptyObject(parentReportAction) && isTransactionThread(parentReportAction);
    }
    return false;
}

/**
 * An IOU Request is a thread where the parent report is an IOU Report and
 * the parentReportAction is a transaction.
 */
function isIOURequest(report: OnyxInputOrEntry<Report>): boolean {
    if (isThread(report)) {
        const parentReportAction = allReportActions?.[`${ONYXKEYS.COLLECTION.REPORT_ACTIONS}${report.parentReportID}`]?.[report.parentReportActionID];
        const parentReport = getAllReports()?.[`${ONYXKEYS.COLLECTION.REPORT}${report?.parentReportID}`];
        return isIOUReport(parentReport) && !isEmptyObject(parentReportAction) && isTransactionThread(parentReportAction);
    }
    return false;
}

/**
 * A Track Expense Report is a thread where the parent the parentReportAction is a transaction, and
 * parentReportAction has type of track.
 */
function isTrackExpenseReport(report: OnyxInputOrEntry<Report>): boolean {
    if (isThread(report)) {
        const selfDMReportID = findSelfDMReportID();
        const parentReportAction = allReportActions?.[`${ONYXKEYS.COLLECTION.REPORT_ACTIONS}${report.parentReportID}`]?.[report.parentReportActionID];
        return !isEmptyObject(parentReportAction) && selfDMReportID === report.parentReportID && isTrackExpenseAction(parentReportAction);
    }
    return false;
}

/**
 * Checks if a report is an IOU or expense request.
 */
function isMoneyRequest(reportOrID: OnyxEntry<Report> | string): boolean {
    const report = typeof reportOrID === 'string' ? getAllReports()?.[`${ONYXKEYS.COLLECTION.REPORT}${reportOrID}`] ?? null : reportOrID;
    return isIOURequest(report) || isExpenseRequest(report);
}

/**
 * Checks if a report is an IOU or expense report.
 */
function isMoneyRequestReport(reportOrID: OnyxInputOrEntry<Report> | SearchReport | string): boolean {
    const report = typeof reportOrID === 'string' ? getAllReports()?.[`${ONYXKEYS.COLLECTION.REPORT}${reportOrID}`] ?? null : reportOrID;
    return isIOUReport(report) || isExpenseReport(report);
}

/**
 * Checks if a report contains only Non-Reimbursable transactions
 */
function hasOnlyNonReimbursableTransactions(iouReportID: string | undefined): boolean {
    if (!iouReportID) {
        return false;
    }

    const transactions = reportsTransactions[iouReportID ?? ''] ?? [];
    if (!transactions || transactions.length === 0) {
        return false;
    }

    return transactions.every((transaction) => !getReimbursable(transaction));
}

/**
 * Checks if a report has only one transaction associated with it
 */
function isOneTransactionReport(reportID: string): boolean {
    const reportActions = allReportActions?.[`${ONYXKEYS.COLLECTION.REPORT_ACTIONS}${reportID}`] ?? ([] as ReportAction[]);
    return getOneTransactionThreadReportID(reportID, reportActions) !== null;
}

/*
 * Whether the report contains only one expense and the expense should be paid later
 */
function isPayAtEndExpenseReport(reportID: string, transactions: Transaction[] | undefined): boolean {
    if ((!!transactions && transactions.length !== 1) || !isOneTransactionReport(reportID)) {
        return false;
    }

    return isPayAtEndExpense(transactions?.[0] ?? getAllReportTransactions(reportID).at(0));
}

/**
 * Checks if a report is a transaction thread associated with a report that has only one transaction
 */
function isOneTransactionThread(reportID: string, parentReportID: string, threadParentReportAction: OnyxEntry<ReportAction>): boolean {
    const parentReportActions = allReportActions?.[`${ONYXKEYS.COLLECTION.REPORT_ACTIONS}${parentReportID}`] ?? ([] as ReportAction[]);
    const transactionThreadReportID = getOneTransactionThreadReportID(parentReportID, parentReportActions);
    return reportID === transactionThreadReportID && !isSentMoneyReportAction(threadParentReportAction);
}

/**
 * Get displayed report ID, it will be parentReportID if the report is one transaction thread
 */
function getDisplayedReportID(reportID: string): string {
    const report = getReport(reportID);
    const parentReportID = report?.parentReportID ?? '';
    const parentReportAction = getReportAction(parentReportID, report?.parentReportActionID ?? '');
    return isOneTransactionThread(reportID, parentReportID, parentReportAction) ? parentReportID : reportID;
}

/**
 * Should return true only for personal 1:1 report
 *
 */
function isOneOnOneChat(report: OnyxEntry<Report>): boolean {
    const participants = report?.participants ?? {};
    const isCurrentUserParticipant = participants[currentUserAccountID ?? 0] ? 1 : 0;
    const participantAmount = Object.keys(participants).length - isCurrentUserParticipant;
    if (participantAmount !== 1) {
        return false;
    }
    return !isChatRoom(report) && !isExpenseRequest(report) && !isMoneyRequestReport(report) && !isPolicyExpenseChat(report) && !isTaskReport(report) && isDM(report) && !isIOUReport(report);
}

/**
 * Checks if the current user is a payer of the expense
 */

function isPayer(session: OnyxEntry<Session>, iouReport: OnyxEntry<Report>, onlyShowPayElsewhere = false, reportPolicy?: OnyxInputOrEntry<Policy> | SearchPolicy) {
    const isApproved = isReportApproved(iouReport);
    const policy = reportPolicy ?? allPolicies?.[`${ONYXKEYS.COLLECTION.POLICY}${iouReport?.policyID}`] ?? null;
    const policyType = policy?.type;
    const isAdmin = policyType !== CONST.POLICY.TYPE.PERSONAL && policy?.role === CONST.POLICY.ROLE.ADMIN;
    const isManager = iouReport?.managerID === session?.accountID;
    if (isPaidGroupPolicy(iouReport)) {
        if (policy?.reimbursementChoice === CONST.POLICY.REIMBURSEMENT_CHOICES.REIMBURSEMENT_YES) {
            const isReimburser = session?.email === policy?.achAccount?.reimburser;
            return (!policy?.achAccount?.reimburser || isReimburser) && (isApproved || isManager);
        }
        if (policy?.reimbursementChoice === CONST.POLICY.REIMBURSEMENT_CHOICES.REIMBURSEMENT_MANUAL || onlyShowPayElsewhere) {
            return isAdmin && (isApproved || isManager);
        }
        return false;
    }
    return isAdmin || (isMoneyRequestReport(iouReport) && isManager);
}

/**
 * Checks if the current user is the action's author
 */
function isActionCreator(reportAction: OnyxInputOrEntry<ReportAction> | Partial<ReportAction>): boolean {
    return reportAction?.actorAccountID === currentUserAccountID;
}

/**
 * Returns the notification preference of the action's child report if it exists.
 * Otherwise, calculates it based on the action's authorship.
 */
function getChildReportNotificationPreference(reportAction: OnyxInputOrEntry<ReportAction> | Partial<ReportAction>): NotificationPreference {
    const childReportNotificationPreference = reportAction?.childReportNotificationPreference ?? '';
    if (childReportNotificationPreference) {
        return childReportNotificationPreference;
    }

    return isActionCreator(reportAction) ? CONST.REPORT.NOTIFICATION_PREFERENCE.ALWAYS : CONST.REPORT.NOTIFICATION_PREFERENCE.HIDDEN;
}

function canAddOrDeleteTransactions(moneyRequestReport: OnyxEntry<Report>): boolean {
    if (!isMoneyRequestReport(moneyRequestReport) || isArchivedRoom(moneyRequestReport)) {
        return false;
    }

    const policy = getPolicy(moneyRequestReport?.policyID);
    if (isInstantSubmitEnabled(policy) && isSubmitAndClose(policy) && hasOnlyNonReimbursableTransactions(moneyRequestReport?.reportID)) {
        return false;
    }

    if (isInstantSubmitEnabled(policy) && isSubmitAndClose(policy) && !arePaymentsEnabled(policy)) {
        return false;
    }

    if (isInstantSubmitEnabled(policy) && isProcessingReport(moneyRequestReport)) {
        return isAwaitingFirstLevelApproval(moneyRequestReport);
    }

    if (isReportApproved(moneyRequestReport) || isSettled(moneyRequestReport?.reportID)) {
        return false;
    }

    return true;
}

/**
 * Checks whether the supplied report supports adding more transactions to it.
 * Return true if:
 * - report is a non-settled IOU
 * - report is a draft
 * - report is a processing expense report and its policy has Instant reporting frequency
 */
function canAddTransaction(moneyRequestReport: OnyxEntry<Report>): boolean {
    if (!isMoneyRequestReport(moneyRequestReport)) {
        return false;
    }

    if (isReportInGroupPolicy(moneyRequestReport) && isProcessingReport(moneyRequestReport) && !isInstantSubmitEnabled(getPolicy(moneyRequestReport?.policyID))) {
        return false;
    }

    return canAddOrDeleteTransactions(moneyRequestReport);
}

/**
 * Checks whether the supplied report supports deleting more transactions from it.
 * Return true if:
 * - report is a non-settled IOU
 * - report is a non-approved IOU
 */
function canDeleteTransaction(moneyRequestReport: OnyxEntry<Report>): boolean {
    return canAddOrDeleteTransactions(moneyRequestReport);
}

/**
 * Can only delete if the author is this user and the action is an ADD_COMMENT action or an IOU action in an unsettled report, or if the user is a
 * policy admin
 */
function canDeleteReportAction(reportAction: OnyxInputOrEntry<ReportAction>, reportID: string): boolean {
    const report = getReportOrDraftReport(reportID);

    const isActionOwner = reportAction?.actorAccountID === currentUserAccountID;
    const policy = allPolicies?.[`${ONYXKEYS.COLLECTION.POLICY}${report?.policyID}`] ?? null;

    if (isMoneyRequestAction(reportAction)) {
        // For now, users cannot delete split actions
        const isSplitAction = getOriginalMessage(reportAction)?.type === CONST.IOU.REPORT_ACTION_TYPE.SPLIT;

        if (isSplitAction) {
            return false;
        }

        if (isActionOwner) {
            if (!isEmptyObject(report) && (isMoneyRequestReport(report) || isInvoiceReport(report))) {
                return canDeleteTransaction(report);
            }
            return true;
        }
    }

    if (
        reportAction?.actionName !== CONST.REPORT.ACTIONS.TYPE.ADD_COMMENT ||
        reportAction?.pendingAction === CONST.RED_BRICK_ROAD_PENDING_ACTION.DELETE ||
        isCreatedTaskReportAction(reportAction) ||
        reportAction?.actorAccountID === CONST.ACCOUNT_ID.CONCIERGE
    ) {
        return false;
    }

    const isAdmin = policy?.role === CONST.POLICY.ROLE.ADMIN && !isEmptyObject(report) && !isDM(report);

    return isActionOwner || isAdmin;
}

/**
 * Returns true if Concierge is one of the chat participants (1:1 as well as group chats)
 */
function chatIncludesConcierge(report: Partial<OnyxEntry<Report>>): boolean {
    const participantAccountIDs = Object.keys(report?.participants ?? {}).map(Number);
    return participantAccountIDs.includes(CONST.ACCOUNT_ID.CONCIERGE);
}

/**
 * Returns true if there is any automated expensify account `in accountIDs
 */
function hasAutomatedExpensifyAccountIDs(accountIDs: number[]): boolean {
    return accountIDs.some((accountID) => CONST.EXPENSIFY_ACCOUNT_IDS.includes(accountID));
}

function getReportRecipientAccountIDs(report: OnyxEntry<Report>, currentLoginAccountID: number): number[] {
    let finalReport: OnyxEntry<Report> = report;
    // In 1:1 chat threads, the participants will be the same as parent report. If a report is specifically a 1:1 chat thread then we will
    // get parent report and use its participants array.
    if (isThread(report) && !(isTaskReport(report) || isMoneyRequestReport(report))) {
        const parentReport = getAllReports()?.[`${ONYXKEYS.COLLECTION.REPORT}${report?.parentReportID}`];
        if (isOneOnOneChat(parentReport)) {
            finalReport = parentReport;
        }
    }

    let finalParticipantAccountIDs: number[] = [];
    if (isTaskReport(report)) {
        // Task reports `managerID` will change when assignee is changed, in that case the old `managerID` is still present in `participants`
        // along with the new one. We only need the `managerID` as a participant here.
        finalParticipantAccountIDs = report?.managerID ? [report?.managerID] : [];
    } else {
        finalParticipantAccountIDs = Object.keys(finalReport?.participants ?? {}).map(Number);
    }

    const otherParticipantsWithoutExpensifyAccountIDs = finalParticipantAccountIDs.filter((accountID) => {
        if (accountID === currentLoginAccountID) {
            return false;
        }
        if (CONST.EXPENSIFY_ACCOUNT_IDS.includes(accountID)) {
            return false;
        }
        return true;
    });

    return otherParticipantsWithoutExpensifyAccountIDs;
}

/**
 * Whether the time row should be shown for a report.
 */
function canShowReportRecipientLocalTime(personalDetails: OnyxEntry<PersonalDetailsList>, report: OnyxEntry<Report>, accountID: number): boolean {
    const reportRecipientAccountIDs = getReportRecipientAccountIDs(report, accountID);
    const hasMultipleParticipants = reportRecipientAccountIDs.length > 1;
    const reportRecipient = personalDetails?.[reportRecipientAccountIDs[0]];
    const reportRecipientTimezone = reportRecipient?.timezone ?? CONST.DEFAULT_TIME_ZONE;
    const isReportParticipantValidated = reportRecipient?.validated ?? false;
    return !!(
        !hasMultipleParticipants &&
        !isChatRoom(report) &&
        !isPolicyExpenseChat(getRootParentReport(report)) &&
        reportRecipient &&
        reportRecipientTimezone?.selected &&
        isReportParticipantValidated
    );
}

/**
 * Shorten last message text to fixed length and trim spaces.
 */
function formatReportLastMessageText(lastMessageText: string, isModifiedExpenseMessage = false): string {
    if (isModifiedExpenseMessage) {
        return String(lastMessageText).trim().replace(CONST.REGEX.LINE_BREAK, '').trim();
    }

    return formatLastMessageText(lastMessageText);
}

/**
 * Helper method to return the default avatar associated with the given login
 */
function getDefaultWorkspaceAvatar(workspaceName?: string): React.FC<SvgProps> {
    if (!workspaceName) {
        return defaultWorkspaceAvatars.WorkspaceBuilding;
    }

    // Remove all chars not A-Z or 0-9 including underscore
    const alphaNumeric = workspaceName
        .normalize('NFD')
        .replace(/[^0-9a-z]/gi, '')
        .toUpperCase();

    const workspace = `Workspace${alphaNumeric[0]}` as keyof typeof defaultWorkspaceAvatars;
    const defaultWorkspaceAvatar = defaultWorkspaceAvatars[workspace];

    return !alphaNumeric ? defaultWorkspaceAvatars.WorkspaceBuilding : defaultWorkspaceAvatar;
}

/**
 * Helper method to return the default avatar testID associated with the given login
 */
function getDefaultWorkspaceAvatarTestID(workspaceName: string): string {
    if (!workspaceName) {
        return defaultAvatarBuildingIconTestID;
    }

    // Remove all chars not A-Z or 0-9 including underscore
    const alphaNumeric = workspaceName
        .normalize('NFD')
        .replace(/[^0-9a-z]/gi, '')
        .toLowerCase();

    return !alphaNumeric ? defaultAvatarBuildingIconTestID : `SvgDefaultAvatar_${alphaNumeric[0]} Icon`;
}

/**
 * Helper method to return the default avatar associated with the given reportID
 */
function getDefaultGroupAvatar(reportID?: string): IconAsset {
    if (!reportID) {
        return defaultGroupAvatars.Avatar1;
    }
    const reportIDHashBucket: AvatarRange = ((Number(reportID) % CONST.DEFAULT_GROUP_AVATAR_COUNT) + 1) as AvatarRange;
    return defaultGroupAvatars[`Avatar${reportIDHashBucket}`];
}

/**
 * Returns the appropriate icons for the given chat report using the stored personalDetails.
 * The Avatar sources can be URLs or Icon components according to the chat type.
 */
function getIconsForParticipants(participants: number[], personalDetails: OnyxInputOrEntry<PersonalDetailsList>): Icon[] {
    const participantDetails: ParticipantDetails[] = [];
    const participantsList = participants || [];

    for (const accountID of participantsList) {
        const avatarSource = personalDetails?.[accountID]?.avatar ?? FallbackAvatar;
        const displayNameLogin = personalDetails?.[accountID]?.displayName ? personalDetails?.[accountID]?.displayName : personalDetails?.[accountID]?.login;
        participantDetails.push([accountID, displayNameLogin ?? '', avatarSource, personalDetails?.[accountID]?.fallbackIcon ?? '']);
    }

    const sortedParticipantDetails = participantDetails.sort((first, second) => {
        // First sort by displayName/login
        const displayNameLoginOrder = localeCompare(first[1], second[1]);
        if (displayNameLoginOrder !== 0) {
            return displayNameLoginOrder;
        }

        // Then fallback on accountID as the final sorting criteria.
        // This will ensure that the order of avatars with same login/displayName
        // stay consistent across all users and devices
        return first[0] - second[0];
    });

    // Now that things are sorted, gather only the avatars (second element in the array) and return those
    const avatars: Icon[] = [];

    for (const sortedParticipantDetail of sortedParticipantDetails) {
        const userIcon = {
            id: sortedParticipantDetail[0],
            source: sortedParticipantDetail[2],
            type: CONST.ICON_TYPE_AVATAR,
            name: sortedParticipantDetail[1],
            fallbackIcon: sortedParticipantDetail[3],
        };
        avatars.push(userIcon);
    }

    return avatars;
}

/**
 * Cache the workspace icons
 */
const workSpaceIconsCache = new Map<string, {name: string; icon: Icon}>();

/**
 * Given a report, return the associated workspace icon.
 */
function getWorkspaceIcon(report: OnyxInputOrEntry<Report>, policy?: OnyxInputOrEntry<Policy>): Icon {
    const workspaceName = getPolicyName(report, false, policy);
    const cacheKey = report?.policyID ?? workspaceName;
    const iconFromCache = workSpaceIconsCache.get(cacheKey);
    const reportPolicy = policy ?? allPolicies?.[`${ONYXKEYS.COLLECTION.POLICY}${report?.policyID}`];
    const policyAvatarURL = reportPolicy ? reportPolicy?.avatarURL : report?.policyAvatar;
    // eslint-disable-next-line @typescript-eslint/prefer-nullish-coalescing
    const policyExpenseChatAvatarSource = policyAvatarURL || getDefaultWorkspaceAvatar(workspaceName);

    const isSameAvatarURL = iconFromCache?.icon?.source === policyExpenseChatAvatarSource;
    const hasWorkSpaceNameChanged = iconFromCache?.name !== workspaceName;

    if (iconFromCache && (isSameAvatarURL || report?.policyAvatar === undefined) && !hasWorkSpaceNameChanged) {
        return iconFromCache.icon;
    }

    const workspaceIcon: Icon = {
        source: policyExpenseChatAvatarSource ?? '',
        type: CONST.ICON_TYPE_WORKSPACE,
        name: workspaceName,
        id: report?.policyID,
    };
    workSpaceIconsCache.set(cacheKey, {name: workspaceName, icon: workspaceIcon});
    return workspaceIcon;
}

/**
 * Gets the personal details for a login by looking in the ONYXKEYS.PERSONAL_DETAILS_LIST Onyx key (stored in the local variable, allPersonalDetails). If it doesn't exist in Onyx,
 * then a default object is constructed.
 */
function getPersonalDetailsForAccountID(accountID: number | undefined, personalDetailsData?: Partial<PersonalDetailsList>): Partial<PersonalDetails> {
    if (!accountID) {
        return {};
    }

    const defaultDetails = {
        isOptimisticPersonalDetail: true,
    };

    if (!personalDetailsData) {
        return allPersonalDetails?.[accountID] ?? defaultDetails;
    }

    return personalDetailsData?.[accountID] ?? defaultDetails;
}

/**
 * Returns the personal details or a default object if the personal details are not available.
 */
function getPersonalDetailsOrDefault(personalDetails: Partial<PersonalDetails> | undefined | null): Partial<PersonalDetails> {
    return personalDetails ?? {isOptimisticPersonalDetail: true};
}

const hiddenTranslation = Localize.translateLocal('common.hidden');

const phoneNumberCache: Record<string, string> = {};

/**
 * Get the displayName for a single report participant.
 */
function getDisplayNameForParticipant(
    accountID?: number,
    shouldUseShortForm = false,
    shouldFallbackToHidden = true,
    shouldAddCurrentUserPostfix = false,
    personalDetailsData?: Partial<PersonalDetailsList>,
): string {
    if (!accountID) {
        return '';
    }

    const personalDetails = getPersonalDetailsOrDefault(personalDetailsData?.[accountID] ?? allPersonalDetails?.[accountID]);
    if (!personalDetails) {
        return '';
    }

    const login = personalDetails.login ?? '';

    // Check if the phone number is already cached
    let formattedLogin = phoneNumberCache[login];
    if (!formattedLogin) {
        formattedLogin = LocalePhoneNumber.formatPhoneNumber(login);
        // Store the formatted phone number in the cache
        phoneNumberCache[login] = formattedLogin;
    }

    // This is to check if account is an invite/optimistically created one
    // and prevent from falling back to 'Hidden', so a correct value is shown
    // when searching for a new user
    if (personalDetails.isOptimisticPersonalDetail === true) {
        return formattedLogin;
    }

    // For selfDM, we display the user's displayName followed by '(you)' as a postfix
    const shouldAddPostfix = shouldAddCurrentUserPostfix && accountID === currentUserAccountID;

    const longName = getDisplayNameOrDefault(personalDetails, formattedLogin, shouldFallbackToHidden, shouldAddPostfix);

    // If the user's personal details (first name) should be hidden, make sure we return "hidden" instead of the short name
    if (shouldFallbackToHidden && longName === hiddenTranslation) {
        return longName;
    }

    const shortName = personalDetails.firstName ? personalDetails.firstName : longName;
    return shouldUseShortForm ? shortName : longName;
}

function getParticipantsAccountIDsForDisplay(report: OnyxEntry<Report>, shouldExcludeHidden = false, shouldExcludeDeleted = false, shouldForceExcludeCurrentUser = false): number[] {
    const reportParticipants = report?.participants ?? {};
    let participantsEntries = Object.entries(reportParticipants);

    // We should not show participants that have an optimistic entry with the same login in the personal details
    const nonOptimisticLoginMap: Record<string, boolean | undefined> = {};

    for (const entry of participantsEntries) {
        const [accountID] = entry;
        const personalDetail = allPersonalDetails?.[accountID];
        if (personalDetail?.login && !personalDetail.isOptimisticPersonalDetail) {
            nonOptimisticLoginMap[personalDetail.login] = true;
        }
    }

    participantsEntries = participantsEntries.filter(([accountID]) => {
        const personalDetail = allPersonalDetails?.[accountID];
        if (personalDetail?.login && personalDetail.isOptimisticPersonalDetail) {
            return !nonOptimisticLoginMap[personalDetail.login];
        }
        return true;
    });

    let participantsIds = participantsEntries.map(([accountID]) => Number(accountID));

    // For 1:1 chat, we don't want to include the current user as a participant in order to not mark 1:1 chats as having multiple participants
    // For system chat, we want to display Expensify as the only participant
    const shouldExcludeCurrentUser = isOneOnOneChat(report) || isSystemChat(report) || shouldForceExcludeCurrentUser;

    if (shouldExcludeCurrentUser || shouldExcludeHidden || shouldExcludeDeleted) {
        participantsIds = participantsIds.filter((accountID) => {
            if (shouldExcludeCurrentUser && accountID === currentUserAccountID) {
                return false;
            }

            if (shouldExcludeHidden && reportParticipants[accountID]?.notificationPreference === CONST.REPORT.NOTIFICATION_PREFERENCE.HIDDEN) {
                return false;
            }

            if (
                shouldExcludeDeleted &&
                report?.pendingChatMembers?.findLast((member) => Number(member.accountID) === accountID)?.pendingAction === CONST.RED_BRICK_ROAD_PENDING_ACTION.DELETE
            ) {
                return false;
            }

            return true;
        });
    }

    return participantsIds.filter((accountID) => isNumber(accountID));
}

function getParticipantsList(report: Report, personalDetails: OnyxEntry<PersonalDetailsList>, isRoomMembersList = false): number[] {
    const isReportGroupChat = isGroupChat(report);
    const isReportIOU = isIOUReport(report);
    const shouldExcludeHiddenParticipants = !isReportGroupChat && !isReportIOU;
    const chatParticipants = getParticipantsAccountIDsForDisplay(report, isRoomMembersList || shouldExcludeHiddenParticipants);

    return chatParticipants.filter((accountID) => {
        const details = personalDetails?.[accountID];

        if (!isRoomMembersList) {
            if (!details) {
                Log.hmmm(`[ReportParticipantsPage] no personal details found for Group chat member with accountID: ${accountID}`);
                return false;
            }
        } else {
            // When adding a new member to a room (whose personal detail does not exist in Onyx), an optimistic personal detail
            // is created. However, when the real personal detail is returned from the backend, a duplicate member may appear
            // briefly before the optimistic personal detail is deleted. To address this, we filter out the optimistically created
            // member here.
            const isDuplicateOptimisticDetail =
                details?.isOptimisticPersonalDetail && chatParticipants.some((accID) => accID !== accountID && details.login === personalDetails?.[accID]?.login);

            if (!details || isDuplicateOptimisticDetail) {
                Log.hmmm(`[RoomMembersPage] no personal details found for room member with accountID: ${accountID}`);
                return false;
            }
        }
        return true;
    });
}

function buildParticipantsFromAccountIDs(accountIDs: number[]): Participants {
    const finalParticipants: Participants = {};
    return accountIDs.reduce((participants, accountID) => {
        // eslint-disable-next-line no-param-reassign
        participants[accountID] = {notificationPreference: CONST.REPORT.NOTIFICATION_PREFERENCE.ALWAYS};
        return participants;
    }, finalParticipants);
}

/**
 * Returns the report name if the report is a group chat
 */
function getGroupChatName(participants?: SelectedParticipant[], shouldApplyLimit = false, report?: OnyxEntry<Report>): string | undefined {
    // If we have a report always try to get the name from the report.
    if (report?.reportName) {
        return report.reportName;
    }

    const pendingMemberAccountIDs = new Set(
        report?.pendingChatMembers?.filter((member) => member.pendingAction === CONST.RED_BRICK_ROAD_PENDING_ACTION.DELETE).map((member) => member.accountID),
    );
    let participantAccountIDs =
        participants?.map((participant) => participant.accountID) ??
        Object.keys(report?.participants ?? {})
            .map(Number)
            .filter((accountID) => !pendingMemberAccountIDs.has(accountID.toString()));
    if (shouldApplyLimit) {
        participantAccountIDs = participantAccountIDs.slice(0, 5);
    }
    const isMultipleParticipantReport = participantAccountIDs.length > 1;

    if (isMultipleParticipantReport) {
        return participantAccountIDs
            .map(
                (participantAccountID, index) =>
                    getDisplayNameForParticipant(participantAccountID, isMultipleParticipantReport) || LocalePhoneNumber.formatPhoneNumber(participants?.[index]?.login ?? ''),
            )
            .sort((first, second) => localeCompare(first ?? '', second ?? ''))
            .filter(Boolean)
            .join(', ');
    }

    return Localize.translateLocal('groupChat.defaultReportName', {displayName: getDisplayNameForParticipant(participantAccountIDs.at(0), false)});
}

function getParticipants(reportID: string) {
    const report = getReportOrDraftReport(reportID);
    if (!report) {
        return {};
    }

    return report.participants;
}

/**
 * Returns the appropriate icons for the given chat report using the stored personalDetails.
 * The Avatar sources can be URLs or Icon components according to the chat type.
 */
function getIcons(
    report: OnyxInputOrEntry<Report>,
    personalDetails: OnyxInputOrEntry<PersonalDetailsList>,
    defaultIcon: AvatarSource | null = null,
    defaultName = '',
    defaultAccountID = -1,
    policy?: OnyxInputOrEntry<Policy>,
    invoiceReceiverPolicy?: OnyxInputOrEntry<Policy>,
): Icon[] {
    if (isEmptyObject(report)) {
        const fallbackIcon: Icon = {
            source: defaultIcon ?? FallbackAvatar,
            type: CONST.ICON_TYPE_AVATAR,
            name: defaultName,
            id: defaultAccountID,
        };
        return [fallbackIcon];
    }
    if (isExpenseRequest(report)) {
        const parentReportAction = allReportActions?.[`${ONYXKEYS.COLLECTION.REPORT_ACTIONS}${report.parentReportID}`]?.[report.parentReportActionID];
        const workspaceIcon = getWorkspaceIcon(report, policy);
        const memberIcon = {
            source: personalDetails?.[parentReportAction?.actorAccountID ?? -1]?.avatar ?? FallbackAvatar,
            id: parentReportAction?.actorAccountID,
            type: CONST.ICON_TYPE_AVATAR,
            name: personalDetails?.[parentReportAction?.actorAccountID ?? -1]?.displayName ?? '',
            fallbackIcon: personalDetails?.[parentReportAction?.actorAccountID ?? -1]?.fallbackIcon,
        };

        return [memberIcon, workspaceIcon];
    }
    if (isChatThread(report)) {
        const parentReportAction = allReportActions?.[`${ONYXKEYS.COLLECTION.REPORT_ACTIONS}${report.parentReportID}`]?.[report.parentReportActionID];

        const actorAccountID = getReportActionActorAccountID(parentReportAction, report, report);
        const actorDisplayName = getDisplayNameOrDefault(allPersonalDetails?.[actorAccountID ?? -1], '', false);
        const actorIcon = {
            id: actorAccountID,
            source: personalDetails?.[actorAccountID ?? -1]?.avatar ?? FallbackAvatar,
            name: actorDisplayName,
            type: CONST.ICON_TYPE_AVATAR,
            fallbackIcon: personalDetails?.[parentReportAction?.actorAccountID ?? -1]?.fallbackIcon,
        };

        if (isWorkspaceThread(report)) {
            const workspaceIcon = getWorkspaceIcon(report, policy);
            return [actorIcon, workspaceIcon];
        }
        return [actorIcon];
    }
    if (isTaskReport(report)) {
        const ownerIcon = {
            id: report?.ownerAccountID,
            source: personalDetails?.[report?.ownerAccountID ?? -1]?.avatar ?? FallbackAvatar,
            type: CONST.ICON_TYPE_AVATAR,
            name: personalDetails?.[report?.ownerAccountID ?? -1]?.displayName ?? '',
            fallbackIcon: personalDetails?.[report?.ownerAccountID ?? -1]?.fallbackIcon,
        };

        if (isWorkspaceTaskReport(report)) {
            const workspaceIcon = getWorkspaceIcon(report, policy);
            return [ownerIcon, workspaceIcon];
        }

        return [ownerIcon];
    }
    if (isDomainRoom(report)) {
        // Get domain name after the #. Domain Rooms use our default workspace avatar pattern.
        const domainName = report?.reportName?.substring(1);
        const policyExpenseChatAvatarSource = getDefaultWorkspaceAvatar(domainName);
        const domainIcon: Icon = {
            source: policyExpenseChatAvatarSource,
            type: CONST.ICON_TYPE_WORKSPACE,
            name: domainName ?? '',
            id: report?.policyID,
        };
        return [domainIcon];
    }
    if (isAdminRoom(report) || isAnnounceRoom(report) || isChatRoom(report) || isArchivedRoom(report, getReportNameValuePairs(report?.reportID))) {
        const icons = [getWorkspaceIcon(report, policy)];

        if (isInvoiceRoom(report)) {
            if (report?.invoiceReceiver?.type === CONST.REPORT.INVOICE_RECEIVER_TYPE.INDIVIDUAL) {
                icons.push(...getIconsForParticipants([report?.invoiceReceiver.accountID], personalDetails));
            } else {
                const receiverPolicyID = report?.invoiceReceiver?.policyID;
                const receiverPolicy = invoiceReceiverPolicy ?? getPolicy(receiverPolicyID);
                if (!isEmptyObject(receiverPolicy)) {
                    icons.push({
                        source: receiverPolicy?.avatarURL ?? getDefaultWorkspaceAvatar(receiverPolicy.name),
                        type: CONST.ICON_TYPE_WORKSPACE,
                        name: receiverPolicy.name,
                        id: receiverPolicyID,
                    });
                }
            }
        }

        return icons;
    }
    if (isPolicyExpenseChat(report) || isExpenseReport(report)) {
        const workspaceIcon = getWorkspaceIcon(report, policy);
        const memberIcon = {
            source: personalDetails?.[report?.ownerAccountID ?? -1]?.avatar ?? FallbackAvatar,
            id: report?.ownerAccountID,
            type: CONST.ICON_TYPE_AVATAR,
            name: personalDetails?.[report?.ownerAccountID ?? -1]?.displayName ?? '',
            fallbackIcon: personalDetails?.[report?.ownerAccountID ?? -1]?.fallbackIcon,
        };
        return isExpenseReport(report) ? [memberIcon, workspaceIcon] : [workspaceIcon, memberIcon];
    }
    if (isIOUReport(report)) {
        const managerIcon = {
            source: personalDetails?.[report?.managerID ?? -1]?.avatar ?? FallbackAvatar,
            id: report?.managerID,
            type: CONST.ICON_TYPE_AVATAR,
            name: personalDetails?.[report?.managerID ?? -1]?.displayName ?? '',
            fallbackIcon: personalDetails?.[report?.managerID ?? -1]?.fallbackIcon,
        };
        const ownerIcon = {
            id: report?.ownerAccountID,
            source: personalDetails?.[report?.ownerAccountID ?? -1]?.avatar ?? FallbackAvatar,
            type: CONST.ICON_TYPE_AVATAR,
            name: personalDetails?.[report?.ownerAccountID ?? -1]?.displayName ?? '',
            fallbackIcon: personalDetails?.[report?.ownerAccountID ?? -1]?.fallbackIcon,
        };
        const isManager = currentUserAccountID === report?.managerID;

        // For one transaction IOUs, display a simplified report icon
        if (isOneTransactionReport(report?.reportID ?? '-1')) {
            return [ownerIcon];
        }

        return isManager ? [managerIcon, ownerIcon] : [ownerIcon, managerIcon];
    }

    if (isSelfDM(report)) {
        return getIconsForParticipants([currentUserAccountID ?? -1], personalDetails);
    }

    if (isSystemChat(report)) {
        return getIconsForParticipants([CONST.ACCOUNT_ID.NOTIFICATIONS ?? 0], personalDetails);
    }

    if (isGroupChat(report)) {
        const groupChatIcon = {
            // eslint-disable-next-line @typescript-eslint/prefer-nullish-coalescing
            source: report.avatarUrl || getDefaultGroupAvatar(report.reportID),
            id: -1,
            type: CONST.ICON_TYPE_AVATAR,
            name: getGroupChatName(undefined, true, report),
        };
        return [groupChatIcon];
    }

    if (isInvoiceReport(report)) {
        const invoiceRoomReport = getReportOrDraftReport(report.chatReportID);
        const icons = [getWorkspaceIcon(invoiceRoomReport, policy)];

        if (invoiceRoomReport?.invoiceReceiver?.type === CONST.REPORT.INVOICE_RECEIVER_TYPE.INDIVIDUAL) {
            icons.push(...getIconsForParticipants([invoiceRoomReport?.invoiceReceiver.accountID], personalDetails));

            return icons;
        }

        const receiverPolicyID = invoiceRoomReport?.invoiceReceiver?.policyID;
        const receiverPolicy = invoiceReceiverPolicy ?? getPolicy(receiverPolicyID);

        if (!isEmptyObject(receiverPolicy)) {
            icons.push({
                source: receiverPolicy?.avatarURL ?? getDefaultWorkspaceAvatar(receiverPolicy.name),
                type: CONST.ICON_TYPE_WORKSPACE,
                name: receiverPolicy.name,
                id: receiverPolicyID,
            });
        }

        return icons;
    }

    if (isOneOnOneChat(report)) {
        const otherParticipantsAccountIDs = Object.keys(report.participants ?? {})
            .map(Number)
            .filter((accountID) => accountID !== currentUserAccountID);
        return getIconsForParticipants(otherParticipantsAccountIDs, personalDetails);
    }

    const participantAccountIDs = Object.keys(report.participants ?? {}).map(Number);
    return getIconsForParticipants(participantAccountIDs, personalDetails);
}

function getDisplayNamesWithTooltips(
    personalDetailsList: PersonalDetails[] | PersonalDetailsList | OptionData[],
    shouldUseShortForm: boolean,
    shouldFallbackToHidden = true,
    shouldAddCurrentUserPostfix = false,
): DisplayNameWithTooltips {
    const personalDetailsListArray = Array.isArray(personalDetailsList) ? personalDetailsList : Object.values(personalDetailsList);

    return personalDetailsListArray
        .map((user) => {
            const accountID = Number(user?.accountID);
            // eslint-disable-next-line @typescript-eslint/prefer-nullish-coalescing
            const displayName = getDisplayNameForParticipant(accountID, shouldUseShortForm, shouldFallbackToHidden, shouldAddCurrentUserPostfix) || user?.login || '';
            const avatar = user && 'avatar' in user ? user.avatar : undefined;

            let pronouns = user?.pronouns ?? undefined;
            if (pronouns?.startsWith(CONST.PRONOUNS.PREFIX)) {
                const pronounTranslationKey = pronouns.replace(CONST.PRONOUNS.PREFIX, '');
                pronouns = Localize.translateLocal(`pronouns.${pronounTranslationKey}` as TranslationPaths);
            }

            return {
                displayName,
                avatar,
                login: user?.login ?? '',
                accountID,
                pronouns,
            };
        })
        .sort((first, second) => {
            // First sort by displayName/login
            const displayNameLoginOrder = localeCompare(first.displayName, second.displayName);
            if (displayNameLoginOrder !== 0) {
                return displayNameLoginOrder;
            }

            // Then fallback on accountID as the final sorting criteria.
            return first.accountID - second.accountID;
        });
}

/**
 * Returns the the display names of the given user accountIDs
 */
function getUserDetailTooltipText(accountID: number, fallbackUserDisplayName = ''): string {
    const displayNameForParticipant = getDisplayNameForParticipant(accountID);
    return displayNameForParticipant || fallbackUserDisplayName;
}

/**
 * For a deleted parent report action within a chat report,
 * let us return the appropriate display message
 *
 * @param reportAction - The deleted report action of a chat report for which we need to return message.
 */
function getDeletedParentActionMessageForChatReport(reportAction: OnyxEntry<ReportAction>): string {
    // By default, let us display [Deleted message]
    let deletedMessageText = Localize.translateLocal('parentReportAction.deletedMessage');
    if (isCreatedTaskReportAction(reportAction)) {
        // For canceled task report, let us display [Deleted task]
        deletedMessageText = Localize.translateLocal('parentReportAction.deletedTask');
    }
    return deletedMessageText;
}

/**
 * Returns the preview message for `REIMBURSEMENT_QUEUED` action
 */
function getReimbursementQueuedActionMessage(
    reportAction: OnyxEntry<ReportAction<typeof CONST.REPORT.ACTIONS.TYPE.REIMBURSEMENT_QUEUED>>,
    reportOrID: OnyxEntry<Report> | string,
    shouldUseShortDisplayName = true,
): string {
    const report = typeof reportOrID === 'string' ? getAllReports()?.[`${ONYXKEYS.COLLECTION.REPORT}${reportOrID}`] : reportOrID;
    const submitterDisplayName = getDisplayNameForParticipant(report?.ownerAccountID, shouldUseShortDisplayName) ?? '';
    const originalMessage = getOriginalMessage(reportAction);
    let messageKey: TranslationPaths;
    if (originalMessage?.paymentType === CONST.IOU.PAYMENT_TYPE.EXPENSIFY) {
        messageKey = 'iou.waitingOnEnabledWallet';
    } else {
        messageKey = 'iou.waitingOnBankAccount';
    }

    return Localize.translateLocal(messageKey, {submitterDisplayName});
}

/**
 * Returns the preview message for `REIMBURSEMENT_DEQUEUED` action
 */
function getReimbursementDeQueuedActionMessage(
    reportAction: OnyxEntry<ReportAction<typeof CONST.REPORT.ACTIONS.TYPE.REIMBURSEMENT_DEQUEUED>>,
    reportOrID: OnyxEntry<Report> | string,
    isLHNPreview = false,
): string {
    const report = typeof reportOrID === 'string' ? getAllReports()?.[`${ONYXKEYS.COLLECTION.REPORT}${reportOrID}`] : reportOrID;
    const originalMessage = getOriginalMessage(reportAction);
    const amount = originalMessage?.amount;
    const currency = originalMessage?.currency;
    const formattedAmount = CurrencyUtils.convertToDisplayString(amount, currency);
    if (originalMessage?.cancellationReason === CONST.REPORT.CANCEL_PAYMENT_REASONS.ADMIN) {
        const payerOrApproverName = report?.managerID === currentUserAccountID || !isLHNPreview ? '' : getDisplayNameForParticipant(report?.managerID, true);
        return Localize.translateLocal('iou.adminCanceledRequest', {manager: payerOrApproverName, amount: formattedAmount});
    }
    const submitterDisplayName = getDisplayNameForParticipant(report?.ownerAccountID, true) ?? '';
    return Localize.translateLocal('iou.canceledRequest', {submitterDisplayName, amount: formattedAmount});
}

/**
 * Builds an optimistic REIMBURSEMENT_DEQUEUED report action with a randomly generated reportActionID.
 *
 */
function buildOptimisticChangeFieldAction(reportField: PolicyReportField, previousReportField: PolicyReportField): OptimisticChangeFieldAction {
    return {
        actionName: CONST.REPORT.ACTIONS.TYPE.CHANGE_FIELD,
        actorAccountID: currentUserAccountID,
        message: [
            {
                type: 'TEXT',
                style: 'strong',
                text: 'You',
            },
            {
                type: 'TEXT',
                style: 'normal',
                text: ` modified field '${reportField.name}'.`,
            },
            {
                type: 'TEXT',
                style: 'normal',
                text: ` New value is '${reportField.value}'`,
            },
            {
                type: 'TEXT',
                style: 'normal',
                text: ` (previously '${previousReportField.value}').`,
            },
        ],
        originalMessage: {
            fieldName: reportField.name,
            newType: reportField.type,
            newValue: reportField.value,
            oldType: previousReportField.type,
            oldValue: previousReportField.value,
        },
        person: [
            {
                style: 'strong',
                text: getCurrentUserDisplayNameOrEmail(),
                type: 'TEXT',
            },
        ],
        reportActionID: rand64(),
        created: DateUtils.getDBTime(),
        pendingAction: CONST.RED_BRICK_ROAD_PENDING_ACTION.ADD,
    };
}

/**
 * Builds an optimistic REIMBURSEMENT_DEQUEUED report action with a randomly generated reportActionID.
 *
 */
function buildOptimisticCancelPaymentReportAction(expenseReportID: string, amount: number, currency: string): OptimisticCancelPaymentReportAction {
    return {
        actionName: CONST.REPORT.ACTIONS.TYPE.REIMBURSEMENT_DEQUEUED,
        actorAccountID: currentUserAccountID,
        message: [
            {
                cancellationReason: CONST.REPORT.CANCEL_PAYMENT_REASONS.ADMIN,
                expenseReportID,
                type: CONST.REPORT.MESSAGE.TYPE.COMMENT,
                text: '',
                amount,
                currency,
            },
        ],
        originalMessage: {
            cancellationReason: CONST.REPORT.CANCEL_PAYMENT_REASONS.ADMIN,
            expenseReportID,
            amount,
            currency,
        },
        person: [
            {
                style: 'strong',
                text: getCurrentUserDisplayNameOrEmail(),
                type: 'TEXT',
            },
        ],
        reportActionID: rand64(),
        shouldShow: true,
        created: DateUtils.getDBTime(),
        pendingAction: CONST.RED_BRICK_ROAD_PENDING_ACTION.ADD,
    };
}

/**
 * Returns the last visible message for a given report after considering the given optimistic actions
 *
 * @param reportID - the report for which last visible message has to be fetched
 * @param [actionsToMerge] - the optimistic merge actions that needs to be considered while fetching last visible message

 */
function getLastVisibleMessage(reportID: string | undefined, actionsToMerge: ReportActions = {}): LastVisibleMessage {
    const report = getReportOrDraftReport(reportID);
    const lastVisibleAction = getLastVisibleActionReportActionsUtils(reportID ?? '-1', canUserPerformWriteAction(report), actionsToMerge);

    // For Chat Report with deleted parent actions, let us fetch the correct message
    if (isDeletedParentAction(lastVisibleAction) && !isEmptyObject(report) && isChatReport(report)) {
        const lastMessageText = getDeletedParentActionMessageForChatReport(lastVisibleAction);
        return {
            lastMessageText,
        };
    }

    // Fetch the last visible message for report represented by reportID and based on actions to merge.
    return getLastVisibleMessageReportActionsUtils(reportID ?? '-1', canUserPerformWriteAction(report), actionsToMerge);
}

/**
 * Checks if a report is waiting for the manager to complete an action.
 * Example: the assignee of an open task report or the manager of a processing expense report.
 *
 * @param [parentReportAction] - The parent report action of the report (Used to check if the task has been canceled)
 */
function isWaitingForAssigneeToCompleteAction(report: OnyxEntry<Report>, parentReportAction: OnyxEntry<ReportAction>): boolean {
    if (report?.hasOutstandingChildTask) {
        return true;
    }

    if (!report?.hasParentAccess && isReportManager(report)) {
        if (isOpenTaskReport(report, parentReportAction)) {
            return true;
        }

        if (isProcessingReport(report) && isExpenseReport(report)) {
            return true;
        }
    }

    return false;
}

function isUnreadWithMention(reportOrOption: OnyxEntry<Report> | OptionData): boolean {
    if (!reportOrOption) {
        return false;
    }
    // lastMentionedTime and lastReadTime are both datetime strings and can be compared directly
    const lastMentionedTime = reportOrOption.lastMentionedTime ?? '';
    const lastReadTime = reportOrOption.lastReadTime ?? '';
    return !!('isUnreadWithMention' in reportOrOption && reportOrOption.isUnreadWithMention) || lastReadTime < lastMentionedTime;
}

type ReasonAndReportActionThatRequiresAttention = {
    reason: ValueOf<typeof CONST.REQUIRES_ATTENTION_REASONS>;
    reportAction?: OnyxEntry<ReportAction>;
};

function getReasonAndReportActionThatRequiresAttention(
    optionOrReport: OnyxEntry<Report> | OptionData,
    parentReportAction?: OnyxEntry<ReportAction>,
): ReasonAndReportActionThatRequiresAttention | null {
    if (!optionOrReport) {
        return null;
    }

    const reportActions = getAllReportActions(optionOrReport.reportID);

    if (isJoinRequestInAdminRoom(optionOrReport)) {
        return {
            reason: CONST.REQUIRES_ATTENTION_REASONS.HAS_JOIN_REQUEST,
            reportAction: getActionableJoinRequestPendingReportAction(optionOrReport.reportID),
        };
    }

    if (
        isArchivedRoom(optionOrReport, getReportNameValuePairs(optionOrReport?.reportID)) ||
        isArchivedRoom(getReportOrDraftReport(optionOrReport.parentReportID), getReportNameValuePairs(optionOrReport?.reportID))
    ) {
        return null;
    }

    if (isUnreadWithMention(optionOrReport)) {
        return {
            reason: CONST.REQUIRES_ATTENTION_REASONS.IS_UNREAD_WITH_MENTION,
        };
    }

    if (isWaitingForAssigneeToCompleteAction(optionOrReport, parentReportAction)) {
        return {
            reason: CONST.REQUIRES_ATTENTION_REASONS.IS_WAITING_FOR_ASSIGNEE_TO_COMPLETE_ACTION,
            reportAction: Object.values(reportActions).find((action) => action.childType === CONST.REPORT.TYPE.TASK),
        };
    }

    // Has a child report that is awaiting action (e.g. approve, pay, add bank account) from current user
    if (optionOrReport.hasOutstandingChildRequest) {
        return {
            reason: CONST.REQUIRES_ATTENTION_REASONS.HAS_CHILD_REPORT_AWAITING_ACTION,
            reportAction: IOU.getIOUReportActionToApproveOrPay(optionOrReport, optionOrReport.reportID),
        };
    }

    if (hasMissingInvoiceBankAccount(optionOrReport.reportID)) {
        return {
            reason: CONST.REQUIRES_ATTENTION_REASONS.HAS_MISSING_INVOICE_BANK_ACCOUNT,
        };
    }

    if (isInvoiceRoom(optionOrReport)) {
        const reportAction = Object.values(reportActions).find(
            (action) => action.actionName === CONST.REPORT.ACTIONS.TYPE.REPORT_PREVIEW && action.childReportID && hasMissingInvoiceBankAccount(action.childReportID),
        );

        return reportAction
            ? {
                  reason: CONST.REQUIRES_ATTENTION_REASONS.HAS_MISSING_INVOICE_BANK_ACCOUNT,
                  reportAction,
              }
            : null;
    }

    return null;
}

/**
 * Determines if the option requires action from the current user. This can happen when it:
 *  - is unread and the user was mentioned in one of the unread comments
 *  - is for an outstanding task waiting on the user
 *  - has an outstanding child expense that is waiting for an action from the current user (e.g. pay, approve, add bank account)
 *  - is either the system or concierge chat, the user free trial has ended and it didn't add a payment card yet
 *
 * @param option (report or optionItem)
 * @param parentReportAction (the report action the current report is a thread of)
 */
function requiresAttentionFromCurrentUser(optionOrReport: OnyxEntry<Report> | OptionData, parentReportAction?: OnyxEntry<ReportAction>) {
    return !!getReasonAndReportActionThatRequiresAttention(optionOrReport, parentReportAction);
}

/**
 * Returns number of transactions that are nonReimbursable
 *
 */
function hasNonReimbursableTransactions(iouReportID: string | undefined): boolean {
    const transactions = reportsTransactions[iouReportID ?? ''] ?? [];
    return transactions.filter((transaction) => transaction.reimbursable === false).length > 0;
}

function getMoneyRequestSpendBreakdown(report: OnyxInputOrEntry<Report>, allReportsDict?: OnyxCollection<Report>): SpendBreakdown {
    const allAvailableReports = allReportsDict ?? getAllReports();
    let moneyRequestReport;
    if (isMoneyRequestReport(report) || isInvoiceReport(report)) {
        moneyRequestReport = report;
    }
    if (allAvailableReports && report?.iouReportID) {
        moneyRequestReport = allAvailableReports[`${ONYXKEYS.COLLECTION.REPORT}${report.iouReportID}`];
    }
    if (moneyRequestReport) {
        let nonReimbursableSpend = moneyRequestReport.nonReimbursableTotal ?? 0;
        let totalSpend = moneyRequestReport.total ?? 0;

        if (nonReimbursableSpend + totalSpend !== 0) {
            // There is a possibility that if the Expense report has a negative total.
            // This is because there are instances where you can get a credit back on your card,
            // or you enter a negative expense to “offset” future expenses
            nonReimbursableSpend = isExpenseReport(moneyRequestReport) ? nonReimbursableSpend * -1 : Math.abs(nonReimbursableSpend);
            totalSpend = isExpenseReport(moneyRequestReport) ? totalSpend * -1 : Math.abs(totalSpend);

            const totalDisplaySpend = totalSpend;
            const reimbursableSpend = totalDisplaySpend - nonReimbursableSpend;

            return {
                nonReimbursableSpend,
                reimbursableSpend,
                totalDisplaySpend,
            };
        }
    }
    return {
        nonReimbursableSpend: 0,
        reimbursableSpend: 0,
        totalDisplaySpend: 0,
    };
}

/**
 * Get the title for a policy expense chat which depends on the role of the policy member seeing this report
 */
function getPolicyExpenseChatName(report: OnyxEntry<Report>, policy?: OnyxEntry<Policy>): string | undefined {
    const ownerAccountID = report?.ownerAccountID;
    const personalDetails = allPersonalDetails?.[ownerAccountID ?? -1];
    const login = personalDetails ? personalDetails.login : null;
    // eslint-disable-next-line @typescript-eslint/prefer-nullish-coalescing
    const reportOwnerDisplayName = getDisplayNameForParticipant(ownerAccountID) || login || report?.reportName;

    // If the policy expense chat is owned by this user, use the name of the policy as the report name.
    if (report?.isOwnPolicyExpenseChat) {
        return getPolicyName(report, false, policy);
    }

    let policyExpenseChatRole = 'user';
    const policyItem = allPolicies?.[`${ONYXKEYS.COLLECTION.POLICY}${report?.policyID}`];
    if (policyItem) {
        policyExpenseChatRole = policyItem.role || 'user';
    }

    // If this user is not admin and this policy expense chat has been archived because of account merging, this must be an old workspace chat
    // of the account which was merged into the current user's account. Use the name of the policy as the name of the report.
    if (isArchivedRoom(report, getReportNameValuePairs(report?.reportID))) {
        const lastAction = getLastVisibleActionReportActionsUtils(report?.reportID ?? '-1');
        const archiveReason = isClosedAction(lastAction) ? getOriginalMessage(lastAction)?.reason : CONST.REPORT.ARCHIVE_REASON.DEFAULT;
        if (archiveReason === CONST.REPORT.ARCHIVE_REASON.ACCOUNT_MERGED && policyExpenseChatRole !== CONST.POLICY.ROLE.ADMIN) {
            return getPolicyName(report, false, policy);
        }
    }

    // If user can see this report and they are not its owner, they must be an admin and the report name should be the name of the policy member
    return reportOwnerDisplayName;
}

function getArchiveReason(reportActions: OnyxEntry<ReportActions>): ValueOf<typeof CONST.REPORT.ARCHIVE_REASON> | undefined {
    const lastClosedReportAction = getLastClosedReportAction(reportActions);

    if (!lastClosedReportAction) {
        return undefined;
    }

    return isClosedAction(lastClosedReportAction) ? getOriginalMessage(lastClosedReportAction)?.reason : CONST.REPORT.ARCHIVE_REASON.DEFAULT;
}

/**
 * Given a report field, check if the field is for the report title.
 */
function isReportFieldOfTypeTitle(reportField: OnyxEntry<PolicyReportField>): boolean {
    return reportField?.type === 'formula' && reportField?.fieldID === CONST.REPORT_FIELD_TITLE_FIELD_ID;
}

/**
 * Check if Report has any held expenses
 */
function isHoldCreator(transaction: OnyxEntry<Transaction>, reportID: string): boolean {
    const holdReportAction = getReportAction(reportID, `${transaction?.comment?.hold ?? ''}`);
    return isActionCreator(holdReportAction);
}

/**
 * Given a report field, check if the field can be edited or not.
 * For title fields, its considered disabled if `deletable` prop is `true` (https://github.com/Expensify/App/issues/35043#issuecomment-1911275433)
 * For non title fields, its considered disabled if:
 * 1. The user is not admin of the report
 * 2. Report is settled or it is closed
 */
function isReportFieldDisabled(report: OnyxEntry<Report>, reportField: OnyxEntry<PolicyReportField>, policy: OnyxEntry<Policy>): boolean {
    const isReportSettled = isSettled(report?.reportID);
    const isReportClosed = isClosedReport(report);
    const isTitleField = isReportFieldOfTypeTitle(reportField);
    const isAdmin = isPolicyAdmin(report?.policyID ?? '-1', {[`${ONYXKEYS.COLLECTION.POLICY}${policy?.id ?? '-1'}`]: policy});
    return isTitleField ? !reportField?.deletable : !isAdmin && (isReportSettled || isReportClosed);
}

/**
 * Given a set of report fields, return the field of type formula
 */
function getFormulaTypeReportField(reportFields: Record<string, PolicyReportField>) {
    return Object.values(reportFields).find((field) => field?.type === 'formula');
}

/**
 * Given a set of report fields, return the field that refers to title
 */
function getTitleReportField(reportFields: Record<string, PolicyReportField>) {
    return Object.values(reportFields).find((field) => isReportFieldOfTypeTitle(field));
}

/**
 * Get the key for a report field
 */
function getReportFieldKey(reportFieldId: string) {
    // We don't need to add `expensify_` prefix to the title field key, because backend stored title under a unique key `text_title`,
    // and all the other report field keys are stored under `expensify_FIELD_ID`.
    if (reportFieldId === CONST.REPORT_FIELD_TITLE_FIELD_ID) {
        return reportFieldId;
    }

    return `expensify_${reportFieldId}`;
}

/**
 * Get the report fields attached to the policy given policyID
 */
function getReportFieldsByPolicyID(policyID: string): Record<string, PolicyReportField> {
    const policyReportFields = Object.entries(allPolicies ?? {}).find(([key]) => key.replace(ONYXKEYS.COLLECTION.POLICY, '') === policyID);
    const fieldList = policyReportFields?.[1]?.fieldList;

    if (!policyReportFields || !fieldList) {
        return {};
    }

    return fieldList;
}

/**
 * Get the report fields that we should display a MoneyReportView gets opened
 */

function getAvailableReportFields(report: Report, policyReportFields: PolicyReportField[]): PolicyReportField[] {
    // Get the report fields that are attached to a report. These will persist even if a field is deleted from the policy.
    const reportFields = Object.values(report.fieldList ?? {});
    const reportIsSettled = isSettled(report.reportID);

    // If the report is settled, we don't want to show any new field that gets added to the policy.
    if (reportIsSettled) {
        return reportFields;
    }

    // If the report is unsettled, we want to merge the new fields that get added to the policy with the fields that
    // are attached to the report.
    const mergedFieldIds = Array.from(new Set([...policyReportFields.map(({fieldID}) => fieldID), ...reportFields.map(({fieldID}) => fieldID)]));

    const fields = mergedFieldIds.map((id) => {
        const field = report?.fieldList?.[getReportFieldKey(id)];

        if (field) {
            return field;
        }

        const policyReportField = policyReportFields.find(({fieldID}) => fieldID === id);

        if (policyReportField) {
            return policyReportField;
        }

        return null;
    });

    return fields.filter(Boolean) as PolicyReportField[];
}

/**
 * Get the title for an IOU or expense chat which will be showing the payer and the amount
 */
function getMoneyRequestReportName(report: OnyxEntry<Report>, policy?: OnyxEntry<Policy>, invoiceReceiverPolicy?: OnyxEntry<Policy>): string {
    const isReportSettled = isSettled(report?.reportID ?? '-1');
    const reportFields = isReportSettled ? report?.fieldList : getReportFieldsByPolicyID(report?.policyID ?? '-1');
    const titleReportField = getFormulaTypeReportField(reportFields ?? {});

    if (titleReportField && report?.reportName && isPaidGroupPolicyExpenseReport(report)) {
        return report.reportName;
    }

    const moneyRequestTotal = getMoneyRequestSpendBreakdown(report).totalDisplaySpend;
    const formattedAmount = CurrencyUtils.convertToDisplayString(moneyRequestTotal, report?.currency);

    let payerOrApproverName;
    if (isExpenseReport(report)) {
        payerOrApproverName = getPolicyName(report, false, policy);
    } else if (isInvoiceReport(report)) {
        const chatReport = getReportOrDraftReport(report?.chatReportID);
        payerOrApproverName = getInvoicePayerName(chatReport, invoiceReceiverPolicy);
    } else {
        payerOrApproverName = getDisplayNameForParticipant(report?.managerID) ?? '';
    }

    const payerPaidAmountMessage = Localize.translateLocal('iou.payerPaidAmount', {
        payer: payerOrApproverName,
        amount: formattedAmount,
    });

    if (isReportApproved(report)) {
        return Localize.translateLocal('iou.managerApprovedAmount', {
            manager: payerOrApproverName,
            amount: formattedAmount,
        });
    }

    if (report?.isWaitingOnBankAccount) {
        return `${payerPaidAmountMessage} ${CONST.DOT_SEPARATOR} ${Localize.translateLocal('iou.pending')}`;
    }

    if (!isSettled(report?.reportID) && hasNonReimbursableTransactions(report?.reportID)) {
        payerOrApproverName = getDisplayNameForParticipant(report?.ownerAccountID) ?? '';
        return Localize.translateLocal('iou.payerSpentAmount', {payer: payerOrApproverName, amount: formattedAmount});
    }

    if (isProcessingReport(report) || isOpenExpenseReport(report) || isOpenInvoiceReport(report) || moneyRequestTotal === 0) {
        return Localize.translateLocal('iou.payerOwesAmount', {payer: payerOrApproverName, amount: formattedAmount});
    }

    return payerPaidAmountMessage;
}

/**
 * Gets transaction created, amount, currency, comment, and waypoints (for distance expense)
 * into a flat object. Used for displaying transactions and sending them in API commands
 */

function getTransactionDetails(transaction: OnyxInputOrEntry<Transaction>, createdDateFormat: string = CONST.DATE.FNS_FORMAT_STRING): TransactionDetails | undefined {
    if (!transaction) {
        return;
    }
    const report = getReportOrDraftReport(transaction?.reportID);
    return {
<<<<<<< HEAD
        created: getFormattedCreated(transaction, createdDateFormat),
        amount: getAmount(transaction, !isEmptyObject(report) && isExpenseReport(report)),
        attendees: getAttendees(transaction),
        taxAmount: getTaxAmount(transaction, !isEmptyObject(report) && isExpenseReport(report)),
        taxCode: getTaxCode(transaction),
        currency: getCurrency(transaction),
        comment: getDescription(transaction),
        merchant: getMerchant(transaction),
        waypoints: getWaypoints(transaction),
        customUnitRateID: getRateID(transaction),
        category: getCategory(transaction),
        billable: getBillable(transaction),
        tag: getTag(transaction),
        mccGroup: getMCCGroup(transaction),
        cardID: getCardID(transaction),
        originalAmount: getOriginalAmount(transaction),
        originalCurrency: getOriginalCurrency(transaction),
=======
        created: TransactionUtils.getFormattedCreated(transaction, createdDateFormat),
        amount: TransactionUtils.getAmount(transaction, !isEmptyObject(report) && isExpenseReport(report)),
        attendees: TransactionUtils.getAttendees(transaction),
        taxAmount: TransactionUtils.getTaxAmount(transaction, !isEmptyObject(report) && isExpenseReport(report)),
        taxCode: TransactionUtils.getTaxCode(transaction),
        currency: TransactionUtils.getCurrency(transaction),
        comment: TransactionUtils.getDescription(transaction),
        merchant: TransactionUtils.getMerchant(transaction),
        waypoints: TransactionUtils.getWaypoints(transaction),
        customUnitRateID: TransactionUtils.getRateID(transaction),
        category: TransactionUtils.getCategory(transaction),
        billable: TransactionUtils.getBillable(transaction),
        tag: TransactionUtils.getTag(transaction),
        mccGroup: TransactionUtils.getMCCGroup(transaction),
        cardID: TransactionUtils.getCardID(transaction),
        originalAmount: TransactionUtils.getOriginalAmount(transaction),
        originalCurrency: TransactionUtils.getOriginalCurrency(transaction),
        postedDate: TransactionUtils.getFormattedPostedDate(transaction),
>>>>>>> 03639a9a
    };
}

function getTransactionCommentObject(transaction: OnyxEntry<Transaction>): Comment {
    return {
        ...transaction?.comment,
        waypoints: getWaypoints(transaction),
    };
}

/**
 * Can only edit if:
 *
 * - in case of IOU report
 *    - the current user is the requestor and is not settled yet
 * - in case of expense report
 *    - the current user is the requestor and is not settled yet
 *    - the current user is the manager of the report
 *    - or the current user is an admin on the policy the expense report is tied to
 *
 *    This is used in conjunction with canEditRestrictedField to control editing of specific fields like amount, currency, created, receipt, and distance.
 *    On its own, it only controls allowing/disallowing navigating to the editing pages or showing/hiding the 'Edit' icon on report actions
 */
function canEditMoneyRequest(reportAction: OnyxInputOrEntry<ReportAction<typeof CONST.REPORT.ACTIONS.TYPE.IOU>>, linkedTransaction?: OnyxEntry<Transaction>): boolean {
    const isDeleted = isDeletedAction(reportAction);

    if (isDeleted) {
        return false;
    }

    const allowedReportActionType: Array<ValueOf<typeof CONST.IOU.REPORT_ACTION_TYPE>> = [CONST.IOU.REPORT_ACTION_TYPE.TRACK, CONST.IOU.REPORT_ACTION_TYPE.CREATE];
    const originalMessage = getOriginalMessage(reportAction);
    const actionType = originalMessage?.type;

    if (!actionType || !allowedReportActionType.includes(actionType)) {
        return false;
    }

    const transaction = linkedTransaction ?? getLinkedTransaction(reportAction ?? undefined);

    // In case the transaction is failed to be created, we should disable editing the money request
    if (!transaction?.transactionID || (transaction?.pendingAction === CONST.RED_BRICK_ROAD_PENDING_ACTION.ADD && !isEmptyObject(transaction.errors))) {
        return false;
    }

    const moneyRequestReportID = originalMessage?.IOUReportID ?? -1;

    if (!moneyRequestReportID) {
        return actionType === CONST.IOU.REPORT_ACTION_TYPE.TRACK;
    }

    const moneyRequestReport = getReportOrDraftReport(String(moneyRequestReportID));
    const isRequestor = currentUserAccountID === reportAction?.actorAccountID;

    const isSubmitted = isProcessingReport(moneyRequestReport);
    if (isIOUReport(moneyRequestReport)) {
        return isSubmitted && isRequestor;
    }

    const policy = getPolicy(moneyRequestReport?.policyID ?? '-1');
    const isAdmin = policy?.role === CONST.POLICY.ROLE.ADMIN;
    const isManager = currentUserAccountID === moneyRequestReport?.managerID;

    if (isInvoiceReport(moneyRequestReport) && isManager) {
        return false;
    }

    // Admin & managers can always edit coding fields such as tag, category, billable, etc. As long as the report has a state higher than OPEN.
    if ((isAdmin || isManager) && !isOpenExpenseReport(moneyRequestReport)) {
        return true;
    }

    if (policy?.type === CONST.POLICY.TYPE.CORPORATE && moneyRequestReport && isSubmitted && isCurrentUserSubmitter(moneyRequestReport.reportID)) {
        const isForwarded = getSubmitToAccountID(policy, moneyRequestReport) !== moneyRequestReport.managerID;
        return !isForwarded;
    }

    return !isReportApproved(moneyRequestReport) && !isSettled(moneyRequestReport?.reportID) && !isClosedReport(moneyRequestReport) && isRequestor;
}

/**
 * Checks if the current user can edit the provided property of an expense
 *
 */
function canEditFieldOfMoneyRequest(reportAction: OnyxInputOrEntry<ReportAction>, fieldToEdit: ValueOf<typeof CONST.EDIT_REQUEST_FIELD>): boolean {
    // A list of fields that cannot be edited by anyone, once an expense has been settled
    const restrictedFields: string[] = [
        CONST.EDIT_REQUEST_FIELD.AMOUNT,
        CONST.EDIT_REQUEST_FIELD.CURRENCY,
        CONST.EDIT_REQUEST_FIELD.MERCHANT,
        CONST.EDIT_REQUEST_FIELD.DATE,
        CONST.EDIT_REQUEST_FIELD.RECEIPT,
        CONST.EDIT_REQUEST_FIELD.DISTANCE,
        CONST.EDIT_REQUEST_FIELD.DISTANCE_RATE,
    ];

    if (!isMoneyRequestAction(reportAction) || !canEditMoneyRequest(reportAction)) {
        return false;
    }

    // If we're editing fields such as category, tag, description, etc. the check above should be enough for handling the permission
    if (!restrictedFields.includes(fieldToEdit)) {
        return true;
    }

    const iouMessage = getOriginalMessage(reportAction);
    const moneyRequestReport = getAllReports()?.[`${ONYXKEYS.COLLECTION.REPORT}${iouMessage?.IOUReportID}`] ?? ({} as Report);
    const transaction = allTransactions?.[`${ONYXKEYS.COLLECTION.TRANSACTION}${iouMessage?.IOUTransactionID}`] ?? ({} as Transaction);

    if (isSettled(String(moneyRequestReport.reportID)) || isReportApproved(String(moneyRequestReport.reportID))) {
        return false;
    }

    if (
        (fieldToEdit === CONST.EDIT_REQUEST_FIELD.AMOUNT || fieldToEdit === CONST.EDIT_REQUEST_FIELD.CURRENCY || fieldToEdit === CONST.EDIT_REQUEST_FIELD.DATE) &&
        isCardTransaction(transaction)
    ) {
        return false;
    }

    const policy = getPolicy(moneyRequestReport?.policyID);
    const isAdmin = isExpenseReport(moneyRequestReport) && policy?.role === CONST.POLICY.ROLE.ADMIN;
    const isManager = isExpenseReport(moneyRequestReport) && currentUserAccountID === moneyRequestReport?.managerID;

    if ((fieldToEdit === CONST.EDIT_REQUEST_FIELD.AMOUNT || fieldToEdit === CONST.EDIT_REQUEST_FIELD.CURRENCY) && isDistanceRequest(transaction)) {
        return isAdmin || isManager;
    }

    if (fieldToEdit === CONST.EDIT_REQUEST_FIELD.RECEIPT) {
        const isRequestor = currentUserAccountID === reportAction?.actorAccountID;
        return !isInvoiceReport(moneyRequestReport) && !isReceiptBeingScanned(transaction) && !isDistanceRequest(transaction) && (isAdmin || isManager || isRequestor);
    }

    if (fieldToEdit === CONST.EDIT_REQUEST_FIELD.DISTANCE_RATE) {
        // The distance rate can be modified only on the distance expense reports
        return isExpenseReport(moneyRequestReport) && isDistanceRequest(transaction);
    }

    return true;
}

/**
 * Can only edit if:
 *
 * - It was written by the current user
 * - It's an ADD_COMMENT that is not an attachment
 * - It's an expense where conditions for editability are defined in canEditMoneyRequest method
 * - It's not pending deletion
 */
function canEditReportAction(reportAction: OnyxInputOrEntry<ReportAction>): boolean {
    const isCommentOrIOU = reportAction?.actionName === CONST.REPORT.ACTIONS.TYPE.ADD_COMMENT || reportAction?.actionName === CONST.REPORT.ACTIONS.TYPE.IOU;
    const message = reportAction ? getReportActionMessageReportUtils(reportAction) : undefined;

    return !!(
        reportAction?.actorAccountID === currentUserAccountID &&
        isCommentOrIOU &&
        (!isMoneyRequestAction(reportAction) || canEditMoneyRequest(reportAction)) && // Returns true for non-IOU actions
        !isReportMessageAttachment(message) &&
        ((!reportAction.isAttachmentWithText && !reportAction.isAttachmentOnly) || !reportAction.isOptimisticAction) &&
        !isDeletedAction(reportAction) &&
        !isCreatedTaskReportAction(reportAction) &&
        reportAction?.pendingAction !== CONST.RED_BRICK_ROAD_PENDING_ACTION.DELETE
    );
}

function canHoldUnholdReportAction(reportAction: OnyxInputOrEntry<ReportAction>): {canHoldRequest: boolean; canUnholdRequest: boolean} {
    if (!isMoneyRequestAction(reportAction)) {
        return {canHoldRequest: false, canUnholdRequest: false};
    }

    const moneyRequestReportID = getOriginalMessage(reportAction)?.IOUReportID ?? 0;
    const moneyRequestReport = getReportOrDraftReport(String(moneyRequestReportID));

    if (!moneyRequestReportID || !moneyRequestReport) {
        return {canHoldRequest: false, canUnholdRequest: false};
    }

    if (isInvoiceReport(moneyRequestReport)) {
        return {
            canHoldRequest: false,
            canUnholdRequest: false,
        };
    }

    const isRequestSettled = isSettled(moneyRequestReport?.reportID);
    const isApproved = isReportApproved(moneyRequestReport);
    const transactionID = moneyRequestReport ? getOriginalMessage(reportAction)?.IOUTransactionID : 0;
    const transaction = allTransactions?.[`${ONYXKEYS.COLLECTION.TRANSACTION}${transactionID}`] ?? ({} as Transaction);

    const parentReportAction = isThread(moneyRequestReport)
        ? allReportActions?.[`${ONYXKEYS.COLLECTION.REPORT_ACTIONS}${moneyRequestReport.parentReportID}`]?.[moneyRequestReport.parentReportActionID]
        : undefined;

    const isRequestIOU = isIOUReport(moneyRequestReport);
    const isHoldActionCreator = isHoldCreator(transaction, reportAction.childReportID ?? '-1');

    const isTrackExpenseMoneyReport = isTrackExpenseReport(moneyRequestReport);
    const isActionOwner =
        typeof parentReportAction?.actorAccountID === 'number' &&
        typeof currentUserPersonalDetails?.accountID === 'number' &&
        parentReportAction.actorAccountID === currentUserPersonalDetails?.accountID;
    const isApprover = isMoneyRequestReport(moneyRequestReport) && moneyRequestReport?.managerID !== null && currentUserPersonalDetails?.accountID === moneyRequestReport?.managerID;
    const isAdmin = isPolicyAdmin(moneyRequestReport.policyID ?? '-1', allPolicies);
    const isOnHold = isOnHoldTransactionUtils(transaction);
    const isScanning = hasReceiptTransactionUtils(transaction) && isReceiptBeingScanned(transaction);
    const isClosed = isClosedReport(moneyRequestReport);

    const canModifyStatus = !isTrackExpenseMoneyReport && (isAdmin || isActionOwner || isApprover);
    const canModifyUnholdStatus = !isTrackExpenseMoneyReport && (isAdmin || (isActionOwner && isHoldActionCreator) || isApprover);
    const isDeletedParentActionLocal = isEmptyObject(parentReportAction) || isDeletedAction(parentReportAction);

    const canHoldOrUnholdRequest = !isRequestSettled && !isApproved && !isDeletedParentActionLocal && !isClosed;
    const canHoldRequest = canHoldOrUnholdRequest && !isOnHold && (isRequestIOU || canModifyStatus) && !isScanning && !!transaction?.reimbursable;
    const canUnholdRequest =
        !!(canHoldOrUnholdRequest && isOnHold && !isDuplicate(transaction.transactionID, true) && (isRequestIOU ? isHoldActionCreator : canModifyUnholdStatus)) &&
        !!transaction?.reimbursable;

    return {canHoldRequest, canUnholdRequest};
}

const changeMoneyRequestHoldStatus = (reportAction: OnyxEntry<ReportAction>, backTo?: string, searchHash?: number): void => {
    if (!isMoneyRequestAction(reportAction)) {
        return;
    }
    const moneyRequestReportID = getOriginalMessage(reportAction)?.IOUReportID ?? 0;

    const moneyRequestReport = getReportOrDraftReport(String(moneyRequestReportID));
    if (!moneyRequestReportID || !moneyRequestReport) {
        return;
    }

    const transactionID = getOriginalMessage(reportAction)?.IOUTransactionID ?? '';
    const transaction = allTransactions?.[`${ONYXKEYS.COLLECTION.TRANSACTION}${transactionID}`] ?? ({} as Transaction);
    const isOnHold = isOnHoldTransactionUtils(transaction);
    const policy = allPolicies?.[`${ONYXKEYS.COLLECTION.POLICY}${moneyRequestReport.policyID}`] ?? null;

    if (isOnHold) {
        IOU.unholdRequest(transactionID, reportAction.childReportID ?? '', searchHash);
    } else {
        const activeRoute = encodeURIComponent(Navigation.getActiveRouteWithoutParams());
        Navigation.navigate(
            // eslint-disable-next-line @typescript-eslint/prefer-nullish-coalescing
            ROUTES.MONEY_REQUEST_HOLD_REASON.getRoute(policy?.type ?? CONST.POLICY.TYPE.PERSONAL, transactionID, reportAction.childReportID ?? '', backTo || activeRoute, searchHash),
        );
    }
};

/**
 * Gets all transactions on an IOU report with a receipt
 */
function getTransactionsWithReceipts(iouReportID: string | undefined): Transaction[] {
    const transactions = reportsTransactions[iouReportID ?? ''] ?? [];
    return transactions.filter((transaction) => hasReceiptTransactionUtils(transaction));
}

/**
 * For report previews, we display a "Receipt scan in progress" indicator
 * instead of the report total only when we have no report total ready to show. This is the case when
 * all requests are receipts that are being SmartScanned. As soon as we have a non-receipt request,
 * or as soon as one receipt request is done scanning, we have at least one
 * "ready" expense, and we remove this indicator to show the partial report total.
 */
function areAllRequestsBeingSmartScanned(iouReportID: string, reportPreviewAction: OnyxEntry<ReportAction>): boolean {
    const transactionsWithReceipts = getTransactionsWithReceipts(iouReportID);
    // If we have more requests than requests with receipts, we have some manual requests
    if (getNumberOfMoneyRequests(reportPreviewAction) > transactionsWithReceipts.length) {
        return false;
    }
    return transactionsWithReceipts.every((transaction) => isReceiptBeingScanned(transaction));
}

/**
 * Get the transactions related to a report preview with receipts
 * Get the details linked to the IOU reportAction
 *
 * NOTE: This method is only meant to be used inside this action file. Do not export and use it elsewhere. Use withOnyx or Onyx.connect() instead.
 */
function getLinkedTransaction(reportAction: OnyxEntry<ReportAction | OptimisticIOUReportAction>): OnyxEntry<Transaction> {
    let transactionID = '';

    if (isMoneyRequestAction(reportAction)) {
        transactionID = getOriginalMessage(reportAction)?.IOUTransactionID ?? '-1';
    }

    return allTransactions?.[`${ONYXKEYS.COLLECTION.TRANSACTION}${transactionID}`];
}

/**
 * Check if any of the transactions in the report has required missing fields
 */
function hasMissingSmartscanFields(iouReportID: string): boolean {
    const reportTransactions = reportsTransactions[iouReportID] ?? [];

    return reportTransactions.some(hasMissingSmartscanFieldsTransactionUtils);
}

/**
 * Get report action which is missing smartscan fields
 */
function getReportActionWithMissingSmartscanFields(iouReportID: string): ReportAction | undefined {
    const reportActions = Object.values(getAllReportActions(iouReportID));
    return reportActions.find((action) => {
        if (!isMoneyRequestAction(action)) {
            return false;
        }
        const transaction = getLinkedTransaction(action);
        if (isEmptyObject(transaction)) {
            return false;
        }
        if (!wasActionTakenByCurrentUser(action)) {
            return false;
        }
        return hasMissingSmartscanFieldsTransactionUtils(transaction);
    });
}

/**
 * Check if iouReportID has required missing fields
 */
function shouldShowRBRForMissingSmartscanFields(iouReportID: string): boolean {
    return !!getReportActionWithMissingSmartscanFields(iouReportID);
}

/**
 * Given a parent IOU report action get report name for the LHN.
 */
function getTransactionReportName(reportAction: OnyxEntry<ReportAction | OptimisticIOUReportAction>): string {
    if (isReversedTransaction(reportAction)) {
        return Localize.translateLocal('parentReportAction.reversedTransaction');
    }

    if (isDeletedAction(reportAction)) {
        return Localize.translateLocal('parentReportAction.deletedExpense');
    }

    const transaction = getLinkedTransaction(reportAction);

    if (isEmptyObject(transaction)) {
        // Transaction data might be empty on app's first load, if so we fallback to Expense/Track Expense
        return isTrackExpenseAction(reportAction) ? Localize.translateLocal('iou.trackExpense') : Localize.translateLocal('iou.expense');
    }

    if (hasReceiptTransactionUtils(transaction) && isReceiptBeingScanned(transaction)) {
        return Localize.translateLocal('iou.receiptScanning');
    }

    if (hasMissingSmartscanFieldsTransactionUtils(transaction)) {
        return Localize.translateLocal('iou.receiptMissingDetails');
    }

    if (isFetchingWaypointsFromServer(transaction) && getMerchant(transaction) === Localize.translateLocal('iou.fieldPending')) {
        return Localize.translateLocal('iou.fieldPending');
    }

    if (isSentMoneyReportAction(reportAction)) {
        return getIOUReportActionDisplayMessage(reportAction as ReportAction, transaction);
    }

    const report = getReportOrDraftReport(transaction?.reportID);
    const amount = getAmount(transaction, !isEmptyObject(report) && isExpenseReport(report)) ?? 0;
    const formattedAmount = CurrencyUtils.convertToDisplayString(amount, getCurrency(transaction)) ?? '';
    const comment = getMerchantOrDescription(transaction);
    if (isTrackExpenseAction(reportAction)) {
        return Localize.translateLocal('iou.threadTrackReportName', {formattedAmount, comment});
    }
    return Localize.translateLocal('iou.threadExpenseReportName', {formattedAmount, comment});
}

/**
 * Get expense message for an IOU report
 *
 * @param [iouReportAction] This is always an IOU action. When necessary, report preview actions will be unwrapped and the child iou report action is passed here (the original report preview
 *     action will be passed as `originalReportAction` in this case).
 * @param [originalReportAction] This can be either a report preview action or the IOU action. This will be the original report preview action in cases where `iouReportAction` was unwrapped
 *     from a report preview action. Otherwise, it will be the same as `iouReportAction`.
 */
function getReportPreviewMessage(
    reportOrID: OnyxInputOrEntry<Report> | string,
    iouReportAction: OnyxInputOrEntry<ReportAction> = null,
    shouldConsiderScanningReceiptOrPendingRoute = false,
    isPreviewMessageForParentChatReport = false,
    policy?: OnyxInputOrEntry<Policy>,
    isForListPreview = false,
    originalReportAction: OnyxInputOrEntry<ReportAction> = iouReportAction,
): string {
    const report = typeof reportOrID === 'string' ? getAllReports()?.[`${ONYXKEYS.COLLECTION.REPORT}${reportOrID}`] : reportOrID;
    const reportActionMessage = getReportActionHtml(iouReportAction);

    if (isEmptyObject(report) || !report?.reportID) {
        // The iouReport is not found locally after SignIn because the OpenApp API won't return iouReports if they're settled
        // As a temporary solution until we know how to solve this the best, we just use the message that returned from BE
        return reportActionMessage;
    }

    if (!isEmptyObject(iouReportAction) && !isIOUReport(report) && iouReportAction && isSplitBillAction(iouReportAction)) {
        // This covers group chats where the last action is a split expense action
        const linkedTransaction = getLinkedTransaction(iouReportAction);
        if (isEmptyObject(linkedTransaction)) {
            return reportActionMessage;
        }

        if (!isEmptyObject(linkedTransaction)) {
            if (isReceiptBeingScanned(linkedTransaction)) {
                return Localize.translateLocal('iou.receiptScanning');
            }

            if (hasMissingSmartscanFieldsTransactionUtils(linkedTransaction)) {
                return Localize.translateLocal('iou.receiptMissingDetails');
            }

            const amount = getAmount(linkedTransaction, !isEmptyObject(report) && isExpenseReport(report)) ?? 0;
            const formattedAmount = CurrencyUtils.convertToDisplayString(amount, getCurrency(linkedTransaction)) ?? '';
            return Localize.translateLocal('iou.didSplitAmount', {formattedAmount, comment: getMerchantOrDescription(linkedTransaction)});
        }
    }

    if (!isEmptyObject(iouReportAction) && !isIOUReport(report) && iouReportAction && isTrackExpenseAction(iouReportAction)) {
        // This covers group chats where the last action is a track expense action
        const linkedTransaction = getLinkedTransaction(iouReportAction);
        if (isEmptyObject(linkedTransaction)) {
            return reportActionMessage;
        }

        if (!isEmptyObject(linkedTransaction)) {
            if (isReceiptBeingScanned(linkedTransaction)) {
                return Localize.translateLocal('iou.receiptScanning');
            }

            if (hasMissingSmartscanFieldsTransactionUtils(linkedTransaction)) {
                return Localize.translateLocal('iou.receiptMissingDetails');
            }

            const amount = getAmount(linkedTransaction, !isEmptyObject(report) && isExpenseReport(report)) ?? 0;
            const formattedAmount = CurrencyUtils.convertToDisplayString(amount, getCurrency(linkedTransaction)) ?? '';
            return Localize.translateLocal('iou.trackedAmount', {formattedAmount, comment: getMerchantOrDescription(linkedTransaction)});
        }
    }

    const containsNonReimbursable = hasNonReimbursableTransactions(report.reportID);
    const totalAmount = getMoneyRequestSpendBreakdown(report).totalDisplaySpend;

    const policyName = getPolicyName(report, false, policy);
    const payerName = isExpenseReport(report) ? policyName : getDisplayNameForParticipant(report.managerID, !isPreviewMessageForParentChatReport);

    const formattedAmount = CurrencyUtils.convertToDisplayString(totalAmount, report.currency);

    if (isReportApproved(report) && isPaidGroupPolicy(report)) {
        return Localize.translateLocal('iou.managerApprovedAmount', {
            manager: payerName ?? '',
            amount: formattedAmount,
        });
    }

    let linkedTransaction;
    if (!isEmptyObject(iouReportAction) && shouldConsiderScanningReceiptOrPendingRoute && iouReportAction && isMoneyRequestAction(iouReportAction)) {
        linkedTransaction = getLinkedTransaction(iouReportAction);
    }

    if (!isEmptyObject(linkedTransaction) && hasReceiptTransactionUtils(linkedTransaction) && isReceiptBeingScanned(linkedTransaction)) {
        return Localize.translateLocal('iou.receiptScanning');
    }

    if (!isEmptyObject(linkedTransaction) && isFetchingWaypointsFromServer(linkedTransaction) && !getAmount(linkedTransaction)) {
        return Localize.translateLocal('iou.fieldPending');
    }

    const originalMessage = !isEmptyObject(iouReportAction) && isMoneyRequestAction(iouReportAction) ? getOriginalMessage(iouReportAction) : undefined;

    // Show Paid preview message if it's settled or if the amount is paid & stuck at receivers end for only chat reports.
    if (isSettled(report.reportID) || (report.isWaitingOnBankAccount && isPreviewMessageForParentChatReport)) {
        // A settled report preview message can come in three formats "paid ... elsewhere" or "paid ... with Expensify"
        let translatePhraseKey: TranslationPaths = 'iou.paidElsewhereWithAmount';
        if (isPreviewMessageForParentChatReport) {
            translatePhraseKey = 'iou.payerPaidAmount';
        } else if (
            [CONST.IOU.PAYMENT_TYPE.VBBA, CONST.IOU.PAYMENT_TYPE.EXPENSIFY].some((paymentType) => paymentType === originalMessage?.paymentType) ||
            !!reportActionMessage.match(/ (with Expensify|using Expensify)$/) ||
            report.isWaitingOnBankAccount
        ) {
            translatePhraseKey = 'iou.paidWithExpensifyWithAmount';
            if (originalMessage?.automaticAction) {
                translatePhraseKey = 'iou.automaticallyPaidWithExpensify';
            }
        }

        let actualPayerName = report.managerID === currentUserAccountID ? '' : getDisplayNameForParticipant(report.managerID, true);
        actualPayerName = actualPayerName && isForListPreview && !isPreviewMessageForParentChatReport ? `${actualPayerName}:` : actualPayerName;
        const payerDisplayName = isPreviewMessageForParentChatReport ? payerName : actualPayerName;

        return Localize.translateLocal(translatePhraseKey, {amount: formattedAmount, payer: payerDisplayName ?? ''});
    }

    if (report.isWaitingOnBankAccount) {
        const submitterDisplayName = getDisplayNameForParticipant(report.ownerAccountID ?? -1, true) ?? '';
        return Localize.translateLocal('iou.waitingOnBankAccount', {submitterDisplayName});
    }

    const lastActorID = iouReportAction?.actorAccountID;
    let amount = originalMessage?.amount;
    let currency = originalMessage?.currency ? originalMessage?.currency : report.currency;

    if (!isEmptyObject(linkedTransaction)) {
        amount = getAmount(linkedTransaction, isExpenseReport(report));
        currency = getCurrency(linkedTransaction);
    }

    if (isEmptyObject(linkedTransaction) && !isEmptyObject(iouReportAction)) {
        linkedTransaction = getLinkedTransaction(iouReportAction);
    }

    let comment = !isEmptyObject(linkedTransaction) ? getMerchantOrDescription(linkedTransaction) : undefined;
    if (!isEmptyObject(originalReportAction) && isReportPreviewAction(originalReportAction) && getNumberOfMoneyRequests(originalReportAction) !== 1) {
        comment = undefined;
    }

    // if we have the amount in the originalMessage and lastActorID, we can use that to display the preview message for the latest expense
    if (amount !== undefined && lastActorID && !isPreviewMessageForParentChatReport) {
        const amountToDisplay = CurrencyUtils.convertToDisplayString(Math.abs(amount), currency);

        // We only want to show the actor name in the preview if it's not the current user who took the action
        const requestorName = lastActorID && lastActorID !== currentUserAccountID ? getDisplayNameForParticipant(lastActorID, !isPreviewMessageForParentChatReport) : '';
        return `${requestorName ? `${requestorName}: ` : ''}${Localize.translateLocal('iou.submittedAmount', {formattedAmount: amountToDisplay, comment})}`;
    }

    if (containsNonReimbursable) {
        return Localize.translateLocal('iou.payerSpentAmount', {payer: getDisplayNameForParticipant(report.ownerAccountID) ?? '', amount: formattedAmount});
    }

    return Localize.translateLocal('iou.payerOwesAmount', {payer: payerName ?? '', amount: formattedAmount, comment});
}

/**
 * Given the updates user made to the expense, compose the originalMessage
 * object of the modified expense action.
 *
 * At the moment, we only allow changing one transaction field at a time.
 */
function getModifiedExpenseOriginalMessage(
    oldTransaction: OnyxInputOrEntry<Transaction>,
    transactionChanges: TransactionChanges,
    isFromExpenseReport: boolean,
    policy: OnyxInputOrEntry<Policy>,
    updatedTransaction?: OnyxInputOrEntry<Transaction>,
): OriginalMessageModifiedExpense {
    const originalMessage: OriginalMessageModifiedExpense = {};
    // Remark: Comment field is the only one which has new/old prefixes for the keys (newComment/ oldComment),
    // all others have old/- pattern such as oldCreated/created
    if ('comment' in transactionChanges) {
        originalMessage.oldComment = getDescription(oldTransaction);
        originalMessage.newComment = transactionChanges?.comment;
    }
    if ('created' in transactionChanges) {
        originalMessage.oldCreated = getFormattedCreated(oldTransaction);
        originalMessage.created = transactionChanges?.created;
    }
    if ('merchant' in transactionChanges) {
        originalMessage.oldMerchant = getMerchant(oldTransaction);
        originalMessage.merchant = transactionChanges?.merchant;
    }
    if ('attendees' in transactionChanges) {
        [originalMessage.oldAttendees, originalMessage.attendees] = getFormattedAttendees(transactionChanges?.attendees, getAttendees(oldTransaction));
    }

    // The amount is always a combination of the currency and the number value so when one changes we need to store both
    // to match how we handle the modified expense action in oldDot
    const didAmountOrCurrencyChange = 'amount' in transactionChanges || 'currency' in transactionChanges;
    if (didAmountOrCurrencyChange) {
        originalMessage.oldAmount = getAmount(oldTransaction, isFromExpenseReport);
        originalMessage.amount = transactionChanges?.amount ?? transactionChanges.oldAmount;
        originalMessage.oldCurrency = getCurrency(oldTransaction);
        originalMessage.currency = transactionChanges?.currency ?? transactionChanges.oldCurrency;
    }

    if ('category' in transactionChanges) {
        originalMessage.oldCategory = getCategory(oldTransaction);
        originalMessage.category = transactionChanges?.category;
    }

    if ('tag' in transactionChanges) {
        originalMessage.oldTag = getTag(oldTransaction);
        originalMessage.tag = transactionChanges?.tag;
    }

    // We only want to display a tax rate update system message when tax rate is updated by user.
    // Tax rate can change as a result of currency update. In such cases, we want to skip displaying a system message, as discussed.
    const didTaxCodeChange = 'taxCode' in transactionChanges;
    if (didTaxCodeChange && !didAmountOrCurrencyChange) {
        originalMessage.oldTaxRate = policy?.taxRates?.taxes[getTaxCode(oldTransaction)]?.value;
        originalMessage.taxRate = transactionChanges?.taxCode && policy?.taxRates?.taxes[transactionChanges?.taxCode]?.value;
    }

    // We only want to display a tax amount update system message when tax amount is updated by user.
    // Tax amount can change as a result of amount, currency or tax rate update. In such cases, we want to skip displaying a system message, as discussed.
    if ('taxAmount' in transactionChanges && !(didAmountOrCurrencyChange || didTaxCodeChange)) {
        originalMessage.oldTaxAmount = getTaxAmount(oldTransaction, isFromExpenseReport);
        originalMessage.taxAmount = transactionChanges?.taxAmount;
        originalMessage.currency = getCurrency(oldTransaction);
    }

    if ('billable' in transactionChanges) {
        const oldBillable = getBillable(oldTransaction);
        originalMessage.oldBillable = oldBillable ? Localize.translateLocal('common.billable').toLowerCase() : Localize.translateLocal('common.nonBillable').toLowerCase();
        originalMessage.billable = transactionChanges?.billable ? Localize.translateLocal('common.billable').toLowerCase() : Localize.translateLocal('common.nonBillable').toLowerCase();
    }

    if ('customUnitRateID' in transactionChanges && updatedTransaction?.comment?.customUnit?.customUnitRateID) {
        originalMessage.oldAmount = getAmount(oldTransaction, isFromExpenseReport);
        originalMessage.oldCurrency = getCurrency(oldTransaction);
        originalMessage.oldMerchant = getMerchant(oldTransaction);

        // For the originalMessage, we should use the non-negative amount, similar to what getAmount does for oldAmount
        originalMessage.amount = Math.abs(updatedTransaction.modifiedAmount ?? 0);
        originalMessage.currency = updatedTransaction.modifiedCurrency ?? CONST.CURRENCY.USD;
        originalMessage.merchant = updatedTransaction.modifiedMerchant;
    }

    return originalMessage;
}

/**
 * Check if original message is an object and can be used as a ChangeLog type
 * @param originalMessage
 */
function isChangeLogObject(originalMessage?: OriginalMessageChangeLog): OriginalMessageChangeLog | undefined {
    if (originalMessage && typeof originalMessage === 'object') {
        return originalMessage;
    }
    return undefined;
}

/**
 * Build invited usernames for admin chat threads
 * @param parentReportAction
 * @param parentReportActionMessage
 */
function getAdminRoomInvitedParticipants(parentReportAction: OnyxEntry<ReportAction>, parentReportActionMessage: string) {
    if (isEmptyObject(parentReportAction)) {
        return parentReportActionMessage || Localize.translateLocal('parentReportAction.deletedMessage');
    }
    if (!getOriginalMessage(parentReportAction)) {
        return parentReportActionMessage || Localize.translateLocal('parentReportAction.deletedMessage');
    }
    if (!isPolicyChangeLogAction(parentReportAction) || !isRoomChangeLogAction(parentReportAction)) {
        return parentReportActionMessage || Localize.translateLocal('parentReportAction.deletedMessage');
    }

    const originalMessage = isChangeLogObject(getOriginalMessage(parentReportAction));
    const participantAccountIDs = originalMessage?.targetAccountIDs ?? [];

    const participants = participantAccountIDs.map((id: number) => {
        const name = getDisplayNameForParticipant(id);
        if (name && name?.length > 0) {
            return name;
        }
        return Localize.translateLocal('common.hidden');
    });
    const users = participants.length > 1 ? participants.join(` ${Localize.translateLocal('common.and')} `) : participants.at(0);
    if (!users) {
        return parentReportActionMessage;
    }
    const actionType = parentReportAction.actionName;
    const isInviteAction = actionType === CONST.REPORT.ACTIONS.TYPE.ROOM_CHANGE_LOG.INVITE_TO_ROOM || actionType === CONST.REPORT.ACTIONS.TYPE.POLICY_CHANGE_LOG.INVITE_TO_ROOM;

    const verbKey = isInviteAction ? 'workspace.invite.invited' : 'workspace.invite.removed';
    const prepositionKey = isInviteAction ? 'workspace.invite.to' : 'workspace.invite.from';

    const verb = Localize.translateLocal(verbKey);
    const preposition = Localize.translateLocal(prepositionKey);

    const roomName = originalMessage?.roomName ?? '';

    return roomName ? `${verb} ${users} ${preposition} ${roomName}` : `${verb} ${users}`;
}

/**
 * Get the invoice payer name based on its type:
 * - Individual - a receiver display name.
 * - Policy - a receiver policy name.
 */
function getInvoicePayerName(report: OnyxEntry<Report>, invoiceReceiverPolicy?: OnyxEntry<Policy>): string {
    const invoiceReceiver = report?.invoiceReceiver;
    const isIndividual = invoiceReceiver?.type === CONST.REPORT.INVOICE_RECEIVER_TYPE.INDIVIDUAL;

    if (isIndividual) {
        return getDisplayNameOrDefault(allPersonalDetails?.[invoiceReceiver.accountID]);
    }

    return getPolicyName(report, false, invoiceReceiverPolicy ?? allPolicies?.[`${ONYXKEYS.COLLECTION.POLICY}${invoiceReceiver?.policyID}`]);
}

/**
 * Parse html of reportAction into text
 */
function parseReportActionHtmlToText(reportAction: OnyxEntry<ReportAction>, reportID: string, childReportID?: string): string {
    if (!reportAction) {
        return '';
    }
    const key = `${reportID}_${reportAction.reportActionID}_${reportAction.lastModified}`;
    const cachedText = parsedReportActionMessageCache[key];
    if (cachedText !== undefined) {
        return cachedText;
    }

    const {html, text} = getReportActionMessageReportUtils(reportAction) ?? {};

    if (!html) {
        return text ?? '';
    }

    const mentionReportRegex = /<mention-report reportID="(\d+)" *\/>/gi;
    const matches = html.matchAll(mentionReportRegex);

    const reportIDToName: Record<string, string> = {};
    for (const match of matches) {
        if (match[1] !== childReportID) {
            // eslint-disable-next-line @typescript-eslint/no-use-before-define
            reportIDToName[match[1]] = getReportName(getReportOrDraftReport(match[1])) ?? '';
        }
    }

    const mentionUserRegex = /<mention-user accountID="(\d+)" *\/>/gi;
    const accountIDToName: Record<string, string> = {};
    const accountIDs = Array.from(html.matchAll(mentionUserRegex), (mention) => Number(mention[1]));
    const logins = getLoginsByAccountIDs(accountIDs);
    accountIDs.forEach((id, index) => (accountIDToName[id] = logins.at(index) ?? ''));

    const textMessage = Str.removeSMSDomain(Parser.htmlToText(html, {reportIDToName, accountIDToName}));
    parsedReportActionMessageCache[key] = textMessage;

    return textMessage;
}

/**
 * Get the report action message for a report action.
 */
function getReportActionMessage(reportAction: OnyxEntry<ReportAction>, reportID?: string, childReportID?: string) {
    if (isEmptyObject(reportAction)) {
        return '';
    }
    if (reportAction.actionName === CONST.REPORT.ACTIONS.TYPE.HOLD) {
        return Localize.translateLocal('iou.heldExpense');
    }

    if (reportAction.actionName === CONST.REPORT.ACTIONS.TYPE.EXPORTED_TO_INTEGRATION) {
        return getExportIntegrationLastMessageText(reportAction);
    }

    if (reportAction.actionName === CONST.REPORT.ACTIONS.TYPE.UNHOLD) {
        return Localize.translateLocal('iou.unheldExpense');
    }
    if (isApprovedOrSubmittedReportAction(reportAction)) {
        return getReportActionMessageText(reportAction);
    }
    if (isReimbursementQueuedAction(reportAction)) {
        return getReimbursementQueuedActionMessage(reportAction, getReportOrDraftReport(reportID), false);
    }

    return parseReportActionHtmlToText(reportAction, reportID ?? '', childReportID);
}

/**
 * Get the title for an invoice room.
 */
function getInvoicesChatName(report: OnyxEntry<Report>, receiverPolicy: OnyxEntry<Policy>): string {
    const invoiceReceiver = report?.invoiceReceiver;
    const isIndividual = invoiceReceiver?.type === CONST.REPORT.INVOICE_RECEIVER_TYPE.INDIVIDUAL;
    const invoiceReceiverAccountID = isIndividual ? invoiceReceiver.accountID : -1;
    const invoiceReceiverPolicyID = isIndividual ? '' : invoiceReceiver?.policyID ?? '-1';
    const invoiceReceiverPolicy = receiverPolicy ?? getPolicy(invoiceReceiverPolicyID);
    const isCurrentUserReceiver = (isIndividual && invoiceReceiverAccountID === currentUserAccountID) || (!isIndividual && isPolicyAdminPolicyUtils(invoiceReceiverPolicy));

    if (isCurrentUserReceiver) {
        return getPolicyName(report);
    }

    if (isIndividual) {
        return getDisplayNameOrDefault(allPersonalDetails?.[invoiceReceiverAccountID]);
    }

    return getPolicyName(report, false, invoiceReceiverPolicy);
}

const reportNameCache = new Map<string, {lastVisibleActionCreated: string; reportName: string}>();

/**
 * Get a cache key for the report name.
 */
const getCacheKey = (report: OnyxEntry<Report>): string => `${report?.reportID}-${report?.lastVisibleActionCreated}-${report?.reportName}`;

/**
 * Get the title for a report.
 */
function getReportName(
    report: OnyxEntry<Report>,
    policy?: OnyxEntry<Policy>,
    parentReportActionParam?: OnyxInputOrEntry<ReportAction>,
    personalDetails?: Partial<PersonalDetailsList>,
    invoiceReceiverPolicy?: OnyxEntry<Policy>,
): string {
    const reportID = report?.reportID;
    const cacheKey = getCacheKey(report);

    if (reportID) {
        const reportNameFromCache = reportNameCache.get(cacheKey);

        if (reportNameFromCache?.reportName && reportNameFromCache.reportName === report?.reportName && reportNameFromCache.reportName !== CONST.REPORT.DEFAULT_REPORT_NAME) {
            return reportNameFromCache.reportName;
        }
    }

    let formattedName: string | undefined;
    let parentReportAction: OnyxEntry<ReportAction>;
    if (parentReportActionParam) {
        parentReportAction = parentReportActionParam;
    } else {
        parentReportAction = isThread(report) ? allReportActions?.[`${ONYXKEYS.COLLECTION.REPORT_ACTIONS}${report.parentReportID}`]?.[report.parentReportActionID] : undefined;
    }
    const parentReportActionMessage = getReportActionMessageReportUtils(parentReportAction);

    if (isActionOfType(parentReportAction, CONST.REPORT.ACTIONS.TYPE.SUBMITTED) || isActionOfType(parentReportAction, CONST.REPORT.ACTIONS.TYPE.SUBMITTED_AND_CLOSED)) {
        const {harvesting} = getOriginalMessage(parentReportAction) ?? {};
        if (harvesting) {
            return Parser.htmlToText(getReportAutomaticallySubmittedMessage(parentReportAction));
        }
        return getIOUSubmittedMessage(parentReportAction);
    }
    if (isActionOfType(parentReportAction, CONST.REPORT.ACTIONS.TYPE.FORWARDED)) {
        const {automaticAction} = getOriginalMessage(parentReportAction) ?? {};
        if (automaticAction) {
            return Parser.htmlToText(getReportAutomaticallyForwardedMessage(parentReportAction, reportID));
        }
        return getIOUForwardedMessage(parentReportAction, report);
    }
    if (parentReportAction?.actionName === CONST.REPORT.ACTIONS.TYPE.REJECTED) {
        return getRejectedReportMessage();
    }
    if (isActionOfType(parentReportAction, CONST.REPORT.ACTIONS.TYPE.APPROVED)) {
        const {automaticAction} = getOriginalMessage(parentReportAction) ?? {};
        if (automaticAction) {
            return Parser.htmlToText(getReportAutomaticallyApprovedMessage(parentReportAction));
        }
        return getIOUApprovedMessage(parentReportAction);
    }
    if (isUnapprovedAction(parentReportAction)) {
        return getIOUUnapprovedMessage(parentReportAction);
    }

    if (isChatThread(report)) {
        if (!isEmptyObject(parentReportAction) && isTransactionThread(parentReportAction)) {
            formattedName = getTransactionReportName(parentReportAction);
            if (isArchivedRoom(report, getReportNameValuePairs(report?.reportID))) {
                formattedName += ` (${Localize.translateLocal('common.archived')})`;
            }
            return formatReportLastMessageText(formattedName);
        }

        if (!isEmptyObject(parentReportAction) && isOldDotReportAction(parentReportAction)) {
            return getMessageOfOldDotReportAction(parentReportAction);
        }

        if (parentReportActionMessage?.isDeletedParentAction) {
            return Localize.translateLocal('parentReportAction.deletedMessage');
        }

        const isAttachment = isReportActionAttachment(!isEmptyObject(parentReportAction) ? parentReportAction : undefined);
        const reportActionMessage = getReportActionMessage(parentReportAction, report?.parentReportID, report?.reportID ?? '').replace(/(\n+|\r\n|\n|\r)/gm, ' ');
        if (isAttachment && reportActionMessage) {
            return `[${Localize.translateLocal('common.attachment')}]`;
        }
        if (
            parentReportActionMessage?.moderationDecision?.decision === CONST.MODERATION.MODERATOR_DECISION_PENDING_HIDE ||
            parentReportActionMessage?.moderationDecision?.decision === CONST.MODERATION.MODERATOR_DECISION_HIDDEN ||
            parentReportActionMessage?.moderationDecision?.decision === CONST.MODERATION.MODERATOR_DECISION_PENDING_REMOVE
        ) {
            return Localize.translateLocal('parentReportAction.hiddenMessage');
        }
        if (isAdminRoom(report) || isUserCreatedPolicyRoom(report)) {
            return getAdminRoomInvitedParticipants(parentReportAction, reportActionMessage);
        }
        if (reportActionMessage && isArchivedRoom(report, getReportNameValuePairs(report?.reportID))) {
            return `${reportActionMessage} (${Localize.translateLocal('common.archived')})`;
        }
        if (!isEmptyObject(parentReportAction) && isModifiedExpenseAction(parentReportAction)) {
            const modifiedMessage = ModifiedExpenseMessage.getForReportAction(report?.reportID, parentReportAction);
            return formatReportLastMessageText(modifiedMessage);
        }
        if (isTripRoom(report)) {
            return report?.reportName ?? '';
        }

        if (isCardIssuedAction(parentReportAction)) {
            return getCardIssuedMessage(parentReportAction);
        }
        return reportActionMessage;
    }

    if (isClosedExpenseReportWithNoExpenses(report)) {
        return Localize.translateLocal('parentReportAction.deletedReport');
    }

    if (isTaskReport(report) && isCanceledTaskReport(report, parentReportAction)) {
        return Localize.translateLocal('parentReportAction.deletedTask');
    }

    if (isGroupChat(report)) {
        return getGroupChatName(undefined, true, report) ?? '';
    }

    if (isChatRoom(report) || isTaskReport(report)) {
        formattedName = report?.reportName;
    }

    if (isPolicyExpenseChat(report)) {
        formattedName = getPolicyExpenseChatName(report, policy);
    }

    if (isMoneyRequestReport(report)) {
        formattedName = getMoneyRequestReportName(report, policy);
    }

    if (isInvoiceReport(report)) {
        formattedName = getMoneyRequestReportName(report, policy, invoiceReceiverPolicy);
    }

    if (isInvoiceRoom(report)) {
        formattedName = getInvoicesChatName(report, invoiceReceiverPolicy);
    }

    if (isArchivedRoom(report, getReportNameValuePairs(report?.reportID))) {
        formattedName += ` (${Localize.translateLocal('common.archived')})`;
    }

    if (isSelfDM(report)) {
        formattedName = getDisplayNameForParticipant(currentUserAccountID, undefined, undefined, true, personalDetails);
    }

    if (formattedName) {
        if (reportID) {
            reportNameCache.set(cacheKey, {lastVisibleActionCreated: report?.lastVisibleActionCreated ?? '', reportName: formattedName});
        }

        return formatReportLastMessageText(formattedName);
    }

    // Not a room or PolicyExpenseChat, generate title from first 5 other participants
    const participantsWithoutCurrentUser: number[] = [];
    Object.keys(report?.participants ?? {}).forEach((accountID) => {
        const accID = Number(accountID);
        if (accID !== currentUserAccountID && participantsWithoutCurrentUser.length < 5) {
            participantsWithoutCurrentUser.push(accID);
        }
    });
    const isMultipleParticipantReport = participantsWithoutCurrentUser.length > 1;
    const participantNames = participantsWithoutCurrentUser.map((accountID) => getDisplayNameForParticipant(accountID, isMultipleParticipantReport, true, false, personalDetails)).join(', ');
    formattedName = participantNames;

    if (reportID) {
        reportNameCache.set(cacheKey, {lastVisibleActionCreated: report?.lastVisibleActionCreated ?? '', reportName: formattedName});
    }

    return formattedName;
}

/**
 * Get the payee name given a report.
 */
function getPayeeName(report: OnyxEntry<Report>): string | undefined {
    if (isEmptyObject(report)) {
        return undefined;
    }

    const participantsWithoutCurrentUser = Object.keys(report?.participants ?? {})
        .map(Number)
        .filter((accountID) => accountID !== currentUserAccountID);

    if (participantsWithoutCurrentUser.length === 0) {
        return undefined;
    }
    return getDisplayNameForParticipant(participantsWithoutCurrentUser.at(0), true);
}

/**
 * Get either the policyName or domainName the chat is tied to
 */
function getChatRoomSubtitle(report: OnyxEntry<Report>): string | undefined {
    if (isChatThread(report)) {
        return '';
    }
    if (isSelfDM(report)) {
        return Localize.translateLocal('reportActionsView.yourSpace');
    }
    if (isInvoiceRoom(report)) {
        return Localize.translateLocal('workspace.common.invoices');
    }
    if (!isDefaultRoom(report) && !isUserCreatedPolicyRoom(report) && !isPolicyExpenseChat(report)) {
        return '';
    }
    if (getChatType(report) === CONST.REPORT.CHAT_TYPE.DOMAIN_ALL) {
        // The domainAll rooms are just #domainName, so we ignore the prefix '#' to get the domainName
        return report?.reportName?.substring(1) ?? '';
    }
    if ((isPolicyExpenseChat(report) && !!report?.isOwnPolicyExpenseChat) || isExpenseReport(report)) {
        return Localize.translateLocal('workspace.common.workspace');
    }
    if (isArchivedRoom(report, getReportNameValuePairs(report?.reportID))) {
        return report?.oldPolicyName ?? '';
    }
    return getPolicyName(report);
}

/**
 * Get pending members for reports
 */
function getPendingChatMembers(accountIDs: number[], previousPendingChatMembers: PendingChatMember[], pendingAction: PendingAction): PendingChatMember[] {
    const pendingChatMembers = accountIDs.map((accountID) => ({accountID: accountID.toString(), pendingAction}));
    return [...previousPendingChatMembers, ...pendingChatMembers];
}

/**
 * Gets the parent navigation subtitle for the report
 */
function getParentNavigationSubtitle(report: OnyxEntry<Report>, invoiceReceiverPolicy?: OnyxEntry<Policy>): ParentNavigationSummaryParams {
    const parentReport = getParentReport(report);
    if (isEmptyObject(parentReport)) {
        return {};
    }

    if (isInvoiceReport(report) || isInvoiceRoom(parentReport)) {
        let reportName = `${getPolicyName(parentReport)} & ${getInvoicePayerName(parentReport, invoiceReceiverPolicy)}`;

        if (isArchivedRoom(parentReport, getReportNameValuePairs(parentReport?.reportID))) {
            reportName += ` (${Localize.translateLocal('common.archived')})`;
        }

        return {
            reportName,
        };
    }

    return {
        reportName: getReportName(parentReport),
        workspaceName: getPolicyName(parentReport, true),
    };
}

/**
 * Navigate to the details page of a given report
 */
function navigateToDetailsPage(report: OnyxEntry<Report>, backTo?: string) {
    const isSelfDMReport = isSelfDM(report);
    const isOneOnOneChatReport = isOneOnOneChat(report);
    const participantAccountID = getParticipantsAccountIDsForDisplay(report);

    if (isSelfDMReport || isOneOnOneChatReport) {
        Navigation.navigate(ROUTES.PROFILE.getRoute(participantAccountID.at(0), backTo));
        return;
    }

    if (report?.reportID) {
        Navigation.navigate(ROUTES.REPORT_WITH_ID_DETAILS.getRoute(report?.reportID, backTo));
    }
}

/**
 * Go back to the details page of a given report
 */
function goBackToDetailsPage(report: OnyxEntry<Report>, backTo?: string) {
    const isOneOnOneChatReport = isOneOnOneChat(report);
    const participantAccountID = getParticipantsAccountIDsForDisplay(report);

    if (isOneOnOneChatReport) {
        Navigation.goBack(ROUTES.PROFILE.getRoute(participantAccountID.at(0), backTo));
        return;
    }

    Navigation.goBack(ROUTES.REPORT_SETTINGS.getRoute(report?.reportID ?? '-1', backTo));
}

function navigateBackAfterDeleteTransaction(backRoute: Route | undefined, isFromRHP?: boolean) {
    if (!backRoute) {
        return;
    }
    const topmostCentralPaneRoute = Navigation.getTopMostCentralPaneRouteFromRootState();
    if (topmostCentralPaneRoute?.name === SCREENS.SEARCH.CENTRAL_PANE) {
        Navigation.dismissModal();
        return;
    }
    if (isFromRHP) {
        Navigation.dismissModal();
    }
    Navigation.isNavigationReady().then(() => {
        Navigation.goBack(backRoute);
    });
}

/**
 * Go back to the previous page from the edit private page of a given report
 */
function goBackFromPrivateNotes(report: OnyxEntry<Report>, accountID?: number, backTo?: string) {
    if (isEmpty(report) || !accountID) {
        return;
    }
    const currentUserPrivateNote = report.privateNotes?.[accountID]?.note ?? '';
    if (isEmpty(currentUserPrivateNote)) {
        const participantAccountIDs = getParticipantsAccountIDsForDisplay(report);

        if (isOneOnOneChat(report)) {
            Navigation.goBack(ROUTES.PROFILE.getRoute(participantAccountIDs.at(0), backTo));
            return;
        }

        if (report?.reportID) {
            Navigation.goBack(ROUTES.REPORT_WITH_ID_DETAILS.getRoute(report?.reportID, backTo));
            return;
        }
    }
    Navigation.goBack(ROUTES.PRIVATE_NOTES_LIST.getRoute(report.reportID, backTo));
}

/**
 * Generate a random reportID up to 53 bits aka 9,007,199,254,740,991 (Number.MAX_SAFE_INTEGER).
 * There were approximately 98,000,000 reports with sequential IDs generated before we started using this approach, those make up roughly one billionth of the space for these numbers,
 * so we live with the 1 in a billion chance of a collision with an older ID until we can switch to 64-bit IDs.
 *
 * In a test of 500M reports (28 years of reports at our current max rate) we got 20-40 collisions meaning that
 * this is more than random enough for our needs.
 */
function generateReportID(): string {
    return (Math.floor(Math.random() * 2 ** 21) * 2 ** 32 + Math.floor(Math.random() * 2 ** 32)).toString();
}

function hasReportNameError(report: OnyxEntry<Report>): boolean {
    return !isEmptyObject(report?.errorFields?.reportName);
}

/**
 * Adds a domain to a short mention, converting it into a full mention with email or SMS domain.
 * @param mention The user mention to be converted.
 * @returns The converted mention as a full mention string or undefined if conversion is not applicable.
 */
function addDomainToShortMention(mention: string): string | undefined {
    if (!Str.isValidEmail(mention) && currentUserPrivateDomain) {
        const mentionWithEmailDomain = `${mention}@${currentUserPrivateDomain}`;
        if (allPersonalDetailLogins.includes(mentionWithEmailDomain)) {
            return mentionWithEmailDomain;
        }
    }
    if (Str.isValidE164Phone(mention)) {
        const mentionWithSmsDomain = addSMSDomainIfPhoneNumber(mention);
        if (allPersonalDetailLogins.includes(mentionWithSmsDomain)) {
            return mentionWithSmsDomain;
        }
    }
    return undefined;
}

/**
 * Replaces all valid short mention found in a text to a full mention
 *
 * Example:
 * "Hello \@example -> Hello \@example\@expensify.com"
 */
function completeShortMention(text: string): string {
    return text.replace(CONST.REGEX.SHORT_MENTION, (match) => {
        if (!Str.isValidMention(match)) {
            return match;
        }
        const mention = match.substring(1);
        const mentionWithDomain = addDomainToShortMention(mention);
        return mentionWithDomain ? `@${mentionWithDomain}` : match;
    });
}

/**
 * For comments shorter than or equal to 10k chars, convert the comment from MD into HTML because that's how it is stored in the database
 * For longer comments, skip parsing, but still escape the text, and display plaintext for performance reasons. It takes over 40s to parse a 100k long string!!
 */
function getParsedComment(text: string, parsingDetails?: ParsingDetails): string {
    let isGroupPolicyReport = false;
    if (parsingDetails?.reportID) {
        const currentReport = getReportOrDraftReport(parsingDetails?.reportID);
        isGroupPolicyReport = isReportInGroupPolicy(currentReport);
    }

    if (parsingDetails?.policyID) {
        const policyType = getPolicy(parsingDetails?.policyID)?.type;
        if (policyType) {
            isGroupPolicyReport = isGroupPolicy(policyType);
        }
    }

    const textWithMention = completeShortMention(text);

    return text.length <= CONST.MAX_MARKUP_LENGTH
        ? Parser.replace(textWithMention, {shouldEscapeText: parsingDetails?.shouldEscapeText, disabledRules: isGroupPolicyReport ? [] : ['reportMentions']})
        : lodashEscape(text);
}

function getUploadingAttachmentHtml(file?: FileObject): string {
    if (!file || typeof file.uri !== 'string') {
        return '';
    }

    const dataAttributes = [
        `${CONST.ATTACHMENT_OPTIMISTIC_SOURCE_ATTRIBUTE}="${file.uri}"`,
        `${CONST.ATTACHMENT_SOURCE_ATTRIBUTE}="${file.uri}"`,
        `${CONST.ATTACHMENT_ORIGINAL_FILENAME_ATTRIBUTE}="${file.name}"`,
        'width' in file && `${CONST.ATTACHMENT_THUMBNAIL_WIDTH_ATTRIBUTE}="${file.width}"`,
        'height' in file && `${CONST.ATTACHMENT_THUMBNAIL_HEIGHT_ATTRIBUTE}="${file.height}"`,
    ]
        .filter((x) => !!x)
        .join(' ');

    // file.type is a known mime type like image/png, image/jpeg, video/mp4 etc.
    if (file.type?.startsWith('image')) {
        return `<img src="${file.uri}" alt="${file.name}" ${dataAttributes} />`;
    }
    if (file.type?.startsWith('video')) {
        return `<video src="${file.uri}" ${dataAttributes}>${file.name}</video>`;
    }

    // For all other types, we present a generic download link
    return `<a href="${file.uri}" ${dataAttributes}>${file.name}</a>`;
}

function getReportDescription(report: OnyxEntry<Report>): string {
    if (!report?.description) {
        return '';
    }
    try {
        const reportDescription = report?.description;
        const objectDescription = JSON.parse(reportDescription) as {html: string};
        return objectDescription.html ?? reportDescription ?? '';
    } catch (error) {
        return report?.description ?? '';
    }
}

function getPolicyDescriptionText(policy: OnyxEntry<Policy>): string {
    if (!policy?.description) {
        return '';
    }

    return Parser.htmlToText(policy.description);
}

function buildOptimisticAddCommentReportAction(
    text?: string,
    file?: FileObject,
    actorAccountID?: number,
    createdOffset = 0,
    shouldEscapeText?: boolean,
    reportID?: string,
): OptimisticReportAction {
    const commentText = getParsedComment(text ?? '', {shouldEscapeText, reportID});
    const attachmentHtml = getUploadingAttachmentHtml(file);

    const htmlForNewComment = `${commentText}${commentText && attachmentHtml ? '<br /><br />' : ''}${attachmentHtml}`;
    const textForNewComment = Parser.htmlToText(htmlForNewComment);

    const isAttachmentOnly = file && !text;
    const isAttachmentWithText = !!text && file !== undefined;
    const accountID = actorAccountID ?? currentUserAccountID ?? -1;
    const delegateAccountDetails = getPersonalDetailByEmail(delegateEmail);

    // Remove HTML from text when applying optimistic offline comment
    return {
        commentText,
        reportAction: {
            reportActionID: rand64(),
            actionName: CONST.REPORT.ACTIONS.TYPE.ADD_COMMENT,
            actorAccountID: accountID,
            person: [
                {
                    style: 'strong',
                    text: allPersonalDetails?.[accountID]?.displayName ?? currentUserEmail,
                    type: 'TEXT',
                },
            ],
            automatic: false,
            avatar: allPersonalDetails?.[accountID]?.avatar,
            created: DateUtils.getDBTimeWithSkew(Date.now() + createdOffset),
            message: [
                {
                    translationKey: isAttachmentOnly ? CONST.TRANSLATION_KEYS.ATTACHMENT : '',
                    type: CONST.REPORT.MESSAGE.TYPE.COMMENT,
                    html: htmlForNewComment,
                    text: textForNewComment,
                },
            ],
            originalMessage: {
                html: htmlForNewComment,
                whisperedTo: [],
            },
            isFirstItem: false,
            isAttachmentOnly,
            isAttachmentWithText,
            pendingAction: CONST.RED_BRICK_ROAD_PENDING_ACTION.ADD,
            shouldShow: true,
            isOptimisticAction: true,
            delegateAccountID: delegateAccountDetails?.accountID,
        },
    };
}

/**
 * update optimistic parent reportAction when a comment is added or remove in the child report
 * @param parentReportAction - Parent report action of the child report
 * @param lastVisibleActionCreated - Last visible action created of the child report
 * @param type - The type of action in the child report
 */

function updateOptimisticParentReportAction(parentReportAction: OnyxEntry<ReportAction>, lastVisibleActionCreated: string, type: string): UpdateOptimisticParentReportAction {
    let childVisibleActionCount = parentReportAction?.childVisibleActionCount ?? 0;
    let childCommenterCount = parentReportAction?.childCommenterCount ?? 0;
    let childOldestFourAccountIDs = parentReportAction?.childOldestFourAccountIDs;

    if (type === CONST.RED_BRICK_ROAD_PENDING_ACTION.ADD) {
        childVisibleActionCount += 1;
        const oldestFourAccountIDs = childOldestFourAccountIDs ? childOldestFourAccountIDs.split(',') : [];
        if (oldestFourAccountIDs.length < 4) {
            const index = oldestFourAccountIDs.findIndex((accountID) => accountID === currentUserAccountID?.toString());
            if (index === -1) {
                childCommenterCount += 1;
                oldestFourAccountIDs.push(currentUserAccountID?.toString() ?? '');
            }
        }
        childOldestFourAccountIDs = oldestFourAccountIDs.join(',');
    } else if (type === CONST.RED_BRICK_ROAD_PENDING_ACTION.DELETE) {
        if (childVisibleActionCount > 0) {
            childVisibleActionCount -= 1;
        }

        if (childVisibleActionCount === 0) {
            childCommenterCount = 0;
            childOldestFourAccountIDs = '';
        }
    }

    return {
        childVisibleActionCount,
        childCommenterCount,
        childLastVisibleActionCreated: lastVisibleActionCreated,
        childOldestFourAccountIDs,
    };
}

/**
 * Builds an optimistic reportAction for the parent report when a task is created
 * @param taskReportID - Report ID of the task
 * @param taskTitle - Title of the task
 * @param taskAssigneeAccountID - AccountID of the person assigned to the task
 * @param text - Text of the comment
 * @param parentReportID - Report ID of the parent report
 * @param createdOffset - The offset for task's created time that created via a loop
 */
function buildOptimisticTaskCommentReportAction(
    taskReportID: string,
    taskTitle: string,
    taskAssigneeAccountID: number,
    text: string,
    parentReportID: string,
    actorAccountID?: number,
    createdOffset = 0,
): OptimisticReportAction {
    const reportAction = buildOptimisticAddCommentReportAction(text, undefined, undefined, createdOffset, undefined, taskReportID);
    if (Array.isArray(reportAction.reportAction.message)) {
        const message = reportAction.reportAction.message.at(0);
        if (message) {
            message.taskReportID = taskReportID;
        }
    } else if (!Array.isArray(reportAction.reportAction.message) && reportAction.reportAction.message) {
        reportAction.reportAction.message.taskReportID = taskReportID;
    }

    // These parameters are not saved on the reportAction, but are used to display the task in the UI
    // Added when we fetch the reportActions on a report
    // eslint-disable-next-line
    reportAction.reportAction.originalMessage = {
        html: getReportActionHtml(reportAction.reportAction),
        taskReportID: getReportActionMessageReportUtils(reportAction.reportAction)?.taskReportID,
        whisperedTo: [],
    };
    reportAction.reportAction.childReportID = taskReportID;
    reportAction.reportAction.parentReportID = parentReportID;
    reportAction.reportAction.childType = CONST.REPORT.TYPE.TASK;
    reportAction.reportAction.childReportName = taskTitle;
    reportAction.reportAction.childManagerAccountID = taskAssigneeAccountID;
    reportAction.reportAction.childStatusNum = CONST.REPORT.STATUS_NUM.OPEN;
    reportAction.reportAction.childStateNum = CONST.REPORT.STATE_NUM.OPEN;

    if (actorAccountID) {
        reportAction.reportAction.actorAccountID = actorAccountID;
    }

    return reportAction;
}

/**
 * Builds an optimistic IOU report with a randomly generated reportID
 *
 * @param payeeAccountID - AccountID of the person generating the IOU.
 * @param payerAccountID - AccountID of the other person participating in the IOU.
 * @param total - IOU amount in the smallest unit of the currency.
 * @param chatReportID - Report ID of the chat where the IOU is.
 * @param currency - IOU currency.
 * @param isSendingMoney - If we pay someone the IOU should be created as settled
 * @param parentReportActionID - The parent report action ID of the IOU report
 */

function buildOptimisticIOUReport(
    payeeAccountID: number,
    payerAccountID: number,
    total: number,
    chatReportID: string,
    currency: string,
    isSendingMoney = false,
    parentReportActionID?: string,
): OptimisticIOUReport {
    const formattedTotal = CurrencyUtils.convertToDisplayString(total, currency);
    const personalDetails = getPersonalDetailsForAccountID(payerAccountID);
    const payerEmail = 'login' in personalDetails ? personalDetails.login : '';
    const policyID = getReport(chatReportID)?.policyID ?? '-1';
    const policy = getPolicy(policyID);

    const participants: Participants = {
        [payeeAccountID]: {notificationPreference: CONST.REPORT.NOTIFICATION_PREFERENCE.HIDDEN},
        [payerAccountID]: {notificationPreference: CONST.REPORT.NOTIFICATION_PREFERENCE.HIDDEN},
    };

    return {
        type: CONST.REPORT.TYPE.IOU,
        chatReportID,
        currency,
        managerID: payerAccountID,
        ownerAccountID: payeeAccountID,
        participants,
        reportID: generateReportID(),
        stateNum: isSendingMoney ? CONST.REPORT.STATE_NUM.APPROVED : CONST.REPORT.STATE_NUM.SUBMITTED,
        statusNum: isSendingMoney ? CONST.REPORT.STATUS_NUM.REIMBURSED : CONST.REPORT.STATE_NUM.SUBMITTED,
        total,

        // We don't translate reportName because the server response is always in English
        reportName: `${payerEmail} owes ${formattedTotal}`,
        parentReportID: chatReportID,
        lastVisibleActionCreated: DateUtils.getDBTime(),
        fieldList: policy?.fieldList,
        parentReportActionID,
    };
}

function getHumanReadableStatus(statusNum: number): string {
    const status = Object.keys(CONST.REPORT.STATUS_NUM).find((key) => CONST.REPORT.STATUS_NUM[key as keyof typeof CONST.REPORT.STATUS_NUM] === statusNum);
    return status ? `${status.charAt(0)}${status.slice(1).toLowerCase()}` : '';
}

/**
 * Populates the report field formula with the values from the report and policy.
 * Currently, this only supports optimistic expense reports.
 * Each formula field is either replaced with a value, or removed.
 * If after all replacements the formula is empty, the original formula is returned.
 * See {@link https://help.expensify.com/articles/expensify-classic/insights-and-custom-reporting/Custom-Templates}
 */
function populateOptimisticReportFormula(formula: string, report: OptimisticExpenseReport, policy: OnyxEntry<Policy>): string {
    const createdDate = report.lastVisibleActionCreated ? new Date(report.lastVisibleActionCreated) : undefined;
    const result = formula
        // We don't translate because the server response is always in English
        .replaceAll('{report:type}', 'Expense Report')
        .replaceAll('{report:startdate}', createdDate ? format(createdDate, CONST.DATE.FNS_FORMAT_STRING) : '')
        .replaceAll('{report:total}', report.total !== undefined ? CurrencyUtils.convertToDisplayString(Math.abs(report.total), report.currency).toString() : '')
        .replaceAll('{report:currency}', report.currency ?? '')
        .replaceAll('{report:policyname}', policy?.name ?? '')
        .replaceAll('{report:created}', createdDate ? format(createdDate, CONST.DATE.FNS_DATE_TIME_FORMAT_STRING) : '')
        .replaceAll('{report:created:yyyy-MM-dd}', createdDate ? format(createdDate, CONST.DATE.FNS_FORMAT_STRING) : '')
        .replaceAll('{report:status}', report.statusNum !== undefined ? getHumanReadableStatus(report.statusNum) : '')
        .replaceAll('{user:email}', currentUserEmail ?? '')
        .replaceAll('{user:email|frontPart}', (currentUserEmail ? currentUserEmail.split('@').at(0) : '') ?? '')
        .replaceAll(/\{report:(.+)}/g, '');

    return result.trim().length ? result : formula;
}

/** Builds an optimistic invoice report with a randomly generated reportID */
function buildOptimisticInvoiceReport(chatReportID: string, policyID: string, receiverAccountID: number, receiverName: string, total: number, currency: string): OptimisticExpenseReport {
    const formattedTotal = CurrencyUtils.convertToDisplayString(total, currency);

    return {
        reportID: generateReportID(),
        chatReportID,
        policyID,
        type: CONST.REPORT.TYPE.INVOICE,
        ownerAccountID: currentUserAccountID,
        managerID: receiverAccountID,
        currency,
        // We don’t translate reportName because the server response is always in English
        reportName: `${receiverName} owes ${formattedTotal}`,
        stateNum: CONST.REPORT.STATE_NUM.SUBMITTED,
        statusNum: CONST.REPORT.STATUS_NUM.OPEN,
        total,
        participants: {
            [currentUserAccountID ?? -1]: {
                notificationPreference: CONST.REPORT.NOTIFICATION_PREFERENCE.HIDDEN,
            },
            [receiverAccountID]: {
                notificationPreference: CONST.REPORT.NOTIFICATION_PREFERENCE.HIDDEN,
            },
        },
        parentReportID: chatReportID,
        lastVisibleActionCreated: DateUtils.getDBTime(),
    };
}

/**
 * Returns the stateNum and statusNum for an expense report based on the policy settings
 * @param policy
 */
function getExpenseReportStateAndStatus(policy: OnyxEntry<Policy>) {
    const isInstantSubmitEnabledLocal = isInstantSubmitEnabled(policy);
    const isSubmitAndCloseLocal = isSubmitAndClose(policy);
    const arePaymentsDisabled = policy?.reimbursementChoice === CONST.POLICY.REIMBURSEMENT_CHOICES.REIMBURSEMENT_NO;

    if (isInstantSubmitEnabledLocal && arePaymentsDisabled && isSubmitAndCloseLocal) {
        return {
            stateNum: CONST.REPORT.STATE_NUM.APPROVED,
            statusNum: CONST.REPORT.STATUS_NUM.CLOSED,
        };
    }

    if (isInstantSubmitEnabledLocal) {
        return {
            stateNum: CONST.REPORT.STATE_NUM.SUBMITTED,
            statusNum: CONST.REPORT.STATUS_NUM.SUBMITTED,
        };
    }

    return {
        stateNum: CONST.REPORT.STATE_NUM.OPEN,
        statusNum: CONST.REPORT.STATUS_NUM.OPEN,
    };
}

/**
 * Builds an optimistic Expense report with a randomly generated reportID
 *
 * @param chatReportID - Report ID of the PolicyExpenseChat where the Expense Report is
 * @param policyID - The policy ID of the PolicyExpenseChat
 * @param payeeAccountID - AccountID of the employee (payee)
 * @param total - Amount in cents
 * @param currency
 * @param reimbursable – Whether the expense is reimbursable
 * @param parentReportActionID – The parent ReportActionID of the PolicyExpenseChat
 */
function buildOptimisticExpenseReport(
    chatReportID: string,
    policyID: string,
    payeeAccountID: number,
    total: number,
    currency: string,
    reimbursable = true,
    parentReportActionID?: string,
): OptimisticExpenseReport {
    // The amount for Expense reports are stored as negative value in the database
    const storedTotal = total * -1;
    const policyName = getPolicyName(getAllReports()?.[`${ONYXKEYS.COLLECTION.REPORT}${chatReportID}`]);
    const formattedTotal = CurrencyUtils.convertToDisplayString(storedTotal, currency);
    const policy = getPolicy(policyID);

    const {stateNum, statusNum} = getExpenseReportStateAndStatus(policy);

    const expenseReport: OptimisticExpenseReport = {
        reportID: generateReportID(),
        chatReportID,
        policyID,
        type: CONST.REPORT.TYPE.EXPENSE,
        ownerAccountID: payeeAccountID,
        currency,
        // We don't translate reportName because the server response is always in English
        reportName: `${policyName} owes ${formattedTotal}`,
        stateNum,
        statusNum,
        total: storedTotal,
        nonReimbursableTotal: reimbursable ? 0 : storedTotal,
        participants: {
            [payeeAccountID]: {
                notificationPreference: CONST.REPORT.NOTIFICATION_PREFERENCE.HIDDEN,
            },
        },
        parentReportID: chatReportID,
        lastVisibleActionCreated: DateUtils.getDBTime(),
        parentReportActionID,
    };

    // Get the approver/manager for this report to properly display the optimistic data
    const submitToAccountID = getSubmitToAccountID(policy, expenseReport);
    if (submitToAccountID) {
        expenseReport.managerID = submitToAccountID;
    }

    const titleReportField = getTitleReportField(getReportFieldsByPolicyID(policyID) ?? {});
    if (!!titleReportField && isPaidGroupPolicyExpenseReport(expenseReport)) {
        expenseReport.reportName = populateOptimisticReportFormula(titleReportField.defaultValue, expenseReport, policy);
    }

    expenseReport.fieldList = policy?.fieldList;

    return expenseReport;
}

function getFormattedAmount(reportAction: ReportAction) {
    if (
        !isSubmittedAction(reportAction) &&
        !isForwardedAction(reportAction) &&
        !isApprovedAction(reportAction) &&
        !isUnapprovedAction(reportAction) &&
        !isSubmittedAndClosedAction(reportAction)
    ) {
        return '';
    }
    const originalMessage = getOriginalMessage(reportAction);
    const formattedAmount = CurrencyUtils.convertToDisplayString(Math.abs(originalMessage?.amount ?? 0), originalMessage?.currency);
    return formattedAmount;
}

function getReportAutomaticallySubmittedMessage(
    reportAction: ReportAction<typeof CONST.REPORT.ACTIONS.TYPE.SUBMITTED> | ReportAction<typeof CONST.REPORT.ACTIONS.TYPE.SUBMITTED_AND_CLOSED>,
) {
    return Localize.translateLocal('iou.automaticallySubmittedAmount', {formattedAmount: getFormattedAmount(reportAction)});
}

function getIOUSubmittedMessage(reportAction: ReportAction<typeof CONST.REPORT.ACTIONS.TYPE.SUBMITTED> | ReportAction<typeof CONST.REPORT.ACTIONS.TYPE.SUBMITTED_AND_CLOSED>) {
    return Localize.translateLocal('iou.submittedAmount', {formattedAmount: getFormattedAmount(reportAction)});
}

function getReportAutomaticallyApprovedMessage(reportAction: ReportAction<typeof CONST.REPORT.ACTIONS.TYPE.APPROVED>) {
    return Localize.translateLocal('iou.automaticallyApprovedAmount', {amount: getFormattedAmount(reportAction)});
}

function getIOUUnapprovedMessage(reportAction: ReportAction<typeof CONST.REPORT.ACTIONS.TYPE.UNAPPROVED>) {
    return Localize.translateLocal('iou.unapprovedAmount', {amount: getFormattedAmount(reportAction)});
}

function getIOUApprovedMessage(reportAction: ReportAction<typeof CONST.REPORT.ACTIONS.TYPE.APPROVED>) {
    return Localize.translateLocal('iou.approvedAmount', {amount: getFormattedAmount(reportAction)});
}

/**
 * We pass the reportID as older FORWARDED actions do not have the amount & currency stored in the message
 * so we retrieve the amount from the report instead
 */
function getReportAutomaticallyForwardedMessage(reportAction: ReportAction<typeof CONST.REPORT.ACTIONS.TYPE.FORWARDED>, reportOrID: OnyxInputOrEntry<Report> | string) {
    const expenseReport = typeof reportOrID === 'string' ? getReport(reportOrID) : reportOrID;
    const originalMessage = getOriginalMessage(reportAction) as OriginalMessageIOU;
    let formattedAmount;

    // Older FORWARDED action might not have the amount stored in the original message, we'll fallback to getting the amount from the report instead.
    if (originalMessage?.amount) {
        formattedAmount = getFormattedAmount(reportAction);
    } else {
        formattedAmount = CurrencyUtils.convertToDisplayString(getMoneyRequestSpendBreakdown(expenseReport).totalDisplaySpend, expenseReport?.currency);
    }

    return Localize.translateLocal('iou.automaticallyForwardedAmount', {amount: formattedAmount});
}

/**
 * We pass the reportID as older FORWARDED actions do not have the amount & currency stored in the message
 * so we retrieve the amount from the report instead
 */
function getIOUForwardedMessage(reportAction: ReportAction<typeof CONST.REPORT.ACTIONS.TYPE.FORWARDED>, reportOrID: OnyxInputOrEntry<Report> | string) {
    const expenseReport = typeof reportOrID === 'string' ? getReport(reportOrID) : reportOrID;
    const originalMessage = getOriginalMessage(reportAction) as OriginalMessageIOU;
    let formattedAmount;

    // Older FORWARDED action might not have the amount stored in the original message, we'll fallback to getting the amount from the report instead.
    if (originalMessage?.amount) {
        formattedAmount = getFormattedAmount(reportAction);
    } else {
        formattedAmount = CurrencyUtils.convertToDisplayString(getMoneyRequestSpendBreakdown(expenseReport).totalDisplaySpend, expenseReport?.currency);
    }

    return Localize.translateLocal('iou.forwardedAmount', {amount: formattedAmount});
}

function getRejectedReportMessage() {
    return Localize.translateLocal('iou.rejectedThisReport');
}

function getWorkspaceNameUpdatedMessage(action: ReportAction) {
    const {oldName, newName} = getOriginalMessage(action as ReportAction<typeof CONST.REPORT.ACTIONS.TYPE.POLICY_CHANGE_LOG.UPDATE_NAME>) ?? {};
    const message = oldName && newName ? Localize.translateLocal('workspaceActions.renamedWorkspaceNameAction', {oldName, newName}) : getReportActionText(action);
    return message;
}

/**
 * @param iouReportID - the report ID of the IOU report the action belongs to
 * @param type - IOUReportAction type. Can be oneOf(create, decline, cancel, pay, split)
 * @param total - IOU total in cents
 * @param comment - IOU comment
 * @param currency - IOU currency
 * @param paymentType - IOU paymentMethodType. Can be oneOf(Elsewhere, Expensify)
 * @param isSettlingUp - Whether we are settling up an IOU
 */
function getIOUReportActionMessage(iouReportID: string, type: string, total: number, comment: string, currency: string, paymentType = '', isSettlingUp = false): Message[] {
    const report = getReportOrDraftReport(iouReportID);
    const amount =
        type === CONST.IOU.REPORT_ACTION_TYPE.PAY && !isEmptyObject(report)
            ? CurrencyUtils.convertToDisplayString(getMoneyRequestSpendBreakdown(report).totalDisplaySpend, currency)
            : CurrencyUtils.convertToDisplayString(total, currency);

    let paymentMethodMessage;
    switch (paymentType) {
        case CONST.IOU.PAYMENT_TYPE.VBBA:
        case CONST.IOU.PAYMENT_TYPE.EXPENSIFY:
            paymentMethodMessage = ' with Expensify';
            break;
        default:
            paymentMethodMessage = ` elsewhere`;
            break;
    }

    let iouMessage;
    switch (type) {
        case CONST.REPORT.ACTIONS.TYPE.APPROVED:
            iouMessage = `approved ${amount}`;
            break;
        case CONST.REPORT.ACTIONS.TYPE.FORWARDED:
            iouMessage = Localize.translateLocal('iou.forwardedAmount', {amount});
            break;
        case CONST.REPORT.ACTIONS.TYPE.UNAPPROVED:
            iouMessage = `unapproved ${amount}`;
            break;
        case CONST.IOU.REPORT_ACTION_TYPE.CREATE:
            iouMessage = `submitted ${amount}${comment && ` for ${comment}`}`;
            break;
        case CONST.IOU.REPORT_ACTION_TYPE.TRACK:
            iouMessage = `tracking ${amount}${comment && ` for ${comment}`}`;
            break;
        case CONST.IOU.REPORT_ACTION_TYPE.SPLIT:
            iouMessage = `split ${amount}${comment && ` for ${comment}`}`;
            break;
        case CONST.IOU.REPORT_ACTION_TYPE.DELETE:
            iouMessage = `deleted the ${amount} expense${comment && ` for ${comment}`}`;
            break;
        case CONST.IOU.REPORT_ACTION_TYPE.PAY:
            iouMessage = isSettlingUp ? `paid ${amount}${paymentMethodMessage}` : `sent ${amount}${comment && ` for ${comment}`}${paymentMethodMessage}`;
            break;
        case CONST.REPORT.ACTIONS.TYPE.SUBMITTED:
            iouMessage = Localize.translateLocal('iou.submittedAmount', {formattedAmount: amount});
            break;
        default:
            break;
    }

    return [
        {
            html: lodashEscape(iouMessage),
            text: iouMessage ?? '',
            isEdited: false,
            type: CONST.REPORT.MESSAGE.TYPE.COMMENT,
        },
    ];
}

/**
 * Builds an optimistic IOU reportAction object
 *
 * @param type - IOUReportAction type. Can be oneOf(create, delete, pay, split).
 * @param amount - IOU amount in cents.
 * @param currency
 * @param comment - User comment for the IOU.
 * @param participants - An array with participants details.
 * @param [transactionID] - Not required if the IOUReportAction type is 'pay'
 * @param [paymentType] - Only required if the IOUReportAction type is 'pay'. Can be oneOf(elsewhere, Expensify).
 * @param [iouReportID] - Only required if the IOUReportActions type is oneOf(decline, cancel, pay). Generates a randomID as default.
 * @param [isSettlingUp] - Whether we are settling up an IOU.
 * @param [isSendMoneyFlow] - Whether this is pay someone flow
 * @param [receipt]
 * @param [isOwnPolicyExpenseChat] - Whether this is an expense report create from the current user's policy expense chat
 */
function buildOptimisticIOUReportAction(
    type: ValueOf<typeof CONST.IOU.REPORT_ACTION_TYPE>,
    amount: number,
    currency: string,
    comment: string,
    participants: Participant[],
    transactionID: string,
    paymentType?: PaymentMethodType,
    iouReportID = '',
    isSettlingUp = false,
    isSendMoneyFlow = false,
    isOwnPolicyExpenseChat = false,
    created = DateUtils.getDBTime(),
    linkedExpenseReportAction?: OnyxEntry<ReportAction>,
): OptimisticIOUReportAction {
    const IOUReportID = iouReportID || generateReportID();

    const originalMessage: ReportAction<typeof CONST.REPORT.ACTIONS.TYPE.IOU>['originalMessage'] = {
        amount,
        comment,
        currency,
        IOUTransactionID: transactionID,
        IOUReportID,
        type,
    };

    const delegateAccountDetails = getPersonalDetailByEmail(delegateEmail);

    if (type === CONST.IOU.REPORT_ACTION_TYPE.PAY) {
        // In pay someone flow, we store amount, comment, currency in IOUDetails when type = pay
        if (isSendMoneyFlow) {
            const keys = ['amount', 'comment', 'currency'] as const;
            keys.forEach((key) => {
                delete originalMessage[key];
            });
            originalMessage.IOUDetails = {amount, comment, currency};
            originalMessage.paymentType = paymentType;
        } else {
            // In case of pay someone action, we dont store the comment
            // and there is no single transctionID to link the action to.
            delete originalMessage.IOUTransactionID;
            delete originalMessage.comment;
            originalMessage.paymentType = paymentType;
        }
    }

    // IOUs of type split only exist in group DMs and those don't have an iouReport so we need to delete the IOUReportID key
    if (type === CONST.IOU.REPORT_ACTION_TYPE.SPLIT) {
        delete originalMessage.IOUReportID;
        // Split expense made from a policy expense chat only have the payee's accountID as the participant because the payer could be any policy admin
        if (isOwnPolicyExpenseChat) {
            originalMessage.participantAccountIDs = currentUserAccountID ? [currentUserAccountID] : [];
        } else {
            originalMessage.participantAccountIDs = currentUserAccountID
                ? [currentUserAccountID, ...participants.map((participant) => participant.accountID ?? -1)]
                : participants.map((participant) => participant.accountID ?? -1);
        }
    }

    return {
        ...linkedExpenseReportAction,
        actionName: CONST.REPORT.ACTIONS.TYPE.IOU,
        actorAccountID: currentUserAccountID,
        automatic: false,
        avatar: getCurrentUserAvatar(),
        isAttachmentOnly: false,
        originalMessage,
        message: getIOUReportActionMessage(iouReportID, type, amount, comment, currency, paymentType, isSettlingUp),
        person: [
            {
                style: 'strong',
                text: getCurrentUserDisplayNameOrEmail(),
                type: 'TEXT',
            },
        ],
        reportActionID: rand64(),
        shouldShow: true,
        created,
        pendingAction: CONST.RED_BRICK_ROAD_PENDING_ACTION.ADD,
        delegateAccountID: delegateAccountDetails?.accountID,
    };
}

/**
 * Builds an optimistic APPROVED report action with a randomly generated reportActionID.
 */
function buildOptimisticApprovedReportAction(amount: number, currency: string, expenseReportID: string): OptimisticApprovedReportAction {
    const originalMessage = {
        amount,
        currency,
        expenseReportID,
    };
    const delegateAccountDetails = getPersonalDetailByEmail(delegateEmail);

    return {
        actionName: CONST.REPORT.ACTIONS.TYPE.APPROVED,
        actorAccountID: currentUserAccountID,
        automatic: false,
        avatar: getCurrentUserAvatar(),
        isAttachmentOnly: false,
        originalMessage,
        message: getIOUReportActionMessage(expenseReportID, CONST.REPORT.ACTIONS.TYPE.APPROVED, Math.abs(amount), '', currency),
        person: [
            {
                style: 'strong',
                text: getCurrentUserDisplayNameOrEmail(),
                type: 'TEXT',
            },
        ],
        reportActionID: rand64(),
        shouldShow: true,
        created: DateUtils.getDBTime(),
        pendingAction: CONST.RED_BRICK_ROAD_PENDING_ACTION.ADD,
        delegateAccountID: delegateAccountDetails?.accountID,
    };
}

/**
 * Builds an optimistic APPROVED report action with a randomly generated reportActionID.
 */
function buildOptimisticUnapprovedReportAction(amount: number, currency: string, expenseReportID: string): OptimisticUnapprovedReportAction {
    const delegateAccountDetails = getPersonalDetailByEmail(delegateEmail);
    return {
        actionName: CONST.REPORT.ACTIONS.TYPE.UNAPPROVED,
        actorAccountID: currentUserAccountID,
        automatic: false,
        avatar: getCurrentUserAvatar(),
        isAttachmentOnly: false,
        originalMessage: {
            amount,
            currency,
            expenseReportID,
        },
        message: getIOUReportActionMessage(expenseReportID, CONST.REPORT.ACTIONS.TYPE.UNAPPROVED, Math.abs(amount), '', currency),
        person: [
            {
                style: 'strong',
                text: getCurrentUserDisplayNameOrEmail(),
                type: 'TEXT',
            },
        ],
        reportActionID: rand64(),
        shouldShow: true,
        created: DateUtils.getDBTime(),
        pendingAction: CONST.RED_BRICK_ROAD_PENDING_ACTION.ADD,
        delegateAccountID: delegateAccountDetails?.accountID,
    };
}

/**
 * Builds an optimistic MOVED report action with a randomly generated reportActionID.
 * This action is used when we move reports across workspaces.
 */
function buildOptimisticMovedReportAction(fromPolicyID: string, toPolicyID: string, newParentReportID: string, movedReportID: string, policyName: string): ReportAction {
    const originalMessage = {
        fromPolicyID,
        toPolicyID,
        newParentReportID,
        movedReportID,
    };

    const movedActionMessage = [
        {
            html: `moved the report to the <a href='${CONST.NEW_EXPENSIFY_URL}r/${newParentReportID}' target='_blank' rel='noreferrer noopener'>${policyName}</a> workspace`,
            text: `moved the report to the ${policyName} workspace`,
            type: CONST.REPORT.MESSAGE.TYPE.COMMENT,
        },
    ];

    return {
        actionName: CONST.REPORT.ACTIONS.TYPE.MOVED,
        actorAccountID: currentUserAccountID,
        automatic: false,
        avatar: getCurrentUserAvatar(),
        isAttachmentOnly: false,
        originalMessage,
        message: movedActionMessage,
        person: [
            {
                style: 'strong',
                text: getCurrentUserDisplayNameOrEmail(),
                type: 'TEXT',
            },
        ],
        reportActionID: rand64(),
        shouldShow: true,
        created: DateUtils.getDBTime(),
        pendingAction: CONST.RED_BRICK_ROAD_PENDING_ACTION.ADD,
    };
}

/**
 * Builds an optimistic SUBMITTED report action with a randomly generated reportActionID.
 *
 */
function buildOptimisticSubmittedReportAction(amount: number, currency: string, expenseReportID: string, adminAccountID: number | undefined): OptimisticSubmittedReportAction {
    const originalMessage = {
        amount,
        currency,
        expenseReportID,
    };

    const delegateAccountDetails = getPersonalDetailByEmail(delegateEmail);

    return {
        actionName: CONST.REPORT.ACTIONS.TYPE.SUBMITTED,
        actorAccountID: currentUserAccountID,
        adminAccountID,
        automatic: false,
        avatar: getCurrentUserAvatar(),
        isAttachmentOnly: false,
        originalMessage,
        message: getIOUReportActionMessage(expenseReportID, CONST.REPORT.ACTIONS.TYPE.SUBMITTED, Math.abs(amount), '', currency),
        person: [
            {
                style: 'strong',
                text: getCurrentUserDisplayNameOrEmail(),
                type: 'TEXT',
            },
        ],
        reportActionID: rand64(),
        shouldShow: true,
        created: DateUtils.getDBTime(),
        pendingAction: CONST.RED_BRICK_ROAD_PENDING_ACTION.ADD,
        delegateAccountID: delegateAccountDetails?.accountID,
    };
}

/**
 * Builds an optimistic report preview action with a randomly generated reportActionID.
 *
 * @param chatReport
 * @param iouReport
 * @param [comment] - User comment for the IOU.
 * @param [transaction] - optimistic first transaction of preview
 * @param reportActionID
 */
function buildOptimisticReportPreview(
    chatReport: OnyxInputOrEntry<Report>,
    iouReport: Report,
    comment = '',
    transaction: OnyxInputOrEntry<Transaction> = null,
    childReportID?: string,
    reportActionID?: string,
): ReportAction<typeof CONST.REPORT.ACTIONS.TYPE.REPORT_PREVIEW> {
    const hasReceipt = hasReceiptTransactionUtils(transaction);
    const message = getReportPreviewMessage(iouReport);
    const created = DateUtils.getDBTime();
    const reportActorAccountID = (isInvoiceReport(iouReport) ? iouReport?.ownerAccountID : iouReport?.managerID) ?? -1;
    return {
        reportActionID: reportActionID ?? rand64(),
        reportID: chatReport?.reportID,
        actionName: CONST.REPORT.ACTIONS.TYPE.REPORT_PREVIEW,
        pendingAction: CONST.RED_BRICK_ROAD_PENDING_ACTION.ADD,
        originalMessage: {
            linkedReportID: iouReport?.reportID,
        },
        message: [
            {
                html: message,
                text: message,
                isEdited: false,
                type: CONST.REPORT.MESSAGE.TYPE.COMMENT,
            },
        ],
        created,
        accountID: iouReport?.managerID ?? -1,
        // The preview is initially whispered if created with a receipt, so the actor is the current user as well
        actorAccountID: hasReceipt ? currentUserAccountID : reportActorAccountID,
        childReportID: childReportID ?? iouReport?.reportID,
        childMoneyRequestCount: 1,
        childLastActorAccountID: currentUserAccountID,
        childLastMoneyRequestComment: comment,
        childRecentReceiptTransactionIDs: hasReceipt && !isEmptyObject(transaction) ? {[transaction?.transactionID ?? '-1']: created} : undefined,
    };
}

/**
 * Builds an optimistic ACTIONABLETRACKEXPENSEWHISPER action with a randomly generated reportActionID.
 */
function buildOptimisticActionableTrackExpenseWhisper(iouAction: OptimisticIOUReportAction, transactionID: string): ReportAction {
    const currentTime = DateUtils.getDBTime();
    const targetEmail = CONST.EMAIL.CONCIERGE;
    const actorAccountID = getAccountIDsByLogins([targetEmail]).at(0);
    const reportActionID = rand64();
    return {
        actionName: CONST.REPORT.ACTIONS.TYPE.ACTIONABLE_TRACK_EXPENSE_WHISPER,
        actorAccountID,
        avatar: getDefaultAvatarURL(actorAccountID),
        created: DateUtils.addMillisecondsFromDateTime(currentTime, 1),
        lastModified: DateUtils.addMillisecondsFromDateTime(currentTime, 1),
        message: [
            {
                html: CONST.ACTIONABLE_TRACK_EXPENSE_WHISPER_MESSAGE,
                text: CONST.ACTIONABLE_TRACK_EXPENSE_WHISPER_MESSAGE,
                whisperedTo: [],
                type: CONST.REPORT.MESSAGE.TYPE.COMMENT,
            },
        ],
        originalMessage: {
            lastModified: DateUtils.addMillisecondsFromDateTime(currentTime, 1),
            transactionID,
        },
        person: [
            {
                text: CONST.DISPLAY_NAME.EXPENSIFY_CONCIERGE,
                type: 'TEXT',
            },
        ],
        reportActionID,
        shouldShow: true,
        pendingAction: CONST.RED_BRICK_ROAD_PENDING_ACTION.ADD,
    };
}

/**
 * Builds an optimistic modified expense action with a randomly generated reportActionID.
 */
function buildOptimisticModifiedExpenseReportAction(
    transactionThread: OnyxInputOrEntry<Report>,
    oldTransaction: OnyxInputOrEntry<Transaction>,
    transactionChanges: TransactionChanges,
    isFromExpenseReport: boolean,
    policy: OnyxInputOrEntry<Policy>,
    updatedTransaction?: OnyxInputOrEntry<Transaction>,
): OptimisticModifiedExpenseReportAction {
    const originalMessage = getModifiedExpenseOriginalMessage(oldTransaction, transactionChanges, isFromExpenseReport, policy, updatedTransaction);
    const delegateAccountDetails = getPersonalDetailByEmail(delegateEmail);

    return {
        actionName: CONST.REPORT.ACTIONS.TYPE.MODIFIED_EXPENSE,
        actorAccountID: currentUserAccountID,
        automatic: false,
        avatar: getCurrentUserAvatar(),
        created: DateUtils.getDBTime(),
        isAttachmentOnly: false,
        message: [
            {
                // Currently we are composing the message from the originalMessage and message is only used in OldDot and not in the App
                text: 'You',
                style: 'strong',
                type: CONST.REPORT.MESSAGE.TYPE.TEXT,
            },
        ],
        originalMessage,
        person: [
            {
                style: 'strong',
                text: currentUserPersonalDetails?.displayName ?? String(currentUserAccountID),
                type: 'TEXT',
            },
        ],
        pendingAction: CONST.RED_BRICK_ROAD_PENDING_ACTION.ADD,
        reportActionID: rand64(),
        reportID: transactionThread?.reportID,
        shouldShow: true,
        delegateAccountID: delegateAccountDetails?.accountID,
    };
}

/**
 * Builds an optimistic modified expense action for a tracked expense move with a randomly generated reportActionID.
 * @param transactionThreadID - The reportID of the transaction thread
 * @param movedToReportID - The reportID of the report the transaction is moved to
 */
function buildOptimisticMovedTrackedExpenseModifiedReportAction(transactionThreadID: string, movedToReportID: string): OptimisticModifiedExpenseReportAction {
    const delegateAccountDetails = getPersonalDetailByEmail(delegateEmail);

    return {
        actionName: CONST.REPORT.ACTIONS.TYPE.MODIFIED_EXPENSE,
        actorAccountID: currentUserAccountID,
        automatic: false,
        avatar: getCurrentUserAvatar(),
        created: DateUtils.getDBTime(),
        isAttachmentOnly: false,
        message: [
            {
                // Currently we are composing the message from the originalMessage and message is only used in OldDot and not in the App
                text: 'You',
                style: 'strong',
                type: CONST.REPORT.MESSAGE.TYPE.TEXT,
            },
        ],
        originalMessage: {
            movedToReportID,
        },
        person: [
            {
                style: 'strong',
                text: currentUserPersonalDetails?.displayName ?? String(currentUserAccountID),
                type: 'TEXT',
            },
        ],
        pendingAction: CONST.RED_BRICK_ROAD_PENDING_ACTION.ADD,
        reportActionID: rand64(),
        reportID: transactionThreadID,
        shouldShow: true,
        delegateAccountID: delegateAccountDetails?.accountID,
    };
}

/**
 * Updates a report preview action that exists for an IOU report.
 *
 * @param [comment] - User comment for the IOU.
 * @param [transaction] - optimistic newest transaction of a report preview
 *
 */
function updateReportPreview(
    iouReport: OnyxEntry<Report>,
    reportPreviewAction: ReportAction<typeof CONST.REPORT.ACTIONS.TYPE.REPORT_PREVIEW>,
    isPayRequest = false,
    comment = '',
    transaction?: OnyxEntry<Transaction>,
): ReportAction<typeof CONST.REPORT.ACTIONS.TYPE.REPORT_PREVIEW> {
    const hasReceipt = hasReceiptTransactionUtils(transaction);
    const recentReceiptTransactions = reportPreviewAction?.childRecentReceiptTransactionIDs ?? {};
    const transactionsToKeep = getRecentTransactions(recentReceiptTransactions);
    const previousTransactionsArray = Object.entries(recentReceiptTransactions ?? {}).map(([key, value]) => (transactionsToKeep.includes(key) ? {[key]: value} : null));
    const previousTransactions: Record<string, string> = {};

    for (const obj of previousTransactionsArray) {
        for (const key in obj) {
            if (obj) {
                previousTransactions[key] = obj[key];
            }
        }
    }

    const message = getReportPreviewMessage(iouReport, reportPreviewAction);
    const originalMessage = getOriginalMessage(reportPreviewAction);
    return {
        ...reportPreviewAction,
        message: [
            {
                html: message,
                text: message,
                isEdited: false,
                type: CONST.REPORT.MESSAGE.TYPE.COMMENT,
            },
        ],
        childLastMoneyRequestComment: comment || reportPreviewAction?.childLastMoneyRequestComment,
        childMoneyRequestCount: (reportPreviewAction?.childMoneyRequestCount ?? 0) + (isPayRequest ? 0 : 1),
        childRecentReceiptTransactionIDs: hasReceipt
            ? {
                  ...(transaction && {[transaction.transactionID]: transaction?.created}),
                  ...previousTransactions,
              }
            : recentReceiptTransactions,
        // As soon as we add a transaction without a receipt to the report, it will have ready expenses,
        // so we remove the whisper
        originalMessage: {
            ...(originalMessage ?? {}),
            whisperedTo: hasReceipt ? originalMessage?.whisperedTo : [],
            linkedReportID: originalMessage?.linkedReportID ?? '0',
        },
    };
}

function buildOptimisticTaskReportAction(
    taskReportID: string,
    actionName: typeof CONST.REPORT.ACTIONS.TYPE.TASK_COMPLETED | typeof CONST.REPORT.ACTIONS.TYPE.TASK_REOPENED | typeof CONST.REPORT.ACTIONS.TYPE.TASK_CANCELLED,
    message = '',
    actorAccountID = currentUserAccountID,
    createdOffset = 0,
): OptimisticTaskReportAction {
    const originalMessage = {
        taskReportID,
        type: actionName,
        text: message,
        html: message,
        whisperedTo: [],
    };
    const delegateAccountDetails = getPersonalDetailByEmail(delegateEmail);

    return {
        actionName,
        actorAccountID,
        automatic: false,
        avatar: getCurrentUserAvatar(),
        isAttachmentOnly: false,
        originalMessage,
        message: [
            {
                text: message,
                taskReportID,
                type: CONST.REPORT.MESSAGE.TYPE.TEXT,
            },
        ],
        person: [
            {
                style: 'strong',
                text: currentUserPersonalDetails?.displayName ?? String(currentUserAccountID),
                type: 'TEXT',
            },
        ],
        reportActionID: rand64(),
        shouldShow: true,
        created: DateUtils.getDBTimeWithSkew(Date.now() + createdOffset),
        isFirstItem: false,
        pendingAction: CONST.RED_BRICK_ROAD_PENDING_ACTION.ADD,
        delegateAccountID: delegateAccountDetails?.accountID,
    };
}

function isWorkspaceChat(chatType: string) {
    return chatType === CONST.REPORT.CHAT_TYPE.POLICY_ADMINS || chatType === CONST.REPORT.CHAT_TYPE.POLICY_ANNOUNCE || chatType === CONST.REPORT.CHAT_TYPE.POLICY_EXPENSE_CHAT;
}

/**
 * Builds an optimistic chat report with a randomly generated reportID and as much information as we currently have
 */
function buildOptimisticChatReport(
    participantList: number[],
    reportName: string = CONST.REPORT.DEFAULT_REPORT_NAME,
    chatType?: ValueOf<typeof CONST.REPORT.CHAT_TYPE>,
    policyID: string = CONST.POLICY.OWNER_EMAIL_FAKE,
    ownerAccountID: number = CONST.REPORT.OWNER_ACCOUNT_ID_FAKE,
    isOwnPolicyExpenseChat = false,
    oldPolicyName = '',
    visibility?: ValueOf<typeof CONST.REPORT.VISIBILITY>,
    writeCapability?: ValueOf<typeof CONST.REPORT.WRITE_CAPABILITIES>,
    notificationPreference: NotificationPreference = CONST.REPORT.NOTIFICATION_PREFERENCE.ALWAYS,
    parentReportActionID = '',
    parentReportID = '',
    description = '',
    avatarUrl = '',
    optimisticReportID = '',
): OptimisticChatReport {
    const isWorkspaceChatType = chatType && isWorkspaceChat(chatType);
    const participants = participantList.reduce((reportParticipants: Participants, accountID: number) => {
        const participant: ReportParticipant = {
            notificationPreference,
            ...(!isWorkspaceChatType && {role: accountID === currentUserAccountID ? CONST.REPORT.ROLE.ADMIN : CONST.REPORT.ROLE.MEMBER}),
        };
        // eslint-disable-next-line no-param-reassign
        reportParticipants[accountID] = participant;
        return reportParticipants;
    }, {} as Participants);
    const currentTime = DateUtils.getDBTime();
    const isNewlyCreatedWorkspaceChat = chatType === CONST.REPORT.CHAT_TYPE.POLICY_EXPENSE_CHAT && isOwnPolicyExpenseChat;
    const optimisticChatReport: OptimisticChatReport = {
        isOptimisticReport: true,
        type: CONST.REPORT.TYPE.CHAT,
        chatType,
        isOwnPolicyExpenseChat,
        isPinned: isNewlyCreatedWorkspaceChat,
        lastActorAccountID: 0,
        lastMessageTranslationKey: '',
        lastMessageHtml: '',
        lastMessageText: undefined,
        lastReadTime: currentTime,
        lastVisibleActionCreated: currentTime,
        oldPolicyName,
        ownerAccountID: ownerAccountID || CONST.REPORT.OWNER_ACCOUNT_ID_FAKE,
        parentReportActionID,
        parentReportID,
        participants,
        policyID,
        reportID: optimisticReportID || generateReportID(),
        reportName,
        stateNum: 0,
        statusNum: 0,
        visibility,
        description,
        writeCapability,
        avatarUrl,
    };

    if (chatType === CONST.REPORT.CHAT_TYPE.INVOICE) {
        // TODO: update to support workspace as an invoice receiver when workspace-to-workspace invoice room implemented
        optimisticChatReport.invoiceReceiver = {
            type: 'individual',
            accountID: participantList.at(0) ?? -1,
        };
    }

    return optimisticChatReport;
}

function buildOptimisticGroupChatReport(
    participantAccountIDs: number[],
    reportName: string,
    avatarUri: string,
    optimisticReportID?: string,
    notificationPreference?: NotificationPreference,
) {
    return buildOptimisticChatReport(
        participantAccountIDs,
        reportName,
        CONST.REPORT.CHAT_TYPE.GROUP,
        undefined,
        undefined,
        undefined,
        undefined,
        undefined,
        undefined,
        notificationPreference,
        undefined,
        undefined,
        undefined,
        avatarUri,
        optimisticReportID,
    );
}

/**
 * Returns the necessary reportAction onyx data to indicate that the chat has been created optimistically
 * @param [created] - Action created time
 */
function buildOptimisticCreatedReportAction(emailCreatingAction: string, created = DateUtils.getDBTime()): OptimisticCreatedReportAction {
    return {
        reportActionID: rand64(),
        actionName: CONST.REPORT.ACTIONS.TYPE.CREATED,
        pendingAction: CONST.RED_BRICK_ROAD_PENDING_ACTION.ADD,
        actorAccountID: currentUserAccountID,
        message: [
            {
                type: CONST.REPORT.MESSAGE.TYPE.TEXT,
                style: 'strong',
                text: emailCreatingAction,
            },
            {
                type: CONST.REPORT.MESSAGE.TYPE.TEXT,
                style: 'normal',
                text: ' created this report',
            },
        ],
        person: [
            {
                type: CONST.REPORT.MESSAGE.TYPE.TEXT,
                style: 'strong',
                text: getCurrentUserDisplayNameOrEmail(),
            },
        ],
        automatic: false,
        avatar: getCurrentUserAvatar(),
        created,
        shouldShow: true,
    };
}

/**
 * Returns the necessary reportAction onyx data to indicate that the room has been renamed
 */
function buildOptimisticRenamedRoomReportAction(newName: string, oldName: string): OptimisticRenamedReportAction {
    const now = DateUtils.getDBTime();
    return {
        reportActionID: rand64(),
        actionName: CONST.REPORT.ACTIONS.TYPE.RENAMED,
        pendingAction: CONST.RED_BRICK_ROAD_PENDING_ACTION.ADD,
        actorAccountID: currentUserAccountID,
        message: [
            {
                type: CONST.REPORT.MESSAGE.TYPE.TEXT,
                style: 'strong',
                text: 'You',
            },
            {
                type: CONST.REPORT.MESSAGE.TYPE.TEXT,
                style: 'normal',
                text: ` renamed this report. New title is '${newName}' (previously '${oldName}').`,
            },
        ],
        person: [
            {
                type: CONST.REPORT.MESSAGE.TYPE.TEXT,
                style: 'strong',
                text: getCurrentUserDisplayNameOrEmail(),
            },
        ],
        originalMessage: {
            oldName,
            newName,
            html: `Room renamed to ${newName}`,
            lastModified: now,
        },
        automatic: false,
        avatar: getCurrentUserAvatar(),
        created: now,
        shouldShow: true,
    };
}

/**
 * Returns the necessary reportAction onyx data to indicate that the room description has been updated
 */
function buildOptimisticRoomDescriptionUpdatedReportAction(description: string): OptimisticRoomDescriptionUpdatedReportAction {
    const now = DateUtils.getDBTime();
    return {
        reportActionID: rand64(),
        actionName: CONST.REPORT.ACTIONS.TYPE.ROOM_CHANGE_LOG.UPDATE_ROOM_DESCRIPTION,
        pendingAction: CONST.RED_BRICK_ROAD_PENDING_ACTION.ADD,
        actorAccountID: currentUserAccountID,
        message: [
            {
                type: CONST.REPORT.MESSAGE.TYPE.COMMENT,
                text: description ? `set the room description to: ${Parser.htmlToText(description)}` : 'cleared the room description',
                html: description ? `<muted-text>set the room description to: ${description}</muted-text>` : '<muted-text>cleared the room description</muted-text>',
            },
        ],
        person: [
            {
                type: CONST.REPORT.MESSAGE.TYPE.TEXT,
                style: 'strong',
                text: getCurrentUserDisplayNameOrEmail(),
            },
        ],
        originalMessage: {
            description,
            lastModified: now,
        },
        created: now,
    };
}

/**
 * Returns the necessary reportAction onyx data to indicate that the transaction has been put on hold optimistically
 * @param [created] - Action created time
 */
function buildOptimisticHoldReportAction(created = DateUtils.getDBTime()): OptimisticHoldReportAction {
    return {
        reportActionID: rand64(),
        actionName: CONST.REPORT.ACTIONS.TYPE.HOLD,
        pendingAction: CONST.RED_BRICK_ROAD_PENDING_ACTION.ADD,
        actorAccountID: currentUserAccountID,
        message: [
            {
                type: CONST.REPORT.MESSAGE.TYPE.TEXT,
                style: 'normal',
                text: Localize.translateLocal('iou.heldExpense'),
            },
        ],
        person: [
            {
                type: CONST.REPORT.MESSAGE.TYPE.TEXT,
                style: 'strong',
                text: getCurrentUserDisplayNameOrEmail(),
            },
        ],
        automatic: false,
        avatar: getCurrentUserAvatar(),
        created,
        shouldShow: true,
    };
}

/**
 * Returns the necessary reportAction onyx data to indicate that the transaction has been put on hold optimistically
 * @param [created] - Action created time
 */
function buildOptimisticHoldReportActionComment(comment: string, created = DateUtils.getDBTime()): OptimisticHoldReportAction {
    return {
        reportActionID: rand64(),
        actionName: CONST.REPORT.ACTIONS.TYPE.ADD_COMMENT,
        pendingAction: CONST.RED_BRICK_ROAD_PENDING_ACTION.ADD,
        actorAccountID: currentUserAccountID,
        message: [
            {
                type: CONST.REPORT.MESSAGE.TYPE.COMMENT,
                text: comment,
                html: comment, // as discussed on https://github.com/Expensify/App/pull/39452 we will not support HTML for now
            },
        ],
        person: [
            {
                type: CONST.REPORT.MESSAGE.TYPE.TEXT,
                style: 'strong',
                text: getCurrentUserDisplayNameOrEmail(),
            },
        ],
        automatic: false,
        avatar: getCurrentUserAvatar(),
        created,
        shouldShow: true,
    };
}

/**
 * Returns the necessary reportAction onyx data to indicate that the transaction has been removed from hold optimistically
 * @param [created] - Action created time
 */
function buildOptimisticUnHoldReportAction(created = DateUtils.getDBTime()): OptimisticHoldReportAction {
    return {
        reportActionID: rand64(),
        actionName: CONST.REPORT.ACTIONS.TYPE.UNHOLD,
        pendingAction: CONST.RED_BRICK_ROAD_PENDING_ACTION.ADD,
        actorAccountID: currentUserAccountID,
        message: [
            {
                type: CONST.REPORT.MESSAGE.TYPE.TEXT,
                style: 'normal',
                text: Localize.translateLocal('iou.unheldExpense'),
            },
        ],
        person: [
            {
                type: CONST.REPORT.MESSAGE.TYPE.TEXT,
                style: 'normal',
                text: getCurrentUserDisplayNameOrEmail(),
            },
        ],
        automatic: false,
        avatar: getCurrentUserAvatar(),
        created,
        shouldShow: true,
    };
}

function buildOptimisticEditedTaskFieldReportAction({title, description}: Task): OptimisticEditedTaskReportAction {
    // We do not modify title & description in one request, so we need to create a different optimistic action for each field modification
    let field = '';
    let value = '';
    if (title !== undefined) {
        field = 'task title';
        value = title;
    } else if (description !== undefined) {
        field = 'description';
        value = description;
    }

    let changelog = 'edited this task';
    if (field && value) {
        changelog = `updated the ${field} to ${value}`;
    } else if (field) {
        changelog = `removed the ${field}`;
    }
    const delegateAccountDetails = getPersonalDetailByEmail(delegateEmail);

    return {
        reportActionID: rand64(),
        actionName: CONST.REPORT.ACTIONS.TYPE.TASK_EDITED,
        pendingAction: CONST.RED_BRICK_ROAD_PENDING_ACTION.ADD,
        actorAccountID: currentUserAccountID,
        message: [
            {
                type: CONST.REPORT.MESSAGE.TYPE.COMMENT,
                text: changelog,
                html: description ? getParsedComment(changelog) : changelog,
            },
        ],
        person: [
            {
                type: CONST.REPORT.MESSAGE.TYPE.TEXT,
                style: 'strong',
                text: getCurrentUserDisplayNameOrEmail(),
            },
        ],
        automatic: false,
        avatar: getCurrentUserAvatar(),
        created: DateUtils.getDBTime(),
        shouldShow: false,
        delegateAccountID: delegateAccountDetails?.accountID,
    };
}

function buildOptimisticCardAssignedReportAction(assigneeAccountID: number): OptimisticCardAssignedReportAction {
    return {
        actionName: CONST.REPORT.ACTIONS.TYPE.CARD_ASSIGNED,
        actorAccountID: currentUserAccountID,
        avatar: getCurrentUserAvatar(),
        created: DateUtils.getDBTime(),
        originalMessage: {assigneeAccountID, cardID: -1},
        message: [{type: CONST.REPORT.MESSAGE.TYPE.COMMENT, text: '', html: ''}],
        pendingAction: CONST.RED_BRICK_ROAD_PENDING_ACTION.ADD,
        person: [
            {
                type: CONST.REPORT.MESSAGE.TYPE.TEXT,
                style: 'strong',
                text: getCurrentUserDisplayNameOrEmail(),
            },
        ],
        reportActionID: rand64(),
        shouldShow: true,
    };
}

function buildOptimisticChangedTaskAssigneeReportAction(assigneeAccountID: number): OptimisticEditedTaskReportAction {
    const delegateAccountDetails = getPersonalDetailByEmail(delegateEmail);

    return {
        reportActionID: rand64(),
        actionName: CONST.REPORT.ACTIONS.TYPE.TASK_EDITED,
        pendingAction: CONST.RED_BRICK_ROAD_PENDING_ACTION.ADD,
        actorAccountID: currentUserAccountID,
        message: [
            {
                type: CONST.REPORT.MESSAGE.TYPE.COMMENT,
                text: `assigned to ${getDisplayNameForParticipant(assigneeAccountID)}`,
                html: `assigned to <mention-user accountID="${assigneeAccountID}"/>`,
            },
        ],
        person: [
            {
                type: CONST.REPORT.MESSAGE.TYPE.TEXT,
                style: 'strong',
                text: getCurrentUserDisplayNameOrEmail(),
            },
        ],
        automatic: false,
        avatar: getCurrentUserAvatar(),
        created: DateUtils.getDBTime(),
        shouldShow: false,
        delegateAccountID: delegateAccountDetails?.accountID,
    };
}

/**
 * Returns the necessary reportAction onyx data to indicate that a chat has been archived
 *
 * @param reason - A reason why the chat has been archived
 */
function buildOptimisticClosedReportAction(
    emailClosingReport: string,
    policyName: string,
    reason: ValueOf<typeof CONST.REPORT.ARCHIVE_REASON> = CONST.REPORT.ARCHIVE_REASON.DEFAULT,
): OptimisticClosedReportAction {
    return {
        actionName: CONST.REPORT.ACTIONS.TYPE.CLOSED,
        actorAccountID: currentUserAccountID,
        automatic: false,
        avatar: getCurrentUserAvatar(),
        created: DateUtils.getDBTime(),
        message: [
            {
                type: CONST.REPORT.MESSAGE.TYPE.TEXT,
                style: 'strong',
                text: emailClosingReport,
            },
            {
                type: CONST.REPORT.MESSAGE.TYPE.TEXT,
                style: 'normal',
                text: ' closed this report',
            },
        ],
        originalMessage: {
            policyName,
            reason,
        },
        pendingAction: CONST.RED_BRICK_ROAD_PENDING_ACTION.ADD,
        person: [
            {
                type: CONST.REPORT.MESSAGE.TYPE.TEXT,
                style: 'strong',
                text: getCurrentUserDisplayNameOrEmail(),
            },
        ],
        reportActionID: rand64(),
        shouldShow: true,
    };
}

/**
 * Returns an optimistic Dismissed Violation Report Action. Use the originalMessage customize this to the type of
 * violation being dismissed.
 */
function buildOptimisticDismissedViolationReportAction(
    originalMessage: ReportAction<typeof CONST.REPORT.ACTIONS.TYPE.DISMISSED_VIOLATION>['originalMessage'],
): OptimisticDismissedViolationReportAction {
    return {
        actionName: CONST.REPORT.ACTIONS.TYPE.DISMISSED_VIOLATION,
        actorAccountID: currentUserAccountID,
        avatar: getCurrentUserAvatar(),
        created: DateUtils.getDBTime(),
        message: [
            {
                type: CONST.REPORT.MESSAGE.TYPE.TEXT,
                style: 'normal',
                text: getDismissedViolationMessageText(originalMessage),
            },
        ],
        originalMessage,
        pendingAction: CONST.RED_BRICK_ROAD_PENDING_ACTION.ADD,
        person: [
            {
                type: CONST.REPORT.MESSAGE.TYPE.TEXT,
                style: 'strong',
                text: getCurrentUserDisplayNameOrEmail(),
            },
        ],
        reportActionID: rand64(),
        shouldShow: true,
    };
}

function buildOptimisticAnnounceChat(policyID: string, accountIDs: number[]): OptimisticAnnounceChat {
    const announceReport = getRoom(CONST.REPORT.CHAT_TYPE.POLICY_ANNOUNCE, policyID);
    const policy = getPolicy(policyID);
    const announceRoomOnyxData: AnnounceRoomOnyxData = {
        onyxOptimisticData: [],
        onyxSuccessData: [],
        onyxFailureData: [],
    };

    // Do not create #announce room if the room already exists or if there are less than 3 participants in workspace
    if (accountIDs.length < 3 || announceReport) {
        return {
            announceChatReportID: '',
            announceChatReportActionID: '',
            announceChatData: announceRoomOnyxData,
        };
    }

    const announceChatData = buildOptimisticChatReport(
        accountIDs,
        CONST.REPORT.WORKSPACE_CHAT_ROOMS.ANNOUNCE,
        CONST.REPORT.CHAT_TYPE.POLICY_ANNOUNCE,
        policyID,
        CONST.POLICY.OWNER_ACCOUNT_ID_FAKE,
        false,
        policy?.name,
        undefined,
        CONST.REPORT.WRITE_CAPABILITIES.ADMINS,
        CONST.REPORT.NOTIFICATION_PREFERENCE.ALWAYS,
    );
    const announceCreatedAction = buildOptimisticCreatedReportAction(CONST.POLICY.OWNER_EMAIL_FAKE);
    announceRoomOnyxData.onyxOptimisticData.push(
        {
            onyxMethod: Onyx.METHOD.SET,
            key: `${ONYXKEYS.COLLECTION.REPORT}${announceChatData.reportID}`,
            value: {
                pendingFields: {
                    addWorkspaceRoom: CONST.RED_BRICK_ROAD_PENDING_ACTION.ADD,
                },
                ...announceChatData,
            },
        },
        {
            onyxMethod: Onyx.METHOD.SET,
            key: `${ONYXKEYS.COLLECTION.REPORT_DRAFT}${announceChatData.reportID}`,
            value: null,
        },
        {
            onyxMethod: Onyx.METHOD.SET,
            key: `${ONYXKEYS.COLLECTION.REPORT_ACTIONS}${announceChatData.reportID}`,
            value: {
                [announceCreatedAction.reportActionID]: announceCreatedAction,
            },
        },
    );
    announceRoomOnyxData.onyxSuccessData.push(
        {
            onyxMethod: Onyx.METHOD.MERGE,
            key: `${ONYXKEYS.COLLECTION.REPORT}${announceChatData.reportID}`,
            value: {
                pendingFields: {
                    addWorkspaceRoom: null,
                },
                pendingAction: null,
                isOptimisticReport: false,
            },
        },
        {
            onyxMethod: Onyx.METHOD.MERGE,
            key: `${ONYXKEYS.COLLECTION.REPORT_ACTIONS}${announceChatData.reportID}`,
            value: {
                [announceCreatedAction.reportActionID]: {
                    pendingAction: null,
                },
            },
        },
    );
    announceRoomOnyxData.onyxFailureData.push(
        {
            onyxMethod: Onyx.METHOD.MERGE,
            key: `${ONYXKEYS.COLLECTION.REPORT}${announceChatData.reportID}`,
            value: {
                pendingFields: {
                    addWorkspaceRoom: null,
                },
                pendingAction: null,
                isOptimisticReport: false,
            },
        },
        {
            onyxMethod: Onyx.METHOD.MERGE,
            key: `${ONYXKEYS.COLLECTION.REPORT_ACTIONS}${announceChatData.reportID}`,
            value: {
                [announceCreatedAction.reportActionID]: {
                    pendingAction: null,
                },
            },
        },
    );
    return {
        announceChatReportID: announceChatData.reportID,
        announceChatReportActionID: announceCreatedAction.reportActionID,
        announceChatData: announceRoomOnyxData,
    };
}

function buildOptimisticWorkspaceChats(policyID: string, policyName: string, expenseReportId?: string): OptimisticWorkspaceChats {
    const pendingChatMembers = getPendingChatMembers(currentUserAccountID ? [currentUserAccountID] : [], [], CONST.RED_BRICK_ROAD_PENDING_ACTION.ADD);
    const adminsChatData = {
        ...buildOptimisticChatReport(
            [currentUserAccountID ?? -1],
            CONST.REPORT.WORKSPACE_CHAT_ROOMS.ADMINS,
            CONST.REPORT.CHAT_TYPE.POLICY_ADMINS,
            policyID,
            CONST.POLICY.OWNER_ACCOUNT_ID_FAKE,
            false,
            policyName,
        ),
        pendingChatMembers,
    };
    const adminsChatReportID = adminsChatData.reportID;
    const adminsCreatedAction = buildOptimisticCreatedReportAction(CONST.POLICY.OWNER_EMAIL_FAKE);
    const adminsReportActionData = {
        [adminsCreatedAction.reportActionID]: adminsCreatedAction,
    };

    const expenseChatData = buildOptimisticChatReport(
        [currentUserAccountID ?? -1],
        '',
        CONST.REPORT.CHAT_TYPE.POLICY_EXPENSE_CHAT,
        policyID,
        currentUserAccountID,
        true,
        policyName,
        undefined,
        undefined,
        undefined,
        undefined,
        undefined,
        undefined,
        undefined,
        expenseReportId,
    );
    const expenseChatReportID = expenseChatData.reportID;
    const expenseReportCreatedAction = buildOptimisticCreatedReportAction(currentUserEmail ?? '');
    const expenseReportActionData = {
        [expenseReportCreatedAction.reportActionID]: expenseReportCreatedAction,
    };

    return {
        adminsChatReportID,
        adminsChatData,
        adminsReportActionData,
        adminsCreatedReportActionID: adminsCreatedAction.reportActionID,
        expenseChatReportID,
        expenseChatData,
        expenseReportActionData,
        expenseCreatedReportActionID: expenseReportCreatedAction.reportActionID,
    };
}

/**
 * Builds an optimistic Task Report with a randomly generated reportID
 *
 * @param ownerAccountID - Account ID of the person generating the Task.
 * @param assigneeAccountID - AccountID of the other person participating in the Task.
 * @param parentReportID - Report ID of the chat where the Task is.
 * @param title - Task title.
 * @param description - Task description.
 * @param policyID - PolicyID of the parent report
 */

function buildOptimisticTaskReport(
    ownerAccountID: number,
    assigneeAccountID = 0,
    parentReportID?: string,
    title?: string,
    description?: string,
    policyID: string = CONST.POLICY.OWNER_EMAIL_FAKE,
    notificationPreference: NotificationPreference = CONST.REPORT.NOTIFICATION_PREFERENCE.HIDDEN,
): OptimisticTaskReport {
    const participants: Participants = {
        [ownerAccountID]: {
            notificationPreference,
        },
    };

    if (assigneeAccountID) {
        participants[assigneeAccountID] = {notificationPreference};
    }

    return {
        reportID: generateReportID(),
        reportName: title,
        description: getParsedComment(description ?? ''),
        ownerAccountID,
        participants,
        managerID: assigneeAccountID,
        type: CONST.REPORT.TYPE.TASK,
        parentReportID,
        policyID,
        stateNum: CONST.REPORT.STATE_NUM.OPEN,
        statusNum: CONST.REPORT.STATUS_NUM.OPEN,
        lastVisibleActionCreated: DateUtils.getDBTime(),
        hasParentAccess: true,
    };
}

/**
 * Builds an optimistic EXPORTED_TO_INTEGRATION report action
 *
 * @param integration - The connectionName of the integration
 * @param markedManually - Whether the integration was marked as manually exported
 */
function buildOptimisticExportIntegrationAction(integration: ConnectionName, markedManually = false): OptimisticExportIntegrationAction {
    const label = CONST.POLICY.CONNECTIONS.NAME_USER_FRIENDLY[integration];
    return {
        reportActionID: rand64(),
        actionName: CONST.REPORT.ACTIONS.TYPE.EXPORTED_TO_INTEGRATION,
        pendingAction: CONST.RED_BRICK_ROAD_PENDING_ACTION.ADD,
        actorAccountID: currentUserAccountID,
        message: [],
        person: [
            {
                type: CONST.REPORT.MESSAGE.TYPE.TEXT,
                style: 'strong',
                text: getCurrentUserDisplayNameOrEmail(),
            },
        ],
        automatic: false,
        avatar: getCurrentUserAvatar(),
        created: DateUtils.getDBTime(),
        shouldShow: true,
        originalMessage: {
            label,
            lastModified: DateUtils.getDBTime(),
            markedManually,
            inProgress: true,
        },
    };
}

/**
 * A helper method to create transaction thread
 *
 * @param reportAction - the parent IOU report action from which to create the thread
 * @param moneyRequestReport - the report which the report action belongs to
 */
function buildTransactionThread(
    reportAction: OnyxEntry<ReportAction | OptimisticIOUReportAction>,
    moneyRequestReport: OnyxEntry<Report>,
    existingTransactionThreadReportID?: string,
): OptimisticChatReport {
    const participantAccountIDs = [...new Set([currentUserAccountID, Number(reportAction?.actorAccountID)])].filter(Boolean) as number[];
    const existingTransactionThreadReport = getReportOrDraftReport(existingTransactionThreadReportID);

    if (existingTransactionThreadReportID && existingTransactionThreadReport) {
        return {
            ...existingTransactionThreadReport,
            isOptimisticReport: true,
            parentReportActionID: reportAction?.reportActionID,
            parentReportID: moneyRequestReport?.reportID,
            reportName: getTransactionReportName(reportAction),
            policyID: moneyRequestReport?.policyID,
        };
    }

    return buildOptimisticChatReport(
        participantAccountIDs,
        getTransactionReportName(reportAction),
        undefined,
        moneyRequestReport?.policyID ?? '-1',
        CONST.POLICY.OWNER_ACCOUNT_ID_FAKE,
        false,
        '',
        undefined,
        undefined,
        CONST.REPORT.NOTIFICATION_PREFERENCE.HIDDEN,
        reportAction?.reportActionID,
        moneyRequestReport?.reportID,
    );
}

/**
 * Build optimistic expense entities:
 *
 * 1. CREATED action for the chatReport
 * 2. CREATED action for the iouReport
 * 3. IOU action for the iouReport linked to the transaction thread via `childReportID`
 * 4. Transaction Thread linked to the IOU action via `parentReportActionID`
 * 5. CREATED action for the Transaction Thread
 */
function buildOptimisticMoneyRequestEntities(
    iouReport: Report,
    type: ValueOf<typeof CONST.IOU.REPORT_ACTION_TYPE>,
    amount: number,
    currency: string,
    comment: string,
    payeeEmail: string,
    participants: Participant[],
    transactionID: string,
    paymentType?: PaymentMethodType,
    isSettlingUp = false,
    isSendMoneyFlow = false,
    isOwnPolicyExpenseChat = false,
    isPersonalTrackingExpense?: boolean,
    existingTransactionThreadReportID?: string,
    linkedTrackedExpenseReportAction?: ReportAction,
): [OptimisticCreatedReportAction, OptimisticCreatedReportAction, OptimisticIOUReportAction, OptimisticChatReport, OptimisticCreatedReportAction | null] {
    const createdActionForChat = buildOptimisticCreatedReportAction(payeeEmail);

    // The `CREATED` action must be optimistically generated before the IOU action so that it won't appear after the IOU action in the chat.
    const iouActionCreationTime = DateUtils.getDBTime();
    const createdActionForIOUReport = buildOptimisticCreatedReportAction(payeeEmail, DateUtils.subtractMillisecondsFromDateTime(iouActionCreationTime, 1));

    const iouAction = buildOptimisticIOUReportAction(
        type,
        amount,
        currency,
        comment,
        participants,
        transactionID,
        paymentType,
        isPersonalTrackingExpense ? '0' : iouReport.reportID,
        isSettlingUp,
        isSendMoneyFlow,
        isOwnPolicyExpenseChat,
        iouActionCreationTime,
        linkedTrackedExpenseReportAction,
    );

    // Create optimistic transactionThread and the `CREATED` action for it, if existingTransactionThreadReportID is undefined
    const transactionThread = buildTransactionThread(iouAction, iouReport, existingTransactionThreadReportID);
    const createdActionForTransactionThread = existingTransactionThreadReportID ? null : buildOptimisticCreatedReportAction(payeeEmail);

    // The IOU action and the transactionThread are co-dependent as parent-child, so we need to link them together
    iouAction.childReportID = existingTransactionThreadReportID ?? transactionThread.reportID;

    return [createdActionForChat, createdActionForIOUReport, iouAction, transactionThread, createdActionForTransactionThread];
}

// Check if the report is empty, meaning it has no visible messages (i.e. only a "created" report action).
function isEmptyReport(report: OnyxEntry<Report>): boolean {
    if (!report) {
        return true;
    }

    if (report.lastMessageText ?? report.lastMessageTranslationKey) {
        return false;
    }

    const lastVisibleMessage = getLastVisibleMessage(report.reportID);
    return !lastVisibleMessage.lastMessageText && !lastVisibleMessage.lastMessageTranslationKey;
}

function isUnread(report: OnyxEntry<Report>): boolean {
    if (!report) {
        return false;
    }

    if (isEmptyReport(report)) {
        return false;
    }
    // lastVisibleActionCreated and lastReadTime are both datetime strings and can be compared directly
    const lastVisibleActionCreated = report.lastVisibleActionCreated ?? '';
    const lastReadTime = report.lastReadTime ?? '';
    const lastMentionedTime = report.lastMentionedTime ?? '';

    // If the user was mentioned and the comment got deleted the lastMentionedTime will be more recent than the lastVisibleActionCreated
    return lastReadTime < lastVisibleActionCreated || lastReadTime < lastMentionedTime;
}

function isIOUOwnedByCurrentUser(report: OnyxEntry<Report>, allReportsDict?: OnyxCollection<Report>): boolean {
    const allAvailableReports = allReportsDict ?? getAllReports();
    if (!report || !allAvailableReports) {
        return false;
    }

    let reportToLook = report;
    if (report.iouReportID) {
        const iouReport = allAvailableReports[`${ONYXKEYS.COLLECTION.REPORT}${report.iouReportID}`];
        if (iouReport) {
            reportToLook = iouReport;
        }
    }

    return reportToLook.ownerAccountID === currentUserAccountID;
}

/**
 * Assuming the passed in report is a default room, lets us know whether we can see it or not, based on permissions and
 * the various subsets of users we've allowed to use default rooms.
 */
function canSeeDefaultRoom(report: OnyxEntry<Report>, policies: OnyxCollection<Policy>, betas: OnyxEntry<Beta[]>): boolean {
    // Include archived rooms
    if (isArchivedRoom(report, getReportNameValuePairs(report?.reportID))) {
        return true;
    }

    // If the room has an assigned guide, it can be seen.
    if (hasExpensifyGuidesEmails(Object.keys(report?.participants ?? {}).map(Number))) {
        return true;
    }

    // Include any admins and announce rooms, since only non partner-managed domain rooms are on the beta now.
    if (isAdminRoom(report) || isAnnounceRoom(report)) {
        return true;
    }

    // For all other cases, just check that the user belongs to the default rooms beta
    return Permissions.canUseDefaultRooms(betas ?? []);
}

function canAccessReport(report: OnyxEntry<Report>, policies: OnyxCollection<Policy>, betas: OnyxEntry<Beta[]>): boolean {
    // We hide default rooms (it's basically just domain rooms now) from people who aren't on the defaultRooms beta.
    if (isDefaultRoom(report) && !canSeeDefaultRoom(report, policies, betas)) {
        return false;
    }

    if (report?.errorFields?.notFound) {
        return false;
    }

    return true;
}

// eslint-disable-next-line rulesdir/no-negated-variables
function isReportNotFound(report: OnyxEntry<Report>): boolean {
    return !!report?.errorFields?.notFound;
}

/**
 * Check if the report is the parent report of the currently viewed report or at least one child report has report action
 */
function shouldHideReport(report: OnyxEntry<Report>, currentReportId: string): boolean {
    const currentReport = getReportOrDraftReport(currentReportId);
    const parentReport = getParentReport(!isEmptyObject(currentReport) ? currentReport : undefined);
    const reportActions = allReportActions?.[`${ONYXKEYS.COLLECTION.REPORT_ACTIONS}${report?.reportID}`] ?? {};
    const isChildReportHasComment = Object.values(reportActions ?? {})?.some((reportAction) => (reportAction?.childVisibleActionCount ?? 0) > 0);
    return parentReport?.reportID !== report?.reportID && !isChildReportHasComment;
}

/**
 * Should we display a RBR on the LHN on this report due to violations?
 */
function shouldDisplayViolationsRBRInLHN(report: OnyxEntry<Report>, transactionViolations: OnyxCollection<TransactionViolation[]>): boolean {
    // We only show the RBR in the highest level, which is the workspace chat
    if (!report || !isPolicyExpenseChat(report)) {
        return false;
    }

    // We only show the RBR to the submitter
    if (!isCurrentUserSubmitter(report.reportID ?? '')) {
        return false;
    }

    // Get all potential reports, which are the ones that are:
    // - Owned by the same user
    // - Are either open or submitted
    // - Belong to the same workspace
    // And if any have a violation, then it should have a RBR
    const allReports = Object.values(getAllReports() ?? {}) as Report[];
    const potentialReports = allReports.filter((r) => r?.ownerAccountID === currentUserAccountID && (r?.stateNum ?? 0) <= 1 && r?.policyID === report.policyID);
    return potentialReports.some(
        (potentialReport) => hasViolations(potentialReport.reportID, transactionViolations) || hasWarningTypeViolations(potentialReport.reportID, transactionViolations),
    );
}

/**
 * Checks to see if a report contains a violation
 */
function hasViolations(reportID: string, transactionViolations: OnyxCollection<TransactionViolation[]>, shouldShowInReview?: boolean): boolean {
    const transactions = reportsTransactions[reportID] ?? [];
    return transactions.some((transaction) => hasViolation(transaction.transactionID, transactionViolations, shouldShowInReview));
}

/**
 * Checks to see if a report contains a violation of type `warning`
 */
function hasWarningTypeViolations(reportID: string, transactionViolations: OnyxCollection<TransactionViolation[]>, shouldShowInReview?: boolean): boolean {
    const transactions = reportsTransactions[reportID] ?? [];
    return transactions.some((transaction) => hasWarningTypeViolation(transaction.transactionID, transactionViolations, shouldShowInReview));
}

/**
 * Checks to see if a report contains a violation of type `notice`
 */
function hasNoticeTypeViolations(reportID: string, transactionViolations: OnyxCollection<TransactionViolation[]>, shouldShowInReview?: boolean): boolean {
    const transactions = reportsTransactions[reportID] ?? [];
    return transactions.some((transaction) => hasNoticeTypeViolation(transaction.transactionID, transactionViolations, shouldShowInReview));
}

function hasReportViolations(reportID: string) {
    const reportViolations = allReportsViolations?.[`${ONYXKEYS.COLLECTION.REPORT_VIOLATIONS}${reportID}`];
    return Object.values(reportViolations ?? {}).some((violations) => !isEmptyObject(violations));
}

/**
 * Checks if #admins room chan be shown
 * We show #admin rooms when a) More than one admin exists or b) There exists policy audit log for review.
 */
function shouldAdminsRoomBeVisible(report: OnyxEntry<Report>): boolean {
    const accountIDs = Object.entries(report?.participants ?? {}).map(([accountID]) => Number(accountID));
    const adminAccounts = getLoginsByAccountIDs(accountIDs).filter((login) => !isExpensifyTeam(login));
    const lastVisibleAction = getLastVisibleActionReportActionsUtils(report?.reportID ?? '');
    if ((lastVisibleAction ? isCreatedAction(lastVisibleAction) : report?.lastActionType === CONST.REPORT.ACTIONS.TYPE.CREATED) && adminAccounts.length <= 1) {
        return false;
    }
    return true;
}

type ReportErrorsAndReportActionThatRequiresAttention = {
    errors: ErrorFields;
    reportAction?: OnyxEntry<ReportAction>;
};

function getAllReportActionsErrorsAndReportActionThatRequiresAttention(report: OnyxEntry<Report>, reportActions: OnyxEntry<ReportActions>): ReportErrorsAndReportActionThatRequiresAttention {
    const reportActionsArray = Object.values(reportActions ?? {}).filter((action) => !isDeletedAction(action));
    const reportActionErrors: ErrorFields = {};
    let reportAction: OnyxEntry<ReportAction>;

    for (const action of reportActionsArray) {
        if (action && !isEmptyObject(action.errors)) {
            Object.assign(reportActionErrors, action.errors);

            if (!reportAction) {
                reportAction = action;
            }
        }
    }
    const parentReportAction: OnyxEntry<ReportAction> =
        !report?.parentReportID || !report?.parentReportActionID
            ? undefined
            : allReportActions?.[`${ONYXKEYS.COLLECTION.REPORT_ACTIONS}${report.parentReportID ?? '-1'}`]?.[report.parentReportActionID ?? '-1'];

    if (!isArchivedRoom(report)) {
        if (wasActionTakenByCurrentUser(parentReportAction) && isTransactionThread(parentReportAction)) {
            const transactionID = isMoneyRequestAction(parentReportAction) ? getOriginalMessage(parentReportAction)?.IOUTransactionID : null;
            const transaction = allTransactions?.[`${ONYXKEYS.COLLECTION.TRANSACTION}${transactionID}`];
            if (hasMissingSmartscanFieldsTransactionUtils(transaction ?? null) && !isSettled(transaction?.reportID)) {
                reportActionErrors.smartscan = ErrorUtils.getMicroSecondOnyxErrorWithTranslationKey('iou.error.genericSmartscanFailureMessage');
                reportAction = undefined;
            }
        } else if ((isIOUReport(report) || isExpenseReport(report)) && report?.ownerAccountID === currentUserAccountID) {
            if (shouldShowRBRForMissingSmartscanFields(report?.reportID ?? '-1') && !isSettled(report?.reportID)) {
                reportActionErrors.smartscan = ErrorUtils.getMicroSecondOnyxErrorWithTranslationKey('iou.error.genericSmartscanFailureMessage');
                reportAction = getReportActionWithMissingSmartscanFields(report?.reportID ?? '-1');
            }
        } else if (hasSmartscanError(reportActionsArray)) {
            reportActionErrors.smartscan = ErrorUtils.getMicroSecondOnyxErrorWithTranslationKey('iou.error.genericSmartscanFailureMessage');
            reportAction = getReportActionWithSmartscanError(reportActionsArray);
        }
    }

    return {
        errors: reportActionErrors,
        reportAction,
    };
}

/**
 * Get an object of error messages keyed by microtime by combining all error objects related to the report.
 */
function getAllReportErrors(report: OnyxEntry<Report>, reportActions: OnyxEntry<ReportActions>): Errors {
    const reportErrorFields = report?.errorFields ?? {};
    const {errors: reportActionErrors} = getAllReportActionsErrorsAndReportActionThatRequiresAttention(report, reportActions);

    // All error objects related to the report. Each object in the sources contains error messages keyed by microtime
    const errorSources = {
        ...reportErrorFields,
        ...reportActionErrors,
    };

    // Combine all error messages keyed by microtime into one object
    const errorSourcesArray = Object.values(errorSources ?? {});
    const allReportErrors = {};

    for (const errors of errorSourcesArray) {
        if (!isEmptyObject(errors)) {
            Object.assign(allReportErrors, errors);
        }
    }
    return allReportErrors;
}

function hasReportErrorsOtherThanFailedReceipt(report: Report, doesReportHaveViolations: boolean, transactionViolations: OnyxCollection<TransactionViolation[]>) {
    const reportActions = allReportActions?.[`${ONYXKEYS.COLLECTION.REPORT_ACTIONS}${report.reportID}`] ?? {};
    const allReportErrors = getAllReportErrors(report, reportActions) ?? {};
    const transactionReportActions = getAllReportActions(report.reportID);
    const oneTransactionThreadReportID = getOneTransactionThreadReportID(report.reportID, transactionReportActions, undefined);
    let doesTransactionThreadReportHasViolations = false;
    if (oneTransactionThreadReportID) {
        const transactionReport = getReport(oneTransactionThreadReportID);
        doesTransactionThreadReportHasViolations = !!transactionReport && shouldDisplayViolationsRBRInLHN(transactionReport, transactionViolations);
    }
    return (
        doesTransactionThreadReportHasViolations ||
        doesReportHaveViolations ||
        Object.values(allReportErrors).some((error) => error?.[0] !== Localize.translateLocal('iou.error.genericSmartscanFailureMessage'))
    );
}

type ShouldReportBeInOptionListParams = {
    report: OnyxEntry<Report>;
    currentReportId: string;
    isInFocusMode: boolean;
    betas: OnyxEntry<Beta[]>;
    policies: OnyxCollection<Policy>;
    excludeEmptyChats: boolean;
    doesReportHaveViolations: boolean;
    includeSelfDM?: boolean;
    login?: string;
    includeDomainEmail?: boolean;
};

function reasonForReportToBeInOptionList({
    report,
    currentReportId,
    isInFocusMode,
    betas,
    policies,
    excludeEmptyChats,
    doesReportHaveViolations,
    includeSelfDM = false,
    login,
    includeDomainEmail = false,
}: ShouldReportBeInOptionListParams): ValueOf<typeof CONST.REPORT_IN_LHN_REASONS> | null {
    const isInDefaultMode = !isInFocusMode;
    // Exclude reports that have no data because there wouldn't be anything to show in the option item.
    // This can happen if data is currently loading from the server or a report is in various stages of being created.
    // This can also happen for anyone accessing a public room or archived room for which they don't have access to the underlying policy.
    // Optionally exclude reports that do not belong to currently active workspace

    const parentReportAction = isThread(report) ? allReportActions?.[`${ONYXKEYS.COLLECTION.REPORT_ACTIONS}${report.parentReportID}`]?.[report.parentReportActionID] : undefined;

    if (
        !report?.reportID ||
        !report?.type ||
        report?.reportName === undefined ||
        (!report?.participants &&
            // We omit sending back participants for chat rooms when searching for reports since they aren't needed to display the results and can get very large.
            // So we allow showing rooms with no participants–in any other circumstances we should never have these reports with no participants in Onyx.
            !isChatRoom(report) &&
            !isChatThread(report) &&
            !isArchivedRoom(report, getReportNameValuePairs(report?.reportID)) &&
            !isMoneyRequestReport(report) &&
            !isTaskReport(report) &&
            !isSelfDM(report) &&
            !isSystemChat(report) &&
            !isGroupChat(report))
    ) {
        return null;
    }

    // We used to use the system DM for A/B testing onboarding tasks, but now only create them in the Concierge chat. We
    // still need to allow existing users who have tasks in the system DM to see them, but otherwise we don't need to
    // show that chat
    if (report?.participants?.[CONST.ACCOUNT_ID.NOTIFICATIONS] && isEmptyReport(report)) {
        return null;
    }

    if (!canAccessReport(report, policies, betas)) {
        return null;
    }

    // If this is a transaction thread associated with a report that only has one transaction, omit it
    if (isOneTransactionThread(report.reportID, report.parentReportID ?? '-1', parentReportAction)) {
        return null;
    }

    if ((Object.values(CONST.REPORT.UNSUPPORTED_TYPE) as string[]).includes(report?.type ?? '')) {
        return null;
    }

    // Include the currently viewed report. If we excluded the currently viewed report, then there
    // would be no way to highlight it in the options list and it would be confusing to users because they lose
    // a sense of context.
    if (report.reportID === currentReportId) {
        return CONST.REPORT_IN_LHN_REASONS.IS_FOCUSED;
    }

    // Retrieve the draft comment for the report and convert it to a boolean
    const hasDraftComment = hasValidDraftComment(report.reportID);

    // Include reports that are relevant to the user in any view mode. Criteria include having a draft or having a GBR showing.
    // eslint-disable-next-line @typescript-eslint/prefer-nullish-coalescing
    if (hasDraftComment) {
        return CONST.REPORT_IN_LHN_REASONS.HAS_DRAFT_COMMENT;
    }

    if (requiresAttentionFromCurrentUser(report)) {
        return CONST.REPORT_IN_LHN_REASONS.HAS_GBR;
    }

    const isEmptyChat = isEmptyReport(report);
    const canHideReport = shouldHideReport(report, currentReportId);

    // Include reports if they are pinned
    if (report.isPinned) {
        return CONST.REPORT_IN_LHN_REASONS.PINNED_BY_USER;
    }

    const reportIsSettled = report.statusNum === CONST.REPORT.STATUS_NUM.REIMBURSED;

    // Always show IOU reports with violations unless they are reimbursed
    if (isExpenseRequest(report) && doesReportHaveViolations && !reportIsSettled) {
        return CONST.REPORT_IN_LHN_REASONS.HAS_IOU_VIOLATIONS;
    }

    // Hide only chat threads that haven't been commented on (other threads are actionable)
    if (isChatThread(report) && canHideReport && isEmptyChat) {
        return null;
    }

    // Show #admins room only when it has some value to the user.
    if (isAdminRoom(report) && !shouldAdminsRoomBeVisible(report)) {
        return null;
    }

    // Include reports that have errors from trying to add a workspace
    // If we excluded it, then the red-brock-road pattern wouldn't work for the user to resolve the error
    if (report.errorFields?.addWorkspaceRoom) {
        return CONST.REPORT_IN_LHN_REASONS.HAS_ADD_WORKSPACE_ROOM_ERRORS;
    }

    // All unread chats (even archived ones) in GSD mode will be shown. This is because GSD mode is specifically for focusing the user on the most relevant chats, primarily, the unread ones
    if (isInFocusMode) {
        return isUnread(report) && getReportNotificationPreference(report) !== CONST.REPORT.NOTIFICATION_PREFERENCE.MUTE ? CONST.REPORT_IN_LHN_REASONS.IS_UNREAD : null;
    }

    // Archived reports should always be shown when in default (most recent) mode. This is because you should still be able to access and search for the chats to find them.
    if (isInDefaultMode && isArchivedRoom(report, getReportNameValuePairs(report?.reportID))) {
        return CONST.REPORT_IN_LHN_REASONS.IS_ARCHIVED;
    }

    // Hide chats between two users that haven't been commented on from the LNH
    if (excludeEmptyChats && isEmptyChat && isChatReport(report) && !isChatRoom(report) && !isPolicyExpenseChat(report) && !isSystemChat(report) && !isGroupChat(report) && canHideReport) {
        return null;
    }

    if (isSelfDM(report)) {
        return includeSelfDM ? CONST.REPORT_IN_LHN_REASONS.IS_SELF_DM : null;
    }

    if (Str.isDomainEmail(login ?? '') && !includeDomainEmail) {
        return null;
    }

    // Hide chat threads where the parent message is pending removal
    if (!isEmptyObject(parentReportAction) && isPendingRemove(parentReportAction) && isThreadParentMessage(parentReportAction, report?.reportID ?? '')) {
        return null;
    }

    return CONST.REPORT_IN_LHN_REASONS.DEFAULT;
}

/**
 * Takes several pieces of data from Onyx and evaluates if a report should be shown in the option list (either when searching
 * for reports or the reports shown in the LHN).
 *
 * This logic is very specific and the order of the logic is very important. It should fail quickly in most cases and also
 * filter out the majority of reports before filtering out very specific minority of reports.
 */
function shouldReportBeInOptionList(params: ShouldReportBeInOptionListParams) {
    return reasonForReportToBeInOptionList(params) !== null;
}

/**
<<<<<<< HEAD
 * Returns the system report from the list of reports.
 */
function getSystemChat(): OnyxEntry<Report> {
    const allReports = getAllReports();
    if (!allReports) {
        return undefined;
    }

    return Object.values(allReports ?? {}).find((report) => report?.chatType === CONST.REPORT.CHAT_TYPE.SYSTEM);
}

/**
=======
>>>>>>> 03639a9a
 * Attempts to find a report in onyx with the provided list of participants. Does not include threads, task, expense, room, and policy expense chat.
 */
function getChatByParticipants(newParticipantList: number[], reports: OnyxCollection<Report> = getAllReports(), shouldIncludeGroupChats = false): OnyxEntry<Report> {
    const sortedNewParticipantList = newParticipantList.sort();
    return Object.values(reports ?? {}).find((report) => {
        const participantAccountIDs = Object.keys(report?.participants ?? {});

        // Skip if it's not a 1:1 chat
        if (!shouldIncludeGroupChats && !isOneOnOneChat(report) && !isSystemChat(report)) {
            return false;
        }

        // If we are looking for a group chat, then skip non-group chat report
        if (shouldIncludeGroupChats && !isGroupChat(report)) {
            return false;
        }

        const sortedParticipantsAccountIDs = participantAccountIDs.map(Number).sort();

        // Only return the chat if it has all the participants
        return lodashIsEqual(sortedNewParticipantList, sortedParticipantsAccountIDs);
    });
}

/**
 * Attempts to find an invoice chat report in onyx with the provided policyID and receiverID.
 */
function getInvoiceChatByParticipants(policyID: string, receiverID: string | number, reports: OnyxCollection<Report> = getAllReports()): OnyxEntry<Report> {
    return Object.values(reports ?? {}).find((report) => {
        if (!report || !isInvoiceRoom(report) || isArchivedRoom(report)) {
            return false;
        }

        const isSameReceiver =
            report.invoiceReceiver &&
            (('accountID' in report.invoiceReceiver && report.invoiceReceiver.accountID === receiverID) ||
                ('policyID' in report.invoiceReceiver && report.invoiceReceiver.policyID === receiverID));

        return report.policyID === policyID && isSameReceiver;
    });
}

/**
 * Attempts to find a policy expense report in onyx that is owned by ownerAccountID in a given policy
 */
function getPolicyExpenseChat(ownerAccountID: number, policyID: string): OnyxEntry<Report> {
    return Object.values(getAllReports() ?? {}).find((report: OnyxEntry<Report>) => {
        // If the report has been deleted, then skip it
        if (!report) {
            return false;
        }

        return report.policyID === policyID && isPolicyExpenseChat(report) && report.ownerAccountID === ownerAccountID;
    });
}

function getAllPolicyReports(policyID: string): Array<OnyxEntry<Report>> {
    return Object.values(getAllReports() ?? {}).filter((report) => report?.policyID === policyID);
}

/**
 * Returns true if Chronos is one of the chat participants (1:1)
 */
function chatIncludesChronos(report: OnyxInputOrEntry<Report>): boolean {
    const participantAccountIDs = Object.keys(report?.participants ?? {}).map(Number);
    return participantAccountIDs.includes(CONST.ACCOUNT_ID.CHRONOS);
}

function chatIncludesChronosWithID(reportID?: string): boolean {
    // eslint-disable-next-line @typescript-eslint/prefer-nullish-coalescing
    const report = getAllReports()?.[`${ONYXKEYS.COLLECTION.REPORT}${reportID || -1}`];
    return chatIncludesChronos(report);
}

/**
 * Can only flag if:
 *
 * - It was written by someone else and isn't a whisper
 * - It's a welcome message whisper
 * - It's an ADD_COMMENT that is not an attachment
 */
function canFlagReportAction(reportAction: OnyxInputOrEntry<ReportAction>, reportID: string | undefined): boolean {
    let report = getReportOrDraftReport(reportID);

    // If the childReportID exists in reportAction and is equal to the reportID,
    // the report action being evaluated is the parent report action in a thread, and we should get the parent report to evaluate instead.
    if (reportAction?.childReportID?.toString() === reportID?.toString()) {
        report = getReportOrDraftReport(report?.parentReportID);
    }
    const isCurrentUserAction = reportAction?.actorAccountID === currentUserAccountID;
    if (isWhisperAction(reportAction)) {
        // Allow flagging whispers that are sent by other users
        if (!isCurrentUserAction && reportAction?.actorAccountID !== CONST.ACCOUNT_ID.CONCIERGE) {
            return true;
        }

        // Disallow flagging the rest of whisper as they are sent by us
        return false;
    }

    return !!(
        !isCurrentUserAction &&
        reportAction?.actionName === CONST.REPORT.ACTIONS.TYPE.ADD_COMMENT &&
        !isDeletedAction(reportAction) &&
        !isCreatedTaskReportAction(reportAction) &&
        !isEmptyObject(report) &&
        report &&
        isAllowedToComment(report)
    );
}

/**
 * Whether flag comment page should show
 */
function shouldShowFlagComment(reportAction: OnyxInputOrEntry<ReportAction>, report: OnyxInputOrEntry<Report>): boolean {
    return (
        canFlagReportAction(reportAction, report?.reportID) &&
        !isArchivedRoom(report, getReportNameValuePairs(report?.reportID)) &&
        !chatIncludesChronos(report) &&
        !isConciergeChatReport(report) &&
        reportAction?.actorAccountID !== CONST.ACCOUNT_ID.CONCIERGE
    );
}

/**
 * @param sortedAndFilteredReportActions - reportActions for the report, sorted newest to oldest, and filtered for only those that should be visible
 */
function getNewMarkerReportActionID(report: OnyxEntry<Report>, sortedAndFilteredReportActions: ReportAction[]): string {
    if (!isUnread(report)) {
        return '';
    }

    const newMarkerIndex = lodashFindLastIndex(sortedAndFilteredReportActions, (reportAction) => (reportAction.created ?? '') > (report?.lastReadTime ?? ''));

    return newMarkerIndex !== -1 && 'reportActionID' in (sortedAndFilteredReportActions?.at(newMarkerIndex) ?? {})
        ? sortedAndFilteredReportActions.at(newMarkerIndex)?.reportActionID ?? ''
        : '';
}

/**
 * Performs the markdown conversion, and replaces code points > 127 with C escape sequences
 * Used for compatibility with the backend auth validator for AddComment, and to account for MD in comments
 * @returns The comment's total length as seen from the backend
 */
function getCommentLength(textComment: string, parsingDetails?: ParsingDetails): number {
    return getParsedComment(textComment, parsingDetails)
        .replace(/[^ -~]/g, '\\u????')
        .trim().length;
}

function getRouteFromLink(url: string | null): string {
    if (!url) {
        return '';
    }

    // Get the reportID from URL
    let route = url;
    const localWebAndroidRegEx = /^(https:\/\/([0-9]{1,3})\.([0-9]{1,3})\.([0-9]{1,3})\.([0-9]{1,3}))/;
    linkingConfig.prefixes.forEach((prefix) => {
        if (route.startsWith(prefix)) {
            route = route.replace(prefix, '');
        } else if (localWebAndroidRegEx.test(route)) {
            route = route.replace(localWebAndroidRegEx, '');
        } else {
            return;
        }

        // Remove the port if it's a localhost URL
        if (/^:\d+/.test(route)) {
            route = route.replace(/:\d+/, '');
        }

        // Remove the leading slash if exists
        if (route.startsWith('/')) {
            route = route.replace('/', '');
        }
    });
    return route;
}

function parseReportRouteParams(route: string): ReportRouteParams {
    let parsingRoute = route;
    if (parsingRoute.at(0) === '/') {
        // remove the first slash
        parsingRoute = parsingRoute.slice(1);
    }

    if (!parsingRoute.startsWith(addTrailingForwardSlash(ROUTES.REPORT))) {
        return {reportID: '', isSubReportPageRoute: false};
    }

    const pathSegments = parsingRoute.split('/');

    const reportIDSegment = pathSegments.at(1);
    const hasRouteReportActionID = !Number.isNaN(Number(reportIDSegment));

    // Check for "undefined" or any other unwanted string values
    if (!reportIDSegment || reportIDSegment === 'undefined') {
        return {reportID: '', isSubReportPageRoute: false};
    }

    return {
        reportID: reportIDSegment,
        isSubReportPageRoute: pathSegments.length > 2 && !hasRouteReportActionID,
    };
}

function getReportIDFromLink(url: string | null): string {
    const route = getRouteFromLink(url);
    const {reportID, isSubReportPageRoute} = parseReportRouteParams(route);
    if (isSubReportPageRoute) {
        // We allow the Sub-Report deep link routes (settings, details, etc.) to be handled by their respective component pages
        return '';
    }
    return reportID;
}

/**
 * Check if the chat report is linked to an iou that is waiting for the current user to add a credit bank account.
 */
function hasIOUWaitingOnCurrentUserBankAccount(chatReport: OnyxInputOrEntry<Report>): boolean {
    if (chatReport?.iouReportID) {
        const iouReport = getAllReports()?.[`${ONYXKEYS.COLLECTION.REPORT}${chatReport?.iouReportID}`];
        if (iouReport?.isWaitingOnBankAccount && iouReport?.ownerAccountID === currentUserAccountID) {
            return true;
        }
    }

    return false;
}

/**
 * Users can submit an expense:
 * - in policy expense chats only if they are in a role of a member in the chat (in other words, if it's their policy expense chat)
 * - in an open or submitted expense report tied to a policy expense chat the user owns
 *     - employee can submit expenses in a submitted expense report only if the policy has Instant Submit settings turned on
 * - in an IOU report, which is not settled yet
 * - in a 1:1 DM chat
 */
function canRequestMoney(report: OnyxEntry<Report>, policy: OnyxEntry<Policy>, otherParticipants: number[]): boolean {
    // User cannot submit expenses in a chat thread, task report or in a chat room
    if (isChatThread(report) || isTaskReport(report) || isChatRoom(report) || isSelfDM(report) || isGroupChat(report)) {
        return false;
    }

    // Users can only submit expenses in DMs if they are a 1:1 DM
    if (isDM(report)) {
        return otherParticipants.length === 1;
    }

    // Prevent requesting money if pending IOU report waiting for their bank account already exists
    if (hasIOUWaitingOnCurrentUserBankAccount(report)) {
        return false;
    }

    let isOwnPolicyExpenseChat = report?.isOwnPolicyExpenseChat ?? false;
    if (isExpenseReport(report) && getParentReport(report)) {
        isOwnPolicyExpenseChat = !!getParentReport(report)?.isOwnPolicyExpenseChat;
    }

    // In case there are no other participants than the current user and it's not user's own policy expense chat, they can't submit expenses from such report
    if (otherParticipants.length === 0 && !isOwnPolicyExpenseChat) {
        return false;
    }

    // Current user must be a manager or owner of this IOU
    if (isIOUReport(report) && currentUserAccountID !== report?.managerID && currentUserAccountID !== report?.ownerAccountID) {
        return false;
    }

    // User can submit expenses in any IOU report, unless paid, but the user can only submit expenses in an expense report
    // which is tied to their workspace chat.
    if (isMoneyRequestReport(report)) {
        const canAddTransactions = canAddTransaction(report);
        return isReportInGroupPolicy(report) ? isOwnPolicyExpenseChat && canAddTransactions : canAddTransactions;
    }

    // In the case of policy expense chat, users can only submit expenses from their own policy expense chat
    return !isPolicyExpenseChat(report) || isOwnPolicyExpenseChat;
}

function isGroupChatAdmin(report: OnyxEntry<Report>, accountID: number) {
    if (!report?.participants) {
        return false;
    }

    const reportParticipants = report.participants ?? {};
    const participant = reportParticipants[accountID];
    return participant?.role === CONST.REPORT.ROLE.ADMIN;
}

/**
 * Helper method to define what expense options we want to show for particular method.
 * There are 4 expense options: Submit, Split, Pay and Track expense:
 * - Submit option should show for:
 *     - DMs
 *     - own policy expense chats
 *     - open and processing expense reports tied to own policy expense chat
 *     - unsettled IOU reports
 * - Pay option should show for:
 *     - DMs
 * - Split options should show for:
 *     - DMs
 *     - chat/policy rooms with more than 1 participant
 *     - groups chats with 2 and more participants
 *     - corporate workspace chats
 * - Track expense option should show for:
 *    - Self DMs
 *    - own policy expense chats
 *    - open and processing expense reports tied to own policy expense chat
 * - Send invoice option should show for:
 *    - invoice rooms if the user is an admin of the sender workspace
 * None of the options should show in chat threads or if there is some special Expensify account
 * as a participant of the report.
 */
function getMoneyRequestOptions(report: OnyxEntry<Report>, policy: OnyxEntry<Policy>, reportParticipants: number[], filterDeprecatedTypes = false): IOUType[] {
    // In any thread or task report, we do not allow any new expenses yet
    if (isChatThread(report) || isTaskReport(report) || isInvoiceReport(report) || isSystemChat(report)) {
        return [];
    }

    if (isInvoiceRoom(report)) {
        if (canSendInvoiceFromWorkspace(policy?.id) && isPolicyAdmin(report?.policyID ?? '-1', allPolicies)) {
            return [CONST.IOU.TYPE.INVOICE];
        }
        return [];
    }

    // We don't allow IOU actions if an Expensify account is a participant of the report, unless the policy that the report is on is owned by an Expensify account
    const doParticipantsIncludeExpensifyAccounts = lodashIntersection(reportParticipants, CONST.EXPENSIFY_ACCOUNT_IDS).length > 0;
    const isPolicyOwnedByExpensifyAccounts = report?.policyID ? CONST.EXPENSIFY_ACCOUNT_IDS.includes(getPolicy(report?.policyID ?? '-1')?.ownerAccountID ?? -1) : false;
    if (doParticipantsIncludeExpensifyAccounts && !isPolicyOwnedByExpensifyAccounts) {
        return [];
    }

    const otherParticipants = reportParticipants.filter((accountID) => currentUserPersonalDetails?.accountID !== accountID);
    const hasSingleParticipantInReport = otherParticipants.length === 1;
    let options: IOUType[] = [];

    if (isSelfDM(report)) {
        options = [CONST.IOU.TYPE.TRACK];
    }

    // User created policy rooms and default rooms like #admins or #announce will always have the Split Expense option
    // unless there are no other participants at all (e.g. #admins room for a policy with only 1 admin)
    // DM chats will have the Split Expense option.
    // Your own workspace chats will have the split expense option.
    if (
        (isChatRoom(report) && !isAnnounceRoom(report) && otherParticipants.length > 0) ||
        (isDM(report) && otherParticipants.length > 0) ||
        (isGroupChat(report) && otherParticipants.length > 0) ||
        (isPolicyExpenseChat(report) && report?.isOwnPolicyExpenseChat)
    ) {
        options = [CONST.IOU.TYPE.SPLIT];
    }

    if (canRequestMoney(report, policy, otherParticipants)) {
        options = [...options, CONST.IOU.TYPE.SUBMIT];
        if (!filterDeprecatedTypes) {
            options = [...options, CONST.IOU.TYPE.REQUEST];
        }

        // If the user can request money from the workspace report, they can also track expenses
        if (isPolicyExpenseChat(report) || isExpenseReport(report)) {
            options = [...options, CONST.IOU.TYPE.TRACK];
        }
    }

    // Pay someone option should be visible only in 1:1 DMs
    if (isDM(report) && hasSingleParticipantInReport) {
        options = [...options, CONST.IOU.TYPE.PAY];
        if (!filterDeprecatedTypes) {
            options = [...options, CONST.IOU.TYPE.SEND];
        }
    }

    return options;
}

/**
 * This is a temporary function to help with the smooth transition with the oldDot.
 * This function will be removed once the transition occurs in oldDot to new links.
 */
// eslint-disable-next-line @typescript-eslint/naming-convention
function temporary_getMoneyRequestOptions(
    report: OnyxEntry<Report>,
    policy: OnyxEntry<Policy>,
    reportParticipants: number[],
): Array<Exclude<IOUType, typeof CONST.IOU.TYPE.REQUEST | typeof CONST.IOU.TYPE.SEND | typeof CONST.IOU.TYPE.CREATE>> {
    return getMoneyRequestOptions(report, policy, reportParticipants, true) as Array<
        Exclude<IOUType, typeof CONST.IOU.TYPE.REQUEST | typeof CONST.IOU.TYPE.SEND | typeof CONST.IOU.TYPE.CREATE>
    >;
}

/**
 * Invoice sender, invoice receiver and auto-invited admins cannot leave
 */
function canLeaveInvoiceRoom(report: OnyxEntry<Report>): boolean {
    if (!report || !report?.invoiceReceiver) {
        return false;
    }

    if (report?.statusNum === CONST.REPORT.STATUS_NUM.CLOSED) {
        return false;
    }

    const isSenderPolicyAdmin = getPolicy(report.policyID)?.role === CONST.POLICY.ROLE.ADMIN;

    if (isSenderPolicyAdmin) {
        return false;
    }

    if (report.invoiceReceiver.type === CONST.REPORT.INVOICE_RECEIVER_TYPE.INDIVIDUAL) {
        return report?.invoiceReceiver?.accountID !== currentUserAccountID;
    }

    const isReceiverPolicyAdmin = getPolicy(report.invoiceReceiver.policyID)?.role === CONST.POLICY.ROLE.ADMIN;

    if (isReceiverPolicyAdmin) {
        return false;
    }

    return true;
}

/**
 * Allows a user to leave a policy room according to the following conditions of the visibility or chatType rNVP:
 * `public` - Anyone can leave (because anybody can join)
 * `public_announce` - Only non-policy members can leave (it's auto-shared with policy members)
 * `policy_admins` - Nobody can leave (it's auto-shared with all policy admins)
 * `policy_announce` - Nobody can leave (it's auto-shared with all policy members)
 * `policyExpenseChat` - Nobody can leave (it's auto-shared with all policy members)
 * `policy` - Anyone can leave (though only policy members can join)
 * `domain` - Nobody can leave (it's auto-shared with domain members)
 * `dm` - Nobody can leave (it's auto-shared with users)
 * `private` - Anybody can leave (though you can only be invited to join)
 * `invoice` - Invoice sender, invoice receiver and auto-invited admins cannot leave
 */
function canLeaveRoom(report: OnyxEntry<Report>, isPolicyEmployee: boolean): boolean {
    if (isInvoiceRoom(report)) {
        if (isArchivedRoom(report, getReportNameValuePairs(report?.reportID))) {
            return false;
        }

        const invoiceReport = getReportOrDraftReport(report?.iouReportID ?? '-1');

        if (invoiceReport?.ownerAccountID === currentUserAccountID) {
            return false;
        }

        if (invoiceReport?.managerID === currentUserAccountID) {
            return false;
        }

        const isSenderPolicyAdmin = getPolicy(report?.policyID)?.role === CONST.POLICY.ROLE.ADMIN;

        if (isSenderPolicyAdmin) {
            return false;
        }

        const isReceiverPolicyAdmin =
            report?.invoiceReceiver?.type === CONST.REPORT.INVOICE_RECEIVER_TYPE.BUSINESS ? getPolicy(report?.invoiceReceiver?.policyID)?.role === CONST.POLICY.ROLE.ADMIN : false;

        if (isReceiverPolicyAdmin) {
            return false;
        }

        return true;
    }

    if (!report?.visibility) {
        if (
            report?.chatType === CONST.REPORT.CHAT_TYPE.POLICY_ADMINS ||
            report?.chatType === CONST.REPORT.CHAT_TYPE.POLICY_ANNOUNCE ||
            report?.chatType === CONST.REPORT.CHAT_TYPE.POLICY_EXPENSE_CHAT ||
            report?.chatType === CONST.REPORT.CHAT_TYPE.DOMAIN_ALL ||
            report?.chatType === CONST.REPORT.CHAT_TYPE.SELF_DM ||
            !report?.chatType
        ) {
            // DM chats don't have a chatType
            return false;
        }
    } else if (isPublicAnnounceRoom(report) && isPolicyEmployee) {
        return false;
    }
    return true;
}

function isCurrentUserTheOnlyParticipant(participantAccountIDs?: number[]): boolean {
    return !!(participantAccountIDs?.length === 1 && participantAccountIDs?.at(0) === currentUserAccountID);
}

/**
 * Returns display names for those that can see the whisper.
 * However, it returns "you" if the current user is the only one who can see it besides the person that sent it.
 */
function getWhisperDisplayNames(participantAccountIDs?: number[]): string | undefined {
    const isWhisperOnlyVisibleToCurrentUser = isCurrentUserTheOnlyParticipant(participantAccountIDs);

    // When the current user is the only participant, the display name needs to be "you" because that's the only person reading it
    if (isWhisperOnlyVisibleToCurrentUser) {
        return Localize.translateLocal('common.youAfterPreposition');
    }

    return participantAccountIDs?.map((accountID) => getDisplayNameForParticipant(accountID, !isWhisperOnlyVisibleToCurrentUser)).join(', ');
}

/**
 * Show subscript on workspace chats / threads and expense requests
 */
function shouldReportShowSubscript(report: OnyxEntry<Report>): boolean {
    if (isArchivedRoom(report, getReportNameValuePairs(report?.reportID)) && !isWorkspaceThread(report)) {
        return false;
    }

    if (isPolicyExpenseChat(report) && !isChatThread(report) && !isTaskReport(report) && !report?.isOwnPolicyExpenseChat) {
        return true;
    }

    if (isPolicyExpenseChat(report) && !isThread(report) && !isTaskReport(report)) {
        return true;
    }

    if (isExpenseRequest(report)) {
        return true;
    }

    if (isExpenseReport(report) && isOneTransactionReport(report?.reportID ?? '-1')) {
        return true;
    }

    if (isWorkspaceTaskReport(report)) {
        return true;
    }

    if (isWorkspaceThread(report)) {
        return true;
    }

    if (isInvoiceRoom(report) || isInvoiceReport(report)) {
        return true;
    }

    return false;
}

/**
 * Return true if reports data exists
 */
function isReportDataReady(): boolean {
    const allReports = getAllReports();
    return !isEmptyObject(allReports) && Object.keys(allReports ?? {}).some((key) => allReports?.[key]?.reportID);
}

/**
 * Return true if reportID from path is valid
 */
function isValidReportIDFromPath(reportIDFromPath: string): boolean {
    return !['', 'null', '0', '-1'].includes(reportIDFromPath);
}

/**
 * Return the errors we have when creating a chat or a workspace room
 */
function getAddWorkspaceRoomOrChatReportErrors(report: OnyxEntry<Report>): Errors | null | undefined {
    // We are either adding a workspace room, or we're creating a chat, it isn't possible for both of these to have errors for the same report at the same time, so
    // simply looking up the first truthy value will get the relevant property if it's set.
    return report?.errorFields?.addWorkspaceRoom ?? report?.errorFields?.createChat;
}

/**
 * Return true if the expense report is marked for deletion.
 */
function isMoneyRequestReportPendingDeletion(reportOrID: OnyxEntry<Report> | string): boolean {
    const report = typeof reportOrID === 'string' ? getAllReports()?.[`${ONYXKEYS.COLLECTION.REPORT}${reportOrID}`] : reportOrID;
    if (!isMoneyRequestReport(report)) {
        return false;
    }

    const parentReportAction = getReportAction(report?.parentReportID ?? '-1', report?.parentReportActionID ?? '-1');
    return parentReportAction?.pendingAction === CONST.RED_BRICK_ROAD_PENDING_ACTION.DELETE;
}

function canUserPerformWriteAction(report: OnyxEntry<Report>) {
    const reportErrors = getAddWorkspaceRoomOrChatReportErrors(report);

    // If the expense report is marked for deletion, let us prevent any further write action.
    if (isMoneyRequestReportPendingDeletion(report)) {
        return false;
    }

    const reportNameValuePairs = getReportNameValuePairs(report?.reportID);
    return !isArchivedRoom(report, reportNameValuePairs) && isEmptyObject(reportErrors) && report && isAllowedToComment(report) && !isAnonymousUser && canWriteInReport(report);
}

/**
 * Returns ID of the original report from which the given reportAction is first created.
 */
function getOriginalReportID(reportID: string, reportAction: OnyxInputOrEntry<ReportAction>): string | undefined {
    const reportActions = allReportActions?.[`${ONYXKEYS.COLLECTION.REPORT_ACTIONS}${reportID}`];
    const currentReportAction = reportActions?.[reportAction?.reportActionID ?? '-1'] ?? null;
    const transactionThreadReportID = getOneTransactionThreadReportID(reportID, reportActions ?? ([] as ReportAction[]));
    const isThreadReportParentAction = reportAction?.childReportID?.toString() === reportID;
    if (Object.keys(currentReportAction ?? {}).length === 0) {
        return isThreadReportParentAction ? getAllReports()?.[`${ONYXKEYS.COLLECTION.REPORT}${reportID}`]?.parentReportID : transactionThreadReportID ?? reportID;
    }
    return reportID;
}

/**
 * Return the pendingAction and the errors resulting from either
 *
 * - creating a workspace room
 * - starting a chat
 * - paying the expense
 *
 * while being offline
 */
function getReportOfflinePendingActionAndErrors(report: OnyxEntry<Report>): ReportOfflinePendingActionAndErrors {
    // It shouldn't be possible for all of these actions to be pending (or to have errors) for the same report at the same time, so just take the first that exists
    const reportPendingAction = report?.pendingFields?.addWorkspaceRoom ?? report?.pendingFields?.createChat ?? report?.pendingFields?.reimbursed;

    const reportErrors = getAddWorkspaceRoomOrChatReportErrors(report);
    return {reportPendingAction, reportErrors};
}

/**
 * Check if the report can create the expense with type is iouType
 */
function canCreateRequest(report: OnyxEntry<Report>, policy: OnyxEntry<Policy>, iouType: ValueOf<typeof CONST.IOU.TYPE>): boolean {
    const participantAccountIDs = Object.keys(report?.participants ?? {}).map(Number);

    if (!canUserPerformWriteAction(report)) {
        return false;
    }

    const requestOptions = getMoneyRequestOptions(report, policy, participantAccountIDs);
    if (Permissions.canUseCombinedTrackSubmit()) {
        requestOptions.push(CONST.IOU.TYPE.CREATE);
    }

    return requestOptions.includes(iouType);
}

function getWorkspaceChats(policyID: string, accountIDs: number[], allReports: OnyxCollection<Report> = getAllReports()): Array<OnyxEntry<Report>> {
    return Object.values(allReports ?? {}).filter((report) => isPolicyExpenseChat(report) && (report?.policyID ?? '-1') === policyID && accountIDs.includes(report?.ownerAccountID ?? -1));
}

/**
 * Gets all reports that relate to the policy
 *
 * @param policyID - the workspace ID to get all associated reports
 */
function getAllWorkspaceReports(policyID: string): Array<OnyxEntry<Report>> {
    const allReports = getAllReports();
    return Object.values(allReports ?? {}).filter((report) => (report?.policyID ?? '-1') === policyID);
}

/**
 * @param policy - the workspace the report is on, null if the user isn't a member of the workspace
 */
function shouldDisableRename(report: OnyxEntry<Report>): boolean {
    if (
        isDefaultRoom(report) ||
        isArchivedRoom(report, getReportNameValuePairs(report?.reportID)) ||
        isPublicRoom(report) ||
        isThread(report) ||
        isMoneyRequest(report) ||
        isMoneyRequestReport(report) ||
        isPolicyExpenseChat(report) ||
        isInvoiceRoom(report) ||
        isInvoiceReport(report) ||
        isSystemChat(report)
    ) {
        return true;
    }

    if (isGroupChat(report)) {
        return false;
    }

    if (isDeprecatedGroupDM(report) || isTaskReport(report)) {
        return true;
    }

    return false;
}

/**
 * @param policy - the workspace the report is on, null if the user isn't a member of the workspace
 */
function canEditWriteCapability(report: OnyxEntry<Report>, policy: OnyxEntry<Policy>): boolean {
    return isPolicyAdminPolicyUtils(policy) && !isAdminRoom(report) && !isArchivedRoom(report, getReportNameValuePairs(report?.reportID)) && !isThread(report) && !isInvoiceRoom(report);
}

/**
 * @param policy - the workspace the report is on, null if the user isn't a member of the workspace
 */
function canEditRoomVisibility(report: OnyxEntry<Report>, policy: OnyxEntry<Policy>): boolean {
    return isPolicyAdminPolicyUtils(policy) && !isArchivedRoom(report, getReportNameValuePairs(report?.reportID));
}

/**
 * Returns the onyx data needed for the task assignee chat
 */
function getTaskAssigneeChatOnyxData(
    accountID: number,
    assigneeAccountID: number,
    taskReportID: string,
    assigneeChatReportID: string,
    parentReportID: string,
    title: string,
    assigneeChatReport: OnyxEntry<Report>,
): OnyxDataTaskAssigneeChat {
    // Set if we need to add a comment to the assignee chat notifying them that they have been assigned a task
    let optimisticAssigneeAddComment: OptimisticReportAction | undefined;
    // Set if this is a new chat that needs to be created for the assignee
    let optimisticChatCreatedReportAction: OptimisticCreatedReportAction | undefined;
    const currentTime = DateUtils.getDBTime();
    const optimisticData: OnyxUpdate[] = [];
    const successData: OnyxUpdate[] = [];
    const failureData: OnyxUpdate[] = [];

    // You're able to assign a task to someone you haven't chatted with before - so we need to optimistically create the chat and the chat reportActions
    // Only add the assignee chat report to onyx if we haven't already set it optimistically
    if (assigneeChatReport?.isOptimisticReport && assigneeChatReport.pendingFields?.createChat !== CONST.RED_BRICK_ROAD_PENDING_ACTION.ADD) {
        optimisticChatCreatedReportAction = buildOptimisticCreatedReportAction(assigneeChatReportID);
        optimisticData.push(
            {
                onyxMethod: Onyx.METHOD.MERGE,
                key: `${ONYXKEYS.COLLECTION.REPORT}${assigneeChatReportID}`,
                value: {
                    pendingFields: {
                        createChat: CONST.RED_BRICK_ROAD_PENDING_ACTION.ADD,
                    },
                },
            },
            {
                onyxMethod: Onyx.METHOD.MERGE,
                key: `${ONYXKEYS.COLLECTION.REPORT_ACTIONS}${assigneeChatReportID}`,
                value: {[optimisticChatCreatedReportAction.reportActionID]: optimisticChatCreatedReportAction as Partial<ReportAction>},
            },
        );

        successData.push({
            onyxMethod: Onyx.METHOD.MERGE,
            key: `${ONYXKEYS.COLLECTION.REPORT}${assigneeChatReportID}`,
            value: {
                pendingFields: {
                    createChat: null,
                },
                isOptimisticReport: false,
                // BE will send a different participant. We clear the optimistic one to avoid duplicated entries
                participants: {[assigneeAccountID]: null},
            },
        });

        failureData.push(
            {
                onyxMethod: Onyx.METHOD.SET,
                key: `${ONYXKEYS.COLLECTION.REPORT}${assigneeChatReportID}`,
                value: null,
            },
            {
                onyxMethod: Onyx.METHOD.MERGE,
                key: `${ONYXKEYS.COLLECTION.REPORT_ACTIONS}${assigneeChatReportID}`,
                value: {[optimisticChatCreatedReportAction.reportActionID]: {pendingAction: null}},
            },
            // If we failed, we want to remove the optimistic personal details as it was likely due to an invalid login
            {
                onyxMethod: Onyx.METHOD.MERGE,
                key: ONYXKEYS.PERSONAL_DETAILS_LIST,
                value: {
                    [assigneeAccountID]: null,
                },
            },
        );
    }

    // If you're choosing to share the task in the same DM as the assignee then we don't need to create another reportAction indicating that you've been assigned
    if (assigneeChatReportID !== parentReportID) {
        // eslint-disable-next-line @typescript-eslint/prefer-nullish-coalescing
        const displayname = allPersonalDetails?.[assigneeAccountID]?.displayName || allPersonalDetails?.[assigneeAccountID]?.login || '';
        optimisticAssigneeAddComment = buildOptimisticTaskCommentReportAction(taskReportID, title, assigneeAccountID, `assigned to ${displayname}`, parentReportID);
        const lastAssigneeCommentText = formatReportLastMessageText(getReportActionText(optimisticAssigneeAddComment.reportAction as ReportAction));
        const optimisticAssigneeReport = {
            lastVisibleActionCreated: currentTime,
            lastMessageText: lastAssigneeCommentText,
            lastActorAccountID: accountID,
            lastReadTime: currentTime,
        };

        optimisticData.push(
            {
                onyxMethod: Onyx.METHOD.MERGE,
                key: `${ONYXKEYS.COLLECTION.REPORT_ACTIONS}${assigneeChatReportID}`,
                value: {[optimisticAssigneeAddComment.reportAction.reportActionID ?? '-1']: optimisticAssigneeAddComment.reportAction as ReportAction},
            },
            {
                onyxMethod: Onyx.METHOD.MERGE,
                key: `${ONYXKEYS.COLLECTION.REPORT}${assigneeChatReportID}`,
                value: optimisticAssigneeReport,
            },
        );
        successData.push({
            onyxMethod: Onyx.METHOD.MERGE,
            key: `${ONYXKEYS.COLLECTION.REPORT_ACTIONS}${assigneeChatReportID}`,
            value: {[optimisticAssigneeAddComment.reportAction.reportActionID ?? '-1']: {isOptimisticAction: null}},
        });
        failureData.push({
            onyxMethod: Onyx.METHOD.MERGE,
            key: `${ONYXKEYS.COLLECTION.REPORT_ACTIONS}${assigneeChatReportID}`,
            value: {[optimisticAssigneeAddComment.reportAction.reportActionID ?? '-1']: {pendingAction: null}},
        });
    }

    return {
        optimisticData,
        successData,
        failureData,
        optimisticAssigneeAddComment,
        optimisticChatCreatedReportAction,
    };
}

/**
 * Return iou report action display message
 */
function getIOUReportActionDisplayMessage(reportAction: OnyxEntry<ReportAction>, transaction?: OnyxEntry<Transaction>): string {
    if (!isMoneyRequestAction(reportAction)) {
        return '';
    }
    const originalMessage = getOriginalMessage(reportAction);
    const {IOUReportID, automaticAction} = originalMessage ?? {};
    const iouReport = getReportOrDraftReport(IOUReportID);
    let translationKey: TranslationPaths;
    if (originalMessage?.type === CONST.IOU.REPORT_ACTION_TYPE.PAY) {
        // The `REPORT_ACTION_TYPE.PAY` action type is used for both fulfilling existing requests and sending money. To
        // differentiate between these two scenarios, we check if the `originalMessage` contains the `IOUDetails`
        // property. If it does, it indicates that this is a 'Pay someone' action.
        const {amount, currency} = originalMessage?.IOUDetails ?? originalMessage ?? {};
        const formattedAmount = CurrencyUtils.convertToDisplayString(Math.abs(amount), currency) ?? '';

        switch (originalMessage.paymentType) {
            case CONST.IOU.PAYMENT_TYPE.ELSEWHERE:
                translationKey = hasMissingInvoiceBankAccount(IOUReportID ?? '-1') ? 'iou.payerSettledWithMissingBankAccount' : 'iou.paidElsewhereWithAmount';
                break;
            case CONST.IOU.PAYMENT_TYPE.EXPENSIFY:
            case CONST.IOU.PAYMENT_TYPE.VBBA:
                translationKey = 'iou.paidWithExpensifyWithAmount';
                if (automaticAction) {
                    translationKey = 'iou.automaticallyPaidWithExpensify';
                }
                break;
            default:
                translationKey = 'iou.payerPaidAmount';
                break;
        }
        return Localize.translateLocal(translationKey, {amount: formattedAmount, payer: ''});
    }

    const amount = getAmount(transaction, !isEmptyObject(iouReport) && isExpenseReport(iouReport)) ?? 0;
    const formattedAmount = CurrencyUtils.convertToDisplayString(amount, getCurrency(transaction)) ?? '';
    const isRequestSettled = isSettled(IOUReportID);
    const isApproved = isReportApproved(iouReport);
    if (isRequestSettled) {
        return Localize.translateLocal('iou.payerSettled', {
            amount: formattedAmount,
        });
    }
    if (isApproved) {
        return Localize.translateLocal('iou.approvedAmount', {
            amount: formattedAmount,
        });
    }
    if (isSplitBillAction(reportAction)) {
        translationKey = 'iou.didSplitAmount';
    } else if (isTrackExpenseAction(reportAction)) {
        translationKey = 'iou.trackedAmount';
    } else {
        translationKey = 'iou.submittedAmount';
    }
    return Localize.translateLocal(translationKey, {
        formattedAmount,
        comment: getMerchantOrDescription(transaction),
    });
}

/**
 * Checks if a report is a group chat.
 *
 * A report is a group chat if it meets the following conditions:
 * - Not a chat thread.
 * - Not a task report.
 * - Not an expense / IOU report.
 * - Not an archived room.
 * - Not a public / admin / announce chat room (chat type doesn't match any of the specified types).
 * - More than 2 participants.
 *
 */
function isDeprecatedGroupDM(report: OnyxEntry<Report>): boolean {
    return !!(
        report &&
        !isChatThread(report) &&
        !isTaskReport(report) &&
        !isInvoiceReport(report) &&
        !isMoneyRequestReport(report) &&
        !isArchivedRoom(report, getReportNameValuePairs(report?.reportID)) &&
        !Object.values(CONST.REPORT.CHAT_TYPE).some((chatType) => chatType === getChatType(report)) &&
        Object.keys(report.participants ?? {})
            .map(Number)
            .filter((accountID) => accountID !== currentUserAccountID).length > 1
    );
}

/**
 * A "root" group chat is the top level group chat and does not refer to any threads off of a Group Chat
 */
function isRootGroupChat(report: OnyxEntry<Report>): boolean {
    return !isChatThread(report) && (isGroupChat(report) || isDeprecatedGroupDM(report));
}

/**
 * Assume any report without a reportID is unusable.
 */
function isValidReport(report?: OnyxEntry<Report>): boolean {
    return !!report?.reportID;
}

/**
 * Check to see if we are a participant of this report.
 */
function isReportParticipant(accountID: number, report: OnyxEntry<Report>): boolean {
    if (!accountID) {
        return false;
    }

    const possibleAccountIDs = Object.keys(report?.participants ?? {}).map(Number);
    if (report?.ownerAccountID) {
        possibleAccountIDs.push(report?.ownerAccountID);
    }
    if (report?.managerID) {
        possibleAccountIDs.push(report?.managerID);
    }
    return possibleAccountIDs.includes(accountID);
}

/**
 * Check to see if the current user has access to view the report.
 */
function canCurrentUserOpenReport(report: OnyxEntry<Report>): boolean {
    return (isReportParticipant(currentUserAccountID ?? 0, report) || isPublicRoom(report)) && canAccessReport(report, allPolicies, allBetas);
}

function shouldUseFullTitleToDisplay(report: OnyxEntry<Report>): boolean {
    return (
        isMoneyRequestReport(report) || isPolicyExpenseChat(report) || isChatRoom(report) || isChatThread(report) || isTaskReport(report) || isGroupChat(report) || isInvoiceReport(report)
    );
}

function getRoom(type: ValueOf<typeof CONST.REPORT.CHAT_TYPE>, policyID: string): OnyxEntry<Report> {
    const room = Object.values(getAllReports() ?? {}).find((report) => report?.policyID === policyID && report?.chatType === type && !isThread(report));
    return room;
}

/**
 *  We only want policy members who are members of the report to be able to modify the report description, but not in thread chat.
 */
function canEditReportDescription(report: OnyxEntry<Report>, policy: OnyxEntry<Policy>): boolean {
    return (
        !isMoneyRequestReport(report) &&
        !isArchivedRoom(report, getReportNameValuePairs(report?.reportID)) &&
        isChatRoom(report) &&
        !isChatThread(report) &&
        !isEmpty(policy) &&
        hasParticipantInArray(report, [currentUserAccountID ?? 0]) &&
        !isAuditor(report)
    );
}

function canEditPolicyDescription(policy: OnyxEntry<Policy>): boolean {
    return isPolicyAdminPolicyUtils(policy);
}

function getReportActionWithSmartscanError(reportActions: ReportAction[]): ReportAction | undefined {
    return reportActions.find((action) => {
        const isReportPreview = isReportPreviewAction(action);
        const isSplitReportAction = isSplitBillAction(action);
        if (!isSplitReportAction && !isReportPreview) {
            return false;
        }
        const IOUReportID = getIOUReportIDFromReportActionPreview(action);
        const isReportPreviewError = isReportPreview && shouldShowRBRForMissingSmartscanFields(IOUReportID) && !isSettled(IOUReportID);
        if (isReportPreviewError) {
            return true;
        }

        const transactionID = isMoneyRequestAction(action) ? getOriginalMessage(action)?.IOUTransactionID ?? '-1' : '-1';
        const transaction = allTransactions?.[`${ONYXKEYS.COLLECTION.TRANSACTION}${transactionID}`] ?? {};
        const isSplitBillError = isSplitReportAction && hasMissingSmartscanFieldsTransactionUtils(transaction as Transaction);

        return isSplitBillError;
    });
}

/**
 * Checks if report action has error when smart scanning
 */
function hasSmartscanError(reportActions: ReportAction[]): boolean {
    return !!getReportActionWithSmartscanError(reportActions);
}

function shouldAutoFocusOnKeyPress(event: KeyboardEvent): boolean {
    if (event.key.length > 1) {
        return false;
    }

    // If a key is pressed in combination with Meta, Control or Alt do not focus
    if (event.ctrlKey || event.metaKey) {
        return false;
    }

    if (event.code === 'Space') {
        return false;
    }

    return true;
}

/**
 * Navigates to the appropriate screen based on the presence of a private note for the current user.
 */
function navigateToPrivateNotes(report: OnyxEntry<Report>, session: OnyxEntry<Session>, backTo?: string) {
    if (isEmpty(report) || isEmpty(session) || !session.accountID) {
        return;
    }
    const currentUserPrivateNote = report.privateNotes?.[session.accountID]?.note ?? '';
    if (isEmpty(currentUserPrivateNote)) {
        Navigation.navigate(ROUTES.PRIVATE_NOTES_EDIT.getRoute(report.reportID, session.accountID, backTo));
        return;
    }
    Navigation.navigate(ROUTES.PRIVATE_NOTES_LIST.getRoute(report.reportID, backTo));
}

/**
 * Get all held transactions of a iouReport
 */
function getAllHeldTransactions(iouReportID?: string): Transaction[] {
    const transactions = reportsTransactions[iouReportID ?? ''] ?? [];
    return transactions.filter((transaction) => isOnHoldTransactionUtils(transaction));
}

/**
 * Check if Report has any held expenses
 */
function hasHeldExpenses(iouReportID?: string, allReportTransactions?: SearchTransaction[]): boolean {
    const transactions = allReportTransactions ?? reportsTransactions[iouReportID ?? ''] ?? [];
    return transactions.some((transaction) => isOnHoldTransactionUtils(transaction));
}

/**
 * Check if all expenses in the Report are on hold
 */
function hasOnlyHeldExpenses(iouReportID: string, allReportTransactions?: SearchTransaction[]): boolean {
    const reportTransactions = allReportTransactions ?? reportsTransactions[iouReportID ?? ''] ?? [];
    return reportTransactions.length > 0 && !reportTransactions.some((transaction) => !isOnHoldTransactionUtils(transaction));
}

/**
 * Checks if thread replies should be displayed
 */
function shouldDisplayThreadReplies(reportAction: OnyxInputOrEntry<ReportAction>, isThreadReportParentAction: boolean): boolean {
    const hasReplies = (reportAction?.childVisibleActionCount ?? 0) > 0;
    return hasReplies && !!reportAction?.childCommenterCount && !isThreadReportParentAction;
}

/**
 * Check if money report has any transactions updated optimistically
 */
function hasUpdatedTotal(report: OnyxInputOrEntry<Report>, policy: OnyxInputOrEntry<Policy>): boolean {
    if (!report) {
        return true;
    }

    const allReportTransactions = reportsTransactions[report.reportID] ?? [];

    const hasPendingTransaction = allReportTransactions.some((transaction) => !!transaction.pendingAction);
    const hasTransactionWithDifferentCurrency = allReportTransactions.some((transaction) => transaction.currency !== report.currency);
    const hasDifferentWorkspaceCurrency = report.pendingFields?.createChat && isExpenseReport(report) && report.currency !== policy?.outputCurrency;
    const hasOptimisticHeldExpense = hasHeldExpenses(report.reportID) && report?.unheldTotal === undefined;

    return !(hasPendingTransaction && (hasTransactionWithDifferentCurrency || hasDifferentWorkspaceCurrency)) && !hasOptimisticHeldExpense;
}

/**
 * Return held and full amount formatted with used currency
 */
function getNonHeldAndFullAmount(iouReport: OnyxEntry<Report>, policy: OnyxEntry<Policy>): NonHeldAndFullAmount {
    const reportTransactions = reportsTransactions[iouReport?.reportID ?? ''] ?? [];
    const hasPendingTransaction = reportTransactions.some((transaction) => !!transaction.pendingAction);

    // if the report is an expense report, the total amount should be negated
    const coefficient = isExpenseReport(iouReport) ? -1 : 1;

    if (hasUpdatedTotal(iouReport, policy) && hasPendingTransaction) {
        const unheldTotal = reportTransactions.reduce((currentVal, transaction) => currentVal + (!isOnHoldTransactionUtils(transaction) ? transaction.amount : 0), 0);

        return {
            nonHeldAmount: CurrencyUtils.convertToDisplayString(unheldTotal * coefficient, iouReport?.currency),
            fullAmount: CurrencyUtils.convertToDisplayString((iouReport?.total ?? 0) * coefficient, iouReport?.currency),
            hasValidNonHeldAmount: unheldTotal * coefficient >= 0,
        };
    }

    return {
        nonHeldAmount: CurrencyUtils.convertToDisplayString((iouReport?.unheldTotal ?? 0) * coefficient, iouReport?.currency),
        fullAmount: CurrencyUtils.convertToDisplayString((iouReport?.total ?? 0) * coefficient, iouReport?.currency),
        hasValidNonHeldAmount: (iouReport?.unheldTotal ?? 0) * coefficient >= 0,
    };
}

/**
 * Disable reply in thread action if:
 *
 * - The action is listed in the thread-disabled list
 * - The action is a split expense action
 * - The action is deleted and is not threaded
 * - The report is archived and the action is not threaded
 * - The action is a whisper action and it's neither a report preview nor IOU action
 * - The action is the thread's first chat
 */
function shouldDisableThread(reportAction: OnyxInputOrEntry<ReportAction>, reportID: string, isThreadReportParentAction: boolean): boolean {
    const isSplitBillActionLocal = isSplitBillAction(reportAction);
    const isDeletedActionLocal = isDeletedAction(reportAction);
    const isReportPreviewActionLocal = isReportPreviewAction(reportAction);
    const isIOUAction = isMoneyRequestAction(reportAction);
    const isWhisperActionLocal = isWhisperAction(reportAction) || isActionableTrackExpense(reportAction);
    const isArchivedReport = isArchivedRoom(getReportOrDraftReport(reportID), getReportNameValuePairs(reportID));
    const isActionDisabled = CONST.REPORT.ACTIONS.THREAD_DISABLED.some((action: string) => action === reportAction?.actionName);

    return (
        isActionDisabled ||
        isSplitBillActionLocal ||
        (isDeletedActionLocal && !reportAction?.childVisibleActionCount) ||
        (isArchivedReport && !reportAction?.childVisibleActionCount) ||
        (isWhisperActionLocal && !isReportPreviewActionLocal && !isIOUAction) ||
        isThreadReportParentAction
    );
}

function getAllAncestorReportActions(report: Report | null | undefined, currentUpdatedReport?: OnyxEntry<Report>): Ancestor[] {
    if (!report) {
        return [];
    }
    const allAncestors: Ancestor[] = [];
    let parentReportID = report.parentReportID;
    let parentReportActionID = report.parentReportActionID;

    while (parentReportID) {
        const parentReport = currentUpdatedReport && currentUpdatedReport.reportID === parentReportID ? currentUpdatedReport : getReportOrDraftReport(parentReportID);
        const parentReportAction = getReportAction(parentReportID, parentReportActionID ?? '-1');

        if (!parentReport || !parentReportAction || (isTransactionThread(parentReportAction) && !isSentMoneyReportAction(parentReportAction)) || isReportPreviewAction(parentReportAction)) {
            break;
        }

        const isParentReportActionUnread = isCurrentActionUnread(parentReport, parentReportAction);
        allAncestors.push({
            report: parentReport,
            reportAction: parentReportAction,
            shouldDisplayNewMarker: isParentReportActionUnread,
        });

        parentReportID = parentReport?.parentReportID;
        parentReportActionID = parentReport?.parentReportActionID;
    }

    return allAncestors.reverse();
}

function getAllAncestorReportActionIDs(report: Report | null | undefined, includeTransactionThread = false): AncestorIDs {
    if (!report) {
        return {
            reportIDs: [],
            reportActionsIDs: [],
        };
    }

    const allAncestorIDs: AncestorIDs = {
        reportIDs: [],
        reportActionsIDs: [],
    };
    let parentReportID = report.parentReportID;
    let parentReportActionID = report.parentReportActionID;

    while (parentReportID) {
        const parentReport = getReportOrDraftReport(parentReportID);
        const parentReportAction = getReportAction(parentReportID, parentReportActionID ?? '-1');

        if (
            !parentReportAction ||
            (!includeTransactionThread && ((isTransactionThread(parentReportAction) && !isSentMoneyReportAction(parentReportAction)) || isReportPreviewAction(parentReportAction)))
        ) {
            break;
        }

        allAncestorIDs.reportIDs.push(parentReportID ?? '-1');
        allAncestorIDs.reportActionsIDs.push(parentReportActionID ?? '-1');

        if (!parentReport) {
            break;
        }

        parentReportID = parentReport?.parentReportID;
        parentReportActionID = parentReport?.parentReportActionID;
    }

    return allAncestorIDs;
}

/**
 * Get optimistic data of parent report action
 * @param reportID The reportID of the report that is updated
 * @param lastVisibleActionCreated Last visible action created of the child report
 * @param type The type of action in the child report
 */
function getOptimisticDataForParentReportAction(reportID: string, lastVisibleActionCreated: string, type: string): Array<OnyxUpdate | null> {
    const report = getReportOrDraftReport(reportID);

    if (!report || isEmptyObject(report)) {
        return [];
    }

    const ancestors = getAllAncestorReportActionIDs(report, true);
    const totalAncestor = ancestors.reportIDs.length;

    return Array.from(Array(totalAncestor), (_, index) => {
        const ancestorReport = getReportOrDraftReport(ancestors.reportIDs.at(index));

        if (!ancestorReport || isEmptyObject(ancestorReport)) {
            return null;
        }

        const ancestorReportAction = getReportAction(ancestorReport.reportID, ancestors.reportActionsIDs.at(index) ?? '');

        if (!ancestorReportAction || isEmptyObject(ancestorReportAction)) {
            return null;
        }

        return {
            onyxMethod: Onyx.METHOD.MERGE,
            key: `${ONYXKEYS.COLLECTION.REPORT_ACTIONS}${ancestorReport.reportID}`,
            value: {
                [ancestorReportAction?.reportActionID ?? '-1']: updateOptimisticParentReportAction(ancestorReportAction, lastVisibleActionCreated, type),
            },
        };
    });
}

function getQuickActionDetails(
    quickActionReport: Report,
    personalDetails: PersonalDetailsList | undefined,
    policyChatForActivePolicy: Report | undefined,
    reportNameValuePairs: ReportNameValuePairs,
): {quickActionAvatars: Icon[]; hideQABSubtitle: boolean} {
    const isValidQuickActionReport = !(isEmptyObject(quickActionReport) || isArchivedRoom(quickActionReport, reportNameValuePairs));
    let hideQABSubtitle = false;
    let quickActionAvatars: Icon[] = [];
    if (isValidQuickActionReport) {
        const avatars = getIcons(quickActionReport, personalDetails);
        quickActionAvatars = avatars.length <= 1 || isPolicyExpenseChat(quickActionReport) ? avatars : avatars.filter((avatar) => avatar.id !== currentUserAccountID);
    } else {
        hideQABSubtitle = true;
    }
    if (!isEmptyObject(policyChatForActivePolicy)) {
        quickActionAvatars = getIcons(policyChatForActivePolicy, personalDetails);
    }
    return {
        quickActionAvatars,
        hideQABSubtitle,
    };
}

function canBeAutoReimbursed(report: OnyxInputOrEntry<Report>, policy: OnyxInputOrEntry<Policy> | SearchPolicy): boolean {
    if (isEmptyObject(policy)) {
        return false;
    }
    type CurrencyType = TupleToUnion<typeof CONST.DIRECT_REIMBURSEMENT_CURRENCIES>;
    const reimbursableTotal = getMoneyRequestSpendBreakdown(report).totalDisplaySpend;
    const autoReimbursementLimit = policy?.autoReimbursement?.limit ?? policy?.autoReimbursementLimit ?? 0;
    const isAutoReimbursable =
        isReportInGroupPolicy(report) &&
        policy.reimbursementChoice === CONST.POLICY.REIMBURSEMENT_CHOICES.REIMBURSEMENT_YES &&
        autoReimbursementLimit >= reimbursableTotal &&
        reimbursableTotal > 0 &&
        CONST.DIRECT_REIMBURSEMENT_CURRENCIES.includes(report?.currency as CurrencyType);
    return isAutoReimbursable;
}

/** Check if the current user is an owner of the report */
function isReportOwner(report: OnyxInputOrEntry<Report>): boolean {
    return report?.ownerAccountID === currentUserPersonalDetails?.accountID;
}

function isAllowedToApproveExpenseReport(report: OnyxEntry<Report>, approverAccountID?: number, reportPolicy?: OnyxEntry<Policy> | SearchPolicy): boolean {
    const policy = reportPolicy ?? getPolicy(report?.policyID);
    const isOwner = (approverAccountID ?? currentUserAccountID) === report?.ownerAccountID;
    return !(policy?.preventSelfApproval && isOwner);
}

function isAllowedToSubmitDraftExpenseReport(report: OnyxEntry<Report>): boolean {
    const policy = getPolicy(report?.policyID);
    const submitToAccountID = getSubmitToAccountID(policy, report);

    return isAllowedToApproveExpenseReport(report, submitToAccountID);
}

/**
 * What missing payment method does this report action indicate, if any?
 */
function getIndicatedMissingPaymentMethod(userWallet: OnyxEntry<UserWallet>, reportId: string, reportAction: ReportAction): MissingPaymentMethod | undefined {
    const isSubmitterOfUnsettledReport = isCurrentUserSubmitter(reportId) && !isSettled(reportId);
    if (!isSubmitterOfUnsettledReport || !isReimbursementQueuedAction(reportAction)) {
        return undefined;
    }
    const paymentType = getOriginalMessage(reportAction)?.paymentType;
    if (paymentType === CONST.IOU.PAYMENT_TYPE.EXPENSIFY) {
        return isEmpty(userWallet) || userWallet.tierName === CONST.WALLET.TIER_NAME.SILVER ? 'wallet' : undefined;
    }

    return !store.hasCreditBankAccount() ? 'bankAccount' : undefined;
}

/**
 * Checks if report chat contains missing payment method
 */
function hasMissingPaymentMethod(userWallet: OnyxEntry<UserWallet>, iouReportID: string): boolean {
    const reportActions = allReportActions?.[`${ONYXKEYS.COLLECTION.REPORT_ACTIONS}${iouReportID}`] ?? {};
    return Object.values(reportActions)
        .filter(Boolean)
        .some((action) => getIndicatedMissingPaymentMethod(userWallet, iouReportID, action) !== undefined);
}

/**
 * Used from expense actions to decide if we need to build an optimistic expense report.
 * Create a new report if:
 * - we don't have an iouReport set in the chatReport
 * - we have one, but it's waiting on the payee adding a bank account
 * - we have one, but we can't add more transactions to it due to: report is approved or settled, or report is processing and policy isn't on Instant submit reporting frequency
 */
function shouldCreateNewMoneyRequestReport(existingIOUReport: OnyxInputOrEntry<Report> | undefined, chatReport: OnyxInputOrEntry<Report>): boolean {
    return !existingIOUReport || hasIOUWaitingOnCurrentUserBankAccount(chatReport) || !canAddTransaction(existingIOUReport);
}

function getTripTransactions(tripRoomReportID: string | undefined, reportFieldToCompare: 'parentReportID' | 'reportID' = 'parentReportID'): Transaction[] {
    const tripTransactionReportIDs = Object.values(getAllReports() ?? {})
        .filter((report) => report && report?.[reportFieldToCompare] === tripRoomReportID)
        .map((report) => report?.reportID);
    return tripTransactionReportIDs.flatMap((reportID) => reportsTransactions[reportID ?? ''] ?? []);
}

function getTripIDFromTransactionParentReport(transactionParentReport: OnyxEntry<Report> | undefined | null): string | undefined {
    return getReportOrDraftReport(transactionParentReport?.parentReportID)?.tripData?.tripID;
}

/**
 * Checks if report contains actions with errors
 */
function hasActionsWithErrors(reportID: string): boolean {
    const reportActions = allReportActions?.[`${ONYXKEYS.COLLECTION.REPORT_ACTIONS}${reportID}`] ?? {};
    return Object.values(reportActions)
        .filter(Boolean)
        .some((action) => !isEmptyObject(action.errors));
}

function isNonAdminOrOwnerOfPolicyExpenseChat(report: OnyxInputOrEntry<Report>, policy: OnyxInputOrEntry<Policy>): boolean {
    return isPolicyExpenseChat(report) && !(isPolicyAdminPolicyUtils(policy) || isPolicyOwner(policy, currentUserAccountID ?? -1) || isReportOwner(report));
}

function isAdminOwnerApproverOrReportOwner(report: OnyxEntry<Report>, policy: OnyxEntry<Policy>): boolean {
    const isApprover = isMoneyRequestReport(report) && report?.managerID !== null && currentUserPersonalDetails?.accountID === report?.managerID;

    return isPolicyAdminPolicyUtils(policy) || isPolicyOwner(policy, currentUserAccountID ?? -1) || isReportOwner(report) || isApprover;
}

/**
 * Whether the user can join a report
 */
function canJoinChat(report: OnyxEntry<Report>, parentReportAction: OnyxInputOrEntry<ReportAction>, policy: OnyxInputOrEntry<Policy>): boolean {
    // We disabled thread functions for whisper action
    // So we should not show join option for existing thread on whisper message that has already been left, or manually leave it
    if (isWhisperAction(parentReportAction)) {
        return false;
    }

    // If the notification preference of the chat is not hidden that means we have already joined the chat
    if (getReportNotificationPreference(report) !== CONST.REPORT.NOTIFICATION_PREFERENCE.HIDDEN) {
        return false;
    }

    const isExpenseChat = isMoneyRequestReport(report) || isMoneyRequest(report) || isInvoiceReport(report) || isTrackExpenseReport(report);
    // Anyone viewing these chat types is already a participant and therefore cannot join
    if (isRootGroupChat(report) || isSelfDM(report) || isInvoiceRoom(report) || isSystemChat(report) || isExpenseChat) {
        return false;
    }

    // The user who is a member of the workspace has already joined the public announce room.
    if (isPublicAnnounceRoom(report) && !isEmptyObject(policy)) {
        return false;
    }

    return isChatThread(report) || isUserCreatedPolicyRoom(report) || isNonAdminOrOwnerOfPolicyExpenseChat(report, policy);
}

/**
 * Whether the user can leave a report
 */
function canLeaveChat(report: OnyxEntry<Report>, policy: OnyxEntry<Policy>): boolean {
    if (isRootGroupChat(report)) {
        return true;
    }

    if (isPolicyExpenseChat(report) && !report?.isOwnPolicyExpenseChat && !isPolicyAdminPolicyUtils(policy)) {
        return true;
    }

    if (isPublicRoom(report) && isAnonymousUserSessionUtils()) {
        return false;
    }

    if (getReportNotificationPreference(report) === CONST.REPORT.NOTIFICATION_PREFERENCE.HIDDEN) {
        return false;
    }

    // Anyone viewing these chat types is already a participant and therefore cannot leave
    if (isSelfDM(report)) {
        return false;
    }

    // The user who is a member of the workspace cannot leave the public announce room.
    if (isPublicAnnounceRoom(report) && !isEmptyObject(policy)) {
        return false;
    }

    if (isInvoiceRoom(report)) {
        return canLeaveInvoiceRoom(report);
    }

    return (isChatThread(report) && !!getReportNotificationPreference(report)) || isUserCreatedPolicyRoom(report) || isNonAdminOrOwnerOfPolicyExpenseChat(report, policy);
}

function getReportActionActorAccountID(
    reportAction: OnyxInputOrEntry<ReportAction>,
    iouReport: OnyxInputOrEntry<Report> | undefined,
    report: OnyxInputOrEntry<Report> | undefined,
): number | undefined {
    switch (reportAction?.actionName) {
        case CONST.REPORT.ACTIONS.TYPE.REPORT_PREVIEW: {
            const ownerAccountID = iouReport?.ownerAccountID ?? reportAction?.childOwnerAccountID;
            const actorAccountID = iouReport?.managerID ?? reportAction?.childManagerAccountID;
            return isPolicyExpenseChat(report) ? ownerAccountID : actorAccountID;
        }

        case CONST.REPORT.ACTIONS.TYPE.SUBMITTED:
            return reportAction?.adminAccountID ?? reportAction?.actorAccountID;

        default:
            return reportAction?.actorAccountID;
    }
}
function createDraftWorkspaceAndNavigateToConfirmationScreen(transactionID: string, actionName: IOUAction): void {
    const isCategorizing = actionName === CONST.IOU.ACTION.CATEGORIZE;
    const {expenseChatReportID, policyID, policyName} = createDraftWorkspace();
    IOU.setMoneyRequestParticipants(transactionID, [
        {
            selected: true,
            accountID: 0,
            isPolicyExpenseChat: true,
            reportID: expenseChatReportID,
            policyID,
            searchText: policyName,
        },
    ]);
    if (isCategorizing) {
        Navigation.navigate(ROUTES.MONEY_REQUEST_STEP_CATEGORY.getRoute(actionName, CONST.IOU.TYPE.SUBMIT, transactionID, expenseChatReportID));
    } else {
        Navigation.navigate(ROUTES.MONEY_REQUEST_STEP_CONFIRMATION.getRoute(actionName, CONST.IOU.TYPE.SUBMIT, transactionID, expenseChatReportID, true));
    }
}

function createDraftTransactionAndNavigateToParticipantSelector(transactionID: string, reportID: string, actionName: IOUAction, reportActionID: string): void {
    const transaction = allTransactions?.[`${ONYXKEYS.COLLECTION.TRANSACTION}${transactionID}`] ?? ({} as Transaction);
    const reportActions = allReportActions?.[`${ONYXKEYS.COLLECTION.REPORT_ACTIONS}${reportID}`] ?? ([] as ReportAction[]);

    if (!transaction || !reportActions) {
        return;
    }

    const linkedTrackedExpenseReportAction = Object.values(reportActions)
        .filter(Boolean)
        .find((action) => isMoneyRequestAction(action) && getOriginalMessage(action)?.IOUTransactionID === transactionID);

    const {created, amount, currency, merchant, mccGroup} = getTransactionDetails(transaction) ?? {};
    const comment = getTransactionCommentObject(transaction);

    IOU.createDraftTransaction({
        ...transaction,
        actionableWhisperReportActionID: reportActionID,
        linkedTrackedExpenseReportAction,
        linkedTrackedExpenseReportID: reportID,
        created,
        modifiedCreated: undefined,
        modifiedAmount: undefined,
        modifiedCurrency: undefined,
        amount,
        currency,
        comment,
        merchant,
        modifiedMerchant: '',
        mccGroup,
    } as Transaction);

    const filteredPolicies = Object.values(allPolicies ?? {}).filter(
        (policy) => policy && policy.type !== CONST.POLICY.TYPE.PERSONAL && policy.pendingAction !== CONST.RED_BRICK_ROAD_PENDING_ACTION.DELETE,
    );

    if (actionName === CONST.IOU.ACTION.CATEGORIZE) {
        const activePolicy = getPolicy(activePolicyID);
        if (activePolicy && activePolicy?.type !== CONST.POLICY.TYPE.PERSONAL && activePolicy?.pendingAction !== CONST.RED_BRICK_ROAD_PENDING_ACTION.DELETE) {
            const policyExpenseReportID = getPolicyExpenseChat(currentUserAccountID ?? -1, activePolicyID ?? '-1')?.reportID ?? '-1';
            IOU.setMoneyRequestParticipants(transactionID, [
                {
                    selected: true,
                    accountID: 0,
                    isPolicyExpenseChat: true,
                    reportID: policyExpenseReportID,
                    policyID: activePolicyID ?? '-1',
                    searchText: activePolicy?.name,
                },
            ]);
            Navigation.navigate(ROUTES.MONEY_REQUEST_STEP_CATEGORY.getRoute(actionName, CONST.IOU.TYPE.SUBMIT, transactionID, policyExpenseReportID));
            return;
        }
        if (filteredPolicies.length === 0 || filteredPolicies.length > 1) {
            Navigation.navigate(ROUTES.MONEY_REQUEST_UPGRADE.getRoute(actionName, CONST.IOU.TYPE.SUBMIT, transactionID, reportID));
            return;
        }

        const policyID = filteredPolicies.at(0)?.id;
        const policyExpenseReportID = getPolicyExpenseChat(currentUserAccountID ?? -1, policyID ?? '-1')?.reportID ?? '-1';
        IOU.setMoneyRequestParticipants(transactionID, [
            {
                selected: true,
                accountID: 0,
                isPolicyExpenseChat: true,
                reportID: policyExpenseReportID,
                policyID: policyID ?? '-1',
                searchText: activePolicy?.name,
            },
        ]);
        Navigation.navigate(ROUTES.MONEY_REQUEST_STEP_CATEGORY.getRoute(actionName, CONST.IOU.TYPE.SUBMIT, transactionID, policyExpenseReportID));
        return;
    }

    if (actionName === CONST.IOU.ACTION.SUBMIT || (allPolicies && filteredPolicies.length > 0)) {
        Navigation.navigate(ROUTES.MONEY_REQUEST_STEP_PARTICIPANTS.getRoute(CONST.IOU.TYPE.SUBMIT, transactionID, reportID, undefined, actionName));
        return;
    }

    return createDraftWorkspaceAndNavigateToConfirmationScreen(transactionID, actionName);
}

/**
 * @returns the object to update `report.hasOutstandingChildRequest`
 */
function getOutstandingChildRequest(iouReport: OnyxInputOrEntry<Report>): OutstandingChildRequest {
    if (!iouReport || isEmptyObject(iouReport)) {
        return {};
    }

    if (!isExpenseReport(iouReport)) {
        const {reimbursableSpend} = getMoneyRequestSpendBreakdown(iouReport);
        return {
            hasOutstandingChildRequest: iouReport.managerID === currentUserAccountID && reimbursableSpend !== 0,
        };
    }

    const policy = getPolicy(iouReport.policyID);
    const shouldBeManuallySubmitted = isPaidGroupPolicyPolicyUtils(policy) && !policy?.harvesting?.enabled;
    if (shouldBeManuallySubmitted) {
        return {
            hasOutstandingChildRequest: true,
        };
    }

    // We don't need to update hasOutstandingChildRequest in this case
    return {};
}

function canReportBeMentionedWithinPolicy(report: OnyxEntry<Report>, policyID: string): boolean {
    if (report?.policyID !== policyID) {
        return false;
    }

    return isChatRoom(report) && !isInvoiceRoom(report) && !isThread(report);
}

function shouldShowMerchantColumn(transactions: Transaction[]) {
    const allReports = getAllReports();
    return transactions.some((transaction) => isExpenseReport(allReports?.[transaction.reportID] ?? null));
}

/**
 * Whether a given report is used for onboarding tasks. In the past, it could be either the Concierge chat or the system
 * DM, and we saved the report ID in the user's `onboarding` NVP. As a fallback for users who don't have the NVP, we now
 * only use the Concierge chat.
 */
function isChatUsedForOnboarding(optionOrReport: OnyxEntry<Report> | OptionData): boolean {
    // onboarding can be an array or an empty object for old accounts and accounts created from olddot
    if (onboarding && !Array.isArray(onboarding) && !isEmptyObject(onboarding) && onboarding.chatReportID) {
        return onboarding.chatReportID === optionOrReport?.reportID;
    }

    return (optionOrReport as OptionData)?.isConciergeChat ?? isConciergeChatReport(optionOrReport);
}

/**
 * Get the report used for the user's onboarding process. For most users it is the Concierge chat, however in the past
 * we also used the system DM for A/B tests.
 */
function getChatUsedForOnboarding(): OnyxEntry<Report> {
    return Object.values(getAllReports() ?? {}).find(isChatUsedForOnboarding);
}

/**
 * Checks if given field has any violations and returns name of the first encountered one
 */
function getFieldViolation(violations: OnyxEntry<ReportViolations>, reportField: PolicyReportField): ReportViolationName | undefined {
    if (!violations || !reportField) {
        return undefined;
    }

    return Object.values(CONST.REPORT_VIOLATIONS).find((violation) => !!violations[violation] && violations[violation][reportField.fieldID]);
}

/**
 * Returns translation for given field violation
 */
function getFieldViolationTranslation(reportField: PolicyReportField, violation?: ReportViolationName): string {
    if (!violation) {
        return '';
    }

    switch (violation) {
        case 'fieldRequired':
            return Localize.translateLocal('reportViolations.fieldRequired', {fieldName: reportField.name});
        default:
            return '';
    }
}

/**
 * Returns all violations for report
 */
function getReportViolations(reportID: string): ReportViolations | undefined {
    if (!allReportsViolations) {
        return undefined;
    }

    return allReportsViolations[`${ONYXKEYS.COLLECTION.REPORT_VIOLATIONS}${reportID}`];
}

function findPolicyExpenseChatByPolicyID(policyID: string): OnyxEntry<Report> {
    return Object.values(getAllReports() ?? {}).find((report) => isPolicyExpenseChat(report) && report?.policyID === policyID);
}

/**
 * A function to get the report last message. This is usually used to restore the report message preview in LHN after report actions change.
 * @param reportID
 * @param actionsToMerge
 * @param canUserPerformWriteActionInReport
 * @returns containing the calculated message preview data of the report
 */
function getReportLastMessage(reportID: string, actionsToMerge?: ReportActions) {
    let result: Partial<Report> = {
        lastMessageTranslationKey: '',
        lastMessageText: '',
        lastVisibleActionCreated: '',
    };

    const {lastMessageText = '', lastMessageTranslationKey = ''} = getLastVisibleMessage(reportID, actionsToMerge);

    if (lastMessageText || lastMessageTranslationKey) {
        const report = getReport(reportID);
        const lastVisibleAction = getLastVisibleActionReportActionsUtils(reportID, canUserPerformWriteAction(report), actionsToMerge);
        const lastVisibleActionCreated = lastVisibleAction?.created;
        const lastActorAccountID = lastVisibleAction?.actorAccountID;
        result = {
            lastMessageTranslationKey,
            lastMessageText,
            lastVisibleActionCreated,
            lastActorAccountID,
        };
    }

    return result;
}

function getSourceIDFromReportAction(reportAction: OnyxEntry<ReportAction>): string {
    const message = Array.isArray(reportAction?.message) ? reportAction?.message?.at(-1) ?? null : reportAction?.message ?? null;
    const html = message?.html ?? '';
    const {sourceURL} = getAttachmentDetails(html);
    const sourceID = (sourceURL?.match(CONST.REGEX.ATTACHMENT_ID) ?? [])[1];
    return sourceID;
}

function getIntegrationIcon(connectionName?: ConnectionName) {
    if (connectionName === CONST.POLICY.CONNECTIONS.NAME.XERO) {
        return XeroSquare;
    }
    if (connectionName === CONST.POLICY.CONNECTIONS.NAME.QBO) {
        return QBOSquare;
    }
    if (connectionName === CONST.POLICY.CONNECTIONS.NAME.NETSUITE) {
        return NetSuiteSquare;
    }
    if (connectionName === CONST.POLICY.CONNECTIONS.NAME.SAGE_INTACCT) {
        return IntacctSquare;
    }

    return undefined;
}

function canBeExported(report: OnyxEntry<Report>) {
    if (!report?.statusNum) {
        return false;
    }
    const isCorrectState = [CONST.REPORT.STATUS_NUM.APPROVED, CONST.REPORT.STATUS_NUM.CLOSED, CONST.REPORT.STATUS_NUM.REIMBURSED].some((status) => status === report.statusNum);
    return isExpenseReport(report) && isCorrectState;
}

function isExported(reportActions: OnyxEntry<ReportActions>) {
    if (!reportActions) {
        return false;
    }
    return Object.values(reportActions).some((action) => isExportIntegrationAction(action));
}

function getApprovalChain(policy: OnyxEntry<Policy>, expenseReport: OnyxEntry<Report>): string[] {
    const approvalChain: string[] = [];
    const reportTotal = expenseReport?.total ?? 0;

    // If the policy is not on advanced approval mode, we should not use the approval chain even if it exists.
    if (!isControlOnAdvancedApprovalMode(policy)) {
        return approvalChain;
    }

    let nextApproverEmail = getSubmitToEmail(policy, expenseReport);

    while (nextApproverEmail && !approvalChain.includes(nextApproverEmail)) {
        approvalChain.push(nextApproverEmail);
        nextApproverEmail = getForwardsToAccount(policy, nextApproverEmail, reportTotal);
    }
    return approvalChain;
}

/**
 * Checks if the user has missing bank account for the invoice room.
 */
function hasMissingInvoiceBankAccount(iouReportID: string): boolean {
    const invoiceReport = getReport(iouReportID);

    if (!isInvoiceReport(invoiceReport)) {
        return false;
    }

    return invoiceReport?.ownerAccountID === currentUserAccountID && !getPolicy(invoiceReport?.policyID)?.invoice?.bankAccount?.transferBankAccountID && isSettled(iouReportID);
}

function hasInvoiceReports() {
    const allReports = Object.values(getAllReports() ?? {});
    return allReports.some((report) => isInvoiceReport(report));
}

export {
    addDomainToShortMention,
    completeShortMention,
    areAllRequestsBeingSmartScanned,
    buildOptimisticAddCommentReportAction,
    buildOptimisticApprovedReportAction,
    buildOptimisticUnapprovedReportAction,
    buildOptimisticCancelPaymentReportAction,
    buildOptimisticChangedTaskAssigneeReportAction,
    buildOptimisticChatReport,
    buildOptimisticClosedReportAction,
    buildOptimisticCreatedReportAction,
    buildOptimisticDismissedViolationReportAction,
    buildOptimisticEditedTaskFieldReportAction,
    buildOptimisticExpenseReport,
    buildOptimisticGroupChatReport,
    buildOptimisticHoldReportAction,
    buildOptimisticHoldReportActionComment,
    buildOptimisticIOUReport,
    buildOptimisticIOUReportAction,
    buildOptimisticModifiedExpenseReportAction,
    buildOptimisticMoneyRequestEntities,
    buildOptimisticMovedReportAction,
    buildOptimisticMovedTrackedExpenseModifiedReportAction,
    buildOptimisticRenamedRoomReportAction,
    buildOptimisticRoomDescriptionUpdatedReportAction,
    buildOptimisticReportPreview,
    buildOptimisticActionableTrackExpenseWhisper,
    buildOptimisticSubmittedReportAction,
    buildOptimisticTaskCommentReportAction,
    buildOptimisticTaskReport,
    buildOptimisticTaskReportAction,
    buildOptimisticUnHoldReportAction,
    buildOptimisticAnnounceChat,
    buildOptimisticWorkspaceChats,
    buildOptimisticCardAssignedReportAction,
    buildParticipantsFromAccountIDs,
    buildTransactionThread,
    canAccessReport,
    isReportNotFound,
    canAddTransaction,
    canDeleteTransaction,
    canBeAutoReimbursed,
    canCreateRequest,
    canCreateTaskInReport,
    canCurrentUserOpenReport,
    canDeleteReportAction,
    canHoldUnholdReportAction,
    canEditFieldOfMoneyRequest,
    canEditMoneyRequest,
    canEditPolicyDescription,
    canEditReportAction,
    canEditReportDescription,
    canEditRoomVisibility,
    canEditWriteCapability,
    canFlagReportAction,
    isNonAdminOrOwnerOfPolicyExpenseChat,
    canLeaveRoom,
    canJoinChat,
    canLeaveChat,
    canReportBeMentionedWithinPolicy,
    canRequestMoney,
    canSeeDefaultRoom,
    canShowReportRecipientLocalTime,
    canUserPerformWriteAction,
    chatIncludesChronos,
    chatIncludesChronosWithID,
    chatIncludesConcierge,
    createDraftTransactionAndNavigateToParticipantSelector,
    doesReportBelongToWorkspace,
    findLastAccessedReport,
    findSelfDMReportID,
    formatReportLastMessageText,
    generateReportID,
    getAddWorkspaceRoomOrChatReportErrors,
    getAllAncestorReportActionIDs,
    getAllAncestorReportActions,
    getAllHeldTransactions,
    getAllPolicyReports,
    getAllWorkspaceReports,
    getAvailableReportFields,
    getBankAccountRoute,
    getChatByParticipants,
    getChatRoomSubtitle,
    getChildReportNotificationPreference,
    getCommentLength,
    getDefaultGroupAvatar,
    getDefaultWorkspaceAvatar,
    getDefaultWorkspaceAvatarTestID,
    getDeletedParentActionMessageForChatReport,
    getDisplayNameForParticipant,
    getDisplayNamesWithTooltips,
    getGroupChatName,
    getIOUReportActionDisplayMessage,
    getIOUReportActionMessage,
    getReportAutomaticallyApprovedMessage,
    getIOUUnapprovedMessage,
    getIOUApprovedMessage,
    getReportAutomaticallyForwardedMessage,
    getIOUForwardedMessage,
    getRejectedReportMessage,
    getWorkspaceNameUpdatedMessage,
    getReportAutomaticallySubmittedMessage,
    getIOUSubmittedMessage,
    getIcons,
    getIconsForParticipants,
    getIndicatedMissingPaymentMethod,
    getLastVisibleMessage,
    getMoneyRequestOptions,
    getMoneyRequestSpendBreakdown,
    getNewMarkerReportActionID,
    getNonHeldAndFullAmount,
    getOptimisticDataForParentReportAction,
    getOriginalReportID,
    getOutstandingChildRequest,
    getParentNavigationSubtitle,
    getParsedComment,
    getParticipantsAccountIDsForDisplay,
    getParticipantsList,
    getParticipants,
    getPendingChatMembers,
    getPersonalDetailsForAccountID,
    getPolicyDescriptionText,
    getPolicyExpenseChat,
    getPolicyName,
    getPolicyType,
    getReimbursementDeQueuedActionMessage,
    getReimbursementQueuedActionMessage,
    getReportActionActorAccountID,
    getReportDescription,
    getReportFieldKey,
    getReportIDFromLink,
    getReportName,
    getReportNotificationPreference,
    getReportOfflinePendingActionAndErrors,
    getReportParticipantsTitle,
    getReportPreviewMessage,
    getReportRecipientAccountIDs,
    getReportOrDraftReport,
    getRoom,
    getRootParentReport,
    getRouteFromLink,
    getTaskAssigneeChatOnyxData,
    getTransactionDetails,
    getTransactionReportName,
    getDisplayedReportID,
    getTransactionsWithReceipts,
    getUserDetailTooltipText,
    getWhisperDisplayNames,
    getWorkspaceChats,
    getWorkspaceIcon,
    goBackToDetailsPage,
    goBackFromPrivateNotes,
    getInvoicePayerName,
    getInvoicesChatName,
    getPayeeName,
    getQuickActionDetails,
    hasActionsWithErrors,
    hasAutomatedExpensifyAccountIDs,
    hasExpensifyGuidesEmails,
    hasHeldExpenses,
    hasIOUWaitingOnCurrentUserBankAccount,
    hasMissingPaymentMethod,
    hasMissingSmartscanFields,
    hasNonReimbursableTransactions,
    hasOnlyHeldExpenses,
    hasOnlyTransactionsWithPendingRoutes,
    hasReportNameError,
    getReportActionWithSmartscanError,
    hasSmartscanError,
    hasUpdatedTotal,
    hasViolations,
    hasWarningTypeViolations,
    hasNoticeTypeViolations,
    isActionCreator,
    isAdminRoom,
    isAdminsOnlyPostingRoom,
    isAllowedToApproveExpenseReport,
    isAllowedToComment,
    isAllowedToSubmitDraftExpenseReport,
    isAnnounceRoom,
    isArchivedRoom,
    isArchivedRoomWithID,
    isClosedReport,
    isCanceledTaskReport,
    isChatReport,
    isChatRoom,
    isTripRoom,
    isChatThread,
    isChildReport,
    isClosedExpenseReportWithNoExpenses,
    isCompletedTaskReport,
    isConciergeChatReport,
    isControlPolicyExpenseChat,
    isControlPolicyExpenseReport,
    isCurrentUserSubmitter,
    isCurrentUserTheOnlyParticipant,
    isDM,
    isDefaultRoom,
    isDeprecatedGroupDM,
    isEmptyReport,
    isRootGroupChat,
    isExpenseReport,
    isExpenseRequest,
    isExpensifyOnlyParticipantInReport,
    isGroupChat,
    isGroupChatAdmin,
    isGroupPolicy,
    isReportInGroupPolicy,
    isHoldCreator,
    isIOUOwnedByCurrentUser,
    isIOUReport,
    isIOUReportUsingReport,
    isJoinRequestInAdminRoom,
    isDomainRoom,
    isMoneyRequest,
    isMoneyRequestReport,
    isMoneyRequestReportPendingDeletion,
    isOneOnOneChat,
    isOneTransactionThread,
    isOpenExpenseReport,
    isOpenTaskReport,
    isOptimisticPersonalDetail,
    isPaidGroupPolicy,
    isPaidGroupPolicyExpenseChat,
    isPaidGroupPolicyExpenseReport,
    isPayer,
    isPolicyAdmin,
    isPolicyExpenseChat,
    isPolicyExpenseChatAdmin,
    isProcessingReport,
    isAwaitingFirstLevelApproval,
    isPublicAnnounceRoom,
    isPublicRoom,
    isReportApproved,
    isReportManuallyReimbursed,
    isReportDataReady,
    isReportFieldDisabled,
    isReportFieldOfTypeTitle,
    isReportManager,
    isReportMessageAttachment,
    isReportOwner,
    isReportParticipant,
    isSelfDM,
    isSettled,
    isSystemChat,
    isTaskReport,
    isThread,
    isTrackExpenseReport,
    isUnread,
    isUnreadWithMention,
    isUserCreatedPolicyRoom,
    isValidReport,
    isValidReportIDFromPath,
    isWaitingForAssigneeToCompleteAction,
    isInvoiceRoom,
    isInvoiceRoomWithID,
    isInvoiceReport,
    isOpenInvoiceReport,
    getDefaultNotificationPreferenceForReport,
    canWriteInReport,
    navigateToDetailsPage,
    navigateToPrivateNotes,
    navigateBackAfterDeleteTransaction,
    parseReportRouteParams,
    parseReportActionHtmlToText,
    requiresAttentionFromCurrentUser,
    shouldAutoFocusOnKeyPress,
    shouldCreateNewMoneyRequestReport,
    shouldDisableDetailPage,
    shouldDisableRename,
    shouldDisableThread,
    shouldDisplayThreadReplies,
    shouldDisplayViolationsRBRInLHN,
    shouldReportBeInOptionList,
    shouldReportShowSubscript,
    shouldShowFlagComment,
    getReportActionWithMissingSmartscanFields,
    shouldShowRBRForMissingSmartscanFields,
    shouldUseFullTitleToDisplay,
    updateOptimisticParentReportAction,
    updateReportPreview,
    temporary_getMoneyRequestOptions,
    getTripTransactions,
    getTripIDFromTransactionParentReport,
    buildOptimisticInvoiceReport,
    getInvoiceChatByParticipants,
    shouldShowMerchantColumn,
    isCurrentUserInvoiceReceiver,
    isDraftReport,
    changeMoneyRequestHoldStatus,
    isAdminOwnerApproverOrReportOwner,
    createDraftWorkspaceAndNavigateToConfirmationScreen,
    isChatUsedForOnboarding,
    buildOptimisticExportIntegrationAction,
    getChatUsedForOnboarding,
    getFieldViolationTranslation,
    getFieldViolation,
    getReportViolations,
    findPolicyExpenseChatByPolicyID,
    getIntegrationIcon,
    canBeExported,
    isExported,
    hasOnlyNonReimbursableTransactions,
    getReportLastMessage,
    getMostRecentlyVisitedReport,
    getSourceIDFromReportAction,
    getReport,
    getReportNameValuePairs,
    hasReportViolations,
    isPayAtEndExpenseReport,
    getArchiveReason,
    getApprovalChain,
    isIndividualInvoiceRoom,
    isAuditor,
    hasMissingInvoiceBankAccount,
    reasonForReportToBeInOptionList,
    getReasonAndReportActionThatRequiresAttention,
    buildOptimisticChangeFieldAction,
    isPolicyRelatedReport,
    hasReportErrorsOtherThanFailedReceipt,
    getAllReportErrors,
    getAllReportActionsErrorsAndReportActionThatRequiresAttention,
    hasInvoiceReports,
};

export type {
    Ancestor,
    DisplayNameWithTooltips,
    OptimisticAddCommentReportAction,
    OptimisticChatReport,
    OptimisticClosedReportAction,
    OptimisticCreatedReportAction,
    OptimisticIOUReportAction,
    OptimisticTaskReportAction,
    OptionData,
    TransactionDetails,
    PartialReportAction,
    ParsingDetails,
};<|MERGE_RESOLUTION|>--- conflicted
+++ resolved
@@ -165,6 +165,7 @@
     getDescription,
     getFormattedAttendees,
     getFormattedCreated,
+    getFormattedPostedDate,
     getMCCGroup,
     getMerchant,
     getMerchantOrDescription,
@@ -3201,7 +3202,6 @@
     }
     const report = getReportOrDraftReport(transaction?.reportID);
     return {
-<<<<<<< HEAD
         created: getFormattedCreated(transaction, createdDateFormat),
         amount: getAmount(transaction, !isEmptyObject(report) && isExpenseReport(report)),
         attendees: getAttendees(transaction),
@@ -3219,26 +3219,7 @@
         cardID: getCardID(transaction),
         originalAmount: getOriginalAmount(transaction),
         originalCurrency: getOriginalCurrency(transaction),
-=======
-        created: TransactionUtils.getFormattedCreated(transaction, createdDateFormat),
-        amount: TransactionUtils.getAmount(transaction, !isEmptyObject(report) && isExpenseReport(report)),
-        attendees: TransactionUtils.getAttendees(transaction),
-        taxAmount: TransactionUtils.getTaxAmount(transaction, !isEmptyObject(report) && isExpenseReport(report)),
-        taxCode: TransactionUtils.getTaxCode(transaction),
-        currency: TransactionUtils.getCurrency(transaction),
-        comment: TransactionUtils.getDescription(transaction),
-        merchant: TransactionUtils.getMerchant(transaction),
-        waypoints: TransactionUtils.getWaypoints(transaction),
-        customUnitRateID: TransactionUtils.getRateID(transaction),
-        category: TransactionUtils.getCategory(transaction),
-        billable: TransactionUtils.getBillable(transaction),
-        tag: TransactionUtils.getTag(transaction),
-        mccGroup: TransactionUtils.getMCCGroup(transaction),
-        cardID: TransactionUtils.getCardID(transaction),
-        originalAmount: TransactionUtils.getOriginalAmount(transaction),
-        originalCurrency: TransactionUtils.getOriginalCurrency(transaction),
-        postedDate: TransactionUtils.getFormattedPostedDate(transaction),
->>>>>>> 03639a9a
+        postedDate: getFormattedPostedDate(transaction),
     };
 }
 
@@ -6771,21 +6752,6 @@
 }
 
 /**
-<<<<<<< HEAD
- * Returns the system report from the list of reports.
- */
-function getSystemChat(): OnyxEntry<Report> {
-    const allReports = getAllReports();
-    if (!allReports) {
-        return undefined;
-    }
-
-    return Object.values(allReports ?? {}).find((report) => report?.chatType === CONST.REPORT.CHAT_TYPE.SYSTEM);
-}
-
-/**
-=======
->>>>>>> 03639a9a
  * Attempts to find a report in onyx with the provided list of participants. Does not include threads, task, expense, room, and policy expense chat.
  */
 function getChatByParticipants(newParticipantList: number[], reports: OnyxCollection<Report> = getAllReports(), shouldIncludeGroupChats = false): OnyxEntry<Report> {

import ExpensiMark from 'expensify-common/lib/ExpensiMark';
import Str from 'expensify-common/lib/str';
import {isEmpty} from 'lodash';
import lodashEscape from 'lodash/escape';
import lodashFindLastIndex from 'lodash/findLastIndex';
import lodashIntersection from 'lodash/intersection';
import lodashIsEqual from 'lodash/isEqual';
import type {OnyxCollection, OnyxEntry, OnyxUpdate} from 'react-native-onyx';
import Onyx from 'react-native-onyx';
import type {ValueOf} from 'type-fest';
import * as Expensicons from '@components/Icon/Expensicons';
import * as defaultWorkspaceAvatars from '@components/Icon/WorkspaceDefaultAvatars';
import CONST from '@src/CONST';
import type {ParentNavigationSummaryParams, TranslationPaths} from '@src/languages/types';
import ONYXKEYS from '@src/ONYXKEYS';
import type {Route} from '@src/ROUTES';
import ROUTES from '@src/ROUTES';
import type {
    Beta,
    PersonalDetails,
    PersonalDetailsList,
    Policy,
    PolicyReportField,
    PolicyReportFields,
    Report,
    ReportAction,
    ReportMetadata,
    Session,
    Transaction,
    TransactionViolation,
} from '@src/types/onyx';
import type {Participant} from '@src/types/onyx/IOU';
import type {Errors, Icon, PendingAction} from '@src/types/onyx/OnyxCommon';
import type {ChangeLog, IOUMessage, OriginalMessageActionName, OriginalMessageCreated, OriginalMessageRenamed, PaymentMethodType} from '@src/types/onyx/OriginalMessage';
import type {Status} from '@src/types/onyx/PersonalDetails';
import type {NotificationPreference} from '@src/types/onyx/Report';
import type {Message, ReportActionBase, ReportActions} from '@src/types/onyx/ReportAction';
import type {Receipt, TransactionChanges, WaypointCollection} from '@src/types/onyx/Transaction';
import type {EmptyObject} from '@src/types/utils/EmptyObject';
import {isEmptyObject} from '@src/types/utils/EmptyObject';
import type IconAsset from '@src/types/utils/IconAsset';
import * as CollectionUtils from './CollectionUtils';
import * as CurrencyUtils from './CurrencyUtils';
import DateUtils from './DateUtils';
import isReportMessageAttachment from './isReportMessageAttachment';
import * as LocalePhoneNumber from './LocalePhoneNumber';
import * as Localize from './Localize';
import linkingConfig from './Navigation/linkingConfig';
import Navigation from './Navigation/Navigation';
import * as NumberUtils from './NumberUtils';
import Permissions from './Permissions';
import * as PersonalDetailsUtils from './PersonalDetailsUtils';
import * as PolicyUtils from './PolicyUtils';
import type {LastVisibleMessage} from './ReportActionsUtils';
import * as ReportActionsUtils from './ReportActionsUtils';
import * as TransactionUtils from './TransactionUtils';
import * as Url from './Url';
import * as UserUtils from './UserUtils';

type WelcomeMessage = {showReportName: boolean; phrase1?: string; phrase2?: string};

type ExpenseOriginalMessage = {
    oldComment?: string;
    newComment?: string;
    comment?: string;
    merchant?: string;
    oldCreated?: string;
    created?: string;
    oldMerchant?: string;
    oldAmount?: number;
    amount?: number;
    oldCurrency?: string;
    currency?: string;
    category?: string;
    oldCategory?: string;
    tag?: string;
    oldTag?: string;
    billable?: string;
    oldBillable?: string;
};

type SpendBreakdown = {
    nonReimbursableSpend: number;
    reimbursableSpend: number;
    totalDisplaySpend: number;
};

type ParticipantDetails = [number, string, UserUtils.AvatarSource, UserUtils.AvatarSource];

type ReportAndWorkspaceName = {
    rootReportName: string;
    workspaceName?: string;
};

type OptimisticAddCommentReportAction = Pick<
    ReportAction,
    | 'reportActionID'
    | 'actionName'
    | 'actorAccountID'
    | 'person'
    | 'automatic'
    | 'avatar'
    | 'created'
    | 'message'
    | 'isFirstItem'
    | 'isAttachment'
    | 'attachmentInfo'
    | 'pendingAction'
    | 'shouldShow'
    | 'originalMessage'
    | 'childReportID'
    | 'parentReportID'
    | 'childType'
    | 'childReportName'
    | 'childManagerAccountID'
    | 'childStatusNum'
    | 'childStateNum'
    | 'errors'
> & {isOptimisticAction: boolean};

type OptimisticReportAction = {
    commentText: string;
    reportAction: OptimisticAddCommentReportAction;
};

type UpdateOptimisticParentReportAction = {
    childVisibleActionCount: number;
    childCommenterCount: number;
    childLastVisibleActionCreated: string;
    childOldestFourAccountIDs: string | undefined;
};

type OptimisticExpenseReport = Pick<
    Report,
    | 'reportID'
    | 'chatReportID'
    | 'policyID'
    | 'type'
    | 'ownerAccountID'
    | 'managerID'
    | 'currency'
    | 'reportName'
    | 'stateNum'
    | 'statusNum'
    | 'total'
    | 'notificationPreference'
    | 'parentReportID'
    | 'lastVisibleActionCreated'
>;

type OptimisticIOUReportAction = Pick<
    ReportAction,
    | 'actionName'
    | 'actorAccountID'
    | 'automatic'
    | 'avatar'
    | 'isAttachment'
    | 'originalMessage'
    | 'message'
    | 'person'
    | 'reportActionID'
    | 'shouldShow'
    | 'created'
    | 'pendingAction'
    | 'receipt'
    | 'whisperedToAccountIDs'
>;

type ReportRouteParams = {
    reportID: string;
    isSubReportPageRoute: boolean;
};

type ReportOfflinePendingActionAndErrors = {
    reportPendingAction: PendingAction | undefined;
    reportErrors: Errors | null | undefined;
};

type OptimisticApprovedReportAction = Pick<
    ReportAction,
    'actionName' | 'actorAccountID' | 'automatic' | 'avatar' | 'isAttachment' | 'originalMessage' | 'message' | 'person' | 'reportActionID' | 'shouldShow' | 'created' | 'pendingAction'
>;

type OptimisticSubmittedReportAction = Pick<
    ReportAction,
    'actionName' | 'actorAccountID' | 'automatic' | 'avatar' | 'isAttachment' | 'originalMessage' | 'message' | 'person' | 'reportActionID' | 'shouldShow' | 'created' | 'pendingAction'
>;

type OptimisticHoldReportAction = Pick<
    ReportAction,
    'actionName' | 'actorAccountID' | 'automatic' | 'avatar' | 'isAttachment' | 'originalMessage' | 'message' | 'person' | 'reportActionID' | 'shouldShow' | 'created' | 'pendingAction'
>;

type OptimisticEditedTaskReportAction = Pick<
    ReportAction,
    'reportActionID' | 'actionName' | 'pendingAction' | 'actorAccountID' | 'automatic' | 'avatar' | 'created' | 'shouldShow' | 'message' | 'person'
>;

type OptimisticClosedReportAction = Pick<
    ReportAction,
    'actionName' | 'actorAccountID' | 'automatic' | 'avatar' | 'created' | 'message' | 'originalMessage' | 'pendingAction' | 'person' | 'reportActionID' | 'shouldShow'
>;

type OptimisticCreatedReportAction = OriginalMessageCreated &
    Pick<ReportActionBase, 'actorAccountID' | 'automatic' | 'avatar' | 'created' | 'message' | 'person' | 'reportActionID' | 'shouldShow' | 'pendingAction'>;

type OptimisticRenamedReportAction = OriginalMessageRenamed &
    Pick<ReportActionBase, 'actorAccountID' | 'automatic' | 'avatar' | 'created' | 'message' | 'person' | 'reportActionID' | 'shouldShow' | 'pendingAction'>;

type OptimisticChatReport = Pick<
    Report,
    | 'type'
    | 'chatType'
    | 'chatReportID'
    | 'iouReportID'
    | 'isOwnPolicyExpenseChat'
    | 'isPinned'
    | 'lastActorAccountID'
    | 'lastMessageTranslationKey'
    | 'lastMessageHtml'
    | 'lastMessageText'
    | 'lastReadTime'
    | 'lastVisibleActionCreated'
    | 'notificationPreference'
    | 'oldPolicyName'
    | 'ownerAccountID'
    | 'pendingFields'
    | 'parentReportActionID'
    | 'parentReportID'
    | 'participantAccountIDs'
    | 'visibleChatMemberAccountIDs'
    | 'policyID'
    | 'reportID'
    | 'reportName'
    | 'stateNum'
    | 'statusNum'
    | 'visibility'
    | 'description'
    | 'writeCapability'
>;

type OptimisticTaskReportAction = Pick<
    ReportAction,
    | 'reportActionID'
    | 'actionName'
    | 'actorAccountID'
    | 'automatic'
    | 'avatar'
    | 'created'
    | 'isAttachment'
    | 'message'
    | 'originalMessage'
    | 'person'
    | 'pendingAction'
    | 'shouldShow'
    | 'isFirstItem'
    | 'previousMessage'
    | 'errors'
    | 'linkMetadata'
>;

type OptimisticWorkspaceChats = {
    announceChatReportID: string;
    announceChatData: OptimisticChatReport;
    announceReportActionData: Record<string, OptimisticCreatedReportAction>;
    announceCreatedReportActionID: string;
    adminsChatReportID: string;
    adminsChatData: OptimisticChatReport;
    adminsReportActionData: Record<string, OptimisticCreatedReportAction>;
    adminsCreatedReportActionID: string;
    expenseChatReportID: string;
    expenseChatData: OptimisticChatReport;
    expenseReportActionData: Record<string, OptimisticCreatedReportAction>;
    expenseCreatedReportActionID: string;
};

type OptimisticModifiedExpenseReportAction = Pick<
    ReportAction,
    'actionName' | 'actorAccountID' | 'automatic' | 'avatar' | 'created' | 'isAttachment' | 'message' | 'originalMessage' | 'person' | 'pendingAction' | 'reportActionID' | 'shouldShow'
> & {reportID?: string};

type OptimisticTaskReport = Pick<
    Report,
    | 'reportID'
    | 'reportName'
    | 'description'
    | 'ownerAccountID'
    | 'participantAccountIDs'
    | 'visibleChatMemberAccountIDs'
    | 'managerID'
    | 'type'
    | 'parentReportID'
    | 'policyID'
    | 'stateNum'
    | 'statusNum'
    | 'notificationPreference'
    | 'parentReportActionID'
    | 'lastVisibleActionCreated'
>;

type TransactionDetails = {
    created: string;
    amount: number;
    currency: string;
    merchant: string;
    waypoints?: WaypointCollection | string;
    comment: string;
    category: string;
    billable: boolean;
    tag: string;
    mccGroup?: ValueOf<typeof CONST.MCC_GROUPS>;
    cardID: number;
    originalAmount: number;
    originalCurrency: string;
};

type OptimisticIOUReport = Pick<
    Report,
    | 'cachedTotal'
    | 'type'
    | 'chatReportID'
    | 'currency'
    | 'managerID'
    | 'policyID'
    | 'ownerAccountID'
    | 'participantAccountIDs'
    | 'visibleChatMemberAccountIDs'
    | 'reportID'
    | 'stateNum'
    | 'statusNum'
    | 'total'
    | 'reportName'
    | 'notificationPreference'
    | 'parentReportID'
    | 'lastVisibleActionCreated'
>;
type DisplayNameWithTooltips = Array<Pick<PersonalDetails, 'accountID' | 'pronouns' | 'displayName' | 'login' | 'avatar'>>;

type CustomIcon = {
    src: IconAsset;
    color?: string;
};

type OptionData = {
    text?: string;
    alternateText?: string | null;
    allReportErrors?: Errors;
    brickRoadIndicator?: ValueOf<typeof CONST.BRICK_ROAD_INDICATOR_STATUS> | '' | null;
    tooltipText?: string | null;
    alternateTextMaxLines?: number;
    boldStyle?: boolean;
    customIcon?: CustomIcon;
    subtitle?: string | null;
    login?: string | null;
    accountID?: number | null;
    pronouns?: string;
    status?: Status | null;
    phoneNumber?: string | null;
    isUnread?: boolean | null;
    isUnreadWithMention?: boolean | null;
    hasDraftComment?: boolean | null;
    keyForList?: string | null;
    searchText?: string | null;
    isIOUReportOwner?: boolean | null;
    isArchivedRoom?: boolean | null;
    shouldShowSubscript?: boolean | null;
    isPolicyExpenseChat?: boolean | null;
    isMoneyRequestReport?: boolean | null;
    isExpenseRequest?: boolean | null;
    isAllowedToComment?: boolean | null;
    isThread?: boolean | null;
    isTaskReport?: boolean | null;
    parentReportAction?: OnyxEntry<ReportAction>;
    displayNamesWithTooltips?: DisplayNameWithTooltips | null;
    isDefaultRoom?: boolean;
    isExpenseReport?: boolean;
    isOptimisticPersonalDetail?: boolean;
    selected?: boolean;
    isOptimisticAccount?: boolean;
    isSelected?: boolean;
    descriptiveText?: string;
    notificationPreference?: NotificationPreference | null;
    isDisabled?: boolean | null;
    name?: string | null;
} & Report;

type OnyxDataTaskAssigneeChat = {
    optimisticData: OnyxUpdate[];
    successData: OnyxUpdate[];
    failureData: OnyxUpdate[];
    optimisticAssigneeAddComment?: OptimisticReportAction;
    optimisticChatCreatedReportAction?: OptimisticCreatedReportAction;
};

type Ancestor = {
    report: Report;
    reportAction: ReportAction;
    shouldDisplayNewMarker: boolean;
    shouldHideThreadDividerLine: boolean;
};

type AncestorIDs = {
    reportIDs: string[];
    reportActionsIDs: string[];
};

let currentUserEmail: string | undefined;
let currentUserAccountID: number | undefined;
let isAnonymousUser = false;

const defaultAvatarBuildingIconTestID = 'SvgDefaultAvatarBuilding Icon';

Onyx.connect({
    key: ONYXKEYS.SESSION,
    callback: (value) => {
        // When signed out, val is undefined
        if (!value) {
            return;
        }

        currentUserEmail = value.email;
        currentUserAccountID = value.accountID;
        isAnonymousUser = value.authTokenType === 'anonymousAccount';
    },
});

let allPersonalDetails: OnyxCollection<PersonalDetails>;
let currentUserPersonalDetails: OnyxEntry<PersonalDetails>;
Onyx.connect({
    key: ONYXKEYS.PERSONAL_DETAILS_LIST,
    callback: (value) => {
        currentUserPersonalDetails = value?.[currentUserAccountID ?? -1] ?? null;
        allPersonalDetails = value ?? {};
    },
});

let allReports: OnyxCollection<Report>;
Onyx.connect({
    key: ONYXKEYS.COLLECTION.REPORT,
    waitForCollectionCallback: true,
    callback: (value) => (allReports = value),
});

let doesDomainHaveApprovedAccountant = false;
Onyx.connect({
    key: ONYXKEYS.ACCOUNT,
    callback: (value) => (doesDomainHaveApprovedAccountant = value?.doesDomainHaveApprovedAccountant ?? false),
});

let allPolicies: OnyxCollection<Policy>;
Onyx.connect({
    key: ONYXKEYS.COLLECTION.POLICY,
    waitForCollectionCallback: true,
    callback: (value) => (allPolicies = value),
});

let allPolicyReportFields: OnyxCollection<PolicyReportFields> = {};

Onyx.connect({
    key: ONYXKEYS.COLLECTION.POLICY_REPORT_FIELDS,
    waitForCollectionCallback: true,
    callback: (value) => (allPolicyReportFields = value),
});

let allBetas: OnyxEntry<Beta[]>;
Onyx.connect({
    key: ONYXKEYS.BETAS,
    callback: (value) => (allBetas = value),
});

let allTransactions: OnyxCollection<Transaction> = {};
Onyx.connect({
    key: ONYXKEYS.COLLECTION.TRANSACTION,
    waitForCollectionCallback: true,
    callback: (value) => {
        if (!value) {
            return;
        }
        allTransactions = Object.fromEntries(Object.entries(value).filter(([, transaction]) => transaction));
    },
});

const reportActionsByReport: OnyxCollection<ReportActions> = {};
Onyx.connect({
    key: ONYXKEYS.COLLECTION.REPORT_ACTIONS,
    callback: (actions, key) => {
        if (!key || !actions) {
            return;
        }

        const reportID = CollectionUtils.extractCollectionItemID(key);
        reportActionsByReport[reportID] = actions;
    },
});

function getChatType(report: OnyxEntry<Report> | Participant | EmptyObject): ValueOf<typeof CONST.REPORT.CHAT_TYPE> | undefined {
    return report?.chatType;
}

/**
 * Get the report given a reportID
 */
function getReport(reportID: string | undefined): OnyxEntry<Report> | EmptyObject {
    /**
     * Using typical string concatenation here due to performance issues
     * with template literals.
     */
    if (!allReports) {
        return {};
    }

    return allReports?.[ONYXKEYS.COLLECTION.REPORT + reportID] ?? {};
}

/**
 * Returns the parentReport if the given report is a thread.
 */
function getParentReport(report: OnyxEntry<Report> | EmptyObject): OnyxEntry<Report> | EmptyObject {
    if (!report?.parentReportID) {
        return {};
    }
    return allReports?.[`${ONYXKEYS.COLLECTION.REPORT}${report.parentReportID}`] ?? {};
}

/**
 * Returns the root parentReport if the given report is nested.
 * Uses recursion to iterate any depth of nested reports.
 */
function getRootParentReport(report: OnyxEntry<Report> | undefined | EmptyObject): OnyxEntry<Report> | EmptyObject {
    if (!report) {
        return {};
    }

    // Returns the current report as the root report, because it does not have a parentReportID
    if (!report?.parentReportID) {
        return report;
    }

    const parentReport = getReport(report?.parentReportID);

    // Runs recursion to iterate a parent report
    return getRootParentReport(!isEmptyObject(parentReport) ? parentReport : null);
}

function getPolicy(policyID: string | undefined): Policy | EmptyObject {
    if (!allPolicies || !policyID) {
        return {};
    }
    return allPolicies[`${ONYXKEYS.COLLECTION.POLICY}${policyID}`] ?? {};
}

/**
 * Get the policy type from a given report
 * @param policies must have Onyxkey prefix (i.e 'policy_') for keys
 */
function getPolicyType(report: OnyxEntry<Report>, policies: OnyxCollection<Policy>): string {
    return policies?.[`${ONYXKEYS.COLLECTION.POLICY}${report?.policyID}`]?.type ?? '';
}

/**
 * Get the policy name from a given report
 */
function getPolicyName(report: OnyxEntry<Report> | undefined | EmptyObject, returnEmptyIfNotFound = false, policy: OnyxEntry<Policy> | undefined = undefined): string {
    const noPolicyFound = returnEmptyIfNotFound ? '' : Localize.translateLocal('workspace.common.unavailable');
    if (isEmptyObject(report)) {
        return noPolicyFound;
    }

    if ((!allPolicies || Object.keys(allPolicies).length === 0) && !report?.policyName) {
        return Localize.translateLocal('workspace.common.unavailable');
    }
    const finalPolicy = policy ?? allPolicies?.[`${ONYXKEYS.COLLECTION.POLICY}${report?.policyID}`];

    const parentReport = getRootParentReport(report);

    // Public rooms send back the policy name with the reportSummary,
    // since they can also be accessed by people who aren't in the workspace
    // eslint-disable-next-line @typescript-eslint/prefer-nullish-coalescing
    const policyName = finalPolicy?.name || report?.policyName || report?.oldPolicyName || parentReport?.oldPolicyName || noPolicyFound;

    return policyName;
}

/**
 * Returns the concatenated title for the PrimaryLogins of a report
 */
function getReportParticipantsTitle(accountIDs: number[]): string {
    // Somehow it's possible for the logins coming from report.participantAccountIDs to contain undefined values so we use .filter(Boolean) to remove them.
    return accountIDs.filter(Boolean).join(', ');
}

/**
 * Checks if a report is a chat report.
 */
function isChatReport(report: OnyxEntry<Report> | EmptyObject): boolean {
    return report?.type === CONST.REPORT.TYPE.CHAT;
}

/**
 * Checks if a report is an Expense report.
 */
function isExpenseReport(report: OnyxEntry<Report> | EmptyObject): boolean {
    return report?.type === CONST.REPORT.TYPE.EXPENSE;
}

/**
 * Checks if a report is an IOU report using report or reportID
 */
function isIOUReport(reportOrID: OnyxEntry<Report> | string | EmptyObject): boolean {
    const report = typeof reportOrID === 'string' ? allReports?.[`${ONYXKEYS.COLLECTION.REPORT}${reportOrID}`] ?? null : reportOrID;
    return report?.type === CONST.REPORT.TYPE.IOU;
}

/**
 * Checks if a report is an IOU report using report
 */
function isIOUReportUsingReport(report: OnyxEntry<Report> | EmptyObject): report is Report {
    return report?.type === CONST.REPORT.TYPE.IOU;
}
/**
 * Checks if a report is a task report.
 */
function isTaskReport(report: OnyxEntry<Report>): boolean {
    return report?.type === CONST.REPORT.TYPE.TASK;
}

/**
 * Checks if a task has been cancelled
 * When a task is deleted, the parentReportAction is updated to have a isDeletedParentAction deleted flag
 * This is because when you delete a task, we still allow you to chat on the report itself
 * There's another situation where you don't have access to the parentReportAction (because it was created in a chat you don't have access to)
 * In this case, we have added the key to the report itself
 */
function isCanceledTaskReport(report: OnyxEntry<Report> | EmptyObject = {}, parentReportAction: OnyxEntry<ReportAction> | EmptyObject = {}): boolean {
    if (!isEmptyObject(parentReportAction) && (parentReportAction?.message?.[0]?.isDeletedParentAction ?? false)) {
        return true;
    }

    if (!isEmptyObject(report) && report?.isDeletedParentAction) {
        return true;
    }

    return false;
}

/**
 * Checks if a report is an open task report.
 *
 * @param parentReportAction - The parent report action of the report (Used to check if the task has been canceled)
 */
function isOpenTaskReport(report: OnyxEntry<Report>, parentReportAction: OnyxEntry<ReportAction> | EmptyObject = {}): boolean {
    return (
        isTaskReport(report) && !isCanceledTaskReport(report, parentReportAction) && report?.stateNum === CONST.REPORT.STATE_NUM.OPEN && report?.statusNum === CONST.REPORT.STATUS_NUM.OPEN
    );
}

/**
 * Checks if a report is a completed task report.
 */
function isCompletedTaskReport(report: OnyxEntry<Report>): boolean {
    return isTaskReport(report) && report?.stateNum === CONST.REPORT.STATE_NUM.APPROVED && report?.statusNum === CONST.REPORT.STATUS_NUM.APPROVED;
}

/**
 * Checks if the current user is the manager of the supplied report
 */
function isReportManager(report: OnyxEntry<Report>): boolean {
    return Boolean(report && report.managerID === currentUserAccountID);
}

/**
 * Checks if the supplied report has been approved
 */
function isReportApproved(reportOrID: OnyxEntry<Report> | string | EmptyObject): boolean {
    const report = typeof reportOrID === 'string' ? allReports?.[`${ONYXKEYS.COLLECTION.REPORT}${reportOrID}`] ?? null : reportOrID;
    return report?.stateNum === CONST.REPORT.STATE_NUM.APPROVED && report?.statusNum === CONST.REPORT.STATUS_NUM.APPROVED;
}

/**
 * Checks if the supplied report is an expense report in Open state and status.
 */
function isDraftExpenseReport(report: OnyxEntry<Report> | EmptyObject): boolean {
    return isExpenseReport(report) && report?.stateNum === CONST.REPORT.STATE_NUM.OPEN && report?.statusNum === CONST.REPORT.STATUS_NUM.OPEN;
}

/**
 * Checks if the supplied report has a common policy member with the array passed in params.
 */
function hasParticipantInArray(report: Report, policyMemberAccountIDs: number[]) {
    if (!report.participantAccountIDs) {
        return false;
    }

    const policyMemberAccountIDsSet = new Set(policyMemberAccountIDs);

    for (const reportParticipant of report.participantAccountIDs) {
        if (policyMemberAccountIDsSet.has(reportParticipant)) {
            return true;
        }
    }

    return false;
}

/**
 * Whether the Money Request report is settled
 */
function isSettled(reportID: string | undefined): boolean {
    if (!allReports) {
        return false;
    }
    const report: Report | EmptyObject = allReports[`${ONYXKEYS.COLLECTION.REPORT}${reportID}`] ?? {};
    if (isEmptyObject(report) || report.isWaitingOnBankAccount) {
        return false;
    }

    // In case the payment is scheduled and we are waiting for the payee to set up their wallet,
    // consider the report as paid as well.
    if (report.isWaitingOnBankAccount && report.statusNum === CONST.REPORT.STATUS_NUM.APPROVED) {
        return true;
    }

    return report?.statusNum === CONST.REPORT.STATUS_NUM.REIMBURSED;
}

/**
 * Whether the current user is the submitter of the report
 */
function isCurrentUserSubmitter(reportID: string): boolean {
    if (!allReports) {
        return false;
    }
    const report = allReports[`${ONYXKEYS.COLLECTION.REPORT}${reportID}`];
    return Boolean(report && report.ownerAccountID === currentUserAccountID);
}

/**
 * Whether the provided report is an Admin room
 */
function isAdminRoom(report: OnyxEntry<Report>): boolean {
    return getChatType(report) === CONST.REPORT.CHAT_TYPE.POLICY_ADMINS;
}

/**
 * Whether the provided report is an Admin-only posting room
 */
function isAdminsOnlyPostingRoom(report: OnyxEntry<Report>): boolean {
    return report?.writeCapability === CONST.REPORT.WRITE_CAPABILITIES.ADMINS;
}

/**
 * Whether the provided report is a Announce room
 */
function isAnnounceRoom(report: OnyxEntry<Report>): boolean {
    return getChatType(report) === CONST.REPORT.CHAT_TYPE.POLICY_ANNOUNCE;
}

/**
 * Whether the provided report is a default room
 */
function isDefaultRoom(report: OnyxEntry<Report>): boolean {
    return [CONST.REPORT.CHAT_TYPE.POLICY_ADMINS, CONST.REPORT.CHAT_TYPE.POLICY_ANNOUNCE, CONST.REPORT.CHAT_TYPE.DOMAIN_ALL].some((type) => type === getChatType(report));
}

/**
 * Whether the provided report is a Domain room
 */
function isDomainRoom(report: OnyxEntry<Report>): boolean {
    return getChatType(report) === CONST.REPORT.CHAT_TYPE.DOMAIN_ALL;
}

/**
 * Whether the provided report is a user created policy room
 */
function isUserCreatedPolicyRoom(report: OnyxEntry<Report>): boolean {
    return getChatType(report) === CONST.REPORT.CHAT_TYPE.POLICY_ROOM;
}

/**
 * Whether the provided report is a Policy Expense chat.
 */
function isPolicyExpenseChat(report: OnyxEntry<Report> | Participant | EmptyObject): boolean {
    return getChatType(report) === CONST.REPORT.CHAT_TYPE.POLICY_EXPENSE_CHAT || (report?.isPolicyExpenseChat ?? false);
}

/**
 * Whether the provided report belongs to a Control policy and is an expense chat
 */
function isControlPolicyExpenseChat(report: OnyxEntry<Report>): boolean {
    return isPolicyExpenseChat(report) && getPolicyType(report, allPolicies) === CONST.POLICY.TYPE.CORPORATE;
}

/**
 * Whether the provided report belongs to a Free, Collect or Control policy
 */
function isGroupPolicy(report: OnyxEntry<Report>): boolean {
    const policyType = getPolicyType(report, allPolicies);
    return policyType === CONST.POLICY.TYPE.CORPORATE || policyType === CONST.POLICY.TYPE.TEAM || policyType === CONST.POLICY.TYPE.FREE;
}

/**
 * Whether the provided report belongs to a Control or Collect policy
 */
function isPaidGroupPolicy(report: OnyxEntry<Report>): boolean {
    const policyType = getPolicyType(report, allPolicies);
    return policyType === CONST.POLICY.TYPE.CORPORATE || policyType === CONST.POLICY.TYPE.TEAM;
}

/**
 * Whether the provided report belongs to a Control or Collect policy and is an expense chat
 */
function isPaidGroupPolicyExpenseChat(report: OnyxEntry<Report>): boolean {
    return isPolicyExpenseChat(report) && isPaidGroupPolicy(report);
}

/**
 * Whether the provided report belongs to a Control policy and is an expense report
 */
function isControlPolicyExpenseReport(report: OnyxEntry<Report>): boolean {
    return isExpenseReport(report) && getPolicyType(report, allPolicies) === CONST.POLICY.TYPE.CORPORATE;
}

/**
 * Whether the provided report belongs to a Control or Collect policy and is an expense report
 */
function isPaidGroupPolicyExpenseReport(report: OnyxEntry<Report>): boolean {
    return isExpenseReport(report) && isPaidGroupPolicy(report);
}

/**
 * Whether the provided report is a chat room
 */
function isChatRoom(report: OnyxEntry<Report>): boolean {
    return isUserCreatedPolicyRoom(report) || isDefaultRoom(report);
}

/**
 * Whether the provided report is a public room
 */
function isPublicRoom(report: OnyxEntry<Report>): boolean {
    return report?.visibility === CONST.REPORT.VISIBILITY.PUBLIC || report?.visibility === CONST.REPORT.VISIBILITY.PUBLIC_ANNOUNCE;
}

/**
 * Whether the provided report is a public announce room
 */
function isPublicAnnounceRoom(report: OnyxEntry<Report>): boolean {
    return report?.visibility === CONST.REPORT.VISIBILITY.PUBLIC_ANNOUNCE;
}

/**
 * If the report is a policy expense, the route should be for adding bank account for that policy
 * else since the report is a personal IOU, the route should be for personal bank account.
 */
function getBankAccountRoute(report: OnyxEntry<Report>): Route {
    return isPolicyExpenseChat(report) ? ROUTES.BANK_ACCOUNT_WITH_STEP_TO_OPEN.getRoute('', report?.policyID) : ROUTES.SETTINGS_ADD_BANK_ACCOUNT;
}

/**
 * Check if personal detail of accountID is empty or optimistic data
 */
function isOptimisticPersonalDetail(accountID: number): boolean {
    return isEmptyObject(allPersonalDetails?.[accountID]) || !!allPersonalDetails?.[accountID]?.isOptimisticPersonalDetail;
}

/**
 * Checks if a report is a task report from a policy expense chat.
 */
function isWorkspaceTaskReport(report: OnyxEntry<Report>): boolean {
    if (!isTaskReport(report)) {
        return false;
    }
    const parentReport = allReports?.[`${ONYXKEYS.COLLECTION.REPORT}${report?.parentReportID}`] ?? null;
    return isPolicyExpenseChat(parentReport);
}

/**
 * Returns true if report has a parent
 */
function isThread(report: OnyxEntry<Report>): boolean {
    return Boolean(report?.parentReportID && report?.parentReportActionID);
}

/**
 * Returns true if report is of type chat and has a parent and is therefore a Thread.
 */
function isChatThread(report: OnyxEntry<Report>): boolean {
    return isThread(report) && report?.type === CONST.REPORT.TYPE.CHAT;
}

function isDM(report: OnyxEntry<Report>): boolean {
    return isChatReport(report) && !getChatType(report);
}

/**
 * Only returns true if this is our main 1:1 DM report with Concierge
 */
function isConciergeChatReport(report: OnyxEntry<Report>): boolean {
    return report?.participantAccountIDs?.length === 1 && Number(report.participantAccountIDs?.[0]) === CONST.ACCOUNT_ID.CONCIERGE && !isChatThread(report);
}

/**
 * Checks if the supplied report belongs to workspace based on the provided params. If the report's policyID is _FAKE_ or has no value, it means this report is a DM.
 * In this case report and workspace members must be compared to determine whether the report belongs to the workspace.
 */
function doesReportBelongToWorkspace(report: Report, policyMemberAccountIDs: number[], policyID?: string) {
    return (
        isConciergeChatReport(report) || (report.policyID === CONST.POLICY.ID_FAKE || !report.policyID ? hasParticipantInArray(report, policyMemberAccountIDs) : report.policyID === policyID)
    );
}

/**
 * Given an array of reports, return them filtered by a policyID and policyMemberAccountIDs.
 */
function filterReportsByPolicyIDAndMemberAccountIDs(reports: Report[], policyMemberAccountIDs: number[] = [], policyID?: string) {
    return reports.filter((report) => !!report && doesReportBelongToWorkspace(report, policyMemberAccountIDs, policyID));
}

/**
 * Given an array of reports, return them sorted by the last read timestamp.
 */
function sortReportsByLastRead(reports: Report[], reportMetadata: OnyxCollection<ReportMetadata>): Array<OnyxEntry<Report>> {
    return reports
        .filter((report) => !!report?.reportID && !!(reportMetadata?.[`${ONYXKEYS.COLLECTION.REPORT_METADATA}${report.reportID}`]?.lastVisitTime ?? report?.lastReadTime))
        .sort((a, b) => {
            const aTime = new Date(reportMetadata?.[`${ONYXKEYS.COLLECTION.REPORT_METADATA}${a?.reportID}`]?.lastVisitTime ?? a?.lastReadTime ?? '');
            const bTime = new Date(reportMetadata?.[`${ONYXKEYS.COLLECTION.REPORT_METADATA}${b?.reportID}`]?.lastVisitTime ?? b?.lastReadTime ?? '');

            return aTime.valueOf() - bTime.valueOf();
        });
}

/**
 * Returns true if report is still being processed
 */
function isProcessingReport(report: OnyxEntry<Report> | EmptyObject): boolean {
    return report?.stateNum === CONST.REPORT.STATE_NUM.SUBMITTED && report?.statusNum === CONST.REPORT.STATUS_NUM.SUBMITTED;
}

/**
 * Check if the report is a single chat report that isn't a thread
 * and personal detail of participant is optimistic data
 */
function shouldDisableDetailPage(report: OnyxEntry<Report>): boolean {
    const participantAccountIDs = report?.participantAccountIDs ?? [];

    if (isChatRoom(report) || isPolicyExpenseChat(report) || isChatThread(report) || isTaskReport(report)) {
        return false;
    }
    if (participantAccountIDs.length === 1) {
        return isOptimisticPersonalDetail(participantAccountIDs[0]);
    }
    return false;
}

/**
 * Returns true if this report has only one participant and it's an Expensify account.
 */
function isExpensifyOnlyParticipantInReport(report: OnyxEntry<Report>): boolean {
    const reportParticipants = report?.participantAccountIDs?.filter((accountID) => accountID !== currentUserAccountID) ?? [];
    return reportParticipants.length === 1 && reportParticipants.some((accountID) => CONST.EXPENSIFY_ACCOUNT_IDS.includes(accountID));
}

/**
 * Returns whether a given report can have tasks created in it.
 * We only prevent the task option if it's a DM/group-DM and the other users are all special Expensify accounts
 *
 */
function canCreateTaskInReport(report: OnyxEntry<Report>): boolean {
    const otherReportParticipants = report?.participantAccountIDs?.filter((accountID) => accountID !== currentUserAccountID) ?? [];
    const areExpensifyAccountsOnlyOtherParticipants = otherReportParticipants?.length >= 1 && otherReportParticipants?.every((accountID) => CONST.EXPENSIFY_ACCOUNT_IDS.includes(accountID));
    if (areExpensifyAccountsOnlyOtherParticipants && isDM(report)) {
        return false;
    }

    return true;
}

/**
 * Returns true if there are any Expensify accounts (i.e. with domain 'expensify.com') in the set of accountIDs
 * by cross-referencing the accountIDs with personalDetails.
 */
function hasExpensifyEmails(accountIDs: number[]): boolean {
    return accountIDs.some((accountID) => Str.extractEmailDomain(allPersonalDetails?.[accountID]?.login ?? '') === CONST.EXPENSIFY_PARTNER_NAME);
}

/**
 * Returns true if there are any guides accounts (team.expensify.com) in a list of accountIDs
 * by cross-referencing the accountIDs with personalDetails since guides that are participants
 * of the user's chats should have their personal details in Onyx.
 */
function hasExpensifyGuidesEmails(accountIDs: number[]): boolean {
    return accountIDs.some((accountID) => Str.extractEmailDomain(allPersonalDetails?.[accountID]?.login ?? '') === CONST.EMAIL.GUIDES_DOMAIN);
}

function findLastAccessedReport(
    reports: OnyxCollection<Report>,
    ignoreDomainRooms: boolean,
    policies: OnyxCollection<Policy>,
    isFirstTimeNewExpensifyUser: boolean,
    openOnAdminRoom = false,
    reportMetadata: OnyxCollection<ReportMetadata> = {},
    policyID?: string,
    policyMemberAccountIDs: number[] = [],
): OnyxEntry<Report> {
    // If it's the user's first time using New Expensify, then they could either have:
    //   - just a Concierge report, if so we'll return that
    //   - their Concierge report, and a separate report that must have deeplinked them to the app before they created their account.
    // If it's the latter, we'll use the deeplinked report over the Concierge report,
    // since the Concierge report would be incorrectly selected over the deep-linked report in the logic below.

    let reportsValues = Object.values(reports ?? {}) as Report[];

    if (!!policyID || policyMemberAccountIDs.length > 0) {
        reportsValues = filterReportsByPolicyIDAndMemberAccountIDs(reportsValues, policyMemberAccountIDs, policyID);
    }

    let sortedReports = sortReportsByLastRead(reportsValues, reportMetadata);

    let adminReport: OnyxEntry<Report> | undefined;
    if (openOnAdminRoom) {
        adminReport = sortedReports.find((report) => {
            const chatType = getChatType(report);
            return chatType === CONST.REPORT.CHAT_TYPE.POLICY_ADMINS;
        });
    }

    if (ignoreDomainRooms) {
        // We allow public announce rooms, admins, and announce rooms through since we bypass the default rooms beta for them.
        // Check where ReportUtils.findLastAccessedReport is called in MainDrawerNavigator.js for more context.
        // Domain rooms are now the only type of default room that are on the defaultRooms beta.
        sortedReports = sortedReports.filter(
            (report) => !isDomainRoom(report) || getPolicyType(report, policies) === CONST.POLICY.TYPE.FREE || hasExpensifyGuidesEmails(report?.participantAccountIDs ?? []),
        );
    }

    if (isFirstTimeNewExpensifyUser) {
        if (sortedReports.length === 1) {
            return sortedReports[0];
        }

        return adminReport ?? sortedReports.find((report) => !isConciergeChatReport(report)) ?? null;
    }

    return adminReport ?? sortedReports.at(-1) ?? null;
}

/**
 * Whether the provided report is an archived room
 */
function isArchivedRoom(report: OnyxEntry<Report> | EmptyObject): boolean {
    return report?.statusNum === CONST.REPORT.STATUS_NUM.CLOSED && report?.stateNum === CONST.REPORT.STATE_NUM.APPROVED;
}

/**
 * Checks if the current user is allowed to comment on the given report.
 */
function isAllowedToComment(report: OnyxEntry<Report>): boolean {
    // Default to allowing all users to post
    const capability = report?.writeCapability ?? CONST.REPORT.WRITE_CAPABILITIES.ALL;

    if (capability === CONST.REPORT.WRITE_CAPABILITIES.ALL) {
        return true;
    }

    // If unauthenticated user opens public chat room using deeplink, they do not have policies available and they cannot comment
    if (!allPolicies) {
        return false;
    }

    // If we've made it here, commenting on this report is restricted.
    // If the user is an admin, allow them to post.
    const policy = allPolicies[`${ONYXKEYS.COLLECTION.POLICY}${report?.policyID}`];
    return policy?.role === CONST.POLICY.ROLE.ADMIN;
}

/**
 * Checks if the current user is the admin of the policy given the policy expense chat.
 */
function isPolicyExpenseChatAdmin(report: OnyxEntry<Report>, policies: OnyxCollection<Policy>): boolean {
    if (!isPolicyExpenseChat(report)) {
        return false;
    }

    const policyRole = policies?.[`${ONYXKEYS.COLLECTION.POLICY}${report?.policyID}`]?.role;

    return policyRole === CONST.POLICY.ROLE.ADMIN;
}

/**
 * Checks if the current user is the admin of the policy.
 */
function isPolicyAdmin(policyID: string, policies: OnyxCollection<Policy>): boolean {
    const policyRole = policies?.[`${ONYXKEYS.COLLECTION.POLICY}${policyID}`]?.role;

    return policyRole === CONST.POLICY.ROLE.ADMIN;
}

/**
 * Returns true if report has a single participant.
 */
function hasSingleParticipant(report: OnyxEntry<Report>): boolean {
    return report?.participantAccountIDs?.length === 1;
}

/**
 * Checks whether all the transactions linked to the IOU report are of the Distance Request type with pending routes
 */
function hasOnlyTransactionsWithPendingRoutes(iouReportID: string | undefined): boolean {
    const transactions = TransactionUtils.getAllReportTransactions(iouReportID);

    // Early return false in case not having any transaction
    if (!transactions || transactions.length === 0) {
        return false;
    }

    return transactions.every((transaction) => TransactionUtils.isFetchingWaypointsFromServer(transaction));
}

/**
 * If the report is a thread and has a chat type set, it is a workspace chat.
 */
function isWorkspaceThread(report: OnyxEntry<Report>): boolean {
    return isThread(report) && isChatReport(report) && !isDM(report);
}

/**
 * Returns true if reportAction is the first chat preview of a Thread
 */
function isThreadFirstChat(reportAction: OnyxEntry<ReportAction>, reportID: string): boolean {
    return reportAction?.childReportID?.toString() === reportID;
}

/**
 * Checks if a report is a child report.
 */
function isChildReport(report: OnyxEntry<Report>): boolean {
    return isThread(report) || isTaskReport(report);
}

/**
 * An Expense Request is a thread where the parent report is an Expense Report and
 * the parentReportAction is a transaction.
 */
function isExpenseRequest(report: OnyxEntry<Report>): boolean {
    if (isThread(report)) {
        const parentReportAction = ReportActionsUtils.getParentReportAction(report);
        const parentReport = allReports?.[`${ONYXKEYS.COLLECTION.REPORT}${report?.parentReportID}`] ?? null;
        return isExpenseReport(parentReport) && !isEmptyObject(parentReportAction) && ReportActionsUtils.isTransactionThread(parentReportAction);
    }
    return false;
}

/**
 * An IOU Request is a thread where the parent report is an IOU Report and
 * the parentReportAction is a transaction.
 */
function isIOURequest(report: OnyxEntry<Report>): boolean {
    if (isThread(report)) {
        const parentReportAction = ReportActionsUtils.getParentReportAction(report);
        const parentReport = allReports?.[`${ONYXKEYS.COLLECTION.REPORT}${report?.parentReportID}`] ?? null;
        return isIOUReport(parentReport) && !isEmptyObject(parentReportAction) && ReportActionsUtils.isTransactionThread(parentReportAction);
    }
    return false;
}

/**
 * Checks if a report is an IOU or expense request.
 */
function isMoneyRequest(reportOrID: OnyxEntry<Report> | string): boolean {
    const report = typeof reportOrID === 'string' ? allReports?.[`${ONYXKEYS.COLLECTION.REPORT}${reportOrID}`] ?? null : reportOrID;
    return isIOURequest(report) || isExpenseRequest(report);
}

/**
 * Checks if a report is an IOU or expense report.
 */
function isMoneyRequestReport(reportOrID: OnyxEntry<Report> | string): boolean {
    const report = typeof reportOrID === 'object' ? reportOrID : allReports?.[`${ONYXKEYS.COLLECTION.REPORT}${reportOrID}`] ?? null;
    return isIOUReport(report) || isExpenseReport(report);
}

/**
 * Should return true only for personal 1:1 report
 *
 */
function isOneOnOneChat(report: OnyxEntry<Report>): boolean {
    const participantAccountIDs = report?.participantAccountIDs ?? [];
    return (
        !isThread(report) &&
        !isChatRoom(report) &&
        !isExpenseRequest(report) &&
        !isMoneyRequestReport(report) &&
        !isPolicyExpenseChat(report) &&
        !isTaskReport(report) &&
        isDM(report) &&
        !isIOUReport(report) &&
        participantAccountIDs.length === 1
    );
}

/**
 * Get the notification preference given a report
 */
function getReportNotificationPreference(report: OnyxEntry<Report>): string | number {
    return report?.notificationPreference ?? '';
}

/**
 * Checks if the current user is the action's author
 */
function isActionCreator(reportAction: OnyxEntry<ReportAction> | Partial<ReportAction>): boolean {
    return reportAction?.actorAccountID === currentUserAccountID;
}

/**
 * Returns the notification preference of the action's child report if it exists.
 * Otherwise, calculates it based on the action's authorship.
 */
function getChildReportNotificationPreference(reportAction: OnyxEntry<ReportAction> | Partial<ReportAction>): NotificationPreference {
    const childReportNotificationPreference = reportAction?.childReportNotificationPreference ?? '';
    if (childReportNotificationPreference) {
        return childReportNotificationPreference;
    }

    return isActionCreator(reportAction) ? CONST.REPORT.NOTIFICATION_PREFERENCE.ALWAYS : CONST.REPORT.NOTIFICATION_PREFERENCE.HIDDEN;
}

/**
 * Can only delete if the author is this user and the action is an ADDCOMMENT action or an IOU action in an unsettled report, or if the user is a
 * policy admin
 */
function canDeleteReportAction(reportAction: OnyxEntry<ReportAction>, reportID: string): boolean {
    const report = getReport(reportID);

    const isActionOwner = reportAction?.actorAccountID === currentUserAccountID;
    const policy = allPolicies?.[`${ONYXKEYS.COLLECTION.POLICY}${report?.policyID}`] ?? null;

    if (reportAction?.actionName === CONST.REPORT.ACTIONS.TYPE.IOU) {
        // For now, users cannot delete split actions
        const isSplitAction = reportAction?.originalMessage?.type === CONST.IOU.REPORT_ACTION_TYPE.SPLIT;

        if (isSplitAction || isSettled(String(reportAction?.originalMessage?.IOUReportID)) || (!isEmptyObject(report) && isReportApproved(report))) {
            return false;
        }

        if (isActionOwner) {
            if (!isEmptyObject(report) && isPaidGroupPolicyExpenseReport(report)) {
                // If it's a paid policy expense report, only allow deleting the request if it's not submitted or the user is the policy admin
                return isDraftExpenseReport(report) || PolicyUtils.isPolicyAdmin(policy);
            }
            return true;
        }
    }

    if (
        reportAction?.actionName !== CONST.REPORT.ACTIONS.TYPE.ADDCOMMENT ||
        reportAction?.pendingAction === CONST.RED_BRICK_ROAD_PENDING_ACTION.DELETE ||
        ReportActionsUtils.isCreatedTaskReportAction(reportAction) ||
        reportAction?.actorAccountID === CONST.ACCOUNT_ID.CONCIERGE
    ) {
        return false;
    }

    const isAdmin = policy?.role === CONST.POLICY.ROLE.ADMIN && !isEmptyObject(report) && !isDM(report);

    return isActionOwner || isAdmin;
}

/**
 * Get welcome message based on room type
 */
function getRoomWelcomeMessage(report: OnyxEntry<Report>, isUserPolicyAdmin: boolean): WelcomeMessage {
    const welcomeMessage: WelcomeMessage = {showReportName: true};
    const workspaceName = getPolicyName(report);

    if (isArchivedRoom(report)) {
        welcomeMessage.phrase1 = Localize.translateLocal('reportActionsView.beginningOfArchivedRoomPartOne');
        welcomeMessage.phrase2 = Localize.translateLocal('reportActionsView.beginningOfArchivedRoomPartTwo');
    } else if (isDomainRoom(report)) {
        welcomeMessage.phrase1 = Localize.translateLocal('reportActionsView.beginningOfChatHistoryDomainRoomPartOne', {domainRoom: report?.reportName ?? ''});
        welcomeMessage.phrase2 = Localize.translateLocal('reportActionsView.beginningOfChatHistoryDomainRoomPartTwo');
    } else if (isAdminRoom(report)) {
        welcomeMessage.phrase1 = Localize.translateLocal('reportActionsView.beginningOfChatHistoryAdminRoomPartOne', {workspaceName});
        welcomeMessage.phrase2 = Localize.translateLocal('reportActionsView.beginningOfChatHistoryAdminRoomPartTwo');
    } else if (isAdminsOnlyPostingRoom(report) && !isUserPolicyAdmin) {
        welcomeMessage.phrase1 = Localize.translateLocal('reportActionsView.beginningOfChatHistoryAdminOnlyPostingRoom');
        welcomeMessage.showReportName = false;
    } else if (isAnnounceRoom(report)) {
        welcomeMessage.phrase1 = Localize.translateLocal('reportActionsView.beginningOfChatHistoryAnnounceRoomPartOne', {workspaceName});
        welcomeMessage.phrase2 = Localize.translateLocal('reportActionsView.beginningOfChatHistoryAnnounceRoomPartTwo', {workspaceName});
    } else {
        // Message for user created rooms or other room types.
        welcomeMessage.phrase1 = Localize.translateLocal('reportActionsView.beginningOfChatHistoryUserRoomPartOne');
        welcomeMessage.phrase2 = Localize.translateLocal('reportActionsView.beginningOfChatHistoryUserRoomPartTwo');
    }

    return welcomeMessage;
}

/**
 * Returns true if Concierge is one of the chat participants (1:1 as well as group chats)
 */
function chatIncludesConcierge(report: OnyxEntry<Report>): boolean {
    return Boolean(report?.participantAccountIDs?.length && report?.participantAccountIDs?.includes(CONST.ACCOUNT_ID.CONCIERGE));
}

/**
 * Returns true if there is any automated expensify account `in accountIDs
 */
function hasAutomatedExpensifyAccountIDs(accountIDs: number[]): boolean {
    return accountIDs.some((accountID) => CONST.EXPENSIFY_ACCOUNT_IDS.includes(accountID));
}

function getReportRecipientAccountIDs(report: OnyxEntry<Report>, currentLoginAccountID: number): number[] {
    let finalReport: OnyxEntry<Report> = report;
    // In 1:1 chat threads, the participants will be the same as parent report. If a report is specifically a 1:1 chat thread then we will
    // get parent report and use its participants array.
    if (isThread(report) && !(isTaskReport(report) || isMoneyRequestReport(report))) {
        const parentReport = allReports?.[`${ONYXKEYS.COLLECTION.REPORT}${report?.parentReportID}`] ?? null;
        if (hasSingleParticipant(parentReport)) {
            finalReport = parentReport;
        }
    }

    let finalParticipantAccountIDs: number[] | undefined = [];
    if (isMoneyRequestReport(report)) {
        // For money requests i.e the IOU (1:1 person) and Expense (1:* person) reports, use the full `initialParticipantAccountIDs` array
        // and add the `ownerAccountId`. Money request reports don't add `ownerAccountId` in `participantAccountIDs` array
        const defaultParticipantAccountIDs = finalReport?.participantAccountIDs ?? [];
        const setOfParticipantAccountIDs = new Set<number>(report?.ownerAccountID ? [...defaultParticipantAccountIDs, report.ownerAccountID] : defaultParticipantAccountIDs);
        finalParticipantAccountIDs = [...setOfParticipantAccountIDs];
    } else if (isTaskReport(report)) {
        // Task reports `managerID` will change when assignee is changed, in that case the old `managerID` is still present in `participantAccountIDs`
        // array along with the new one. We only need the `managerID` as a participant here.
        finalParticipantAccountIDs = report?.managerID ? [report?.managerID] : [];
    } else {
        finalParticipantAccountIDs = finalReport?.participantAccountIDs;
    }

    const reportParticipants = finalParticipantAccountIDs?.filter((accountID) => accountID !== currentLoginAccountID) ?? [];
    const participantsWithoutExpensifyAccountIDs = reportParticipants.filter((participant) => !CONST.EXPENSIFY_ACCOUNT_IDS.includes(participant ?? 0));
    return participantsWithoutExpensifyAccountIDs;
}

/**
 * Whether the time row should be shown for a report.
 */
function canShowReportRecipientLocalTime(personalDetails: OnyxCollection<PersonalDetails>, report: OnyxEntry<Report>, accountID: number): boolean {
    const reportRecipientAccountIDs = getReportRecipientAccountIDs(report, accountID);
    const hasMultipleParticipants = reportRecipientAccountIDs.length > 1;
    const reportRecipient = personalDetails?.[reportRecipientAccountIDs[0]];
    const reportRecipientTimezone = reportRecipient?.timezone ?? CONST.DEFAULT_TIME_ZONE;
    const isReportParticipantValidated = reportRecipient?.validated ?? false;
    return Boolean(!hasMultipleParticipants && !isChatRoom(report) && !isPolicyExpenseChat(report) && reportRecipient && reportRecipientTimezone?.selected && isReportParticipantValidated);
}

/**
 * Shorten last message text to fixed length and trim spaces.
 */
function formatReportLastMessageText(lastMessageText: string, isModifiedExpenseMessage = false): string {
    if (isModifiedExpenseMessage) {
        return String(lastMessageText).trim().replace(CONST.REGEX.LINE_BREAK, '').trim();
    }
    return String(lastMessageText).trim().replace(CONST.REGEX.LINE_BREAK, ' ').substring(0, CONST.REPORT.LAST_MESSAGE_TEXT_MAX_LENGTH).trim();
}

/**
 * Helper method to return the default avatar associated with the given login
 */
function getDefaultWorkspaceAvatar(workspaceName?: string): IconAsset {
    if (!workspaceName) {
        return defaultWorkspaceAvatars.WorkspaceBuilding;
    }

    // Remove all chars not A-Z or 0-9 including underscore
    const alphaNumeric = workspaceName
        .normalize('NFD')
        .replace(/[^0-9a-z]/gi, '')
        .toUpperCase();

    const workspace = `Workspace${alphaNumeric[0]}` as keyof typeof defaultWorkspaceAvatars;
    const defaultWorkspaceAvatar = defaultWorkspaceAvatars[workspace];

    return !alphaNumeric ? defaultWorkspaceAvatars.WorkspaceBuilding : defaultWorkspaceAvatar;
}

/**
 * Helper method to return the default avatar testID associated with the given login
 */
function getDefaultWorkspaceAvatarTestID(workspaceName: string): string {
    if (!workspaceName) {
        return defaultAvatarBuildingIconTestID;
    }

    // Remove all chars not A-Z or 0-9 including underscore
    const alphaNumeric = workspaceName
        .normalize('NFD')
        .replace(/[^0-9a-z]/gi, '')
        .toLowerCase();

    return !alphaNumeric ? defaultAvatarBuildingIconTestID : `SvgDefaultAvatar_${alphaNumeric[0]} Icon`;
}

function getWorkspaceAvatar(report: OnyxEntry<Report>): UserUtils.AvatarSource {
    const workspaceName = getPolicyName(report, false, allPolicies?.[`${ONYXKEYS.COLLECTION.POLICY}${report?.policyID}`]);
    const avatar = allPolicies?.[`${ONYXKEYS.COLLECTION.POLICY}${report?.policyID}`]?.avatar ?? '';
    return !isEmpty(avatar) ? avatar : getDefaultWorkspaceAvatar(workspaceName);
}

/**
 * Returns the appropriate icons for the given chat report using the stored personalDetails.
 * The Avatar sources can be URLs or Icon components according to the chat type.
 */
function getIconsForParticipants(participants: number[], personalDetails: OnyxCollection<PersonalDetails>): Icon[] {
    const participantDetails: ParticipantDetails[] = [];
    const participantsList = participants || [];

    for (const accountID of participantsList) {
        const avatarSource = UserUtils.getAvatar(personalDetails?.[accountID]?.avatar ?? '', accountID);
        const displayNameLogin = personalDetails?.[accountID]?.displayName ? personalDetails?.[accountID]?.displayName : personalDetails?.[accountID]?.login;
        participantDetails.push([accountID, displayNameLogin ?? '', avatarSource, personalDetails?.[accountID]?.fallbackIcon ?? '']);
    }

    const sortedParticipantDetails = participantDetails.sort((first, second) => {
        // First sort by displayName/login
        const displayNameLoginOrder = first[1].localeCompare(second[1]);
        if (displayNameLoginOrder !== 0) {
            return displayNameLoginOrder;
        }

        // Then fallback on accountID as the final sorting criteria.
        // This will ensure that the order of avatars with same login/displayName
        // stay consistent across all users and devices
        return first[0] - second[0];
    });

    // Now that things are sorted, gather only the avatars (second element in the array) and return those
    const avatars: Icon[] = [];

    for (const sortedParticipantDetail of sortedParticipantDetails) {
        const userIcon = {
            id: sortedParticipantDetail[0],
            source: sortedParticipantDetail[2],
            type: CONST.ICON_TYPE_AVATAR,
            name: sortedParticipantDetail[1],
            fallbackIcon: sortedParticipantDetail[3],
        };
        avatars.push(userIcon);
    }

    return avatars;
}

/**
 * Given a report, return the associated workspace icon.
 */
function getWorkspaceIcon(report: OnyxEntry<Report>, policy: OnyxEntry<Policy> = null): Icon {
    const workspaceName = getPolicyName(report, false, policy);
    const policyExpenseChatAvatarSource = allPolicies?.[`${ONYXKEYS.COLLECTION.POLICY}${report?.policyID}`]?.avatar
        ? allPolicies?.[`${ONYXKEYS.COLLECTION.POLICY}${report?.policyID}`]?.avatar
        : getDefaultWorkspaceAvatar(workspaceName);

    const workspaceIcon: Icon = {
        source: policyExpenseChatAvatarSource ?? '',
        type: CONST.ICON_TYPE_WORKSPACE,
        name: workspaceName,
        id: -1,
    };
    return workspaceIcon;
}

/**
 * Returns the appropriate icons for the given chat report using the stored personalDetails.
 * The Avatar sources can be URLs or Icon components according to the chat type.
 */
function getIcons(
    report: OnyxEntry<Report>,
    personalDetails: OnyxCollection<PersonalDetails>,
    defaultIcon: UserUtils.AvatarSource | null = null,
    defaultName = '',
    defaultAccountID = -1,
    policy: OnyxEntry<Policy> = null,
): Icon[] {
    if (isEmptyObject(report)) {
        const fallbackIcon: Icon = {
            source: defaultIcon ?? Expensicons.FallbackAvatar,
            type: CONST.ICON_TYPE_AVATAR,
            name: defaultName,
            id: defaultAccountID,
        };
        return [fallbackIcon];
    }
    if (isExpenseRequest(report)) {
        const parentReportAction = ReportActionsUtils.getParentReportAction(report);
        const workspaceIcon = getWorkspaceIcon(report, policy);
        const memberIcon = {
            source: UserUtils.getAvatar(personalDetails?.[parentReportAction.actorAccountID ?? -1]?.avatar ?? '', parentReportAction.actorAccountID ?? -1),
            id: parentReportAction.actorAccountID,
            type: CONST.ICON_TYPE_AVATAR,
            name: personalDetails?.[parentReportAction.actorAccountID ?? -1]?.displayName ?? '',
            fallbackIcon: personalDetails?.[parentReportAction.actorAccountID ?? -1]?.fallbackIcon,
        };

        return [memberIcon, workspaceIcon];
    }
    if (isChatThread(report)) {
        const parentReportAction = ReportActionsUtils.getParentReportAction(report);

        const actorAccountID = parentReportAction.actorAccountID;
        const actorDisplayName = PersonalDetailsUtils.getDisplayNameOrDefault(allPersonalDetails?.[actorAccountID ?? -1], '', false);
        const actorIcon = {
            id: actorAccountID,
            source: UserUtils.getAvatar(personalDetails?.[actorAccountID ?? -1]?.avatar ?? '', actorAccountID ?? -1),
            name: actorDisplayName,
            type: CONST.ICON_TYPE_AVATAR,
            fallbackIcon: personalDetails?.[parentReportAction.actorAccountID ?? -1]?.fallbackIcon,
        };

        if (isWorkspaceThread(report)) {
            const workspaceIcon = getWorkspaceIcon(report, policy);
            return [actorIcon, workspaceIcon];
        }
        return [actorIcon];
    }
    if (isTaskReport(report)) {
        const ownerIcon = {
            id: report?.ownerAccountID,
            source: UserUtils.getAvatar(personalDetails?.[report?.ownerAccountID ?? -1]?.avatar ?? '', report?.ownerAccountID ?? -1),
            type: CONST.ICON_TYPE_AVATAR,
            name: personalDetails?.[report?.ownerAccountID ?? -1]?.displayName ?? '',
            fallbackIcon: personalDetails?.[report?.ownerAccountID ?? -1]?.fallbackIcon,
        };

        if (isWorkspaceTaskReport(report)) {
            const workspaceIcon = getWorkspaceIcon(report, policy);
            return [ownerIcon, workspaceIcon];
        }

        return [ownerIcon];
    }
    if (isDomainRoom(report)) {
        // Get domain name after the #. Domain Rooms use our default workspace avatar pattern.
        const domainName = report?.reportName?.substring(1);
        const policyExpenseChatAvatarSource = getDefaultWorkspaceAvatar(domainName);
        const domainIcon: Icon = {
            source: policyExpenseChatAvatarSource,
            type: CONST.ICON_TYPE_WORKSPACE,
            name: domainName ?? '',
            id: -1,
        };
        return [domainIcon];
    }
    if (isAdminRoom(report) || isAnnounceRoom(report) || isChatRoom(report) || isArchivedRoom(report)) {
        const workspaceIcon = getWorkspaceIcon(report, policy);
        return [workspaceIcon];
    }
    if (isPolicyExpenseChat(report) || isExpenseReport(report)) {
        const workspaceIcon = getWorkspaceIcon(report, policy);
        const memberIcon = {
            source: UserUtils.getAvatar(personalDetails?.[report?.ownerAccountID ?? -1]?.avatar ?? '', report?.ownerAccountID ?? -1),
            id: report?.ownerAccountID,
            type: CONST.ICON_TYPE_AVATAR,
            name: personalDetails?.[report?.ownerAccountID ?? -1]?.displayName ?? '',
            fallbackIcon: personalDetails?.[report?.ownerAccountID ?? -1]?.fallbackIcon,
        };
        return isExpenseReport(report) ? [memberIcon, workspaceIcon] : [workspaceIcon, memberIcon];
    }
    if (isIOUReport(report)) {
        const managerIcon = {
            source: UserUtils.getAvatar(personalDetails?.[report?.managerID ?? -1]?.avatar ?? '', report?.managerID ?? -1),
            id: report?.managerID,
            type: CONST.ICON_TYPE_AVATAR,
            name: personalDetails?.[report?.managerID ?? -1]?.displayName ?? '',
            fallbackIcon: personalDetails?.[report?.managerID ?? -1]?.fallbackIcon,
        };
        const ownerIcon = {
            id: report?.ownerAccountID,
            source: UserUtils.getAvatar(personalDetails?.[report?.ownerAccountID ?? -1]?.avatar ?? '', report?.ownerAccountID ?? -1),
            type: CONST.ICON_TYPE_AVATAR,
            name: personalDetails?.[report?.ownerAccountID ?? -1]?.displayName ?? '',
            fallbackIcon: personalDetails?.[report?.ownerAccountID ?? -1]?.fallbackIcon,
        };
        const isPayer = currentUserAccountID === report?.managerID;

        return isPayer ? [managerIcon, ownerIcon] : [ownerIcon, managerIcon];
    }

    return getIconsForParticipants(report?.participantAccountIDs ?? [], personalDetails);
}

/**
 * Gets the personal details for a login by looking in the ONYXKEYS.PERSONAL_DETAILS_LIST Onyx key (stored in the local variable, allPersonalDetails). If it doesn't exist in Onyx,
 * then a default object is constructed.
 */
function getPersonalDetailsForAccountID(accountID: number): Partial<PersonalDetails> {
    if (!accountID) {
        return {};
    }
    if (Number(accountID) === CONST.ACCOUNT_ID.CONCIERGE) {
        return {
            accountID,
            displayName: 'Concierge',
            login: CONST.EMAIL.CONCIERGE,
            avatar: UserUtils.getDefaultAvatar(accountID),
        };
    }
    return (
        allPersonalDetails?.[accountID] ?? {
            avatar: UserUtils.getDefaultAvatar(accountID),
            isOptimisticPersonalDetail: true,
        }
    );
}

/**
 * Get the displayName for a single report participant.
 */
function getDisplayNameForParticipant(accountID?: number, shouldUseShortForm = false, shouldFallbackToHidden = true): string {
    if (!accountID) {
        return '';
    }

    const personalDetails = getPersonalDetailsForAccountID(accountID);
    // eslint-disable-next-line @typescript-eslint/prefer-nullish-coalescing
    const formattedLogin = LocalePhoneNumber.formatPhoneNumber(personalDetails.login || '');
    // This is to check if account is an invite/optimistically created one
    // and prevent from falling back to 'Hidden', so a correct value is shown
    // when searching for a new user
    if (personalDetails.isOptimisticPersonalDetail === true) {
        return formattedLogin;
    }

    const longName = PersonalDetailsUtils.getDisplayNameOrDefault(personalDetails, formattedLogin, shouldFallbackToHidden);

    // If the user's personal details (first name) should be hidden, make sure we return "hidden" instead of the short name
    if (shouldFallbackToHidden && longName === Localize.translateLocal('common.hidden')) {
        return longName;
    }

    const shortName = personalDetails.firstName ? personalDetails.firstName : longName;
    return shouldUseShortForm ? shortName : longName;
}

function getDisplayNamesWithTooltips(
    personalDetailsList: PersonalDetails[] | PersonalDetailsList | OptionData[],
    isMultipleParticipantReport: boolean,
    shouldFallbackToHidden = true,
): DisplayNameWithTooltips {
    const personalDetailsListArray = Array.isArray(personalDetailsList) ? personalDetailsList : Object.values(personalDetailsList);

    return personalDetailsListArray
        .map((user) => {
            const accountID = Number(user?.accountID);
            // eslint-disable-next-line @typescript-eslint/prefer-nullish-coalescing
            const displayName = getDisplayNameForParticipant(accountID, isMultipleParticipantReport, shouldFallbackToHidden) || user?.login || '';
            const avatar = UserUtils.getDefaultAvatar(accountID);

            let pronouns = user?.pronouns ?? undefined;
            if (pronouns?.startsWith(CONST.PRONOUNS.PREFIX)) {
                const pronounTranslationKey = pronouns.replace(CONST.PRONOUNS.PREFIX, '');
                pronouns = Localize.translateLocal(`pronouns.${pronounTranslationKey}` as TranslationPaths);
            }

            return {
                displayName,
                avatar,
                login: user?.login ?? '',
                accountID,
                pronouns,
            };
        })
        .sort((first, second) => {
            // First sort by displayName/login
            const displayNameLoginOrder = first.displayName.localeCompare(second.displayName);
            if (displayNameLoginOrder !== 0) {
                return displayNameLoginOrder;
            }

            // Then fallback on accountID as the final sorting criteria.
            return first.accountID - second.accountID;
        });
}

/**
 * For a deleted parent report action within a chat report,
 * let us return the appropriate display message
 *
 * @param reportAction - The deleted report action of a chat report for which we need to return message.
 */
function getDeletedParentActionMessageForChatReport(reportAction: OnyxEntry<ReportAction>): string {
    // By default, let us display [Deleted message]
    let deletedMessageText = Localize.translateLocal('parentReportAction.deletedMessage');
    if (ReportActionsUtils.isCreatedTaskReportAction(reportAction)) {
        // For canceled task report, let us display [Deleted task]
        deletedMessageText = Localize.translateLocal('parentReportAction.deletedTask');
    }
    return deletedMessageText;
}

/**
 * Returns the preview message for `REIMBURSEMENTQUEUED` action
 *

 */
function getReimbursementQueuedActionMessage(reportAction: OnyxEntry<ReportAction>, report: OnyxEntry<Report>): string {
    const submitterDisplayName = getDisplayNameForParticipant(report?.ownerAccountID, true) ?? '';
    const originalMessage = reportAction?.originalMessage as IOUMessage | undefined;
    let messageKey: TranslationPaths;
    if (originalMessage?.paymentType === CONST.IOU.PAYMENT_TYPE.EXPENSIFY) {
        messageKey = 'iou.waitingOnEnabledWallet';
    } else {
        messageKey = 'iou.waitingOnBankAccount';
    }

    return Localize.translateLocal(messageKey, {submitterDisplayName});
}

/**
 * Returns the preview message for `REIMBURSEMENTDEQUEUED` action
 */
function getReimbursementDeQueuedActionMessage(report: OnyxEntry<Report>): string {
    const submitterDisplayName = getDisplayNameForParticipant(report?.ownerAccountID, true) ?? '';
    const amount = CurrencyUtils.convertToDisplayString(report?.total ?? 0, report?.currency);

    return Localize.translateLocal('iou.canceledRequest', {submitterDisplayName, amount});
}

/**
 * Returns the last visible message for a given report after considering the given optimistic actions
 *
 * @param reportID - the report for which last visible message has to be fetched
 * @param [actionsToMerge] - the optimistic merge actions that needs to be considered while fetching last visible message

 */
function getLastVisibleMessage(reportID: string | undefined, actionsToMerge: ReportActions = {}): LastVisibleMessage {
    const report = getReport(reportID);
    const lastVisibleAction = ReportActionsUtils.getLastVisibleAction(reportID ?? '', actionsToMerge);

    // For Chat Report with deleted parent actions, let us fetch the correct message
    if (ReportActionsUtils.isDeletedParentAction(lastVisibleAction) && !isEmptyObject(report) && isChatReport(report)) {
        const lastMessageText = getDeletedParentActionMessageForChatReport(lastVisibleAction);
        return {
            lastMessageText,
        };
    }

    // Fetch the last visible message for report represented by reportID and based on actions to merge.
    return ReportActionsUtils.getLastVisibleMessage(reportID ?? '', actionsToMerge);
}

/**
 * Checks if a report is an open task report assigned to current user.
 *
 * @param [parentReportAction] - The parent report action of the report (Used to check if the task has been canceled)
 */
function isWaitingForAssigneeToCompleteTask(report: OnyxEntry<Report>, parentReportAction: OnyxEntry<ReportAction> | EmptyObject = {}): boolean {
    return isTaskReport(report) && isReportManager(report) && isOpenTaskReport(report, parentReportAction);
}

function isUnreadWithMention(reportOrOption: OnyxEntry<Report> | OptionData): boolean {
    if (!reportOrOption) {
        return false;
    }
    // lastMentionedTime and lastReadTime are both datetime strings and can be compared directly
    const lastMentionedTime = reportOrOption.lastMentionedTime ?? '';
    const lastReadTime = reportOrOption.lastReadTime ?? '';
    return Boolean('isUnreadWithMention' in reportOrOption && reportOrOption.isUnreadWithMention) || lastReadTime < lastMentionedTime;
}

/**
 * Determines if the option requires action from the current user. This can happen when it:
 - is unread and the user was mentioned in one of the unread comments
 - is for an outstanding task waiting on the user
 - has an outstanding child money request that is waiting for an action from the current user (e.g. pay, approve, add bank account)
 *
 * @param option (report or optionItem)
 * @param parentReportAction (the report action the current report is a thread of)
 */
function requiresAttentionFromCurrentUser(optionOrReport: OnyxEntry<Report> | OptionData, parentReportAction: EmptyObject | OnyxEntry<ReportAction> = {}) {
    if (!optionOrReport) {
        return false;
    }

    if (isArchivedRoom(optionOrReport) || isArchivedRoom(getReport(optionOrReport.parentReportID))) {
        return false;
    }

    if (isUnreadWithMention(optionOrReport)) {
        return true;
    }

    if (isWaitingForAssigneeToCompleteTask(optionOrReport, parentReportAction)) {
        return true;
    }

    // Has a child report that is awaiting action (e.g. approve, pay, add bank account) from current user
    if (optionOrReport.hasOutstandingChildRequest) {
        return true;
    }

    return false;
}

/**
 * Returns number of transactions that are nonReimbursable
 *
 */
function hasNonReimbursableTransactions(iouReportID: string | undefined): boolean {
    const transactions = TransactionUtils.getAllReportTransactions(iouReportID);
    return transactions.filter((transaction) => transaction.reimbursable === false).length > 0;
}

function getMoneyRequestSpendBreakdown(report: OnyxEntry<Report>, allReportsDict: OnyxCollection<Report> = null): SpendBreakdown {
    const allAvailableReports = allReportsDict ?? allReports;
    let moneyRequestReport;
    if (isMoneyRequestReport(report)) {
        moneyRequestReport = report;
    }
    if (allAvailableReports && report?.iouReportID) {
        moneyRequestReport = allAvailableReports[`${ONYXKEYS.COLLECTION.REPORT}${report.iouReportID}`];
    }
    if (moneyRequestReport) {
        let nonReimbursableSpend = moneyRequestReport.nonReimbursableTotal ?? 0;
        let totalSpend = moneyRequestReport.total ?? 0;

        if (nonReimbursableSpend + totalSpend !== 0) {
            // There is a possibility that if the Expense report has a negative total.
            // This is because there are instances where you can get a credit back on your card,
            // or you enter a negative expense to “offset” future expenses
            nonReimbursableSpend = isExpenseReport(moneyRequestReport) ? nonReimbursableSpend * -1 : Math.abs(nonReimbursableSpend);
            totalSpend = isExpenseReport(moneyRequestReport) ? totalSpend * -1 : Math.abs(totalSpend);

            const totalDisplaySpend = totalSpend;
            const reimbursableSpend = totalDisplaySpend - nonReimbursableSpend;

            return {
                nonReimbursableSpend,
                reimbursableSpend,
                totalDisplaySpend,
            };
        }
    }
    return {
        nonReimbursableSpend: 0,
        reimbursableSpend: 0,
        totalDisplaySpend: 0,
    };
}

/**
 * Get the title for a policy expense chat which depends on the role of the policy member seeing this report
 */
function getPolicyExpenseChatName(report: OnyxEntry<Report>, policy: OnyxEntry<Policy> | undefined = undefined): string | undefined {
    const ownerAccountID = report?.ownerAccountID;
    const personalDetails = allPersonalDetails?.[ownerAccountID ?? -1];
    const login = personalDetails ? personalDetails.login : null;
    // eslint-disable-next-line @typescript-eslint/prefer-nullish-coalescing
    const reportOwnerDisplayName = getDisplayNameForParticipant(ownerAccountID) || login || report?.reportName;

    // If the policy expense chat is owned by this user, use the name of the policy as the report name.
    if (report?.isOwnPolicyExpenseChat) {
        return getPolicyName(report, false, policy);
    }

    let policyExpenseChatRole = 'user';
    /**
     * Using typical string concatenation here due to performance issues
     * with template literals.
     */
    const policyItem = allPolicies?.[ONYXKEYS.COLLECTION.POLICY + report?.policyID];
    if (policyItem) {
        policyExpenseChatRole = policyItem.role || 'user';
    }

    // If this user is not admin and this policy expense chat has been archived because of account merging, this must be an old workspace chat
    // of the account which was merged into the current user's account. Use the name of the policy as the name of the report.
    if (isArchivedRoom(report)) {
        const lastAction = ReportActionsUtils.getLastVisibleAction(report?.reportID ?? '');
        const archiveReason = lastAction?.actionName === CONST.REPORT.ACTIONS.TYPE.CLOSED ? lastAction?.originalMessage?.reason : CONST.REPORT.ARCHIVE_REASON.DEFAULT;
        if (archiveReason === CONST.REPORT.ARCHIVE_REASON.ACCOUNT_MERGED && policyExpenseChatRole !== CONST.POLICY.ROLE.ADMIN) {
            return getPolicyName(report, false, policy);
        }
    }

    // If user can see this report and they are not its owner, they must be an admin and the report name should be the name of the policy member
    return reportOwnerDisplayName;
}

/**
 * Given a report field, check if the field is for the report title.
 */
function isReportFieldOfTypeTitle(reportField: OnyxEntry<PolicyReportField>): boolean {
    return reportField?.type === 'formula' && reportField?.fieldID === CONST.REPORT_FIELD_TITLE_FIELD_ID;
}

/**
 * Check if report fields are available to use in a report
 */
function reportFieldsEnabled(report: Report) {
    return Permissions.canUseReportFields(allBetas ?? []) && isPaidGroupPolicyExpenseReport(report);
}

/**
 * Given a report field, check if the field can be edited or not.
 * For title fields, its considered disabled if `deletable` prop is `true` (https://github.com/Expensify/App/issues/35043#issuecomment-1911275433)
 * For non title fields, its considered disabled if:
 * 1. The user is not admin of the report
 * 2. Report is settled or it is closed
 */
function isReportFieldDisabled(report: OnyxEntry<Report>, reportField: OnyxEntry<PolicyReportField>, policy: OnyxEntry<Policy>): boolean {
    const isReportSettled = isSettled(report?.reportID);
    const isReportClosed = report?.statusNum === CONST.REPORT.STATUS_NUM.CLOSED;
    const isTitleField = isReportFieldOfTypeTitle(reportField);
    const isAdmin = isPolicyAdmin(report?.policyID ?? '', {[`${ONYXKEYS.COLLECTION.POLICY}${policy?.id ?? ''}`]: policy});
    return isTitleField ? !reportField?.deletable : !isAdmin && (isReportSettled || isReportClosed);
}

/**
 * Given a set of report fields, return the field of type formula
 */
function getFormulaTypeReportField(reportFields: PolicyReportFields) {
    return Object.values(reportFields).find((field) => field.type === 'formula');
}

/**
 * Get the report fields attached to the policy given policyID
 */
function getReportFieldsByPolicyID(policyID: string) {
    return Object.entries(allPolicyReportFields ?? {}).find(([key]) => key.replace(ONYXKEYS.COLLECTION.POLICY_REPORT_FIELDS, '') === policyID)?.[1];
}

/**
 * Get the report fields that we should display a MoneyReportView gets opened
 */

function getAvailableReportFields(report: Report, policyReportFields: PolicyReportField[]): PolicyReportField[] {
    // Get the report fields that are attached to a report. These will persist even if a field is deleted from the policy.
    const reportFields = Object.values(report.reportFields ?? {});
    const reportIsSettled = isSettled(report.reportID);

    // If the report is settled, we don't want to show any new field that gets added to the policy.
    if (reportIsSettled) {
        return reportFields;
    }

    // If the report is unsettled, we want to merge the new fields that get added to the policy with the fields that
    // are attached to the report.
    const mergedFieldIds = Array.from(new Set([...policyReportFields.map(({fieldID}) => fieldID), ...reportFields.map(({fieldID}) => fieldID)]));
    return mergedFieldIds.map((id) => report?.reportFields?.[id] ?? policyReportFields.find(({fieldID}) => fieldID === id)) as PolicyReportField[];
}

/**
 * Get the title for an IOU or expense chat which will be showing the payer and the amount
 */
function getMoneyRequestReportName(report: OnyxEntry<Report>, policy: OnyxEntry<Policy> | undefined = undefined): string {
    const isReportSettled = isSettled(report?.reportID ?? '');
    const reportFields = isReportSettled ? report?.reportFields : getReportFieldsByPolicyID(report?.policyID ?? '');
    const titleReportField = getFormulaTypeReportField(reportFields ?? {});

    if (titleReportField && report?.reportName && reportFieldsEnabled(report)) {
        return report.reportName;
    }

    const moneyRequestTotal = getMoneyRequestSpendBreakdown(report).totalDisplaySpend;
    const formattedAmount = CurrencyUtils.convertToDisplayString(moneyRequestTotal, report?.currency);
    const payerOrApproverName =
        isExpenseReport(report) && !hasNonReimbursableTransactions(report?.reportID ?? '') ? getPolicyName(report, false, policy) : getDisplayNameForParticipant(report?.managerID) ?? '';
    const payerPaidAmountMessage = Localize.translateLocal('iou.payerPaidAmount', {
        payer: payerOrApproverName,
        amount: formattedAmount,
    });

    if (isReportApproved(report)) {
        return Localize.translateLocal('iou.managerApprovedAmount', {
            manager: payerOrApproverName,
            amount: formattedAmount,
        });
    }

    if (report?.isWaitingOnBankAccount) {
        return `${payerPaidAmountMessage} • ${Localize.translateLocal('iou.pending')}`;
    }

    if (report?.isCancelledIOU) {
        return `${payerPaidAmountMessage} • ${Localize.translateLocal('iou.canceled')}`;
    }

    if (hasNonReimbursableTransactions(report?.reportID)) {
        return Localize.translateLocal('iou.payerSpentAmount', {payer: payerOrApproverName, amount: formattedAmount});
    }

    if (isProcessingReport(report) || isDraftExpenseReport(report) || moneyRequestTotal === 0) {
        return Localize.translateLocal('iou.payerOwesAmount', {payer: payerOrApproverName, amount: formattedAmount});
    }

    return payerPaidAmountMessage;
}

/**
 * Gets transaction created, amount, currency, comment, and waypoints (for distance request)
 * into a flat object. Used for displaying transactions and sending them in API commands
 */

function getTransactionDetails(transaction: OnyxEntry<Transaction>, createdDateFormat: string = CONST.DATE.FNS_FORMAT_STRING): TransactionDetails | undefined {
    if (!transaction) {
        return;
    }
    const report = getReport(transaction?.reportID);
    return {
        created: TransactionUtils.getCreated(transaction, createdDateFormat),
        amount: TransactionUtils.getAmount(transaction, !isEmptyObject(report) && isExpenseReport(report)),
        currency: TransactionUtils.getCurrency(transaction),
        comment: TransactionUtils.getDescription(transaction),
        merchant: TransactionUtils.getMerchant(transaction),
        waypoints: TransactionUtils.getWaypoints(transaction),
        category: TransactionUtils.getCategory(transaction),
        billable: TransactionUtils.getBillable(transaction),
        tag: TransactionUtils.getTag(transaction),
        mccGroup: TransactionUtils.getMCCGroup(transaction),
        cardID: TransactionUtils.getCardID(transaction),
        originalAmount: TransactionUtils.getOriginalAmount(transaction),
        originalCurrency: TransactionUtils.getOriginalCurrency(transaction),
    };
}

/**
 * Can only edit if:
 *
 * - in case of IOU report
 *    - the current user is the requestor and is not settled yet
 * - in case of expense report
 *    - the current user is the requestor and is not settled yet
 *    - the current user is the manager of the report
 *    - or the current user is an admin on the policy the expense report is tied to
 *
 *    This is used in conjunction with canEditRestrictedField to control editing of specific fields like amount, currency, created, receipt, and distance.
 *    On its own, it only controls allowing/disallowing navigating to the editing pages or showing/hiding the 'Edit' icon on report actions
 */
function canEditMoneyRequest(reportAction: OnyxEntry<ReportAction>): boolean {
    const isDeleted = ReportActionsUtils.isDeletedAction(reportAction);

    if (isDeleted) {
        return false;
    }

    // If the report action is not IOU type, return true early
    if (reportAction?.actionName !== CONST.REPORT.ACTIONS.TYPE.IOU) {
        return true;
    }

    if (reportAction.originalMessage.type !== CONST.IOU.REPORT_ACTION_TYPE.CREATE) {
        return false;
    }

    const moneyRequestReportID = reportAction?.originalMessage?.IOUReportID ?? 0;

    if (!moneyRequestReportID) {
        return false;
    }

    const moneyRequestReport = getReport(String(moneyRequestReportID));
    const isRequestor = currentUserAccountID === reportAction?.actorAccountID;

    if (isIOUReport(moneyRequestReport)) {
        return isProcessingReport(moneyRequestReport) && isRequestor;
    }

    const policy = getPolicy(moneyRequestReport?.policyID ?? '');
    const isAdmin = policy.role === CONST.POLICY.ROLE.ADMIN;
    const isManager = currentUserAccountID === moneyRequestReport?.managerID;

    // Admin & managers can always edit coding fields such as tag, category, billable, etc. As long as the report has a state higher than OPEN.
    if ((isAdmin || isManager) && !isDraftExpenseReport(moneyRequestReport)) {
        return true;
    }

    return !isReportApproved(moneyRequestReport) && !isSettled(moneyRequestReport?.reportID) && isRequestor;
}

/**
 * Checks if the current user can edit the provided property of a money request
 *
 */
function canEditFieldOfMoneyRequest(reportAction: OnyxEntry<ReportAction>, fieldToEdit: ValueOf<typeof CONST.EDIT_REQUEST_FIELD>): boolean {
    // A list of fields that cannot be edited by anyone, once a money request has been settled
    const restrictedFields: string[] = [
        CONST.EDIT_REQUEST_FIELD.AMOUNT,
        CONST.EDIT_REQUEST_FIELD.CURRENCY,
        CONST.EDIT_REQUEST_FIELD.MERCHANT,
        CONST.EDIT_REQUEST_FIELD.DATE,
        CONST.EDIT_REQUEST_FIELD.RECEIPT,
        CONST.EDIT_REQUEST_FIELD.DISTANCE,
    ];

    if (!canEditMoneyRequest(reportAction)) {
        return false;
    }

    // If we're editing fields such as category, tag, description, etc. the check above should be enough for handling the permission
    if (!restrictedFields.includes(fieldToEdit)) {
        return true;
    }

    const iouMessage = reportAction?.originalMessage as IOUMessage;
    const moneyRequestReport = allReports?.[`${ONYXKEYS.COLLECTION.REPORT}${iouMessage?.IOUReportID}`] ?? ({} as Report);
    const transaction = allTransactions?.[`${ONYXKEYS.COLLECTION.TRANSACTION}${iouMessage?.IOUTransactionID}`] ?? ({} as Transaction);

    if (isSettled(String(moneyRequestReport.reportID)) || isReportApproved(String(moneyRequestReport.reportID))) {
        return false;
    }

    if (fieldToEdit === CONST.EDIT_REQUEST_FIELD.AMOUNT || fieldToEdit === CONST.EDIT_REQUEST_FIELD.CURRENCY) {
        if (TransactionUtils.isCardTransaction(transaction)) {
            return false;
        }

        if (TransactionUtils.isDistanceRequest(transaction)) {
            const policy = getPolicy(moneyRequestReport?.reportID ?? '');
            const isAdmin = isExpenseReport(moneyRequestReport) && policy.role === CONST.POLICY.ROLE.ADMIN;
            const isManager = isExpenseReport(moneyRequestReport) && currentUserAccountID === moneyRequestReport?.managerID;

            return isAdmin || isManager;
        }
    }

    if (fieldToEdit === CONST.EDIT_REQUEST_FIELD.RECEIPT) {
        const isRequestor = currentUserAccountID === reportAction?.actorAccountID;
        return !TransactionUtils.isReceiptBeingScanned(transaction) && !TransactionUtils.isDistanceRequest(transaction) && isRequestor;
    }

    return true;
}

/**
 * Can only edit if:
 *
 * - It was written by the current user
 * - It's an ADDCOMMENT that is not an attachment
 * - It's money request where conditions for editability are defined in canEditMoneyRequest method
 * - It's not pending deletion
 */
function canEditReportAction(reportAction: OnyxEntry<ReportAction>): boolean {
    const isCommentOrIOU = reportAction?.actionName === CONST.REPORT.ACTIONS.TYPE.ADDCOMMENT || reportAction?.actionName === CONST.REPORT.ACTIONS.TYPE.IOU;

    return Boolean(
        reportAction?.actorAccountID === currentUserAccountID &&
            isCommentOrIOU &&
            canEditMoneyRequest(reportAction) && // Returns true for non-IOU actions
            !isReportMessageAttachment(reportAction?.message?.[0] ?? {type: '', text: ''}) &&
            !ReportActionsUtils.isDeletedAction(reportAction) &&
            !ReportActionsUtils.isCreatedTaskReportAction(reportAction) &&
            reportAction?.pendingAction !== CONST.RED_BRICK_ROAD_PENDING_ACTION.DELETE,
    );
}

/**
 * Gets all transactions on an IOU report with a receipt
 */
function getTransactionsWithReceipts(iouReportID: string | undefined): Transaction[] {
    const transactions = TransactionUtils.getAllReportTransactions(iouReportID);
    return transactions.filter((transaction) => TransactionUtils.hasReceipt(transaction));
}

/**
 * For report previews, we display a "Receipt scan in progress" indicator
 * instead of the report total only when we have no report total ready to show. This is the case when
 * all requests are receipts that are being SmartScanned. As soon as we have a non-receipt request,
 * or as soon as one receipt request is done scanning, we have at least one
 * "ready" money request, and we remove this indicator to show the partial report total.
 */
function areAllRequestsBeingSmartScanned(iouReportID: string, reportPreviewAction: OnyxEntry<ReportAction>): boolean {
    const transactionsWithReceipts = getTransactionsWithReceipts(iouReportID);
    // If we have more requests than requests with receipts, we have some manual requests
    if (ReportActionsUtils.getNumberOfMoneyRequests(reportPreviewAction) > transactionsWithReceipts.length) {
        return false;
    }
    return transactionsWithReceipts.every((transaction) => TransactionUtils.isReceiptBeingScanned(transaction));
}

/**
 * Check if any of the transactions in the report has required missing fields
 *
 */
function hasMissingSmartscanFields(iouReportID: string): boolean {
    const transactionsWithReceipts = getTransactionsWithReceipts(iouReportID);
    return transactionsWithReceipts.some((transaction) => TransactionUtils.hasMissingSmartscanFields(transaction));
}

/**
 * Given a parent IOU report action get report name for the LHN.
 */
function getTransactionReportName(reportAction: OnyxEntry<ReportAction>): string {
    if (ReportActionsUtils.isReversedTransaction(reportAction)) {
        return Localize.translateLocal('parentReportAction.reversedTransaction');
    }

    if (ReportActionsUtils.isDeletedAction(reportAction)) {
        return Localize.translateLocal('parentReportAction.deletedRequest');
    }

    const transaction = TransactionUtils.getLinkedTransaction(reportAction);
    if (isEmptyObject(transaction)) {
        // Transaction data might be empty on app's first load, if so we fallback to Request
        return Localize.translateLocal('iou.request');
    }

    if (TransactionUtils.isFetchingWaypointsFromServer(transaction)) {
        return Localize.translateLocal('iou.routePending');
    }

    if (TransactionUtils.hasReceipt(transaction) && TransactionUtils.isReceiptBeingScanned(transaction)) {
        return Localize.translateLocal('iou.receiptScanning');
    }

    if (TransactionUtils.hasMissingSmartscanFields(transaction)) {
        return Localize.translateLocal('iou.receiptMissingDetails');
    }

    const transactionDetails = getTransactionDetails(transaction);

    return Localize.translateLocal(ReportActionsUtils.isSentMoneyReportAction(reportAction) ? 'iou.threadSentMoneyReportName' : 'iou.threadRequestReportName', {
        formattedAmount: CurrencyUtils.convertToDisplayString(transactionDetails?.amount ?? 0, transactionDetails?.currency) ?? '',
        comment: (!TransactionUtils.isMerchantMissing(transaction) ? transactionDetails?.merchant : transactionDetails?.comment) ?? '',
    });
}

/**
 * Get money request message for an IOU report
 *
 * @param [reportAction] This can be either a report preview action or the IOU action
 */
function getReportPreviewMessage(
    report: OnyxEntry<Report> | EmptyObject,
    reportAction: OnyxEntry<ReportAction> | EmptyObject = {},
    shouldConsiderScanningReceiptOrPendingRoute = false,
    isPreviewMessageForParentChatReport = false,
    policy: OnyxEntry<Policy> = null,
    isForListPreview = false,
): string {
    const reportActionMessage = reportAction?.message?.[0].html ?? '';

    if (isEmptyObject(report) || !report?.reportID) {
        // The iouReport is not found locally after SignIn because the OpenApp API won't return iouReports if they're settled
        // As a temporary solution until we know how to solve this the best, we just use the message that returned from BE
        return reportActionMessage;
    }

    if (!isEmptyObject(reportAction) && !isIOUReport(report) && reportAction && ReportActionsUtils.isSplitBillAction(reportAction)) {
        // This covers group chats where the last action is a split bill action
        const linkedTransaction = TransactionUtils.getLinkedTransaction(reportAction);
        if (isEmptyObject(linkedTransaction)) {
            return reportActionMessage;
        }

        if (!isEmptyObject(linkedTransaction)) {
            if (TransactionUtils.isReceiptBeingScanned(linkedTransaction)) {
                return Localize.translateLocal('iou.receiptScanning');
            }

            if (TransactionUtils.hasMissingSmartscanFields(linkedTransaction)) {
                return Localize.translateLocal('iou.receiptMissingDetails');
            }

            const transactionDetails = getTransactionDetails(linkedTransaction);
            const formattedAmount = CurrencyUtils.convertToDisplayString(transactionDetails?.amount ?? 0, transactionDetails?.currency ?? '');
            return Localize.translateLocal('iou.didSplitAmount', {formattedAmount, comment: transactionDetails?.comment ?? ''});
        }
    }

    const containsNonReimbursable = hasNonReimbursableTransactions(report.reportID);
    const totalAmount = getMoneyRequestSpendBreakdown(report).totalDisplaySpend;
    const policyName = getPolicyName(report, false, policy);
    const payerName = isExpenseReport(report) && !containsNonReimbursable ? policyName : getDisplayNameForParticipant(report.managerID, !isPreviewMessageForParentChatReport);

    const formattedAmount = CurrencyUtils.convertToDisplayString(totalAmount, report.currency);

    if (isReportApproved(report) && isPaidGroupPolicy(report)) {
        return Localize.translateLocal('iou.managerApprovedAmount', {
            manager: payerName ?? '',
            amount: formattedAmount,
        });
    }

    let linkedTransaction;
    if (!isEmptyObject(reportAction) && shouldConsiderScanningReceiptOrPendingRoute && reportAction && ReportActionsUtils.isMoneyRequestAction(reportAction)) {
        linkedTransaction = TransactionUtils.getLinkedTransaction(reportAction);
    }

    if (!isEmptyObject(linkedTransaction) && TransactionUtils.hasReceipt(linkedTransaction) && TransactionUtils.isReceiptBeingScanned(linkedTransaction)) {
        return Localize.translateLocal('iou.receiptScanning');
    }

    if (!isEmptyObject(linkedTransaction) && TransactionUtils.isFetchingWaypointsFromServer(linkedTransaction) && !TransactionUtils.getAmount(linkedTransaction)) {
        return Localize.translateLocal('iou.routePending');
    }

    const originalMessage = reportAction?.originalMessage as IOUMessage | undefined;

    // Show Paid preview message if it's settled or if the amount is paid & stuck at receivers end for only chat reports.
    if (isSettled(report.reportID) || (report.isWaitingOnBankAccount && isPreviewMessageForParentChatReport)) {
        // A settled report preview message can come in three formats "paid ... elsewhere" or "paid ... with Expensify"
        let translatePhraseKey: TranslationPaths = 'iou.paidElsewhereWithAmount';
        if (
            [CONST.IOU.PAYMENT_TYPE.VBBA, CONST.IOU.PAYMENT_TYPE.EXPENSIFY].some((paymentType) => paymentType === originalMessage?.paymentType) ||
            !!reportActionMessage.match(/ (with Expensify|using Expensify)$/) ||
            report.isWaitingOnBankAccount
        ) {
            translatePhraseKey = 'iou.paidWithExpensifyWithAmount';
        }

        let actualPayerName = report.managerID === currentUserAccountID ? '' : getDisplayNameForParticipant(report.managerID, true);
        actualPayerName = actualPayerName && isForListPreview && !isPreviewMessageForParentChatReport ? `${actualPayerName}:` : actualPayerName;
        const payerDisplayName = isPreviewMessageForParentChatReport ? payerName : actualPayerName;

        return Localize.translateLocal(translatePhraseKey, {amount: formattedAmount, payer: payerDisplayName ?? ''});
    }

    if (report.isWaitingOnBankAccount) {
        const submitterDisplayName = getDisplayNameForParticipant(report.ownerAccountID ?? -1, true) ?? '';
        return Localize.translateLocal('iou.waitingOnBankAccount', {submitterDisplayName});
    }

    const lastActorID = reportAction?.actorAccountID;
    let amount = originalMessage?.amount;
    let currency = originalMessage?.currency ? originalMessage?.currency : report.currency;

    if (!isEmptyObject(linkedTransaction)) {
        amount = TransactionUtils.getAmount(linkedTransaction, isExpenseReport(report));
        currency = TransactionUtils.getCurrency(linkedTransaction);
    }

    // if we have the amount in the originalMessage and lastActorID, we can use that to display the preview message for the latest request
    if (amount !== undefined && lastActorID && !isPreviewMessageForParentChatReport) {
        const amountToDisplay = CurrencyUtils.convertToDisplayString(Math.abs(amount), currency);

        // We only want to show the actor name in the preview if it's not the current user who took the action
        const requestorName = lastActorID && lastActorID !== currentUserAccountID ? getDisplayNameForParticipant(lastActorID, !isPreviewMessageForParentChatReport) : '';
        return `${requestorName ? `${requestorName}: ` : ''}${Localize.translateLocal('iou.requestedAmount', {formattedAmount: amountToDisplay})}`;
    }

    return Localize.translateLocal(containsNonReimbursable ? 'iou.payerSpentAmount' : 'iou.payerOwesAmount', {payer: payerName ?? '', amount: formattedAmount});
}

/**
 * Given the updates user made to the request, compose the originalMessage
 * object of the modified expense action.
 *
 * At the moment, we only allow changing one transaction field at a time.
 */
function getModifiedExpenseOriginalMessage(oldTransaction: OnyxEntry<Transaction>, transactionChanges: TransactionChanges, isFromExpenseReport: boolean): ExpenseOriginalMessage {
    const originalMessage: ExpenseOriginalMessage = {};
    // Remark: Comment field is the only one which has new/old prefixes for the keys (newComment/ oldComment),
    // all others have old/- pattern such as oldCreated/created
    if ('comment' in transactionChanges) {
        originalMessage.oldComment = TransactionUtils.getDescription(oldTransaction);
        originalMessage.newComment = transactionChanges?.comment;
    }
    if ('created' in transactionChanges) {
        originalMessage.oldCreated = TransactionUtils.getCreated(oldTransaction);
        originalMessage.created = transactionChanges?.created;
    }
    if ('merchant' in transactionChanges) {
        originalMessage.oldMerchant = TransactionUtils.getMerchant(oldTransaction);
        originalMessage.merchant = transactionChanges?.merchant;
    }

    // The amount is always a combination of the currency and the number value so when one changes we need to store both
    // to match how we handle the modified expense action in oldDot
    if ('amount' in transactionChanges || 'currency' in transactionChanges) {
        originalMessage.oldAmount = TransactionUtils.getAmount(oldTransaction, isFromExpenseReport);
        originalMessage.amount = transactionChanges?.amount ?? transactionChanges.oldAmount;
        originalMessage.oldCurrency = TransactionUtils.getCurrency(oldTransaction);
        originalMessage.currency = transactionChanges?.currency ?? transactionChanges.oldCurrency;
    }

    if ('category' in transactionChanges) {
        originalMessage.oldCategory = TransactionUtils.getCategory(oldTransaction);
        originalMessage.category = transactionChanges?.category;
    }

    if ('tag' in transactionChanges) {
        originalMessage.oldTag = TransactionUtils.getTag(oldTransaction);
        originalMessage.tag = transactionChanges?.tag;
    }

    if ('billable' in transactionChanges) {
        const oldBillable = TransactionUtils.getBillable(oldTransaction);
        originalMessage.oldBillable = oldBillable ? Localize.translateLocal('common.billable').toLowerCase() : Localize.translateLocal('common.nonBillable').toLowerCase();
        originalMessage.billable = transactionChanges?.billable ? Localize.translateLocal('common.billable').toLowerCase() : Localize.translateLocal('common.nonBillable').toLowerCase();
    }

    return originalMessage;
}

/**
 * Check if original message is an object and can be used as a ChangeLog type
 * @param originalMessage
 */
function isChangeLogObject(originalMessage?: ChangeLog): ChangeLog | undefined {
    if (originalMessage && typeof originalMessage === 'object') {
        return originalMessage;
    }
    return undefined;
}

/**
 * Build invited usernames for admin chat threads
 * @param parentReportAction
 * @param parentReportActionMessage
 */
function getAdminRoomInvitedParticipants(parentReportAction: ReportAction | Record<string, never>, parentReportActionMessage: string) {
    if (!parentReportAction?.originalMessage) {
        return parentReportActionMessage || Localize.translateLocal('parentReportAction.deletedMessage');
    }
    const originalMessage = isChangeLogObject(parentReportAction.originalMessage);
    const participantAccountIDs = originalMessage?.targetAccountIDs ?? [];

    const participants = participantAccountIDs.map((id) => {
        const name = getDisplayNameForParticipant(id);
        if (name && name?.length > 0) {
            return name;
        }
        return Localize.translateLocal('common.hidden');
    });
    const users = participants.length > 1 ? participants.join(` ${Localize.translateLocal('common.and')} `) : participants[0];
    if (!users) {
        return parentReportActionMessage;
    }
    const actionType = parentReportAction.actionName;
    const isInviteAction = actionType === CONST.REPORT.ACTIONS.TYPE.ROOMCHANGELOG.INVITE_TO_ROOM || actionType === CONST.REPORT.ACTIONS.TYPE.POLICYCHANGELOG.INVITE_TO_ROOM;

    const verbKey = isInviteAction ? 'workspace.invite.invited' : 'workspace.invite.removed';
    const prepositionKey = isInviteAction ? 'workspace.invite.to' : 'workspace.invite.from';

    const verb = Localize.translateLocal(verbKey);
    const preposition = Localize.translateLocal(prepositionKey);

    const roomName = originalMessage?.roomName ?? '';

    return roomName ? `${verb} ${users} ${preposition} ${roomName}` : `${verb} ${users}`;
}

/**
 * Get the title for a report.
 */
function getReportName(report: OnyxEntry<Report>, policy: OnyxEntry<Policy> = null): string {
    let formattedName: string | undefined;
    const parentReportAction = ReportActionsUtils.getParentReportAction(report);
    if (isChatThread(report)) {
        if (!isEmptyObject(parentReportAction) && ReportActionsUtils.isTransactionThread(parentReportAction)) {
            return getTransactionReportName(parentReportAction);
        }

        const isAttachment = ReportActionsUtils.isReportActionAttachment(!isEmptyObject(parentReportAction) ? parentReportAction : null);
        const parentReportActionMessage = (parentReportAction?.message?.[0]?.text ?? '').replace(/(\r\n|\n|\r)/gm, ' ');
        if (isAttachment && parentReportActionMessage) {
            return `[${Localize.translateLocal('common.attachment')}]`;
        }
        if (
            parentReportAction?.message?.[0]?.moderationDecision?.decision === CONST.MODERATION.MODERATOR_DECISION_PENDING_HIDE ||
            parentReportAction?.message?.[0]?.moderationDecision?.decision === CONST.MODERATION.MODERATOR_DECISION_HIDDEN ||
            parentReportAction?.message?.[0]?.moderationDecision?.decision === CONST.MODERATION.MODERATOR_DECISION_PENDING_REMOVE
        ) {
            return Localize.translateLocal('parentReportAction.hiddenMessage');
        }
        if (isAdminRoom(report) || isUserCreatedPolicyRoom(report)) {
            return getAdminRoomInvitedParticipants(parentReportAction, parentReportActionMessage);
        }
        return parentReportActionMessage || Localize.translateLocal('parentReportAction.deletedMessage');
    }

    if (isTaskReport(report) && isCanceledTaskReport(report, parentReportAction)) {
        return Localize.translateLocal('parentReportAction.deletedTask');
    }

    if (isChatRoom(report) || isTaskReport(report)) {
        formattedName = report?.reportName;
    }

    if (isPolicyExpenseChat(report)) {
        formattedName = getPolicyExpenseChatName(report, policy);
    }

    if (isMoneyRequestReport(report)) {
        formattedName = getMoneyRequestReportName(report, policy);
    }

    if (isArchivedRoom(report)) {
        formattedName += ` (${Localize.translateLocal('common.archived')})`;
    }

    if (formattedName) {
        return formattedName;
    }

    // Not a room or PolicyExpenseChat, generate title from participants
    const participantAccountIDs = report?.participantAccountIDs ?? [];
    const participantsWithoutCurrentUser = participantAccountIDs.filter((accountID) => accountID !== currentUserAccountID);
    const isMultipleParticipantReport = participantsWithoutCurrentUser.length > 1;

    return participantsWithoutCurrentUser.map((accountID) => getDisplayNameForParticipant(accountID, isMultipleParticipantReport)).join(', ');
}

/**
 * Recursively navigates through thread parents to get the root report and workspace name.
 * The recursion stops when we find a non thread or money request report, whichever comes first.
 */
function getRootReportAndWorkspaceName(report: OnyxEntry<Report>): ReportAndWorkspaceName {
    if (!report) {
        return {
            rootReportName: '',
        };
    }
    if (isChildReport(report) && !isMoneyRequestReport(report) && !isTaskReport(report)) {
        const parentReport = allReports?.[`${ONYXKEYS.COLLECTION.REPORT}${report?.parentReportID}`] ?? null;
        return getRootReportAndWorkspaceName(parentReport);
    }

    if (isIOURequest(report)) {
        return {
            rootReportName: getReportName(report),
        };
    }
    if (isExpenseRequest(report)) {
        return {
            rootReportName: getReportName(report),
            workspaceName: isIOUReport(report) ? CONST.POLICY.OWNER_EMAIL_FAKE : getPolicyName(report, true),
        };
    }

    return {
        rootReportName: getReportName(report),
        workspaceName: getPolicyName(report, true),
    };
}

/**
 * Get either the policyName or domainName the chat is tied to
 */
function getChatRoomSubtitle(report: OnyxEntry<Report>): string | undefined {
    if (isChatThread(report)) {
        return '';
    }
    if (!isDefaultRoom(report) && !isUserCreatedPolicyRoom(report) && !isPolicyExpenseChat(report)) {
        return '';
    }
    if (getChatType(report) === CONST.REPORT.CHAT_TYPE.DOMAIN_ALL) {
        // The domainAll rooms are just #domainName, so we ignore the prefix '#' to get the domainName
        return report?.reportName?.substring(1) ?? '';
    }
    if ((isPolicyExpenseChat(report) && !!report?.isOwnPolicyExpenseChat) || isExpenseReport(report)) {
        return Localize.translateLocal('workspace.common.workspace');
    }
    if (isArchivedRoom(report)) {
        return report?.oldPolicyName ?? '';
    }
    return getPolicyName(report);
}

/**
 * Gets the parent navigation subtitle for the report
 */
function getParentNavigationSubtitle(report: OnyxEntry<Report>): ParentNavigationSummaryParams {
    if (isThread(report)) {
        const parentReport = allReports?.[`${ONYXKEYS.COLLECTION.REPORT}${report?.parentReportID}`] ?? null;
        const {rootReportName, workspaceName} = getRootReportAndWorkspaceName(parentReport);
        if (!rootReportName) {
            return {};
        }

        return {rootReportName, workspaceName};
    }
    return {};
}

/**
 * Navigate to the details page of a given report
 */
function navigateToDetailsPage(report: OnyxEntry<Report>) {
    const participantAccountIDs = report?.participantAccountIDs ?? [];

    if (isOneOnOneChat(report)) {
        Navigation.navigate(ROUTES.PROFILE.getRoute(participantAccountIDs[0]));
        return;
    }
    if (report?.reportID) {
        Navigation.navigate(ROUTES.REPORT_WITH_ID_DETAILS.getRoute(report?.reportID));
    }
}

/**
 * Go back to the details page of a given report
 */
function goBackToDetailsPage(report: OnyxEntry<Report>) {
    if (isOneOnOneChat(report)) {
        Navigation.goBack(ROUTES.PROFILE.getRoute(report?.participantAccountIDs?.[0] ?? ''));
        return;
    }
    Navigation.goBack(ROUTES.REPORT_SETTINGS.getRoute(report?.reportID ?? ''));
}

/**
 * Generate a random reportID up to 53 bits aka 9,007,199,254,740,991 (Number.MAX_SAFE_INTEGER).
 * There were approximately 98,000,000 reports with sequential IDs generated before we started using this approach, those make up roughly one billionth of the space for these numbers,
 * so we live with the 1 in a billion chance of a collision with an older ID until we can switch to 64-bit IDs.
 *
 * In a test of 500M reports (28 years of reports at our current max rate) we got 20-40 collisions meaning that
 * this is more than random enough for our needs.
 */
function generateReportID(): string {
    return (Math.floor(Math.random() * 2 ** 21) * 2 ** 32 + Math.floor(Math.random() * 2 ** 32)).toString();
}

function hasReportNameError(report: OnyxEntry<Report>): boolean {
    return !isEmptyObject(report?.errorFields?.reportName);
}

/**
 * For comments shorter than or equal to 10k chars, convert the comment from MD into HTML because that's how it is stored in the database
 * For longer comments, skip parsing, but still escape the text, and display plaintext for performance reasons. It takes over 40s to parse a 100k long string!!
 */
function getParsedComment(text: string): string {
    const parser = new ExpensiMark();
    return text.length <= CONST.MAX_MARKUP_LENGTH ? parser.replace(text) : lodashEscape(text);
}

function getReportDescriptionText(report: Report): string {
    if (!report.description) {
        return '';
    }

    const parser = new ExpensiMark();
    return parser.htmlToText(report.description);
}

function buildOptimisticAddCommentReportAction(text?: string, file?: File, actorAccountID?: number): OptimisticReportAction {
    const parser = new ExpensiMark();
    const commentText = getParsedComment(text ?? '');
    const isAttachment = !text && file !== undefined;
    const attachmentInfo = isAttachment ? file : {};
    const htmlForNewComment = isAttachment ? CONST.ATTACHMENT_UPLOADING_MESSAGE_HTML : commentText;
    const accountID = actorAccountID ?? currentUserAccountID;

    // Remove HTML from text when applying optimistic offline comment
    const textForNewComment = isAttachment ? CONST.ATTACHMENT_MESSAGE_TEXT : parser.htmlToText(htmlForNewComment);
    return {
        commentText,
        reportAction: {
            reportActionID: NumberUtils.rand64(),
            actionName: CONST.REPORT.ACTIONS.TYPE.ADDCOMMENT,
            actorAccountID: accountID,
            person: [
                {
                    style: 'strong',
                    text: allPersonalDetails?.[accountID ?? -1]?.displayName ?? currentUserEmail,
                    type: 'TEXT',
                },
            ],
            automatic: false,
            avatar: allPersonalDetails?.[accountID ?? -1]?.avatar ?? UserUtils.getDefaultAvatarURL(accountID),
            created: DateUtils.getDBTimeWithSkew(),
            message: [
                {
                    translationKey: isAttachment ? CONST.TRANSLATION_KEYS.ATTACHMENT : '',
                    type: CONST.REPORT.MESSAGE.TYPE.COMMENT,
                    html: htmlForNewComment,
                    text: textForNewComment,
                },
            ],
            isFirstItem: false,
            isAttachment,
            attachmentInfo,
            pendingAction: CONST.RED_BRICK_ROAD_PENDING_ACTION.ADD,
            shouldShow: true,
            isOptimisticAction: true,
        },
    };
}

/**
 * update optimistic parent reportAction when a comment is added or remove in the child report
 * @param parentReportAction - Parent report action of the child report
 * @param lastVisibleActionCreated - Last visible action created of the child report
 * @param type - The type of action in the child report
 */

function updateOptimisticParentReportAction(parentReportAction: OnyxEntry<ReportAction>, lastVisibleActionCreated: string, type: string): UpdateOptimisticParentReportAction {
    let childVisibleActionCount = parentReportAction?.childVisibleActionCount ?? 0;
    let childCommenterCount = parentReportAction?.childCommenterCount ?? 0;
    let childOldestFourAccountIDs = parentReportAction?.childOldestFourAccountIDs;

    if (type === CONST.RED_BRICK_ROAD_PENDING_ACTION.ADD) {
        childVisibleActionCount += 1;
        const oldestFourAccountIDs = childOldestFourAccountIDs ? childOldestFourAccountIDs.split(',') : [];
        if (oldestFourAccountIDs.length < 4) {
            const index = oldestFourAccountIDs.findIndex((accountID) => accountID === currentUserAccountID?.toString());
            if (index === -1) {
                childCommenterCount += 1;
                oldestFourAccountIDs.push(currentUserAccountID?.toString() ?? '');
            }
        }
        childOldestFourAccountIDs = oldestFourAccountIDs.join(',');
    } else if (type === CONST.RED_BRICK_ROAD_PENDING_ACTION.DELETE) {
        if (childVisibleActionCount > 0) {
            childVisibleActionCount -= 1;
        }

        if (childVisibleActionCount === 0) {
            childCommenterCount = 0;
            childOldestFourAccountIDs = '';
        }
    }

    return {
        childVisibleActionCount,
        childCommenterCount,
        childLastVisibleActionCreated: lastVisibleActionCreated,
        childOldestFourAccountIDs,
    };
}

/**
 * Get optimistic data of parent report action
 * @param reportID The reportID of the report that is updated
 * @param lastVisibleActionCreated Last visible action created of the child report
 * @param type The type of action in the child report
 * @param parentReportID Custom reportID to be updated
 * @param parentReportActionID Custom reportActionID to be updated
 */
function getOptimisticDataForParentReportAction(reportID: string, lastVisibleActionCreated: string, type: string, parentReportID = '', parentReportActionID = ''): OnyxUpdate | EmptyObject {
    const report = getReport(reportID);
    if (!report || isEmptyObject(report)) {
        return {};
    }
    const parentReportAction = ReportActionsUtils.getParentReportAction(report);
    if (!parentReportAction || isEmptyObject(parentReportAction)) {
        return {};
    }

    const optimisticParentReportAction = updateOptimisticParentReportAction(parentReportAction, lastVisibleActionCreated, type);
    return {
        onyxMethod: Onyx.METHOD.MERGE,
        key: `${ONYXKEYS.COLLECTION.REPORT_ACTIONS}${parentReportID || report?.parentReportID}`,
        value: {
            [parentReportActionID || (report?.parentReportActionID ?? '')]: optimisticParentReportAction,
        },
    };
}

/**
 * Builds an optimistic reportAction for the parent report when a task is created
 * @param taskReportID - Report ID of the task
 * @param taskTitle - Title of the task
 * @param taskAssigneeAccountID - AccountID of the person assigned to the task
 * @param text - Text of the comment
 * @param parentReportID - Report ID of the parent report
 */
function buildOptimisticTaskCommentReportAction(taskReportID: string, taskTitle: string, taskAssigneeAccountID: number, text: string, parentReportID: string): OptimisticReportAction {
    const reportAction = buildOptimisticAddCommentReportAction(text);
    if (reportAction.reportAction.message) {
        reportAction.reportAction.message[0].taskReportID = taskReportID;
    }

    // These parameters are not saved on the reportAction, but are used to display the task in the UI
    // Added when we fetch the reportActions on a report
    reportAction.reportAction.originalMessage = {
        html: reportAction.reportAction.message?.[0].html,
        taskReportID: reportAction.reportAction.message?.[0].taskReportID,
    };
    reportAction.reportAction.childReportID = taskReportID;
    reportAction.reportAction.parentReportID = parentReportID;
    reportAction.reportAction.childType = CONST.REPORT.TYPE.TASK;
    reportAction.reportAction.childReportName = taskTitle;
    reportAction.reportAction.childManagerAccountID = taskAssigneeAccountID;
    reportAction.reportAction.childStatusNum = CONST.REPORT.STATUS_NUM.OPEN;
    reportAction.reportAction.childStateNum = CONST.REPORT.STATE_NUM.OPEN;

    return reportAction;
}

/**
 * Builds an optimistic IOU report with a randomly generated reportID
 *
 * @param payeeAccountID - AccountID of the person generating the IOU.
 * @param payerAccountID - AccountID of the other person participating in the IOU.
 * @param total - IOU amount in the smallest unit of the currency.
 * @param chatReportID - Report ID of the chat where the IOU is.
 * @param currency - IOU currency.
 * @param isSendingMoney - If we send money the IOU should be created as settled
 */

function buildOptimisticIOUReport(payeeAccountID: number, payerAccountID: number, total: number, chatReportID: string, currency: string, isSendingMoney = false): OptimisticIOUReport {
    const formattedTotal = CurrencyUtils.convertToDisplayString(total, currency);
    const personalDetails = getPersonalDetailsForAccountID(payerAccountID);
    const payerEmail = 'login' in personalDetails ? personalDetails.login : '';

    // When creating a report the participantsAccountIDs and visibleChatMemberAccountIDs are the same
    const participantsAccountIDs = [payeeAccountID, payerAccountID];

    return {
        type: CONST.REPORT.TYPE.IOU,
        cachedTotal: formattedTotal,
        chatReportID,
        currency,
        managerID: payerAccountID,
        ownerAccountID: payeeAccountID,
        participantAccountIDs: participantsAccountIDs,
        visibleChatMemberAccountIDs: participantsAccountIDs,
        reportID: generateReportID(),
        stateNum: isSendingMoney ? CONST.REPORT.STATE_NUM.APPROVED : CONST.REPORT.STATE_NUM.SUBMITTED,
        statusNum: isSendingMoney ? CONST.REPORT.STATUS_NUM.REIMBURSED : CONST.REPORT.STATE_NUM.SUBMITTED,
        total,

        // We don't translate reportName because the server response is always in English
        reportName: `${payerEmail} owes ${formattedTotal}`,
        notificationPreference: CONST.REPORT.NOTIFICATION_PREFERENCE.HIDDEN,
        parentReportID: chatReportID,
        lastVisibleActionCreated: DateUtils.getDBTime(),
    };
}

/**
 * Builds an optimistic Expense report with a randomly generated reportID
 *
 * @param chatReportID - Report ID of the PolicyExpenseChat where the Expense Report is
 * @param policyID - The policy ID of the PolicyExpenseChat
 * @param payeeAccountID - AccountID of the employee (payee)
 * @param total - Amount in cents
 * @param currency
 */

function buildOptimisticExpenseReport(chatReportID: string, policyID: string, payeeAccountID: number, total: number, currency: string): OptimisticExpenseReport {
    // The amount for Expense reports are stored as negative value in the database
    const storedTotal = total * -1;
    const policyName = getPolicyName(allReports?.[`${ONYXKEYS.COLLECTION.REPORT}${chatReportID}`]);
    const formattedTotal = CurrencyUtils.convertToDisplayString(storedTotal, currency);
    const policy = getPolicy(policyID);

    const isFree = policy?.type === CONST.POLICY.TYPE.FREE;

    // Define the state and status of the report based on whether the policy is free or paid
    const stateNum = isFree ? CONST.REPORT.STATE_NUM.SUBMITTED : CONST.REPORT.STATE_NUM.OPEN;
    const statusNum = isFree ? CONST.REPORT.STATUS_NUM.SUBMITTED : CONST.REPORT.STATUS_NUM.OPEN;

    const expenseReport: OptimisticExpenseReport = {
        reportID: generateReportID(),
        chatReportID,
        policyID,
        type: CONST.REPORT.TYPE.EXPENSE,
        ownerAccountID: payeeAccountID,
        currency,

        // We don't translate reportName because the server response is always in English
        reportName: `${policyName} owes ${formattedTotal}`,
        stateNum,
        statusNum,
        total: storedTotal,
        notificationPreference: CONST.REPORT.NOTIFICATION_PREFERENCE.HIDDEN,
        parentReportID: chatReportID,
        lastVisibleActionCreated: DateUtils.getDBTime(),
    };

    // The account defined in the policy submitsTo field is the approver/ manager for this report
    if (policy?.submitsTo) {
        expenseReport.managerID = policy.submitsTo;
    }

    return expenseReport;
}

/**
 * @param iouReportID - the report ID of the IOU report the action belongs to
 * @param type - IOUReportAction type. Can be oneOf(create, decline, cancel, pay, split)
 * @param total - IOU total in cents
 * @param comment - IOU comment
 * @param currency - IOU currency
 * @param paymentType - IOU paymentMethodType. Can be oneOf(Elsewhere, Expensify)
 * @param isSettlingUp - Whether we are settling up an IOU
 */
function getIOUReportActionMessage(iouReportID: string, type: string, total: number, comment: string, currency: string, paymentType = '', isSettlingUp = false): [Message] {
    const report = getReport(iouReportID);
    const amount =
        type === CONST.IOU.REPORT_ACTION_TYPE.PAY
            ? CurrencyUtils.convertToDisplayString(getMoneyRequestSpendBreakdown(!isEmptyObject(report) ? report : null).totalDisplaySpend, currency)
            : CurrencyUtils.convertToDisplayString(total, currency);

    let paymentMethodMessage;
    switch (paymentType) {
        case CONST.IOU.PAYMENT_TYPE.VBBA:
        case CONST.IOU.PAYMENT_TYPE.EXPENSIFY:
            paymentMethodMessage = ' with Expensify';
            break;
        default:
            paymentMethodMessage = ` elsewhere`;
            break;
    }

    let iouMessage;
    switch (type) {
        case CONST.REPORT.ACTIONS.TYPE.APPROVED:
            iouMessage = `approved ${amount}`;
            break;
        case CONST.REPORT.ACTIONS.TYPE.SUBMITTED:
            iouMessage = `submitted ${amount}`;
            break;
        case CONST.IOU.REPORT_ACTION_TYPE.CREATE:
            iouMessage = `requested ${amount}${comment && ` for ${comment}`}`;
            break;
        case CONST.IOU.REPORT_ACTION_TYPE.SPLIT:
            iouMessage = `split ${amount}${comment && ` for ${comment}`}`;
            break;
        case CONST.IOU.REPORT_ACTION_TYPE.DELETE:
            iouMessage = `deleted the ${amount} request${comment && ` for ${comment}`}`;
            break;
        case CONST.IOU.REPORT_ACTION_TYPE.PAY:
            iouMessage = isSettlingUp ? `paid ${amount}${paymentMethodMessage}` : `sent ${amount}${comment && ` for ${comment}`}${paymentMethodMessage}`;
            break;
        default:
            break;
    }

    return [
        {
            html: lodashEscape(iouMessage),
            text: iouMessage ?? '',
            isEdited: false,
            type: CONST.REPORT.MESSAGE.TYPE.COMMENT,
        },
    ];
}

/**
 * Builds an optimistic IOU reportAction object
 *
 * @param type - IOUReportAction type. Can be oneOf(create, delete, pay, split).
 * @param amount - IOU amount in cents.
 * @param currency
 * @param comment - User comment for the IOU.
 * @param participants - An array with participants details.
 * @param [transactionID] - Not required if the IOUReportAction type is 'pay'
 * @param [paymentType] - Only required if the IOUReportAction type is 'pay'. Can be oneOf(elsewhere, Expensify).
 * @param [iouReportID] - Only required if the IOUReportActions type is oneOf(decline, cancel, pay). Generates a randomID as default.
 * @param [isSettlingUp] - Whether we are settling up an IOU.
 * @param [isSendMoneyFlow] - Whether this is send money flow
 * @param [receipt]
 * @param [isOwnPolicyExpenseChat] - Whether this is an expense report create from the current user's policy expense chat
 */

function buildOptimisticIOUReportAction(
    type: ValueOf<typeof CONST.IOU.REPORT_ACTION_TYPE>,
    amount: number,
    currency: string,
    comment: string,
    participants: Participant[],
    transactionID: string,
    paymentType?: PaymentMethodType,
    iouReportID = '',
    isSettlingUp = false,
    isSendMoneyFlow = false,
    receipt: Receipt = {},
    isOwnPolicyExpenseChat = false,
    created = DateUtils.getDBTime(),
): OptimisticIOUReportAction {
    const IOUReportID = iouReportID || generateReportID();

    const originalMessage: IOUMessage = {
        amount,
        comment,
        currency,
        IOUTransactionID: transactionID,
        IOUReportID,
        type,
    };

    if (type === CONST.IOU.REPORT_ACTION_TYPE.PAY) {
        // In send money flow, we store amount, comment, currency in IOUDetails when type = pay
        if (isSendMoneyFlow) {
            const keys = ['amount', 'comment', 'currency'] as const;
            keys.forEach((key) => {
                delete originalMessage[key];
            });
            originalMessage.IOUDetails = {amount, comment, currency};
            originalMessage.paymentType = paymentType;
        } else {
            // In case of pay money request action, we dont store the comment
            // and there is no single transctionID to link the action to.
            delete originalMessage.IOUTransactionID;
            delete originalMessage.comment;
            originalMessage.paymentType = paymentType;
        }
    }

    // IOUs of type split only exist in group DMs and those don't have an iouReport so we need to delete the IOUReportID key
    if (type === CONST.IOU.REPORT_ACTION_TYPE.SPLIT) {
        delete originalMessage.IOUReportID;
        // Split bill made from a policy expense chat only have the payee's accountID as the participant because the payer could be any policy admin
        if (isOwnPolicyExpenseChat) {
            originalMessage.participantAccountIDs = currentUserAccountID ? [currentUserAccountID] : [];
        } else {
            originalMessage.participantAccountIDs = currentUserAccountID
                ? [currentUserAccountID, ...participants.map((participant) => participant.accountID ?? -1)]
                : participants.map((participant) => participant.accountID ?? -1);
        }
    }

    return {
        actionName: CONST.REPORT.ACTIONS.TYPE.IOU,
        actorAccountID: currentUserAccountID,
        automatic: false,
        avatar: currentUserPersonalDetails?.avatar ?? UserUtils.getDefaultAvatarURL(currentUserAccountID),
        isAttachment: false,
        originalMessage,
        message: getIOUReportActionMessage(iouReportID, type, amount, comment, currency, paymentType, isSettlingUp),
        person: [
            {
                style: 'strong',
                text: currentUserPersonalDetails?.displayName ?? currentUserEmail,
                type: 'TEXT',
            },
        ],
        reportActionID: NumberUtils.rand64(),
        shouldShow: true,
        created,
        pendingAction: CONST.RED_BRICK_ROAD_PENDING_ACTION.ADD,
        whisperedToAccountIDs: [CONST.IOU.RECEIPT_STATE.SCANREADY, CONST.IOU.RECEIPT_STATE.SCANNING].some((value) => value === receipt?.state) ? [currentUserAccountID ?? -1] : [],
    };
}

/**
 * Builds an optimistic APPROVED report action with a randomly generated reportActionID.
 */
function buildOptimisticApprovedReportAction(amount: number, currency: string, expenseReportID: string): OptimisticApprovedReportAction {
    const originalMessage = {
        amount,
        currency,
        expenseReportID,
    };

    return {
        actionName: CONST.REPORT.ACTIONS.TYPE.APPROVED,
        actorAccountID: currentUserAccountID,
        automatic: false,
        avatar: currentUserPersonalDetails?.avatar ?? UserUtils.getDefaultAvatarURL(currentUserAccountID),
        isAttachment: false,
        originalMessage,
        message: getIOUReportActionMessage(expenseReportID, CONST.REPORT.ACTIONS.TYPE.APPROVED, Math.abs(amount), '', currency),
        person: [
            {
                style: 'strong',
                text: currentUserPersonalDetails?.displayName ?? currentUserEmail,
                type: 'TEXT',
            },
        ],
        reportActionID: NumberUtils.rand64(),
        shouldShow: true,
        created: DateUtils.getDBTime(),
        pendingAction: CONST.RED_BRICK_ROAD_PENDING_ACTION.ADD,
    };
}

/**
 * Builds an optimistic MOVED report action with a randomly generated reportActionID.
 * This action is used when we move reports across workspaces.
 */
function buildOptimisticMovedReportAction(fromPolicyID: string, toPolicyID: string, newParentReportID: string, movedReportID: string, policyName: string): ReportAction {
    const originalMessage = {
        fromPolicyID,
        toPolicyID,
        newParentReportID,
        movedReportID,
    };

    const movedActionMessage = [
        {
            html: `moved the report to the <a href='${CONST.NEW_EXPENSIFY_URL}r/${newParentReportID}' target='_blank' rel='noreferrer noopener'>${policyName}</a> workspace`,
            text: `moved the report to the ${policyName} workspace`,
            type: CONST.REPORT.MESSAGE.TYPE.COMMENT,
        },
    ];

    return {
        actionName: CONST.REPORT.ACTIONS.TYPE.MOVED,
        actorAccountID: currentUserAccountID,
        automatic: false,
        avatar: currentUserPersonalDetails?.avatar ?? UserUtils.getDefaultAvatarURL(currentUserAccountID),
        isAttachment: false,
        originalMessage,
        message: movedActionMessage,
        person: [
            {
                style: 'strong',
                text: currentUserPersonalDetails?.displayName ?? currentUserEmail,
                type: 'TEXT',
            },
        ],
        reportActionID: NumberUtils.rand64(),
        shouldShow: true,
        created: DateUtils.getDBTime(),
        pendingAction: CONST.RED_BRICK_ROAD_PENDING_ACTION.ADD,
    };
}

/**
 * Builds an optimistic SUBMITTED report action with a randomly generated reportActionID.
 *
 */
function buildOptimisticSubmittedReportAction(amount: number, currency: string, expenseReportID: string): OptimisticSubmittedReportAction {
    const originalMessage = {
        amount,
        currency,
        expenseReportID,
    };

    return {
        actionName: CONST.REPORT.ACTIONS.TYPE.SUBMITTED,
        actorAccountID: currentUserAccountID,
        automatic: false,
        avatar: currentUserPersonalDetails?.avatar ?? UserUtils.getDefaultAvatar(currentUserAccountID),
        isAttachment: false,
        originalMessage,
        message: getIOUReportActionMessage(expenseReportID, CONST.REPORT.ACTIONS.TYPE.SUBMITTED, Math.abs(amount), '', currency),
        person: [
            {
                style: 'strong',
                text: currentUserPersonalDetails?.displayName ?? currentUserEmail,
                type: 'TEXT',
            },
        ],
        reportActionID: NumberUtils.rand64(),
        shouldShow: true,
        created: DateUtils.getDBTime(),
        pendingAction: CONST.RED_BRICK_ROAD_PENDING_ACTION.ADD,
    };
}

/**
 * Builds an optimistic report preview action with a randomly generated reportActionID.
 *
 * @param chatReport
 * @param iouReport
 * @param [comment] - User comment for the IOU.
 * @param [transaction] - optimistic first transaction of preview
 */
function buildOptimisticReportPreview(chatReport: OnyxEntry<Report>, iouReport: Report, comment = '', transaction: OnyxEntry<Transaction> = null, childReportID?: string): ReportAction {
    const hasReceipt = TransactionUtils.hasReceipt(transaction);
    const isReceiptBeingScanned = hasReceipt && TransactionUtils.isReceiptBeingScanned(transaction);
    const message = getReportPreviewMessage(iouReport);
    const created = DateUtils.getDBTime();
    return {
        reportActionID: NumberUtils.rand64(),
        reportID: chatReport?.reportID,
        actionName: CONST.REPORT.ACTIONS.TYPE.REPORTPREVIEW,
        pendingAction: CONST.RED_BRICK_ROAD_PENDING_ACTION.ADD,
        originalMessage: {
            linkedReportID: iouReport?.reportID,
        },
        message: [
            {
                html: message,
                text: message,
                isEdited: false,
                type: CONST.REPORT.MESSAGE.TYPE.COMMENT,
            },
        ],
        created,
        accountID: iouReport?.managerID ?? 0,
        // The preview is initially whispered if created with a receipt, so the actor is the current user as well
        actorAccountID: hasReceipt ? currentUserAccountID : iouReport?.managerID ?? 0,
        childReportID: childReportID ?? iouReport?.reportID,
        childMoneyRequestCount: 1,
        childLastMoneyRequestComment: comment,
        childRecentReceiptTransactionIDs: hasReceipt && !isEmptyObject(transaction) ? {[transaction?.transactionID ?? '']: created} : undefined,
        whisperedToAccountIDs: isReceiptBeingScanned ? [currentUserAccountID ?? -1] : [],
    };
}

/**
 * Builds an optimistic modified expense action with a randomly generated reportActionID.
 */
function buildOptimisticModifiedExpenseReportAction(
    transactionThread: OnyxEntry<Report>,
    oldTransaction: OnyxEntry<Transaction>,
    transactionChanges: TransactionChanges,
    isFromExpenseReport: boolean,
): OptimisticModifiedExpenseReportAction {
    const originalMessage = getModifiedExpenseOriginalMessage(oldTransaction, transactionChanges, isFromExpenseReport);
    return {
        actionName: CONST.REPORT.ACTIONS.TYPE.MODIFIEDEXPENSE,
        actorAccountID: currentUserAccountID,
        automatic: false,
        avatar: currentUserPersonalDetails?.avatar ?? UserUtils.getDefaultAvatarURL(currentUserAccountID),
        created: DateUtils.getDBTime(),
        isAttachment: false,
        message: [
            {
                // Currently we are composing the message from the originalMessage and message is only used in OldDot and not in the App
                text: 'You',
                style: 'strong',
                type: CONST.REPORT.MESSAGE.TYPE.TEXT,
            },
        ],
        originalMessage,
        person: [
            {
                style: 'strong',
                text: currentUserPersonalDetails?.displayName ?? String(currentUserAccountID),
                type: 'TEXT',
            },
        ],
        pendingAction: CONST.RED_BRICK_ROAD_PENDING_ACTION.ADD,
        reportActionID: NumberUtils.rand64(),
        reportID: transactionThread?.reportID,
        shouldShow: true,
    };
}

/**
 * Updates a report preview action that exists for an IOU report.
 *
 * @param [comment] - User comment for the IOU.
 * @param [transaction] - optimistic newest transaction of a report preview
 *
 */
function updateReportPreview(iouReport: OnyxEntry<Report>, reportPreviewAction: ReportAction, isPayRequest = false, comment = '', transaction: OnyxEntry<Transaction> = null): ReportAction {
    const hasReceipt = TransactionUtils.hasReceipt(transaction);
    const recentReceiptTransactions = reportPreviewAction?.childRecentReceiptTransactionIDs ?? {};
    const transactionsToKeep = TransactionUtils.getRecentTransactions(recentReceiptTransactions);
    const previousTransactionsArray = Object.entries(recentReceiptTransactions ?? {}).map(([key, value]) => (transactionsToKeep.includes(key) ? {[key]: value} : null));
    const previousTransactions: Record<string, string> = {};

    for (const obj of previousTransactionsArray) {
        for (const key in obj) {
            if (obj) {
                previousTransactions[key] = obj[key];
            }
        }
    }

    const message = getReportPreviewMessage(iouReport, reportPreviewAction);
    return {
        ...reportPreviewAction,
        created: DateUtils.getDBTime(),
        message: [
            {
                html: message,
                text: message,
                isEdited: false,
                type: CONST.REPORT.MESSAGE.TYPE.COMMENT,
            },
        ],
        childLastMoneyRequestComment: comment || reportPreviewAction?.childLastMoneyRequestComment,
        childMoneyRequestCount: (reportPreviewAction?.childMoneyRequestCount ?? 0) + (isPayRequest ? 0 : 1),
        childRecentReceiptTransactionIDs: hasReceipt
            ? {
                  ...(transaction && {[transaction.transactionID]: transaction?.created}),
                  ...previousTransactions,
              }
            : recentReceiptTransactions,
        // As soon as we add a transaction without a receipt to the report, it will have ready money requests,
        // so we remove the whisper
        whisperedToAccountIDs: hasReceipt ? reportPreviewAction?.whisperedToAccountIDs : [],
    };
}

function buildOptimisticTaskReportAction(taskReportID: string, actionName: OriginalMessageActionName, message = ''): OptimisticTaskReportAction {
    const originalMessage = {
        taskReportID,
        type: actionName,
        text: message,
    };
    return {
        actionName,
        actorAccountID: currentUserAccountID,
        automatic: false,
        avatar: currentUserPersonalDetails?.avatar ?? UserUtils.getDefaultAvatarURL(currentUserAccountID),
        isAttachment: false,
        originalMessage,
        message: [
            {
                text: message,
                taskReportID,
                type: CONST.REPORT.MESSAGE.TYPE.TEXT,
            },
        ],
        person: [
            {
                style: 'strong',
                text: currentUserPersonalDetails?.displayName ?? String(currentUserAccountID),
                type: 'TEXT',
            },
        ],
        reportActionID: NumberUtils.rand64(),
        shouldShow: true,
        created: DateUtils.getDBTime(),
        isFirstItem: false,
        pendingAction: CONST.RED_BRICK_ROAD_PENDING_ACTION.ADD,
    };
}

/**
 * Builds an optimistic chat report with a randomly generated reportID and as much information as we currently have
 */
function buildOptimisticChatReport(
    participantList: number[],
    reportName: string = CONST.REPORT.DEFAULT_REPORT_NAME,
    chatType: ValueOf<typeof CONST.REPORT.CHAT_TYPE> | undefined = undefined,
    policyID: string = CONST.POLICY.OWNER_EMAIL_FAKE,
    ownerAccountID: number = CONST.REPORT.OWNER_ACCOUNT_ID_FAKE,
    isOwnPolicyExpenseChat = false,
    oldPolicyName = '',
    visibility: ValueOf<typeof CONST.REPORT.VISIBILITY> | undefined = undefined,
    writeCapability: ValueOf<typeof CONST.REPORT.WRITE_CAPABILITIES> | undefined = undefined,
    notificationPreference: NotificationPreference = CONST.REPORT.NOTIFICATION_PREFERENCE.ALWAYS,
    parentReportActionID = '',
    parentReportID = '',
    description = '',
): OptimisticChatReport {
    const currentTime = DateUtils.getDBTime();
    const isNewlyCreatedWorkspaceChat = chatType === CONST.REPORT.CHAT_TYPE.POLICY_EXPENSE_CHAT && isOwnPolicyExpenseChat;
    return {
        type: CONST.REPORT.TYPE.CHAT,
        chatType,
        isOwnPolicyExpenseChat,
        isPinned: reportName === CONST.REPORT.WORKSPACE_CHAT_ROOMS.ADMINS || isNewlyCreatedWorkspaceChat,
        lastActorAccountID: 0,
        lastMessageTranslationKey: '',
        lastMessageHtml: '',
        lastMessageText: undefined,
        lastReadTime: currentTime,
        lastVisibleActionCreated: currentTime,
        notificationPreference,
        oldPolicyName,
        ownerAccountID: ownerAccountID || CONST.REPORT.OWNER_ACCOUNT_ID_FAKE,
        parentReportActionID,
        parentReportID,
        // When creating a report the participantsAccountIDs and visibleChatMemberAccountIDs are the same
        participantAccountIDs: participantList,
        visibleChatMemberAccountIDs: participantList,
        policyID,
        reportID: generateReportID(),
        reportName,
        stateNum: 0,
        statusNum: 0,
        visibility,
        description,
        writeCapability,
    };
}

function getCurrentUserAvatarOrDefault(): UserUtils.AvatarSource {
    return allPersonalDetails?.[currentUserAccountID ?? '']?.avatar ?? UserUtils.getDefaultAvatarURL(currentUserAccountID);
}

/**
 * Returns the necessary reportAction onyx data to indicate that the chat has been created optimistically
 * @param [created] - Action created time
 */
function buildOptimisticCreatedReportAction(emailCreatingAction: string, created = DateUtils.getDBTime()): OptimisticCreatedReportAction {
    return {
        reportActionID: NumberUtils.rand64(),
        actionName: CONST.REPORT.ACTIONS.TYPE.CREATED,
        pendingAction: CONST.RED_BRICK_ROAD_PENDING_ACTION.ADD,
        actorAccountID: currentUserAccountID,
        message: [
            {
                type: CONST.REPORT.MESSAGE.TYPE.TEXT,
                style: 'strong',
                text: emailCreatingAction,
            },
            {
                type: CONST.REPORT.MESSAGE.TYPE.TEXT,
                style: 'normal',
                text: ' created this report',
            },
        ],
        person: [
            {
                type: CONST.REPORT.MESSAGE.TYPE.TEXT,
                style: 'strong',
                text: allPersonalDetails?.[currentUserAccountID ?? '']?.displayName ?? currentUserEmail,
            },
        ],
        automatic: false,
        avatar: getCurrentUserAvatarOrDefault(),
        created,
        shouldShow: true,
    };
}

/**
<<<<<<< HEAD
 * Returns the necessary reportAction onyx data to indicate that the transaction has been put on hold optimistically
 * @param [created] - Action created time
 */
function buildOptimisticHoldReportAction(comment: string, created = DateUtils.getDBTime()): OptimisticHoldReportAction {
    return {
        reportActionID: NumberUtils.rand64(),
        actionName: CONST.REPORT.ACTIONS.TYPE.HOLD,
=======
 * Returns the necessary reportAction onyx data to indicate that the room has been renamed
 */
function buildOptimisticRenamedRoomReportAction(newName: string, oldName: string): OptimisticRenamedReportAction {
    const now = DateUtils.getDBTime();
    return {
        reportActionID: NumberUtils.rand64(),
        actionName: CONST.REPORT.ACTIONS.TYPE.RENAMED,
>>>>>>> a3943ace
        pendingAction: CONST.RED_BRICK_ROAD_PENDING_ACTION.ADD,
        actorAccountID: currentUserAccountID,
        message: [
            {
                type: CONST.REPORT.MESSAGE.TYPE.TEXT,
<<<<<<< HEAD
                style: 'normal',
                text: `held this money request with the comment: ${comment}`,
            },
            {
                type: CONST.REPORT.MESSAGE.TYPE.COMMENT,
                text: comment,
            },
        ],
        person: [
            {
                type: CONST.REPORT.MESSAGE.TYPE.TEXT,
                style: 'strong',
                text: allPersonalDetails?.[currentUserAccountID ?? '']?.displayName ?? currentUserEmail,
            },
        ],
        automatic: false,
        avatar: allPersonalDetails?.[currentUserAccountID ?? '']?.avatar ?? UserUtils.getDefaultAvatarURL(currentUserAccountID),
        created,
        shouldShow: true,
    };
}

/**
 * Returns the necessary reportAction onyx data to indicate that the transaction has been removed from hold optimistically
 * @param [created] - Action created time
 */
function buildOptimisticUnHoldReportAction(created = DateUtils.getDBTime()): OptimisticSubmittedReportAction {
    return {
        reportActionID: NumberUtils.rand64(),
        actionName: CONST.REPORT.ACTIONS.TYPE.UNHOLD,
        pendingAction: CONST.RED_BRICK_ROAD_PENDING_ACTION.ADD,
        actorAccountID: currentUserAccountID,
        message: [
            {
                type: CONST.REPORT.MESSAGE.TYPE.TEXT,
                style: 'normal',
                text: `unheld this money request`,
=======
                style: 'strong',
                text: 'You',
            },
            {
                type: CONST.REPORT.MESSAGE.TYPE.TEXT,
                style: 'normal',
                text: ` renamed this report. New title is '${newName}' (previously '${oldName}').`,
>>>>>>> a3943ace
            },
        ],
        person: [
            {
                type: CONST.REPORT.MESSAGE.TYPE.TEXT,
<<<<<<< HEAD
                style: 'normal',
                text: allPersonalDetails?.[currentUserAccountID ?? '']?.displayName ?? currentUserEmail,
            },
        ],
        automatic: false,
        avatar: allPersonalDetails?.[currentUserAccountID ?? '']?.avatar ?? UserUtils.getDefaultAvatarURL(currentUserAccountID),
        created,
=======
                style: 'strong',
                text: allPersonalDetails?.[currentUserAccountID ?? '']?.displayName ?? currentUserEmail,
            },
        ],
        originalMessage: {
            oldName,
            newName,
            html: `Room renamed to ${newName}`,
            lastModified: now,
        },
        automatic: false,
        avatar: getCurrentUserAvatarOrDefault(),
        created: now,
>>>>>>> a3943ace
        shouldShow: true,
    };
}

/**
 * Returns the necessary reportAction onyx data to indicate that a task report has been edited
 */
function buildOptimisticEditedTaskReportAction(emailEditingTask: string): OptimisticEditedTaskReportAction {
    return {
        reportActionID: NumberUtils.rand64(),
        actionName: CONST.REPORT.ACTIONS.TYPE.TASKEDITED,
        pendingAction: CONST.RED_BRICK_ROAD_PENDING_ACTION.ADD,
        actorAccountID: currentUserAccountID,
        message: [
            {
                type: CONST.REPORT.MESSAGE.TYPE.TEXT,
                style: 'strong',
                text: emailEditingTask,
            },
            {
                type: CONST.REPORT.MESSAGE.TYPE.TEXT,
                style: 'normal',
                text: ' edited this task',
            },
        ],
        person: [
            {
                type: CONST.REPORT.MESSAGE.TYPE.TEXT,
                style: 'strong',
                text: allPersonalDetails?.[currentUserAccountID ?? '']?.displayName ?? currentUserEmail,
            },
        ],
        automatic: false,
        avatar: getCurrentUserAvatarOrDefault(),
        created: DateUtils.getDBTime(),
        shouldShow: false,
    };
}

/**
 * Returns the necessary reportAction onyx data to indicate that a chat has been archived
 *
 * @param reason - A reason why the chat has been archived
 */
function buildOptimisticClosedReportAction(emailClosingReport: string, policyName: string, reason: string = CONST.REPORT.ARCHIVE_REASON.DEFAULT): OptimisticClosedReportAction {
    return {
        actionName: CONST.REPORT.ACTIONS.TYPE.CLOSED,
        actorAccountID: currentUserAccountID,
        automatic: false,
        avatar: getCurrentUserAvatarOrDefault(),
        created: DateUtils.getDBTime(),
        message: [
            {
                type: CONST.REPORT.MESSAGE.TYPE.TEXT,
                style: 'strong',
                text: emailClosingReport,
            },
            {
                type: CONST.REPORT.MESSAGE.TYPE.TEXT,
                style: 'normal',
                text: ' closed this report',
            },
        ],
        originalMessage: {
            policyName,
            reason,
        },
        pendingAction: CONST.RED_BRICK_ROAD_PENDING_ACTION.ADD,
        person: [
            {
                type: CONST.REPORT.MESSAGE.TYPE.TEXT,
                style: 'strong',
                text: allPersonalDetails?.[currentUserAccountID ?? '']?.displayName ?? currentUserEmail,
            },
        ],
        reportActionID: NumberUtils.rand64(),
        shouldShow: true,
    };
}

function buildOptimisticWorkspaceChats(policyID: string, policyName: string): OptimisticWorkspaceChats {
    const announceChatData = buildOptimisticChatReport(
        currentUserAccountID ? [currentUserAccountID] : [],
        CONST.REPORT.WORKSPACE_CHAT_ROOMS.ANNOUNCE,
        CONST.REPORT.CHAT_TYPE.POLICY_ANNOUNCE,
        policyID,
        CONST.POLICY.OWNER_ACCOUNT_ID_FAKE,
        false,
        policyName,
        undefined,
        undefined,

        // #announce contains all policy members so notifying always should be opt-in only.
        CONST.REPORT.NOTIFICATION_PREFERENCE.DAILY,
    );
    const announceChatReportID = announceChatData.reportID;
    const announceCreatedAction = buildOptimisticCreatedReportAction(CONST.POLICY.OWNER_EMAIL_FAKE);
    const announceReportActionData = {
        [announceCreatedAction.reportActionID]: announceCreatedAction,
    };

    const adminsChatData = buildOptimisticChatReport(
        [currentUserAccountID ?? -1],
        CONST.REPORT.WORKSPACE_CHAT_ROOMS.ADMINS,
        CONST.REPORT.CHAT_TYPE.POLICY_ADMINS,
        policyID,
        CONST.POLICY.OWNER_ACCOUNT_ID_FAKE,
        false,
        policyName,
    );
    const adminsChatReportID = adminsChatData.reportID;
    const adminsCreatedAction = buildOptimisticCreatedReportAction(CONST.POLICY.OWNER_EMAIL_FAKE);
    const adminsReportActionData = {
        [adminsCreatedAction.reportActionID]: adminsCreatedAction,
    };

    const expenseChatData = buildOptimisticChatReport([currentUserAccountID ?? -1], '', CONST.REPORT.CHAT_TYPE.POLICY_EXPENSE_CHAT, policyID, currentUserAccountID, true, policyName);
    const expenseChatReportID = expenseChatData.reportID;
    const expenseReportCreatedAction = buildOptimisticCreatedReportAction(currentUserEmail ?? '');
    const expenseReportActionData = {
        [expenseReportCreatedAction.reportActionID]: expenseReportCreatedAction,
    };

    return {
        announceChatReportID,
        announceChatData,
        announceReportActionData,
        announceCreatedReportActionID: announceCreatedAction.reportActionID,
        adminsChatReportID,
        adminsChatData,
        adminsReportActionData,
        adminsCreatedReportActionID: adminsCreatedAction.reportActionID,
        expenseChatReportID,
        expenseChatData,
        expenseReportActionData,
        expenseCreatedReportActionID: expenseReportCreatedAction.reportActionID,
    };
}

/**
 * Builds an optimistic Task Report with a randomly generated reportID
 *
 * @param ownerAccountID - Account ID of the person generating the Task.
 * @param assigneeAccountID - AccountID of the other person participating in the Task.
 * @param parentReportID - Report ID of the chat where the Task is.
 * @param title - Task title.
 * @param description - Task description.
 * @param policyID - PolicyID of the parent report
 */

function buildOptimisticTaskReport(
    ownerAccountID: number,
    assigneeAccountID = 0,
    parentReportID?: string,
    title?: string,
    description?: string,
    policyID: string = CONST.POLICY.OWNER_EMAIL_FAKE,
): OptimisticTaskReport {
    // When creating a report the participantsAccountIDs and visibleChatMemberAccountIDs are the same
    const participantsAccountIDs = assigneeAccountID && assigneeAccountID !== ownerAccountID ? [assigneeAccountID] : [];

    return {
        reportID: generateReportID(),
        reportName: title,
        description,
        ownerAccountID,
        participantAccountIDs: participantsAccountIDs,
        visibleChatMemberAccountIDs: participantsAccountIDs,
        managerID: assigneeAccountID,
        type: CONST.REPORT.TYPE.TASK,
        parentReportID,
        policyID,
        stateNum: CONST.REPORT.STATE_NUM.OPEN,
        statusNum: CONST.REPORT.STATUS_NUM.OPEN,
        notificationPreference: CONST.REPORT.NOTIFICATION_PREFERENCE.ALWAYS,
        lastVisibleActionCreated: DateUtils.getDBTime(),
    };
}

/**
 * A helper method to create transaction thread
 *
 * @param reportAction - the parent IOU report action from which to create the thread
 *
 * @param moneyRequestReportID - the reportID which the report action belong to
 */
function buildTransactionThread(reportAction: OnyxEntry<ReportAction>, moneyRequestReportID: string): OptimisticChatReport {
    const participantAccountIDs = [...new Set([currentUserAccountID, Number(reportAction?.actorAccountID)])].filter(Boolean) as number[];
    return buildOptimisticChatReport(
        participantAccountIDs,
        getTransactionReportName(reportAction),
        undefined,
        getReport(moneyRequestReportID)?.policyID ?? CONST.POLICY.OWNER_EMAIL_FAKE,
        CONST.POLICY.OWNER_ACCOUNT_ID_FAKE,
        false,
        '',
        undefined,
        undefined,
        CONST.REPORT.NOTIFICATION_PREFERENCE.HIDDEN,
        reportAction?.reportActionID,
        moneyRequestReportID,
    );
}

function isUnread(report: OnyxEntry<Report>): boolean {
    if (!report) {
        return false;
    }

    // lastVisibleActionCreated and lastReadTime are both datetime strings and can be compared directly
    const lastVisibleActionCreated = report.lastVisibleActionCreated ?? '';
    const lastReadTime = report.lastReadTime ?? '';
    const lastMentionedTime = report.lastMentionedTime ?? '';

    // If the user was mentioned and the comment got deleted the lastMentionedTime will be more recent than the lastVisibleActionCreated
    return lastReadTime < lastVisibleActionCreated || lastReadTime < lastMentionedTime;
}

function isIOUOwnedByCurrentUser(report: OnyxEntry<Report>, allReportsDict: OnyxCollection<Report> = null): boolean {
    const allAvailableReports = allReportsDict ?? allReports;
    if (!report || !allAvailableReports) {
        return false;
    }

    let reportToLook = report;
    if (report.iouReportID) {
        const iouReport = allAvailableReports[`${ONYXKEYS.COLLECTION.REPORT}${report.iouReportID}`];
        if (iouReport) {
            reportToLook = iouReport;
        }
    }

    return reportToLook.ownerAccountID === currentUserAccountID;
}

/**
 * Assuming the passed in report is a default room, lets us know whether we can see it or not, based on permissions and
 * the various subsets of users we've allowed to use default rooms.
 */
function canSeeDefaultRoom(report: OnyxEntry<Report>, policies: OnyxCollection<Policy>, betas: OnyxEntry<Beta[]>): boolean {
    // Include archived rooms
    if (isArchivedRoom(report)) {
        return true;
    }

    // Include default rooms for free plan policies (domain rooms aren't included in here because they do not belong to a policy)
    if (getPolicyType(report, policies) === CONST.POLICY.TYPE.FREE) {
        return true;
    }

    // Include domain rooms with Partner Managers (Expensify accounts) in them for accounts that are on a domain with an Approved Accountant
    if (isDomainRoom(report) && doesDomainHaveApprovedAccountant && hasExpensifyEmails(report?.participantAccountIDs ?? [])) {
        return true;
    }

    // If the room has an assigned guide, it can be seen.
    if (hasExpensifyGuidesEmails(report?.participantAccountIDs ?? [])) {
        return true;
    }

    // Include any admins and announce rooms, since only non partner-managed domain rooms are on the beta now.
    if (isAdminRoom(report) || isAnnounceRoom(report)) {
        return true;
    }

    // For all other cases, just check that the user belongs to the default rooms beta
    return Permissions.canUseDefaultRooms(betas ?? []);
}

function canAccessReport(report: OnyxEntry<Report>, policies: OnyxCollection<Policy>, betas: OnyxEntry<Beta[]>): boolean {
    // We hide default rooms (it's basically just domain rooms now) from people who aren't on the defaultRooms beta.
    if (isDefaultRoom(report) && !canSeeDefaultRoom(report, policies, betas)) {
        return false;
    }

    return true;
}

/**
 * Check if the report is the parent report of the currently viewed report or at least one child report has report action
 */
function shouldHideReport(report: OnyxEntry<Report>, currentReportId: string): boolean {
    const currentReport = getReport(currentReportId);
    const parentReport = getParentReport(!isEmptyObject(currentReport) ? currentReport : null);
    const reportActions = ReportActionsUtils.getAllReportActions(report?.reportID ?? '');
    const isChildReportHasComment = Object.values(reportActions ?? {})?.some((reportAction) => (reportAction?.childVisibleActionCount ?? 0) > 0);
    return parentReport?.reportID !== report?.reportID && !isChildReportHasComment;
}

/**
 * Checks to see if a report's parentAction is a money request that contains a violation
 */
function doesTransactionThreadHaveViolations(report: OnyxEntry<Report>, transactionViolations: OnyxCollection<TransactionViolation[]>, parentReportAction: OnyxEntry<ReportAction>): boolean {
    if (parentReportAction?.actionName !== CONST.REPORT.ACTIONS.TYPE.IOU) {
        return false;
    }
    const {IOUTransactionID, IOUReportID} = parentReportAction.originalMessage ?? {};
    if (!IOUTransactionID || !IOUReportID) {
        return false;
    }
    if (!isCurrentUserSubmitter(IOUReportID)) {
        return false;
    }
    if (report?.stateNum !== CONST.REPORT.STATE_NUM.OPEN && report?.stateNum !== CONST.REPORT.STATE_NUM.SUBMITTED) {
        return false;
    }
    return TransactionUtils.hasViolation(IOUTransactionID, transactionViolations);
}

/**
 * Checks to see if a report contains a violation
 */
function hasViolations(reportID: string, transactionViolations: OnyxCollection<TransactionViolation[]>): boolean {
    const transactions = TransactionUtils.getAllReportTransactions(reportID);
    return transactions.some((transaction) => TransactionUtils.hasViolation(transaction.transactionID, transactionViolations));
}

/**
 * Takes several pieces of data from Onyx and evaluates if a report should be shown in the option list (either when searching
 * for reports or the reports shown in the LHN).
 *
 * This logic is very specific and the order of the logic is very important. It should fail quickly in most cases and also
 * filter out the majority of reports before filtering out very specific minority of reports.
 */
function shouldReportBeInOptionList({
    report,
    currentReportId,
    isInGSDMode,
    betas,
    policies,
    excludeEmptyChats,
    doesReportHaveViolations,
}: {
    report: OnyxEntry<Report>;
    currentReportId: string;
    isInGSDMode: boolean;
    betas: Beta[];
    policies: OnyxCollection<Policy>;
    excludeEmptyChats: boolean;
    doesReportHaveViolations: boolean;
}) {
    const isInDefaultMode = !isInGSDMode;
    // Exclude reports that have no data because there wouldn't be anything to show in the option item.
    // This can happen if data is currently loading from the server or a report is in various stages of being created.
    // This can also happen for anyone accessing a public room or archived room for which they don't have access to the underlying policy.
    // Optionally exclude reports that do not belong to currently active workspace

    if (
        !report?.reportID ||
        !report?.type ||
        report?.reportName === undefined ||
        // eslint-disable-next-line @typescript-eslint/prefer-nullish-coalescing
        report?.isHidden ||
        // eslint-disable-next-line @typescript-eslint/prefer-nullish-coalescing
        report?.participantAccountIDs?.includes(CONST.ACCOUNT_ID.NOTIFICATIONS) ||
        (report?.participantAccountIDs?.length === 0 &&
            !isChatThread(report) &&
            !isPublicRoom(report) &&
            !isUserCreatedPolicyRoom(report) &&
            !isArchivedRoom(report) &&
            !isMoneyRequestReport(report) &&
            !isTaskReport(report))
    ) {
        return false;
    }
    if (!canAccessReport(report, policies, betas)) {
        return false;
    }

    // Include the currently viewed report. If we excluded the currently viewed report, then there
    // would be no way to highlight it in the options list and it would be confusing to users because they lose
    // a sense of context.
    if (report.reportID === currentReportId) {
        return true;
    }

    // Include reports that are relevant to the user in any view mode. Criteria include having a draft or having a GBR showing.
    // eslint-disable-next-line @typescript-eslint/prefer-nullish-coalescing
    if (report.hasDraft || requiresAttentionFromCurrentUser(report)) {
        return true;
    }
    const lastVisibleMessage = ReportActionsUtils.getLastVisibleMessage(report.reportID);
    const isEmptyChat = !report.lastMessageText && !report.lastMessageTranslationKey && !lastVisibleMessage.lastMessageText && !lastVisibleMessage.lastMessageTranslationKey;
    const canHideReport = shouldHideReport(report, currentReportId);

    // Include reports if they are pinned
    if (report.isPinned) {
        return true;
    }

    // Hide only chat threads that haven't been commented on (other threads are actionable)
    if (isChatThread(report) && canHideReport && isEmptyChat) {
        return false;
    }

    // Include reports that have errors from trying to add a workspace
    // If we excluded it, then the red-brock-road pattern wouldn't work for the user to resolve the error
    if (report.errorFields?.addWorkspaceRoom) {
        return true;
    }

    // Always show IOU reports with violations
    if (isExpenseRequest(report) && doesReportHaveViolations) {
        return true;
    }

    // All unread chats (even archived ones) in GSD mode will be shown. This is because GSD mode is specifically for focusing the user on the most relevant chats, primarily, the unread ones
    if (isInGSDMode) {
        return isUnread(report) && report.notificationPreference !== CONST.REPORT.NOTIFICATION_PREFERENCE.MUTE;
    }

    // Archived reports should always be shown when in default (most recent) mode. This is because you should still be able to access and search for the chats to find them.
    if (isInDefaultMode && isArchivedRoom(report)) {
        return true;
    }

    // Hide chats between two users that haven't been commented on from the LNH
    if (excludeEmptyChats && isEmptyChat && isChatReport(report) && !isChatRoom(report) && !isPolicyExpenseChat(report) && canHideReport) {
        return false;
    }

    return true;
}

/**
 * Attempts to find a report in onyx with the provided list of participants. Does not include threads, task, money request, room, and policy expense chat.
 */
function getChatByParticipants(newParticipantList: number[]): OnyxEntry<Report> {
    const sortedNewParticipantList = newParticipantList.sort();
    return (
        Object.values(allReports ?? {}).find((report) => {
            // If the report has been deleted, or there are no participants (like an empty #admins room) then skip it
            if (
                !report ||
                report.participantAccountIDs?.length === 0 ||
                isChatThread(report) ||
                isTaskReport(report) ||
                isMoneyRequestReport(report) ||
                isChatRoom(report) ||
                isPolicyExpenseChat(report)
            ) {
                return false;
            }

            // Only return the chat if it has all the participants
            return lodashIsEqual(sortedNewParticipantList, report.participantAccountIDs?.sort());
        }) ?? null
    );
}

/**
 * Attempts to find a report in onyx with the provided list of participants in given policy
 */
function getChatByParticipantsAndPolicy(newParticipantList: number[], policyID: string): OnyxEntry<Report> {
    newParticipantList.sort();
    return (
        Object.values(allReports ?? {}).find((report) => {
            // If the report has been deleted, or there are no participants (like an empty #admins room) then skip it
            if (!report?.participantAccountIDs) {
                return false;
            }
            const sortedParticipanctsAccountIDs = report.participantAccountIDs?.sort();
            // Only return the room if it has all the participants and is not a policy room
            return report.policyID === policyID && lodashIsEqual(newParticipantList, sortedParticipanctsAccountIDs);
        }) ?? null
    );
}

function getAllPolicyReports(policyID: string): Array<OnyxEntry<Report>> {
    return Object.values(allReports ?? {}).filter((report) => report?.policyID === policyID);
}

/**
 * Returns true if Chronos is one of the chat participants (1:1)
 */
function chatIncludesChronos(report: OnyxEntry<Report> | EmptyObject): boolean {
    return Boolean(report?.participantAccountIDs?.includes(CONST.ACCOUNT_ID.CHRONOS));
}

/**
 * Can only flag if:
 *
 * - It was written by someone else and isn't a whisper
 * - It's a welcome message whisper
 * - It's an ADDCOMMENT that is not an attachment
 */
function canFlagReportAction(reportAction: OnyxEntry<ReportAction>, reportID: string | undefined): boolean {
    const report = getReport(reportID);
    const isCurrentUserAction = reportAction?.actorAccountID === currentUserAccountID;
    const isOriginalMessageHaveHtml =
        reportAction?.actionName === CONST.REPORT.ACTIONS.TYPE.ADDCOMMENT ||
        reportAction?.actionName === CONST.REPORT.ACTIONS.TYPE.RENAMED ||
        reportAction?.actionName === CONST.REPORT.ACTIONS.TYPE.CHRONOSOOOLIST;
    if (ReportActionsUtils.isWhisperAction(reportAction)) {
        // Allow flagging welcome message whispers as they can be set by any room creator
        if (report?.description && !isCurrentUserAction && isOriginalMessageHaveHtml && reportAction?.originalMessage?.html === report.description) {
            return true;
        }

        // Disallow flagging the rest of whisper as they are sent by us
        return false;
    }

    return Boolean(
        !isCurrentUserAction &&
            reportAction?.actionName === CONST.REPORT.ACTIONS.TYPE.ADDCOMMENT &&
            !ReportActionsUtils.isDeletedAction(reportAction) &&
            !ReportActionsUtils.isCreatedTaskReportAction(reportAction) &&
            !isEmptyObject(report) &&
            report &&
            isAllowedToComment(report),
    );
}

/**
 * Whether flag comment page should show
 */
function shouldShowFlagComment(reportAction: OnyxEntry<ReportAction>, report: OnyxEntry<Report>): boolean {
    return (
        canFlagReportAction(reportAction, report?.reportID) &&
        !isArchivedRoom(report) &&
        !chatIncludesChronos(report) &&
        !isConciergeChatReport(report) &&
        reportAction?.actorAccountID !== CONST.ACCOUNT_ID.CONCIERGE
    );
}

/**
 * @param sortedAndFilteredReportActions - reportActions for the report, sorted newest to oldest, and filtered for only those that should be visible
 */
function getNewMarkerReportActionID(report: OnyxEntry<Report>, sortedAndFilteredReportActions: ReportAction[]): string {
    if (!isUnread(report)) {
        return '';
    }

    const newMarkerIndex = lodashFindLastIndex(sortedAndFilteredReportActions, (reportAction) => (reportAction.created ?? '') > (report?.lastReadTime ?? ''));

    return 'reportActionID' in sortedAndFilteredReportActions[newMarkerIndex] ? sortedAndFilteredReportActions[newMarkerIndex].reportActionID : '';
}

/**
 * Performs the markdown conversion, and replaces code points > 127 with C escape sequences
 * Used for compatibility with the backend auth validator for AddComment, and to account for MD in comments
 * @returns The comment's total length as seen from the backend
 */
function getCommentLength(textComment: string): number {
    return getParsedComment(textComment)
        .replace(/[^ -~]/g, '\\u????')
        .trim().length;
}

function getRouteFromLink(url: string | null): string {
    if (!url) {
        return '';
    }

    // Get the reportID from URL
    let route = url;
    const localWebAndroidRegEx = /^(https:\/\/([0-9]{1,3})\.([0-9]{1,3})\.([0-9]{1,3})\.([0-9]{1,3}))/;
    linkingConfig.prefixes.forEach((prefix) => {
        if (route.startsWith(prefix)) {
            route = route.replace(prefix, '');
        } else if (localWebAndroidRegEx.test(route)) {
            route = route.replace(localWebAndroidRegEx, '');
        } else {
            return;
        }

        // Remove the port if it's a localhost URL
        if (/^:\d+/.test(route)) {
            route = route.replace(/:\d+/, '');
        }

        // Remove the leading slash if exists
        if (route.startsWith('/')) {
            route = route.replace('/', '');
        }
    });
    return route;
}

function parseReportRouteParams(route: string): ReportRouteParams {
    let parsingRoute = route;
    if (parsingRoute.at(0) === '/') {
        // remove the first slash
        parsingRoute = parsingRoute.slice(1);
    }

    if (!parsingRoute.startsWith(Url.addTrailingForwardSlash(ROUTES.REPORT))) {
        return {reportID: '', isSubReportPageRoute: false};
    }

    const pathSegments = parsingRoute.split('/');

    const reportIDSegment = pathSegments[1];

    // Check for "undefined" or any other unwanted string values
    if (!reportIDSegment || reportIDSegment === 'undefined') {
        return {reportID: '', isSubReportPageRoute: false};
    }

    return {
        reportID: reportIDSegment,
        isSubReportPageRoute: pathSegments.length > 2,
    };
}

function getReportIDFromLink(url: string | null): string {
    const route = getRouteFromLink(url);
    const {reportID, isSubReportPageRoute} = parseReportRouteParams(route);
    if (isSubReportPageRoute) {
        // We allow the Sub-Report deep link routes (settings, details, etc.) to be handled by their respective component pages
        return '';
    }
    return reportID;
}

/**
 * Get the report policyID given a reportID
 */
function getReportPolicyID(reportID?: string): string | undefined {
    return getReport(reportID)?.policyID;
}

/**
 * Check if the chat report is linked to an iou that is waiting for the current user to add a credit bank account.
 */
function hasIOUWaitingOnCurrentUserBankAccount(chatReport: OnyxEntry<Report>): boolean {
    if (chatReport?.iouReportID) {
        const iouReport = allReports?.[`${ONYXKEYS.COLLECTION.REPORT}${chatReport?.iouReportID}`];
        if (iouReport?.isWaitingOnBankAccount && iouReport?.ownerAccountID === currentUserAccountID) {
            return true;
        }
    }

    return false;
}

/**
 * Users can request money:
 * - in policy expense chats only if they are in a role of a member in the chat (in other words, if it's their policy expense chat)
 * - in an open or submitted expense report tied to a policy expense chat the user owns
 *     - employee can request money in submitted expense report only if the policy has Instant Submit settings turned on
 * - in an IOU report, which is not settled yet
 * - in a 1:1 DM chat
 */
function canRequestMoney(report: OnyxEntry<Report>, policy: OnyxEntry<Policy>, otherParticipants: number[]): boolean {
    // User cannot request money in chat thread or in task report or in chat room
    if (isChatThread(report) || isTaskReport(report) || isChatRoom(report)) {
        return false;
    }

    // Users can only request money in DMs if they are a 1:1 DM
    if (isDM(report)) {
        return otherParticipants.length === 1;
    }

    // Prevent requesting money if pending IOU report waiting for their bank account already exists
    if (hasIOUWaitingOnCurrentUserBankAccount(report)) {
        return false;
    }

    // In case of expense reports, we have to look at the parent workspace chat to get the isOwnPolicyExpenseChat property
    let isOwnPolicyExpenseChat = report?.isOwnPolicyExpenseChat ?? false;
    if (isExpenseReport(report) && getParentReport(report)) {
        isOwnPolicyExpenseChat = Boolean(getParentReport(report)?.isOwnPolicyExpenseChat);
    }

    // In case there are no other participants than the current user and it's not user's own policy expense chat, they can't request money from such report
    if (otherParticipants.length === 0 && !isOwnPolicyExpenseChat) {
        return false;
    }

    // User can request money in any IOU report, unless paid, but user can only request money in an expense report
    // which is tied to their workspace chat.
    if (isMoneyRequestReport(report)) {
        const isOwnExpenseReport = isExpenseReport(report) && isOwnPolicyExpenseChat;
        if (isOwnExpenseReport && PolicyUtils.isPaidGroupPolicy(policy)) {
            return isDraftExpenseReport(report);
        }

        return (isOwnExpenseReport || isIOUReport(report)) && !isReportApproved(report) && !isSettled(report?.reportID);
    }

    // In case of policy expense chat, users can only request money from their own policy expense chat
    return !isPolicyExpenseChat(report) || isOwnPolicyExpenseChat;
}

/**
 * Helper method to define what money request options we want to show for particular method.
 * There are 3 money request options: Request, Split and Send:
 * - Request option should show for:
 *     - DMs
 *     - own policy expense chats
 *     - open and processing expense reports tied to own policy expense chat
 *     - unsettled IOU reports
 * - Send option should show for:
 *     - DMs
 * - Split options should show for:
 *     - chat/ policy rooms with more than 1 participants
 *     - groups chats with 3 and more participants
 *     - corporate workspace chats
 *
 * None of the options should show in chat threads or if there is some special Expensify account
 * as a participant of the report.
 */
function getMoneyRequestOptions(report: OnyxEntry<Report>, policy: OnyxEntry<Policy>, reportParticipants: number[]): Array<ValueOf<typeof CONST.IOU.TYPE>> {
    // In any thread or task report, we do not allow any new money requests yet
    if (isChatThread(report) || isTaskReport(report)) {
        return [];
    }

    // We don't allow IOU actions if an Expensify account is a participant of the report, unless the policy that the report is on is owned by an Expensify account
    const doParticipantsIncludeExpensifyAccounts = lodashIntersection(reportParticipants, CONST.EXPENSIFY_ACCOUNT_IDS).length > 0;
    const isPolicyOwnedByExpensifyAccounts = report?.policyID ? CONST.EXPENSIFY_ACCOUNT_IDS.includes(getPolicy(report?.policyID ?? '')?.ownerAccountID ?? 0) : false;
    if (doParticipantsIncludeExpensifyAccounts && !isPolicyOwnedByExpensifyAccounts) {
        return [];
    }

    const otherParticipants = reportParticipants.filter((accountID) => currentUserPersonalDetails?.accountID !== accountID);
    const hasSingleOtherParticipantInReport = otherParticipants.length === 1;
    const hasMultipleOtherParticipants = otherParticipants.length > 1;
    let options: Array<ValueOf<typeof CONST.IOU.TYPE>> = [];

    // User created policy rooms and default rooms like #admins or #announce will always have the Split Bill option
    // unless there are no other participants at all (e.g. #admins room for a policy with only 1 admin)
    // DM chats will have the Split Bill option only when there are at least 2 other people in the chat.
    // Your own workspace chats will have the split bill option.
    if ((isChatRoom(report) && otherParticipants.length > 0) || (isDM(report) && hasMultipleOtherParticipants) || (isPolicyExpenseChat(report) && report?.isOwnPolicyExpenseChat)) {
        options = [CONST.IOU.TYPE.SPLIT];
    }

    if (canRequestMoney(report, policy, otherParticipants)) {
        options = [...options, CONST.IOU.TYPE.REQUEST];
    }

    // Send money option should be visible only in 1:1 DMs
    if (isDM(report) && hasSingleOtherParticipantInReport) {
        options = [...options, CONST.IOU.TYPE.SEND];
    }

    return options;
}

/**
 * Allows a user to leave a policy room according to the following conditions of the visibility or chatType rNVP:
 * `public` - Anyone can leave (because anybody can join)
 * `public_announce` - Only non-policy members can leave (it's auto-shared with policy members)
 * `policy_admins` - Nobody can leave (it's auto-shared with all policy admins)
 * `policy_announce` - Nobody can leave (it's auto-shared with all policy members)
 * `policyExpenseChat` - Nobody can leave (it's auto-shared with all policy members)
 * `policy` - Anyone can leave (though only policy members can join)
 * `domain` - Nobody can leave (it's auto-shared with domain members)
 * `dm` - Nobody can leave (it's auto-shared with users)
 * `private` - Anybody can leave (though you can only be invited to join)
 */
function canLeaveRoom(report: OnyxEntry<Report>, isPolicyMember: boolean): boolean {
    if (!report?.visibility) {
        if (
            report?.chatType === CONST.REPORT.CHAT_TYPE.POLICY_ADMINS ||
            report?.chatType === CONST.REPORT.CHAT_TYPE.POLICY_ANNOUNCE ||
            report?.chatType === CONST.REPORT.CHAT_TYPE.POLICY_EXPENSE_CHAT ||
            report?.chatType === CONST.REPORT.CHAT_TYPE.DOMAIN_ALL ||
            !report?.chatType
        ) {
            // DM chats don't have a chatType
            return false;
        }
    } else if (isPublicAnnounceRoom(report) && isPolicyMember) {
        return false;
    }
    return true;
}

function isCurrentUserTheOnlyParticipant(participantAccountIDs?: number[]): boolean {
    return Boolean(participantAccountIDs?.length === 1 && participantAccountIDs?.[0] === currentUserAccountID);
}

/**
 * Returns display names for those that can see the whisper.
 * However, it returns "you" if the current user is the only one who can see it besides the person that sent it.
 */
function getWhisperDisplayNames(participantAccountIDs?: number[]): string | undefined {
    const isWhisperOnlyVisibleToCurrentUser = isCurrentUserTheOnlyParticipant(participantAccountIDs);

    // When the current user is the only participant, the display name needs to be "you" because that's the only person reading it
    if (isWhisperOnlyVisibleToCurrentUser) {
        return Localize.translateLocal('common.youAfterPreposition');
    }

    return participantAccountIDs?.map((accountID) => getDisplayNameForParticipant(accountID, !isWhisperOnlyVisibleToCurrentUser)).join(', ');
}

/**
 * Show subscript on workspace chats / threads and expense requests
 */
function shouldReportShowSubscript(report: OnyxEntry<Report>): boolean {
    if (isArchivedRoom(report) && !isWorkspaceThread(report)) {
        return false;
    }

    if (isPolicyExpenseChat(report) && !isChatThread(report) && !isTaskReport(report) && !report?.isOwnPolicyExpenseChat) {
        return true;
    }

    if (isPolicyExpenseChat(report) && !isThread(report) && !isTaskReport(report)) {
        return true;
    }

    if (isExpenseRequest(report)) {
        return true;
    }

    if (isWorkspaceTaskReport(report)) {
        return true;
    }

    if (isWorkspaceThread(report)) {
        return true;
    }

    return false;
}

/**
 * Return true if reports data exists
 */
function isReportDataReady(): boolean {
    return !isEmptyObject(allReports) && Object.keys(allReports ?? {}).some((key) => allReports?.[key]?.reportID);
}

/**
 * Return true if reportID from path is valid
 */
function isValidReportIDFromPath(reportIDFromPath: string): boolean {
    return !['', 'null', '0'].includes(reportIDFromPath);
}

/**
 * Return the errors we have when creating a chat or a workspace room
 */
function getAddWorkspaceRoomOrChatReportErrors(report: OnyxEntry<Report>): Errors | null | undefined {
    // We are either adding a workspace room, or we're creating a chat, it isn't possible for both of these to have errors for the same report at the same time, so
    // simply looking up the first truthy value will get the relevant property if it's set.
    return report?.errorFields?.addWorkspaceRoom ?? report?.errorFields?.createChat;
}

/**
 * Return true if the Money Request report is marked for deletion.
 */
function isMoneyRequestReportPendingDeletion(report: OnyxEntry<Report>): boolean {
    if (!isMoneyRequestReport(report)) {
        return false;
    }

    const parentReportAction = ReportActionsUtils.getReportAction(report?.parentReportID ?? '', report?.parentReportActionID ?? '');
    return parentReportAction?.pendingAction === CONST.RED_BRICK_ROAD_PENDING_ACTION.DELETE;
}

function canUserPerformWriteAction(report: OnyxEntry<Report>) {
    const reportErrors = getAddWorkspaceRoomOrChatReportErrors(report);

    // If the Money Request report is marked for deletion, let us prevent any further write action.
    if (isMoneyRequestReportPendingDeletion(report)) {
        return false;
    }

    return !isArchivedRoom(report) && isEmptyObject(reportErrors) && report && isAllowedToComment(report) && !isAnonymousUser;
}

/**
 * Returns ID of the original report from which the given reportAction is first created.
 */
function getOriginalReportID(reportID: string, reportAction: OnyxEntry<ReportAction>): string | undefined {
    const currentReportAction = ReportActionsUtils.getReportAction(reportID, reportAction?.reportActionID ?? '');
    return isThreadFirstChat(reportAction, reportID) && Object.keys(currentReportAction ?? {}).length === 0
        ? allReports?.[`${ONYXKEYS.COLLECTION.REPORT}${reportID}`]?.parentReportID
        : reportID;
}

/**
 * Return the pendingAction and the errors resulting from either
 *
 * - creating a workspace room
 * - starting a chat
 * - paying the money request
 *
 * while being offline
 */
function getReportOfflinePendingActionAndErrors(report: OnyxEntry<Report>): ReportOfflinePendingActionAndErrors {
    // It shouldn't be possible for all of these actions to be pending (or to have errors) for the same report at the same time, so just take the first that exists
    const reportPendingAction = report?.pendingFields?.addWorkspaceRoom ?? report?.pendingFields?.createChat ?? report?.pendingFields?.reimbursed;

    const reportErrors = getAddWorkspaceRoomOrChatReportErrors(report);
    return {reportPendingAction, reportErrors};
}

function getPolicyExpenseChatReportIDByOwner(policyOwner: string): string | null {
    const policyWithOwner = Object.values(allPolicies ?? {}).find((policy) => policy?.owner === policyOwner);
    if (!policyWithOwner) {
        return null;
    }

    const expenseChat = Object.values(allReports ?? {}).find((report) => isPolicyExpenseChat(report) && report?.policyID === policyWithOwner.id);
    if (!expenseChat) {
        return null;
    }
    return expenseChat.reportID;
}

/**
 * Check if the report can create the request with type is iouType
 */
function canCreateRequest(report: OnyxEntry<Report>, policy: OnyxEntry<Policy>, iouType: (typeof CONST.IOU.TYPE)[keyof typeof CONST.IOU.TYPE]): boolean {
    const participantAccountIDs = report?.participantAccountIDs ?? [];
    if (!canUserPerformWriteAction(report)) {
        return false;
    }
    return getMoneyRequestOptions(report, policy, participantAccountIDs).includes(iouType);
}

function getWorkspaceChats(policyID: string, accountIDs: number[]): Array<OnyxEntry<Report>> {
    return Object.values(allReports ?? {}).filter((report) => isPolicyExpenseChat(report) && (report?.policyID ?? '') === policyID && accountIDs.includes(report?.ownerAccountID ?? -1));
}

/**
 * @param policy - the workspace the report is on, null if the user isn't a member of the workspace
 */
function shouldDisableRename(report: OnyxEntry<Report>, policy: OnyxEntry<Policy>): boolean {
    if (isDefaultRoom(report) || isArchivedRoom(report) || isThread(report) || isMoneyRequestReport(report) || isPolicyExpenseChat(report)) {
        return true;
    }

    // if the linked workspace is null, that means the person isn't a member of the workspace the report is in
    // which means this has to be a public room we want to disable renaming for
    if (!policy) {
        return true;
    }

    // If there is a linked workspace, that means the user is a member of the workspace the report is in and is allowed to rename.
    return false;
}

/**
 * @param policy - the workspace the report is on, null if the user isn't a member of the workspace
 */
function canEditWriteCapability(report: OnyxEntry<Report>, policy: OnyxEntry<Policy>): boolean {
    return PolicyUtils.isPolicyAdmin(policy) && !isAdminRoom(report) && !isArchivedRoom(report) && !isThread(report);
}

/**
 * Returns the onyx data needed for the task assignee chat
 */
function getTaskAssigneeChatOnyxData(
    accountID: number,
    assigneeAccountID: number,
    taskReportID: string,
    assigneeChatReportID: string,
    parentReportID: string,
    title: string,
    assigneeChatReport: OnyxEntry<Report>,
): OnyxDataTaskAssigneeChat {
    // Set if we need to add a comment to the assignee chat notifying them that they have been assigned a task
    let optimisticAssigneeAddComment: OptimisticReportAction | undefined;
    // Set if this is a new chat that needs to be created for the assignee
    let optimisticChatCreatedReportAction: OptimisticCreatedReportAction | undefined;
    const currentTime = DateUtils.getDBTime();
    const optimisticData: OnyxUpdate[] = [];
    const successData: OnyxUpdate[] = [];
    const failureData: OnyxUpdate[] = [];

    // You're able to assign a task to someone you haven't chatted with before - so we need to optimistically create the chat and the chat reportActions
    // Only add the assignee chat report to onyx if we haven't already set it optimistically
    if (assigneeChatReport?.isOptimisticReport && assigneeChatReport.pendingFields?.createChat !== CONST.RED_BRICK_ROAD_PENDING_ACTION.ADD) {
        optimisticChatCreatedReportAction = buildOptimisticCreatedReportAction(assigneeChatReportID);
        optimisticData.push(
            {
                onyxMethod: Onyx.METHOD.MERGE,
                key: `${ONYXKEYS.COLLECTION.REPORT}${assigneeChatReportID}`,
                value: {
                    pendingFields: {
                        createChat: CONST.RED_BRICK_ROAD_PENDING_ACTION.ADD,
                    },
                    isHidden: false,
                },
            },
            {
                onyxMethod: Onyx.METHOD.MERGE,
                key: `${ONYXKEYS.COLLECTION.REPORT_ACTIONS}${assigneeChatReportID}`,
                value: {[optimisticChatCreatedReportAction.reportActionID]: optimisticChatCreatedReportAction as Partial<ReportAction>},
            },
        );

        successData.push({
            onyxMethod: Onyx.METHOD.MERGE,
            key: `${ONYXKEYS.COLLECTION.REPORT}${assigneeChatReportID}`,
            value: {
                pendingFields: {
                    createChat: null,
                },
                isOptimisticReport: false,
            },
        });

        failureData.push(
            {
                onyxMethod: Onyx.METHOD.SET,
                key: `${ONYXKEYS.COLLECTION.REPORT}${assigneeChatReportID}`,
                value: null,
            },
            {
                onyxMethod: Onyx.METHOD.MERGE,
                key: `${ONYXKEYS.COLLECTION.REPORT_ACTIONS}${assigneeChatReportID}`,
                value: {[optimisticChatCreatedReportAction.reportActionID]: {pendingAction: null}},
            },
            // If we failed, we want to remove the optimistic personal details as it was likely due to an invalid login
            {
                onyxMethod: Onyx.METHOD.MERGE,
                key: ONYXKEYS.PERSONAL_DETAILS_LIST,
                value: {
                    [assigneeAccountID]: null,
                },
            },
        );
    }

    // If you're choosing to share the task in the same DM as the assignee then we don't need to create another reportAction indicating that you've been assigned
    if (assigneeChatReportID !== parentReportID) {
        // eslint-disable-next-line @typescript-eslint/prefer-nullish-coalescing
        const displayname = allPersonalDetails?.[assigneeAccountID]?.displayName || allPersonalDetails?.[assigneeAccountID]?.login || '';
        optimisticAssigneeAddComment = buildOptimisticTaskCommentReportAction(taskReportID, title, assigneeAccountID, `assigned to ${displayname}`, parentReportID);
        const lastAssigneeCommentText = formatReportLastMessageText(optimisticAssigneeAddComment.reportAction.message?.[0].text ?? '');
        const optimisticAssigneeReport = {
            lastVisibleActionCreated: currentTime,
            lastMessageText: lastAssigneeCommentText,
            lastActorAccountID: accountID,
            lastReadTime: currentTime,
        };

        optimisticData.push(
            {
                onyxMethod: Onyx.METHOD.MERGE,
                key: `${ONYXKEYS.COLLECTION.REPORT_ACTIONS}${assigneeChatReportID}`,
                value: {[optimisticAssigneeAddComment.reportAction.reportActionID ?? '']: optimisticAssigneeAddComment.reportAction as ReportAction},
            },
            {
                onyxMethod: Onyx.METHOD.MERGE,
                key: `${ONYXKEYS.COLLECTION.REPORT}${assigneeChatReportID}`,
                value: optimisticAssigneeReport,
            },
        );
        successData.push({
            onyxMethod: Onyx.METHOD.MERGE,
            key: `${ONYXKEYS.COLLECTION.REPORT_ACTIONS}${assigneeChatReportID}`,
            value: {[optimisticAssigneeAddComment.reportAction.reportActionID ?? '']: {isOptimisticAction: null}},
        });
        failureData.push({
            onyxMethod: Onyx.METHOD.MERGE,
            key: `${ONYXKEYS.COLLECTION.REPORT_ACTIONS}${assigneeChatReportID}`,
            value: {[optimisticAssigneeAddComment.reportAction.reportActionID ?? '']: {pendingAction: null}},
        });
    }

    return {
        optimisticData,
        successData,
        failureData,
        optimisticAssigneeAddComment,
        optimisticChatCreatedReportAction,
    };
}

/**
 * Returns an array of the participants Ids of a report
 *
 * @deprecated Use getVisibleMemberIDs instead
 */
function getParticipantsIDs(report: OnyxEntry<Report>): number[] {
    if (!report) {
        return [];
    }

    const participants = report.participantAccountIDs ?? [];

    // Build participants list for IOU/expense reports
    if (isMoneyRequestReport(report)) {
        const onlyTruthyValues = [report.managerID, report.ownerAccountID, ...participants].filter(Boolean) as number[];
        const onlyUnique = [...new Set([...onlyTruthyValues])];
        return onlyUnique;
    }
    return participants;
}

/**
 * Returns an array of the visible member accountIDs for a report*
 */
function getVisibleMemberIDs(report: OnyxEntry<Report>): number[] {
    if (!report) {
        return [];
    }

    const visibleChatMemberAccountIDs = report.visibleChatMemberAccountIDs ?? [];

    // Build participants list for IOU/expense reports
    if (isMoneyRequestReport(report)) {
        const onlyTruthyValues = [report.managerID, report.ownerAccountID, ...visibleChatMemberAccountIDs].filter(Boolean) as number[];
        const onlyUnique = [...new Set([...onlyTruthyValues])];
        return onlyUnique;
    }
    return visibleChatMemberAccountIDs;
}

/**
 * Return iou report action display message
 */
function getIOUReportActionDisplayMessage(reportAction: OnyxEntry<ReportAction>): string {
    if (reportAction?.actionName !== CONST.REPORT.ACTIONS.TYPE.IOU) {
        return '';
    }
    const originalMessage = reportAction.originalMessage;
    const {IOUReportID} = originalMessage;
    const iouReport = getReport(IOUReportID);
    let translationKey: TranslationPaths;
    if (originalMessage.type === CONST.IOU.REPORT_ACTION_TYPE.PAY) {
        // The `REPORT_ACTION_TYPE.PAY` action type is used for both fulfilling existing requests and sending money. To
        // differentiate between these two scenarios, we check if the `originalMessage` contains the `IOUDetails`
        // property. If it does, it indicates that this is a 'Send money' action.
        const {amount, currency} = originalMessage.IOUDetails ?? originalMessage;
        const formattedAmount = CurrencyUtils.convertToDisplayString(amount, currency) ?? '';
        const payerName = isExpenseReport(iouReport) ? getPolicyName(iouReport) : getDisplayNameForParticipant(iouReport?.managerID, true);

        switch (originalMessage.paymentType) {
            case CONST.IOU.PAYMENT_TYPE.ELSEWHERE:
                translationKey = 'iou.paidElsewhereWithAmount';
                break;
            case CONST.IOU.PAYMENT_TYPE.EXPENSIFY:
            case CONST.IOU.PAYMENT_TYPE.VBBA:
                translationKey = 'iou.paidWithExpensifyWithAmount';
                break;
            default:
                translationKey = 'iou.payerPaidAmount';
                break;
        }
        return Localize.translateLocal(translationKey, {amount: formattedAmount, payer: payerName ?? ''});
    }

    const transaction = TransactionUtils.getTransaction(originalMessage.IOUTransactionID ?? '');
    const transactionDetails = getTransactionDetails(!isEmptyObject(transaction) ? transaction : null);
    const formattedAmount = CurrencyUtils.convertToDisplayString(transactionDetails?.amount ?? 0, transactionDetails?.currency);
    const isRequestSettled = isSettled(originalMessage.IOUReportID);
    const isApproved = isReportApproved(iouReport);
    if (isRequestSettled) {
        return Localize.translateLocal('iou.payerSettled', {
            amount: formattedAmount,
        });
    }
    if (isApproved) {
        return Localize.translateLocal('iou.approvedAmount', {
            amount: formattedAmount,
        });
    }
    translationKey = ReportActionsUtils.isSplitBillAction(reportAction) ? 'iou.didSplitAmount' : 'iou.requestedAmount';
    return Localize.translateLocal(translationKey, {
        formattedAmount,
        comment: transactionDetails?.comment ?? '',
    });
}

/**
 * Checks if a report is a group chat.
 *
 * A report is a group chat if it meets the following conditions:
 * - Not a chat thread.
 * - Not a task report.
 * - Not a money request / IOU report.
 * - Not an archived room.
 * - Not a public / admin / announce chat room (chat type doesn't match any of the specified types).
 * - More than 2 participants.
 *
 */
function isGroupChat(report: OnyxEntry<Report>): boolean {
    return Boolean(
        report &&
            !isChatThread(report) &&
            !isTaskReport(report) &&
            !isMoneyRequestReport(report) &&
            !isArchivedRoom(report) &&
            !Object.values(CONST.REPORT.CHAT_TYPE).some((chatType) => chatType === getChatType(report)) &&
            (report.participantAccountIDs?.length ?? 0) > 2,
    );
}

/**
 * Assume any report without a reportID is unusable.
 */
function isValidReport(report?: OnyxEntry<Report>): boolean {
    return Boolean(report?.reportID);
}

/**
 * Check to see if we are a participant of this report.
 */
function isReportParticipant(accountID: number, report: OnyxEntry<Report>): boolean {
    if (!accountID) {
        return false;
    }

    // If we have a DM AND the accountID we are checking is the current user THEN we won't find them as a participant and must assume they are a participant
    if (isDM(report) && accountID === currentUserAccountID) {
        return true;
    }

    const possibleAccountIDs = report?.participantAccountIDs ?? [];
    if (report?.ownerAccountID) {
        possibleAccountIDs.push(report?.ownerAccountID);
    }
    if (report?.managerID) {
        possibleAccountIDs.push(report?.managerID);
    }
    return possibleAccountIDs.includes(accountID);
}

function shouldUseFullTitleToDisplay(report: OnyxEntry<Report>): boolean {
    return isMoneyRequestReport(report) || isPolicyExpenseChat(report) || isChatRoom(report) || isChatThread(report) || isTaskReport(report);
}

function getRoom(type: ValueOf<typeof CONST.REPORT.CHAT_TYPE>, policyID: string): OnyxEntry<Report> | undefined {
    const room = Object.values(allReports ?? {}).find((report) => report?.policyID === policyID && report?.chatType === type && !isThread(report));
    return room;
}

/**
 *  We only want policy members who are members of the report to be able to modify the report description, but not in thread chat.
 */
function canEditReportDescription(report: OnyxEntry<Report>, policy: OnyxEntry<Policy> | undefined): boolean {
    return (
        !isMoneyRequestReport(report) &&
        !isArchivedRoom(report) &&
        isChatRoom(report) &&
        !isChatThread(report) &&
        !isEmpty(policy) &&
        (getVisibleMemberIDs(report).includes(currentUserAccountID ?? 0) || getParticipantsIDs(report).includes(currentUserAccountID ?? 0))
    );
}

/**
 * Checks if report action has error when smart scanning
 */
function hasSmartscanError(reportActions: ReportAction[]) {
    return reportActions.some((action) => {
        if (!ReportActionsUtils.isSplitBillAction(action) && !ReportActionsUtils.isReportPreviewAction(action)) {
            return false;
        }
        const IOUReportID = ReportActionsUtils.getIOUReportIDFromReportActionPreview(action);
        const isReportPreviewError = ReportActionsUtils.isReportPreviewAction(action) && hasMissingSmartscanFields(IOUReportID) && !isSettled(IOUReportID);
        const transactionID = (action.originalMessage as IOUMessage).IOUTransactionID ?? '0';
        const transaction = allTransactions?.[`${ONYXKEYS.COLLECTION.TRANSACTION}${transactionID}`] ?? {};
        const isSplitBillError = ReportActionsUtils.isSplitBillAction(action) && TransactionUtils.hasMissingSmartscanFields(transaction as Transaction);

        return isReportPreviewError || isSplitBillError;
    });
}

function shouldAutoFocusOnKeyPress(event: KeyboardEvent): boolean {
    if (event.key.length > 1) {
        return false;
    }

    // If a key is pressed in combination with Meta, Control or Alt do not focus
    if (event.ctrlKey || event.metaKey) {
        return false;
    }

    if (event.code === 'Space') {
        return false;
    }

    return true;
}

/**
 * Navigates to the appropriate screen based on the presence of a private note for the current user.
 */
function navigateToPrivateNotes(report: OnyxEntry<Report>, session: OnyxEntry<Session>) {
    if (isEmpty(report) || isEmpty(session) || !session.accountID) {
        return;
    }
    const currentUserPrivateNote = report.privateNotes?.[session.accountID]?.note ?? '';
    if (isEmpty(currentUserPrivateNote)) {
        Navigation.navigate(ROUTES.PRIVATE_NOTES_EDIT.getRoute(report.reportID, session.accountID));
        return;
    }
    Navigation.navigate(ROUTES.PRIVATE_NOTES_LIST.getRoute(report.reportID));
}

/**
 * Check if Report has any held expenses
 */
function isHoldCreator(transaction: Transaction, reportID: string): boolean {
    const holdReportAction = ReportActionsUtils.getReportAction(reportID, `${transaction.comment?.hold}`);
    return isActionCreator(holdReportAction);
}

/**
 * Checks if thread replies should be displayed
 */
function shouldDisplayThreadReplies(reportAction: OnyxEntry<ReportAction>, reportID: string): boolean {
    const hasReplies = (reportAction?.childVisibleActionCount ?? 0) > 0;
    return hasReplies && !!reportAction?.childCommenterCount && !isThreadFirstChat(reportAction, reportID);
}

/**
 * Check if money report has any transactions updated optimistically
 */
function hasUpdatedTotal(report: OnyxEntry<Report>): boolean {
    if (!report) {
        return true;
    }

    const transactions = TransactionUtils.getAllReportTransactions(report.reportID);
    const hasPendingTransaction = transactions.some((transaction) => !!transaction.pendingAction);
    const hasTransactionWithDifferentCurrency = transactions.some((transaction) => transaction.currency !== report.currency);

    return !(hasPendingTransaction && hasTransactionWithDifferentCurrency);
}

/**
 * Disable reply in thread action if:
 *
 * - The action is listed in the thread-disabled list
 * - The action is a split bill action
 * - The action is deleted and is not threaded
 * - The action is a whisper action and it's neither a report preview nor IOU action
 * - The action is the thread's first chat
 */
function shouldDisableThread(reportAction: OnyxEntry<ReportAction>, reportID: string): boolean {
    const isSplitBillAction = ReportActionsUtils.isSplitBillAction(reportAction);
    const isDeletedAction = ReportActionsUtils.isDeletedAction(reportAction);
    const isReportPreviewAction = ReportActionsUtils.isReportPreviewAction(reportAction);
    const isIOUAction = ReportActionsUtils.isMoneyRequestAction(reportAction);
    const isWhisperAction = ReportActionsUtils.isWhisperAction(reportAction);

    return (
        CONST.REPORT.ACTIONS.THREAD_DISABLED.some((action: string) => action === reportAction?.actionName) ||
        isSplitBillAction ||
        (isDeletedAction && !reportAction?.childVisibleActionCount) ||
        (isWhisperAction && !isReportPreviewAction && !isIOUAction) ||
        isThreadFirstChat(reportAction, reportID)
    );
}

function getAllAncestorReportActions(report: Report | null | undefined, shouldHideThreadDividerLine: boolean): Ancestor[] {
    if (!report) {
        return [];
    }
    const allAncestors: Ancestor[] = [];
    let parentReportID = report.parentReportID;
    let parentReportActionID = report.parentReportActionID;

    // Store the child of parent report
    let currentReport = report;
    let currentUnread = shouldHideThreadDividerLine;

    while (parentReportID) {
        const parentReport = getReport(parentReportID);
        const parentReportAction = ReportActionsUtils.getReportAction(parentReportID, parentReportActionID ?? '0');

        if (!parentReportAction || ReportActionsUtils.isTransactionThread(parentReportAction) || !parentReport) {
            break;
        }

        const isParentReportActionUnread = ReportActionsUtils.isCurrentActionUnread(parentReport, parentReportAction);
        allAncestors.push({
            report: currentReport,
            reportAction: parentReportAction,
            shouldDisplayNewMarker: isParentReportActionUnread,
            // We should hide the thread divider line if the previous ancestor action is unread
            shouldHideThreadDividerLine: currentUnread,
        });
        parentReportID = parentReport?.parentReportID;
        parentReportActionID = parentReport?.parentReportActionID;
        if (!isEmptyObject(parentReport)) {
            currentReport = parentReport;
            currentUnread = isParentReportActionUnread;
        }
    }

    return allAncestors.reverse();
}

function getAllAncestorReportActionIDs(report: Report | null | undefined): AncestorIDs {
    if (!report) {
        return {
            reportIDs: [],
            reportActionsIDs: [],
        };
    }

    const allAncestorIDs: AncestorIDs = {
        reportIDs: [],
        reportActionsIDs: [],
    };
    let parentReportID = report.parentReportID;
    let parentReportActionID = report.parentReportActionID;

    while (parentReportID) {
        const parentReport = getReport(parentReportID);
        const parentReportAction = ReportActionsUtils.getReportAction(parentReportID, parentReportActionID ?? '0');

        if (!parentReportAction || ReportActionsUtils.isTransactionThread(parentReportAction) || !parentReport) {
            break;
        }

        allAncestorIDs.reportIDs.push(parentReportID ?? '');
        allAncestorIDs.reportActionsIDs.push(parentReportActionID ?? '');

        parentReportID = parentReport?.parentReportID;
        parentReportActionID = parentReport?.parentReportActionID;
    }

    return allAncestorIDs;
}

function canBeAutoReimbursed(report: OnyxEntry<Report>, policy: OnyxEntry<Policy> = null): boolean {
    if (!policy) {
        return false;
    }
    type CurrencyType = (typeof CONST.DIRECT_REIMBURSEMENT_CURRENCIES)[number];
    const reimbursableTotal = getMoneyRequestSpendBreakdown(report).totalDisplaySpend;
    const autoReimbursementLimit = policy.autoReimbursementLimit ?? 0;
    const isAutoReimbursable =
        isGroupPolicy(report) &&
        policy.reimbursementChoice === CONST.POLICY.REIMBURSEMENT_CHOICES.REIMBURSEMENT_YES &&
        autoReimbursementLimit >= reimbursableTotal &&
        reimbursableTotal > 0 &&
        CONST.DIRECT_REIMBURSEMENT_CURRENCIES.includes(report?.currency as CurrencyType);
    return isAutoReimbursable;
}

export {
    getReportParticipantsTitle,
    isReportMessageAttachment,
    findLastAccessedReport,
    canBeAutoReimbursed,
    canEditReportAction,
    canFlagReportAction,
    shouldShowFlagComment,
    isActionCreator,
    canDeleteReportAction,
    canLeaveRoom,
    sortReportsByLastRead,
    isDefaultRoom,
    isAdminRoom,
    isAdminsOnlyPostingRoom,
    isAnnounceRoom,
    isUserCreatedPolicyRoom,
    isChatRoom,
    getChatRoomSubtitle,
    getParentNavigationSubtitle,
    getPolicyName,
    getPolicyType,
    isArchivedRoom,
    isExpensifyOnlyParticipantInReport,
    canCreateTaskInReport,
    isPolicyExpenseChatAdmin,
    isPolicyAdmin,
    isPublicRoom,
    isPublicAnnounceRoom,
    isConciergeChatReport,
    isProcessingReport,
    isCurrentUserTheOnlyParticipant,
    hasAutomatedExpensifyAccountIDs,
    hasExpensifyGuidesEmails,
    requiresAttentionFromCurrentUser,
    isIOUOwnedByCurrentUser,
    getMoneyRequestSpendBreakdown,
    canShowReportRecipientLocalTime,
    formatReportLastMessageText,
    chatIncludesConcierge,
    isPolicyExpenseChat,
    isGroupPolicy,
    isPaidGroupPolicy,
    isControlPolicyExpenseChat,
    isControlPolicyExpenseReport,
    isPaidGroupPolicyExpenseChat,
    isPaidGroupPolicyExpenseReport,
    getIconsForParticipants,
    getIcons,
    getRoomWelcomeMessage,
    getDisplayNamesWithTooltips,
    getReportName,
    getReport,
    getReportNotificationPreference,
    getReportIDFromLink,
    getReportPolicyID,
    getRouteFromLink,
    getDeletedParentActionMessageForChatReport,
    getLastVisibleMessage,
    navigateToDetailsPage,
    generateReportID,
    hasReportNameError,
    isUnread,
    isUnreadWithMention,
    buildOptimisticWorkspaceChats,
    buildOptimisticTaskReport,
    buildOptimisticChatReport,
    buildOptimisticClosedReportAction,
    buildOptimisticCreatedReportAction,
    buildOptimisticRenamedRoomReportAction,
    buildOptimisticEditedTaskReportAction,
    buildOptimisticIOUReport,
    buildOptimisticApprovedReportAction,
    buildOptimisticMovedReportAction,
    buildOptimisticSubmittedReportAction,
    buildOptimisticExpenseReport,
    buildOptimisticIOUReportAction,
    buildOptimisticReportPreview,
    buildOptimisticModifiedExpenseReportAction,
    updateReportPreview,
    buildOptimisticTaskReportAction,
    buildOptimisticAddCommentReportAction,
    buildOptimisticTaskCommentReportAction,
    updateOptimisticParentReportAction,
    getOptimisticDataForParentReportAction,
    shouldReportBeInOptionList,
    getChatByParticipants,
    getChatByParticipantsAndPolicy,
    getAllPolicyReports,
    getIOUReportActionMessage,
    getDisplayNameForParticipant,
    getWorkspaceIcon,
    isOptimisticPersonalDetail,
    shouldDisableDetailPage,
    isChatReport,
    isCurrentUserSubmitter,
    isExpenseReport,
    isExpenseRequest,
    isIOUReport,
    isTaskReport,
    isOpenTaskReport,
    isCanceledTaskReport,
    isCompletedTaskReport,
    isReportManager,
    isReportApproved,
    isMoneyRequestReport,
    isMoneyRequest,
    chatIncludesChronos,
    getNewMarkerReportActionID,
    canSeeDefaultRoom,
    getDefaultWorkspaceAvatar,
    getDefaultWorkspaceAvatarTestID,
    getCommentLength,
    getParsedComment,
    getMoneyRequestOptions,
    canCreateRequest,
    hasIOUWaitingOnCurrentUserBankAccount,
    canRequestMoney,
    getWhisperDisplayNames,
    getWorkspaceAvatar,
    isThread,
    isChatThread,
    isThreadFirstChat,
    isChildReport,
    shouldReportShowSubscript,
    isReportDataReady,
    isValidReportIDFromPath,
    isSettled,
    isAllowedToComment,
    getBankAccountRoute,
    getParentReport,
    getRootParentReport,
    getReportPreviewMessage,
    isMoneyRequestReportPendingDeletion,
    canUserPerformWriteAction,
    getOriginalReportID,
    canAccessReport,
    getAddWorkspaceRoomOrChatReportErrors,
    getReportOfflinePendingActionAndErrors,
    isDM,
    getPolicy,
    getPolicyExpenseChatReportIDByOwner,
    getWorkspaceChats,
    shouldDisableRename,
    hasSingleParticipant,
    getReportRecipientAccountIDs,
    isOneOnOneChat,
    goBackToDetailsPage,
    getTransactionReportName,
    getTransactionDetails,
    getTaskAssigneeChatOnyxData,
    getParticipantsIDs,
    getVisibleMemberIDs,
    canEditMoneyRequest,
    canEditFieldOfMoneyRequest,
    buildTransactionThread,
    areAllRequestsBeingSmartScanned,
    getTransactionsWithReceipts,
    hasOnlyTransactionsWithPendingRoutes,
    hasNonReimbursableTransactions,
    hasMissingSmartscanFields,
    getIOUReportActionDisplayMessage,
    isWaitingForAssigneeToCompleteTask,
    isGroupChat,
    isDraftExpenseReport,
    shouldUseFullTitleToDisplay,
    parseReportRouteParams,
    getReimbursementQueuedActionMessage,
    getReimbursementDeQueuedActionMessage,
    getPersonalDetailsForAccountID,
    getRoom,
    canEditReportDescription,
    doesTransactionThreadHaveViolations,
    hasViolations,
    navigateToPrivateNotes,
    canEditWriteCapability,
    isHoldCreator,
    hasSmartscanError,
    shouldAutoFocusOnKeyPress,
    buildOptimisticHoldReportAction,
    buildOptimisticUnHoldReportAction,
    shouldDisplayThreadReplies,
    shouldDisableThread,
    doesReportBelongToWorkspace,
    getChildReportNotificationPreference,
    getAllAncestorReportActions,
    isReportParticipant,
    isValidReport,
    getReportDescriptionText,
    isReportFieldOfTypeTitle,
    isIOUReportUsingReport,
    hasUpdatedTotal,
    isReportFieldDisabled,
    getAvailableReportFields,
    reportFieldsEnabled,
    getAllAncestorReportActionIDs,
};

export type {
    ExpenseOriginalMessage,
    OptionData,
    OptimisticChatReport,
    DisplayNameWithTooltips,
    OptimisticTaskReportAction,
    OptimisticAddCommentReportAction,
    OptimisticCreatedReportAction,
    OptimisticClosedReportAction,
    Ancestor,
    OptimisticIOUReportAction,
    TransactionDetails,
};<|MERGE_RESOLUTION|>--- conflicted
+++ resolved
@@ -3389,15 +3389,6 @@
 }
 
 /**
-<<<<<<< HEAD
- * Returns the necessary reportAction onyx data to indicate that the transaction has been put on hold optimistically
- * @param [created] - Action created time
- */
-function buildOptimisticHoldReportAction(comment: string, created = DateUtils.getDBTime()): OptimisticHoldReportAction {
-    return {
-        reportActionID: NumberUtils.rand64(),
-        actionName: CONST.REPORT.ACTIONS.TYPE.HOLD,
-=======
  * Returns the necessary reportAction onyx data to indicate that the room has been renamed
  */
 function buildOptimisticRenamedRoomReportAction(newName: string, oldName: string): OptimisticRenamedReportAction {
@@ -3405,13 +3396,54 @@
     return {
         reportActionID: NumberUtils.rand64(),
         actionName: CONST.REPORT.ACTIONS.TYPE.RENAMED,
->>>>>>> a3943ace
         pendingAction: CONST.RED_BRICK_ROAD_PENDING_ACTION.ADD,
         actorAccountID: currentUserAccountID,
         message: [
             {
                 type: CONST.REPORT.MESSAGE.TYPE.TEXT,
-<<<<<<< HEAD
+                style: 'strong',
+                text: 'You',
+            },
+            {
+                type: CONST.REPORT.MESSAGE.TYPE.TEXT,
+                style: 'normal',
+                text: ` renamed this report. New title is '${newName}' (previously '${oldName}').`,
+            },
+        ],
+        person: [
+            {
+                type: CONST.REPORT.MESSAGE.TYPE.TEXT,
+                style: 'strong',
+                text: allPersonalDetails?.[currentUserAccountID ?? '']?.displayName ?? currentUserEmail,
+            },
+        ],
+        originalMessage: {
+            oldName,
+            newName,
+            html: `Room renamed to ${newName}`,
+            lastModified: now,
+        },
+        automatic: false,
+        avatar: getCurrentUserAvatarOrDefault(),
+        created: now,
+        shouldShow: true,
+    };
+}
+
+
+/**
+ * Returns the necessary reportAction onyx data to indicate that the transaction has been put on hold optimistically
+ * @param [created] - Action created time
+ */
+function buildOptimisticHoldReportAction(comment: string, created = DateUtils.getDBTime()): OptimisticHoldReportAction {
+    return {
+        reportActionID: NumberUtils.rand64(),
+        actionName: CONST.REPORT.ACTIONS.TYPE.HOLD,
+        pendingAction: CONST.RED_BRICK_ROAD_PENDING_ACTION.ADD,
+        actorAccountID: currentUserAccountID,
+        message: [
+            {
+                type: CONST.REPORT.MESSAGE.TYPE.TEXT,
                 style: 'normal',
                 text: `held this money request with the comment: ${comment}`,
             },
@@ -3449,21 +3481,11 @@
                 type: CONST.REPORT.MESSAGE.TYPE.TEXT,
                 style: 'normal',
                 text: `unheld this money request`,
-=======
-                style: 'strong',
-                text: 'You',
-            },
-            {
-                type: CONST.REPORT.MESSAGE.TYPE.TEXT,
-                style: 'normal',
-                text: ` renamed this report. New title is '${newName}' (previously '${oldName}').`,
->>>>>>> a3943ace
             },
         ],
         person: [
             {
                 type: CONST.REPORT.MESSAGE.TYPE.TEXT,
-<<<<<<< HEAD
                 style: 'normal',
                 text: allPersonalDetails?.[currentUserAccountID ?? '']?.displayName ?? currentUserEmail,
             },
@@ -3471,21 +3493,6 @@
         automatic: false,
         avatar: allPersonalDetails?.[currentUserAccountID ?? '']?.avatar ?? UserUtils.getDefaultAvatarURL(currentUserAccountID),
         created,
-=======
-                style: 'strong',
-                text: allPersonalDetails?.[currentUserAccountID ?? '']?.displayName ?? currentUserEmail,
-            },
-        ],
-        originalMessage: {
-            oldName,
-            newName,
-            html: `Room renamed to ${newName}`,
-            lastModified: now,
-        },
-        automatic: false,
-        avatar: getCurrentUserAvatarOrDefault(),
-        created: now,
->>>>>>> a3943ace
         shouldShow: true,
     };
 }
@@ -4784,8 +4791,8 @@
 /**
  * Check if Report has any held expenses
  */
-function isHoldCreator(transaction: Transaction, reportID: string): boolean {
-    const holdReportAction = ReportActionsUtils.getReportAction(reportID, `${transaction.comment?.hold}`);
+function isHoldCreator(transaction: OnyxEntry<Transaction>, reportID: string): boolean {
+    const holdReportAction = ReportActionsUtils.getReportAction(reportID, `${transaction?.comment?.hold ?? ''}`);
     return isActionCreator(holdReportAction);
 }
 

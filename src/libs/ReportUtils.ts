--- conflicted
+++ resolved
@@ -6674,13 +6674,10 @@
     updateOptimisticParentReportAction,
     updateReportPreview,
     temporary_getMoneyRequestOptions,
-<<<<<<< HEAD
-    shouldShowMerchantColumn,
-=======
     buildOptimisticInvoiceReport,
     buildOptimisticInviteReportAction,
     getInvoiceChatByParticipants,
->>>>>>> a462d585
+    shouldShowMerchantColumn,
 };
 
 export type {

import {format} from 'date-fns';
import {ExpensiMark, Str} from 'expensify-common';
import {isEmpty} from 'lodash';
import lodashEscape from 'lodash/escape';
import lodashFindLastIndex from 'lodash/findLastIndex';
import lodashIntersection from 'lodash/intersection';
import lodashIsEqual from 'lodash/isEqual';
import type {OnyxCollection, OnyxEntry, OnyxUpdate} from 'react-native-onyx';
import Onyx from 'react-native-onyx';
import type {ValueOf} from 'type-fest';
import type {FileObject} from '@components/AttachmentModal';
import {FallbackAvatar} from '@components/Icon/Expensicons';
import * as defaultGroupAvatars from '@components/Icon/GroupDefaultAvatars';
import * as defaultWorkspaceAvatars from '@components/Icon/WorkspaceDefaultAvatars';
import type {MoneyRequestAmountInputProps} from '@components/MoneyRequestAmountInput';
import type {IOUAction, IOUType} from '@src/CONST';
import CONST from '@src/CONST';
import type {ParentNavigationSummaryParams, TranslationPaths} from '@src/languages/types';
import ONYXKEYS from '@src/ONYXKEYS';
import type {Route} from '@src/ROUTES';
import ROUTES from '@src/ROUTES';
import type {
    Beta,
    OnyxInputOrEntry,
    PersonalDetails,
    PersonalDetailsList,
    Policy,
    PolicyReportField,
    Report,
    ReportAction,
    ReportMetadata,
    ReportNameValuePairs,
    Session,
    Task,
    Transaction,
    TransactionViolation,
    UserWallet,
} from '@src/types/onyx';
import type {Participant} from '@src/types/onyx/IOU';
import type {Errors, Icon, PendingAction} from '@src/types/onyx/OnyxCommon';
import type {
    ChangeLog,
    IOUMessage,
    OriginalMessageActionName,
    OriginalMessageCreated,
    OriginalMessageDismissedViolation,
    OriginalMessageReimbursementDequeued,
    OriginalMessageRenamed,
    PaymentMethodType,
    ReimbursementDeQueuedMessage,
} from '@src/types/onyx/OriginalMessage';
import type {Status} from '@src/types/onyx/PersonalDetails';
import type {NotificationPreference, Participants, PendingChatMember, Participant as ReportParticipant} from '@src/types/onyx/Report';
import type {Message, ReportActionBase, ReportActions, ReportPreviewAction} from '@src/types/onyx/ReportAction';
import type {Comment, Receipt, TransactionChanges, WaypointCollection} from '@src/types/onyx/Transaction';
import type {EmptyObject} from '@src/types/utils/EmptyObject';
import {isEmptyObject} from '@src/types/utils/EmptyObject';
import type IconAsset from '@src/types/utils/IconAsset';
import * as IOU from './actions/IOU';
import * as PolicyActions from './actions/Policy/Policy';
import * as store from './actions/ReimbursementAccount/store';
import * as CurrencyUtils from './CurrencyUtils';
import DateUtils from './DateUtils';
import {hasValidDraftComment} from './DraftCommentUtils';
import originalGetReportPolicyID from './getReportPolicyID';
import isReportMessageAttachment from './isReportMessageAttachment';
import localeCompare from './LocaleCompare';
import * as LocalePhoneNumber from './LocalePhoneNumber';
import * as Localize from './Localize';
import {isEmailPublicDomain} from './LoginUtils';
import ModifiedExpenseMessage from './ModifiedExpenseMessage';
import linkingConfig from './Navigation/linkingConfig';
import Navigation from './Navigation/Navigation';
import * as NumberUtils from './NumberUtils';
import Permissions from './Permissions';
import * as PersonalDetailsUtils from './PersonalDetailsUtils';
import * as PhoneNumber from './PhoneNumber';
import * as PolicyUtils from './PolicyUtils';
import type {LastVisibleMessage} from './ReportActionsUtils';
import * as ReportActionsUtils from './ReportActionsUtils';
import StringUtils from './StringUtils';
import * as TransactionUtils from './TransactionUtils';
import * as Url from './Url';
import type {AvatarSource} from './UserUtils';
import * as UserUtils from './UserUtils';

type AvatarRange = 1 | 2 | 3 | 4 | 5 | 6 | 7 | 8 | 9 | 10 | 11 | 12 | 13 | 14 | 15 | 16 | 17 | 18;

type WelcomeMessage = {showReportName: boolean; phrase1?: string; phrase2?: string};

type ExpenseOriginalMessage = {
    oldComment?: string;
    newComment?: string;
    comment?: string;
    merchant?: string;
    oldCreated?: string;
    created?: string;
    oldMerchant?: string;
    oldAmount?: number;
    amount?: number;
    oldCurrency?: string;
    currency?: string;
    category?: string;
    oldCategory?: string;
    tag?: string;
    oldTag?: string;
    billable?: string;
    oldBillable?: string;
    oldTaxAmount?: number;
    taxAmount?: number;
    taxRate?: string;
    oldTaxRate?: string;
};

type SpendBreakdown = {
    nonReimbursableSpend: number;
    reimbursableSpend: number;
    totalDisplaySpend: number;
};

type ParticipantDetails = [number, string, AvatarSource, AvatarSource];

type OptimisticAddCommentReportAction = Pick<
    ReportAction,
    | 'reportActionID'
    | 'actionName'
    | 'actorAccountID'
    | 'person'
    | 'automatic'
    | 'avatar'
    | 'created'
    | 'message'
    | 'isFirstItem'
    | 'isAttachment'
    | 'attachmentInfo'
    | 'pendingAction'
    | 'shouldShow'
    | 'originalMessage'
    | 'childReportID'
    | 'parentReportID'
    | 'childType'
    | 'childReportName'
    | 'childManagerAccountID'
    | 'childStatusNum'
    | 'childStateNum'
    | 'errors'
    | 'childVisibleActionCount'
    | 'childCommenterCount'
    | 'childLastVisibleActionCreated'
    | 'childOldestFourAccountIDs'
> & {isOptimisticAction: boolean};

type OptimisticReportAction = {
    commentText: string;
    reportAction: OptimisticAddCommentReportAction;
};

type UpdateOptimisticParentReportAction = {
    childVisibleActionCount: number;
    childCommenterCount: number;
    childLastVisibleActionCreated: string;
    childOldestFourAccountIDs: string | undefined;
};

type OptimisticExpenseReport = Pick<
    Report,
    | 'reportID'
    | 'chatReportID'
    | 'policyID'
    | 'type'
    | 'ownerAccountID'
    | 'managerID'
    | 'currency'
    | 'reportName'
    | 'stateNum'
    | 'statusNum'
    | 'total'
    | 'nonReimbursableTotal'
    | 'notificationPreference'
    | 'parentReportID'
    | 'lastVisibleActionCreated'
>;

type OptimisticIOUReportAction = Pick<
    ReportAction,
    | 'actionName'
    | 'actorAccountID'
    | 'automatic'
    | 'avatar'
    | 'isAttachment'
    | 'originalMessage'
    | 'message'
    | 'person'
    | 'reportActionID'
    | 'shouldShow'
    | 'created'
    | 'pendingAction'
    | 'receipt'
    | 'childReportID'
    | 'childVisibleActionCount'
    | 'childCommenterCount'
>;

type ReportRouteParams = {
    reportID: string;
    isSubReportPageRoute: boolean;
};

type ReportOfflinePendingActionAndErrors = {
    reportPendingAction: PendingAction | undefined;
    reportErrors: Errors | null | undefined;
};

type OptimisticApprovedReportAction = Pick<
    ReportAction,
    'actionName' | 'actorAccountID' | 'automatic' | 'avatar' | 'isAttachment' | 'originalMessage' | 'message' | 'person' | 'reportActionID' | 'shouldShow' | 'created' | 'pendingAction'
>;

type OptimisticSubmittedReportAction = Pick<
    ReportAction,
    | 'actionName'
    | 'actorAccountID'
    | 'adminAccountID'
    | 'automatic'
    | 'avatar'
    | 'isAttachment'
    | 'originalMessage'
    | 'message'
    | 'person'
    | 'reportActionID'
    | 'shouldShow'
    | 'created'
    | 'pendingAction'
>;

type OptimisticHoldReportAction = Pick<
    ReportAction,
    'actionName' | 'actorAccountID' | 'automatic' | 'avatar' | 'isAttachment' | 'originalMessage' | 'message' | 'person' | 'reportActionID' | 'shouldShow' | 'created' | 'pendingAction'
>;

type OptimisticCancelPaymentReportAction = Pick<
    ReportAction,
    'actionName' | 'actorAccountID' | 'message' | 'originalMessage' | 'person' | 'reportActionID' | 'shouldShow' | 'created' | 'pendingAction'
>;

type OptimisticEditedTaskReportAction = Pick<
    ReportAction,
    'reportActionID' | 'actionName' | 'pendingAction' | 'actorAccountID' | 'automatic' | 'avatar' | 'created' | 'shouldShow' | 'message' | 'person'
>;

type OptimisticClosedReportAction = Pick<
    ReportAction,
    'actionName' | 'actorAccountID' | 'automatic' | 'avatar' | 'created' | 'message' | 'originalMessage' | 'pendingAction' | 'person' | 'reportActionID' | 'shouldShow'
>;

type OptimisticDismissedViolationReportAction = Pick<
    ReportAction,
    'actionName' | 'actorAccountID' | 'avatar' | 'created' | 'message' | 'originalMessage' | 'person' | 'reportActionID' | 'shouldShow' | 'pendingAction'
>;

type OptimisticCreatedReportAction = OriginalMessageCreated &
    Pick<ReportActionBase, 'actorAccountID' | 'automatic' | 'avatar' | 'created' | 'message' | 'person' | 'reportActionID' | 'shouldShow' | 'pendingAction'>;

type OptimisticRenamedReportAction = OriginalMessageRenamed &
    Pick<ReportActionBase, 'actorAccountID' | 'automatic' | 'avatar' | 'created' | 'message' | 'person' | 'reportActionID' | 'shouldShow' | 'pendingAction'>;

type OptimisticChatReport = Pick<
    Report,
    | 'type'
    | 'chatType'
    | 'chatReportID'
    | 'iouReportID'
    | 'isOwnPolicyExpenseChat'
    | 'isPinned'
    | 'lastActorAccountID'
    | 'lastMessageTranslationKey'
    | 'lastMessageHtml'
    | 'lastMessageText'
    | 'lastReadTime'
    | 'lastVisibleActionCreated'
    | 'notificationPreference'
    | 'oldPolicyName'
    | 'ownerAccountID'
    | 'pendingFields'
    | 'parentReportActionID'
    | 'parentReportID'
    | 'participants'
    | 'policyID'
    | 'reportID'
    | 'reportName'
    | 'stateNum'
    | 'statusNum'
    | 'visibility'
    | 'description'
    | 'writeCapability'
    | 'avatarUrl'
    | 'invoiceReceiver'
    | 'isHidden'
> & {
    isOptimisticReport: true;
};

type OptimisticTaskReportAction = Pick<
    ReportAction,
    | 'reportActionID'
    | 'actionName'
    | 'actorAccountID'
    | 'automatic'
    | 'avatar'
    | 'created'
    | 'isAttachment'
    | 'message'
    | 'originalMessage'
    | 'person'
    | 'pendingAction'
    | 'shouldShow'
    | 'isFirstItem'
    | 'previousMessage'
    | 'errors'
    | 'linkMetadata'
>;

type OptimisticWorkspaceChats = {
    announceChatReportID: string;
    announceChatData: OptimisticChatReport;
    announceReportActionData: Record<string, OptimisticCreatedReportAction>;
    announceCreatedReportActionID: string;
    adminsChatReportID: string;
    adminsChatData: OptimisticChatReport;
    adminsReportActionData: Record<string, OptimisticCreatedReportAction>;
    adminsCreatedReportActionID: string;
    expenseChatReportID: string;
    expenseChatData: OptimisticChatReport;
    expenseReportActionData: Record<string, OptimisticCreatedReportAction>;
    expenseCreatedReportActionID: string;
};

type OptimisticModifiedExpenseReportAction = Pick<
    ReportAction,
    'actionName' | 'actorAccountID' | 'automatic' | 'avatar' | 'created' | 'isAttachment' | 'message' | 'originalMessage' | 'person' | 'pendingAction' | 'reportActionID' | 'shouldShow'
> & {reportID?: string};

type OptimisticTaskReport = Pick<
    Report,
    | 'reportID'
    | 'reportName'
    | 'description'
    | 'ownerAccountID'
    | 'participants'
    | 'managerID'
    | 'type'
    | 'parentReportID'
    | 'policyID'
    | 'stateNum'
    | 'statusNum'
    | 'notificationPreference'
    | 'parentReportActionID'
    | 'lastVisibleActionCreated'
>;

type TransactionDetails = {
    created: string;
    amount: number;
    taxAmount?: number;
    taxCode?: string;
    currency: string;
    merchant: string;
    waypoints?: WaypointCollection | string;
    comment: string;
    category: string;
    billable: boolean;
    tag: string;
    mccGroup?: ValueOf<typeof CONST.MCC_GROUPS>;
    cardID: number;
    originalAmount: number;
    originalCurrency: string;
};

type OptimisticIOUReport = Pick<
    Report,
    | 'cachedTotal'
    | 'type'
    | 'chatReportID'
    | 'currency'
    | 'managerID'
    | 'policyID'
    | 'ownerAccountID'
    | 'participants'
    | 'reportID'
    | 'stateNum'
    | 'statusNum'
    | 'total'
    | 'reportName'
    | 'notificationPreference'
    | 'parentReportID'
    | 'lastVisibleActionCreated'
>;
type DisplayNameWithTooltips = Array<Pick<PersonalDetails, 'accountID' | 'pronouns' | 'displayName' | 'login' | 'avatar'>>;

type CustomIcon = {
    src: IconAsset;
    color?: string;
};

type OptionData = {
    text?: string;
    alternateText?: string;
    allReportErrors?: Errors;
    brickRoadIndicator?: ValueOf<typeof CONST.BRICK_ROAD_INDICATOR_STATUS> | '' | null;
    tooltipText?: string | null;
    alternateTextMaxLines?: number;
    boldStyle?: boolean;
    customIcon?: CustomIcon;
    subtitle?: string;
    login?: string;
    accountID?: number;
    pronouns?: string;
    status?: Status | null;
    phoneNumber?: string;
    isUnread?: boolean | null;
    isUnreadWithMention?: boolean | null;
    hasDraftComment?: boolean | null;
    keyForList?: string;
    searchText?: string;
    isIOUReportOwner?: boolean | null;
    isArchivedRoom?: boolean | null;
    shouldShowSubscript?: boolean | null;
    isPolicyExpenseChat?: boolean | null;
    isMoneyRequestReport?: boolean | null;
    isInvoiceReport?: boolean;
    isExpenseRequest?: boolean | null;
    isAllowedToComment?: boolean | null;
    isThread?: boolean | null;
    isTaskReport?: boolean | null;
    parentReportAction?: OnyxEntry<ReportAction>;
    displayNamesWithTooltips?: DisplayNameWithTooltips | null;
    isDefaultRoom?: boolean;
    isInvoiceRoom?: boolean;
    isExpenseReport?: boolean;
    isOptimisticPersonalDetail?: boolean;
    selected?: boolean;
    isOptimisticAccount?: boolean;
    isSelected?: boolean;
    descriptiveText?: string;
    notificationPreference?: NotificationPreference | null;
    isDisabled?: boolean | null;
    name?: string | null;
    isSelfDM?: boolean;
    isOneOnOneChat?: boolean;
    reportID?: string;
    enabled?: boolean;
    code?: string;
    transactionThreadReportID?: string | null;
    shouldShowAmountInput?: boolean;
    amountInputProps?: MoneyRequestAmountInputProps;
    tabIndex?: 0 | -1;
} & Report;

type OnyxDataTaskAssigneeChat = {
    optimisticData: OnyxUpdate[];
    successData: OnyxUpdate[];
    failureData: OnyxUpdate[];
    optimisticAssigneeAddComment?: OptimisticReportAction;
    optimisticChatCreatedReportAction?: OptimisticCreatedReportAction;
};

type Ancestor = {
    report: Report;
    reportAction: ReportAction;
    shouldDisplayNewMarker: boolean;
};

type AncestorIDs = {
    reportIDs: string[];
    reportActionsIDs: string[];
};

type MissingPaymentMethod = 'bankAccount' | 'wallet';

type OutstandingChildRequest = {
    hasOutstandingChildRequest?: boolean;
};

type ParsingDetails = {
    shouldEscapeText?: boolean;
    reportID?: string;
};

let currentUserEmail: string | undefined;
let currentUserPrivateDomain: string | undefined;
let currentUserAccountID: number | undefined;
let isAnonymousUser = false;

// This cache is used to save parse result of report action html message into text
// to prevent unnecessary parsing when the report action is not changed/modified.
// Example case: when we need to get a report name of a thread which is dependent on a report action message.
const parsedReportActionMessageCache: Record<string, string> = {};

const defaultAvatarBuildingIconTestID = 'SvgDefaultAvatarBuilding Icon';

Onyx.connect({
    key: ONYXKEYS.SESSION,
    callback: (value) => {
        // When signed out, val is undefined
        if (!value) {
            return;
        }

        currentUserEmail = value.email;
        currentUserAccountID = value.accountID;
        isAnonymousUser = value.authTokenType === CONST.AUTH_TOKEN_TYPES.ANONYMOUS;
        currentUserPrivateDomain = isEmailPublicDomain(currentUserEmail ?? '') ? '' : Str.extractEmailDomain(currentUserEmail ?? '');
    },
});

let allPersonalDetails: OnyxEntry<PersonalDetailsList>;
let allPersonalDetailLogins: string[];
let currentUserPersonalDetails: OnyxEntry<PersonalDetails>;
Onyx.connect({
    key: ONYXKEYS.PERSONAL_DETAILS_LIST,
    callback: (value) => {
        currentUserPersonalDetails = value?.[currentUserAccountID ?? -1] ?? undefined;
        allPersonalDetails = value ?? {};
        allPersonalDetailLogins = Object.values(allPersonalDetails).map((personalDetail) => personalDetail?.login ?? '');
    },
});

let allReports: OnyxCollection<Report>;
Onyx.connect({
    key: ONYXKEYS.COLLECTION.REPORT,
    waitForCollectionCallback: true,
    callback: (value) => (allReports = value),
});

let allReportsDraft: OnyxCollection<Report>;
Onyx.connect({
    key: ONYXKEYS.COLLECTION.REPORT_DRAFT,
    waitForCollectionCallback: true,
    callback: (value) => (allReportsDraft = value),
});

let allPolicies: OnyxCollection<Policy>;
Onyx.connect({
    key: ONYXKEYS.COLLECTION.POLICY,
    waitForCollectionCallback: true,
    callback: (value) => (allPolicies = value),
});

let allBetas: OnyxEntry<Beta[]>;
Onyx.connect({
    key: ONYXKEYS.BETAS,
    callback: (value) => (allBetas = value),
});

let allTransactions: OnyxCollection<Transaction> = {};
Onyx.connect({
    key: ONYXKEYS.COLLECTION.TRANSACTION,
    waitForCollectionCallback: true,
    callback: (value) => {
        if (!value) {
            return;
        }
        allTransactions = Object.fromEntries(Object.entries(value).filter(([, transaction]) => transaction));
    },
});

let allReportActions: OnyxCollection<ReportActions>;
Onyx.connect({
    key: ONYXKEYS.COLLECTION.REPORT_ACTIONS,
    waitForCollectionCallback: true,
    callback: (actions) => {
        if (!actions) {
            return;
        }
        allReportActions = actions;
    },
});

let lastUpdatedReport: OnyxEntry<Report>;

Onyx.connect({
    key: ONYXKEYS.COLLECTION.REPORT,
    callback: (value) => {
        if (!value) {
            return;
        }

        lastUpdatedReport = value;
    },
});

function getLastUpdatedReport(): OnyxEntry<Report> {
    return lastUpdatedReport;
}

function getCurrentUserAvatar(): AvatarSource | undefined {
    return currentUserPersonalDetails?.avatar;
}

function getCurrentUserDisplayNameOrEmail(): string | undefined {
    return currentUserPersonalDetails?.displayName ?? currentUserEmail;
}

function getChatType(report: OnyxInputOrEntry<Report> | Participant | EmptyObject): ValueOf<typeof CONST.REPORT.CHAT_TYPE> | undefined {
    return report?.chatType;
}

/**
 * Get the report given a reportID
 */
function getReport(reportID: string | undefined): OnyxEntry<Report> {
    if (!allReports && !allReportsDraft) {
        return undefined;
    }

    const report = allReports?.[`${ONYXKEYS.COLLECTION.REPORT}${reportID}`];
    const draftReport = allReportsDraft?.[`${ONYXKEYS.COLLECTION.REPORT_DRAFT}${reportID}`];

    return report ?? draftReport;
}

/**
 * Check if a report is a draft report
 */
function isDraftReport(reportID: string | undefined): boolean {
    const draftReport = allReportsDraft?.[`${ONYXKEYS.COLLECTION.REPORT_DRAFT}${reportID}`];

    return !!draftReport;
}

/**
 * Returns the parentReport if the given report is a thread
 */
function getParentReport(report: OnyxEntry<Report> | EmptyObject): OnyxEntry<Report> | EmptyObject {
    if (!report?.parentReportID) {
        return {};
    }
    return allReports?.[`${ONYXKEYS.COLLECTION.REPORT}${report.parentReportID}`] ?? {};
}

/**
 * Returns the root parentReport if the given report is nested.
 * Uses recursion to iterate any depth of nested reports.
 */
function getRootParentReport(report: OnyxEntry<Report> | undefined | EmptyObject): OnyxEntry<Report> | EmptyObject {
    if (!report) {
        return {};
    }

    // Returns the current report as the root report, because it does not have a parentReportID
    if (!report?.parentReportID) {
        return report;
    }

    const parentReport = getReport(report?.parentReportID);

    // Runs recursion to iterate a parent report
    return getRootParentReport(!isEmptyObject(parentReport) ? parentReport : undefined);
}

/**
 * Returns the policy of the report
 */
function getPolicy(policyID: string | undefined): Policy | EmptyObject {
    if (!allPolicies || !policyID) {
        return {};
    }
    return allPolicies[`${ONYXKEYS.COLLECTION.POLICY}${policyID}`] ?? {};
}

/**
 * Get the policy type from a given report
 * @param policies must have Onyxkey prefix (i.e 'policy_') for keys
 */
function getPolicyType(report: OnyxInputOrEntry<Report>, policies: OnyxCollection<Policy>): string {
    return policies?.[`${ONYXKEYS.COLLECTION.POLICY}${report?.policyID}`]?.type ?? '';
}

/**
 * Get the policy name from a given report
 */
function getPolicyName(report: OnyxInputOrEntry<Report> | undefined | EmptyObject, returnEmptyIfNotFound = false, policy?: OnyxInputOrEntry<Policy>): string {
    const noPolicyFound = returnEmptyIfNotFound ? '' : Localize.translateLocal('workspace.common.unavailable');
    if (isEmptyObject(report)) {
        return noPolicyFound;
    }

    if ((!allPolicies || Object.keys(allPolicies).length === 0) && !report?.policyName) {
        return Localize.translateLocal('workspace.common.unavailable');
    }
    const finalPolicy = policy ?? allPolicies?.[`${ONYXKEYS.COLLECTION.POLICY}${report?.policyID}`];

    const parentReport = getRootParentReport(report);

    // Rooms send back the policy name with the reportSummary,
    // since they can also be accessed by people who aren't in the workspace
    // eslint-disable-next-line @typescript-eslint/prefer-nullish-coalescing
    const policyName = finalPolicy?.name || report?.policyName || report?.oldPolicyName || parentReport?.oldPolicyName || noPolicyFound;

    return policyName;
}

/**
 * Returns the concatenated title for the PrimaryLogins of a report
 */
function getReportParticipantsTitle(accountIDs: number[]): string {
    // Somehow it's possible for the logins coming from report.participantAccountIDs to contain undefined values so we use .filter(Boolean) to remove them.
    return accountIDs.filter(Boolean).join(', ');
}

/**
 * Checks if a report is a chat report.
 */
function isChatReport(report: OnyxEntry<Report> | EmptyObject): boolean {
    return report?.type === CONST.REPORT.TYPE.CHAT;
}

function isInvoiceReport(report: OnyxInputOrEntry<Report> | EmptyObject): boolean {
    return report?.type === CONST.REPORT.TYPE.INVOICE;
}

/**
 * Checks if a report is an Expense report.
 */
function isExpenseReport(report: OnyxInputOrEntry<Report> | EmptyObject): boolean {
    return report?.type === CONST.REPORT.TYPE.EXPENSE;
}

/**
 * Checks if a report is an IOU report using report or reportID
 */
function isIOUReport(reportOrID: OnyxInputOrEntry<Report> | string | EmptyObject): boolean {
    const report = typeof reportOrID === 'string' ? allReports?.[`${ONYXKEYS.COLLECTION.REPORT}${reportOrID}`] ?? null : reportOrID;
    return report?.type === CONST.REPORT.TYPE.IOU;
}

/**
 * Checks if a report is an IOU report using report
 */
function isIOUReportUsingReport(report: OnyxEntry<Report> | EmptyObject): report is Report {
    return report?.type === CONST.REPORT.TYPE.IOU;
}
/**
 * Checks if a report is a task report.
 */
function isTaskReport(report: OnyxInputOrEntry<Report>): boolean {
    return report?.type === CONST.REPORT.TYPE.TASK;
}

/**
 * Checks if a task has been cancelled
 * When a task is deleted, the parentReportAction is updated to have a isDeletedParentAction deleted flag
 * This is because when you delete a task, we still allow you to chat on the report itself
 * There's another situation where you don't have access to the parentReportAction (because it was created in a chat you don't have access to)
 * In this case, we have added the key to the report itself
 */
function isCanceledTaskReport(report: OnyxInputOrEntry<Report> | EmptyObject = {}, parentReportAction: OnyxInputOrEntry<ReportAction> | EmptyObject = {}): boolean {
    if (!isEmptyObject(parentReportAction) && (parentReportAction?.message?.[0]?.isDeletedParentAction ?? false)) {
        return true;
    }

    if (!isEmptyObject(report) && report?.isDeletedParentAction) {
        return true;
    }

    return false;
}

/**
 * Checks if a report is an open task report.
 *
 * @param parentReportAction - The parent report action of the report (Used to check if the task has been canceled)
 */
function isOpenTaskReport(report: OnyxInputOrEntry<Report>, parentReportAction: OnyxInputOrEntry<ReportAction> | EmptyObject = {}): boolean {
    return (
        isTaskReport(report) && !isCanceledTaskReport(report, parentReportAction) && report?.stateNum === CONST.REPORT.STATE_NUM.OPEN && report?.statusNum === CONST.REPORT.STATUS_NUM.OPEN
    );
}

/**
 * Checks if a report is a completed task report.
 */
function isCompletedTaskReport(report: OnyxEntry<Report>): boolean {
    return isTaskReport(report) && report?.stateNum === CONST.REPORT.STATE_NUM.APPROVED && report?.statusNum === CONST.REPORT.STATUS_NUM.APPROVED;
}

/**
 * Checks if the current user is the manager of the supplied report
 */
function isReportManager(report: OnyxEntry<Report>): boolean {
    return !!(report && report.managerID === currentUserAccountID);
}

/**
 * Checks if the supplied report has been approved
 */
function isReportApproved(reportOrID: OnyxInputOrEntry<Report> | string | EmptyObject): boolean {
    const report = typeof reportOrID === 'string' ? allReports?.[`${ONYXKEYS.COLLECTION.REPORT}${reportOrID}`] ?? null : reportOrID;
    return report?.stateNum === CONST.REPORT.STATE_NUM.APPROVED && report?.statusNum === CONST.REPORT.STATUS_NUM.APPROVED;
}

/**
 * Checks if the supplied report is an expense report in Open state and status.
 */
function isOpenExpenseReport(report: OnyxInputOrEntry<Report> | EmptyObject): boolean {
    return isExpenseReport(report) && report?.stateNum === CONST.REPORT.STATE_NUM.OPEN && report?.statusNum === CONST.REPORT.STATUS_NUM.OPEN;
}

/**
 * Checks if the supplied report has a member with the array passed in params.
 */
function hasParticipantInArray(report: OnyxEntry<Report>, memberAccountIDs: number[]) {
    if (!report?.participants) {
        return false;
    }

    const memberAccountIDsSet = new Set(memberAccountIDs);

    for (const accountID in report.participants) {
        if (memberAccountIDsSet.has(Number(accountID))) {
            return true;
        }
    }

    return false;
}

/**
 * Whether the Money Request report is settled
 */
function isSettled(reportID: string | undefined): boolean {
    if (!allReports || !reportID) {
        return false;
    }
    const report: Report | EmptyObject = allReports[`${ONYXKEYS.COLLECTION.REPORT}${reportID}`] ?? {};
    if (isEmptyObject(report) || report.isWaitingOnBankAccount) {
        return false;
    }

    // In case the payment is scheduled and we are waiting for the payee to set up their wallet,
    // consider the report as paid as well.
    if (report.isWaitingOnBankAccount && report.statusNum === CONST.REPORT.STATUS_NUM.APPROVED) {
        return true;
    }

    return report?.statusNum === CONST.REPORT.STATUS_NUM.REIMBURSED;
}

/**
 * Whether the current user is the submitter of the report
 */
function isCurrentUserSubmitter(reportID: string): boolean {
    if (!allReports) {
        return false;
    }
    const report = allReports[`${ONYXKEYS.COLLECTION.REPORT}${reportID}`];
    return !!(report && report.ownerAccountID === currentUserAccountID);
}

/**
 * Whether the provided report is an Admin room
 */
function isAdminRoom(report: OnyxEntry<Report>): boolean {
    return getChatType(report) === CONST.REPORT.CHAT_TYPE.POLICY_ADMINS;
}

/**
 * Whether the provided report is an Admin-only posting room
 */
function isAdminsOnlyPostingRoom(report: OnyxEntry<Report>): boolean {
    return report?.writeCapability === CONST.REPORT.WRITE_CAPABILITIES.ADMINS;
}

/**
 * Whether the provided report is a Announce room
 */
function isAnnounceRoom(report: OnyxEntry<Report>): boolean {
    return getChatType(report) === CONST.REPORT.CHAT_TYPE.POLICY_ANNOUNCE;
}

/**
 * Whether the provided report is a default room
 */
function isDefaultRoom(report: OnyxEntry<Report>): boolean {
    return CONST.DEFAULT_POLICY_ROOM_CHAT_TYPES.some((type) => type === getChatType(report));
}

/**
 * Whether the provided report is a Domain room
 */
function isDomainRoom(report: OnyxEntry<Report>): boolean {
    return getChatType(report) === CONST.REPORT.CHAT_TYPE.DOMAIN_ALL;
}

/**
 * Whether the provided report is a user created policy room
 */
function isUserCreatedPolicyRoom(report: OnyxEntry<Report>): boolean {
    return getChatType(report) === CONST.REPORT.CHAT_TYPE.POLICY_ROOM;
}

/**
 * Whether the provided report is a Policy Expense chat.
 */
function isPolicyExpenseChat(report: OnyxInputOrEntry<Report> | Participant | EmptyObject): boolean {
    return getChatType(report) === CONST.REPORT.CHAT_TYPE.POLICY_EXPENSE_CHAT || (report?.isPolicyExpenseChat ?? false);
}

function isInvoiceRoom(report: OnyxEntry<Report> | EmptyObject): boolean {
    return getChatType(report) === CONST.REPORT.CHAT_TYPE.INVOICE;
}

/**
 * Checks if a report is a completed task report.
 */
function isTripRoom(report: OnyxEntry<Report>): boolean {
    return isChatReport(report) && getChatType(report) === CONST.REPORT.CHAT_TYPE.TRIP_ROOM;
}

function isCurrentUserInvoiceReceiver(report: OnyxEntry<Report>): boolean {
    if (report?.invoiceReceiver?.type === CONST.REPORT.INVOICE_RECEIVER_TYPE.INDIVIDUAL) {
        return currentUserAccountID === report.invoiceReceiver.accountID;
    }

    return false;
}

/**
 * Whether the provided report belongs to a Control policy and is an expense chat
 */
function isControlPolicyExpenseChat(report: OnyxEntry<Report>): boolean {
    return isPolicyExpenseChat(report) && getPolicyType(report, allPolicies) === CONST.POLICY.TYPE.CORPORATE;
}

/**
 * Whether the provided policyType is a Free, Collect or Control policy type
 */
function isGroupPolicy(policyType: string): boolean {
    return policyType === CONST.POLICY.TYPE.CORPORATE || policyType === CONST.POLICY.TYPE.TEAM || policyType === CONST.POLICY.TYPE.FREE;
}

/**
 * Whether the provided report belongs to a Free, Collect or Control policy
 */
function isReportInGroupPolicy(report: OnyxInputOrEntry<Report>, policy?: OnyxInputOrEntry<Policy>): boolean {
    const policyType = policy?.type ?? getPolicyType(report, allPolicies);
    return isGroupPolicy(policyType);
}

/**
 * Whether the provided report belongs to a Control or Collect policy
 */
function isPaidGroupPolicy(report: OnyxEntry<Report>): boolean {
    const policyType = getPolicyType(report, allPolicies);
    return policyType === CONST.POLICY.TYPE.CORPORATE || policyType === CONST.POLICY.TYPE.TEAM;
}

/**
 * Whether the provided report belongs to a Control or Collect policy and is an expense chat
 */
function isPaidGroupPolicyExpenseChat(report: OnyxEntry<Report>): boolean {
    return isPolicyExpenseChat(report) && isPaidGroupPolicy(report);
}

/**
 * Whether the provided report belongs to a Control policy and is an expense report
 */
function isControlPolicyExpenseReport(report: OnyxEntry<Report>): boolean {
    return isExpenseReport(report) && getPolicyType(report, allPolicies) === CONST.POLICY.TYPE.CORPORATE;
}

/**
 * Whether the provided report belongs to a Control or Collect policy and is an expense report
 */
function isPaidGroupPolicyExpenseReport(report: OnyxEntry<Report>): boolean {
    return isExpenseReport(report) && isPaidGroupPolicy(report);
}

/**
 * Checks if the supplied report is an invoice report in Open state and status.
 */
function isOpenInvoiceReport(report: OnyxEntry<Report> | EmptyObject): boolean {
    return isInvoiceReport(report) && report?.statusNum === CONST.REPORT.STATUS_NUM.OPEN;
}

/**
 * Whether the provided report is a chat room
 */
function isChatRoom(report: OnyxEntry<Report>): boolean {
    return isUserCreatedPolicyRoom(report) || isDefaultRoom(report) || isInvoiceRoom(report);
}

/**
 * Whether the provided report is a public room
 */
function isPublicRoom(report: OnyxEntry<Report>): boolean {
    return report?.visibility === CONST.REPORT.VISIBILITY.PUBLIC || report?.visibility === CONST.REPORT.VISIBILITY.PUBLIC_ANNOUNCE;
}

/**
 * Whether the provided report is a public announce room
 */
function isPublicAnnounceRoom(report: OnyxEntry<Report>): boolean {
    return report?.visibility === CONST.REPORT.VISIBILITY.PUBLIC_ANNOUNCE;
}

/**
 * If the report is a policy expense, the route should be for adding bank account for that policy
 * else since the report is a personal IOU, the route should be for personal bank account.
 */
function getBankAccountRoute(report: OnyxEntry<Report>): Route {
    return isPolicyExpenseChat(report) ? ROUTES.BANK_ACCOUNT_WITH_STEP_TO_OPEN.getRoute('', report?.policyID) : ROUTES.SETTINGS_ADD_BANK_ACCOUNT;
}

/**
 * Check if personal detail of accountID is empty or optimistic data
 */
function isOptimisticPersonalDetail(accountID: number): boolean {
    return isEmptyObject(allPersonalDetails?.[accountID]) || !!allPersonalDetails?.[accountID]?.isOptimisticPersonalDetail;
}

/**
 * Checks if a report is a task report from a policy expense chat.
 */
function isWorkspaceTaskReport(report: OnyxEntry<Report>): boolean {
    if (!isTaskReport(report)) {
        return false;
    }
    const parentReport = allReports?.[`${ONYXKEYS.COLLECTION.REPORT}${report?.parentReportID}`];
    return isPolicyExpenseChat(parentReport);
}

/**
 * Returns true if report has a parent
 */
<<<<<<< HEAD
function isThread(report: OnyxInputOrEntry<Report>): boolean {
    return Boolean(report?.parentReportID && report?.parentReportActionID);
=======
function isThread(report: OnyxEntry<Report>): boolean {
    return !!(report?.parentReportID && report?.parentReportActionID);
>>>>>>> 9957f98d
}

/**
 * Returns true if report is of type chat and has a parent and is therefore a Thread.
 */
function isChatThread(report: OnyxInputOrEntry<Report>): boolean {
    return isThread(report) && report?.type === CONST.REPORT.TYPE.CHAT;
}

function isDM(report: OnyxEntry<Report>): boolean {
    return isChatReport(report) && !getChatType(report) && !isThread(report);
}

function isSelfDM(report: OnyxInputOrEntry<Report>): boolean {
    return getChatType(report) === CONST.REPORT.CHAT_TYPE.SELF_DM;
}

function isGroupChat(report: OnyxEntry<Report> | Partial<Report>): boolean {
    return getChatType(report) === CONST.REPORT.CHAT_TYPE.GROUP;
}

function isSystemChat(report: OnyxEntry<Report>): boolean {
    return getChatType(report) === CONST.REPORT.CHAT_TYPE.SYSTEM;
}

/**
 * Only returns true if this is our main 1:1 DM report with Concierge
 */
function isConciergeChatReport(report: OnyxInputOrEntry<Report>): boolean {
    const participantAccountIDs = Object.keys(report?.participants ?? {})
        .map(Number)
        .filter((accountID) => accountID !== currentUserAccountID);
    return participantAccountIDs.length === 1 && participantAccountIDs[0] === CONST.ACCOUNT_ID.CONCIERGE && !isChatThread(report);
}

function findSelfDMReportID(): string | undefined {
    if (!allReports) {
        return;
    }

    const selfDMReport = Object.values(allReports).find((report) => isSelfDM(report) && !isThread(report));
    return selfDMReport?.reportID;
}

/**
 * Checks if the supplied report belongs to workspace based on the provided params. If the report's policyID is _FAKE_ or has no value, it means this report is a DM.
 * In this case report and workspace members must be compared to determine whether the report belongs to the workspace.
 */
function doesReportBelongToWorkspace(report: OnyxEntry<Report>, policyMemberAccountIDs: number[], policyID?: string) {
    return (
        isConciergeChatReport(report) ||
        (report?.policyID === CONST.POLICY.ID_FAKE || !report?.policyID ? hasParticipantInArray(report, policyMemberAccountIDs) : report?.policyID === policyID)
    );
}

/**
 * Given an array of reports, return them filtered by a policyID and policyMemberAccountIDs.
 */
function filterReportsByPolicyIDAndMemberAccountIDs(reports: Report[], policyMemberAccountIDs: number[] = [], policyID?: string) {
    return reports.filter((report) => !!report && doesReportBelongToWorkspace(report, policyMemberAccountIDs, policyID));
}

/**
 * Given an array of reports, return them sorted by the last read timestamp.
 */
function sortReportsByLastRead(reports: Array<OnyxEntry<Report>>, reportMetadata: OnyxCollection<ReportMetadata>): Array<OnyxEntry<Report>> {
    return reports
        .filter((report) => !!report?.reportID && !!(reportMetadata?.[`${ONYXKEYS.COLLECTION.REPORT_METADATA}${report.reportID}`]?.lastVisitTime ?? report?.lastReadTime))
        .sort((a, b) => {
            const aTime = new Date(reportMetadata?.[`${ONYXKEYS.COLLECTION.REPORT_METADATA}${a?.reportID}`]?.lastVisitTime ?? a?.lastReadTime ?? '');
            const bTime = new Date(reportMetadata?.[`${ONYXKEYS.COLLECTION.REPORT_METADATA}${b?.reportID}`]?.lastVisitTime ?? b?.lastReadTime ?? '');

            return aTime.valueOf() - bTime.valueOf();
        });
}

/**
 * Returns true if report is still being processed
 */
function isProcessingReport(report: OnyxEntry<Report> | EmptyObject): boolean {
    return report?.stateNum === CONST.REPORT.STATE_NUM.SUBMITTED && report?.statusNum === CONST.REPORT.STATUS_NUM.SUBMITTED;
}

/**
 * Check if the report is a single chat report that isn't a thread
 * and personal detail of participant is optimistic data
 */
function shouldDisableDetailPage(report: OnyxEntry<Report>): boolean {
    const participantAccountIDs = Object.keys(report?.participants ?? {}).map(Number);

    if (isChatRoom(report) || isPolicyExpenseChat(report) || isChatThread(report) || isTaskReport(report)) {
        return false;
    }
    if (participantAccountIDs.length === 1) {
        return isOptimisticPersonalDetail(participantAccountIDs[0]);
    }
    return false;
}

/**
 * Returns true if this report has only one participant and it's an Expensify account.
 */
function isExpensifyOnlyParticipantInReport(report: OnyxEntry<Report>): boolean {
    const otherParticipants = Object.keys(report?.participants ?? {})
        .map(Number)
        .filter((accountID) => accountID !== currentUserAccountID);
    return otherParticipants.length === 1 && otherParticipants.some((accountID) => CONST.EXPENSIFY_ACCOUNT_IDS.includes(accountID));
}

/**
 * Returns whether a given report can have tasks created in it.
 * We only prevent the task option if it's a DM/group-DM and the other users are all special Expensify accounts
 *
 */
function canCreateTaskInReport(report: OnyxEntry<Report>): boolean {
    const otherParticipants = Object.keys(report?.participants ?? {})
        .map(Number)
        .filter((accountID) => accountID !== currentUserAccountID);
    const areExpensifyAccountsOnlyOtherParticipants = otherParticipants.length >= 1 && otherParticipants.every((accountID) => CONST.EXPENSIFY_ACCOUNT_IDS.includes(accountID));
    if (areExpensifyAccountsOnlyOtherParticipants && isDM(report)) {
        return false;
    }

    return true;
}

/**
 * Returns true if there are any guides accounts (team.expensify.com) in a list of accountIDs
 * by cross-referencing the accountIDs with personalDetails since guides that are participants
 * of the user's chats should have their personal details in Onyx.
 */
function hasExpensifyGuidesEmails(accountIDs: number[]): boolean {
    return accountIDs.some((accountID) => Str.extractEmailDomain(allPersonalDetails?.[accountID]?.login ?? '') === CONST.EMAIL.GUIDES_DOMAIN);
}

function findLastAccessedReport(
    reports: OnyxCollection<Report>,
    ignoreDomainRooms: boolean,
    policies: OnyxCollection<Policy>,
    isFirstTimeNewExpensifyUser: boolean,
    openOnAdminRoom = false,
    reportMetadata: OnyxCollection<ReportMetadata> = {},
    policyID?: string,
    policyMemberAccountIDs: number[] = [],
): OnyxEntry<Report> {
    // If it's the user's first time using New Expensify, then they could either have:
    //   - just a Concierge report, if so we'll return that
    //   - their Concierge report, and a separate report that must have deeplinked them to the app before they created their account.
    // If it's the latter, we'll use the deeplinked report over the Concierge report,
    // since the Concierge report would be incorrectly selected over the deep-linked report in the logic below.

    let reportsValues = Object.values(reports ?? {}) as Report[];

    if (!!policyID || policyMemberAccountIDs.length > 0) {
        reportsValues = filterReportsByPolicyIDAndMemberAccountIDs(reportsValues, policyMemberAccountIDs, policyID);
    }

    let sortedReports = sortReportsByLastRead(reportsValues, reportMetadata);

    let adminReport: OnyxEntry<Report> | undefined;
    if (openOnAdminRoom) {
        adminReport = sortedReports.find((report) => {
            const chatType = getChatType(report);
            return chatType === CONST.REPORT.CHAT_TYPE.POLICY_ADMINS;
        });
    }

    if (ignoreDomainRooms) {
        // We allow public announce rooms, admins, and announce rooms through since we bypass the default rooms beta for them.
        // Check where ReportUtils.findLastAccessedReport is called in MainDrawerNavigator.js for more context.
        // Domain rooms are now the only type of default room that are on the defaultRooms beta.
        sortedReports = sortedReports.filter(
            (report) => !isDomainRoom(report) || getPolicyType(report, policies) === CONST.POLICY.TYPE.FREE || hasExpensifyGuidesEmails(Object.keys(report?.participants ?? {}).map(Number)),
        );
    }

    if (isFirstTimeNewExpensifyUser) {
        // Filter out the systemChat report from the reports list, as we don't want to drop the user into that report over Concierge when they first log in
        sortedReports = sortedReports.filter((report) => !isSystemChat(report)) ?? [];
        if (sortedReports.length === 1) {
            return sortedReports[0];
        }

        return adminReport ?? sortedReports.find((report) => !isConciergeChatReport(report));
    }

    // If we only have two reports and one of them is the system chat, filter it out so we don't
    // overwrite showing the concierge chat
    const hasSystemChat = sortedReports.find((report) => isSystemChat(report)) ?? false;
    if (sortedReports.length === 2 && hasSystemChat) {
        sortedReports = sortedReports.filter((report) => !isSystemChat(report)) ?? [];
    }

    return adminReport ?? sortedReports.at(-1);
}

/**
 * Whether the provided report has expenses
 */
function hasExpenses(reportID?: string): boolean {
    return !!Object.values(allTransactions ?? {}).find((transaction) => `${transaction?.reportID}` === `${reportID}`);
}

/**
 * Whether the provided report is a closed expense report with no expenses
 */
function isClosedExpenseReportWithNoExpenses(report: OnyxEntry<Report>): boolean {
    return report?.statusNum === CONST.REPORT.STATUS_NUM.CLOSED && isExpenseReport(report) && !hasExpenses(report.reportID);
}

/**
 * Whether the provided report is an archived room
 */
function isArchivedRoom(report: OnyxInputOrEntry<Report> | EmptyObject, reportNameValuePairs?: OnyxInputOrEntry<ReportNameValuePairs> | EmptyObject): boolean {
    if (reportNameValuePairs) {
        return reportNameValuePairs.isArchived;
    }

    return report?.statusNum === CONST.REPORT.STATUS_NUM.CLOSED && report?.stateNum === CONST.REPORT.STATE_NUM.APPROVED;
}

/**
 * Whether the provided report is a closed report
 */
function isClosedReport(report: OnyxEntry<Report> | EmptyObject): boolean {
    return report?.statusNum === CONST.REPORT.STATUS_NUM.CLOSED;
}

/**
 * Whether the provided report is the admin's room
 */
function isJoinRequestInAdminRoom(report: OnyxEntry<Report>): boolean {
    if (!report) {
        return false;
    }
    // If this policy isn't owned by Expensify,
    // Account manager/guide should not have the workspace join request pinned to their LHN,
    // since they are not a part of the company, and should not action it on their behalf.
    if (report.policyID) {
        const policy = getPolicy(report.policyID);
        if (!PolicyUtils.isExpensifyTeam(policy.owner) && PolicyUtils.isExpensifyTeam(currentUserPersonalDetails?.login)) {
            return false;
        }
    }
    return ReportActionsUtils.isActionableJoinRequestPending(report.reportID);
}

/**
 * Checks if the user can write in the provided report
 */
function canWriteInReport(report: OnyxEntry<Report>): boolean {
    if (Array.isArray(report?.permissions) && report?.permissions.length > 0) {
        return report?.permissions?.includes(CONST.REPORT.PERMISSIONS.WRITE);
    }

    return true;
}

/**
 * Checks if the current user is allowed to comment on the given report.
 */
function isAllowedToComment(report: OnyxEntry<Report>): boolean {
    if (!canWriteInReport(report)) {
        return false;
    }

    // Default to allowing all users to post
    const capability = report?.writeCapability ?? CONST.REPORT.WRITE_CAPABILITIES.ALL;

    if (capability === CONST.REPORT.WRITE_CAPABILITIES.ALL) {
        return true;
    }

    // If unauthenticated user opens public chat room using deeplink, they do not have policies available and they cannot comment
    if (!allPolicies) {
        return false;
    }

    // If we've made it here, commenting on this report is restricted.
    // If the user is an admin, allow them to post.
    const policy = allPolicies[`${ONYXKEYS.COLLECTION.POLICY}${report?.policyID}`];
    return policy?.role === CONST.POLICY.ROLE.ADMIN;
}

/**
 * Checks if the current user is the admin of the policy given the policy expense chat.
 */
function isPolicyExpenseChatAdmin(report: OnyxEntry<Report>, policies: OnyxCollection<Policy>): boolean {
    if (!isPolicyExpenseChat(report)) {
        return false;
    }

    const policyRole = policies?.[`${ONYXKEYS.COLLECTION.POLICY}${report?.policyID}`]?.role;

    return policyRole === CONST.POLICY.ROLE.ADMIN;
}

/**
 * Checks if the current user is the admin of the policy.
 */
function isPolicyAdmin(policyID: string, policies: OnyxCollection<Policy>): boolean {
    const policyRole = policies?.[`${ONYXKEYS.COLLECTION.POLICY}${policyID}`]?.role;

    return policyRole === CONST.POLICY.ROLE.ADMIN;
}

/**
 * Checks whether all the transactions linked to the IOU report are of the Distance Request type with pending routes
 */
function hasOnlyTransactionsWithPendingRoutes(iouReportID: string | undefined): boolean {
    const transactions = TransactionUtils.getAllReportTransactions(iouReportID);

    // Early return false in case not having any transaction
    if (!transactions || transactions.length === 0) {
        return false;
    }

    return transactions.every((transaction) => TransactionUtils.isFetchingWaypointsFromServer(transaction));
}

/**
 * If the report is a thread and has a chat type set, it is a workspace chat.
 */
function isWorkspaceThread(report: OnyxEntry<Report>): boolean {
    const chatType = getChatType(report);
    return isThread(report) && isChatReport(report) && CONST.WORKSPACE_ROOM_TYPES.some((type) => chatType === type);
}

/**
 * Returns true if reportAction is the first chat preview of a Thread
 */
function isThreadFirstChat(reportAction: OnyxInputOrEntry<ReportAction>, reportID: string): boolean {
    return reportAction?.childReportID?.toString() === reportID;
}

/**
 * Checks if a report is a child report.
 */
function isChildReport(report: OnyxEntry<Report>): boolean {
    return isThread(report) || isTaskReport(report);
}

/**
 * An Expense Request is a thread where the parent report is an Expense Report and
 * the parentReportAction is a transaction.
 */
function isExpenseRequest(report: OnyxEntry<Report>): boolean {
    if (isThread(report)) {
        const parentReportAction = ReportActionsUtils.getParentReportAction(report);
        const parentReport = allReports?.[`${ONYXKEYS.COLLECTION.REPORT}${report?.parentReportID}`];
        return isExpenseReport(parentReport) && !isEmptyObject(parentReportAction) && ReportActionsUtils.isTransactionThread(parentReportAction);
    }
    return false;
}

/**
 * An IOU Request is a thread where the parent report is an IOU Report and
 * the parentReportAction is a transaction.
 */
function isIOURequest(report: OnyxEntry<Report>): boolean {
    if (isThread(report)) {
        const parentReportAction = ReportActionsUtils.getParentReportAction(report);
        const parentReport = allReports?.[`${ONYXKEYS.COLLECTION.REPORT}${report?.parentReportID}`];
        return isIOUReport(parentReport) && !isEmptyObject(parentReportAction) && ReportActionsUtils.isTransactionThread(parentReportAction);
    }
    return false;
}

/**
 * A Track Expense Report is a thread where the parent the parentReportAction is a transaction, and
 * parentReportAction has type of track.
 */
function isTrackExpenseReport(report: OnyxInputOrEntry<Report>): boolean {
    if (isThread(report)) {
        const parentReportAction = ReportActionsUtils.getParentReportAction(report);
        return !isEmptyObject(parentReportAction) && ReportActionsUtils.isTrackExpenseAction(parentReportAction);
    }
    return false;
}

/**
 * Checks if a report is an IOU or expense request.
 */
function isMoneyRequest(reportOrID: OnyxEntry<Report> | string): boolean {
    const report = typeof reportOrID === 'string' ? allReports?.[`${ONYXKEYS.COLLECTION.REPORT}${reportOrID}`] ?? undefined : reportOrID;
    return isIOURequest(report) || isExpenseRequest(report);
}

/**
 * Checks if a report is an IOU or expense report.
 */
function isMoneyRequestReport(reportOrID: OnyxInputOrEntry<Report> | EmptyObject | string): boolean {
    const report = typeof reportOrID === 'object' ? reportOrID : allReports?.[`${ONYXKEYS.COLLECTION.REPORT}${reportOrID}`] ?? undefined;
    return isIOUReport(report) || isExpenseReport(report);
}

/**
 * Checks if a report has only one transaction associated with it
 */
function isOneTransactionReport(reportID: string): boolean {
    const reportActions = allReportActions?.[`${ONYXKEYS.COLLECTION.REPORT_ACTIONS}${reportID}`] ?? ([] as ReportAction[]);
    return ReportActionsUtils.getOneTransactionThreadReportID(reportID, reportActions) !== null;
}

/**
 * Checks if a report is a transaction thread associated with a report that has only one transaction
 */
function isOneTransactionThread(reportID: string, parentReportID: string): boolean {
    const parentReportActions = allReportActions?.[`${ONYXKEYS.COLLECTION.REPORT_ACTIONS}${parentReportID}`] ?? ([] as ReportAction[]);
    const transactionThreadReportID = ReportActionsUtils.getOneTransactionThreadReportID(parentReportID, parentReportActions);
    return reportID === transactionThreadReportID;
}

/**
 * Should return true only for personal 1:1 report
 *
 */
function isOneOnOneChat(report: OnyxEntry<Report>): boolean {
    const participantAccountIDs = Object.keys(report?.participants ?? {})
        .map(Number)
        .filter((accountID) => accountID !== currentUserAccountID);
    return (
        !isChatRoom(report) &&
        !isExpenseRequest(report) &&
        !isMoneyRequestReport(report) &&
        !isPolicyExpenseChat(report) &&
        !isTaskReport(report) &&
        isDM(report) &&
        !isIOUReport(report) &&
        participantAccountIDs.length === 1
    );
}

/**
 * Checks if the current user is a payer of the expense
 */

function isPayer(session: OnyxEntry<Session>, iouReport: OnyxEntry<Report>) {
    const isApproved = isReportApproved(iouReport);
    const policy = allPolicies?.[`${ONYXKEYS.COLLECTION.POLICY}${iouReport?.policyID}`] ?? null;
    const policyType = policy?.type;
    const isAdmin = policyType !== CONST.POLICY.TYPE.PERSONAL && policy?.role === CONST.POLICY.ROLE.ADMIN;
    const isManager = iouReport?.managerID === session?.accountID;
    if (isPaidGroupPolicy(iouReport)) {
        if (policy?.reimbursementChoice === CONST.POLICY.REIMBURSEMENT_CHOICES.REIMBURSEMENT_YES) {
            const isReimburser = session?.email === policy?.achAccount?.reimburser;
            return (!policy?.achAccount?.reimburser || isReimburser) && (isApproved || isManager);
        }
        if (policy?.reimbursementChoice === CONST.POLICY.REIMBURSEMENT_CHOICES.REIMBURSEMENT_MANUAL) {
            return isAdmin && (isApproved || isManager);
        }
        return false;
    }
    return isAdmin || (isMoneyRequestReport(iouReport) && isManager);
}

/**
 * Get the notification preference given a report
 */
function getReportNotificationPreference(report: OnyxEntry<Report>): string | number {
    return report?.notificationPreference ?? '';
}

/**
 * Checks if the current user is the action's author
 */
function isActionCreator(reportAction: OnyxInputOrEntry<ReportAction> | Partial<ReportAction>): boolean {
    return reportAction?.actorAccountID === currentUserAccountID;
}

/**
 * Returns the notification preference of the action's child report if it exists.
 * Otherwise, calculates it based on the action's authorship.
 */
function getChildReportNotificationPreference(reportAction: OnyxInputOrEntry<ReportAction> | Partial<ReportAction>): NotificationPreference {
    const childReportNotificationPreference = reportAction?.childReportNotificationPreference ?? '';
    if (childReportNotificationPreference) {
        return childReportNotificationPreference;
    }

    return isActionCreator(reportAction) ? CONST.REPORT.NOTIFICATION_PREFERENCE.ALWAYS : CONST.REPORT.NOTIFICATION_PREFERENCE.HIDDEN;
}

/**
 * Checks whether the supplied report supports adding more transactions to it.
 * Return true if:
 * - report is a non-settled IOU
 * - report is a draft
 * - report is a processing expense report and its policy has Instant reporting frequency
 */
function canAddOrDeleteTransactions(moneyRequestReport: OnyxEntry<Report>): boolean {
    if (!isMoneyRequestReport(moneyRequestReport)) {
        return false;
    }

    if (isReportApproved(moneyRequestReport) || isSettled(moneyRequestReport?.reportID)) {
        return false;
    }

    if (isReportInGroupPolicy(moneyRequestReport) && isProcessingReport(moneyRequestReport) && !PolicyUtils.isInstantSubmitEnabled(getPolicy(moneyRequestReport?.policyID))) {
        return false;
    }

    return true;
}

/**
 * Can only delete if the author is this user and the action is an ADD_COMMENT action or an IOU action in an unsettled report, or if the user is a
 * policy admin
 */
function canDeleteReportAction(reportAction: OnyxInputOrEntry<ReportAction>, reportID: string): boolean {
    const report = getReport(reportID);

    const isActionOwner = reportAction?.actorAccountID === currentUserAccountID;
    const policy = allPolicies?.[`${ONYXKEYS.COLLECTION.POLICY}${report?.policyID}`] ?? null;

    if (reportAction?.actionName === CONST.REPORT.ACTIONS.TYPE.IOU) {
        // For now, users cannot delete split actions
        const isSplitAction = reportAction?.originalMessage?.type === CONST.IOU.REPORT_ACTION_TYPE.SPLIT;

        if (isSplitAction) {
            return false;
        }

        const linkedReport = isThreadFirstChat(reportAction, reportID) ? getReport(report?.parentReportID) : report;
        if (isActionOwner) {
            if (!isEmptyObject(linkedReport) && isMoneyRequestReport(linkedReport)) {
                return canAddOrDeleteTransactions(linkedReport);
            }
            return true;
        }
    }

    if (
        reportAction?.actionName !== CONST.REPORT.ACTIONS.TYPE.ADD_COMMENT ||
        reportAction?.pendingAction === CONST.RED_BRICK_ROAD_PENDING_ACTION.DELETE ||
        ReportActionsUtils.isCreatedTaskReportAction(reportAction) ||
        reportAction?.actorAccountID === CONST.ACCOUNT_ID.CONCIERGE
    ) {
        return false;
    }

    const isAdmin = policy?.role === CONST.POLICY.ROLE.ADMIN && !isEmptyObject(report) && !isDM(report);

    return isActionOwner || isAdmin;
}

/**
 * Get welcome message based on room type
 */
function getRoomWelcomeMessage(report: OnyxEntry<Report>): WelcomeMessage {
    const welcomeMessage: WelcomeMessage = {showReportName: true};
    const workspaceName = getPolicyName(report);

    if (isArchivedRoom(report)) {
        welcomeMessage.phrase1 = Localize.translateLocal('reportActionsView.beginningOfArchivedRoomPartOne');
        welcomeMessage.phrase2 = Localize.translateLocal('reportActionsView.beginningOfArchivedRoomPartTwo');
    } else if (isDomainRoom(report)) {
        welcomeMessage.phrase1 = Localize.translateLocal('reportActionsView.beginningOfChatHistoryDomainRoomPartOne', {domainRoom: report?.reportName ?? ''});
        welcomeMessage.phrase2 = Localize.translateLocal('reportActionsView.beginningOfChatHistoryDomainRoomPartTwo');
    } else if (isAdminRoom(report)) {
        welcomeMessage.phrase1 = Localize.translateLocal('reportActionsView.beginningOfChatHistoryAdminRoomPartOne', {workspaceName});
        welcomeMessage.phrase2 = Localize.translateLocal('reportActionsView.beginningOfChatHistoryAdminRoomPartTwo');
    } else if (isAnnounceRoom(report)) {
        welcomeMessage.phrase1 = Localize.translateLocal('reportActionsView.beginningOfChatHistoryAnnounceRoomPartOne', {workspaceName});
        welcomeMessage.phrase2 = Localize.translateLocal('reportActionsView.beginningOfChatHistoryAnnounceRoomPartTwo', {workspaceName});
    } else if (isInvoiceRoom(report)) {
        welcomeMessage.showReportName = false;
        welcomeMessage.phrase1 = Localize.translateLocal('reportActionsView.beginningOfChatHistoryInvoiceRoom');
    } else {
        // Message for user created rooms or other room types.
        welcomeMessage.phrase1 = Localize.translateLocal('reportActionsView.beginningOfChatHistoryUserRoomPartOne');
        welcomeMessage.phrase2 = Localize.translateLocal('reportActionsView.beginningOfChatHistoryUserRoomPartTwo');
    }

    return welcomeMessage;
}

/**
 * Returns true if Concierge is one of the chat participants (1:1 as well as group chats)
 */
function chatIncludesConcierge(report: Partial<OnyxEntry<Report>>): boolean {
    const participantAccountIDs = Object.keys(report?.participants ?? {}).map(Number);
    return participantAccountIDs.includes(CONST.ACCOUNT_ID.CONCIERGE);
}

/**
 * Returns true if there is any automated expensify account `in accountIDs
 */
function hasAutomatedExpensifyAccountIDs(accountIDs: number[]): boolean {
    return accountIDs.some((accountID) => CONST.EXPENSIFY_ACCOUNT_IDS.includes(accountID));
}

function getReportRecipientAccountIDs(report: OnyxEntry<Report>, currentLoginAccountID: number): number[] {
    let finalReport: OnyxEntry<Report> = report;
    // In 1:1 chat threads, the participants will be the same as parent report. If a report is specifically a 1:1 chat thread then we will
    // get parent report and use its participants array.
    if (isThread(report) && !(isTaskReport(report) || isMoneyRequestReport(report))) {
        const parentReport = allReports?.[`${ONYXKEYS.COLLECTION.REPORT}${report?.parentReportID}`];
        if (isOneOnOneChat(parentReport)) {
            finalReport = parentReport;
        }
    }

    let finalParticipantAccountIDs: number[] = [];
    if (isMoneyRequestReport(report)) {
        // For money requests i.e the IOU (1:1 person) and Expense (1:* person) reports, use the full `participants`
        // and add the `ownerAccountId`. Money request reports don't add `ownerAccountId` in `participants` array
        const defaultParticipantAccountIDs = Object.keys(finalReport?.participants ?? {}).map(Number);
        const setOfParticipantAccountIDs = new Set<number>(report?.ownerAccountID ? [...defaultParticipantAccountIDs, report.ownerAccountID] : defaultParticipantAccountIDs);
        finalParticipantAccountIDs = [...setOfParticipantAccountIDs];
    } else if (isTaskReport(report)) {
        // Task reports `managerID` will change when assignee is changed, in that case the old `managerID` is still present in `participants`
        // along with the new one. We only need the `managerID` as a participant here.
        finalParticipantAccountIDs = report?.managerID ? [report?.managerID] : [];
    } else {
        finalParticipantAccountIDs = Object.keys(finalReport?.participants ?? {}).map(Number);
    }

    const otherParticipantsWithoutExpensifyAccountIDs = finalParticipantAccountIDs.filter((accountID) => {
        if (accountID === currentLoginAccountID) {
            return false;
        }
        if (CONST.EXPENSIFY_ACCOUNT_IDS.includes(accountID)) {
            return false;
        }
        return true;
    });

    return otherParticipantsWithoutExpensifyAccountIDs;
}

/**
 * Whether the time row should be shown for a report.
 */
function canShowReportRecipientLocalTime(personalDetails: OnyxEntry<PersonalDetailsList>, report: OnyxEntry<Report>, accountID: number): boolean {
    const reportRecipientAccountIDs = getReportRecipientAccountIDs(report, accountID);
    const hasMultipleParticipants = reportRecipientAccountIDs.length > 1;
    const reportRecipient = personalDetails?.[reportRecipientAccountIDs[0]];
    const reportRecipientTimezone = reportRecipient?.timezone ?? CONST.DEFAULT_TIME_ZONE;
    const isReportParticipantValidated = reportRecipient?.validated ?? false;
    return !!(
        !hasMultipleParticipants &&
        !isChatRoom(report) &&
        !isPolicyExpenseChat(getRootParentReport(report)) &&
        reportRecipient &&
        reportRecipientTimezone?.selected &&
        isReportParticipantValidated
    );
}

/**
 * Shorten last message text to fixed length and trim spaces.
 */
function formatReportLastMessageText(lastMessageText: string, isModifiedExpenseMessage = false): string {
    if (isModifiedExpenseMessage) {
        return String(lastMessageText).trim().replace(CONST.REGEX.LINE_BREAK, '').trim();
    }
    return StringUtils.lineBreaksToSpaces(String(lastMessageText).trim()).substring(0, CONST.REPORT.LAST_MESSAGE_TEXT_MAX_LENGTH).trim();
}

/**
 * Helper method to return the default avatar associated with the given login
 */
function getDefaultWorkspaceAvatar(workspaceName?: string): IconAsset {
    if (!workspaceName) {
        return defaultWorkspaceAvatars.WorkspaceBuilding;
    }

    // Remove all chars not A-Z or 0-9 including underscore
    const alphaNumeric = workspaceName
        .normalize('NFD')
        .replace(/[^0-9a-z]/gi, '')
        .toUpperCase();

    const workspace = `Workspace${alphaNumeric[0]}` as keyof typeof defaultWorkspaceAvatars;
    const defaultWorkspaceAvatar = defaultWorkspaceAvatars[workspace];

    return !alphaNumeric ? defaultWorkspaceAvatars.WorkspaceBuilding : defaultWorkspaceAvatar;
}

/**
 * Helper method to return the default avatar testID associated with the given login
 */
function getDefaultWorkspaceAvatarTestID(workspaceName: string): string {
    if (!workspaceName) {
        return defaultAvatarBuildingIconTestID;
    }

    // Remove all chars not A-Z or 0-9 including underscore
    const alphaNumeric = workspaceName
        .normalize('NFD')
        .replace(/[^0-9a-z]/gi, '')
        .toLowerCase();

    return !alphaNumeric ? defaultAvatarBuildingIconTestID : `SvgDefaultAvatar_${alphaNumeric[0]} Icon`;
}

function getWorkspaceAvatar(report: OnyxEntry<Report>): AvatarSource {
    const workspaceName = getPolicyName(report, false, allPolicies?.[`${ONYXKEYS.COLLECTION.POLICY}${report?.policyID}`]);
    const avatar = allPolicies?.[`${ONYXKEYS.COLLECTION.POLICY}${report?.policyID}`]?.avatarURL ?? '';
    return !isEmpty(avatar) ? avatar : getDefaultWorkspaceAvatar(workspaceName);
}

/**
 * Helper method to return the default avatar associated with the given reportID
 */
function getDefaultGroupAvatar(reportID?: string): IconAsset {
    if (!reportID) {
        return defaultGroupAvatars.Avatar1;
    }
    const reportIDHashBucket: AvatarRange = ((Number(reportID) % CONST.DEFAULT_GROUP_AVATAR_COUNT) + 1) as AvatarRange;
    return defaultGroupAvatars[`Avatar${reportIDHashBucket}`];
}

/**
 * Returns the appropriate icons for the given chat report using the stored personalDetails.
 * The Avatar sources can be URLs or Icon components according to the chat type.
 */
function getIconsForParticipants(participants: number[], personalDetails: OnyxInputOrEntry<PersonalDetailsList>): Icon[] {
    const participantDetails: ParticipantDetails[] = [];
    const participantsList = participants || [];

    for (const accountID of participantsList) {
        const avatarSource = personalDetails?.[accountID]?.avatar ?? FallbackAvatar;
        const displayNameLogin = personalDetails?.[accountID]?.displayName ? personalDetails?.[accountID]?.displayName : personalDetails?.[accountID]?.login;
        participantDetails.push([accountID, displayNameLogin ?? '', avatarSource, personalDetails?.[accountID]?.fallbackIcon ?? '']);
    }

    const sortedParticipantDetails = participantDetails.sort((first, second) => {
        // First sort by displayName/login
        const displayNameLoginOrder = localeCompare(first[1], second[1]);
        if (displayNameLoginOrder !== 0) {
            return displayNameLoginOrder;
        }

        // Then fallback on accountID as the final sorting criteria.
        // This will ensure that the order of avatars with same login/displayName
        // stay consistent across all users and devices
        return first[0] - second[0];
    });

    // Now that things are sorted, gather only the avatars (second element in the array) and return those
    const avatars: Icon[] = [];

    for (const sortedParticipantDetail of sortedParticipantDetails) {
        const userIcon = {
            id: sortedParticipantDetail[0],
            source: sortedParticipantDetail[2],
            type: CONST.ICON_TYPE_AVATAR,
            name: sortedParticipantDetail[1],
            fallbackIcon: sortedParticipantDetail[3],
        };
        avatars.push(userIcon);
    }

    return avatars;
}

/**
 * Given a report, return the associated workspace icon.
 */
function getWorkspaceIcon(report: OnyxInputOrEntry<Report>, policy?: OnyxInputOrEntry<Policy>): Icon {
    const workspaceName = getPolicyName(report, false, policy);
    const policyExpenseChatAvatarSource = allPolicies?.[`${ONYXKEYS.COLLECTION.POLICY}${report?.policyID}`]?.avatarURL
        ? allPolicies?.[`${ONYXKEYS.COLLECTION.POLICY}${report?.policyID}`]?.avatarURL
        : getDefaultWorkspaceAvatar(workspaceName);

    const workspaceIcon: Icon = {
        source: policyExpenseChatAvatarSource ?? '',
        type: CONST.ICON_TYPE_WORKSPACE,
        name: workspaceName,
        id: report?.policyID,
    };
    return workspaceIcon;
}

/**
 * Gets the personal details for a login by looking in the ONYXKEYS.PERSONAL_DETAILS_LIST Onyx key (stored in the local variable, allPersonalDetails). If it doesn't exist in Onyx,
 * then a default object is constructed.
 */
function getPersonalDetailsForAccountID(accountID: number): Partial<PersonalDetails> {
    if (!accountID) {
        return {};
    }

    const defaultDetails = {
        isOptimisticPersonalDetail: true,
    };

    return allPersonalDetails?.[accountID] ?? defaultDetails;
}

/**
 * Get the displayName for a single report participant.
 */
function getDisplayNameForParticipant(accountID?: number, shouldUseShortForm = false, shouldFallbackToHidden = true, shouldAddCurrentUserPostfix = false): string {
    if (!accountID) {
        return '';
    }

    const personalDetails = getPersonalDetailsForAccountID(accountID);
    // eslint-disable-next-line @typescript-eslint/prefer-nullish-coalescing
    const formattedLogin = LocalePhoneNumber.formatPhoneNumber(personalDetails.login || '');
    // This is to check if account is an invite/optimistically created one
    // and prevent from falling back to 'Hidden', so a correct value is shown
    // when searching for a new user
    if (personalDetails.isOptimisticPersonalDetail === true) {
        return formattedLogin;
    }

    // For selfDM, we display the user's displayName followed by '(you)' as a postfix
    const shouldAddPostfix = shouldAddCurrentUserPostfix && accountID === currentUserAccountID;

    const longName = PersonalDetailsUtils.getDisplayNameOrDefault(personalDetails, formattedLogin, shouldFallbackToHidden, shouldAddPostfix);

    // If the user's personal details (first name) should be hidden, make sure we return "hidden" instead of the short name
    if (shouldFallbackToHidden && longName === Localize.translateLocal('common.hidden')) {
        return longName;
    }

    const shortName = personalDetails.firstName ? personalDetails.firstName : longName;
    return shouldUseShortForm ? shortName : longName;
}

function getParticipantAccountIDs(reportID: string, includeOnlyActiveMembers = false) {
    const report = getReport(reportID);
    if (!report || !report.participants) {
        return [];
    }
    const accountIDStrings = Object.keys(report.participants).filter((accountID) => {
        if (!includeOnlyActiveMembers) {
            return true;
        }
        const pendingMember = report?.pendingChatMembers?.findLast((member) => member.accountID === accountID.toString());
        return !pendingMember || pendingMember.pendingAction !== CONST.RED_BRICK_ROAD_PENDING_ACTION.DELETE;
    });
    return accountIDStrings.map((accountID) => Number(accountID));
}

function buildParticipantsFromAccountIDs(accountIDs: number[]): Participants {
    const finalParticipants: Participants = {};
    return accountIDs.reduce((participants, accountID) => {
        // eslint-disable-next-line no-param-reassign
        participants[accountID] = {hidden: false};
        return participants;
    }, finalParticipants);
}

/**
 * Returns the report name if the report is a group chat
 */
function getGroupChatName(participantAccountIDs?: number[], shouldApplyLimit = false, reportID = ''): string | undefined {
    // If we have a reportID always try to get the name from the report.
    if (reportID) {
        const reportKey = `${ONYXKEYS.COLLECTION.REPORT}${reportID}`;
        const reportName = allReports?.[reportKey]?.reportName;
        if (reportName) {
            return reportName;
        }
    }

    // Get participantAccountIDs from participants object
    let participants = participantAccountIDs ?? getParticipantAccountIDs(reportID);
    if (shouldApplyLimit) {
        participants = participants.slice(0, 5);
    }
    const isMultipleParticipantReport = participants.length > 1;

    if (isMultipleParticipantReport) {
        return participants
            .map((participant) => getDisplayNameForParticipant(participant, isMultipleParticipantReport))
            .sort((first, second) => localeCompare(first ?? '', second ?? ''))
            .filter(Boolean)
            .join(', ');
    }

    return Localize.translateLocal('groupChat.defaultReportName', {displayName: getDisplayNameForParticipant(participants[0], false)});
}

function getVisibleChatMemberAccountIDs(reportID: string): number[] {
    const report = getReport(reportID);
    if (!report || !report.participants) {
        return [];
    }
    const visibleParticipantAccountIDs = Object.entries(report.participants).reduce<number[]>((accountIDs, [accountID, participant]) => {
        if (participant && !participant.hidden) {
            accountIDs.push(Number(accountID));
        }
        return accountIDs;
    }, []);
    return visibleParticipantAccountIDs;
}

function getParticipants(reportID: string) {
    const report = getReport(reportID);
    if (!report) {
        return {};
    }

    return report.participants;
}

/**
 * Returns the appropriate icons for the given chat report using the stored personalDetails.
 * The Avatar sources can be URLs or Icon components according to the chat type.
 */
function getIcons(
    report: OnyxInputOrEntry<Report>,
    personalDetails: OnyxInputOrEntry<PersonalDetailsList>,
    defaultIcon: AvatarSource | null = null,
    defaultName = '',
    defaultAccountID = -1,
    policy?: OnyxInputOrEntry<Policy>,
): Icon[] {
    if (isEmptyObject(report)) {
        const fallbackIcon: Icon = {
            source: defaultIcon ?? FallbackAvatar,
            type: CONST.ICON_TYPE_AVATAR,
            name: defaultName,
            id: defaultAccountID,
        };
        return [fallbackIcon];
    }
    if (isExpenseRequest(report)) {
        const parentReportAction = ReportActionsUtils.getParentReportAction(report);
        const workspaceIcon = getWorkspaceIcon(report, policy);
        const memberIcon = {
            source: personalDetails?.[parentReportAction.actorAccountID ?? -1]?.avatar ?? FallbackAvatar,
            id: parentReportAction.actorAccountID,
            type: CONST.ICON_TYPE_AVATAR,
            name: personalDetails?.[parentReportAction.actorAccountID ?? -1]?.displayName ?? '',
            fallbackIcon: personalDetails?.[parentReportAction.actorAccountID ?? -1]?.fallbackIcon,
        };

        return [memberIcon, workspaceIcon];
    }
    if (isChatThread(report)) {
        const parentReportAction = ReportActionsUtils.getParentReportAction(report);

        const actorAccountID = parentReportAction.actorAccountID;
        const actorDisplayName = PersonalDetailsUtils.getDisplayNameOrDefault(allPersonalDetails?.[actorAccountID ?? -1], '', false);
        const actorIcon = {
            id: actorAccountID,
            source: personalDetails?.[actorAccountID ?? -1]?.avatar ?? FallbackAvatar,
            name: actorDisplayName,
            type: CONST.ICON_TYPE_AVATAR,
            fallbackIcon: personalDetails?.[parentReportAction.actorAccountID ?? -1]?.fallbackIcon,
        };

        if (isWorkspaceThread(report)) {
            const workspaceIcon = getWorkspaceIcon(report, policy);
            return [actorIcon, workspaceIcon];
        }
        return [actorIcon];
    }
    if (isTaskReport(report)) {
        const ownerIcon = {
            id: report?.ownerAccountID,
            source: personalDetails?.[report?.ownerAccountID ?? -1]?.avatar ?? FallbackAvatar,
            type: CONST.ICON_TYPE_AVATAR,
            name: personalDetails?.[report?.ownerAccountID ?? -1]?.displayName ?? '',
            fallbackIcon: personalDetails?.[report?.ownerAccountID ?? -1]?.fallbackIcon,
        };

        if (isWorkspaceTaskReport(report)) {
            const workspaceIcon = getWorkspaceIcon(report, policy);
            return [ownerIcon, workspaceIcon];
        }

        return [ownerIcon];
    }
    if (isDomainRoom(report)) {
        // Get domain name after the #. Domain Rooms use our default workspace avatar pattern.
        const domainName = report?.reportName?.substring(1);
        const policyExpenseChatAvatarSource = getDefaultWorkspaceAvatar(domainName);
        const domainIcon: Icon = {
            source: policyExpenseChatAvatarSource,
            type: CONST.ICON_TYPE_WORKSPACE,
            name: domainName ?? '',
            id: report?.policyID,
        };
        return [domainIcon];
    }
    if (isAdminRoom(report) || isAnnounceRoom(report) || isChatRoom(report) || isArchivedRoom(report)) {
        const icons = [getWorkspaceIcon(report, policy)];

        if (isInvoiceRoom(report)) {
            if (report?.invoiceReceiver?.type === CONST.REPORT.INVOICE_RECEIVER_TYPE.INDIVIDUAL) {
                icons.push(...getIconsForParticipants([report?.invoiceReceiver.accountID], personalDetails));
            } else {
                const receiverPolicy = getPolicy(report?.invoiceReceiver?.policyID);
                if (!isEmptyObject(receiverPolicy)) {
                    icons.push(getWorkspaceIcon(report, receiverPolicy));
                }
            }
        }

        return icons;
    }
    if (isPolicyExpenseChat(report) || isExpenseReport(report)) {
        const workspaceIcon = getWorkspaceIcon(report, policy);
        const memberIcon = {
            source: personalDetails?.[report?.ownerAccountID ?? -1]?.avatar ?? FallbackAvatar,
            id: report?.ownerAccountID,
            type: CONST.ICON_TYPE_AVATAR,
            name: personalDetails?.[report?.ownerAccountID ?? -1]?.displayName ?? '',
            fallbackIcon: personalDetails?.[report?.ownerAccountID ?? -1]?.fallbackIcon,
        };
        return isExpenseReport(report) ? [memberIcon, workspaceIcon] : [workspaceIcon, memberIcon];
    }
    if (isIOUReport(report)) {
        const managerIcon = {
            source: personalDetails?.[report?.managerID ?? -1]?.avatar ?? FallbackAvatar,
            id: report?.managerID,
            type: CONST.ICON_TYPE_AVATAR,
            name: personalDetails?.[report?.managerID ?? -1]?.displayName ?? '',
            fallbackIcon: personalDetails?.[report?.managerID ?? -1]?.fallbackIcon,
        };
        const ownerIcon = {
            id: report?.ownerAccountID,
            source: personalDetails?.[report?.ownerAccountID ?? -1]?.avatar ?? FallbackAvatar,
            type: CONST.ICON_TYPE_AVATAR,
            name: personalDetails?.[report?.ownerAccountID ?? -1]?.displayName ?? '',
            fallbackIcon: personalDetails?.[report?.ownerAccountID ?? -1]?.fallbackIcon,
        };
        const isManager = currentUserAccountID === report?.managerID;

        // For one transaction IOUs, display a simplified report icon
        if (isOneTransactionReport(report?.reportID ?? '0')) {
            return [ownerIcon];
        }

        return isManager ? [managerIcon, ownerIcon] : [ownerIcon, managerIcon];
    }

    if (isSelfDM(report)) {
        return getIconsForParticipants([currentUserAccountID ?? 0], personalDetails);
    }

    if (isSystemChat(report)) {
        return getIconsForParticipants([CONST.ACCOUNT_ID.NOTIFICATIONS ?? 0], personalDetails);
    }

    if (isGroupChat(report)) {
        const groupChatIcon = {
            // eslint-disable-next-line @typescript-eslint/prefer-nullish-coalescing
            source: report.avatarUrl || getDefaultGroupAvatar(report.reportID),
            id: -1,
            type: CONST.ICON_TYPE_AVATAR,
            name: getGroupChatName(undefined, true, report.reportID ?? ''),
        };
        return [groupChatIcon];
    }

    if (isInvoiceReport(report)) {
        const invoiceRoomReport = getReport(report.chatReportID);
        const icons = [getWorkspaceIcon(invoiceRoomReport, policy)];

        if (invoiceRoomReport?.invoiceReceiver?.type === CONST.REPORT.INVOICE_RECEIVER_TYPE.INDIVIDUAL) {
            icons.push(...getIconsForParticipants([invoiceRoomReport?.invoiceReceiver.accountID], personalDetails));

            return icons;
        }

        const receiverPolicy = getPolicy(invoiceRoomReport?.invoiceReceiver?.policyID);

        if (!isEmptyObject(receiverPolicy)) {
            icons.push(getWorkspaceIcon(invoiceRoomReport, receiverPolicy));
        }

        return icons;
    }

    if (isOneOnOneChat(report)) {
        const otherParticipantsAccountIDs = Object.keys(report.participants ?? {})
            .map(Number)
            .filter((accountID) => accountID !== currentUserAccountID);
        return getIconsForParticipants(otherParticipantsAccountIDs, personalDetails);
    }

    const participantAccountIDs = Object.keys(report.participants ?? {}).map(Number);
    return getIconsForParticipants(participantAccountIDs, personalDetails);
}

function getDisplayNamesWithTooltips(
    personalDetailsList: PersonalDetails[] | PersonalDetailsList | OptionData[],
    shouldUseShortForm: boolean,
    shouldFallbackToHidden = true,
    shouldAddCurrentUserPostfix = false,
): DisplayNameWithTooltips {
    const personalDetailsListArray = Array.isArray(personalDetailsList) ? personalDetailsList : Object.values(personalDetailsList);

    return personalDetailsListArray
        .map((user) => {
            const accountID = Number(user?.accountID);
            // eslint-disable-next-line @typescript-eslint/prefer-nullish-coalescing
            const displayName = getDisplayNameForParticipant(accountID, shouldUseShortForm, shouldFallbackToHidden, shouldAddCurrentUserPostfix) || user?.login || '';
            const avatar = user && 'avatar' in user ? user.avatar : undefined;

            let pronouns = user?.pronouns ?? undefined;
            if (pronouns?.startsWith(CONST.PRONOUNS.PREFIX)) {
                const pronounTranslationKey = pronouns.replace(CONST.PRONOUNS.PREFIX, '');
                pronouns = Localize.translateLocal(`pronouns.${pronounTranslationKey}` as TranslationPaths);
            }

            return {
                displayName,
                avatar,
                login: user?.login ?? '',
                accountID,
                pronouns,
            };
        })
        .sort((first, second) => {
            // First sort by displayName/login
            const displayNameLoginOrder = localeCompare(first.displayName, second.displayName);
            if (displayNameLoginOrder !== 0) {
                return displayNameLoginOrder;
            }

            // Then fallback on accountID as the final sorting criteria.
            return first.accountID - second.accountID;
        });
}

/**
 * Returns the the display names of the given user accountIDs
 */
function getUserDetailTooltipText(accountID: number, fallbackUserDisplayName = ''): string {
    const displayNameForParticipant = getDisplayNameForParticipant(accountID);
    return displayNameForParticipant || fallbackUserDisplayName;
}

/**
 * For a deleted parent report action within a chat report,
 * let us return the appropriate display message
 *
 * @param reportAction - The deleted report action of a chat report for which we need to return message.
 */
function getDeletedParentActionMessageForChatReport(reportAction: OnyxEntry<ReportAction>): string {
    // By default, let us display [Deleted message]
    let deletedMessageText = Localize.translateLocal('parentReportAction.deletedMessage');
    if (ReportActionsUtils.isCreatedTaskReportAction(reportAction)) {
        // For canceled task report, let us display [Deleted task]
        deletedMessageText = Localize.translateLocal('parentReportAction.deletedTask');
    }
    return deletedMessageText;
}

/**
 * Returns the preview message for `REIMBURSEMENT_QUEUED` action
 */
function getReimbursementQueuedActionMessage(reportAction: OnyxEntry<ReportAction>, report: OnyxEntry<Report>, shouldUseShortDisplayName = true): string {
    const submitterDisplayName = getDisplayNameForParticipant(report?.ownerAccountID, shouldUseShortDisplayName) ?? '';
    const originalMessage = reportAction?.originalMessage as IOUMessage | undefined;
    let messageKey: TranslationPaths;
    if (originalMessage?.paymentType === CONST.IOU.PAYMENT_TYPE.EXPENSIFY) {
        messageKey = 'iou.waitingOnEnabledWallet';
    } else {
        messageKey = 'iou.waitingOnBankAccount';
    }

    return Localize.translateLocal(messageKey, {submitterDisplayName});
}

/**
 * Returns the preview message for `REIMBURSEMENT_DEQUEUED` action
 */
function getReimbursementDeQueuedActionMessage(
    reportAction: OnyxEntry<ReportActionBase & OriginalMessageReimbursementDequeued>,
    report: OnyxEntry<Report> | EmptyObject,
    isLHNPreview = false,
): string {
    const originalMessage = reportAction?.originalMessage as ReimbursementDeQueuedMessage | undefined;
    const amount = originalMessage?.amount;
    const currency = originalMessage?.currency;
    const formattedAmount = CurrencyUtils.convertToDisplayString(amount, currency);
    if (originalMessage?.cancellationReason === CONST.REPORT.CANCEL_PAYMENT_REASONS.ADMIN) {
        const payerOrApproverName = report?.managerID === currentUserAccountID || !isLHNPreview ? '' : getDisplayNameForParticipant(report?.managerID, true);
        return Localize.translateLocal('iou.adminCanceledRequest', {manager: payerOrApproverName, amount: formattedAmount});
    }
    const submitterDisplayName = getDisplayNameForParticipant(report?.ownerAccountID, true) ?? '';
    return Localize.translateLocal('iou.canceledRequest', {submitterDisplayName, amount: formattedAmount});
}

/**
 * Builds an optimistic REIMBURSEMENT_DEQUEUED report action with a randomly generated reportActionID.
 *
 */
function buildOptimisticCancelPaymentReportAction(expenseReportID: string, amount: number, currency: string): OptimisticCancelPaymentReportAction {
    return {
        actionName: CONST.REPORT.ACTIONS.TYPE.REIMBURSEMENT_DEQUEUED,
        actorAccountID: currentUserAccountID,
        message: [
            {
                cancellationReason: CONST.REPORT.CANCEL_PAYMENT_REASONS.ADMIN,
                expenseReportID,
                type: CONST.REPORT.MESSAGE.TYPE.COMMENT,
                text: '',
                amount,
                currency,
            },
        ],
        originalMessage: {
            cancellationReason: CONST.REPORT.CANCEL_PAYMENT_REASONS.ADMIN,
            expenseReportID,
            amount,
            currency,
        },
        person: [
            {
                style: 'strong',
                text: getCurrentUserDisplayNameOrEmail(),
                type: 'TEXT',
            },
        ],
        reportActionID: NumberUtils.rand64(),
        shouldShow: true,
        created: DateUtils.getDBTime(),
        pendingAction: CONST.RED_BRICK_ROAD_PENDING_ACTION.ADD,
    };
}

/**
 * Returns the last visible message for a given report after considering the given optimistic actions
 *
 * @param reportID - the report for which last visible message has to be fetched
 * @param [actionsToMerge] - the optimistic merge actions that needs to be considered while fetching last visible message

 */
function getLastVisibleMessage(reportID: string | undefined, actionsToMerge: ReportActions = {}): LastVisibleMessage {
    const report = getReport(reportID);
    const lastVisibleAction = ReportActionsUtils.getLastVisibleAction(reportID ?? '', actionsToMerge);

    // For Chat Report with deleted parent actions, let us fetch the correct message
    if (ReportActionsUtils.isDeletedParentAction(lastVisibleAction) && !isEmptyObject(report) && isChatReport(report)) {
        const lastMessageText = getDeletedParentActionMessageForChatReport(lastVisibleAction);
        return {
            lastMessageText,
        };
    }

    // Fetch the last visible message for report represented by reportID and based on actions to merge.
    return ReportActionsUtils.getLastVisibleMessage(reportID ?? '', actionsToMerge);
}

/**
 * Checks if a report is an open task report assigned to current user.
 *
 * @param [parentReportAction] - The parent report action of the report (Used to check if the task has been canceled)
 */
function isWaitingForAssigneeToCompleteTask(report: OnyxEntry<Report>, parentReportAction: OnyxEntry<ReportAction> | EmptyObject = {}): boolean {
    return isTaskReport(report) && isReportManager(report) && isOpenTaskReport(report, parentReportAction);
}

function isUnreadWithMention(reportOrOption: OnyxEntry<Report> | OptionData): boolean {
    if (!reportOrOption) {
        return false;
    }
    // lastMentionedTime and lastReadTime are both datetime strings and can be compared directly
    const lastMentionedTime = reportOrOption.lastMentionedTime ?? '';
    const lastReadTime = reportOrOption.lastReadTime ?? '';
    return !!('isUnreadWithMention' in reportOrOption && reportOrOption.isUnreadWithMention) || lastReadTime < lastMentionedTime;
}

/**
 * Determines if the option requires action from the current user. This can happen when it:
 *  - is unread and the user was mentioned in one of the unread comments
 *  - is for an outstanding task waiting on the user
 *  - has an outstanding child expense that is waiting for an action from the current user (e.g. pay, approve, add bank account)
 *
 * @param option (report or optionItem)
 * @param parentReportAction (the report action the current report is a thread of)
 */
function requiresAttentionFromCurrentUser(optionOrReport: OnyxEntry<Report> | OptionData, parentReportAction: EmptyObject | OnyxEntry<ReportAction> = {}) {
    if (!optionOrReport) {
        return false;
    }

    if (isJoinRequestInAdminRoom(optionOrReport)) {
        return true;
    }

    if (isArchivedRoom(optionOrReport) || isArchivedRoom(getReport(optionOrReport.parentReportID))) {
        return false;
    }

    if (isUnreadWithMention(optionOrReport)) {
        return true;
    }

    if (isWaitingForAssigneeToCompleteTask(optionOrReport, parentReportAction)) {
        return true;
    }

    // Has a child report that is awaiting action (e.g. approve, pay, add bank account) from current user
    if (optionOrReport.hasOutstandingChildRequest) {
        return true;
    }

    return false;
}

/**
 * Returns number of transactions that are nonReimbursable
 *
 */
function hasNonReimbursableTransactions(iouReportID: string | undefined): boolean {
    const transactions = TransactionUtils.getAllReportTransactions(iouReportID);
    return transactions.filter((transaction) => transaction.reimbursable === false).length > 0;
}

function getMoneyRequestSpendBreakdown(report: OnyxInputOrEntry<Report>, allReportsDict?: OnyxCollection<Report>): SpendBreakdown {
    const allAvailableReports = allReportsDict ?? allReports;
    let moneyRequestReport;
    if (isMoneyRequestReport(report) || isInvoiceReport(report)) {
        moneyRequestReport = report;
    }
    if (allAvailableReports && report?.iouReportID) {
        moneyRequestReport = allAvailableReports[`${ONYXKEYS.COLLECTION.REPORT}${report.iouReportID}`];
    }
    if (moneyRequestReport) {
        let nonReimbursableSpend = moneyRequestReport.nonReimbursableTotal ?? 0;
        let totalSpend = moneyRequestReport.total ?? 0;

        if (nonReimbursableSpend + totalSpend !== 0) {
            // There is a possibility that if the Expense report has a negative total.
            // This is because there are instances where you can get a credit back on your card,
            // or you enter a negative expense to “offset” future expenses
            nonReimbursableSpend = isExpenseReport(moneyRequestReport) ? nonReimbursableSpend * -1 : Math.abs(nonReimbursableSpend);
            totalSpend = isExpenseReport(moneyRequestReport) ? totalSpend * -1 : Math.abs(totalSpend);

            const totalDisplaySpend = totalSpend;
            const reimbursableSpend = totalDisplaySpend - nonReimbursableSpend;

            return {
                nonReimbursableSpend,
                reimbursableSpend,
                totalDisplaySpend,
            };
        }
    }
    return {
        nonReimbursableSpend: 0,
        reimbursableSpend: 0,
        totalDisplaySpend: 0,
    };
}

/**
 * Get the title for a policy expense chat which depends on the role of the policy member seeing this report
 */
function getPolicyExpenseChatName(report: OnyxEntry<Report>, policy?: OnyxEntry<Policy>): string | undefined {
    const ownerAccountID = report?.ownerAccountID;
    const personalDetails = allPersonalDetails?.[ownerAccountID ?? -1];
    const login = personalDetails ? personalDetails.login : null;
    // eslint-disable-next-line @typescript-eslint/prefer-nullish-coalescing
    const reportOwnerDisplayName = getDisplayNameForParticipant(ownerAccountID) || login || report?.reportName;

    // If the policy expense chat is owned by this user, use the name of the policy as the report name.
    if (report?.isOwnPolicyExpenseChat) {
        return getPolicyName(report, false, policy);
    }

    let policyExpenseChatRole = 'user';
    const policyItem = allPolicies?.[`${ONYXKEYS.COLLECTION.POLICY}${report?.policyID}`];
    if (policyItem) {
        policyExpenseChatRole = policyItem.role || 'user';
    }

    // If this user is not admin and this policy expense chat has been archived because of account merging, this must be an old workspace chat
    // of the account which was merged into the current user's account. Use the name of the policy as the name of the report.
    if (isArchivedRoom(report)) {
        const lastAction = ReportActionsUtils.getLastVisibleAction(report?.reportID ?? '');
        const archiveReason = lastAction?.actionName === CONST.REPORT.ACTIONS.TYPE.CLOSED ? lastAction?.originalMessage?.reason : CONST.REPORT.ARCHIVE_REASON.DEFAULT;
        if (archiveReason === CONST.REPORT.ARCHIVE_REASON.ACCOUNT_MERGED && policyExpenseChatRole !== CONST.POLICY.ROLE.ADMIN) {
            return getPolicyName(report, false, policy);
        }
    }

    // If user can see this report and they are not its owner, they must be an admin and the report name should be the name of the policy member
    return reportOwnerDisplayName;
}

/**
 * Given a report field, check if the field is for the report title.
 */
function isReportFieldOfTypeTitle(reportField: OnyxEntry<PolicyReportField>): boolean {
    return reportField?.type === 'formula' && reportField?.fieldID === CONST.REPORT_FIELD_TITLE_FIELD_ID;
}

/**
 * Check if report fields are available to use in a report
 */
function reportFieldsEnabled(report: Report) {
    return Permissions.canUseReportFields(allBetas ?? []) && isPaidGroupPolicyExpenseReport(report);
}

/**
 * Given a report field, check if the field can be edited or not.
 * For title fields, its considered disabled if `deletable` prop is `true` (https://github.com/Expensify/App/issues/35043#issuecomment-1911275433)
 * For non title fields, its considered disabled if:
 * 1. The user is not admin of the report
 * 2. Report is settled or it is closed
 */
function isReportFieldDisabled(report: OnyxEntry<Report>, reportField: OnyxEntry<PolicyReportField>, policy: OnyxEntry<Policy>): boolean {
    const isReportSettled = isSettled(report?.reportID);
    const isReportClosed = isClosedReport(report);
    const isTitleField = isReportFieldOfTypeTitle(reportField);
    const isAdmin = isPolicyAdmin(report?.policyID ?? '', {[`${ONYXKEYS.COLLECTION.POLICY}${policy?.id ?? ''}`]: policy});
    return isTitleField ? !reportField?.deletable : !isAdmin && (isReportSettled || isReportClosed);
}

/**
 * Given a set of report fields, return the field of type formula
 */
function getFormulaTypeReportField(reportFields: Record<string, PolicyReportField>) {
    return Object.values(reportFields).find((field) => field?.type === 'formula');
}

/**
 * Given a set of report fields, return the field that refers to title
 */
function getTitleReportField(reportFields: Record<string, PolicyReportField>) {
    return Object.values(reportFields).find((field) => isReportFieldOfTypeTitle(field));
}

/**
 * Get the key for a report field
 */
function getReportFieldKey(reportFieldId: string) {
    // We don't need to add `expensify_` prefix to the title field key, because backend stored title under a unique key `text_title`,
    // and all the other report field keys are stored under `expensify_FIELD_ID`.
    if (reportFieldId === CONST.REPORT_FIELD_TITLE_FIELD_ID) {
        return reportFieldId;
    }

    return `expensify_${reportFieldId}`;
}

/**
 * Get the report fields attached to the policy given policyID
 */
function getReportFieldsByPolicyID(policyID: string): Record<string, PolicyReportField> {
    const policyReportFields = Object.entries(allPolicies ?? {}).find(([key]) => key.replace(ONYXKEYS.COLLECTION.POLICY, '') === policyID);
    const fieldList = policyReportFields?.[1]?.fieldList;

    if (!policyReportFields || !fieldList) {
        return {};
    }

    return fieldList;
}

/**
 * Get the report fields that we should display a MoneyReportView gets opened
 */

function getAvailableReportFields(report: Report, policyReportFields: PolicyReportField[]): PolicyReportField[] {
    // Get the report fields that are attached to a report. These will persist even if a field is deleted from the policy.
    const reportFields = Object.values(report.fieldList ?? {});
    const reportIsSettled = isSettled(report.reportID);

    // If the report is settled, we don't want to show any new field that gets added to the policy.
    if (reportIsSettled) {
        return reportFields;
    }

    // If the report is unsettled, we want to merge the new fields that get added to the policy with the fields that
    // are attached to the report.
    const mergedFieldIds = Array.from(new Set([...policyReportFields.map(({fieldID}) => fieldID), ...reportFields.map(({fieldID}) => fieldID)]));

    const fields = mergedFieldIds.map((id) => {
        const field = report?.fieldList?.[getReportFieldKey(id)];

        if (field) {
            return field;
        }

        const policyReportField = policyReportFields.find(({fieldID}) => fieldID === id);

        if (policyReportField) {
            return policyReportField;
        }

        return null;
    });

    return fields.filter(Boolean) as PolicyReportField[];
}

/**
 * Get the title for an IOU or expense chat which will be showing the payer and the amount
 */
function getMoneyRequestReportName(report: OnyxEntry<Report>, policy?: OnyxEntry<Policy>): string {
    const isReportSettled = isSettled(report?.reportID ?? '');
    const reportFields = isReportSettled ? report?.fieldList : getReportFieldsByPolicyID(report?.policyID ?? '');
    const titleReportField = getFormulaTypeReportField(reportFields ?? {});

    if (titleReportField && report?.reportName && reportFieldsEnabled(report)) {
        return report.reportName;
    }

    const moneyRequestTotal = getMoneyRequestSpendBreakdown(report).totalDisplaySpend;
    const formattedAmount = CurrencyUtils.convertToDisplayString(moneyRequestTotal, report?.currency);
    let payerOrApproverName = isExpenseReport(report) ? getPolicyName(report, false, policy) : getDisplayNameForParticipant(report?.managerID) ?? '';
    const payerPaidAmountMessage = Localize.translateLocal('iou.payerPaidAmount', {
        payer: payerOrApproverName,
        amount: formattedAmount,
    });

    if (isReportApproved(report)) {
        return Localize.translateLocal('iou.managerApprovedAmount', {
            manager: payerOrApproverName,
            amount: formattedAmount,
        });
    }

    if (report?.isWaitingOnBankAccount) {
        return `${payerPaidAmountMessage} ${CONST.DOT_SEPARATOR} ${Localize.translateLocal('iou.pending')}`;
    }

    if (!isSettled(report?.reportID) && hasNonReimbursableTransactions(report?.reportID)) {
        payerOrApproverName = getDisplayNameForParticipant(report?.ownerAccountID) ?? '';
        return Localize.translateLocal('iou.payerSpentAmount', {payer: payerOrApproverName, amount: formattedAmount});
    }

    if (isProcessingReport(report) || isOpenExpenseReport(report) || isOpenInvoiceReport(report) || moneyRequestTotal === 0) {
        return Localize.translateLocal('iou.payerOwesAmount', {payer: payerOrApproverName, amount: formattedAmount});
    }

    return payerPaidAmountMessage;
}

/**
 * Gets transaction created, amount, currency, comment, and waypoints (for distance expense)
 * into a flat object. Used for displaying transactions and sending them in API commands
 */

function getTransactionDetails(transaction: OnyxInputOrEntry<Transaction>, createdDateFormat: string = CONST.DATE.FNS_FORMAT_STRING): TransactionDetails | undefined {
    if (!transaction) {
        return;
    }
    const report = getReport(transaction?.reportID);
    return {
        created: TransactionUtils.getCreated(transaction, createdDateFormat),
        amount: TransactionUtils.getAmount(transaction, !isEmptyObject(report) && isExpenseReport(report)),
        taxAmount: TransactionUtils.getTaxAmount(transaction, !isEmptyObject(report) && isExpenseReport(report)),
        taxCode: TransactionUtils.getTaxCode(transaction),
        currency: TransactionUtils.getCurrency(transaction),
        comment: TransactionUtils.getDescription(transaction),
        merchant: TransactionUtils.getMerchant(transaction),
        waypoints: TransactionUtils.getWaypoints(transaction),
        category: TransactionUtils.getCategory(transaction),
        billable: TransactionUtils.getBillable(transaction),
        tag: TransactionUtils.getTag(transaction),
        mccGroup: TransactionUtils.getMCCGroup(transaction),
        cardID: TransactionUtils.getCardID(transaction),
        originalAmount: TransactionUtils.getOriginalAmount(transaction),
        originalCurrency: TransactionUtils.getOriginalCurrency(transaction),
    };
}

function getTransactionCommentObject(transaction: OnyxEntry<Transaction>): Comment {
    return {
        ...transaction?.comment,
        waypoints: TransactionUtils.getWaypoints(transaction),
    };
}

/**
 * Can only edit if:
 *
 * - in case of IOU report
 *    - the current user is the requestor and is not settled yet
 * - in case of expense report
 *    - the current user is the requestor and is not settled yet
 *    - the current user is the manager of the report
 *    - or the current user is an admin on the policy the expense report is tied to
 *
 *    This is used in conjunction with canEditRestrictedField to control editing of specific fields like amount, currency, created, receipt, and distance.
 *    On its own, it only controls allowing/disallowing navigating to the editing pages or showing/hiding the 'Edit' icon on report actions
 */
function canEditMoneyRequest(reportAction: OnyxInputOrEntry<ReportAction>): boolean {
    const isDeleted = ReportActionsUtils.isDeletedAction(reportAction);

    if (isDeleted) {
        return false;
    }

    // If the report action is not IOU type, return true early
    if (reportAction?.actionName !== CONST.REPORT.ACTIONS.TYPE.IOU) {
        return true;
    }

    const allowedReportActionType: Array<ValueOf<typeof CONST.IOU.REPORT_ACTION_TYPE>> = [CONST.IOU.REPORT_ACTION_TYPE.TRACK, CONST.IOU.REPORT_ACTION_TYPE.CREATE];

    if (!allowedReportActionType.includes(reportAction.originalMessage.type)) {
        return false;
    }

    const moneyRequestReportID = reportAction?.originalMessage?.IOUReportID ?? 0;

    if (!moneyRequestReportID) {
        return reportAction.originalMessage.type === CONST.IOU.REPORT_ACTION_TYPE.TRACK;
    }

    const moneyRequestReport = getReport(String(moneyRequestReportID));
    const isRequestor = currentUserAccountID === reportAction?.actorAccountID;

    if (isIOUReport(moneyRequestReport)) {
        return isProcessingReport(moneyRequestReport) && isRequestor;
    }

    const policy = getPolicy(moneyRequestReport?.policyID ?? '');
    const isAdmin = policy.role === CONST.POLICY.ROLE.ADMIN;
    const isManager = currentUserAccountID === moneyRequestReport?.managerID;

    if (isInvoiceReport(moneyRequestReport) && isManager) {
        return false;
    }

    // Admin & managers can always edit coding fields such as tag, category, billable, etc. As long as the report has a state higher than OPEN.
    if ((isAdmin || isManager) && !isOpenExpenseReport(moneyRequestReport)) {
        return true;
    }

    return !isReportApproved(moneyRequestReport) && !isSettled(moneyRequestReport?.reportID) && isRequestor;
}

/**
 * Checks if the current user can edit the provided property of an expense
 *
 */
function canEditFieldOfMoneyRequest(reportAction: OnyxInputOrEntry<ReportAction>, fieldToEdit: ValueOf<typeof CONST.EDIT_REQUEST_FIELD>): boolean {
    // A list of fields that cannot be edited by anyone, once an expense has been settled
    const restrictedFields: string[] = [
        CONST.EDIT_REQUEST_FIELD.AMOUNT,
        CONST.EDIT_REQUEST_FIELD.CURRENCY,
        CONST.EDIT_REQUEST_FIELD.MERCHANT,
        CONST.EDIT_REQUEST_FIELD.DATE,
        CONST.EDIT_REQUEST_FIELD.RECEIPT,
        CONST.EDIT_REQUEST_FIELD.DISTANCE,
    ];

    if (!canEditMoneyRequest(reportAction)) {
        return false;
    }

    // If we're editing fields such as category, tag, description, etc. the check above should be enough for handling the permission
    if (!restrictedFields.includes(fieldToEdit)) {
        return true;
    }

    const iouMessage = reportAction?.originalMessage as IOUMessage;
    const moneyRequestReport = allReports?.[`${ONYXKEYS.COLLECTION.REPORT}${iouMessage?.IOUReportID}`] ?? ({} as Report);
    const transaction = allTransactions?.[`${ONYXKEYS.COLLECTION.TRANSACTION}${iouMessage?.IOUTransactionID}`] ?? ({} as Transaction);

    if (isSettled(String(moneyRequestReport.reportID)) || isReportApproved(String(moneyRequestReport.reportID))) {
        return false;
    }

    if (
        (fieldToEdit === CONST.EDIT_REQUEST_FIELD.AMOUNT || fieldToEdit === CONST.EDIT_REQUEST_FIELD.CURRENCY || fieldToEdit === CONST.EDIT_REQUEST_FIELD.DATE) &&
        TransactionUtils.isCardTransaction(transaction)
    ) {
        return false;
    }

    if ((fieldToEdit === CONST.EDIT_REQUEST_FIELD.AMOUNT || fieldToEdit === CONST.EDIT_REQUEST_FIELD.CURRENCY) && TransactionUtils.isDistanceRequest(transaction)) {
        const policy = getPolicy(moneyRequestReport?.reportID ?? '');
        const isAdmin = isExpenseReport(moneyRequestReport) && policy.role === CONST.POLICY.ROLE.ADMIN;
        const isManager = isExpenseReport(moneyRequestReport) && currentUserAccountID === moneyRequestReport?.managerID;

        return isAdmin || isManager;
    }

    if (fieldToEdit === CONST.EDIT_REQUEST_FIELD.RECEIPT) {
        const isRequestor = currentUserAccountID === reportAction?.actorAccountID;
        return !isInvoiceReport(moneyRequestReport) && !TransactionUtils.isReceiptBeingScanned(transaction) && !TransactionUtils.isDistanceRequest(transaction) && isRequestor;
    }

    return true;
}

/**
 * Can only edit if:
 *
 * - It was written by the current user
 * - It's an ADD_COMMENT that is not an attachment
 * - It's an expense where conditions for editability are defined in canEditMoneyRequest method
 * - It's not pending deletion
 */
function canEditReportAction(reportAction: OnyxInputOrEntry<ReportAction>): boolean {
    const isCommentOrIOU = reportAction?.actionName === CONST.REPORT.ACTIONS.TYPE.ADD_COMMENT || reportAction?.actionName === CONST.REPORT.ACTIONS.TYPE.IOU;

    return !!(
        reportAction?.actorAccountID === currentUserAccountID &&
        isCommentOrIOU &&
        canEditMoneyRequest(reportAction) && // Returns true for non-IOU actions
        !isReportMessageAttachment(reportAction?.message?.[0]) &&
        (isEmptyObject(reportAction.attachmentInfo) || !reportAction.isOptimisticAction) &&
        !ReportActionsUtils.isDeletedAction(reportAction) &&
        !ReportActionsUtils.isCreatedTaskReportAction(reportAction) &&
        reportAction?.pendingAction !== CONST.RED_BRICK_ROAD_PENDING_ACTION.DELETE
    );
}

/**
 * Gets all transactions on an IOU report with a receipt
 */
function getTransactionsWithReceipts(iouReportID: string | undefined): Transaction[] {
    const transactions = TransactionUtils.getAllReportTransactions(iouReportID);
    return transactions.filter((transaction) => TransactionUtils.hasReceipt(transaction));
}

/**
 * For report previews, we display a "Receipt scan in progress" indicator
 * instead of the report total only when we have no report total ready to show. This is the case when
 * all requests are receipts that are being SmartScanned. As soon as we have a non-receipt request,
 * or as soon as one receipt request is done scanning, we have at least one
 * "ready" expense, and we remove this indicator to show the partial report total.
 */
function areAllRequestsBeingSmartScanned(iouReportID: string, reportPreviewAction: OnyxEntry<ReportAction>): boolean {
    const transactionsWithReceipts = getTransactionsWithReceipts(iouReportID);
    // If we have more requests than requests with receipts, we have some manual requests
    if (ReportActionsUtils.getNumberOfMoneyRequests(reportPreviewAction) > transactionsWithReceipts.length) {
        return false;
    }
    return transactionsWithReceipts.every((transaction) => TransactionUtils.isReceiptBeingScanned(transaction));
}

/**
 * Get the transactions related to a report preview with receipts
 * Get the details linked to the IOU reportAction
 *
 * NOTE: This method is only meant to be used inside this action file. Do not export and use it elsewhere. Use withOnyx or Onyx.connect() instead.
 */
function getLinkedTransaction(reportAction: OnyxEntry<ReportAction | OptimisticIOUReportAction>): Transaction | EmptyObject {
    let transactionID = '';

    if (reportAction?.actionName === CONST.REPORT.ACTIONS.TYPE.IOU) {
        transactionID = (reportAction?.originalMessage as IOUMessage)?.IOUTransactionID ?? '';
    }

    return allTransactions?.[`${ONYXKEYS.COLLECTION.TRANSACTION}${transactionID}`] ?? {};
}

/**
 * Check if any of the transactions in the report has required missing fields
 */
function hasMissingSmartscanFields(iouReportID: string): boolean {
    return TransactionUtils.getAllReportTransactions(iouReportID).some(TransactionUtils.hasMissingSmartscanFields);
}

/**
 * Check if iouReportID has required missing fields
 */
function shouldShowRBRForMissingSmartscanFields(iouReportID: string): boolean {
    const reportActions = Object.values(ReportActionsUtils.getAllReportActions(iouReportID));
    return reportActions.some((action) => {
        if (!ReportActionsUtils.isMoneyRequestAction(action)) {
            return false;
        }
        const transaction = getLinkedTransaction(action);
        if (isEmptyObject(transaction)) {
            return false;
        }
        if (!ReportActionsUtils.wasActionTakenByCurrentUser(action)) {
            return false;
        }
        return TransactionUtils.hasMissingSmartscanFields(transaction);
    });
}

/**
 * Given a parent IOU report action get report name for the LHN.
 */
function getTransactionReportName(reportAction: OnyxEntry<ReportAction | OptimisticIOUReportAction>): string {
    if (ReportActionsUtils.isReversedTransaction(reportAction)) {
        return Localize.translateLocal('parentReportAction.reversedTransaction');
    }

    if (ReportActionsUtils.isDeletedAction(reportAction)) {
        return Localize.translateLocal('parentReportAction.deletedExpense');
    }

    const transaction = getLinkedTransaction(reportAction);

    if (isEmptyObject(transaction)) {
        // Transaction data might be empty on app's first load, if so we fallback to Expense/Track Expense
        return ReportActionsUtils.isTrackExpenseAction(reportAction) ? Localize.translateLocal('iou.trackExpense') : Localize.translateLocal('iou.expense');
    }

    if (TransactionUtils.hasReceipt(transaction) && TransactionUtils.isReceiptBeingScanned(transaction)) {
        return Localize.translateLocal('iou.receiptScanning');
    }

    if (TransactionUtils.hasMissingSmartscanFields(transaction)) {
        return Localize.translateLocal('iou.receiptMissingDetails');
    }

    if (TransactionUtils.isFetchingWaypointsFromServer(transaction) && TransactionUtils.getMerchant(transaction) === Localize.translateLocal('iou.fieldPending')) {
        return Localize.translateLocal('iou.fieldPending');
    }

    const transactionDetails = getTransactionDetails(transaction);

    const formattedAmount = CurrencyUtils.convertToDisplayString(transactionDetails?.amount ?? 0, transactionDetails?.currency) ?? '';
    const comment = (!TransactionUtils.isMerchantMissing(transaction) ? transactionDetails?.merchant : transactionDetails?.comment) ?? '';
    if (ReportActionsUtils.isTrackExpenseAction(reportAction)) {
        return Localize.translateLocal('iou.threadTrackReportName', {formattedAmount, comment});
    }
    if (ReportActionsUtils.isSentMoneyReportAction(reportAction)) {
        return Localize.translateLocal('iou.threadPaySomeoneReportName', {formattedAmount, comment});
    }
    return Localize.translateLocal('iou.threadExpenseReportName', {formattedAmount, comment});
}

/**
 * Get expense message for an IOU report
 *
 * @param [iouReportAction] This is always an IOU action. When necessary, report preview actions will be unwrapped and the child iou report action is passed here (the original report preview
 *     action will be passed as `originalReportAction` in this case).
 * @param [originalReportAction] This can be either a report preview action or the IOU action. This will be the original report preview action in cases where `iouReportAction` was unwrapped
 *     from a report preview action. Otherwise, it will be the same as `iouReportAction`.
 */
function getReportPreviewMessage(
    report: OnyxInputOrEntry<Report> | EmptyObject,
    iouReportAction: OnyxInputOrEntry<ReportAction> | EmptyObject = {},
    shouldConsiderScanningReceiptOrPendingRoute = false,
    isPreviewMessageForParentChatReport = false,
    policy?: OnyxInputOrEntry<Policy>,
    isForListPreview = false,
    originalReportAction: OnyxInputOrEntry<ReportAction> | EmptyObject = iouReportAction,
): string {
    const reportActionMessage = iouReportAction?.message?.[0]?.html ?? '';

    if (isEmptyObject(report) || !report?.reportID) {
        // The iouReport is not found locally after SignIn because the OpenApp API won't return iouReports if they're settled
        // As a temporary solution until we know how to solve this the best, we just use the message that returned from BE
        return reportActionMessage;
    }

    if (!isEmptyObject(iouReportAction) && !isIOUReport(report) && iouReportAction && ReportActionsUtils.isSplitBillAction(iouReportAction)) {
        // This covers group chats where the last action is a split expense action
        const linkedTransaction = getLinkedTransaction(iouReportAction);
        if (isEmptyObject(linkedTransaction)) {
            return reportActionMessage;
        }

        if (!isEmptyObject(linkedTransaction)) {
            if (TransactionUtils.isReceiptBeingScanned(linkedTransaction)) {
                return Localize.translateLocal('iou.receiptScanning');
            }

            if (TransactionUtils.hasMissingSmartscanFields(linkedTransaction)) {
                return Localize.translateLocal('iou.receiptMissingDetails');
            }

            const transactionDetails = getTransactionDetails(linkedTransaction);
            const formattedAmount = CurrencyUtils.convertToDisplayString(transactionDetails?.amount ?? 0, transactionDetails?.currency);
            return Localize.translateLocal('iou.didSplitAmount', {formattedAmount, comment: transactionDetails?.comment ?? ''});
        }
    }

    if (!isEmptyObject(iouReportAction) && !isIOUReport(report) && iouReportAction && ReportActionsUtils.isTrackExpenseAction(iouReportAction)) {
        // This covers group chats where the last action is a track expense action
        const linkedTransaction = getLinkedTransaction(iouReportAction);
        if (isEmptyObject(linkedTransaction)) {
            return reportActionMessage;
        }

        if (!isEmptyObject(linkedTransaction)) {
            if (TransactionUtils.isReceiptBeingScanned(linkedTransaction)) {
                return Localize.translateLocal('iou.receiptScanning');
            }

            if (TransactionUtils.hasMissingSmartscanFields(linkedTransaction)) {
                return Localize.translateLocal('iou.receiptMissingDetails');
            }

            const transactionDetails = getTransactionDetails(linkedTransaction);
            const formattedAmount = CurrencyUtils.convertToDisplayString(transactionDetails?.amount ?? 0, transactionDetails?.currency);
            return Localize.translateLocal('iou.trackedAmount', {formattedAmount, comment: transactionDetails?.comment ?? ''});
        }
    }

    const containsNonReimbursable = hasNonReimbursableTransactions(report.reportID);
    const totalAmount = getMoneyRequestSpendBreakdown(report).totalDisplaySpend;

    const policyName = getPolicyName(report, false, policy);
    const payerName = isExpenseReport(report) ? policyName : getDisplayNameForParticipant(report.managerID, !isPreviewMessageForParentChatReport);

    const formattedAmount = CurrencyUtils.convertToDisplayString(totalAmount, report.currency);

    if (isReportApproved(report) && isPaidGroupPolicy(report)) {
        return Localize.translateLocal('iou.managerApprovedAmount', {
            manager: payerName ?? '',
            amount: formattedAmount,
        });
    }

    let linkedTransaction;
    if (!isEmptyObject(iouReportAction) && shouldConsiderScanningReceiptOrPendingRoute && iouReportAction && ReportActionsUtils.isMoneyRequestAction(iouReportAction)) {
        linkedTransaction = getLinkedTransaction(iouReportAction);
    }

    if (!isEmptyObject(linkedTransaction) && TransactionUtils.hasReceipt(linkedTransaction) && TransactionUtils.isReceiptBeingScanned(linkedTransaction)) {
        return Localize.translateLocal('iou.receiptScanning');
    }

    if (!isEmptyObject(linkedTransaction) && TransactionUtils.isFetchingWaypointsFromServer(linkedTransaction) && !TransactionUtils.getAmount(linkedTransaction)) {
        return Localize.translateLocal('iou.fieldPending');
    }

    const originalMessage = iouReportAction?.originalMessage as IOUMessage | undefined;

    // Show Paid preview message if it's settled or if the amount is paid & stuck at receivers end for only chat reports.
    if (isSettled(report.reportID) || (report.isWaitingOnBankAccount && isPreviewMessageForParentChatReport)) {
        // A settled report preview message can come in three formats "paid ... elsewhere" or "paid ... with Expensify"
        let translatePhraseKey: TranslationPaths = 'iou.paidElsewhereWithAmount';
        if (isPreviewMessageForParentChatReport) {
            translatePhraseKey = 'iou.payerPaidAmount';
        } else if (
            [CONST.IOU.PAYMENT_TYPE.VBBA, CONST.IOU.PAYMENT_TYPE.EXPENSIFY].some((paymentType) => paymentType === originalMessage?.paymentType) ||
            !!reportActionMessage.match(/ (with Expensify|using Expensify)$/) ||
            report.isWaitingOnBankAccount
        ) {
            translatePhraseKey = 'iou.paidWithExpensifyWithAmount';
        }

        let actualPayerName = report.managerID === currentUserAccountID ? '' : getDisplayNameForParticipant(report.managerID, true);
        actualPayerName = actualPayerName && isForListPreview && !isPreviewMessageForParentChatReport ? `${actualPayerName}:` : actualPayerName;
        const payerDisplayName = isPreviewMessageForParentChatReport ? payerName : actualPayerName;

        return Localize.translateLocal(translatePhraseKey, {amount: formattedAmount, payer: payerDisplayName ?? ''});
    }

    if (report.isWaitingOnBankAccount) {
        const submitterDisplayName = getDisplayNameForParticipant(report.ownerAccountID ?? -1, true) ?? '';
        return Localize.translateLocal('iou.waitingOnBankAccount', {submitterDisplayName});
    }

    const lastActorID = iouReportAction?.actorAccountID;
    let amount = originalMessage?.amount;
    let currency = originalMessage?.currency ? originalMessage?.currency : report.currency;

    if (!isEmptyObject(linkedTransaction)) {
        amount = TransactionUtils.getAmount(linkedTransaction, isExpenseReport(report));
        currency = TransactionUtils.getCurrency(linkedTransaction);
    }

    if (isEmptyObject(linkedTransaction) && !isEmptyObject(iouReportAction)) {
        linkedTransaction = getLinkedTransaction(iouReportAction);
    }

    let comment = !isEmptyObject(linkedTransaction) ? TransactionUtils.getDescription(linkedTransaction) : undefined;
    if (!isEmptyObject(originalReportAction) && ReportActionsUtils.isReportPreviewAction(originalReportAction) && ReportActionsUtils.getNumberOfMoneyRequests(originalReportAction) !== 1) {
        comment = undefined;
    }

    // if we have the amount in the originalMessage and lastActorID, we can use that to display the preview message for the latest expense
    if (amount !== undefined && lastActorID && !isPreviewMessageForParentChatReport) {
        const amountToDisplay = CurrencyUtils.convertToDisplayString(Math.abs(amount), currency);

        // We only want to show the actor name in the preview if it's not the current user who took the action
        const requestorName = lastActorID && lastActorID !== currentUserAccountID ? getDisplayNameForParticipant(lastActorID, !isPreviewMessageForParentChatReport) : '';
        return `${requestorName ? `${requestorName}: ` : ''}${Localize.translateLocal('iou.submittedAmount', {formattedAmount: amountToDisplay, comment})}`;
    }

    if (containsNonReimbursable) {
        return Localize.translateLocal('iou.payerSpentAmount', {payer: getDisplayNameForParticipant(report.ownerAccountID) ?? '', amount: formattedAmount});
    }

    return Localize.translateLocal('iou.payerOwesAmount', {payer: payerName ?? '', amount: formattedAmount, comment});
}

/**
 * Given the updates user made to the expense, compose the originalMessage
 * object of the modified expense action.
 *
 * At the moment, we only allow changing one transaction field at a time.
 */
function getModifiedExpenseOriginalMessage(
    oldTransaction: OnyxInputOrEntry<Transaction>,
    transactionChanges: TransactionChanges,
    isFromExpenseReport: boolean,
    policy: OnyxInputOrEntry<Policy>,
): ExpenseOriginalMessage {
    const originalMessage: ExpenseOriginalMessage = {};
    // Remark: Comment field is the only one which has new/old prefixes for the keys (newComment/ oldComment),
    // all others have old/- pattern such as oldCreated/created
    if ('comment' in transactionChanges) {
        originalMessage.oldComment = TransactionUtils.getDescription(oldTransaction);
        originalMessage.newComment = transactionChanges?.comment;
    }
    if ('created' in transactionChanges) {
        originalMessage.oldCreated = TransactionUtils.getCreated(oldTransaction);
        originalMessage.created = transactionChanges?.created;
    }
    if ('merchant' in transactionChanges) {
        originalMessage.oldMerchant = TransactionUtils.getMerchant(oldTransaction);
        originalMessage.merchant = transactionChanges?.merchant;
    }

    // The amount is always a combination of the currency and the number value so when one changes we need to store both
    // to match how we handle the modified expense action in oldDot
    const didAmountOrCurrencyChange = 'amount' in transactionChanges || 'currency' in transactionChanges;
    if (didAmountOrCurrencyChange) {
        originalMessage.oldAmount = TransactionUtils.getAmount(oldTransaction, isFromExpenseReport);
        originalMessage.amount = transactionChanges?.amount ?? transactionChanges.oldAmount;
        originalMessage.oldCurrency = TransactionUtils.getCurrency(oldTransaction);
        originalMessage.currency = transactionChanges?.currency ?? transactionChanges.oldCurrency;
    }

    if ('category' in transactionChanges) {
        originalMessage.oldCategory = TransactionUtils.getCategory(oldTransaction);
        originalMessage.category = transactionChanges?.category;
    }

    if ('tag' in transactionChanges) {
        originalMessage.oldTag = TransactionUtils.getTag(oldTransaction);
        originalMessage.tag = transactionChanges?.tag;
    }

    // We only want to display a tax rate update system message when tax rate is updated by user.
    // Tax rate can change as a result of currency update. In such cases, we want to skip displaying a system message, as discussed.
    const didTaxCodeChange = 'taxCode' in transactionChanges;
    if (didTaxCodeChange && !didAmountOrCurrencyChange) {
        originalMessage.oldTaxRate = policy?.taxRates?.taxes[TransactionUtils.getTaxCode(oldTransaction)]?.value;
        originalMessage.taxRate = transactionChanges?.taxCode && policy?.taxRates?.taxes[transactionChanges?.taxCode].value;
    }

    // We only want to display a tax amount update system message when tax amount is updated by user.
    // Tax amount can change as a result of amount, currency or tax rate update. In such cases, we want to skip displaying a system message, as discussed.
    if ('taxAmount' in transactionChanges && !(didAmountOrCurrencyChange || didTaxCodeChange)) {
        originalMessage.oldTaxAmount = TransactionUtils.getTaxAmount(oldTransaction, isFromExpenseReport);
        originalMessage.taxAmount = transactionChanges?.taxAmount;
        originalMessage.currency = TransactionUtils.getCurrency(oldTransaction);
    }

    if ('billable' in transactionChanges) {
        const oldBillable = TransactionUtils.getBillable(oldTransaction);
        originalMessage.oldBillable = oldBillable ? Localize.translateLocal('common.billable').toLowerCase() : Localize.translateLocal('common.nonBillable').toLowerCase();
        originalMessage.billable = transactionChanges?.billable ? Localize.translateLocal('common.billable').toLowerCase() : Localize.translateLocal('common.nonBillable').toLowerCase();
    }

    return originalMessage;
}

/**
 * Check if original message is an object and can be used as a ChangeLog type
 * @param originalMessage
 */
function isChangeLogObject(originalMessage?: ChangeLog): ChangeLog | undefined {
    if (originalMessage && typeof originalMessage === 'object') {
        return originalMessage;
    }
    return undefined;
}

/**
 * Build invited usernames for admin chat threads
 * @param parentReportAction
 * @param parentReportActionMessage
 */
function getAdminRoomInvitedParticipants(parentReportAction: ReportAction | Record<string, never>, parentReportActionMessage: string) {
    if (!parentReportAction?.originalMessage) {
        return parentReportActionMessage || Localize.translateLocal('parentReportAction.deletedMessage');
    }
    const originalMessage = isChangeLogObject(parentReportAction.originalMessage);
    const participantAccountIDs = originalMessage?.targetAccountIDs ?? [];

    const participants = participantAccountIDs.map((id) => {
        const name = getDisplayNameForParticipant(id);
        if (name && name?.length > 0) {
            return name;
        }
        return Localize.translateLocal('common.hidden');
    });
    const users = participants.length > 1 ? participants.join(` ${Localize.translateLocal('common.and')} `) : participants[0];
    if (!users) {
        return parentReportActionMessage;
    }
    const actionType = parentReportAction.actionName;
    const isInviteAction = actionType === CONST.REPORT.ACTIONS.TYPE.ROOM_CHANGE_LOG.INVITE_TO_ROOM || actionType === CONST.REPORT.ACTIONS.TYPE.POLICY_CHANGE_LOG.INVITE_TO_ROOM;

    const verbKey = isInviteAction ? 'workspace.invite.invited' : 'workspace.invite.removed';
    const prepositionKey = isInviteAction ? 'workspace.invite.to' : 'workspace.invite.from';

    const verb = Localize.translateLocal(verbKey);
    const preposition = Localize.translateLocal(prepositionKey);

    const roomName = originalMessage?.roomName ?? '';

    return roomName ? `${verb} ${users} ${preposition} ${roomName}` : `${verb} ${users}`;
}

/**
 * Get the invoice payer name based on its type:
 * - Individual - a receiver display name.
 * - Policy - a receiver policy name.
 */
function getInvoicePayerName(report: OnyxEntry<Report>): string {
    const invoiceReceiver = report?.invoiceReceiver;
    const isIndividual = invoiceReceiver?.type === CONST.REPORT.INVOICE_RECEIVER_TYPE.INDIVIDUAL;

    if (isIndividual) {
        return PersonalDetailsUtils.getDisplayNameOrDefault(allPersonalDetails?.[invoiceReceiver.accountID]);
    }

    return getPolicyName(report, false, allPolicies?.[`${ONYXKEYS.COLLECTION.POLICY}${invoiceReceiver?.policyID}`]);
}

/**
 * Parse html of reportAction into text
 */
function parseReportActionHtmlToText(reportAction: OnyxEntry<ReportAction>, reportID: string, childReportID?: string): string {
    if (!reportAction) {
        return '';
    }
    const key = `${reportID}_${reportAction.reportActionID}_${reportAction.lastModified}`;
    const cachedText = parsedReportActionMessageCache[key];
    if (cachedText !== undefined) {
        return cachedText;
    }

    const {html, text} = reportAction?.message?.[0] ?? {};

    if (!html) {
        return text ?? '';
    }

    const mentionReportRegex = /<mention-report reportID="(\d+)" *\/>/gi;
    const matches = html.matchAll(mentionReportRegex);

    const reportIDToName: Record<string, string> = {};
    for (const match of matches) {
        if (match[1] !== childReportID) {
            // eslint-disable-next-line @typescript-eslint/no-use-before-define
            reportIDToName[match[1]] = getReportName(getReport(match[1])) ?? '';
        }
    }

    const mentionUserRegex = /<mention-user accountID="(\d+)" *\/>/gi;
    const accountIDToName: Record<string, string> = {};
    const accountIDs = Array.from(html.matchAll(mentionUserRegex), (mention) => Number(mention[1]));
    const logins = PersonalDetailsUtils.getLoginsByAccountIDs(accountIDs);
    accountIDs.forEach((id, index) => (accountIDToName[id] = logins[index]));

    const parser = new ExpensiMark();
    const textMessage = Str.removeSMSDomain(parser.htmlToText(html, {reportIDToName, accountIDToName}));
    parsedReportActionMessageCache[key] = textMessage;

    return textMessage;
}

/**
 * Get the report action message for a report action.
 */
function getReportActionMessage(reportAction: ReportAction | EmptyObject, reportID?: string, childReportID?: string) {
    if (isEmptyObject(reportAction)) {
        return '';
    }
    if (reportAction.actionName === CONST.REPORT.ACTIONS.TYPE.HOLD) {
        return Localize.translateLocal('iou.heldExpense');
    }
    if (reportAction.actionName === CONST.REPORT.ACTIONS.TYPE.UNHOLD) {
        return Localize.translateLocal('iou.unheldExpense');
    }
    if (ReportActionsUtils.isApprovedOrSubmittedReportAction(reportAction)) {
        return ReportActionsUtils.getReportActionMessageText(reportAction);
    }
    if (ReportActionsUtils.isReimbursementQueuedAction(reportAction)) {
        return getReimbursementQueuedActionMessage(reportAction, getReport(reportID), false);
    }

    return parseReportActionHtmlToText(reportAction, reportID ?? '', childReportID);
}

/**
 * Get the title for an invoice room.
 */
function getInvoicesChatName(report: OnyxEntry<Report>): string {
    const invoiceReceiver = report?.invoiceReceiver;
    const isIndividual = invoiceReceiver?.type === CONST.REPORT.INVOICE_RECEIVER_TYPE.INDIVIDUAL;
    const invoiceReceiverAccountID = isIndividual ? invoiceReceiver.accountID : -1;
    const invoiceReceiverPolicyID = isIndividual ? '' : invoiceReceiver?.policyID ?? '';
    const isCurrentUserReceiver =
        (isIndividual && invoiceReceiverAccountID === currentUserAccountID) || (!isIndividual && PolicyUtils.isPolicyEmployee(invoiceReceiverPolicyID, allPolicies));

    if (isCurrentUserReceiver) {
        return getPolicyName(report);
    }

    if (isIndividual) {
        return PersonalDetailsUtils.getDisplayNameOrDefault(allPersonalDetails?.[invoiceReceiverAccountID]);
    }

    // TODO: Check this flow in a scope of the Invoice V0.3
    return getPolicyName(report, false, allPolicies?.[`${ONYXKEYS.COLLECTION.POLICY}${invoiceReceiverPolicyID}`]);
}

/**
 * Get the title for a report.
 */
function getReportName(report: OnyxEntry<Report>, policy?: OnyxEntry<Policy>): string {
    let formattedName: string | undefined;
    const parentReportAction = ReportActionsUtils.getParentReportAction(report);
    if (isChatThread(report)) {
        if (!isEmptyObject(parentReportAction) && ReportActionsUtils.isTransactionThread(parentReportAction)) {
            formattedName = getTransactionReportName(parentReportAction);
            if (isArchivedRoom(report)) {
                formattedName += ` (${Localize.translateLocal('common.archived')})`;
            }
            return formatReportLastMessageText(formattedName);
        }

        if (parentReportAction?.message?.[0]?.isDeletedParentAction) {
            return Localize.translateLocal('parentReportAction.deletedMessage');
        }

<<<<<<< HEAD
        const isAttachment = ReportActionsUtils.isReportActionAttachment(!isEmptyObject(parentReportAction) ? parentReportAction : undefined);
        const parentReportActionMessage = getReportActionMessage(parentReportAction, report?.parentReportID).replace(/(\r\n|\n|\r)/gm, ' ');
=======
        const isAttachment = ReportActionsUtils.isReportActionAttachment(!isEmptyObject(parentReportAction) ? parentReportAction : null);
        const parentReportActionMessage = getReportActionMessage(parentReportAction, report?.parentReportID, report?.reportID ?? '').replace(/(\r\n|\n|\r)/gm, ' ');
>>>>>>> 9957f98d
        if (isAttachment && parentReportActionMessage) {
            return `[${Localize.translateLocal('common.attachment')}]`;
        }
        if (
            parentReportAction?.message?.[0]?.moderationDecision?.decision === CONST.MODERATION.MODERATOR_DECISION_PENDING_HIDE ||
            parentReportAction?.message?.[0]?.moderationDecision?.decision === CONST.MODERATION.MODERATOR_DECISION_HIDDEN ||
            parentReportAction?.message?.[0]?.moderationDecision?.decision === CONST.MODERATION.MODERATOR_DECISION_PENDING_REMOVE
        ) {
            return Localize.translateLocal('parentReportAction.hiddenMessage');
        }
        if (isAdminRoom(report) || isUserCreatedPolicyRoom(report)) {
            return getAdminRoomInvitedParticipants(parentReportAction, parentReportActionMessage);
        }
        if (parentReportActionMessage && isArchivedRoom(report)) {
            return `${parentReportActionMessage} (${Localize.translateLocal('common.archived')})`;
        }
        if (ReportActionsUtils.isModifiedExpenseAction(parentReportAction)) {
            return ModifiedExpenseMessage.getForReportAction(report?.reportID, parentReportAction);
        }

        if (isTripRoom(report)) {
            return report?.reportName ?? '';
        }

        return parentReportActionMessage;
    }

    if (isClosedExpenseReportWithNoExpenses(report)) {
        return Localize.translateLocal('parentReportAction.deletedReport');
    }

    if (isTaskReport(report) && isCanceledTaskReport(report, parentReportAction)) {
        return Localize.translateLocal('parentReportAction.deletedTask');
    }

    if (isGroupChat(report)) {
        return getGroupChatName(undefined, true, report?.reportID) ?? '';
    }

    if (isChatRoom(report) || isTaskReport(report)) {
        formattedName = report?.reportName;
    }

    if (isPolicyExpenseChat(report)) {
        formattedName = getPolicyExpenseChatName(report, policy);
    }

    if (isMoneyRequestReport(report) || isInvoiceReport(report)) {
        formattedName = getMoneyRequestReportName(report, policy);
    }

    if (isInvoiceRoom(report)) {
        formattedName = getInvoicesChatName(report);
    }

    if (isArchivedRoom(report)) {
        formattedName += ` (${Localize.translateLocal('common.archived')})`;
    }

    if (isSelfDM(report)) {
        formattedName = getDisplayNameForParticipant(currentUserAccountID, undefined, undefined, true);
    }

    if (isInvoiceRoom(report)) {
        formattedName = getInvoicesChatName(report);
    }

    if (formattedName) {
        return formatReportLastMessageText(formattedName);
    }

    // Not a room or PolicyExpenseChat, generate title from first 5 other participants
    const participantsWithoutCurrentUser = Object.keys(report?.participants ?? {})
        .map(Number)
        .filter((accountID) => accountID !== currentUserAccountID)
        .slice(0, 5);
    const isMultipleParticipantReport = participantsWithoutCurrentUser.length > 1;
    return participantsWithoutCurrentUser.map((accountID) => getDisplayNameForParticipant(accountID, isMultipleParticipantReport)).join(', ');
}

/**
 * Get the payee name given a report.
 */
function getPayeeName(report: OnyxEntry<Report>): string | undefined {
    if (isEmptyObject(report)) {
        return undefined;
    }

    const participantsWithoutCurrentUser = Object.keys(report?.participants ?? {})
        .map(Number)
        .filter((accountID) => accountID !== currentUserAccountID);

    if (participantsWithoutCurrentUser.length === 0) {
        return undefined;
    }
    return getDisplayNameForParticipant(participantsWithoutCurrentUser[0], true);
}

/**
 * Get either the policyName or domainName the chat is tied to
 */
function getChatRoomSubtitle(report: OnyxEntry<Report>): string | undefined {
    if (isChatThread(report)) {
        return '';
    }
    if (isSelfDM(report)) {
        return Localize.translateLocal('reportActionsView.yourSpace');
    }
    if (isInvoiceRoom(report)) {
        return Localize.translateLocal('workspace.common.invoices');
    }
    if (!isDefaultRoom(report) && !isUserCreatedPolicyRoom(report) && !isPolicyExpenseChat(report)) {
        return '';
    }
    if (getChatType(report) === CONST.REPORT.CHAT_TYPE.DOMAIN_ALL) {
        // The domainAll rooms are just #domainName, so we ignore the prefix '#' to get the domainName
        return report?.reportName?.substring(1) ?? '';
    }
    if ((isPolicyExpenseChat(report) && !!report?.isOwnPolicyExpenseChat) || isExpenseReport(report)) {
        return Localize.translateLocal('workspace.common.workspace');
    }
    if (isArchivedRoom(report)) {
        return report?.oldPolicyName ?? '';
    }
    return getPolicyName(report);
}

/**
 * Get pending members for reports
 */
function getPendingChatMembers(accountIDs: number[], previousPendingChatMembers: PendingChatMember[], pendingAction: PendingAction): PendingChatMember[] {
    const pendingChatMembers = accountIDs.map((accountID) => ({accountID: accountID.toString(), pendingAction}));
    return [...previousPendingChatMembers, ...pendingChatMembers];
}

/**
 * Gets the parent navigation subtitle for the report
 */
function getParentNavigationSubtitle(report: OnyxEntry<Report>): ParentNavigationSummaryParams {
    const parentReport = getParentReport(report);
    if (isEmptyObject(parentReport)) {
        return {};
    }

    if (isInvoiceReport(report) || isInvoiceRoom(parentReport)) {
        let reportName = `${getPolicyName(parentReport)} & ${getInvoicePayerName(parentReport)}`;

        if (isArchivedRoom(parentReport)) {
            reportName += ` (${Localize.translateLocal('common.archived')})`;
        }

        return {
            reportName,
        };
    }

    return {
        reportName: getReportName(parentReport),
        workspaceName: getPolicyName(parentReport, true),
    };
}

/**
 * Navigate to the details page of a given report
 */
function navigateToDetailsPage(report: OnyxEntry<Report>) {
    const isSelfDMReport = isSelfDM(report);
    const isOneOnOneChatReport = isOneOnOneChat(report);

    // For 1:1 chat, we don't want to include currentUser as participants in order to not mark 1:1 chats as having multiple participants
    const participantAccountID = Object.keys(report?.participants ?? {})
        .map(Number)
        .filter((accountID) => accountID !== currentUserAccountID || !isOneOnOneChatReport);

    if (isSelfDMReport || isOneOnOneChatReport) {
        Navigation.navigate(ROUTES.PROFILE.getRoute(participantAccountID[0]));
        return;
    }

    if (report?.reportID) {
        Navigation.navigate(ROUTES.REPORT_WITH_ID_DETAILS.getRoute(report?.reportID));
    }
}

/**
 * Go back to the details page of a given report
 */
function goBackToDetailsPage(report: OnyxEntry<Report>) {
    const isOneOnOneChatReport = isOneOnOneChat(report);

    // For 1:1 chat, we don't want to include currentUser as participants in order to not mark 1:1 chats as having multiple participants
    const participantAccountID = Object.keys(report?.participants ?? {})
        .map(Number)
        .filter((accountID) => accountID !== currentUserAccountID || !isOneOnOneChatReport);

    if (isOneOnOneChatReport) {
        Navigation.navigate(ROUTES.PROFILE.getRoute(participantAccountID[0]));
        return;
    }

    Navigation.goBack(ROUTES.REPORT_SETTINGS.getRoute(report?.reportID ?? ''));
}

/**
 * Go back to the previous page from the edit private page of a given report
 */
function goBackFromPrivateNotes(report: OnyxEntry<Report>, session: OnyxEntry<Session>) {
    if (isEmpty(report) || isEmpty(session) || !session.accountID) {
        return;
    }
    const currentUserPrivateNote = report.privateNotes?.[session.accountID]?.note ?? '';
    if (isEmpty(currentUserPrivateNote)) {
        const participantAccountIDs = Object.keys(report?.participants ?? {})
            .map(Number)
            .filter((accountID) => accountID !== currentUserAccountID || !isOneOnOneChat(report));

        if (isOneOnOneChat(report)) {
            Navigation.goBack(ROUTES.PROFILE.getRoute(participantAccountIDs[0]));
            return;
        }

        if (report?.reportID) {
            Navigation.goBack(ROUTES.REPORT_WITH_ID_DETAILS.getRoute(report?.reportID));
            return;
        }
    }
    Navigation.goBack(ROUTES.PRIVATE_NOTES_LIST.getRoute(report.reportID));
}

/**
 * Generate a random reportID up to 53 bits aka 9,007,199,254,740,991 (Number.MAX_SAFE_INTEGER).
 * There were approximately 98,000,000 reports with sequential IDs generated before we started using this approach, those make up roughly one billionth of the space for these numbers,
 * so we live with the 1 in a billion chance of a collision with an older ID until we can switch to 64-bit IDs.
 *
 * In a test of 500M reports (28 years of reports at our current max rate) we got 20-40 collisions meaning that
 * this is more than random enough for our needs.
 */
function generateReportID(): string {
    return (Math.floor(Math.random() * 2 ** 21) * 2 ** 32 + Math.floor(Math.random() * 2 ** 32)).toString();
}

function hasReportNameError(report: OnyxEntry<Report>): boolean {
    return !isEmptyObject(report?.errorFields?.reportName);
}

/**
 * Adds a domain to a short mention, converting it into a full mention with email or SMS domain.
 * @param mention The user mention to be converted.
 * @returns The converted mention as a full mention string or undefined if conversion is not applicable.
 */
function addDomainToShortMention(mention: string): string | undefined {
    if (!Str.isValidEmail(mention) && currentUserPrivateDomain) {
        const mentionWithEmailDomain = `${mention}@${currentUserPrivateDomain}`;
        if (allPersonalDetailLogins.includes(mentionWithEmailDomain)) {
            return mentionWithEmailDomain;
        }
    }
    if (Str.isValidE164Phone(mention)) {
        const mentionWithSmsDomain = PhoneNumber.addSMSDomainIfPhoneNumber(mention);
        if (allPersonalDetailLogins.includes(mentionWithSmsDomain)) {
            return mentionWithSmsDomain;
        }
    }
    return undefined;
}

/**
 * For comments shorter than or equal to 10k chars, convert the comment from MD into HTML because that's how it is stored in the database
 * For longer comments, skip parsing, but still escape the text, and display plaintext for performance reasons. It takes over 40s to parse a 100k long string!!
 */
function getParsedComment(text: string, parsingDetails?: ParsingDetails): string {
    let isGroupPolicyReport = false;
    if (parsingDetails?.reportID) {
        const currentReport = getReport(parsingDetails?.reportID);
        isGroupPolicyReport = isReportInGroupPolicy(currentReport);
    }

    const parser = new ExpensiMark();
    const textWithMention = text.replace(CONST.REGEX.SHORT_MENTION, (match) => {
        if (!Str.isValidMention(match)) {
            return match;
        }
        const mention = match.substring(1);
        const mentionWithDomain = addDomainToShortMention(mention);
        return mentionWithDomain ? `@${mentionWithDomain}` : match;
    });

    return text.length <= CONST.MAX_MARKUP_LENGTH
        ? parser.replace(textWithMention, {shouldEscapeText: parsingDetails?.shouldEscapeText, disabledRules: isGroupPolicyReport ? [] : ['reportMentions']})
        : lodashEscape(text);
}

function getReportDescriptionText(report: Report): string {
    if (!report.description) {
        return '';
    }

    const parser = new ExpensiMark();
    return parser.htmlToText(report.description);
}

function getPolicyDescriptionText(policy: OnyxEntry<Policy>): string {
    if (!policy?.description) {
        return '';
    }

    const parser = new ExpensiMark();
    return parser.htmlToText(policy.description);
}

function buildOptimisticAddCommentReportAction(
    text?: string,
    file?: FileObject,
    actorAccountID?: number,
    createdOffset = 0,
    shouldEscapeText?: boolean,
    reportID?: string,
): OptimisticReportAction {
    const parser = new ExpensiMark();
    const commentText = getParsedComment(text ?? '', {shouldEscapeText, reportID});
    const isAttachmentOnly = file && !text;
    const isTextOnly = text && !file;

    let htmlForNewComment;
    let textForNewComment;
    if (isAttachmentOnly) {
        htmlForNewComment = CONST.ATTACHMENT_UPLOADING_MESSAGE_HTML;
        textForNewComment = CONST.ATTACHMENT_UPLOADING_MESSAGE_HTML;
    } else if (isTextOnly) {
        htmlForNewComment = commentText;
        textForNewComment = parser.htmlToText(htmlForNewComment);
    } else {
        htmlForNewComment = `${commentText}\n${CONST.ATTACHMENT_UPLOADING_MESSAGE_HTML}`;
        textForNewComment = `${parser.htmlToText(commentText)}\n${CONST.ATTACHMENT_UPLOADING_MESSAGE_HTML}`;
    }

    const isAttachment = !text && file !== undefined;
    const attachmentInfo = file ?? {};
    const accountID = actorAccountID ?? currentUserAccountID;

    // Remove HTML from text when applying optimistic offline comment
    return {
        commentText,
        reportAction: {
            reportActionID: NumberUtils.rand64(),
            actionName: CONST.REPORT.ACTIONS.TYPE.ADD_COMMENT,
            actorAccountID: accountID,
            person: [
                {
                    style: 'strong',
                    text: allPersonalDetails?.[accountID ?? -1]?.displayName ?? currentUserEmail,
                    type: 'TEXT',
                },
            ],
            automatic: false,
            avatar: allPersonalDetails?.[accountID ?? -1]?.avatar,
            created: DateUtils.getDBTimeWithSkew(Date.now() + createdOffset),
            message: [
                {
                    translationKey: isAttachmentOnly ? CONST.TRANSLATION_KEYS.ATTACHMENT : '',
                    type: CONST.REPORT.MESSAGE.TYPE.COMMENT,
                    html: htmlForNewComment,
                    text: textForNewComment,
                },
            ],
            isFirstItem: false,
            isAttachment,
            attachmentInfo,
            pendingAction: CONST.RED_BRICK_ROAD_PENDING_ACTION.ADD,
            shouldShow: true,
            isOptimisticAction: true,
        },
    };
}

/**
 * update optimistic parent reportAction when a comment is added or remove in the child report
 * @param parentReportAction - Parent report action of the child report
 * @param lastVisibleActionCreated - Last visible action created of the child report
 * @param type - The type of action in the child report
 */

function updateOptimisticParentReportAction(parentReportAction: OnyxEntry<ReportAction>, lastVisibleActionCreated: string, type: string): UpdateOptimisticParentReportAction {
    let childVisibleActionCount = parentReportAction?.childVisibleActionCount ?? 0;
    let childCommenterCount = parentReportAction?.childCommenterCount ?? 0;
    let childOldestFourAccountIDs = parentReportAction?.childOldestFourAccountIDs;

    if (type === CONST.RED_BRICK_ROAD_PENDING_ACTION.ADD) {
        childVisibleActionCount += 1;
        const oldestFourAccountIDs = childOldestFourAccountIDs ? childOldestFourAccountIDs.split(',') : [];
        if (oldestFourAccountIDs.length < 4) {
            const index = oldestFourAccountIDs.findIndex((accountID) => accountID === currentUserAccountID?.toString());
            if (index === -1) {
                childCommenterCount += 1;
                oldestFourAccountIDs.push(currentUserAccountID?.toString() ?? '');
            }
        }
        childOldestFourAccountIDs = oldestFourAccountIDs.join(',');
    } else if (type === CONST.RED_BRICK_ROAD_PENDING_ACTION.DELETE) {
        if (childVisibleActionCount > 0) {
            childVisibleActionCount -= 1;
        }

        if (childVisibleActionCount === 0) {
            childCommenterCount = 0;
            childOldestFourAccountIDs = '';
        }
    }

    return {
        childVisibleActionCount,
        childCommenterCount,
        childLastVisibleActionCreated: lastVisibleActionCreated,
        childOldestFourAccountIDs,
    };
}

/**
 * Builds an optimistic reportAction for the parent report when a task is created
 * @param taskReportID - Report ID of the task
 * @param taskTitle - Title of the task
 * @param taskAssigneeAccountID - AccountID of the person assigned to the task
 * @param text - Text of the comment
 * @param parentReportID - Report ID of the parent report
 * @param createdOffset - The offset for task's created time that created via a loop
 */
function buildOptimisticTaskCommentReportAction(
    taskReportID: string,
    taskTitle: string,
    taskAssigneeAccountID: number,
    text: string,
    parentReportID: string,
    actorAccountID?: number,
    createdOffset = 0,
): OptimisticReportAction {
    const reportAction = buildOptimisticAddCommentReportAction(text, undefined, undefined, createdOffset, undefined, taskReportID);
    if (reportAction.reportAction.message?.[0]) {
        reportAction.reportAction.message[0].taskReportID = taskReportID;
    }

    // These parameters are not saved on the reportAction, but are used to display the task in the UI
    // Added when we fetch the reportActions on a report
    reportAction.reportAction.originalMessage = {
        html: reportAction.reportAction.message?.[0]?.html,
        taskReportID: reportAction.reportAction.message?.[0]?.taskReportID,
    };
    reportAction.reportAction.childReportID = taskReportID;
    reportAction.reportAction.parentReportID = parentReportID;
    reportAction.reportAction.childType = CONST.REPORT.TYPE.TASK;
    reportAction.reportAction.childReportName = taskTitle;
    reportAction.reportAction.childManagerAccountID = taskAssigneeAccountID;
    reportAction.reportAction.childStatusNum = CONST.REPORT.STATUS_NUM.OPEN;
    reportAction.reportAction.childStateNum = CONST.REPORT.STATE_NUM.OPEN;

    if (actorAccountID) {
        reportAction.reportAction.actorAccountID = actorAccountID;
    }

    return reportAction;
}

/**
 * Builds an optimistic IOU report with a randomly generated reportID
 *
 * @param payeeAccountID - AccountID of the person generating the IOU.
 * @param payerAccountID - AccountID of the other person participating in the IOU.
 * @param total - IOU amount in the smallest unit of the currency.
 * @param chatReportID - Report ID of the chat where the IOU is.
 * @param currency - IOU currency.
 * @param isSendingMoney - If we pay someone the IOU should be created as settled
 */

function buildOptimisticIOUReport(payeeAccountID: number, payerAccountID: number, total: number, chatReportID: string, currency: string, isSendingMoney = false): OptimisticIOUReport {
    const formattedTotal = CurrencyUtils.convertToDisplayString(total, currency);
    const personalDetails = getPersonalDetailsForAccountID(payerAccountID);
    const payerEmail = 'login' in personalDetails ? personalDetails.login : '';

    const participants: Participants = {
        [payeeAccountID]: {hidden: true},
        [payerAccountID]: {hidden: true},
    };

    return {
        type: CONST.REPORT.TYPE.IOU,
        cachedTotal: formattedTotal,
        chatReportID,
        currency,
        managerID: payerAccountID,
        ownerAccountID: payeeAccountID,
        participants,
        reportID: generateReportID(),
        stateNum: isSendingMoney ? CONST.REPORT.STATE_NUM.APPROVED : CONST.REPORT.STATE_NUM.SUBMITTED,
        statusNum: isSendingMoney ? CONST.REPORT.STATUS_NUM.REIMBURSED : CONST.REPORT.STATE_NUM.SUBMITTED,
        total,

        // We don't translate reportName because the server response is always in English
        reportName: `${payerEmail} owes ${formattedTotal}`,
        notificationPreference: CONST.REPORT.NOTIFICATION_PREFERENCE.HIDDEN,
        parentReportID: chatReportID,
        lastVisibleActionCreated: DateUtils.getDBTime(),
    };
}

function getHumanReadableStatus(statusNum: number): string {
    const status = Object.keys(CONST.REPORT.STATUS_NUM).find((key) => CONST.REPORT.STATUS_NUM[key as keyof typeof CONST.REPORT.STATUS_NUM] === statusNum);
    return status ? `${status.charAt(0)}${status.slice(1).toLowerCase()}` : '';
}

/**
 * Populates the report field formula with the values from the report and policy.
 * Currently, this only supports optimistic expense reports.
 * Each formula field is either replaced with a value, or removed.
 * If after all replacements the formula is empty, the original formula is returned.
 * See {@link https://help.expensify.com/articles/expensify-classic/insights-and-custom-reporting/Custom-Templates}
 */
function populateOptimisticReportFormula(formula: string, report: OptimisticExpenseReport, policy: Policy | EmptyObject): string {
    const createdDate = report.lastVisibleActionCreated ? new Date(report.lastVisibleActionCreated) : undefined;
    const result = formula
        // We don't translate because the server response is always in English
        .replaceAll('{report:type}', 'Expense Report')
        .replaceAll('{report:startdate}', createdDate ? format(createdDate, CONST.DATE.FNS_FORMAT_STRING) : '')
        .replaceAll('{report:total}', report.total !== undefined ? CurrencyUtils.convertToDisplayString(Math.abs(report.total), report.currency).toString() : '')
        .replaceAll('{report:currency}', report.currency ?? '')
        .replaceAll('{report:policyname}', policy.name ?? '')
        .replaceAll('{report:created}', createdDate ? format(createdDate, CONST.DATE.FNS_DATE_TIME_FORMAT_STRING) : '')
        .replaceAll('{report:created:yyyy-MM-dd}', createdDate ? format(createdDate, CONST.DATE.FNS_FORMAT_STRING) : '')
        .replaceAll('{report:status}', report.statusNum !== undefined ? getHumanReadableStatus(report.statusNum) : '')
        .replaceAll('{user:email}', currentUserEmail ?? '')
        .replaceAll('{user:email|frontPart}', currentUserEmail ? currentUserEmail.split('@')[0] : '')
        .replaceAll(/\{report:(.+)}/g, '');

    return result.trim().length ? result : formula;
}

/** Builds an optimistic invoice report with a randomly generated reportID */
function buildOptimisticInvoiceReport(chatReportID: string, policyID: string, receiverAccountID: number, receiverName: string, total: number, currency: string): OptimisticExpenseReport {
    const formattedTotal = CurrencyUtils.convertToDisplayString(total, currency);

    return {
        reportID: generateReportID(),
        chatReportID,
        policyID,
        type: CONST.REPORT.TYPE.INVOICE,
        ownerAccountID: currentUserAccountID,
        managerID: receiverAccountID,
        currency,
        // We don’t translate reportName because the server response is always in English
        reportName: `${receiverName} owes ${formattedTotal}`,
        stateNum: CONST.REPORT.STATE_NUM.SUBMITTED,
        statusNum: CONST.REPORT.STATUS_NUM.OPEN,
        total,
        notificationPreference: CONST.REPORT.NOTIFICATION_PREFERENCE.HIDDEN,
        parentReportID: chatReportID,
        lastVisibleActionCreated: DateUtils.getDBTime(),
    };
}

/**
 * Builds an optimistic Expense report with a randomly generated reportID
 *
 * @param chatReportID - Report ID of the PolicyExpenseChat where the Expense Report is
 * @param policyID - The policy ID of the PolicyExpenseChat
 * @param payeeAccountID - AccountID of the employee (payee)
 * @param total - Amount in cents
 * @param currency
 * @param reimbursable – Whether the expense is reimbursable
 */
function buildOptimisticExpenseReport(chatReportID: string, policyID: string, payeeAccountID: number, total: number, currency: string, reimbursable = true): OptimisticExpenseReport {
    // The amount for Expense reports are stored as negative value in the database
    const storedTotal = total * -1;
    const policyName = getPolicyName(allReports?.[`${ONYXKEYS.COLLECTION.REPORT}${chatReportID}`]);
    const formattedTotal = CurrencyUtils.convertToDisplayString(storedTotal, currency);
    const policy = getPolicy(policyID);

    const isInstantSubmitEnabled = PolicyUtils.isInstantSubmitEnabled(policy);

    const stateNum = isInstantSubmitEnabled ? CONST.REPORT.STATE_NUM.SUBMITTED : CONST.REPORT.STATE_NUM.OPEN;
    const statusNum = isInstantSubmitEnabled ? CONST.REPORT.STATUS_NUM.SUBMITTED : CONST.REPORT.STATUS_NUM.OPEN;

    const expenseReport: OptimisticExpenseReport = {
        reportID: generateReportID(),
        chatReportID,
        policyID,
        type: CONST.REPORT.TYPE.EXPENSE,
        ownerAccountID: payeeAccountID,
        currency,
        // We don't translate reportName because the server response is always in English
        reportName: `${policyName} owes ${formattedTotal}`,
        stateNum,
        statusNum,
        total: storedTotal,
        nonReimbursableTotal: reimbursable ? 0 : storedTotal,
        notificationPreference: CONST.REPORT.NOTIFICATION_PREFERENCE.HIDDEN,
        parentReportID: chatReportID,
        lastVisibleActionCreated: DateUtils.getDBTime(),
    };

    // Get the approver/manager for this report to properly display the optimistic data
    const submitToAccountID = PolicyUtils.getSubmitToAccountID(policy, payeeAccountID);
    if (submitToAccountID) {
        expenseReport.managerID = submitToAccountID;
    }

    const titleReportField = getTitleReportField(getReportFieldsByPolicyID(policyID) ?? {});
    if (!!titleReportField && reportFieldsEnabled(expenseReport)) {
        expenseReport.reportName = populateOptimisticReportFormula(titleReportField.defaultValue, expenseReport, policy);
    }

    return expenseReport;
}

function getIOUSubmittedMessage(report: OnyxEntry<Report>) {
    const policy = getPolicy(report?.policyID);

    if (report?.ownerAccountID !== currentUserAccountID && policy.role === CONST.POLICY.ROLE.ADMIN) {
        const ownerPersonalDetail = getPersonalDetailsForAccountID(report?.ownerAccountID ?? 0);
        const ownerDisplayName = `${ownerPersonalDetail.displayName ?? ''}${ownerPersonalDetail.displayName !== ownerPersonalDetail.login ? ` (${ownerPersonalDetail.login})` : ''}`;

        return [
            {
                style: 'normal',
                text: 'You (on behalf of ',
                type: CONST.REPORT.MESSAGE.TYPE.TEXT,
            },
            {
                style: 'strong',
                text: ownerDisplayName,
                type: CONST.REPORT.MESSAGE.TYPE.TEXT,
            },
            {
                style: 'normal',
                text: ' via admin-submit)',
                type: CONST.REPORT.MESSAGE.TYPE.TEXT,
            },
            {
                style: 'normal',
                text: ' submitted this report',
                type: CONST.REPORT.MESSAGE.TYPE.TEXT,
            },
            {
                style: 'normal',
                text: ' to ',
                type: CONST.REPORT.MESSAGE.TYPE.TEXT,
            },
            {
                style: 'strong',
                text: 'you',
                type: CONST.REPORT.MESSAGE.TYPE.TEXT,
            },
        ];
    }

    const submittedToPersonalDetail = getPersonalDetailsForAccountID(PolicyUtils.getSubmitToAccountID(policy, report?.ownerAccountID ?? 0));
    let submittedToDisplayName = `${submittedToPersonalDetail.displayName ?? ''}${
        submittedToPersonalDetail.displayName !== submittedToPersonalDetail.login ? ` (${submittedToPersonalDetail.login})` : ''
    }`;
    if (submittedToPersonalDetail?.accountID === currentUserAccountID) {
        submittedToDisplayName = 'yourself';
    }

    return [
        {
            type: CONST.REPORT.MESSAGE.TYPE.TEXT,
            style: 'strong',
            text: 'You',
        },
        {
            type: CONST.REPORT.MESSAGE.TYPE.TEXT,
            style: 'normal',
            text: ' submitted this report',
        },
        {
            type: CONST.REPORT.MESSAGE.TYPE.TEXT,
            style: 'normal',
            text: ' to ',
        },
        {
            type: CONST.REPORT.MESSAGE.TYPE.TEXT,
            style: 'strong',
            text: submittedToDisplayName,
        },
    ];
}

/**
 * @param iouReportID - the report ID of the IOU report the action belongs to
 * @param type - IOUReportAction type. Can be oneOf(create, decline, cancel, pay, split)
 * @param total - IOU total in cents
 * @param comment - IOU comment
 * @param currency - IOU currency
 * @param paymentType - IOU paymentMethodType. Can be oneOf(Elsewhere, Expensify)
 * @param isSettlingUp - Whether we are settling up an IOU
 */
function getIOUReportActionMessage(iouReportID: string, type: string, total: number, comment: string, currency: string, paymentType = '', isSettlingUp = false): Message[] {
    const report = getReport(iouReportID);

    if (type === CONST.REPORT.ACTIONS.TYPE.SUBMITTED) {
        return getIOUSubmittedMessage(!isEmptyObject(report) ? report : undefined);
    }

    const amount =
        type === CONST.IOU.REPORT_ACTION_TYPE.PAY
            ? CurrencyUtils.convertToDisplayString(getMoneyRequestSpendBreakdown(!isEmptyObject(report) ? report : undefined).totalDisplaySpend, currency)
            : CurrencyUtils.convertToDisplayString(total, currency);

    let paymentMethodMessage;
    switch (paymentType) {
        case CONST.IOU.PAYMENT_TYPE.VBBA:
        case CONST.IOU.PAYMENT_TYPE.EXPENSIFY:
            paymentMethodMessage = ' with Expensify';
            break;
        default:
            paymentMethodMessage = ` elsewhere`;
            break;
    }

    let iouMessage;
    switch (type) {
        case CONST.REPORT.ACTIONS.TYPE.APPROVED:
            iouMessage = `approved ${amount}`;
            break;
        case CONST.IOU.REPORT_ACTION_TYPE.CREATE:
            iouMessage = `submitted ${amount}${comment && ` for ${comment}`}`;
            break;
        case CONST.IOU.REPORT_ACTION_TYPE.TRACK:
            iouMessage = `tracking ${amount}${comment && ` for ${comment}`}`;
            break;
        case CONST.IOU.REPORT_ACTION_TYPE.SPLIT:
            iouMessage = `split ${amount}${comment && ` for ${comment}`}`;
            break;
        case CONST.IOU.REPORT_ACTION_TYPE.DELETE:
            iouMessage = `deleted the ${amount} expense${comment && ` for ${comment}`}`;
            break;
        case CONST.IOU.REPORT_ACTION_TYPE.PAY:
            iouMessage = isSettlingUp ? `paid ${amount}${paymentMethodMessage}` : `sent ${amount}${comment && ` for ${comment}`}${paymentMethodMessage}`;
            break;
        default:
            break;
    }

    return [
        {
            html: lodashEscape(iouMessage),
            text: iouMessage ?? '',
            isEdited: false,
            type: CONST.REPORT.MESSAGE.TYPE.COMMENT,
        },
    ];
}

/**
 * Builds an optimistic IOU reportAction object
 *
 * @param type - IOUReportAction type. Can be oneOf(create, delete, pay, split).
 * @param amount - IOU amount in cents.
 * @param currency
 * @param comment - User comment for the IOU.
 * @param participants - An array with participants details.
 * @param [transactionID] - Not required if the IOUReportAction type is 'pay'
 * @param [paymentType] - Only required if the IOUReportAction type is 'pay'. Can be oneOf(elsewhere, Expensify).
 * @param [iouReportID] - Only required if the IOUReportActions type is oneOf(decline, cancel, pay). Generates a randomID as default.
 * @param [isSettlingUp] - Whether we are settling up an IOU.
 * @param [isSendMoneyFlow] - Whether this is pay someone flow
 * @param [receipt]
 * @param [isOwnPolicyExpenseChat] - Whether this is an expense report create from the current user's policy expense chat
 */
function buildOptimisticIOUReportAction(
    type: ValueOf<typeof CONST.IOU.REPORT_ACTION_TYPE>,
    amount: number,
    currency: string,
    comment: string,
    participants: Participant[],
    transactionID: string,
    paymentType?: PaymentMethodType,
    iouReportID = '',
    isSettlingUp = false,
    isSendMoneyFlow = false,
    receipt: Receipt = {},
    isOwnPolicyExpenseChat = false,
    created = DateUtils.getDBTime(),
    linkedExpenseReportAction: ReportAction | EmptyObject = {},
): OptimisticIOUReportAction {
    const IOUReportID = iouReportID || generateReportID();

    const originalMessage: IOUMessage = {
        amount,
        comment,
        currency,
        IOUTransactionID: transactionID,
        IOUReportID,
        type,
        whisperedTo: [CONST.IOU.RECEIPT_STATE.SCANREADY, CONST.IOU.RECEIPT_STATE.SCANNING].some((value) => value === receipt?.state) ? [currentUserAccountID ?? -1] : [],
    };

    if (type === CONST.IOU.REPORT_ACTION_TYPE.PAY) {
        // In pay someone flow, we store amount, comment, currency in IOUDetails when type = pay
        if (isSendMoneyFlow) {
            const keys = ['amount', 'comment', 'currency'] as const;
            keys.forEach((key) => {
                delete originalMessage[key];
            });
            originalMessage.IOUDetails = {amount, comment, currency};
            originalMessage.paymentType = paymentType;
        } else {
            // In case of pay someone action, we dont store the comment
            // and there is no single transctionID to link the action to.
            delete originalMessage.IOUTransactionID;
            delete originalMessage.comment;
            originalMessage.paymentType = paymentType;
        }
    }

    // IOUs of type split only exist in group DMs and those don't have an iouReport so we need to delete the IOUReportID key
    if (type === CONST.IOU.REPORT_ACTION_TYPE.SPLIT) {
        delete originalMessage.IOUReportID;
        // Split expense made from a policy expense chat only have the payee's accountID as the participant because the payer could be any policy admin
        if (isOwnPolicyExpenseChat) {
            originalMessage.participantAccountIDs = currentUserAccountID ? [currentUserAccountID] : [];
        } else {
            originalMessage.participantAccountIDs = currentUserAccountID
                ? [currentUserAccountID, ...participants.map((participant) => participant.accountID ?? -1)]
                : participants.map((participant) => participant.accountID ?? -1);
        }
    }

    return {
        ...linkedExpenseReportAction,
        actionName: CONST.REPORT.ACTIONS.TYPE.IOU,
        actorAccountID: currentUserAccountID,
        automatic: false,
        avatar: getCurrentUserAvatar(),
        isAttachment: false,
        originalMessage,
        message: getIOUReportActionMessage(iouReportID, type, amount, comment, currency, paymentType, isSettlingUp),
        person: [
            {
                style: 'strong',
                text: getCurrentUserDisplayNameOrEmail(),
                type: 'TEXT',
            },
        ],
        reportActionID: NumberUtils.rand64(),
        shouldShow: true,
        created,
        pendingAction: CONST.RED_BRICK_ROAD_PENDING_ACTION.ADD,
    };
}

/**
 * Builds an optimistic APPROVED report action with a randomly generated reportActionID.
 */
function buildOptimisticApprovedReportAction(amount: number, currency: string, expenseReportID: string): OptimisticApprovedReportAction {
    const originalMessage = {
        amount,
        currency,
        expenseReportID,
    };

    return {
        actionName: CONST.REPORT.ACTIONS.TYPE.APPROVED,
        actorAccountID: currentUserAccountID,
        automatic: false,
        avatar: getCurrentUserAvatar(),
        isAttachment: false,
        originalMessage,
        message: getIOUReportActionMessage(expenseReportID, CONST.REPORT.ACTIONS.TYPE.APPROVED, Math.abs(amount), '', currency),
        person: [
            {
                style: 'strong',
                text: getCurrentUserDisplayNameOrEmail(),
                type: 'TEXT',
            },
        ],
        reportActionID: NumberUtils.rand64(),
        shouldShow: true,
        created: DateUtils.getDBTime(),
        pendingAction: CONST.RED_BRICK_ROAD_PENDING_ACTION.ADD,
    };
}

/**
 * Builds an optimistic MOVED report action with a randomly generated reportActionID.
 * This action is used when we move reports across workspaces.
 */
function buildOptimisticMovedReportAction(fromPolicyID: string, toPolicyID: string, newParentReportID: string, movedReportID: string, policyName: string): ReportAction {
    const originalMessage = {
        fromPolicyID,
        toPolicyID,
        newParentReportID,
        movedReportID,
    };

    const movedActionMessage = [
        {
            html: `moved the report to the <a href='${CONST.NEW_EXPENSIFY_URL}r/${newParentReportID}' target='_blank' rel='noreferrer noopener'>${policyName}</a> workspace`,
            text: `moved the report to the ${policyName} workspace`,
            type: CONST.REPORT.MESSAGE.TYPE.COMMENT,
        },
    ];

    return {
        actionName: CONST.REPORT.ACTIONS.TYPE.MOVED,
        actorAccountID: currentUserAccountID,
        automatic: false,
        avatar: getCurrentUserAvatar(),
        isAttachment: false,
        originalMessage,
        message: movedActionMessage,
        person: [
            {
                style: 'strong',
                text: getCurrentUserDisplayNameOrEmail(),
                type: 'TEXT',
            },
        ],
        reportActionID: NumberUtils.rand64(),
        shouldShow: true,
        created: DateUtils.getDBTime(),
        pendingAction: CONST.RED_BRICK_ROAD_PENDING_ACTION.ADD,
    };
}

/**
 * Builds an optimistic SUBMITTED report action with a randomly generated reportActionID.
 *
 */
function buildOptimisticSubmittedReportAction(amount: number, currency: string, expenseReportID: string, adminAccountID: number | undefined): OptimisticSubmittedReportAction {
    const originalMessage = {
        amount,
        currency,
        expenseReportID,
    };

    return {
        actionName: CONST.REPORT.ACTIONS.TYPE.SUBMITTED,
        actorAccountID: currentUserAccountID,
        adminAccountID,
        automatic: false,
        avatar: getCurrentUserAvatar(),
        isAttachment: false,
        originalMessage,
        message: getIOUReportActionMessage(expenseReportID, CONST.REPORT.ACTIONS.TYPE.SUBMITTED, Math.abs(amount), '', currency),
        person: [
            {
                style: 'strong',
                text: getCurrentUserDisplayNameOrEmail(),
                type: 'TEXT',
            },
        ],
        reportActionID: NumberUtils.rand64(),
        shouldShow: true,
        created: DateUtils.getDBTime(),
        pendingAction: CONST.RED_BRICK_ROAD_PENDING_ACTION.ADD,
    };
}

/**
 * Builds an optimistic report preview action with a randomly generated reportActionID.
 *
 * @param chatReport
 * @param iouReport
 * @param [comment] - User comment for the IOU.
 * @param [transaction] - optimistic first transaction of preview
 */
function buildOptimisticReportPreview(
    chatReport: OnyxInputOrEntry<Report>,
    iouReport: Report,
    comment = '',
    transaction?: OnyxInputOrEntry<Transaction>,
    childReportID?: string,
): ReportAction {
    const hasReceipt = TransactionUtils.hasReceipt(transaction);
    const isReceiptBeingScanned = hasReceipt && TransactionUtils.isReceiptBeingScanned(transaction);
    const message = getReportPreviewMessage(iouReport);
    const created = DateUtils.getDBTime();
    return {
        reportActionID: NumberUtils.rand64(),
        reportID: chatReport?.reportID,
        actionName: CONST.REPORT.ACTIONS.TYPE.REPORT_PREVIEW,
        pendingAction: CONST.RED_BRICK_ROAD_PENDING_ACTION.ADD,
        originalMessage: {
            linkedReportID: iouReport?.reportID,
            whisperedTo: isReceiptBeingScanned ? [currentUserAccountID ?? -1] : [],
        },
        message: [
            {
                html: message,
                text: message,
                isEdited: false,
                type: CONST.REPORT.MESSAGE.TYPE.COMMENT,
            },
        ],
        created,
        accountID: iouReport?.managerID ?? 0,
        // The preview is initially whispered if created with a receipt, so the actor is the current user as well
        actorAccountID: hasReceipt ? currentUserAccountID : iouReport?.managerID ?? 0,
        childReportID: childReportID ?? iouReport?.reportID,
        childMoneyRequestCount: 1,
        childLastMoneyRequestComment: comment,
        childRecentReceiptTransactionIDs: hasReceipt && !isEmptyObject(transaction) ? {[transaction?.transactionID ?? '']: created} : undefined,
    };
}

/**
 * Builds an optimistic ACTIONABLETRACKEXPENSEWHISPER action with a randomly generated reportActionID.
 */
function buildOptimisticActionableTrackExpenseWhisper(iouAction: OptimisticIOUReportAction, transactionID: string): ReportAction {
    const currentTime = DateUtils.getDBTime();
    const targetEmail = CONST.EMAIL.CONCIERGE;
    const actorAccountID = PersonalDetailsUtils.getAccountIDsByLogins([targetEmail])[0];
    const reportActionID = NumberUtils.rand64();
    return {
        actionName: CONST.REPORT.ACTIONS.TYPE.ACTIONABLE_TRACK_EXPENSE_WHISPER,
        actorAccountID,
        avatar: UserUtils.getDefaultAvatarURL(actorAccountID),
        created: DateUtils.addMillisecondsFromDateTime(currentTime, 1),
        lastModified: DateUtils.addMillisecondsFromDateTime(currentTime, 1),
        message: [
            {
                html: CONST.ACTIONABLE_TRACK_EXPENSE_WHISPER_MESSAGE,
                text: CONST.ACTIONABLE_TRACK_EXPENSE_WHISPER_MESSAGE,
                whisperedTo: [],
                type: CONST.REPORT.MESSAGE.TYPE.COMMENT,
            },
        ],
        originalMessage: {
            lastModified: DateUtils.addMillisecondsFromDateTime(currentTime, 1),
            transactionID,
        },
        person: [
            {
                text: CONST.DISPLAY_NAME.EXPENSIFY_CONCIERGE,
                type: 'TEXT',
            },
        ],
        previousReportActionID: iouAction?.reportActionID,
        reportActionID,
        shouldShow: true,
        pendingAction: CONST.RED_BRICK_ROAD_PENDING_ACTION.ADD,
    };
}

/**
 * Builds an optimistic modified expense action with a randomly generated reportActionID.
 */
function buildOptimisticModifiedExpenseReportAction(
    transactionThread: OnyxInputOrEntry<Report>,
    oldTransaction: OnyxInputOrEntry<Transaction>,
    transactionChanges: TransactionChanges,
    isFromExpenseReport: boolean,
    policy: OnyxInputOrEntry<Policy>,
): OptimisticModifiedExpenseReportAction {
    const originalMessage = getModifiedExpenseOriginalMessage(oldTransaction, transactionChanges, isFromExpenseReport, policy);
    return {
        actionName: CONST.REPORT.ACTIONS.TYPE.MODIFIED_EXPENSE,
        actorAccountID: currentUserAccountID,
        automatic: false,
        avatar: getCurrentUserAvatar(),
        created: DateUtils.getDBTime(),
        isAttachment: false,
        message: [
            {
                // Currently we are composing the message from the originalMessage and message is only used in OldDot and not in the App
                text: 'You',
                style: 'strong',
                type: CONST.REPORT.MESSAGE.TYPE.TEXT,
            },
        ],
        originalMessage,
        person: [
            {
                style: 'strong',
                text: currentUserPersonalDetails?.displayName ?? String(currentUserAccountID),
                type: 'TEXT',
            },
        ],
        pendingAction: CONST.RED_BRICK_ROAD_PENDING_ACTION.ADD,
        reportActionID: NumberUtils.rand64(),
        reportID: transactionThread?.reportID,
        shouldShow: true,
    };
}

/**
 * Builds an optimistic modified expense action for a tracked expense move with a randomly generated reportActionID.
 * @param transactionThreadID - The reportID of the transaction thread
 * @param movedToReportID - The reportID of the report the transaction is moved to
 */
function buildOptimisticMovedTrackedExpenseModifiedReportAction(transactionThreadID: string, movedToReportID: string): OptimisticModifiedExpenseReportAction {
    return {
        actionName: CONST.REPORT.ACTIONS.TYPE.MODIFIED_EXPENSE,
        actorAccountID: currentUserAccountID,
        automatic: false,
        avatar: getCurrentUserAvatar(),
        created: DateUtils.getDBTime(),
        isAttachment: false,
        message: [
            {
                // Currently we are composing the message from the originalMessage and message is only used in OldDot and not in the App
                text: 'You',
                style: 'strong',
                type: CONST.REPORT.MESSAGE.TYPE.TEXT,
            },
        ],
        originalMessage: {
            movedToReportID,
        },
        person: [
            {
                style: 'strong',
                text: currentUserPersonalDetails?.displayName ?? String(currentUserAccountID),
                type: 'TEXT',
            },
        ],
        pendingAction: CONST.RED_BRICK_ROAD_PENDING_ACTION.ADD,
        reportActionID: NumberUtils.rand64(),
        reportID: transactionThreadID,
        shouldShow: true,
    };
}

/**
 * Updates a report preview action that exists for an IOU report.
 *
 * @param [comment] - User comment for the IOU.
 * @param [transaction] - optimistic newest transaction of a report preview
 *
 */
function updateReportPreview(
    iouReport: OnyxEntry<Report>,
    reportPreviewAction: ReportPreviewAction,
    isPayRequest = false,
    comment = '',
    transaction?: OnyxEntry<Transaction>,
): ReportPreviewAction {
    const hasReceipt = TransactionUtils.hasReceipt(transaction);
    const recentReceiptTransactions = reportPreviewAction?.childRecentReceiptTransactionIDs ?? {};
    const transactionsToKeep = TransactionUtils.getRecentTransactions(recentReceiptTransactions);
    const previousTransactionsArray = Object.entries(recentReceiptTransactions ?? {}).map(([key, value]) => (transactionsToKeep.includes(key) ? {[key]: value} : null));
    const previousTransactions: Record<string, string> = {};

    for (const obj of previousTransactionsArray) {
        for (const key in obj) {
            if (obj) {
                previousTransactions[key] = obj[key];
            }
        }
    }

    const message = getReportPreviewMessage(iouReport, reportPreviewAction);
    return {
        ...reportPreviewAction,
        message: [
            {
                html: message,
                text: message,
                isEdited: false,
                type: CONST.REPORT.MESSAGE.TYPE.COMMENT,
            },
        ],
        childLastMoneyRequestComment: comment || reportPreviewAction?.childLastMoneyRequestComment,
        childMoneyRequestCount: (reportPreviewAction?.childMoneyRequestCount ?? 0) + (isPayRequest ? 0 : 1),
        childRecentReceiptTransactionIDs: hasReceipt
            ? {
                  ...(transaction && {[transaction.transactionID]: transaction?.created}),
                  ...previousTransactions,
              }
            : recentReceiptTransactions,
        // As soon as we add a transaction without a receipt to the report, it will have ready expenses,
        // so we remove the whisper
        originalMessage: {
            ...(reportPreviewAction.originalMessage ?? {}),
            whisperedTo: hasReceipt ? reportPreviewAction?.originalMessage?.whisperedTo : [],
        },
    };
}

function buildOptimisticTaskReportAction(
    taskReportID: string,
    actionName: OriginalMessageActionName,
    message = '',
    actorAccountID = currentUserAccountID,
    createdOffset = 0,
): OptimisticTaskReportAction {
    const originalMessage = {
        taskReportID,
        type: actionName,
        text: message,
    };
    return {
        actionName,
        actorAccountID,
        automatic: false,
        avatar: getCurrentUserAvatar(),
        isAttachment: false,
        originalMessage,
        message: [
            {
                text: message,
                taskReportID,
                type: CONST.REPORT.MESSAGE.TYPE.TEXT,
            },
        ],
        person: [
            {
                style: 'strong',
                text: currentUserPersonalDetails?.displayName ?? String(currentUserAccountID),
                type: 'TEXT',
            },
        ],
        reportActionID: NumberUtils.rand64(),
        shouldShow: true,
        created: DateUtils.getDBTimeWithSkew(Date.now() + createdOffset),
        isFirstItem: false,
        pendingAction: CONST.RED_BRICK_ROAD_PENDING_ACTION.ADD,
    };
}

/**
 * Builds an optimistic chat report with a randomly generated reportID and as much information as we currently have
 */
function buildOptimisticChatReport(
    participantList: number[],
    reportName: string = CONST.REPORT.DEFAULT_REPORT_NAME,
    chatType?: ValueOf<typeof CONST.REPORT.CHAT_TYPE>,
    policyID: string = CONST.POLICY.OWNER_EMAIL_FAKE,
    ownerAccountID: number = CONST.REPORT.OWNER_ACCOUNT_ID_FAKE,
    isOwnPolicyExpenseChat = false,
    oldPolicyName = '',
    visibility?: ValueOf<typeof CONST.REPORT.VISIBILITY>,
    writeCapability?: ValueOf<typeof CONST.REPORT.WRITE_CAPABILITIES>,
    notificationPreference: NotificationPreference = CONST.REPORT.NOTIFICATION_PREFERENCE.ALWAYS,
    parentReportActionID = '',
    parentReportID = '',
    description = '',
    avatarUrl = '',
    optimisticReportID = '',
    shouldShowParticipants = true,
): OptimisticChatReport {
    const participants = participantList.reduce((reportParticipants: Participants, accountID: number) => {
        const participant: ReportParticipant = {
            hidden: !shouldShowParticipants,
            role: accountID === currentUserAccountID ? CONST.REPORT.ROLE.ADMIN : CONST.REPORT.ROLE.MEMBER,
        };
        // eslint-disable-next-line no-param-reassign
        reportParticipants[accountID] = participant;
        return reportParticipants;
    }, {} as Participants);
    const currentTime = DateUtils.getDBTime();
    const isNewlyCreatedWorkspaceChat = chatType === CONST.REPORT.CHAT_TYPE.POLICY_EXPENSE_CHAT && isOwnPolicyExpenseChat;
    const optimisticChatReport: OptimisticChatReport = {
        isOptimisticReport: true,
        type: CONST.REPORT.TYPE.CHAT,
        chatType,
        isOwnPolicyExpenseChat,
        isPinned: reportName === CONST.REPORT.WORKSPACE_CHAT_ROOMS.ADMINS || isNewlyCreatedWorkspaceChat,
        lastActorAccountID: 0,
        lastMessageTranslationKey: '',
        lastMessageHtml: '',
        lastMessageText: undefined,
        lastReadTime: currentTime,
        lastVisibleActionCreated: currentTime,
        notificationPreference,
        oldPolicyName,
        ownerAccountID: ownerAccountID || CONST.REPORT.OWNER_ACCOUNT_ID_FAKE,
        parentReportActionID,
        parentReportID,
        participants,
        policyID,
        reportID: optimisticReportID || generateReportID(),
        reportName,
        stateNum: 0,
        statusNum: 0,
        visibility,
        description,
        writeCapability,
        avatarUrl,
    };

    if (chatType === CONST.REPORT.CHAT_TYPE.INVOICE) {
        // TODO: update to support workspace as an invoice receiver when workspace-to-workspace invoice room implemented
        optimisticChatReport.invoiceReceiver = {
            type: 'individual',
            accountID: participantList[0],
        };
    }

    return optimisticChatReport;
}

function buildOptimisticGroupChatReport(participantAccountIDs: number[], reportName: string, avatarUri: string, optimisticReportID?: string) {
    return buildOptimisticChatReport(
        participantAccountIDs,
        reportName,
        CONST.REPORT.CHAT_TYPE.GROUP,
        undefined,
        undefined,
        undefined,
        undefined,
        undefined,
        undefined,
        undefined,
        undefined,
        undefined,
        undefined,
        avatarUri,
        optimisticReportID,
    );
}

/**
 * Returns the necessary reportAction onyx data to indicate that the chat has been created optimistically
 * @param [created] - Action created time
 */
function buildOptimisticCreatedReportAction(emailCreatingAction: string, created = DateUtils.getDBTime()): OptimisticCreatedReportAction {
    return {
        reportActionID: NumberUtils.rand64(),
        actionName: CONST.REPORT.ACTIONS.TYPE.CREATED,
        pendingAction: CONST.RED_BRICK_ROAD_PENDING_ACTION.ADD,
        actorAccountID: currentUserAccountID,
        message: [
            {
                type: CONST.REPORT.MESSAGE.TYPE.TEXT,
                style: 'strong',
                text: emailCreatingAction,
            },
            {
                type: CONST.REPORT.MESSAGE.TYPE.TEXT,
                style: 'normal',
                text: ' created this report',
            },
        ],
        person: [
            {
                type: CONST.REPORT.MESSAGE.TYPE.TEXT,
                style: 'strong',
                text: getCurrentUserDisplayNameOrEmail(),
            },
        ],
        automatic: false,
        avatar: getCurrentUserAvatar(),
        created,
        shouldShow: true,
    };
}

/**
 * Returns the necessary reportAction onyx data to indicate that the room has been renamed
 */
function buildOptimisticRenamedRoomReportAction(newName: string, oldName: string): OptimisticRenamedReportAction {
    const now = DateUtils.getDBTime();
    return {
        reportActionID: NumberUtils.rand64(),
        actionName: CONST.REPORT.ACTIONS.TYPE.RENAMED,
        pendingAction: CONST.RED_BRICK_ROAD_PENDING_ACTION.ADD,
        actorAccountID: currentUserAccountID,
        message: [
            {
                type: CONST.REPORT.MESSAGE.TYPE.TEXT,
                style: 'strong',
                text: 'You',
            },
            {
                type: CONST.REPORT.MESSAGE.TYPE.TEXT,
                style: 'normal',
                text: ` renamed this report. New title is '${newName}' (previously '${oldName}').`,
            },
        ],
        person: [
            {
                type: CONST.REPORT.MESSAGE.TYPE.TEXT,
                style: 'strong',
                text: getCurrentUserDisplayNameOrEmail(),
            },
        ],
        originalMessage: {
            oldName,
            newName,
            html: `Room renamed to ${newName}`,
            lastModified: now,
        },
        automatic: false,
        avatar: getCurrentUserAvatar(),
        created: now,
        shouldShow: true,
    };
}

/**
 * Returns the necessary reportAction onyx data to indicate that the transaction has been put on hold optimistically
 * @param [created] - Action created time
 */
function buildOptimisticHoldReportAction(created = DateUtils.getDBTime()): OptimisticHoldReportAction {
    return {
        reportActionID: NumberUtils.rand64(),
        actionName: CONST.REPORT.ACTIONS.TYPE.HOLD,
        pendingAction: CONST.RED_BRICK_ROAD_PENDING_ACTION.ADD,
        actorAccountID: currentUserAccountID,
        message: [
            {
                type: CONST.REPORT.MESSAGE.TYPE.TEXT,
                style: 'normal',
                text: Localize.translateLocal('iou.heldExpense'),
            },
        ],
        person: [
            {
                type: CONST.REPORT.MESSAGE.TYPE.TEXT,
                style: 'strong',
                text: getCurrentUserDisplayNameOrEmail(),
            },
        ],
        automatic: false,
        avatar: getCurrentUserAvatar(),
        created,
        shouldShow: true,
    };
}

/**
 * Returns the necessary reportAction onyx data to indicate that the transaction has been put on hold optimistically
 * @param [created] - Action created time
 */
function buildOptimisticHoldReportActionComment(comment: string, created = DateUtils.getDBTime()): OptimisticHoldReportAction {
    return {
        reportActionID: NumberUtils.rand64(),
        actionName: CONST.REPORT.ACTIONS.TYPE.ADD_COMMENT,
        pendingAction: CONST.RED_BRICK_ROAD_PENDING_ACTION.ADD,
        actorAccountID: currentUserAccountID,
        message: [
            {
                type: CONST.REPORT.MESSAGE.TYPE.COMMENT,
                text: comment,
                html: comment, // as discussed on https://github.com/Expensify/App/pull/39452 we will not support HTML for now
            },
        ],
        person: [
            {
                type: CONST.REPORT.MESSAGE.TYPE.TEXT,
                style: 'strong',
                text: getCurrentUserDisplayNameOrEmail(),
            },
        ],
        automatic: false,
        avatar: getCurrentUserAvatar(),
        created,
        shouldShow: true,
    };
}

/**
 * Returns the necessary reportAction onyx data to indicate that the transaction has been removed from hold optimistically
 * @param [created] - Action created time
 */
function buildOptimisticUnHoldReportAction(created = DateUtils.getDBTime()): OptimisticHoldReportAction {
    return {
        reportActionID: NumberUtils.rand64(),
        actionName: CONST.REPORT.ACTIONS.TYPE.UNHOLD,
        pendingAction: CONST.RED_BRICK_ROAD_PENDING_ACTION.ADD,
        actorAccountID: currentUserAccountID,
        message: [
            {
                type: CONST.REPORT.MESSAGE.TYPE.TEXT,
                style: 'normal',
                text: Localize.translateLocal('iou.unheldExpense'),
            },
        ],
        person: [
            {
                type: CONST.REPORT.MESSAGE.TYPE.TEXT,
                style: 'normal',
                text: getCurrentUserDisplayNameOrEmail(),
            },
        ],
        automatic: false,
        avatar: getCurrentUserAvatar(),
        created,
        shouldShow: true,
    };
}

function buildOptimisticEditedTaskFieldReportAction({title, description}: Task): OptimisticEditedTaskReportAction {
    // We do not modify title & description in one request, so we need to create a different optimistic action for each field modification
    let field = '';
    let value = '';
    if (title !== undefined) {
        field = 'task title';
        value = title;
    } else if (description !== undefined) {
        field = 'description';
        value = description;
    }

    let changelog = 'edited this task';
    if (field && value) {
        changelog = `updated the ${field} to ${value}`;
    } else if (field) {
        changelog = `removed the ${field}`;
    }

    return {
        reportActionID: NumberUtils.rand64(),
        actionName: CONST.REPORT.ACTIONS.TYPE.TASK_EDITED,
        pendingAction: CONST.RED_BRICK_ROAD_PENDING_ACTION.ADD,
        actorAccountID: currentUserAccountID,
        message: [
            {
                type: CONST.REPORT.MESSAGE.TYPE.COMMENT,
                text: changelog,
                html: description ? getParsedComment(changelog) : changelog,
            },
        ],
        person: [
            {
                type: CONST.REPORT.MESSAGE.TYPE.TEXT,
                style: 'strong',
                text: getCurrentUserDisplayNameOrEmail(),
            },
        ],
        automatic: false,
        avatar: getCurrentUserAvatar(),
        created: DateUtils.getDBTime(),
        shouldShow: false,
    };
}

function buildOptimisticChangedTaskAssigneeReportAction(assigneeAccountID: number): OptimisticEditedTaskReportAction {
    return {
        reportActionID: NumberUtils.rand64(),
        actionName: CONST.REPORT.ACTIONS.TYPE.TASK_EDITED,
        pendingAction: CONST.RED_BRICK_ROAD_PENDING_ACTION.ADD,
        actorAccountID: currentUserAccountID,
        message: [
            {
                type: CONST.REPORT.MESSAGE.TYPE.COMMENT,
                text: `assigned to ${getDisplayNameForParticipant(assigneeAccountID)}`,
                html: `assigned to <mention-user accountID=${assigneeAccountID}></mention-user>`,
            },
        ],
        person: [
            {
                type: CONST.REPORT.MESSAGE.TYPE.TEXT,
                style: 'strong',
                text: getCurrentUserDisplayNameOrEmail(),
            },
        ],
        automatic: false,
        avatar: getCurrentUserAvatar(),
        created: DateUtils.getDBTime(),
        shouldShow: false,
    };
}

/**
 * Returns the necessary reportAction onyx data to indicate that a chat has been archived
 *
 * @param reason - A reason why the chat has been archived
 */
function buildOptimisticClosedReportAction(emailClosingReport: string, policyName: string, reason: string = CONST.REPORT.ARCHIVE_REASON.DEFAULT): OptimisticClosedReportAction {
    return {
        actionName: CONST.REPORT.ACTIONS.TYPE.CLOSED,
        actorAccountID: currentUserAccountID,
        automatic: false,
        avatar: getCurrentUserAvatar(),
        created: DateUtils.getDBTime(),
        message: [
            {
                type: CONST.REPORT.MESSAGE.TYPE.TEXT,
                style: 'strong',
                text: emailClosingReport,
            },
            {
                type: CONST.REPORT.MESSAGE.TYPE.TEXT,
                style: 'normal',
                text: ' closed this report',
            },
        ],
        originalMessage: {
            policyName,
            reason,
        },
        pendingAction: CONST.RED_BRICK_ROAD_PENDING_ACTION.ADD,
        person: [
            {
                type: CONST.REPORT.MESSAGE.TYPE.TEXT,
                style: 'strong',
                text: getCurrentUserDisplayNameOrEmail(),
            },
        ],
        reportActionID: NumberUtils.rand64(),
        shouldShow: true,
    };
}

/**
 * Returns an optimistic Dismissed Violation Report Action. Use the originalMessage customize this to the type of
 * violation being dismissed.
 */
function buildOptimisticDismissedViolationReportAction(originalMessage: OriginalMessageDismissedViolation['originalMessage']): OptimisticDismissedViolationReportAction {
    return {
        actionName: CONST.REPORT.ACTIONS.TYPE.DISMISSED_VIOLATION,
        actorAccountID: currentUserAccountID,
        avatar: getCurrentUserAvatar(),
        created: DateUtils.getDBTime(),
        message: [
            {
                type: CONST.REPORT.MESSAGE.TYPE.TEXT,
                style: 'normal',
                text: ReportActionsUtils.getDismissedViolationMessageText(originalMessage),
            },
        ],
        originalMessage,
        pendingAction: CONST.RED_BRICK_ROAD_PENDING_ACTION.ADD,
        person: [
            {
                type: CONST.REPORT.MESSAGE.TYPE.TEXT,
                style: 'strong',
                text: getCurrentUserDisplayNameOrEmail(),
            },
        ],
        reportActionID: NumberUtils.rand64(),
        shouldShow: true,
    };
}

function buildOptimisticWorkspaceChats(policyID: string, policyName: string, expenseReportId?: string): OptimisticWorkspaceChats {
    const announceChatData = buildOptimisticChatReport(
        currentUserAccountID ? [currentUserAccountID] : [],
        CONST.REPORT.WORKSPACE_CHAT_ROOMS.ANNOUNCE,
        CONST.REPORT.CHAT_TYPE.POLICY_ANNOUNCE,
        policyID,
        CONST.POLICY.OWNER_ACCOUNT_ID_FAKE,
        false,
        policyName,
        undefined,
        undefined,

        // #announce contains all policy members so notifying always should be opt-in only.
        CONST.REPORT.NOTIFICATION_PREFERENCE.DAILY,
    );
    const announceChatReportID = announceChatData.reportID;
    const announceCreatedAction = buildOptimisticCreatedReportAction(CONST.POLICY.OWNER_EMAIL_FAKE);
    const announceReportActionData = {
        [announceCreatedAction.reportActionID]: announceCreatedAction,
    };
    const pendingChatMembers = getPendingChatMembers(currentUserAccountID ? [currentUserAccountID] : [], [], CONST.RED_BRICK_ROAD_PENDING_ACTION.ADD);
    const adminsChatData = {
        ...buildOptimisticChatReport(
            [currentUserAccountID ?? -1],
            CONST.REPORT.WORKSPACE_CHAT_ROOMS.ADMINS,
            CONST.REPORT.CHAT_TYPE.POLICY_ADMINS,
            policyID,
            CONST.POLICY.OWNER_ACCOUNT_ID_FAKE,
            false,
            policyName,
        ),
        pendingChatMembers,
    };
    const adminsChatReportID = adminsChatData.reportID;
    const adminsCreatedAction = buildOptimisticCreatedReportAction(CONST.POLICY.OWNER_EMAIL_FAKE);
    const adminsReportActionData = {
        [adminsCreatedAction.reportActionID]: adminsCreatedAction,
    };

    const expenseChatData = buildOptimisticChatReport(
        [currentUserAccountID ?? -1],
        '',
        CONST.REPORT.CHAT_TYPE.POLICY_EXPENSE_CHAT,
        policyID,
        currentUserAccountID,
        true,
        policyName,
        undefined,
        undefined,
        undefined,
        undefined,
        undefined,
        undefined,
        undefined,
        expenseReportId,
    );
    const expenseChatReportID = expenseChatData.reportID;
    const expenseReportCreatedAction = buildOptimisticCreatedReportAction(currentUserEmail ?? '');
    const expenseReportActionData = {
        [expenseReportCreatedAction.reportActionID]: expenseReportCreatedAction,
    };

    return {
        announceChatReportID,
        announceChatData,
        announceReportActionData,
        announceCreatedReportActionID: announceCreatedAction.reportActionID,
        adminsChatReportID,
        adminsChatData,
        adminsReportActionData,
        adminsCreatedReportActionID: adminsCreatedAction.reportActionID,
        expenseChatReportID,
        expenseChatData,
        expenseReportActionData,
        expenseCreatedReportActionID: expenseReportCreatedAction.reportActionID,
    };
}

/**
 * Builds an optimistic Task Report with a randomly generated reportID
 *
 * @param ownerAccountID - Account ID of the person generating the Task.
 * @param assigneeAccountID - AccountID of the other person participating in the Task.
 * @param parentReportID - Report ID of the chat where the Task is.
 * @param title - Task title.
 * @param description - Task description.
 * @param policyID - PolicyID of the parent report
 */

function buildOptimisticTaskReport(
    ownerAccountID: number,
    assigneeAccountID = 0,
    parentReportID?: string,
    title?: string,
    description?: string,
    policyID: string = CONST.POLICY.OWNER_EMAIL_FAKE,
    notificationPreference: NotificationPreference = CONST.REPORT.NOTIFICATION_PREFERENCE.ALWAYS,
): OptimisticTaskReport {
    const participants: Participants = {
        [ownerAccountID]: {
            hidden: false,
        },
    };

    if (assigneeAccountID) {
        participants[assigneeAccountID] = {hidden: false};
    }

    return {
        reportID: generateReportID(),
        reportName: title,
        description: getParsedComment(description ?? ''),
        ownerAccountID,
        participants,
        managerID: assigneeAccountID,
        type: CONST.REPORT.TYPE.TASK,
        parentReportID,
        policyID,
        stateNum: CONST.REPORT.STATE_NUM.OPEN,
        statusNum: CONST.REPORT.STATUS_NUM.OPEN,
        notificationPreference,
        lastVisibleActionCreated: DateUtils.getDBTime(),
    };
}

/**
 * A helper method to create transaction thread
 *
 * @param reportAction - the parent IOU report action from which to create the thread
 * @param moneyRequestReport - the report which the report action belongs to
 */
function buildTransactionThread(
    reportAction: OnyxEntry<ReportAction | OptimisticIOUReportAction>,
    moneyRequestReport: OnyxEntry<Report>,
    existingTransactionThreadReportID?: string,
): OptimisticChatReport {
    const participantAccountIDs = [...new Set([currentUserAccountID, Number(reportAction?.actorAccountID)])].filter(Boolean) as number[];
    const existingTransactionThreadReport = getReport(existingTransactionThreadReportID);

    if (existingTransactionThreadReportID && existingTransactionThreadReport) {
        return {
            ...existingTransactionThreadReport,
            isOptimisticReport: true,
            parentReportActionID: reportAction?.reportActionID,
            parentReportID: moneyRequestReport?.reportID,
            reportName: getTransactionReportName(reportAction),
            policyID: moneyRequestReport?.policyID,
        };
    }

    return buildOptimisticChatReport(
        participantAccountIDs,
        getTransactionReportName(reportAction),
        undefined,
        moneyRequestReport?.policyID,
        CONST.POLICY.OWNER_ACCOUNT_ID_FAKE,
        false,
        '',
        undefined,
        undefined,
        CONST.REPORT.NOTIFICATION_PREFERENCE.HIDDEN,
        reportAction?.reportActionID,
        moneyRequestReport?.reportID,
        '',
        '',
        '',
        false,
    );
}

/**
 * Build optimistic expense entities:
 *
 * 1. CREATED action for the chatReport
 * 2. CREATED action for the iouReport
 * 3. IOU action for the iouReport linked to the transaction thread via `childReportID`
 * 4. Transaction Thread linked to the IOU action via `parentReportActionID`
 * 5. CREATED action for the Transaction Thread
 */
function buildOptimisticMoneyRequestEntities(
    iouReport: Report,
    type: ValueOf<typeof CONST.IOU.REPORT_ACTION_TYPE>,
    amount: number,
    currency: string,
    comment: string,
    payeeEmail: string,
    participants: Participant[],
    transactionID: string,
    paymentType?: PaymentMethodType,
    isSettlingUp = false,
    isSendMoneyFlow = false,
    receipt: Receipt = {},
    isOwnPolicyExpenseChat = false,
    isPersonalTrackingExpense?: boolean,
    existingTransactionThreadReportID?: string,
    linkedTrackedExpenseReportAction?: ReportAction,
): [OptimisticCreatedReportAction, OptimisticCreatedReportAction, OptimisticIOUReportAction, OptimisticChatReport, OptimisticCreatedReportAction | EmptyObject] {
    const createdActionForChat = buildOptimisticCreatedReportAction(payeeEmail);

    // The `CREATED` action must be optimistically generated before the IOU action so that it won't appear after the IOU action in the chat.
    const iouActionCreationTime = DateUtils.getDBTime();
    const createdActionForIOUReport = buildOptimisticCreatedReportAction(payeeEmail, DateUtils.subtractMillisecondsFromDateTime(iouActionCreationTime, 1));

    const iouAction = buildOptimisticIOUReportAction(
        type,
        amount,
        currency,
        comment,
        participants,
        transactionID,
        paymentType,
        isPersonalTrackingExpense ? '0' : iouReport.reportID,
        isSettlingUp,
        isSendMoneyFlow,
        receipt,
        isOwnPolicyExpenseChat,
        iouActionCreationTime,
        linkedTrackedExpenseReportAction,
    );

    // Create optimistic transactionThread and the `CREATED` action for it, if existingTransactionThreadReportID is undefined
    const transactionThread = buildTransactionThread(iouAction, iouReport, existingTransactionThreadReportID);
    const createdActionForTransactionThread = existingTransactionThreadReportID ? {} : buildOptimisticCreatedReportAction(payeeEmail);

    // The IOU action and the transactionThread are co-dependent as parent-child, so we need to link them together
    iouAction.childReportID = existingTransactionThreadReportID ?? transactionThread.reportID;

    return [createdActionForChat, createdActionForIOUReport, iouAction, transactionThread, createdActionForTransactionThread];
}

// Check if the report is empty, meaning it has no visible messages (i.e. only a "created" report action).
function isEmptyReport(report: OnyxEntry<Report>): boolean {
    if (!report) {
        return true;
    }
    const lastVisibleMessage = ReportActionsUtils.getLastVisibleMessage(report.reportID);
    return !report.lastMessageText && !report.lastMessageTranslationKey && !lastVisibleMessage.lastMessageText && !lastVisibleMessage.lastMessageTranslationKey;
}

function isUnread(report: OnyxEntry<Report>): boolean {
    if (!report) {
        return false;
    }

    if (isEmptyReport(report)) {
        return false;
    }
    // lastVisibleActionCreated and lastReadTime are both datetime strings and can be compared directly
    const lastVisibleActionCreated = report.lastVisibleActionCreated ?? '';
    const lastReadTime = report.lastReadTime ?? '';
    const lastMentionedTime = report.lastMentionedTime ?? '';

    // If the user was mentioned and the comment got deleted the lastMentionedTime will be more recent than the lastVisibleActionCreated
    return lastReadTime < lastVisibleActionCreated || lastReadTime < lastMentionedTime;
}

function isIOUOwnedByCurrentUser(report: OnyxEntry<Report>, allReportsDict?: OnyxCollection<Report>): boolean {
    const allAvailableReports = allReportsDict ?? allReports;
    if (!report || !allAvailableReports) {
        return false;
    }

    let reportToLook = report;
    if (report.iouReportID) {
        const iouReport = allAvailableReports[`${ONYXKEYS.COLLECTION.REPORT}${report.iouReportID}`];
        if (iouReport) {
            reportToLook = iouReport;
        }
    }

    return reportToLook.ownerAccountID === currentUserAccountID;
}

/**
 * Assuming the passed in report is a default room, lets us know whether we can see it or not, based on permissions and
 * the various subsets of users we've allowed to use default rooms.
 */
function canSeeDefaultRoom(report: OnyxEntry<Report>, policies: OnyxCollection<Policy>, betas: OnyxEntry<Beta[]>): boolean {
    // Include archived rooms
    if (isArchivedRoom(report)) {
        return true;
    }

    // Include default rooms for free plan policies (domain rooms aren't included in here because they do not belong to a policy)
    if (getPolicyType(report, policies) === CONST.POLICY.TYPE.FREE) {
        return true;
    }

    // If the room has an assigned guide, it can be seen.
    if (hasExpensifyGuidesEmails(Object.keys(report?.participants ?? {}).map(Number))) {
        return true;
    }

    // Include any admins and announce rooms, since only non partner-managed domain rooms are on the beta now.
    if (isAdminRoom(report) || isAnnounceRoom(report)) {
        return true;
    }

    // For all other cases, just check that the user belongs to the default rooms beta
    return Permissions.canUseDefaultRooms(betas ?? []);
}

function canAccessReport(report: OnyxEntry<Report>, policies: OnyxCollection<Policy>, betas: OnyxEntry<Beta[]>): boolean {
    // We hide default rooms (it's basically just domain rooms now) from people who aren't on the defaultRooms beta.
    if (isDefaultRoom(report) && !canSeeDefaultRoom(report, policies, betas)) {
        return false;
    }

    if (report?.errorFields?.notFound) {
        return false;
    }

    return true;
}

/**
 * Check if the report is the parent report of the currently viewed report or at least one child report has report action
 */
function shouldHideReport(report: OnyxEntry<Report>, currentReportId: string): boolean {
    const currentReport = getReport(currentReportId);
    const parentReport = getParentReport(!isEmptyObject(currentReport) ? currentReport : undefined);
    const reportActions = allReportActions?.[`${ONYXKEYS.COLLECTION.REPORT_ACTIONS}${report?.reportID}`] ?? {};
    const isChildReportHasComment = Object.values(reportActions ?? {})?.some((reportAction) => (reportAction?.childVisibleActionCount ?? 0) > 0);
    return parentReport?.reportID !== report?.reportID && !isChildReportHasComment;
}

/**
 * Checks to see if a report's parentAction is an expense that contains a violation type of either violation or warning
 */
function doesTransactionThreadHaveViolations(
    report: OnyxInputOrEntry<Report>,
    transactionViolations: OnyxCollection<TransactionViolation[]>,
    parentReportAction: OnyxInputOrEntry<ReportAction>,
): boolean {
    if (parentReportAction?.actionName !== CONST.REPORT.ACTIONS.TYPE.IOU) {
        return false;
    }
    const {IOUTransactionID, IOUReportID} = parentReportAction.originalMessage ?? {};
    if (!IOUTransactionID || !IOUReportID) {
        return false;
    }
    if (!isCurrentUserSubmitter(IOUReportID)) {
        return false;
    }
    if (report?.stateNum !== CONST.REPORT.STATE_NUM.OPEN && report?.stateNum !== CONST.REPORT.STATE_NUM.SUBMITTED) {
        return false;
    }
    return TransactionUtils.hasViolation(IOUTransactionID, transactionViolations) || TransactionUtils.hasWarningTypeViolation(IOUTransactionID, transactionViolations);
}

/**
 * Checks if we should display violation - we display violations when the expense has violation and it is not settled
 */
function shouldDisplayTransactionThreadViolations(
    report: OnyxEntry<Report>,
    transactionViolations: OnyxCollection<TransactionViolation[]>,
    parentReportAction: OnyxEntry<ReportAction>,
): boolean {
    const {IOUReportID} = (parentReportAction?.originalMessage as IOUMessage) ?? {};
    if (isSettled(IOUReportID)) {
        return false;
    }
    return doesTransactionThreadHaveViolations(report, transactionViolations, parentReportAction);
}

/**
 * Checks to see if a report contains a violation
 */
function hasViolations(reportID: string, transactionViolations: OnyxCollection<TransactionViolation[]>): boolean {
    const transactions = TransactionUtils.getAllReportTransactions(reportID);
    return transactions.some((transaction) => TransactionUtils.hasViolation(transaction.transactionID, transactionViolations));
}

/**
 * Checks to see if a report contains a violation of type `warning`
 */
function hasWarningTypeViolations(reportID: string, transactionViolations: OnyxCollection<TransactionViolation[]>): boolean {
    const transactions = TransactionUtils.getAllReportTransactions(reportID);
    return transactions.some((transaction) => TransactionUtils.hasWarningTypeViolation(transaction.transactionID, transactionViolations));
}

/**
 * Takes several pieces of data from Onyx and evaluates if a report should be shown in the option list (either when searching
 * for reports or the reports shown in the LHN).
 *
 * This logic is very specific and the order of the logic is very important. It should fail quickly in most cases and also
 * filter out the majority of reports before filtering out very specific minority of reports.
 */
function shouldReportBeInOptionList({
    report,
    currentReportId,
    isInFocusMode,
    betas,
    policies,
    excludeEmptyChats,
    doesReportHaveViolations,
    includeSelfDM = false,
}: {
    report: OnyxEntry<Report>;
    currentReportId: string;
    isInFocusMode: boolean;
    betas: OnyxEntry<Beta[]>;
    policies: OnyxCollection<Policy>;
    excludeEmptyChats: boolean;
    doesReportHaveViolations: boolean;
    includeSelfDM?: boolean;
}) {
    const isInDefaultMode = !isInFocusMode;
    // Exclude reports that have no data because there wouldn't be anything to show in the option item.
    // This can happen if data is currently loading from the server or a report is in various stages of being created.
    // This can also happen for anyone accessing a public room or archived room for which they don't have access to the underlying policy.
    // Optionally exclude reports that do not belong to currently active workspace

    const participantAccountIDs = Object.keys(report?.participants ?? {}).map(Number);

    if (
        !report?.reportID ||
        !report?.type ||
        report?.reportName === undefined ||
        // eslint-disable-next-line @typescript-eslint/prefer-nullish-coalescing
        report?.isHidden ||
        // eslint-disable-next-line @typescript-eslint/prefer-nullish-coalescing
        participantAccountIDs.includes(CONST.ACCOUNT_ID.NOTIFICATIONS) ||
        (participantAccountIDs.length === 0 &&
            !isChatThread(report) &&
            !isPublicRoom(report) &&
            !isUserCreatedPolicyRoom(report) &&
            !isArchivedRoom(report) &&
            !isMoneyRequestReport(report) &&
            !isTaskReport(report) &&
            !isSelfDM(report) &&
            !isSystemChat(report) &&
            !isGroupChat(report) &&
            !isInvoiceRoom(report))
    ) {
        return false;
    }

    if (!canAccessReport(report, policies, betas)) {
        return false;
    }

    // If this is a transaction thread associated with a report that only has one transaction, omit it
    if (isOneTransactionThread(report.reportID, report.parentReportID ?? '0')) {
        return false;
    }

    // Include the currently viewed report. If we excluded the currently viewed report, then there
    // would be no way to highlight it in the options list and it would be confusing to users because they lose
    // a sense of context.
    if (report.reportID === currentReportId) {
        return true;
    }

    // Retrieve the draft comment for the report and convert it to a boolean
    const hasDraftComment = hasValidDraftComment(report.reportID);

    // Include reports that are relevant to the user in any view mode. Criteria include having a draft or having a GBR showing.
    // eslint-disable-next-line @typescript-eslint/prefer-nullish-coalescing
    if (hasDraftComment || requiresAttentionFromCurrentUser(report)) {
        return true;
    }

    const isEmptyChat = isEmptyReport(report);
    const canHideReport = shouldHideReport(report, currentReportId);

    // Include reports if they are pinned
    if (report.isPinned) {
        return true;
    }

    const reportIsSettled = report.statusNum === CONST.REPORT.STATUS_NUM.REIMBURSED;

    // Always show IOU reports with violations unless they are reimbursed
    if (isExpenseRequest(report) && doesReportHaveViolations && !reportIsSettled) {
        return true;
    }

    // Hide only chat threads that haven't been commented on (other threads are actionable)
    if (isChatThread(report) && canHideReport && isEmptyChat) {
        return false;
    }

    // Include reports that have errors from trying to add a workspace
    // If we excluded it, then the red-brock-road pattern wouldn't work for the user to resolve the error
    if (report.errorFields?.addWorkspaceRoom) {
        return true;
    }

    // All unread chats (even archived ones) in GSD mode will be shown. This is because GSD mode is specifically for focusing the user on the most relevant chats, primarily, the unread ones
    if (isInFocusMode) {
        return isUnread(report) && report.notificationPreference !== CONST.REPORT.NOTIFICATION_PREFERENCE.MUTE;
    }

    // Archived reports should always be shown when in default (most recent) mode. This is because you should still be able to access and search for the chats to find them.
    if (isInDefaultMode && isArchivedRoom(report)) {
        return true;
    }

    // Hide chats between two users that haven't been commented on from the LNH
    if (excludeEmptyChats && isEmptyChat && isChatReport(report) && !isChatRoom(report) && !isPolicyExpenseChat(report) && !isSystemChat(report) && !isGroupChat(report) && canHideReport) {
        return false;
    }

    if (isSelfDM(report)) {
        return includeSelfDM;
    }

    return true;
}

/**
 * Attempts to find a report in onyx with the provided list of participants. Does not include threads, task, expense, room, and policy expense chat.
 */
function getChatByParticipants(newParticipantList: number[], reports: OnyxCollection<Report> = allReports): OnyxEntry<Report> {
    const sortedNewParticipantList = newParticipantList.sort();
    return Object.values(reports ?? {}).find((report) => {
        const participantAccountIDs = Object.keys(report?.participants ?? {});

        // If the report has been deleted, or there are no participants (like an empty #admins room) then skip it
        if (
            participantAccountIDs.length === 0 ||
            isChatThread(report) ||
            isTaskReport(report) ||
            isMoneyRequestReport(report) ||
            isChatRoom(report) ||
            isPolicyExpenseChat(report) ||
            isGroupChat(report)
        ) {
            return false;
        }

        const sortedParticipantsAccountIDs = participantAccountIDs.map(Number).sort();

        // Only return the chat if it has all the participants
        return lodashIsEqual(sortedNewParticipantList, sortedParticipantsAccountIDs);
    });
}

/**
 * Attempts to find an invoice chat report in onyx with the provided policyID and receiverID.
 */
function getInvoiceChatByParticipants(policyID: string, receiverID: string | number, reports: OnyxCollection<Report> = allReports): OnyxEntry<Report> {
    return Object.values(reports ?? {}).find((report) => {
        if (!report || !isInvoiceRoom(report)) {
            return false;
        }

        const isSameReceiver =
            report.invoiceReceiver &&
            (('accountID' in report.invoiceReceiver && report.invoiceReceiver.accountID === receiverID) ||
                ('policyID' in report.invoiceReceiver && report.invoiceReceiver.policyID === receiverID));

        return report.policyID === policyID && isSameReceiver;
    });
}

/**
 * Attempts to find a policy expense report in onyx that is owned by ownerAccountID in a given policy
 */
function getPolicyExpenseChat(ownerAccountID: number, policyID: string): OnyxEntry<Report> {
    return Object.values(allReports ?? {}).find((report: OnyxEntry<Report>) => {
        // If the report has been deleted, then skip it
        if (!report) {
            return false;
        }

        return report.policyID === policyID && isPolicyExpenseChat(report) && report.ownerAccountID === ownerAccountID;
    });
}

function getAllPolicyReports(policyID: string): Array<OnyxEntry<Report>> {
    return Object.values(allReports ?? {}).filter((report) => report?.policyID === policyID);
}

/**
 * Returns true if Chronos is one of the chat participants (1:1)
 */
function chatIncludesChronos(report: OnyxInputOrEntry<Report> | EmptyObject): boolean {
    const participantAccountIDs = Object.keys(report?.participants ?? {}).map(Number);
    return participantAccountIDs.includes(CONST.ACCOUNT_ID.CHRONOS);
}

/**
 * Can only flag if:
 *
 * - It was written by someone else and isn't a whisper
 * - It's a welcome message whisper
 * - It's an ADD_COMMENT that is not an attachment
 */
function canFlagReportAction(reportAction: OnyxInputOrEntry<ReportAction>, reportID: string | undefined): boolean {
    let report = getReport(reportID);

    // If the childReportID exists in reportAction and is equal to the reportID,
    // the report action being evaluated is the parent report action in a thread, and we should get the parent report to evaluate instead.
    if (reportAction?.childReportID?.toString() === reportID?.toString()) {
        report = getReport(report?.parentReportID);
    }
    const isCurrentUserAction = reportAction?.actorAccountID === currentUserAccountID;
    if (ReportActionsUtils.isWhisperAction(reportAction)) {
        // Allow flagging whispers that are sent by other users
        if (!isCurrentUserAction && reportAction?.actorAccountID !== CONST.ACCOUNT_ID.CONCIERGE) {
            return true;
        }

        // Disallow flagging the rest of whisper as they are sent by us
        return false;
    }

    return !!(
        !isCurrentUserAction &&
        reportAction?.actionName === CONST.REPORT.ACTIONS.TYPE.ADD_COMMENT &&
        !ReportActionsUtils.isDeletedAction(reportAction) &&
        !ReportActionsUtils.isCreatedTaskReportAction(reportAction) &&
        !isEmptyObject(report) &&
        report &&
        isAllowedToComment(report)
    );
}

/**
 * Whether flag comment page should show
 */
function shouldShowFlagComment(reportAction: OnyxInputOrEntry<ReportAction>, report: OnyxInputOrEntry<Report>): boolean {
    return (
        canFlagReportAction(reportAction, report?.reportID) &&
        !isArchivedRoom(report) &&
        !chatIncludesChronos(report) &&
        !isConciergeChatReport(report) &&
        reportAction?.actorAccountID !== CONST.ACCOUNT_ID.CONCIERGE
    );
}

/**
 * @param sortedAndFilteredReportActions - reportActions for the report, sorted newest to oldest, and filtered for only those that should be visible
 */
function getNewMarkerReportActionID(report: OnyxEntry<Report>, sortedAndFilteredReportActions: ReportAction[]): string {
    if (!isUnread(report)) {
        return '';
    }

    const newMarkerIndex = lodashFindLastIndex(sortedAndFilteredReportActions, (reportAction) => (reportAction.created ?? '') > (report?.lastReadTime ?? ''));

    return 'reportActionID' in sortedAndFilteredReportActions[newMarkerIndex] ? sortedAndFilteredReportActions[newMarkerIndex].reportActionID : '';
}

/**
 * Performs the markdown conversion, and replaces code points > 127 with C escape sequences
 * Used for compatibility with the backend auth validator for AddComment, and to account for MD in comments
 * @returns The comment's total length as seen from the backend
 */
function getCommentLength(textComment: string, parsingDetails?: ParsingDetails): number {
    return getParsedComment(textComment, parsingDetails)
        .replace(/[^ -~]/g, '\\u????')
        .trim().length;
}

function getRouteFromLink(url: string | null): string {
    if (!url) {
        return '';
    }

    // Get the reportID from URL
    let route = url;
    const localWebAndroidRegEx = /^(https:\/\/([0-9]{1,3})\.([0-9]{1,3})\.([0-9]{1,3})\.([0-9]{1,3}))/;
    linkingConfig.prefixes.forEach((prefix) => {
        if (route.startsWith(prefix)) {
            route = route.replace(prefix, '');
        } else if (localWebAndroidRegEx.test(route)) {
            route = route.replace(localWebAndroidRegEx, '');
        } else {
            return;
        }

        // Remove the port if it's a localhost URL
        if (/^:\d+/.test(route)) {
            route = route.replace(/:\d+/, '');
        }

        // Remove the leading slash if exists
        if (route.startsWith('/')) {
            route = route.replace('/', '');
        }
    });
    return route;
}

function parseReportRouteParams(route: string): ReportRouteParams {
    let parsingRoute = route;
    if (parsingRoute.at(0) === '/') {
        // remove the first slash
        parsingRoute = parsingRoute.slice(1);
    }

    if (!parsingRoute.startsWith(Url.addTrailingForwardSlash(ROUTES.REPORT))) {
        return {reportID: '', isSubReportPageRoute: false};
    }

    const pathSegments = parsingRoute.split('/');

    const reportIDSegment = pathSegments[1];
    const hasRouteReportActionID = !Number.isNaN(Number(reportIDSegment));

    // Check for "undefined" or any other unwanted string values
    if (!reportIDSegment || reportIDSegment === 'undefined') {
        return {reportID: '', isSubReportPageRoute: false};
    }

    return {
        reportID: reportIDSegment,
        isSubReportPageRoute: pathSegments.length > 2 && !hasRouteReportActionID,
    };
}

function getReportIDFromLink(url: string | null): string {
    const route = getRouteFromLink(url);
    const {reportID, isSubReportPageRoute} = parseReportRouteParams(route);
    if (isSubReportPageRoute) {
        // We allow the Sub-Report deep link routes (settings, details, etc.) to be handled by their respective component pages
        return '';
    }
    return reportID;
}

/**
 * Get the report policyID given a reportID
 */
function getReportPolicyID(reportID?: string): string | undefined {
    return originalGetReportPolicyID(reportID);
}

/**
 * Check if the chat report is linked to an iou that is waiting for the current user to add a credit bank account.
 */
function hasIOUWaitingOnCurrentUserBankAccount(chatReport: OnyxInputOrEntry<Report>): boolean {
    if (chatReport?.iouReportID) {
        const iouReport = allReports?.[`${ONYXKEYS.COLLECTION.REPORT}${chatReport?.iouReportID}`];
        if (iouReport?.isWaitingOnBankAccount && iouReport?.ownerAccountID === currentUserAccountID) {
            return true;
        }
    }

    return false;
}

/**
 * Users can submit an expense:
 * - in policy expense chats only if they are in a role of a member in the chat (in other words, if it's their policy expense chat)
 * - in an open or submitted expense report tied to a policy expense chat the user owns
 *     - employee can submit expenses in a submitted expense report only if the policy has Instant Submit settings turned on
 * - in an IOU report, which is not settled yet
 * - in a 1:1 DM chat
 */
function canRequestMoney(report: OnyxEntry<Report>, policy: OnyxEntry<Policy>, otherParticipants: number[]): boolean {
    // User cannot submit expenses in a chat thread, task report or in a chat room
    if (isChatThread(report) || isTaskReport(report) || isChatRoom(report) || isSelfDM(report) || isGroupChat(report)) {
        return false;
    }

    // Users can only submit expenses in DMs if they are a 1:1 DM
    if (isDM(report)) {
        return otherParticipants.length === 1;
    }

    // Prevent requesting money if pending IOU report waiting for their bank account already exists
    if (hasIOUWaitingOnCurrentUserBankAccount(report)) {
        return false;
    }

    let isOwnPolicyExpenseChat = report?.isOwnPolicyExpenseChat ?? false;
    if (isExpenseReport(report) && getParentReport(report)) {
        isOwnPolicyExpenseChat = !!getParentReport(report)?.isOwnPolicyExpenseChat;
    }

    // In case there are no other participants than the current user and it's not user's own policy expense chat, they can't submit expenses from such report
    if (otherParticipants.length === 0 && !isOwnPolicyExpenseChat) {
        return false;
    }

    // User can submit expenses in any IOU report, unless paid, but the user can only submit expenses in an expense report
    // which is tied to their workspace chat.
    if (isMoneyRequestReport(report)) {
        const canAddTransactions = canAddOrDeleteTransactions(report);
        return isReportInGroupPolicy(report) ? isOwnPolicyExpenseChat && canAddTransactions : canAddTransactions;
    }

    // In the case of policy expense chat, users can only submit expenses from their own policy expense chat
    return !isPolicyExpenseChat(report) || isOwnPolicyExpenseChat;
}

function isGroupChatAdmin(report: OnyxEntry<Report>, accountID: number) {
    if (!report?.participants) {
        return false;
    }

    const reportParticipants = report.participants ?? {};
    const participant = reportParticipants[accountID];
    return participant?.role === CONST.REPORT.ROLE.ADMIN;
}

/**
 * Helper method to define what expense options we want to show for particular method.
 * There are 4 expense options: Submit, Split, Pay and Track expense:
 * - Submit option should show for:
 *     - DMs
 *     - own policy expense chats
 *     - open and processing expense reports tied to own policy expense chat
 *     - unsettled IOU reports
 * - Pay option should show for:
 *     - DMs
 * - Split options should show for:
 *     - DMs
 *     - chat/policy rooms with more than 1 participant
 *     - groups chats with 2 and more participants
 *     - corporate workspace chats
 * - Track expense option should show for:
 *    - Self DMs
 *    - own policy expense chats
 *    - open and processing expense reports tied to own policy expense chat
 * - Send invoice option should show for:
 *    - invoice rooms if the user is an admin of the sender workspace
 * None of the options should show in chat threads or if there is some special Expensify account
 * as a participant of the report.
 */
function getMoneyRequestOptions(report: OnyxEntry<Report>, policy: OnyxEntry<Policy>, reportParticipants: number[], filterDeprecatedTypes = false): IOUType[] {
    // In any thread or task report, we do not allow any new expenses yet
    if (isChatThread(report) || isTaskReport(report) || isInvoiceReport(report) || isSystemChat(report)) {
        return [];
    }

    if (isInvoiceRoom(report)) {
        if (isPolicyAdmin(report?.policyID ?? '', allPolicies)) {
            return [CONST.IOU.TYPE.INVOICE];
        }
        return [];
    }

    // We don't allow IOU actions if an Expensify account is a participant of the report, unless the policy that the report is on is owned by an Expensify account
    const doParticipantsIncludeExpensifyAccounts = lodashIntersection(reportParticipants, CONST.EXPENSIFY_ACCOUNT_IDS).length > 0;
    const isPolicyOwnedByExpensifyAccounts = report?.policyID ? CONST.EXPENSIFY_ACCOUNT_IDS.includes(getPolicy(report?.policyID ?? '')?.ownerAccountID ?? 0) : false;
    if (doParticipantsIncludeExpensifyAccounts && !isPolicyOwnedByExpensifyAccounts) {
        return [];
    }

    const otherParticipants = reportParticipants.filter((accountID) => currentUserPersonalDetails?.accountID !== accountID);
    const hasSingleParticipantInReport = otherParticipants.length === 1;
    let options: IOUType[] = [];

    if (isSelfDM(report)) {
        options = [CONST.IOU.TYPE.TRACK];
    }

    // User created policy rooms and default rooms like #admins or #announce will always have the Split Expense option
    // unless there are no other participants at all (e.g. #admins room for a policy with only 1 admin)
    // DM chats will have the Split Expense option.
    // Your own workspace chats will have the split expense option.
    if (
        (isChatRoom(report) && !isAnnounceRoom(report) && otherParticipants.length > 0) ||
        (isDM(report) && otherParticipants.length > 0) ||
        (isGroupChat(report) && otherParticipants.length > 0) ||
        (isPolicyExpenseChat(report) && report?.isOwnPolicyExpenseChat)
    ) {
        options = [CONST.IOU.TYPE.SPLIT];
    }

    if (canRequestMoney(report, policy, otherParticipants)) {
        options = [...options, CONST.IOU.TYPE.SUBMIT];
        if (!filterDeprecatedTypes) {
            options = [...options, CONST.IOU.TYPE.REQUEST];
        }

        // If the user can request money from the workspace report, they can also track expenses
        if (isPolicyExpenseChat(report) || isExpenseReport(report)) {
            options = [...options, CONST.IOU.TYPE.TRACK];
        }
    }

    // Pay someone option should be visible only in 1:1 DMs
    if (isDM(report) && hasSingleParticipantInReport) {
        options = [...options, CONST.IOU.TYPE.PAY];
        if (!filterDeprecatedTypes) {
            options = [...options, CONST.IOU.TYPE.SEND];
        }
    }

    return options;
}

/**
 * This is a temporary function to help with the smooth transition with the oldDot.
 * This function will be removed once the transition occurs in oldDot to new links.
 */
// eslint-disable-next-line @typescript-eslint/naming-convention
function temporary_getMoneyRequestOptions(
    report: OnyxEntry<Report>,
    policy: OnyxEntry<Policy>,
    reportParticipants: number[],
): Array<Exclude<IOUType, typeof CONST.IOU.TYPE.REQUEST | typeof CONST.IOU.TYPE.SEND>> {
    return getMoneyRequestOptions(report, policy, reportParticipants, true) as Array<Exclude<IOUType, typeof CONST.IOU.TYPE.REQUEST | typeof CONST.IOU.TYPE.SEND>>;
}

/**
 * Invoice sender, invoice receiver and auto-invited admins cannot leave
 */
function canLeaveInvoiceRoom(report: OnyxEntry<Report>): boolean {
    if (!report || !report?.invoiceReceiver) {
        return false;
    }

    if (report?.statusNum === CONST.REPORT.STATUS_NUM.CLOSED) {
        return false;
    }

    const isSenderPolicyAdmin = getPolicy(report.policyID)?.role === CONST.POLICY.ROLE.ADMIN;

    if (isSenderPolicyAdmin) {
        return false;
    }

    if (report.invoiceReceiver.type === CONST.REPORT.INVOICE_RECEIVER_TYPE.INDIVIDUAL) {
        return report?.invoiceReceiver?.accountID !== currentUserAccountID;
    }

    const isReceiverPolicyAdmin = getPolicy(report.invoiceReceiver.policyID)?.role === CONST.POLICY.ROLE.ADMIN;

    if (isReceiverPolicyAdmin) {
        return false;
    }

    return true;
}

/**
 * Allows a user to leave a policy room according to the following conditions of the visibility or chatType rNVP:
 * `public` - Anyone can leave (because anybody can join)
 * `public_announce` - Only non-policy members can leave (it's auto-shared with policy members)
 * `policy_admins` - Nobody can leave (it's auto-shared with all policy admins)
 * `policy_announce` - Nobody can leave (it's auto-shared with all policy members)
 * `policyExpenseChat` - Nobody can leave (it's auto-shared with all policy members)
 * `policy` - Anyone can leave (though only policy members can join)
 * `domain` - Nobody can leave (it's auto-shared with domain members)
 * `dm` - Nobody can leave (it's auto-shared with users)
 * `private` - Anybody can leave (though you can only be invited to join)
 * `invoice` - Invoice sender, invoice receiver and auto-invited admins cannot leave
 */
function canLeaveRoom(report: OnyxEntry<Report>, isPolicyEmployee: boolean): boolean {
    if (isInvoiceRoom(report)) {
        if (isArchivedRoom(report)) {
            return false;
        }

        const invoiceReport = getReport(report?.iouReportID ?? '');

        if (invoiceReport?.ownerAccountID === currentUserAccountID) {
            return false;
        }

        if (invoiceReport?.managerID === currentUserAccountID) {
            return false;
        }

        const isSenderPolicyAdmin = getPolicy(report?.policyID)?.role === CONST.POLICY.ROLE.ADMIN;

        if (isSenderPolicyAdmin) {
            return false;
        }

        const isReceiverPolicyAdmin =
            report?.invoiceReceiver?.type === CONST.REPORT.INVOICE_RECEIVER_TYPE.BUSINESS ? getPolicy(report?.invoiceReceiver?.policyID)?.role === CONST.POLICY.ROLE.ADMIN : false;

        if (isReceiverPolicyAdmin) {
            return false;
        }

        return true;
    }

    if (!report?.visibility) {
        if (
            report?.chatType === CONST.REPORT.CHAT_TYPE.POLICY_ADMINS ||
            report?.chatType === CONST.REPORT.CHAT_TYPE.POLICY_ANNOUNCE ||
            report?.chatType === CONST.REPORT.CHAT_TYPE.POLICY_EXPENSE_CHAT ||
            report?.chatType === CONST.REPORT.CHAT_TYPE.DOMAIN_ALL ||
            report?.chatType === CONST.REPORT.CHAT_TYPE.SELF_DM ||
            !report?.chatType
        ) {
            // DM chats don't have a chatType
            return false;
        }
    } else if (isPublicAnnounceRoom(report) && isPolicyEmployee) {
        return false;
    }
    return true;
}

function isCurrentUserTheOnlyParticipant(participantAccountIDs?: number[]): boolean {
    return !!(participantAccountIDs?.length === 1 && participantAccountIDs?.[0] === currentUserAccountID);
}

/**
 * Returns display names for those that can see the whisper.
 * However, it returns "you" if the current user is the only one who can see it besides the person that sent it.
 */
function getWhisperDisplayNames(participantAccountIDs?: number[]): string | undefined {
    const isWhisperOnlyVisibleToCurrentUser = isCurrentUserTheOnlyParticipant(participantAccountIDs);

    // When the current user is the only participant, the display name needs to be "you" because that's the only person reading it
    if (isWhisperOnlyVisibleToCurrentUser) {
        return Localize.translateLocal('common.youAfterPreposition');
    }

    return participantAccountIDs?.map((accountID) => getDisplayNameForParticipant(accountID, !isWhisperOnlyVisibleToCurrentUser)).join(', ');
}

/**
 * Show subscript on workspace chats / threads and expense requests
 */
function shouldReportShowSubscript(report: OnyxEntry<Report>): boolean {
    if (isArchivedRoom(report) && !isWorkspaceThread(report)) {
        return false;
    }

    if (isPolicyExpenseChat(report) && !isChatThread(report) && !isTaskReport(report) && !report?.isOwnPolicyExpenseChat) {
        return true;
    }

    if (isPolicyExpenseChat(report) && !isThread(report) && !isTaskReport(report)) {
        return true;
    }

    if (isExpenseRequest(report)) {
        return true;
    }

    if (isExpenseReport(report) && isOneTransactionReport(report?.reportID ?? '')) {
        return true;
    }

    if (isWorkspaceTaskReport(report)) {
        return true;
    }

    if (isWorkspaceThread(report)) {
        return true;
    }

    if (isInvoiceRoom(report)) {
        return true;
    }

    return false;
}

/**
 * Return true if reports data exists
 */
function isReportDataReady(): boolean {
    return !isEmptyObject(allReports) && Object.keys(allReports ?? {}).some((key) => allReports?.[key]?.reportID);
}

/**
 * Return true if reportID from path is valid
 */
function isValidReportIDFromPath(reportIDFromPath: string): boolean {
    return !['', 'null', '0'].includes(reportIDFromPath);
}

/**
 * Return the errors we have when creating a chat or a workspace room
 */
function getAddWorkspaceRoomOrChatReportErrors(report: OnyxEntry<Report>): Errors | null | undefined {
    // We are either adding a workspace room, or we're creating a chat, it isn't possible for both of these to have errors for the same report at the same time, so
    // simply looking up the first truthy value will get the relevant property if it's set.
    return report?.errorFields?.addWorkspaceRoom ?? report?.errorFields?.createChat;
}

/**
 * Return true if the expense report is marked for deletion.
 */
function isMoneyRequestReportPendingDeletion(report: OnyxEntry<Report> | EmptyObject): boolean {
    if (!isMoneyRequestReport(report)) {
        return false;
    }

    const parentReportAction = ReportActionsUtils.getReportAction(report?.parentReportID ?? '', report?.parentReportActionID ?? '');
    return parentReportAction?.pendingAction === CONST.RED_BRICK_ROAD_PENDING_ACTION.DELETE;
}

function canUserPerformWriteAction(report: OnyxEntry<Report>, reportNameValuePairs?: OnyxEntry<ReportNameValuePairs>) {
    const reportErrors = getAddWorkspaceRoomOrChatReportErrors(report);

    // If the expense report is marked for deletion, let us prevent any further write action.
    if (isMoneyRequestReportPendingDeletion(report)) {
        return false;
    }

    return !isArchivedRoom(report, reportNameValuePairs) && isEmptyObject(reportErrors) && report && isAllowedToComment(report) && !isAnonymousUser && canWriteInReport(report);
}

/**
 * Returns ID of the original report from which the given reportAction is first created.
 */
function getOriginalReportID(reportID: string, reportAction: OnyxInputOrEntry<ReportAction>): string | undefined {
    const reportActions = allReportActions?.[`${ONYXKEYS.COLLECTION.REPORT_ACTIONS}${reportID}`];
    const currentReportAction = reportActions?.[reportAction?.reportActionID ?? ''] ?? null;
    const transactionThreadReportID = ReportActionsUtils.getOneTransactionThreadReportID(reportID, reportActions ?? ([] as ReportAction[]));
    if (Object.keys(currentReportAction ?? {}).length === 0) {
        return isThreadFirstChat(reportAction, reportID) ? allReports?.[`${ONYXKEYS.COLLECTION.REPORT}${reportID}`]?.parentReportID : transactionThreadReportID ?? reportID;
    }
    return reportID;
}

/**
 * Return the pendingAction and the errors resulting from either
 *
 * - creating a workspace room
 * - starting a chat
 * - paying the expense
 *
 * while being offline
 */
function getReportOfflinePendingActionAndErrors(report: OnyxEntry<Report>): ReportOfflinePendingActionAndErrors {
    // It shouldn't be possible for all of these actions to be pending (or to have errors) for the same report at the same time, so just take the first that exists
    const reportPendingAction = report?.pendingFields?.addWorkspaceRoom ?? report?.pendingFields?.createChat ?? report?.pendingFields?.reimbursed;

    const reportErrors = getAddWorkspaceRoomOrChatReportErrors(report);
    return {reportPendingAction, reportErrors};
}

/**
 * Check if the report can create the expense with type is iouType
 */
function canCreateRequest(report: OnyxEntry<Report>, policy: OnyxEntry<Policy>, iouType: (typeof CONST.IOU.TYPE)[keyof typeof CONST.IOU.TYPE]): boolean {
    const participantAccountIDs = Object.keys(report?.participants ?? {}).map(Number);
    if (!canUserPerformWriteAction(report)) {
        return false;
    }
    return getMoneyRequestOptions(report, policy, participantAccountIDs).includes(iouType);
}

function getWorkspaceChats(policyID: string, accountIDs: number[]): Array<OnyxEntry<Report>> {
    return Object.values(allReports ?? {}).filter((report) => isPolicyExpenseChat(report) && (report?.policyID ?? '') === policyID && accountIDs.includes(report?.ownerAccountID ?? -1));
}

/**
 * Gets all reports that relate to the policy
 *
 * @param policyID - the workspace ID to get all associated reports
 */
function getAllWorkspaceReports(policyID: string): Array<OnyxEntry<Report>> {
    return Object.values(allReports ?? {}).filter((report) => (report?.policyID ?? '') === policyID);
}

/**
 * @param policy - the workspace the report is on, null if the user isn't a member of the workspace
 */
function shouldDisableRename(report: OnyxEntry<Report>, policy: OnyxEntry<Policy>): boolean {
    if (isDefaultRoom(report) || isArchivedRoom(report) || isThread(report) || isMoneyRequestReport(report) || isPolicyExpenseChat(report)) {
        return true;
    }

    if (isGroupChat(report)) {
        return false;
    }

    // if the linked workspace is null, that means the person isn't a member of the workspace the report is in
    // which means this has to be a public room we want to disable renaming for
    if (!policy) {
        return true;
    }

    // If there is a linked workspace, that means the user is a member of the workspace the report is in and is allowed to rename.
    return false;
}

/**
 * @param policy - the workspace the report is on, null if the user isn't a member of the workspace
 */
function canEditWriteCapability(report: OnyxEntry<Report>, policy: OnyxEntry<Policy>): boolean {
    return PolicyUtils.isPolicyAdmin(policy) && !isAdminRoom(report) && !isArchivedRoom(report) && !isThread(report);
}

/**
 * @param policy - the workspace the report is on, null if the user isn't a member of the workspace
 */
function canEditRoomVisibility(report: OnyxEntry<Report>, policy: OnyxEntry<Policy>): boolean {
    return PolicyUtils.isPolicyAdmin(policy) && !isArchivedRoom(report);
}

/**
 * Returns the onyx data needed for the task assignee chat
 */
function getTaskAssigneeChatOnyxData(
    accountID: number,
    assigneeAccountID: number,
    taskReportID: string,
    assigneeChatReportID: string,
    parentReportID: string,
    title: string,
    assigneeChatReport: OnyxEntry<Report>,
): OnyxDataTaskAssigneeChat {
    // Set if we need to add a comment to the assignee chat notifying them that they have been assigned a task
    let optimisticAssigneeAddComment: OptimisticReportAction | undefined;
    // Set if this is a new chat that needs to be created for the assignee
    let optimisticChatCreatedReportAction: OptimisticCreatedReportAction | undefined;
    const currentTime = DateUtils.getDBTime();
    const optimisticData: OnyxUpdate[] = [];
    const successData: OnyxUpdate[] = [];
    const failureData: OnyxUpdate[] = [];

    // You're able to assign a task to someone you haven't chatted with before - so we need to optimistically create the chat and the chat reportActions
    // Only add the assignee chat report to onyx if we haven't already set it optimistically
    if (assigneeChatReport?.isOptimisticReport && assigneeChatReport.pendingFields?.createChat !== CONST.RED_BRICK_ROAD_PENDING_ACTION.ADD) {
        optimisticChatCreatedReportAction = buildOptimisticCreatedReportAction(assigneeChatReportID);
        optimisticData.push(
            {
                onyxMethod: Onyx.METHOD.MERGE,
                key: `${ONYXKEYS.COLLECTION.REPORT}${assigneeChatReportID}`,
                value: {
                    pendingFields: {
                        createChat: CONST.RED_BRICK_ROAD_PENDING_ACTION.ADD,
                    },
                    isHidden: false,
                },
            },
            {
                onyxMethod: Onyx.METHOD.MERGE,
                key: `${ONYXKEYS.COLLECTION.REPORT_ACTIONS}${assigneeChatReportID}`,
                value: {[optimisticChatCreatedReportAction.reportActionID]: optimisticChatCreatedReportAction as Partial<ReportAction>},
            },
        );

        successData.push({
            onyxMethod: Onyx.METHOD.MERGE,
            key: `${ONYXKEYS.COLLECTION.REPORT}${assigneeChatReportID}`,
            value: {
                pendingFields: {
                    createChat: null,
                },
                isOptimisticReport: false,
                // BE will send a different participant. We clear the optimistic one to avoid duplicated entries
                participants: {[assigneeAccountID]: null},
            },
        });

        failureData.push(
            {
                onyxMethod: Onyx.METHOD.SET,
                key: `${ONYXKEYS.COLLECTION.REPORT}${assigneeChatReportID}`,
                value: null,
            },
            {
                onyxMethod: Onyx.METHOD.MERGE,
                key: `${ONYXKEYS.COLLECTION.REPORT_ACTIONS}${assigneeChatReportID}`,
                value: {[optimisticChatCreatedReportAction.reportActionID]: {pendingAction: null}},
            },
            // If we failed, we want to remove the optimistic personal details as it was likely due to an invalid login
            {
                onyxMethod: Onyx.METHOD.MERGE,
                key: ONYXKEYS.PERSONAL_DETAILS_LIST,
                value: {
                    [assigneeAccountID]: null,
                },
            },
        );
    }

    // If you're choosing to share the task in the same DM as the assignee then we don't need to create another reportAction indicating that you've been assigned
    if (assigneeChatReportID !== parentReportID) {
        // eslint-disable-next-line @typescript-eslint/prefer-nullish-coalescing
        const displayname = allPersonalDetails?.[assigneeAccountID]?.displayName || allPersonalDetails?.[assigneeAccountID]?.login || '';
        optimisticAssigneeAddComment = buildOptimisticTaskCommentReportAction(taskReportID, title, assigneeAccountID, `assigned to ${displayname}`, parentReportID);
        const lastAssigneeCommentText = formatReportLastMessageText(optimisticAssigneeAddComment.reportAction.message?.[0]?.text ?? '');
        const optimisticAssigneeReport = {
            lastVisibleActionCreated: currentTime,
            lastMessageText: lastAssigneeCommentText,
            lastActorAccountID: accountID,
            lastReadTime: currentTime,
        };

        optimisticData.push(
            {
                onyxMethod: Onyx.METHOD.MERGE,
                key: `${ONYXKEYS.COLLECTION.REPORT_ACTIONS}${assigneeChatReportID}`,
                value: {[optimisticAssigneeAddComment.reportAction.reportActionID ?? '']: optimisticAssigneeAddComment.reportAction as ReportAction},
            },
            {
                onyxMethod: Onyx.METHOD.MERGE,
                key: `${ONYXKEYS.COLLECTION.REPORT}${assigneeChatReportID}`,
                value: optimisticAssigneeReport,
            },
        );
        successData.push({
            onyxMethod: Onyx.METHOD.MERGE,
            key: `${ONYXKEYS.COLLECTION.REPORT_ACTIONS}${assigneeChatReportID}`,
            value: {[optimisticAssigneeAddComment.reportAction.reportActionID ?? '']: {isOptimisticAction: null}},
        });
        failureData.push({
            onyxMethod: Onyx.METHOD.MERGE,
            key: `${ONYXKEYS.COLLECTION.REPORT_ACTIONS}${assigneeChatReportID}`,
            value: {[optimisticAssigneeAddComment.reportAction.reportActionID ?? '']: {pendingAction: null}},
        });
    }

    return {
        optimisticData,
        successData,
        failureData,
        optimisticAssigneeAddComment,
        optimisticChatCreatedReportAction,
    };
}

/**
 * Return iou report action display message
 */
function getIOUReportActionDisplayMessage(reportAction: OnyxEntry<ReportAction>, transaction?: OnyxEntry<Transaction>): string {
    if (reportAction?.actionName !== CONST.REPORT.ACTIONS.TYPE.IOU) {
        return '';
    }
    const originalMessage = reportAction.originalMessage;
    const {IOUReportID} = originalMessage;
    const iouReport = getReport(IOUReportID);
    let translationKey: TranslationPaths;
    if (originalMessage.type === CONST.IOU.REPORT_ACTION_TYPE.PAY) {
        // The `REPORT_ACTION_TYPE.PAY` action type is used for both fulfilling existing requests and sending money. To
        // differentiate between these two scenarios, we check if the `originalMessage` contains the `IOUDetails`
        // property. If it does, it indicates that this is a 'Pay someone' action.
        const {amount, currency} = originalMessage.IOUDetails ?? originalMessage;
        const formattedAmount = CurrencyUtils.convertToDisplayString(Math.abs(amount), currency) ?? '';

        switch (originalMessage.paymentType) {
            case CONST.IOU.PAYMENT_TYPE.ELSEWHERE:
                translationKey = 'iou.paidElsewhereWithAmount';
                break;
            case CONST.IOU.PAYMENT_TYPE.EXPENSIFY:
            case CONST.IOU.PAYMENT_TYPE.VBBA:
                translationKey = 'iou.paidWithExpensifyWithAmount';
                break;
            default:
                translationKey = 'iou.payerPaidAmount';
                break;
        }
        return Localize.translateLocal(translationKey, {amount: formattedAmount, payer: ''});
    }

    const transactionDetails = getTransactionDetails(!isEmptyObject(transaction) ? transaction : undefined);
    const formattedAmount = CurrencyUtils.convertToDisplayString(transactionDetails?.amount ?? 0, transactionDetails?.currency);
    const isRequestSettled = isSettled(originalMessage.IOUReportID);
    const isApproved = isReportApproved(iouReport);
    if (isRequestSettled) {
        return Localize.translateLocal('iou.payerSettled', {
            amount: formattedAmount,
        });
    }
    if (isApproved) {
        return Localize.translateLocal('iou.approvedAmount', {
            amount: formattedAmount,
        });
    }
    if (ReportActionsUtils.isSplitBillAction(reportAction)) {
        translationKey = 'iou.didSplitAmount';
    } else if (ReportActionsUtils.isTrackExpenseAction(reportAction)) {
        translationKey = 'iou.trackedAmount';
    } else {
        translationKey = 'iou.submittedAmount';
    }
    return Localize.translateLocal(translationKey, {
        formattedAmount,
        comment: transactionDetails?.comment ?? '',
    });
}

/**
 * Checks if a report is a group chat.
 *
 * A report is a group chat if it meets the following conditions:
 * - Not a chat thread.
 * - Not a task report.
 * - Not an expense / IOU report.
 * - Not an archived room.
 * - Not a public / admin / announce chat room (chat type doesn't match any of the specified types).
 * - More than 2 participants.
 *
 */
function isDeprecatedGroupDM(report: OnyxEntry<Report>): boolean {
    return !!(
        report &&
        !isChatThread(report) &&
        !isTaskReport(report) &&
        !isInvoiceReport(report) &&
        !isMoneyRequestReport(report) &&
        !isArchivedRoom(report) &&
        !Object.values(CONST.REPORT.CHAT_TYPE).some((chatType) => chatType === getChatType(report)) &&
        Object.keys(report.participants ?? {})
            .map(Number)
            .filter((accountID) => accountID !== currentUserAccountID).length > 1
    );
}

/**
 * A "root" group chat is the top level group chat and does not refer to any threads off of a Group Chat
 */
function isRootGroupChat(report: OnyxEntry<Report>): boolean {
    return !isChatThread(report) && (isGroupChat(report) || isDeprecatedGroupDM(report));
}

/**
 * Assume any report without a reportID is unusable.
 */
function isValidReport(report?: OnyxEntry<Report>): boolean {
    return !!report?.reportID;
}

/**
 * Check to see if we are a participant of this report.
 */
function isReportParticipant(accountID: number, report: OnyxEntry<Report>): boolean {
    if (!accountID) {
        return false;
    }

    const possibleAccountIDs = Object.keys(report?.participants ?? {}).map(Number);
    if (report?.ownerAccountID) {
        possibleAccountIDs.push(report?.ownerAccountID);
    }
    if (report?.managerID) {
        possibleAccountIDs.push(report?.managerID);
    }
    return possibleAccountIDs.includes(accountID);
}

/**
 * Check to see if the current user has access to view the report.
 */
function canCurrentUserOpenReport(report: OnyxEntry<Report>): boolean {
    return (isReportParticipant(currentUserAccountID ?? 0, report) || isPublicRoom(report)) && canAccessReport(report, allPolicies, allBetas);
}

function shouldUseFullTitleToDisplay(report: OnyxEntry<Report>): boolean {
    return (
        isMoneyRequestReport(report) || isPolicyExpenseChat(report) || isChatRoom(report) || isChatThread(report) || isTaskReport(report) || isGroupChat(report) || isInvoiceReport(report)
    );
}

function getRoom(type: ValueOf<typeof CONST.REPORT.CHAT_TYPE>, policyID: string): OnyxEntry<Report> | undefined {
    const room = Object.values(allReports ?? {}).find((report) => report?.policyID === policyID && report?.chatType === type && !isThread(report));
    return room;
}

/**
 *  We only want policy members who are members of the report to be able to modify the report description, but not in thread chat.
 */
function canEditReportDescription(report: OnyxEntry<Report>, policy: OnyxEntry<Policy> | undefined): boolean {
    return (
        !isMoneyRequestReport(report) &&
        !isArchivedRoom(report) &&
        isChatRoom(report) &&
        !isChatThread(report) &&
        !isEmpty(policy) &&
        hasParticipantInArray(report, [currentUserAccountID ?? 0])
    );
}

function canEditPolicyDescription(policy: OnyxEntry<Policy>): boolean {
    return PolicyUtils.isPolicyAdmin(policy);
}

/**
 * Checks if report action has error when smart scanning
 */
function hasSmartscanError(reportActions: ReportAction[]) {
    return reportActions.some((action) => {
        if (!ReportActionsUtils.isSplitBillAction(action) && !ReportActionsUtils.isReportPreviewAction(action)) {
            return false;
        }
        const IOUReportID = ReportActionsUtils.getIOUReportIDFromReportActionPreview(action);
        const isReportPreviewError = ReportActionsUtils.isReportPreviewAction(action) && shouldShowRBRForMissingSmartscanFields(IOUReportID) && !isSettled(IOUReportID);
        const transactionID = (action.originalMessage as IOUMessage).IOUTransactionID ?? '0';
        const transaction = allTransactions?.[`${ONYXKEYS.COLLECTION.TRANSACTION}${transactionID}`] ?? {};
        const isSplitBillError = ReportActionsUtils.isSplitBillAction(action) && TransactionUtils.hasMissingSmartscanFields(transaction as Transaction);

        return isReportPreviewError || isSplitBillError;
    });
}

function shouldAutoFocusOnKeyPress(event: KeyboardEvent): boolean {
    if (event.key.length > 1) {
        return false;
    }

    // If a key is pressed in combination with Meta, Control or Alt do not focus
    if (event.ctrlKey || event.metaKey) {
        return false;
    }

    if (event.code === 'Space') {
        return false;
    }

    return true;
}

/**
 * Navigates to the appropriate screen based on the presence of a private note for the current user.
 */
function navigateToPrivateNotes(report: OnyxEntry<Report>, session: OnyxEntry<Session>) {
    if (isEmpty(report) || isEmpty(session) || !session.accountID) {
        return;
    }
    const currentUserPrivateNote = report.privateNotes?.[session.accountID]?.note ?? '';
    if (isEmpty(currentUserPrivateNote)) {
        Navigation.navigate(ROUTES.PRIVATE_NOTES_EDIT.getRoute(report.reportID, session.accountID));
        return;
    }
    Navigation.navigate(ROUTES.PRIVATE_NOTES_LIST.getRoute(report.reportID));
}

/**
 * Check if Report has any held expenses
 */
function isHoldCreator(transaction: OnyxEntry<Transaction>, reportID: string): boolean {
    const holdReportAction = ReportActionsUtils.getReportAction(reportID, `${transaction?.comment?.hold ?? ''}`);
    return isActionCreator(holdReportAction);
}

/**
 * Get all held transactions of a iouReport
 */
function getAllHeldTransactions(iouReportID: string): Transaction[] {
    const transactions = TransactionUtils.getAllReportTransactions(iouReportID);
    return transactions.filter((transaction) => TransactionUtils.isOnHold(transaction));
}

/**
 * Check if Report has any held expenses
 */
function hasHeldExpenses(iouReportID?: string): boolean {
    const transactions = TransactionUtils.getAllReportTransactions(iouReportID);
    return transactions.some((transaction) => TransactionUtils.isOnHold(transaction));
}

/**
 * Check if all expenses in the Report are on hold
 */
function hasOnlyHeldExpenses(iouReportID: string): boolean {
    const transactions = TransactionUtils.getAllReportTransactions(iouReportID);
    return !transactions.some((transaction) => !TransactionUtils.isOnHold(transaction));
}

/**
 * Checks if thread replies should be displayed
 */
function shouldDisplayThreadReplies(reportAction: OnyxInputOrEntry<ReportAction>, reportID: string): boolean {
    const hasReplies = (reportAction?.childVisibleActionCount ?? 0) > 0;
    return hasReplies && !!reportAction?.childCommenterCount && !isThreadFirstChat(reportAction, reportID);
}

/**
 * Check if money report has any transactions updated optimistically
 */
function hasUpdatedTotal(report: OnyxInputOrEntry<Report>, policy: OnyxInputOrEntry<Policy>): boolean {
    if (!report) {
        return true;
    }

    const transactions = TransactionUtils.getAllReportTransactions(report.reportID);
    const hasPendingTransaction = transactions.some((transaction) => !!transaction.pendingAction);
    const hasTransactionWithDifferentCurrency = transactions.some((transaction) => transaction.currency !== report.currency);
    const hasDifferentWorkspaceCurrency = report.pendingFields?.createChat && isExpenseReport(report) && report.currency !== policy?.outputCurrency;

    return !(hasPendingTransaction && (hasTransactionWithDifferentCurrency || hasDifferentWorkspaceCurrency)) && !(hasHeldExpenses(report.reportID) && report?.unheldTotal === undefined);
}

/**
 * Return held and full amount formatted with used currency
 */
function getNonHeldAndFullAmount(iouReport: OnyxInputOrEntry<Report>, policy: OnyxInputOrEntry<Policy>): string[] {
    const transactions = TransactionUtils.getAllReportTransactions(iouReport?.reportID ?? '');
    const hasPendingTransaction = transactions.some((transaction) => !!transaction.pendingAction);

    if (hasUpdatedTotal(iouReport, policy) && hasPendingTransaction) {
        const unheldTotal = transactions.reduce((currentVal, transaction) => currentVal - (!TransactionUtils.isOnHold(transaction) ? transaction.amount : 0), 0);

        return [CurrencyUtils.convertToDisplayString(unheldTotal, iouReport?.currency), CurrencyUtils.convertToDisplayString((iouReport?.total ?? 0) * -1, iouReport?.currency)];
    }

    return [
        CurrencyUtils.convertToDisplayString((iouReport?.unheldTotal ?? 0) * -1, iouReport?.currency),
        CurrencyUtils.convertToDisplayString((iouReport?.total ?? 0) * -1, iouReport?.currency),
    ];
}

/**
 * Disable reply in thread action if:
 *
 * - The action is listed in the thread-disabled list
 * - The action is a split expense action
 * - The action is deleted and is not threaded
 * - The report is archived and the action is not threaded
 * - The action is a whisper action and it's neither a report preview nor IOU action
 * - The action is the thread's first chat
 */
function shouldDisableThread(reportAction: OnyxInputOrEntry<ReportAction>, reportID: string): boolean {
    const isSplitBillAction = ReportActionsUtils.isSplitBillAction(reportAction);
    const isDeletedAction = ReportActionsUtils.isDeletedAction(reportAction);
    const isReportPreviewAction = ReportActionsUtils.isReportPreviewAction(reportAction);
    const isIOUAction = ReportActionsUtils.isMoneyRequestAction(reportAction);
    const isWhisperAction = ReportActionsUtils.isWhisperAction(reportAction) || ReportActionsUtils.isActionableTrackExpense(reportAction);
    const isArchivedReport = isArchivedRoom(getReport(reportID));
    const isActionDisabled = CONST.REPORT.ACTIONS.THREAD_DISABLED.some((action: string) => action === reportAction?.actionName);

    return (
        isActionDisabled ||
        isSplitBillAction ||
        (isDeletedAction && !reportAction?.childVisibleActionCount) ||
        (isArchivedReport && !reportAction?.childVisibleActionCount) ||
        (isWhisperAction && !isReportPreviewAction && !isIOUAction) ||
        isThreadFirstChat(reportAction, reportID)
    );
}

function getAllAncestorReportActions(report: Report | null | undefined): Ancestor[] {
    if (!report) {
        return [];
    }
    const allAncestors: Ancestor[] = [];
    let parentReportID = report.parentReportID;
    let parentReportActionID = report.parentReportActionID;

    // Store the child of parent report
    let currentReport = report;

    while (parentReportID) {
        const parentReport = getReport(parentReportID);
        const parentReportAction = ReportActionsUtils.getReportAction(parentReportID, parentReportActionID ?? '0');

        if (!parentReportAction || ReportActionsUtils.isTransactionThread(parentReportAction) || ReportActionsUtils.isReportPreviewAction(parentReportAction)) {
            break;
        }

        const isParentReportActionUnread = ReportActionsUtils.isCurrentActionUnread(parentReport ?? {}, parentReportAction);
        allAncestors.push({
            report: currentReport,
            reportAction: parentReportAction,
            shouldDisplayNewMarker: isParentReportActionUnread,
        });

        if (!parentReport) {
            break;
        }

        parentReportID = parentReport?.parentReportID;
        parentReportActionID = parentReport?.parentReportActionID;
        if (!isEmptyObject(parentReport)) {
            currentReport = parentReport;
        }
    }

    return allAncestors.reverse();
}

function getAllAncestorReportActionIDs(report: Report | null | undefined, includeTransactionThread = false): AncestorIDs {
    if (!report) {
        return {
            reportIDs: [],
            reportActionsIDs: [],
        };
    }

    const allAncestorIDs: AncestorIDs = {
        reportIDs: [],
        reportActionsIDs: [],
    };
    let parentReportID = report.parentReportID;
    let parentReportActionID = report.parentReportActionID;

    while (parentReportID) {
        const parentReport = getReport(parentReportID);
        const parentReportAction = ReportActionsUtils.getReportAction(parentReportID, parentReportActionID ?? '0');

        if (
            !parentReportAction ||
            (!includeTransactionThread && (ReportActionsUtils.isTransactionThread(parentReportAction) || ReportActionsUtils.isReportPreviewAction(parentReportAction)))
        ) {
            break;
        }

        allAncestorIDs.reportIDs.push(parentReportID ?? '');
        allAncestorIDs.reportActionsIDs.push(parentReportActionID ?? '');

        if (!parentReport) {
            break;
        }

        parentReportID = parentReport?.parentReportID;
        parentReportActionID = parentReport?.parentReportActionID;
    }

    return allAncestorIDs;
}

/**
 * Get optimistic data of parent report action
 * @param reportID The reportID of the report that is updated
 * @param lastVisibleActionCreated Last visible action created of the child report
 * @param type The type of action in the child report
 */
function getOptimisticDataForParentReportAction(reportID: string, lastVisibleActionCreated: string, type: string): Array<OnyxUpdate | EmptyObject> {
    const report = getReport(reportID);

    if (!report || isEmptyObject(report)) {
        return [];
    }

    const ancestors = getAllAncestorReportActionIDs(report, true);
    const totalAncestor = ancestors.reportIDs.length;

    return Array.from(Array(totalAncestor), (_, index) => {
        const ancestorReport = getReport(ancestors.reportIDs[index]);

        if (!ancestorReport || isEmptyObject(ancestorReport)) {
            return {} as EmptyObject;
        }

        const ancestorReportAction = ReportActionsUtils.getReportAction(ancestorReport.reportID, ancestors.reportActionsIDs[index]);

        if (!ancestorReportAction || isEmptyObject(ancestorReportAction)) {
            return {} as EmptyObject;
        }

        return {
            onyxMethod: Onyx.METHOD.MERGE,
            key: `${ONYXKEYS.COLLECTION.REPORT_ACTIONS}${ancestorReport.reportID}`,
            value: {
                [ancestorReportAction?.reportActionID ?? '']: updateOptimisticParentReportAction(ancestorReportAction, lastVisibleActionCreated, type),
            },
        };
    });
}

function canBeAutoReimbursed(report: OnyxInputOrEntry<Report>, policy: OnyxInputOrEntry<Policy> | EmptyObject): boolean {
    if (isEmptyObject(policy)) {
        return false;
    }
    type CurrencyType = (typeof CONST.DIRECT_REIMBURSEMENT_CURRENCIES)[number];
    const reimbursableTotal = getMoneyRequestSpendBreakdown(report).totalDisplaySpend;
    const autoReimbursementLimit = policy.autoReimbursementLimit ?? 0;
    const isAutoReimbursable =
        isReportInGroupPolicy(report) &&
        policy.reimbursementChoice === CONST.POLICY.REIMBURSEMENT_CHOICES.REIMBURSEMENT_YES &&
        autoReimbursementLimit >= reimbursableTotal &&
        reimbursableTotal > 0 &&
        CONST.DIRECT_REIMBURSEMENT_CURRENCIES.includes(report?.currency as CurrencyType);
    return isAutoReimbursable;
}

/** Check if the current user is an owner of the report */
function isReportOwner(report: OnyxInputOrEntry<Report>): boolean {
    return report?.ownerAccountID === currentUserPersonalDetails?.accountID;
}

function isAllowedToApproveExpenseReport(report: OnyxEntry<Report>, approverAccountID?: number): boolean {
    const policy = getPolicy(report?.policyID);
    const {preventSelfApproval} = policy;

    const isOwner = (approverAccountID ?? currentUserAccountID) === report?.ownerAccountID;

    return !(preventSelfApproval && isOwner);
}

function isAllowedToSubmitDraftExpenseReport(report: OnyxEntry<Report>): boolean {
    const policy = getPolicy(report?.policyID);
    const submitToAccountID = PolicyUtils.getSubmitToAccountID(policy, report?.ownerAccountID ?? -1);

    return isAllowedToApproveExpenseReport(report, submitToAccountID);
}

/**
 * What missing payment method does this report action indicate, if any?
 */
function getIndicatedMissingPaymentMethod(userWallet: OnyxEntry<UserWallet>, reportId: string, reportAction: ReportAction): MissingPaymentMethod | undefined {
    const isSubmitterOfUnsettledReport = isCurrentUserSubmitter(reportId) && !isSettled(reportId);
    if (!isSubmitterOfUnsettledReport || reportAction.actionName !== CONST.REPORT.ACTIONS.TYPE.REIMBURSEMENT_QUEUED) {
        return undefined;
    }
    const paymentType = reportAction.originalMessage?.paymentType;
    if (paymentType === CONST.IOU.PAYMENT_TYPE.EXPENSIFY) {
        return isEmpty(userWallet) || userWallet.tierName === CONST.WALLET.TIER_NAME.SILVER ? 'wallet' : undefined;
    }

    return !store.hasCreditBankAccount() ? 'bankAccount' : undefined;
}

/**
 * Checks if report chat contains missing payment method
 */
function hasMissingPaymentMethod(userWallet: OnyxEntry<UserWallet>, iouReportID: string): boolean {
    const reportActions = allReportActions?.[`${ONYXKEYS.COLLECTION.REPORT_ACTIONS}${iouReportID}`] ?? {};
    return Object.values(reportActions).some((action) => getIndicatedMissingPaymentMethod(userWallet, iouReportID, action) !== undefined);
}

/**
 * Used from expense actions to decide if we need to build an optimistic expense report.
 * Create a new report if:
 * - we don't have an iouReport set in the chatReport
 * - we have one, but it's waiting on the payee adding a bank account
 * - we have one, but we can't add more transactions to it due to: report is approved or settled, or report is processing and policy isn't on Instant submit reporting frequency
 */
function shouldCreateNewMoneyRequestReport(existingIOUReport: OnyxInputOrEntry<Report> | undefined, chatReport: OnyxInputOrEntry<Report>): boolean {
    return !existingIOUReport || hasIOUWaitingOnCurrentUserBankAccount(chatReport) || !canAddOrDeleteTransactions(existingIOUReport);
}

function getTripTransactions(tripRoomReportID: string | undefined): Transaction[] {
    const tripTransactionReportIDs = Object.values(allReports ?? {})
        .filter((report) => report && report?.parentReportID === tripRoomReportID)
        .map((report) => report?.reportID);
    return tripTransactionReportIDs.flatMap((reportID) => TransactionUtils.getAllReportTransactions(reportID));
}

/**
 * Checks if report contains actions with errors
 */
function hasActionsWithErrors(reportID: string): boolean {
    const reportActions = allReportActions?.[`${ONYXKEYS.COLLECTION.REPORT_ACTIONS}${reportID}`] ?? {};
    return Object.values(reportActions).some((action) => !isEmptyObject(action.errors));
}

function isNonAdminOrOwnerOfPolicyExpenseChat(report: OnyxInputOrEntry<Report>, policy: OnyxInputOrEntry<Policy>): boolean {
    return isPolicyExpenseChat(report) && !(PolicyUtils.isPolicyAdmin(policy) || PolicyUtils.isPolicyOwner(policy, currentUserAccountID ?? -1) || isReportOwner(report));
}

/**
 * Whether the user can join a report
 */
function canJoinChat(report: OnyxInputOrEntry<Report>, parentReportAction: OnyxInputOrEntry<ReportAction>, policy: OnyxInputOrEntry<Policy>): boolean {
    // We disabled thread functions for whisper action
    // So we should not show join option for existing thread on whisper message that has already been left, or manually leave it
    if (ReportActionsUtils.isWhisperAction(parentReportAction)) {
        return false;
    }

    // If the notification preference of the chat is not hidden that means we have already joined the chat
    if (report?.notificationPreference !== CONST.REPORT.NOTIFICATION_PREFERENCE.HIDDEN) {
        return false;
    }

    // Anyone viewing these chat types is already a participant and therefore cannot join
    if (isRootGroupChat(report) || isSelfDM(report) || isInvoiceRoom(report) || isSystemChat(report)) {
        return false;
    }

    // The user who is a member of the workspace has already joined the public announce room.
    if (isPublicAnnounceRoom(report) && !isEmptyObject(policy)) {
        return false;
    }

    return isChatThread(report) || isUserCreatedPolicyRoom(report) || isNonAdminOrOwnerOfPolicyExpenseChat(report, policy);
}

/**
 * Whether the user can leave a report
 */
function canLeaveChat(report: OnyxEntry<Report>, policy: OnyxEntry<Policy>): boolean {
    if (report?.notificationPreference === CONST.REPORT.NOTIFICATION_PREFERENCE.HIDDEN) {
        return false;
    }

    // Anyone viewing these chat types is already a participant and therefore cannot leave
    if (isSelfDM(report) || isRootGroupChat(report)) {
        return false;
    }

    // The user who is a member of the workspace cannot leave the public announce room.
    if (isPublicAnnounceRoom(report) && !isEmptyObject(policy)) {
        return false;
    }

    if (isInvoiceRoom(report)) {
        return canLeaveInvoiceRoom(report);
    }

    return (isChatThread(report) && !!report?.notificationPreference?.length) || isUserCreatedPolicyRoom(report) || isNonAdminOrOwnerOfPolicyExpenseChat(report, policy);
}

function getReportActionActorAccountID(reportAction: OnyxInputOrEntry<ReportAction>, iouReport: OnyxInputOrEntry<Report> | undefined): number | undefined {
    switch (reportAction?.actionName) {
        case CONST.REPORT.ACTIONS.TYPE.REPORT_PREVIEW:
            return iouReport ? iouReport.managerID : reportAction?.actorAccountID;

        case CONST.REPORT.ACTIONS.TYPE.SUBMITTED:
            return reportAction?.adminAccountID ?? reportAction?.actorAccountID;

        default:
            return reportAction?.actorAccountID;
    }
}

function createDraftWorkspaceAndNavigateToConfirmationScreen(transactionID: string, actionName: IOUAction): void {
    const isCategorizing = actionName === CONST.IOU.ACTION.CATEGORIZE;
    const {expenseChatReportID, policyID, policyName} = PolicyActions.createDraftWorkspace();
    IOU.setMoneyRequestParticipants(transactionID, [
        {
            selected: true,
            accountID: 0,
            isPolicyExpenseChat: true,
            reportID: expenseChatReportID,
            policyID,
            searchText: policyName,
        },
    ]);
    const iouConfirmationPageRoute = ROUTES.MONEY_REQUEST_STEP_CONFIRMATION.getRoute(actionName, CONST.IOU.TYPE.SUBMIT, transactionID, expenseChatReportID);
    if (isCategorizing) {
        Navigation.navigate(ROUTES.MONEY_REQUEST_STEP_CATEGORY.getRoute(actionName, CONST.IOU.TYPE.SUBMIT, transactionID, expenseChatReportID, iouConfirmationPageRoute));
    } else {
        Navigation.navigate(iouConfirmationPageRoute);
    }
}

function createDraftTransactionAndNavigateToParticipantSelector(transactionID: string, reportID: string, actionName: IOUAction, reportActionID: string): void {
    const transaction = allTransactions?.[`${ONYXKEYS.COLLECTION.TRANSACTION}${transactionID}`] ?? ({} as Transaction);
    const reportActions = allReportActions?.[`${ONYXKEYS.COLLECTION.REPORT_ACTIONS}${reportID}`] ?? ([] as ReportAction[]);

    if (!transaction || !reportActions) {
        return;
    }

    const linkedTrackedExpenseReportAction = Object.values(reportActions).find((action) => (action.originalMessage as IOUMessage)?.IOUTransactionID === transactionID);

    const {created, amount, currency, merchant, mccGroup} = getTransactionDetails(transaction) ?? {};
    const comment = getTransactionCommentObject(transaction);

    IOU.createDraftTransaction({
        ...transaction,
        actionableWhisperReportActionID: reportActionID,
        linkedTrackedExpenseReportAction,
        linkedTrackedExpenseReportID: reportID,
        created,
        amount,
        currency,
        comment,
        merchant,
        mccGroup,
    } as Transaction);

    const filteredPolicies = Object.values(allPolicies ?? {}).filter(
        (policy) => policy && policy.type !== CONST.POLICY.TYPE.PERSONAL && policy.pendingAction !== CONST.RED_BRICK_ROAD_PENDING_ACTION.DELETE,
    );

    if (actionName === CONST.IOU.ACTION.SUBMIT || (allPolicies && filteredPolicies.length > 0)) {
        Navigation.navigate(ROUTES.MONEY_REQUEST_STEP_PARTICIPANTS.getRoute(CONST.IOU.TYPE.SUBMIT, transactionID, reportID, undefined, actionName));
        return;
    }

    return createDraftWorkspaceAndNavigateToConfirmationScreen(transactionID, actionName);
}

/**
 * @returns the object to update `report.hasOutstandingChildRequest`
 */
function getOutstandingChildRequest(iouReport: OnyxInputOrEntry<Report> | EmptyObject): OutstandingChildRequest {
    if (!iouReport || isEmptyObject(iouReport)) {
        return {};
    }

    if (!isExpenseReport(iouReport)) {
        const {reimbursableSpend} = getMoneyRequestSpendBreakdown(iouReport);
        return {
            hasOutstandingChildRequest: iouReport.managerID === currentUserAccountID && reimbursableSpend !== 0,
        };
    }

    const policy = getPolicy(iouReport.policyID);
    const shouldBeManuallySubmitted = PolicyUtils.isPaidGroupPolicy(policy) && !policy?.harvesting?.enabled;
    const isOwnFreePolicy = PolicyUtils.isFreeGroupPolicy(policy) && PolicyUtils.isPolicyAdmin(policy);
    if (shouldBeManuallySubmitted || isOwnFreePolicy) {
        return {
            hasOutstandingChildRequest: true,
        };
    }

    // We don't need to update hasOutstandingChildRequest in this case
    return {};
}

function canReportBeMentionedWithinPolicy(report: OnyxEntry<Report>, policyID: string): boolean {
    if (report?.policyID !== policyID) {
        return false;
    }

    return isChatRoom(report) && !isThread(report);
}

function shouldShowMerchantColumn(transactions: Transaction[]) {
    return transactions.some((transaction) => isExpenseReport(allReports?.[transaction.reportID] ?? {}));
}

export {
    addDomainToShortMention,
    areAllRequestsBeingSmartScanned,
    buildOptimisticAddCommentReportAction,
    buildOptimisticApprovedReportAction,
    buildOptimisticCancelPaymentReportAction,
    buildOptimisticChangedTaskAssigneeReportAction,
    buildOptimisticChatReport,
    buildOptimisticClosedReportAction,
    buildOptimisticCreatedReportAction,
    buildOptimisticDismissedViolationReportAction,
    buildOptimisticEditedTaskFieldReportAction,
    buildOptimisticExpenseReport,
    buildOptimisticGroupChatReport,
    buildOptimisticHoldReportAction,
    buildOptimisticHoldReportActionComment,
    buildOptimisticIOUReport,
    buildOptimisticIOUReportAction,
    buildOptimisticModifiedExpenseReportAction,
    buildOptimisticMoneyRequestEntities,
    buildOptimisticMovedReportAction,
    buildOptimisticMovedTrackedExpenseModifiedReportAction,
    buildOptimisticRenamedRoomReportAction,
    buildOptimisticReportPreview,
    buildOptimisticActionableTrackExpenseWhisper,
    buildOptimisticSubmittedReportAction,
    buildOptimisticTaskCommentReportAction,
    buildOptimisticTaskReport,
    buildOptimisticTaskReportAction,
    buildOptimisticUnHoldReportAction,
    buildOptimisticWorkspaceChats,
    buildParticipantsFromAccountIDs,
    buildTransactionThread,
    canAccessReport,
    canAddOrDeleteTransactions,
    canBeAutoReimbursed,
    canCreateRequest,
    canCreateTaskInReport,
    canCurrentUserOpenReport,
    canDeleteReportAction,
    canEditFieldOfMoneyRequest,
    canEditMoneyRequest,
    canEditPolicyDescription,
    canEditReportAction,
    canEditReportDescription,
    canEditRoomVisibility,
    canEditWriteCapability,
    canFlagReportAction,
    isNonAdminOrOwnerOfPolicyExpenseChat,
    canLeaveRoom,
    canJoinChat,
    canLeaveChat,
    canReportBeMentionedWithinPolicy,
    canRequestMoney,
    canSeeDefaultRoom,
    canShowReportRecipientLocalTime,
    canUserPerformWriteAction,
    chatIncludesChronos,
    chatIncludesConcierge,
    createDraftTransactionAndNavigateToParticipantSelector,
    doesReportBelongToWorkspace,
    doesTransactionThreadHaveViolations,
    findLastAccessedReport,
    findSelfDMReportID,
    formatReportLastMessageText,
    generateReportID,
    getAddWorkspaceRoomOrChatReportErrors,
    getAllAncestorReportActionIDs,
    getAllAncestorReportActions,
    getAllHeldTransactions,
    getAllPolicyReports,
    getAllWorkspaceReports,
    getAvailableReportFields,
    getBankAccountRoute,
    getChatByParticipants,
    getChatRoomSubtitle,
    getChildReportNotificationPreference,
    getCommentLength,
    getDefaultGroupAvatar,
    getDefaultWorkspaceAvatar,
    getDefaultWorkspaceAvatarTestID,
    getDeletedParentActionMessageForChatReport,
    getDisplayNameForParticipant,
    getDisplayNamesWithTooltips,
    getGroupChatName,
    getIOUReportActionDisplayMessage,
    getIOUReportActionMessage,
    getIcons,
    getIconsForParticipants,
    getIndicatedMissingPaymentMethod,
    getLastUpdatedReport,
    getLastVisibleMessage,
    getMoneyRequestOptions,
    getMoneyRequestSpendBreakdown,
    getNewMarkerReportActionID,
    getNonHeldAndFullAmount,
    getOptimisticDataForParentReportAction,
    getOriginalReportID,
    getOutstandingChildRequest,
    getParentNavigationSubtitle,
    getParsedComment,
    getParticipantAccountIDs,
    getParticipants,
    getPendingChatMembers,
    getPersonalDetailsForAccountID,
    getPolicyDescriptionText,
    getPolicyExpenseChat,
    getPolicyName,
    getPolicyType,
    getReimbursementDeQueuedActionMessage,
    getReimbursementQueuedActionMessage,
    getReport,
    getReportActionActorAccountID,
    getReportDescriptionText,
    getReportFieldKey,
    getReportIDFromLink,
    getReportName,
    getReportNotificationPreference,
    getReportOfflinePendingActionAndErrors,
    getReportParticipantsTitle,
    getReportPolicyID,
    getReportPreviewMessage,
    getReportRecipientAccountIDs,
    getRoom,
    getRoomWelcomeMessage,
    getRootParentReport,
    getRouteFromLink,
    getTaskAssigneeChatOnyxData,
    getTransactionDetails,
    getTransactionReportName,
    getTransactionsWithReceipts,
    getUserDetailTooltipText,
    getVisibleChatMemberAccountIDs,
    getWhisperDisplayNames,
    getWorkspaceAvatar,
    getWorkspaceChats,
    getWorkspaceIcon,
    goBackToDetailsPage,
    goBackFromPrivateNotes,
    getInvoicePayerName,
    getInvoicesChatName,
    getPayeeName,
    hasActionsWithErrors,
    hasAutomatedExpensifyAccountIDs,
    hasExpensifyGuidesEmails,
    hasHeldExpenses,
    hasIOUWaitingOnCurrentUserBankAccount,
    hasMissingPaymentMethod,
    hasMissingSmartscanFields,
    hasNonReimbursableTransactions,
    hasOnlyHeldExpenses,
    hasOnlyTransactionsWithPendingRoutes,
    hasReportNameError,
    hasSmartscanError,
    hasUpdatedTotal,
    hasViolations,
    hasWarningTypeViolations,
    isActionCreator,
    isAdminRoom,
    isAdminsOnlyPostingRoom,
    isAllowedToApproveExpenseReport,
    isAllowedToComment,
    isAllowedToSubmitDraftExpenseReport,
    isAnnounceRoom,
    isArchivedRoom,
    isClosedReport,
    isCanceledTaskReport,
    isChatReport,
    isChatRoom,
    isTripRoom,
    isChatThread,
    isChildReport,
    isClosedExpenseReportWithNoExpenses,
    isCompletedTaskReport,
    isConciergeChatReport,
    isControlPolicyExpenseChat,
    isControlPolicyExpenseReport,
    isCurrentUserSubmitter,
    isCurrentUserTheOnlyParticipant,
    isDM,
    isDefaultRoom,
    isDeprecatedGroupDM,
    isEmptyReport,
    isRootGroupChat,
    isExpenseReport,
    isExpenseRequest,
    isExpensifyOnlyParticipantInReport,
    isGroupChat,
    isGroupChatAdmin,
    isGroupPolicy,
    isReportInGroupPolicy,
    isHoldCreator,
    isIOUOwnedByCurrentUser,
    isIOUReport,
    isIOUReportUsingReport,
    isJoinRequestInAdminRoom,
    isMoneyRequest,
    isMoneyRequestReport,
    isMoneyRequestReportPendingDeletion,
    isOneOnOneChat,
    isOneTransactionThread,
    isOpenExpenseReport,
    isOpenTaskReport,
    isOptimisticPersonalDetail,
    isPaidGroupPolicy,
    isPaidGroupPolicyExpenseChat,
    isPaidGroupPolicyExpenseReport,
    isPayer,
    isPolicyAdmin,
    isPolicyExpenseChat,
    isPolicyExpenseChatAdmin,
    isProcessingReport,
    isPublicAnnounceRoom,
    isPublicRoom,
    isReportApproved,
    isReportDataReady,
    isReportFieldDisabled,
    isReportFieldOfTypeTitle,
    isReportManager,
    isReportMessageAttachment,
    isReportOwner,
    isReportParticipant,
    isSelfDM,
    isSettled,
    isSystemChat,
    isTaskReport,
    isThread,
    isThreadFirstChat,
    isTrackExpenseReport,
    isUnread,
    isUnreadWithMention,
    isUserCreatedPolicyRoom,
    isValidReport,
    isValidReportIDFromPath,
    isWaitingForAssigneeToCompleteTask,
    isInvoiceRoom,
    isInvoiceReport,
    isOpenInvoiceReport,
    canWriteInReport,
    navigateToDetailsPage,
    navigateToPrivateNotes,
    parseReportRouteParams,
    parseReportActionHtmlToText,
    reportFieldsEnabled,
    requiresAttentionFromCurrentUser,
    shouldAutoFocusOnKeyPress,
    shouldCreateNewMoneyRequestReport,
    shouldDisableDetailPage,
    shouldDisableRename,
    shouldDisableThread,
    shouldDisplayThreadReplies,
    shouldDisplayTransactionThreadViolations,
    shouldReportBeInOptionList,
    shouldReportShowSubscript,
    shouldShowFlagComment,
    shouldShowRBRForMissingSmartscanFields,
    shouldUseFullTitleToDisplay,
    sortReportsByLastRead,
    updateOptimisticParentReportAction,
    updateReportPreview,
    temporary_getMoneyRequestOptions,
    getTripTransactions,
    buildOptimisticInvoiceReport,
    getInvoiceChatByParticipants,
    shouldShowMerchantColumn,
    isCurrentUserInvoiceReceiver,
    isDraftReport,
    createDraftWorkspaceAndNavigateToConfirmationScreen,
};

export type {
    Ancestor,
    DisplayNameWithTooltips,
    ExpenseOriginalMessage,
    OptimisticAddCommentReportAction,
    OptimisticChatReport,
    OptimisticClosedReportAction,
    OptimisticCreatedReportAction,
    OptimisticIOUReportAction,
    OptimisticTaskReportAction,
    OptionData,
    TransactionDetails,
    ParsingDetails,
};<|MERGE_RESOLUTION|>--- conflicted
+++ resolved
@@ -1033,13 +1033,8 @@
 /**
  * Returns true if report has a parent
  */
-<<<<<<< HEAD
 function isThread(report: OnyxInputOrEntry<Report>): boolean {
-    return Boolean(report?.parentReportID && report?.parentReportActionID);
-=======
-function isThread(report: OnyxEntry<Report>): boolean {
     return !!(report?.parentReportID && report?.parentReportActionID);
->>>>>>> 9957f98d
 }
 
 /**
@@ -3264,13 +3259,8 @@
             return Localize.translateLocal('parentReportAction.deletedMessage');
         }
 
-<<<<<<< HEAD
         const isAttachment = ReportActionsUtils.isReportActionAttachment(!isEmptyObject(parentReportAction) ? parentReportAction : undefined);
-        const parentReportActionMessage = getReportActionMessage(parentReportAction, report?.parentReportID).replace(/(\r\n|\n|\r)/gm, ' ');
-=======
-        const isAttachment = ReportActionsUtils.isReportActionAttachment(!isEmptyObject(parentReportAction) ? parentReportAction : null);
         const parentReportActionMessage = getReportActionMessage(parentReportAction, report?.parentReportID, report?.reportID ?? '').replace(/(\r\n|\n|\r)/gm, ' ');
->>>>>>> 9957f98d
         if (isAttachment && parentReportActionMessage) {
             return `[${Localize.translateLocal('common.attachment')}]`;
         }

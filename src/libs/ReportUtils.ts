import ExpensiMark from 'expensify-common/lib/ExpensiMark';
import Str from 'expensify-common/lib/str';
import {isEmpty} from 'lodash';
import lodashEscape from 'lodash/escape';
import lodashFindLastIndex from 'lodash/findLastIndex';
import lodashIntersection from 'lodash/intersection';
import lodashIsEqual from 'lodash/isEqual';
import type {OnyxCollection, OnyxEntry, OnyxUpdate} from 'react-native-onyx';
import Onyx from 'react-native-onyx';
import type {ValueOf} from 'type-fest';
import * as Expensicons from '@components/Icon/Expensicons';
import * as defaultWorkspaceAvatars from '@components/Icon/WorkspaceDefaultAvatars';
import CONST from '@src/CONST';
import type {ParentNavigationSummaryParams, TranslationPaths} from '@src/languages/types';
import ONYXKEYS from '@src/ONYXKEYS';
import ROUTES from '@src/ROUTES';
import type {Beta, Login, PersonalDetails, PersonalDetailsList, Policy, Report, ReportAction, ReportMetadata, Session, Transaction} from '@src/types/onyx';
import type {Errors, Icon, PendingAction} from '@src/types/onyx/OnyxCommon';
import type {IOUMessage, OriginalMessageActionName, OriginalMessageCreated} from '@src/types/onyx/OriginalMessage';
import type {Status} from '@src/types/onyx/PersonalDetails';
import type {NotificationPreference} from '@src/types/onyx/Report';
import type {Message, ReportActionBase, ReportActions} from '@src/types/onyx/ReportAction';
import type {Receipt, WaypointCollection} from '@src/types/onyx/Transaction';
import type DeepValueOf from '@src/types/utils/DeepValueOf';
import type {EmptyObject} from '@src/types/utils/EmptyObject';
import {isEmptyObject, isNotEmptyObject} from '@src/types/utils/EmptyObject';
import type IconAsset from '@src/types/utils/IconAsset';
import * as CurrencyUtils from './CurrencyUtils';
import DateUtils from './DateUtils';
import isReportMessageAttachment from './isReportMessageAttachment';
import * as LocalePhoneNumber from './LocalePhoneNumber';
import * as Localize from './Localize';
import linkingConfig from './Navigation/linkingConfig';
import Navigation from './Navigation/Navigation';
import * as NumberUtils from './NumberUtils';
import Permissions from './Permissions';
import * as PersonalDetailsUtils from './PersonalDetailsUtils';
import * as PolicyUtils from './PolicyUtils';
import * as ReportActionsUtils from './ReportActionsUtils';
import type {LastVisibleMessage} from './ReportActionsUtils';
import * as TransactionUtils from './TransactionUtils';
import * as Url from './Url';
import * as UserUtils from './UserUtils';

type WelcomeMessage = {showReportName: boolean; phrase1?: string; phrase2?: string};

type ExpenseOriginalMessage = {
    oldComment?: string;
    newComment?: string;
    comment?: string;
    merchant?: string;
    oldCreated?: string;
    created?: string;
    oldMerchant?: string;
    oldAmount?: number;
    amount?: number;
    oldCurrency?: string;
    currency?: string;
    category?: string;
    oldCategory?: string;
    tag?: string;
    oldTag?: string;
    billable?: string;
    oldBillable?: string;
};

type Participant = {
    accountID: number;
    alternateText: string;
    firstName: string;
    icons: Icon[];
    keyForList: string;
    lastName: string;
    login: string;
    phoneNumber: string;
    searchText: string;
    selected: boolean;
    text: string;
};

type SpendBreakdown = {
    nonReimbursableSpend: number;
    reimbursableSpend: number;
    totalDisplaySpend: number;
};

type ParticipantDetails = [number, string, UserUtils.AvatarSource, UserUtils.AvatarSource];

type ReportAndWorkspaceName = {
    rootReportName: string;
    workspaceName?: string;
};

type OptimisticReportAction = {
    commentText: string;
    reportAction: Partial<ReportAction>;
};

type UpdateOptimisticParentReportAction = {
    childVisibleActionCount: number;
    childCommenterCount: number;
    childLastVisibleActionCreated: string;
    childOldestFourAccountIDs: string | undefined;
};

type OptimisticExpenseReport = Pick<
    Report,
    | 'reportID'
    | 'chatReportID'
    | 'policyID'
    | 'type'
    | 'ownerAccountID'
    | 'currency'
    | 'reportName'
    | 'state'
    | 'stateNum'
    | 'statusNum'
    | 'total'
    | 'notificationPreference'
    | 'parentReportID'
    | 'lastVisibleActionCreated'
>;

type OptimisticIOUReportAction = Pick<
    ReportAction,
    | 'actionName'
    | 'actorAccountID'
    | 'automatic'
    | 'avatar'
    | 'isAttachment'
    | 'originalMessage'
    | 'message'
    | 'person'
    | 'reportActionID'
    | 'shouldShow'
    | 'created'
    | 'pendingAction'
    | 'receipt'
    | 'whisperedToAccountIDs'
>;

type OptimisticReportPreview = Pick<
    ReportAction,
    | 'actionName'
    | 'reportActionID'
    | 'pendingAction'
    | 'originalMessage'
    | 'message'
    | 'created'
    | 'actorAccountID'
    | 'childMoneyRequestCount'
    | 'childLastMoneyRequestComment'
    | 'childRecentReceiptTransactionIDs'
    | 'childReportID'
    | 'whisperedToAccountIDs'
> & {reportID?: string; accountID?: number};

type UpdateReportPreview = Pick<
    ReportAction,
    'created' | 'message' | 'childLastMoneyRequestComment' | 'childMoneyRequestCount' | 'childRecentReceiptTransactionIDs' | 'whisperedToAccountIDs'
>;

type ReportRouteParams = {
    reportID: string;
    isSubReportPageRoute: boolean;
};

type ReportOfflinePendingActionAndErrors = {
    addWorkspaceRoomOrChatPendingAction: PendingAction | undefined;
    addWorkspaceRoomOrChatErrors: Record<string, string> | null | undefined;
};

type OptimisticApprovedReportAction = Pick<
    ReportAction,
    'actionName' | 'actorAccountID' | 'automatic' | 'avatar' | 'isAttachment' | 'originalMessage' | 'message' | 'person' | 'reportActionID' | 'shouldShow' | 'created' | 'pendingAction'
>;

type OptimisticSubmittedReportAction = Pick<
    ReportAction,
    'actionName' | 'actorAccountID' | 'automatic' | 'avatar' | 'isAttachment' | 'originalMessage' | 'message' | 'person' | 'reportActionID' | 'shouldShow' | 'created' | 'pendingAction'
>;

type OptimisticEditedTaskReportAction = Pick<
    ReportAction,
    'reportActionID' | 'actionName' | 'pendingAction' | 'actorAccountID' | 'automatic' | 'avatar' | 'created' | 'shouldShow' | 'message' | 'person'
>;

type OptimisticClosedReportAction = Pick<
    ReportAction,
    'actionName' | 'actorAccountID' | 'automatic' | 'avatar' | 'created' | 'message' | 'originalMessage' | 'pendingAction' | 'person' | 'reportActionID' | 'shouldShow'
>;

type OptimisticCreatedReportAction = OriginalMessageCreated &
    Pick<ReportActionBase, 'actorAccountID' | 'automatic' | 'avatar' | 'created' | 'message' | 'person' | 'reportActionID' | 'shouldShow' | 'pendingAction'>;

type OptimisticChatReport = Pick<
    Report,
    | 'type'
    | 'chatType'
    | 'isOwnPolicyExpenseChat'
    | 'isPinned'
    | 'lastActorAccountID'
    | 'lastMessageTranslationKey'
    | 'lastMessageHtml'
    | 'lastMessageText'
    | 'lastReadTime'
    | 'lastVisibleActionCreated'
    | 'notificationPreference'
    | 'oldPolicyName'
    | 'ownerAccountID'
    | 'parentReportActionID'
    | 'parentReportID'
    | 'participantAccountIDs'
    | 'visibleChatMemberAccountIDs'
    | 'policyID'
    | 'reportID'
    | 'reportName'
    | 'stateNum'
    | 'statusNum'
    | 'visibility'
    | 'welcomeMessage'
    | 'writeCapability'
>;

type OptimisticTaskReportAction = Pick<
    ReportAction,
    | 'actionName'
    | 'actorAccountID'
    | 'automatic'
    | 'avatar'
    | 'created'
    | 'isAttachment'
    | 'message'
    | 'originalMessage'
    | 'person'
    | 'pendingAction'
    | 'reportActionID'
    | 'shouldShow'
    | 'isFirstItem'
>;

type OptimisticWorkspaceChats = {
    announceChatReportID: string;
    announceChatData: OptimisticChatReport;
    announceReportActionData: Record<string, OptimisticCreatedReportAction>;
    announceCreatedReportActionID: string;
    adminsChatReportID: string;
    adminsChatData: OptimisticChatReport;
    adminsReportActionData: Record<string, OptimisticCreatedReportAction>;
    adminsCreatedReportActionID: string;
    expenseChatReportID: string;
    expenseChatData: OptimisticChatReport;
    expenseReportActionData: Record<string, OptimisticCreatedReportAction>;
    expenseCreatedReportActionID: string;
};

type OptimisticModifiedExpenseReportAction = Pick<
    ReportAction,
    'actionName' | 'actorAccountID' | 'automatic' | 'avatar' | 'created' | 'isAttachment' | 'message' | 'originalMessage' | 'person' | 'pendingAction' | 'reportActionID' | 'shouldShow'
> & {reportID?: string};

type OptimisticTaskReport = Pick<
    Report,
    | 'reportID'
    | 'reportName'
    | 'description'
    | 'ownerAccountID'
    | 'participantAccountIDs'
    | 'visibleChatMemberAccountIDs'
    | 'managerID'
    | 'type'
    | 'parentReportID'
    | 'policyID'
    | 'stateNum'
    | 'statusNum'
    | 'notificationPreference'
    | 'lastVisibleActionCreated'
>;

type TransactionDetails =
    | {
          created: string;
          amount: number;
          currency: string;
          merchant: string;
          waypoints?: WaypointCollection;
          comment: string;
          category: string;
          billable: boolean;
          tag: string;
          mccGroup?: ValueOf<typeof CONST.MCC_GROUPS>;
          cardID: number;
          originalAmount: number;
          originalCurrency: string;
      }
    | undefined;

type OptimisticIOUReport = Pick<
    Report,
    | 'cachedTotal'
    | 'type'
    | 'chatReportID'
    | 'currency'
    | 'managerID'
    | 'ownerAccountID'
    | 'participantAccountIDs'
    | 'visibleChatMemberAccountIDs'
    | 'reportID'
    | 'state'
    | 'stateNum'
    | 'total'
    | 'reportName'
    | 'notificationPreference'
    | 'parentReportID'
    | 'statusNum'
    | 'lastVisibleActionCreated'
>;
type DisplayNameWithTooltips = Array<Pick<PersonalDetails, 'accountID' | 'pronouns' | 'displayName' | 'login' | 'avatar'>>;

type CustomIcon = {
    src: IconAsset;
    color?: string;
};

type OptionData = {
    text: string;
    alternateText?: string | null;
    allReportErrors?: Errors | null;
    brickRoadIndicator?: typeof CONST.BRICK_ROAD_INDICATOR_STATUS.ERROR | '' | null;
    tooltipText?: string | null;
    alternateTextMaxLines?: number;
    boldStyle?: boolean;
    customIcon?: CustomIcon;
    descriptiveText?: string;
    subtitle?: string | null;
    login?: string | null;
    accountID?: number | null;
    pronouns?: string;
    status?: Status | null;
    phoneNumber?: string | null;
    isUnread?: boolean | null;
    isUnreadWithMention?: boolean | null;
    hasDraftComment?: boolean | null;
    keyForList?: string | null;
    searchText?: string | null;
    isIOUReportOwner?: boolean | null;
    isArchivedRoom?: boolean | null;
    shouldShowSubscript?: boolean | null;
    isPolicyExpenseChat?: boolean | null;
    isMoneyRequestReport?: boolean | null;
    isExpenseRequest?: boolean | null;
    isAllowedToComment?: boolean | null;
    isThread?: boolean | null;
    isTaskReport?: boolean | null;
    parentReportAction?: ReportAction;
    displayNamesWithTooltips?: DisplayNameWithTooltips | null;
} & Report;

type OnyxDataTaskAssigneeChat = {
    optimisticData: OnyxUpdate[];
    successData: OnyxUpdate[];
    failureData: OnyxUpdate[];
    optimisticAssigneeAddComment?: OptimisticReportAction;
    optimisticChatCreatedReportAction?: OptimisticCreatedReportAction;
};

let currentUserEmail: string | undefined;
let currentUserAccountID: number | undefined;
let isAnonymousUser = false;

const defaultAvatarBuildingIconTestID = 'SvgDefaultAvatarBuilding Icon';

Onyx.connect({
    key: ONYXKEYS.SESSION,
    callback: (value) => {
        // When signed out, val is undefined
        if (!value) {
            return;
        }

        currentUserEmail = value.email;
        currentUserAccountID = value.accountID;
        isAnonymousUser = value.authTokenType === 'anonymousAccount';
    },
});

let allPersonalDetails: OnyxCollection<PersonalDetails>;
let currentUserPersonalDetails: OnyxEntry<PersonalDetails>;
Onyx.connect({
    key: ONYXKEYS.PERSONAL_DETAILS_LIST,
    callback: (value) => {
        currentUserPersonalDetails = value?.[currentUserAccountID ?? -1] ?? null;
        allPersonalDetails = value ?? {};
    },
});

let allReports: OnyxCollection<Report>;
Onyx.connect({
    key: ONYXKEYS.COLLECTION.REPORT,
    waitForCollectionCallback: true,
    callback: (value) => (allReports = value),
});

let doesDomainHaveApprovedAccountant = false;
Onyx.connect({
    key: ONYXKEYS.ACCOUNT,
    callback: (value) => (doesDomainHaveApprovedAccountant = value?.doesDomainHaveApprovedAccountant ?? false),
});

let allPolicies: OnyxCollection<Policy>;
Onyx.connect({
    key: ONYXKEYS.COLLECTION.POLICY,
    waitForCollectionCallback: true,
    callback: (value) => (allPolicies = value),
});

let loginList: OnyxEntry<Login>;
Onyx.connect({
    key: ONYXKEYS.LOGIN_LIST,
    callback: (value) => (loginList = value),
});

let allTransactions: OnyxCollection<Transaction> = {};

Onyx.connect({
    key: ONYXKEYS.COLLECTION.TRANSACTION,
    waitForCollectionCallback: true,
    callback: (value) => {
        if (!value) {
            return;
        }
        allTransactions = Object.fromEntries(Object.entries(value).filter(([, transaction]) => transaction));
    },
});

function getChatType(report: OnyxEntry<Report>): ValueOf<typeof CONST.REPORT.CHAT_TYPE> | undefined {
    return report?.chatType;
}

/**
 * Get the report given a reportID
 */
function getReport(reportID: string | undefined): OnyxEntry<Report> | EmptyObject {
    /**
     * Using typical string concatenation here due to performance issues
     * with template literals.
     */
    if (!allReports) {
        return {};
    }

    return allReports?.[ONYXKEYS.COLLECTION.REPORT + reportID] ?? {};
}

/**
 * Returns the parentReport if the given report is a thread.
 */
function getParentReport(report: OnyxEntry<Report>): OnyxEntry<Report> | EmptyObject {
    if (!report?.parentReportID) {
        return {};
    }
    return allReports?.[`${ONYXKEYS.COLLECTION.REPORT}${report.parentReportID}`] ?? {};
}

/**
 * Returns the root parentReport if the given report is nested.
 * Uses recursion to iterate any depth of nested reports.
 */
function getRootParentReport(report: OnyxEntry<Report> | undefined | EmptyObject): OnyxEntry<Report> | EmptyObject {
    if (!report) {
        return {};
    }

    // Returns the current report as the root report, because it does not have a parentReportID
    if (!report?.parentReportID) {
        return report;
    }

    const parentReport = getReport(report?.parentReportID);

    // Runs recursion to iterate a parent report
    return getRootParentReport(isNotEmptyObject(parentReport) ? parentReport : null);
}

function getPolicy(policyID: string): Policy | EmptyObject {
    if (!allPolicies || !policyID) {
        return {};
    }
    return allPolicies[`${ONYXKEYS.COLLECTION.POLICY}${policyID}`] ?? {};
}

/**
 * Get the policy type from a given report
 * @param policies must have Onyxkey prefix (i.e 'policy_') for keys
 */
function getPolicyType(report: OnyxEntry<Report>, policies: OnyxCollection<Policy>): string {
    return policies?.[`${ONYXKEYS.COLLECTION.POLICY}${report?.policyID}`]?.type ?? '';
}

/**
 * Get the policy name from a given report
 */
function getPolicyName(report: OnyxEntry<Report> | undefined | EmptyObject, returnEmptyIfNotFound = false, policy: OnyxEntry<Policy> | undefined = undefined): string {
    const noPolicyFound = returnEmptyIfNotFound ? '' : Localize.translateLocal('workspace.common.unavailable');
    if (isEmptyObject(report)) {
        return noPolicyFound;
    }

    if ((!allPolicies || Object.keys(allPolicies).length === 0) && !report?.policyName) {
        return Localize.translateLocal('workspace.common.unavailable');
    }
    const finalPolicy = policy ?? allPolicies?.[`${ONYXKEYS.COLLECTION.POLICY}${report?.policyID}`];

    const parentReport = getRootParentReport(report);

    // Public rooms send back the policy name with the reportSummary,
    // since they can also be accessed by people who aren't in the workspace
    // eslint-disable-next-line @typescript-eslint/prefer-nullish-coalescing
    const policyName = finalPolicy?.name || report?.policyName || report?.oldPolicyName || parentReport?.oldPolicyName || noPolicyFound;

    return policyName;
}

/**
 * Returns the concatenated title for the PrimaryLogins of a report
 */
function getReportParticipantsTitle(accountIDs: number[]): string {
    // Somehow it's possible for the logins coming from report.participantAccountIDs to contain undefined values so we use .filter(Boolean) to remove them.
    return accountIDs.filter(Boolean).join(', ');
}

/**
 * Checks if a report is a chat report.
 */
function isChatReport(report: OnyxEntry<Report>): boolean {
    return report?.type === CONST.REPORT.TYPE.CHAT;
}

/**
 * Checks if a report is an Expense report.
 */
function isExpenseReport(report: OnyxEntry<Report> | EmptyObject): boolean {
    return report?.type === CONST.REPORT.TYPE.EXPENSE;
}

/**
 * Checks if a report is an IOU report.
 */
function isIOUReport(reportOrID: OnyxEntry<Report> | string | EmptyObject): boolean {
    const report = typeof reportOrID === 'string' ? allReports?.[`${ONYXKEYS.COLLECTION.REPORT}${reportOrID}`] ?? null : reportOrID;
    return report?.type === CONST.REPORT.TYPE.IOU;
}

/**
 * Checks if a report is a task report.
 */
function isTaskReport(report: OnyxEntry<Report>): boolean {
    return report?.type === CONST.REPORT.TYPE.TASK;
}

/**
 * Checks if a task has been cancelled
 * When a task is deleted, the parentReportAction is updated to have a isDeletedParentAction deleted flag
 * This is because when you delete a task, we still allow you to chat on the report itself
 * There's another situation where you don't have access to the parentReportAction (because it was created in a chat you don't have access to)
 * In this case, we have added the key to the report itself
 */
function isCanceledTaskReport(report: OnyxEntry<Report> | EmptyObject = {}, parentReportAction: OnyxEntry<ReportAction> | EmptyObject = {}): boolean {
    if (isNotEmptyObject(parentReportAction) && (parentReportAction?.message?.[0]?.isDeletedParentAction ?? false)) {
        return true;
    }

    if (isNotEmptyObject(report) && report?.isDeletedParentAction) {
        return true;
    }

    return false;
}

/**
 * Checks if a report is an open task report.
 *
 * @param parentReportAction - The parent report action of the report (Used to check if the task has been canceled)
 */
function isOpenTaskReport(report: OnyxEntry<Report>, parentReportAction: OnyxEntry<ReportAction> | EmptyObject = {}): boolean {
    return isTaskReport(report) && !isCanceledTaskReport(report, parentReportAction) && report?.stateNum === CONST.REPORT.STATE_NUM.OPEN && report?.statusNum === CONST.REPORT.STATUS.OPEN;
}

/**
 * Checks if a report is a completed task report.
 */
function isCompletedTaskReport(report: OnyxEntry<Report>): boolean {
    return isTaskReport(report) && report?.stateNum === CONST.REPORT.STATE_NUM.SUBMITTED && report?.statusNum === CONST.REPORT.STATUS.APPROVED;
}

/**
 * Checks if the current user is the manager of the supplied report
 */
function isReportManager(report: OnyxEntry<Report>): boolean {
    return Boolean(report && report.managerID === currentUserAccountID);
}

/**
 * Checks if the supplied report has been approved
 */
function isReportApproved(reportOrID: OnyxEntry<Report> | string | EmptyObject): boolean {
    const report = typeof reportOrID === 'string' ? allReports?.[`${ONYXKEYS.COLLECTION.REPORT}${reportOrID}`] ?? null : reportOrID;
    return report?.stateNum === CONST.REPORT.STATE_NUM.SUBMITTED && report?.statusNum === CONST.REPORT.STATUS.APPROVED;
}

/**
 * Checks if the supplied report is an expense report in Open state and status.
 */
function isDraftExpenseReport(report: OnyxEntry<Report> | EmptyObject): boolean {
    return isExpenseReport(report) && report?.stateNum === CONST.REPORT.STATE_NUM.OPEN && report?.statusNum === CONST.REPORT.STATUS.OPEN;
}

/**
 * Given a collection of reports returns them sorted by last read
 */
function sortReportsByLastRead(reports: OnyxCollection<Report>, reportMetadata: OnyxCollection<ReportMetadata>): Array<OnyxEntry<Report>> {
    return Object.values(reports ?? {})
        .filter((report) => !!report?.reportID && !!(reportMetadata?.[`${ONYXKEYS.COLLECTION.REPORT_METADATA}${report.reportID}`]?.lastVisitTime ?? report?.lastReadTime))
        .sort((a, b) => {
            const aTime = new Date(reportMetadata?.[`${ONYXKEYS.COLLECTION.REPORT_METADATA}${a?.reportID}`]?.lastVisitTime ?? a?.lastReadTime ?? '');
            const bTime = new Date(reportMetadata?.[`${ONYXKEYS.COLLECTION.REPORT_METADATA}${b?.reportID}`]?.lastVisitTime ?? b?.lastReadTime ?? '');

            return aTime.valueOf() - bTime.valueOf();
        });
}

/**
 * Whether the Money Request report is settled
 */
function isSettled(reportID: string | undefined): boolean {
    if (!allReports) {
        return false;
    }
    const report: Report | EmptyObject = allReports[`${ONYXKEYS.COLLECTION.REPORT}${reportID}`] ?? {};
    if (isEmptyObject(report) || report.isWaitingOnBankAccount) {
        return false;
    }

    // In case the payment is scheduled and we are waiting for the payee to set up their wallet,
    // consider the report as paid as well.
    if (report.isWaitingOnBankAccount && report.statusNum === CONST.REPORT.STATUS.APPROVED) {
        return true;
    }

    return report?.statusNum === CONST.REPORT.STATUS.REIMBURSED;
}

/**
 * Whether the current user is the submitter of the report
 */
function isCurrentUserSubmitter(reportID: string): boolean {
    if (!allReports) {
        return false;
    }
    const report = allReports[`${ONYXKEYS.COLLECTION.REPORT}${reportID}`];
    return Boolean(report && report.ownerAccountID === currentUserAccountID);
}

/**
 * Whether the provided report is an Admin room
 */
function isAdminRoom(report: OnyxEntry<Report>): boolean {
    return getChatType(report) === CONST.REPORT.CHAT_TYPE.POLICY_ADMINS;
}

/**
 * Whether the provided report is an Admin-only posting room
 */
function isAdminsOnlyPostingRoom(report: OnyxEntry<Report>): boolean {
    return report?.writeCapability === CONST.REPORT.WRITE_CAPABILITIES.ADMINS;
}

/**
 * Whether the provided report is a Announce room
 */
function isAnnounceRoom(report: OnyxEntry<Report>): boolean {
    return getChatType(report) === CONST.REPORT.CHAT_TYPE.POLICY_ANNOUNCE;
}

/**
 * Whether the provided report is a default room
 */
function isDefaultRoom(report: OnyxEntry<Report>): boolean {
    return [CONST.REPORT.CHAT_TYPE.POLICY_ADMINS, CONST.REPORT.CHAT_TYPE.POLICY_ANNOUNCE, CONST.REPORT.CHAT_TYPE.DOMAIN_ALL].some((type) => type === getChatType(report));
}

/**
 * Whether the provided report is a Domain room
 */
function isDomainRoom(report: OnyxEntry<Report>): boolean {
    return getChatType(report) === CONST.REPORT.CHAT_TYPE.DOMAIN_ALL;
}

/**
 * Whether the provided report is a user created policy room
 */
function isUserCreatedPolicyRoom(report: OnyxEntry<Report>): boolean {
    return getChatType(report) === CONST.REPORT.CHAT_TYPE.POLICY_ROOM;
}

/**
 * Whether the provided report is a Policy Expense chat.
 */
function isPolicyExpenseChat(report: OnyxEntry<Report>): boolean {
    return getChatType(report) === CONST.REPORT.CHAT_TYPE.POLICY_EXPENSE_CHAT || (report?.isPolicyExpenseChat ?? false);
}

/**
 * Whether the provided report belongs to a Control policy and is an expense chat
 */
function isControlPolicyExpenseChat(report: OnyxEntry<Report>): boolean {
    return isPolicyExpenseChat(report) && getPolicyType(report, allPolicies) === CONST.POLICY.TYPE.CORPORATE;
}

/**
 * Whether the provided report belongs to a Free, Collect or Control policy
 */
function isGroupPolicy(report: OnyxEntry<Report>): boolean {
    const policyType = getPolicyType(report, allPolicies);
    return policyType === CONST.POLICY.TYPE.CORPORATE || policyType === CONST.POLICY.TYPE.TEAM || policyType === CONST.POLICY.TYPE.FREE;
}

/**
 * Whether the provided report belongs to a Control or Collect policy
 */
function isPaidGroupPolicy(report: OnyxEntry<Report>): boolean {
    const policyType = getPolicyType(report, allPolicies);
    return policyType === CONST.POLICY.TYPE.CORPORATE || policyType === CONST.POLICY.TYPE.TEAM;
}

/**
 * Whether the provided report belongs to a Control or Collect policy and is an expense chat
 */
function isPaidGroupPolicyExpenseChat(report: OnyxEntry<Report>): boolean {
    return isPolicyExpenseChat(report) && isPaidGroupPolicy(report);
}

/**
 * Whether the provided report belongs to a Control policy and is an expense report
 */
function isControlPolicyExpenseReport(report: OnyxEntry<Report>): boolean {
    return isExpenseReport(report) && getPolicyType(report, allPolicies) === CONST.POLICY.TYPE.CORPORATE;
}

/**
 * Whether the provided report belongs to a Control or Collect policy and is an expense report
 */
function isPaidGroupPolicyExpenseReport(report: OnyxEntry<Report>): boolean {
    return isExpenseReport(report) && isPaidGroupPolicy(report);
}

/**
 * Whether the provided report is a chat room
 */
function isChatRoom(report: OnyxEntry<Report>): boolean {
    return isUserCreatedPolicyRoom(report) || isDefaultRoom(report);
}

/**
 * Whether the provided report is a public room
 */
function isPublicRoom(report: OnyxEntry<Report>): boolean {
    return report?.visibility === CONST.REPORT.VISIBILITY.PUBLIC || report?.visibility === CONST.REPORT.VISIBILITY.PUBLIC_ANNOUNCE;
}

/**
 * Whether the provided report is a public announce room
 */
function isPublicAnnounceRoom(report: OnyxEntry<Report>): boolean {
    return report?.visibility === CONST.REPORT.VISIBILITY.PUBLIC_ANNOUNCE;
}

/**
 * If the report is a policy expense, the route should be for adding bank account for that policy
 * else since the report is a personal IOU, the route should be for personal bank account.
 */
function getBankAccountRoute(report: OnyxEntry<Report>): string {
    return isPolicyExpenseChat(report) ? ROUTES.BANK_ACCOUNT_WITH_STEP_TO_OPEN.getRoute('', report?.policyID) : ROUTES.SETTINGS_ADD_BANK_ACCOUNT;
}

/**
 * Check if personal detail of accountID is empty or optimistic data
 */
function isOptimisticPersonalDetail(accountID: number): boolean {
    return isEmptyObject(allPersonalDetails?.[accountID]) || !!allPersonalDetails?.[accountID]?.isOptimisticPersonalDetail;
}

/**
 * Checks if a report is a task report from a policy expense chat.
 */
function isWorkspaceTaskReport(report: OnyxEntry<Report>): boolean {
    if (!isTaskReport(report)) {
        return false;
    }
    const parentReport = allReports?.[`${ONYXKEYS.COLLECTION.REPORT}${report?.parentReportID}`] ?? null;
    return isPolicyExpenseChat(parentReport);
}

/**
 * Returns true if report has a parent
 */
function isThread(report: OnyxEntry<Report>): boolean {
    return Boolean(report?.parentReportID && report?.parentReportActionID);
}

/**
 * Returns true if report is of type chat and has a parent and is therefore a Thread.
 */
function isChatThread(report: OnyxEntry<Report>): boolean {
    return isThread(report) && report?.type === CONST.REPORT.TYPE.CHAT;
}

function isDM(report: OnyxEntry<Report>): boolean {
    return isChatReport(report) && !getChatType(report);
}

/**
 * Only returns true if this is our main 1:1 DM report with Concierge
 */
function isConciergeChatReport(report: OnyxEntry<Report>): boolean {
    return report?.participantAccountIDs?.length === 1 && Number(report.participantAccountIDs?.[0]) === CONST.ACCOUNT_ID.CONCIERGE && !isChatThread(report);
}

/**
 * Returns true if report is still being processed
 */
function isProcessingReport(report: OnyxEntry<Report> | EmptyObject): boolean {
    return report?.stateNum === CONST.REPORT.STATE_NUM.PROCESSING && report?.statusNum === CONST.REPORT.STATUS.SUBMITTED;
}

/**
 * Check if the report is a single chat report that isn't a thread
 * and personal detail of participant is optimistic data
 */
function shouldDisableDetailPage(report: OnyxEntry<Report>): boolean {
    const participantAccountIDs = report?.participantAccountIDs ?? [];

    if (isChatRoom(report) || isPolicyExpenseChat(report) || isChatThread(report) || isTaskReport(report)) {
        return false;
    }
    if (participantAccountIDs.length === 1) {
        return isOptimisticPersonalDetail(participantAccountIDs[0]);
    }
    return false;
}

/**
 * Returns true if this report has only one participant and it's an Expensify account.
 */
function isExpensifyOnlyParticipantInReport(report: OnyxEntry<Report>): boolean {
    const reportParticipants = report?.participantAccountIDs?.filter((accountID) => accountID !== currentUserAccountID) ?? [];
    return reportParticipants.length === 1 && reportParticipants.some((accountID) => CONST.EXPENSIFY_ACCOUNT_IDS.includes(accountID));
}

/**
 * Returns whether a given report can have tasks created in it.
 * We only prevent the task option if it's a DM/group-DM and the other users are all special Expensify accounts
 *
 */
function canCreateTaskInReport(report: OnyxEntry<Report>): boolean {
    const otherReportParticipants = report?.participantAccountIDs?.filter((accountID) => accountID !== currentUserAccountID) ?? [];
    const areExpensifyAccountsOnlyOtherParticipants = otherReportParticipants?.length >= 1 && otherReportParticipants?.every((accountID) => CONST.EXPENSIFY_ACCOUNT_IDS.includes(accountID));
    if (areExpensifyAccountsOnlyOtherParticipants && isDM(report)) {
        return false;
    }

    return true;
}

/**
 * Returns true if there are any Expensify accounts (i.e. with domain 'expensify.com') in the set of accountIDs
 * by cross-referencing the accountIDs with personalDetails.
 */
function hasExpensifyEmails(accountIDs: number[]): boolean {
    return accountIDs.some((accountID) => Str.extractEmailDomain(allPersonalDetails?.[accountID]?.login ?? '') === CONST.EXPENSIFY_PARTNER_NAME);
}

/**
 * Returns true if there are any guides accounts (team.expensify.com) in a list of accountIDs
 * by cross-referencing the accountIDs with personalDetails since guides that are participants
 * of the user's chats should have their personal details in Onyx.
 */
function hasExpensifyGuidesEmails(accountIDs: number[]): boolean {
    return accountIDs.some((accountID) => Str.extractEmailDomain(allPersonalDetails?.[accountID]?.login ?? '') === CONST.EMAIL.GUIDES_DOMAIN);
}

function findLastAccessedReport(
    reports: OnyxCollection<Report>,
    ignoreDomainRooms: boolean,
    policies: OnyxCollection<Policy>,
    isFirstTimeNewExpensifyUser: boolean,
    openOnAdminRoom = false,
    reportMetadata: OnyxCollection<ReportMetadata> = {},
): OnyxEntry<Report> {
    // If it's the user's first time using New Expensify, then they could either have:
    //   - just a Concierge report, if so we'll return that
    //   - their Concierge report, and a separate report that must have deeplinked them to the app before they created their account.
    // If it's the latter, we'll use the deeplinked report over the Concierge report,
    // since the Concierge report would be incorrectly selected over the deep-linked report in the logic below.
    let sortedReports = sortReportsByLastRead(reports, reportMetadata);

    let adminReport: OnyxEntry<Report> | undefined;
    if (openOnAdminRoom) {
        adminReport = sortedReports.find((report) => {
            const chatType = getChatType(report);
            return chatType === CONST.REPORT.CHAT_TYPE.POLICY_ADMINS;
        });
    }

    if (isFirstTimeNewExpensifyUser) {
        if (sortedReports.length === 1) {
            return sortedReports[0];
        }

        return adminReport ?? sortedReports.find((report) => !isConciergeChatReport(report)) ?? null;
    }

    if (ignoreDomainRooms) {
        // We allow public announce rooms, admins, and announce rooms through since we bypass the default rooms beta for them.
        // Check where ReportUtils.findLastAccessedReport is called in MainDrawerNavigator.js for more context.
        // Domain rooms are now the only type of default room that are on the defaultRooms beta.
        sortedReports = sortedReports.filter(
            (report) => !isDomainRoom(report) || getPolicyType(report, policies) === CONST.POLICY.TYPE.FREE || hasExpensifyGuidesEmails(report?.participantAccountIDs ?? []),
        );
    }

    return adminReport ?? sortedReports.at(-1) ?? null;
}

/**
 * Whether the provided report is an archived room
 */
function isArchivedRoom(report: OnyxEntry<Report> | EmptyObject): boolean {
    return report?.statusNum === CONST.REPORT.STATUS.CLOSED && report?.stateNum === CONST.REPORT.STATE_NUM.SUBMITTED;
}

/**
 * Checks if the current user is allowed to comment on the given report.
 */
function isAllowedToComment(report: Report): boolean {
    // Default to allowing all users to post
    const capability = report?.writeCapability ?? CONST.REPORT.WRITE_CAPABILITIES.ALL;

    if (capability === CONST.REPORT.WRITE_CAPABILITIES.ALL) {
        return true;
    }

    // If unauthenticated user opens public chat room using deeplink, they do not have policies available and they cannot comment
    if (!allPolicies) {
        return false;
    }

    // If we've made it here, commenting on this report is restricted.
    // If the user is an admin, allow them to post.
    const policy = allPolicies[`${ONYXKEYS.COLLECTION.POLICY}${report?.policyID}`];
    return policy?.role === CONST.POLICY.ROLE.ADMIN;
}

/**
 * Checks if the current user is the admin of the policy given the policy expense chat.
 */
function isPolicyExpenseChatAdmin(report: OnyxEntry<Report>, policies: OnyxCollection<Policy>): boolean {
    if (!isPolicyExpenseChat(report)) {
        return false;
    }

    const policyRole = policies?.[`${ONYXKEYS.COLLECTION.POLICY}${report?.policyID}`]?.role;

    return policyRole === CONST.POLICY.ROLE.ADMIN;
}

/**
 * Checks if the current user is the admin of the policy.
 */
function isPolicyAdmin(policyID: string, policies: OnyxCollection<Policy>): boolean {
    const policyRole = policies?.[`${ONYXKEYS.COLLECTION.POLICY}${policyID}`]?.role;

    return policyRole === CONST.POLICY.ROLE.ADMIN;
}

/**
 * Returns true if report has a single participant.
 */
function hasSingleParticipant(report: OnyxEntry<Report>): boolean {
    return report?.participantAccountIDs?.length === 1;
}

/**
 * Checks whether all the transactions linked to the IOU report are of the Distance Request type
 *
 */
function hasOnlyDistanceRequestTransactions(iouReportID: string | undefined): boolean {
    const transactions = TransactionUtils.getAllReportTransactions(iouReportID);

    // Early return false in case not having any transaction
    if (!transactions || transactions.length === 0) {
        return false;
    }

    return transactions.every((transaction) => TransactionUtils.isDistanceRequest(transaction));
}

/**
 * If the report is a thread and has a chat type set, it is a workspace chat.
 */
function isWorkspaceThread(report: OnyxEntry<Report>): boolean {
    return isThread(report) && isChatReport(report) && !isDM(report);
}

/**
 * Returns true if reportAction is the first chat preview of a Thread
 */
function isThreadFirstChat(reportAction: OnyxEntry<ReportAction>, reportID: string): boolean {
    return reportAction?.childReportID?.toString() === reportID;
}

/**
 * Checks if a report is a child report.
 */
function isChildReport(report: OnyxEntry<Report>): boolean {
    return isThread(report) || isTaskReport(report);
}

/**
 * An Expense Request is a thread where the parent report is an Expense Report and
 * the parentReportAction is a transaction.
 */
function isExpenseRequest(report: OnyxEntry<Report>): boolean {
    if (isThread(report)) {
        const parentReportAction = ReportActionsUtils.getParentReportAction(report);
        const parentReport = allReports?.[`${ONYXKEYS.COLLECTION.REPORT}${report?.parentReportID}`] ?? null;
        return isExpenseReport(parentReport) && isNotEmptyObject(parentReportAction) && ReportActionsUtils.isTransactionThread(parentReportAction);
    }
    return false;
}

/**
 * An IOU Request is a thread where the parent report is an IOU Report and
 * the parentReportAction is a transaction.
 */
function isIOURequest(report: OnyxEntry<Report>): boolean {
    if (isThread(report)) {
        const parentReportAction = ReportActionsUtils.getParentReportAction(report);
        const parentReport = allReports?.[`${ONYXKEYS.COLLECTION.REPORT}${report?.parentReportID}`] ?? null;
        return isIOUReport(parentReport) && isNotEmptyObject(parentReportAction) && ReportActionsUtils.isTransactionThread(parentReportAction);
    }
    return false;
}

/**
 * Checks if a report is an IOU or expense request.
 */
function isMoneyRequest(reportOrID: OnyxEntry<Report> | string): boolean {
    const report = typeof reportOrID === 'string' ? allReports?.[`${ONYXKEYS.COLLECTION.REPORT}${reportOrID}`] ?? null : reportOrID;
    return isIOURequest(report) || isExpenseRequest(report);
}

/**
 * Checks if a report is an IOU or expense report.
 */
function isMoneyRequestReport(reportOrID: OnyxEntry<Report> | string): boolean {
    const report = typeof reportOrID === 'object' ? reportOrID : allReports?.[`${ONYXKEYS.COLLECTION.REPORT}${reportOrID}`] ?? null;
    return isIOUReport(report) || isExpenseReport(report);
}

/**
 * Should return true only for personal 1:1 report
 *
 */
function isOneOnOneChat(report: OnyxEntry<Report>): boolean {
    const participantAccountIDs = report?.participantAccountIDs ?? [];
    return (
        !isThread(report) &&
        !isChatRoom(report) &&
        !isExpenseRequest(report) &&
        !isMoneyRequestReport(report) &&
        !isPolicyExpenseChat(report) &&
        !isTaskReport(report) &&
        isDM(report) &&
        !isIOUReport(report) &&
        participantAccountIDs.length === 1
    );
}

/**
 * Get the notification preference given a report
 */
function getReportNotificationPreference(report: OnyxEntry<Report>): string | number {
    return report?.notificationPreference ?? '';
}

/**
 * Returns whether or not the author of the action is this user
 *
 */
function isActionCreator(reportAction: OnyxEntry<ReportAction>): boolean {
    return reportAction?.actorAccountID === currentUserAccountID;
}

/**
 * Can only delete if the author is this user and the action is an ADDCOMMENT action or an IOU action in an unsettled report, or if the user is a
 * policy admin
 */
function canDeleteReportAction(reportAction: OnyxEntry<ReportAction>, reportID: string): boolean {
    const report = getReport(reportID);

    const isActionOwner = reportAction?.actorAccountID === currentUserAccountID;

    if (reportAction?.actionName === CONST.REPORT.ACTIONS.TYPE.IOU) {
        // For now, users cannot delete split actions
        const isSplitAction = reportAction?.originalMessage?.type === CONST.IOU.REPORT_ACTION_TYPE.SPLIT;

        if (isSplitAction || isSettled(String(reportAction?.originalMessage?.IOUReportID)) || (isNotEmptyObject(report) && isReportApproved(report))) {
            return false;
        }

        if (isActionOwner) {
            return true;
        }
    }

    if (
        reportAction?.actionName !== CONST.REPORT.ACTIONS.TYPE.ADDCOMMENT ||
        reportAction?.pendingAction === CONST.RED_BRICK_ROAD_PENDING_ACTION.DELETE ||
        ReportActionsUtils.isCreatedTaskReportAction(reportAction) ||
        reportAction?.actorAccountID === CONST.ACCOUNT_ID.CONCIERGE
    ) {
        return false;
    }

    const policy = allPolicies?.[`${ONYXKEYS.COLLECTION.POLICY}${report?.policyID}`];
    const isAdmin = policy?.role === CONST.POLICY.ROLE.ADMIN && isNotEmptyObject(report) && !isDM(report);

    return isActionOwner || isAdmin;
}

/**
 * Get welcome message based on room type
 */
function getRoomWelcomeMessage(report: OnyxEntry<Report>, isUserPolicyAdmin: boolean): WelcomeMessage {
    const welcomeMessage: WelcomeMessage = {showReportName: true};
    const workspaceName = getPolicyName(report);

    if (isArchivedRoom(report)) {
        welcomeMessage.phrase1 = Localize.translateLocal('reportActionsView.beginningOfArchivedRoomPartOne');
        welcomeMessage.phrase2 = Localize.translateLocal('reportActionsView.beginningOfArchivedRoomPartTwo');
    } else if (isDomainRoom(report)) {
        welcomeMessage.phrase1 = Localize.translateLocal('reportActionsView.beginningOfChatHistoryDomainRoomPartOne', {domainRoom: report?.reportName ?? ''});
        welcomeMessage.phrase2 = Localize.translateLocal('reportActionsView.beginningOfChatHistoryDomainRoomPartTwo');
    } else if (isAdminRoom(report)) {
        welcomeMessage.phrase1 = Localize.translateLocal('reportActionsView.beginningOfChatHistoryAdminRoomPartOne', {workspaceName});
        welcomeMessage.phrase2 = Localize.translateLocal('reportActionsView.beginningOfChatHistoryAdminRoomPartTwo');
    } else if (isAdminsOnlyPostingRoom(report) && !isUserPolicyAdmin) {
        welcomeMessage.phrase1 = Localize.translateLocal('reportActionsView.beginningOfChatHistoryAdminOnlyPostingRoom');
        welcomeMessage.showReportName = false;
    } else if (isAnnounceRoom(report)) {
        welcomeMessage.phrase1 = Localize.translateLocal('reportActionsView.beginningOfChatHistoryAnnounceRoomPartOne', {workspaceName});
        welcomeMessage.phrase2 = Localize.translateLocal('reportActionsView.beginningOfChatHistoryAnnounceRoomPartTwo', {workspaceName});
    } else {
        // Message for user created rooms or other room types.
        welcomeMessage.phrase1 = Localize.translateLocal('reportActionsView.beginningOfChatHistoryUserRoomPartOne');
        welcomeMessage.phrase2 = Localize.translateLocal('reportActionsView.beginningOfChatHistoryUserRoomPartTwo');
    }

    return welcomeMessage;
}

/**
 * Returns true if Concierge is one of the chat participants (1:1 as well as group chats)
 */
function chatIncludesConcierge(report: OnyxEntry<Report>): boolean {
    return Boolean(report?.participantAccountIDs?.length && report?.participantAccountIDs?.includes(CONST.ACCOUNT_ID.CONCIERGE));
}

/**
 * Returns true if there is any automated expensify account `in accountIDs
 */
function hasAutomatedExpensifyAccountIDs(accountIDs: number[]): boolean {
    return accountIDs.some((accountID) => CONST.EXPENSIFY_ACCOUNT_IDS.includes(accountID));
}

function getReportRecipientAccountIDs(report: OnyxEntry<Report>, currentLoginAccountID: number): number[] {
    let finalReport: OnyxEntry<Report> = report;
    // In 1:1 chat threads, the participants will be the same as parent report. If a report is specifically a 1:1 chat thread then we will
    // get parent report and use its participants array.
    if (isThread(report) && !(isTaskReport(report) || isMoneyRequestReport(report))) {
        const parentReport = allReports?.[`${ONYXKEYS.COLLECTION.REPORT}${report?.parentReportID}`] ?? null;
        if (hasSingleParticipant(parentReport)) {
            finalReport = parentReport;
        }
    }

    let finalParticipantAccountIDs: number[] | undefined = [];
    if (isMoneyRequestReport(report)) {
        // For money requests i.e the IOU (1:1 person) and Expense (1:* person) reports, use the full `initialParticipantAccountIDs` array
        // and add the `ownerAccountId`. Money request reports don't add `ownerAccountId` in `participantAccountIDs` array
        const defaultParticipantAccountIDs = finalReport?.participantAccountIDs ?? [];
        const setOfParticipantAccountIDs = new Set<number>(report?.ownerAccountID ? [...defaultParticipantAccountIDs, report.ownerAccountID] : defaultParticipantAccountIDs);
        finalParticipantAccountIDs = [...setOfParticipantAccountIDs];
    } else if (isTaskReport(report)) {
        // Task reports `managerID` will change when assignee is changed, in that case the old `managerID` is still present in `participantAccountIDs`
        // array along with the new one. We only need the `managerID` as a participant here.
        finalParticipantAccountIDs = report?.managerID ? [report?.managerID] : [];
    } else {
        finalParticipantAccountIDs = finalReport?.participantAccountIDs;
    }

    const reportParticipants = finalParticipantAccountIDs?.filter((accountID) => accountID !== currentLoginAccountID) ?? [];
    const participantsWithoutExpensifyAccountIDs = reportParticipants.filter((participant) => !CONST.EXPENSIFY_ACCOUNT_IDS.includes(participant ?? 0));
    return participantsWithoutExpensifyAccountIDs;
}

/**
 * Whether the time row should be shown for a report.
 */
function canShowReportRecipientLocalTime(personalDetails: OnyxCollection<PersonalDetails>, report: OnyxEntry<Report>, accountID: number): boolean {
    const reportRecipientAccountIDs = getReportRecipientAccountIDs(report, accountID);
    const hasMultipleParticipants = reportRecipientAccountIDs.length > 1;
    const reportRecipient = personalDetails?.[reportRecipientAccountIDs[0]];
    const reportRecipientTimezone = reportRecipient?.timezone ?? CONST.DEFAULT_TIME_ZONE;
    const isReportParticipantValidated = reportRecipient?.validated ?? false;
    return Boolean(!hasMultipleParticipants && !isChatRoom(report) && !isPolicyExpenseChat(report) && reportRecipient && reportRecipientTimezone?.selected && isReportParticipantValidated);
}

/**
 * Shorten last message text to fixed length and trim spaces.
 */
function formatReportLastMessageText(lastMessageText: string, isModifiedExpenseMessage = false): string {
    if (isModifiedExpenseMessage) {
        return String(lastMessageText).trim().replace(CONST.REGEX.LINE_BREAK, '').trim();
    }
    return String(lastMessageText).trim().replace(CONST.REGEX.LINE_BREAK, ' ').substring(0, CONST.REPORT.LAST_MESSAGE_TEXT_MAX_LENGTH).trim();
}

/**
 * Helper method to return the default avatar associated with the given login
 */
function getDefaultWorkspaceAvatar(workspaceName?: string): IconAsset {
    if (!workspaceName) {
        return defaultWorkspaceAvatars.WorkspaceBuilding;
    }

    // Remove all chars not A-Z or 0-9 including underscore
    const alphaNumeric = workspaceName
        .normalize('NFD')
        .replace(/[^0-9a-z]/gi, '')
        .toUpperCase();

    const workspace = `Workspace${alphaNumeric[0]}` as keyof typeof defaultWorkspaceAvatars;
    const defaultWorkspaceAvatar = defaultWorkspaceAvatars[workspace];

    return !alphaNumeric ? defaultWorkspaceAvatars.WorkspaceBuilding : defaultWorkspaceAvatar;
}

/**
 * Helper method to return the default avatar testID associated with the given login
 */
function getDefaultWorkspaceAvatarTestID(workspaceName: string): string {
    if (!workspaceName) {
        return defaultAvatarBuildingIconTestID;
    }

    // Remove all chars not A-Z or 0-9 including underscore
    const alphaNumeric = workspaceName
        .normalize('NFD')
        .replace(/[^0-9a-z]/gi, '')
        .toLowerCase();

    return !alphaNumeric ? defaultAvatarBuildingIconTestID : `SvgDefaultAvatar_${alphaNumeric[0]} Icon`;
}

function getWorkspaceAvatar(report: OnyxEntry<Report>): UserUtils.AvatarSource {
    const workspaceName = getPolicyName(report, false, allPolicies?.[`${ONYXKEYS.COLLECTION.POLICY}${report?.policyID}`]);
    const avatar = allPolicies?.[`${ONYXKEYS.COLLECTION.POLICY}${report?.policyID}`]?.avatar ?? '';
    return !isEmpty(avatar) ? avatar : getDefaultWorkspaceAvatar(workspaceName);
}

/**
 * Returns the appropriate icons for the given chat report using the stored personalDetails.
 * The Avatar sources can be URLs or Icon components according to the chat type.
 */
function getIconsForParticipants(participants: number[], personalDetails: OnyxCollection<PersonalDetails>): Icon[] {
    const participantDetails: ParticipantDetails[] = [];
    const participantsList = participants || [];

    for (const accountID of participantsList) {
        const avatarSource = UserUtils.getAvatar(personalDetails?.[accountID]?.avatar ?? '', accountID);
        const displayNameLogin = personalDetails?.[accountID]?.displayName ? personalDetails?.[accountID]?.displayName : personalDetails?.[accountID]?.login;
        participantDetails.push([accountID, displayNameLogin ?? '', avatarSource, personalDetails?.[accountID]?.fallbackIcon ?? '']);
    }

    const sortedParticipantDetails = participantDetails.sort((first, second) => {
        // First sort by displayName/login
        const displayNameLoginOrder = first[1].localeCompare(second[1]);
        if (displayNameLoginOrder !== 0) {
            return displayNameLoginOrder;
        }

        // Then fallback on accountID as the final sorting criteria.
        // This will ensure that the order of avatars with same login/displayName
        // stay consistent across all users and devices
        return first[0] - second[0];
    });

    // Now that things are sorted, gather only the avatars (second element in the array) and return those
    const avatars: Icon[] = [];

    for (const sortedParticipantDetail of sortedParticipantDetails) {
        const userIcon = {
            id: sortedParticipantDetail[0],
            source: sortedParticipantDetail[2],
            type: CONST.ICON_TYPE_AVATAR,
            name: sortedParticipantDetail[1],
            fallbackIcon: sortedParticipantDetail[3],
        };
        avatars.push(userIcon);
    }

    return avatars;
}

/**
 * Given a report, return the associated workspace icon.
 */
function getWorkspaceIcon(report: OnyxEntry<Report>, policy: OnyxEntry<Policy> = null): Icon {
    const workspaceName = getPolicyName(report, false, policy);
    const policyExpenseChatAvatarSource = allPolicies?.[`${ONYXKEYS.COLLECTION.POLICY}${report?.policyID}`]?.avatar
        ? allPolicies?.[`${ONYXKEYS.COLLECTION.POLICY}${report?.policyID}`]?.avatar
        : getDefaultWorkspaceAvatar(workspaceName);

    const workspaceIcon: Icon = {
        source: policyExpenseChatAvatarSource ?? '',
        type: CONST.ICON_TYPE_WORKSPACE,
        name: workspaceName,
        id: -1,
    };
    return workspaceIcon;
}

/**
 * Returns the appropriate icons for the given chat report using the stored personalDetails.
 * The Avatar sources can be URLs or Icon components according to the chat type.
 */
function getIcons(
    report: OnyxEntry<Report>,
    personalDetails: OnyxCollection<PersonalDetails>,
    defaultIcon: UserUtils.AvatarSource | null = null,
    defaultName = '',
    defaultAccountID = -1,
    policy: OnyxEntry<Policy> = null,
): Icon[] {
    if (isEmptyObject(report)) {
        const fallbackIcon: Icon = {
            source: defaultIcon ?? Expensicons.FallbackAvatar,
            type: CONST.ICON_TYPE_AVATAR,
            name: defaultName,
            id: defaultAccountID,
        };
        return [fallbackIcon];
    }
    if (isExpenseRequest(report)) {
        const parentReportAction = ReportActionsUtils.getParentReportAction(report);
        const workspaceIcon = getWorkspaceIcon(report, policy);
        const memberIcon = {
            source: UserUtils.getAvatar(personalDetails?.[parentReportAction.actorAccountID ?? -1]?.avatar ?? '', parentReportAction.actorAccountID ?? -1),
            id: parentReportAction.actorAccountID,
            type: CONST.ICON_TYPE_AVATAR,
            name: personalDetails?.[parentReportAction.actorAccountID ?? -1]?.displayName ?? '',
            fallbackIcon: personalDetails?.[parentReportAction.actorAccountID ?? -1]?.fallbackIcon,
        };

        return [memberIcon, workspaceIcon];
    }
    if (isChatThread(report)) {
        const parentReportAction = ReportActionsUtils.getParentReportAction(report);

        const actorAccountID = parentReportAction.actorAccountID;
        const actorDisplayName = PersonalDetailsUtils.getDisplayNameOrDefault(allPersonalDetails?.[actorAccountID ?? -1], '', false);
        const actorIcon = {
            id: actorAccountID,
            source: UserUtils.getAvatar(personalDetails?.[actorAccountID ?? -1]?.avatar ?? '', actorAccountID ?? -1),
            name: actorDisplayName,
            type: CONST.ICON_TYPE_AVATAR,
            fallbackIcon: personalDetails?.[parentReportAction.actorAccountID ?? -1]?.fallbackIcon,
        };

        if (isWorkspaceThread(report)) {
            const workspaceIcon = getWorkspaceIcon(report, policy);
            return [actorIcon, workspaceIcon];
        }
        return [actorIcon];
    }
    if (isTaskReport(report)) {
        const ownerIcon = {
            id: report?.ownerAccountID,
            source: UserUtils.getAvatar(personalDetails?.[report?.ownerAccountID ?? -1]?.avatar ?? '', report?.ownerAccountID ?? -1),
            type: CONST.ICON_TYPE_AVATAR,
            name: personalDetails?.[report?.ownerAccountID ?? -1]?.displayName ?? '',
            fallbackIcon: personalDetails?.[report?.ownerAccountID ?? -1]?.fallbackIcon,
        };

        if (isWorkspaceTaskReport(report)) {
            const workspaceIcon = getWorkspaceIcon(report, policy);
            return [ownerIcon, workspaceIcon];
        }

        return [ownerIcon];
    }
    if (isDomainRoom(report)) {
        // Get domain name after the #. Domain Rooms use our default workspace avatar pattern.
        const domainName = report?.reportName?.substring(1);
        const policyExpenseChatAvatarSource = getDefaultWorkspaceAvatar(domainName);
        const domainIcon: Icon = {
            source: policyExpenseChatAvatarSource,
            type: CONST.ICON_TYPE_WORKSPACE,
            name: domainName ?? '',
            id: -1,
        };
        return [domainIcon];
    }
    if (isAdminRoom(report) || isAnnounceRoom(report) || isChatRoom(report) || isArchivedRoom(report)) {
        const workspaceIcon = getWorkspaceIcon(report, policy);
        return [workspaceIcon];
    }
    if (isPolicyExpenseChat(report) || isExpenseReport(report)) {
        const workspaceIcon = getWorkspaceIcon(report, policy);
        const memberIcon = {
            source: UserUtils.getAvatar(personalDetails?.[report?.ownerAccountID ?? -1]?.avatar ?? '', report?.ownerAccountID ?? -1),
            id: report?.ownerAccountID,
            type: CONST.ICON_TYPE_AVATAR,
            name: personalDetails?.[report?.ownerAccountID ?? -1]?.displayName ?? '',
            fallbackIcon: personalDetails?.[report?.ownerAccountID ?? -1]?.fallbackIcon,
        };
        return isExpenseReport(report) ? [memberIcon, workspaceIcon] : [workspaceIcon, memberIcon];
    }
    if (isIOUReport(report)) {
        const managerIcon = {
            source: UserUtils.getAvatar(personalDetails?.[report?.managerID ?? -1]?.avatar ?? '', report?.managerID ?? -1),
            id: report?.managerID,
            type: CONST.ICON_TYPE_AVATAR,
            name: personalDetails?.[report?.managerID ?? -1]?.displayName ?? '',
            fallbackIcon: personalDetails?.[report?.managerID ?? -1]?.fallbackIcon,
        };
        const ownerIcon = {
            id: report?.ownerAccountID,
            source: UserUtils.getAvatar(personalDetails?.[report?.ownerAccountID ?? -1]?.avatar ?? '', report?.ownerAccountID ?? -1),
            type: CONST.ICON_TYPE_AVATAR,
            name: personalDetails?.[report?.ownerAccountID ?? -1]?.displayName ?? '',
            fallbackIcon: personalDetails?.[report?.ownerAccountID ?? -1]?.fallbackIcon,
        };
        const isPayer = currentUserAccountID === report?.managerID;

        return isPayer ? [managerIcon, ownerIcon] : [ownerIcon, managerIcon];
    }

    return getIconsForParticipants(report?.participantAccountIDs ?? [], personalDetails);
}

/**
 * Gets the personal details for a login by looking in the ONYXKEYS.PERSONAL_DETAILS_LIST Onyx key (stored in the local variable, allPersonalDetails). If it doesn't exist in Onyx,
 * then a default object is constructed.
 */
function getPersonalDetailsForAccountID(accountID: number): Partial<PersonalDetails> {
    if (!accountID) {
        return {};
    }
    if (Number(accountID) === CONST.ACCOUNT_ID.CONCIERGE) {
        return {
            accountID,
            displayName: 'Concierge',
            login: CONST.EMAIL.CONCIERGE,
            avatar: UserUtils.getDefaultAvatar(accountID),
        };
    }
    return (
        allPersonalDetails?.[accountID] ?? {
            avatar: UserUtils.getDefaultAvatar(accountID),
            isOptimisticPersonalDetail: true,
        }
    );
}

/**
 * Get the displayName for a single report participant.
 */
function getDisplayNameForParticipant(accountID?: number, shouldUseShortForm = false, shouldFallbackToHidden = true): string | undefined {
    if (!accountID) {
        return '';
    }

    const personalDetails = getPersonalDetailsForAccountID(accountID);
    // eslint-disable-next-line @typescript-eslint/prefer-nullish-coalescing
    const formattedLogin = LocalePhoneNumber.formatPhoneNumber(personalDetails.login || '');
    // This is to check if account is an invite/optimistically created one
    // and prevent from falling back to 'Hidden', so a correct value is shown
    // when searching for a new user
    if (personalDetails.isOptimisticPersonalDetail === true) {
        // eslint-disable-next-line @typescript-eslint/prefer-nullish-coalescing
        return formattedLogin;
    }

    const longName = PersonalDetailsUtils.getDisplayNameOrDefault(personalDetails, formattedLogin, shouldFallbackToHidden);

    // If the user's personal details (first name) should be hidden, make sure we return "hidden" instead of the short name
    if (shouldFallbackToHidden && longName === Localize.translateLocal('common.hidden')) {
        return longName;
    }

    const shortName = personalDetails.firstName ? personalDetails.firstName : longName;
    return shouldUseShortForm ? shortName : longName;
}

function getDisplayNamesWithTooltips(
    personalDetailsList: PersonalDetails[] | PersonalDetailsList | OptionData[],
    isMultipleParticipantReport: boolean,
    shouldFallbackToHidden = true,
): DisplayNameWithTooltips {
    const personalDetailsListArray = Array.isArray(personalDetailsList) ? personalDetailsList : Object.values(personalDetailsList);

    return personalDetailsListArray
        .map((user) => {
            const accountID = Number(user?.accountID);
            // eslint-disable-next-line @typescript-eslint/prefer-nullish-coalescing
            const displayName = getDisplayNameForParticipant(accountID, isMultipleParticipantReport, shouldFallbackToHidden) || user?.login || '';
            const avatar = UserUtils.getDefaultAvatar(accountID);

            let pronouns = user?.pronouns ?? undefined;
            if (pronouns?.startsWith(CONST.PRONOUNS.PREFIX)) {
                const pronounTranslationKey = pronouns.replace(CONST.PRONOUNS.PREFIX, '');
                pronouns = Localize.translateLocal(`pronouns.${pronounTranslationKey}` as TranslationPaths);
            }

            return {
                displayName,
                avatar,
                login: user?.login ?? '',
                accountID,
                pronouns,
            };
        })
        .sort((first, second) => {
            // First sort by displayName/login
            const displayNameLoginOrder = first.displayName.localeCompare(second.displayName);
            if (displayNameLoginOrder !== 0) {
                return displayNameLoginOrder;
            }

            // Then fallback on accountID as the final sorting criteria.
            return first.accountID - second.accountID;
        });
}

/**
 * For a deleted parent report action within a chat report,
 * let us return the appropriate display message
 *
 * @param reportAction - The deleted report action of a chat report for which we need to return message.
 */
function getDeletedParentActionMessageForChatReport(reportAction: OnyxEntry<ReportAction>): string {
    // By default, let us display [Deleted message]
    let deletedMessageText = Localize.translateLocal('parentReportAction.deletedMessage');
    if (ReportActionsUtils.isCreatedTaskReportAction(reportAction)) {
        // For canceled task report, let us display [Deleted task]
        deletedMessageText = Localize.translateLocal('parentReportAction.deletedTask');
    }
    return deletedMessageText;
}

/**
 * Returns the preview message for `REIMBURSEMENTQUEUED` action
 *

 */
function getReimbursementQueuedActionMessage(reportAction: OnyxEntry<ReportAction>, report: OnyxEntry<Report>): string {
    const submitterDisplayName = getDisplayNameForParticipant(report?.ownerAccountID, true) ?? '';
    const originalMessage = reportAction?.originalMessage as IOUMessage | undefined;
    let messageKey: TranslationPaths;
    if (originalMessage?.paymentType === CONST.IOU.PAYMENT_TYPE.EXPENSIFY) {
        messageKey = 'iou.waitingOnEnabledWallet';
    } else {
        messageKey = 'iou.waitingOnBankAccount';
    }

    return Localize.translateLocal(messageKey, {submitterDisplayName});
}

/**
 * Returns the preview message for `REIMBURSEMENTDEQUEUED` action
 */
function getReimbursementDeQueuedActionMessage(report: OnyxEntry<Report>): string {
    const submitterDisplayName = getDisplayNameForParticipant(report?.ownerAccountID, true) ?? '';
    const amount = CurrencyUtils.convertToDisplayString(report?.total ?? 0, report?.currency);

    return Localize.translateLocal('iou.canceledRequest', {submitterDisplayName, amount});
}

/**
 * Returns the last visible message for a given report after considering the given optimistic actions
 *
 * @param reportID - the report for which last visible message has to be fetched
 * @param [actionsToMerge] - the optimistic merge actions that needs to be considered while fetching last visible message

 */
function getLastVisibleMessage(reportID: string | undefined, actionsToMerge: ReportActions = {}): LastVisibleMessage {
    const report = getReport(reportID);
    const lastVisibleAction = ReportActionsUtils.getLastVisibleAction(reportID ?? '', actionsToMerge);

    // For Chat Report with deleted parent actions, let us fetch the correct message
    if (ReportActionsUtils.isDeletedParentAction(lastVisibleAction) && isNotEmptyObject(report) && isChatReport(report)) {
        const lastMessageText = getDeletedParentActionMessageForChatReport(lastVisibleAction);
        return {
            lastMessageText,
        };
    }

    // Fetch the last visible message for report represented by reportID and based on actions to merge.
    return ReportActionsUtils.getLastVisibleMessage(reportID ?? '', actionsToMerge);
}

/**
 * Checks if a report is an open task report assigned to current user.
 *
 * @param [parentReportAction] - The parent report action of the report (Used to check if the task has been canceled)
 */
function isWaitingForAssigneeToCompleteTask(report: OnyxEntry<Report>, parentReportAction: OnyxEntry<ReportAction> | EmptyObject = {}): boolean {
    return isTaskReport(report) && isReportManager(report) && isOpenTaskReport(report, parentReportAction);
}

function isUnreadWithMention(reportOrOption: OnyxEntry<Report> | OptionData): boolean {
    if (!reportOrOption) {
        return false;
    }
    // lastMentionedTime and lastReadTime are both datetime strings and can be compared directly
    const lastMentionedTime = reportOrOption.lastMentionedTime ?? '';
    const lastReadTime = reportOrOption.lastReadTime ?? '';
    return Boolean('isUnreadWithMention' in reportOrOption && reportOrOption.isUnreadWithMention) || lastReadTime < lastMentionedTime;
}

/**
 * Determines if the option requires action from the current user. This can happen when it:
    - is unread and the user was mentioned in one of the unread comments
    - is for an outstanding task waiting on the user
    - has an outstanding child money request that is waiting for an action from the current user (e.g. pay, approve, add bank account)
 *
 * @param option (report or optionItem)
 * @param parentReportAction (the report action the current report is a thread of)
 */
function requiresAttentionFromCurrentUser(optionOrReport: OnyxEntry<Report> | OptionData, parentReportAction: EmptyObject | OnyxEntry<ReportAction> = {}) {
    if (!optionOrReport) {
        return false;
    }

    if (isArchivedRoom(optionOrReport) || isArchivedRoom(getReport(optionOrReport.parentReportID))) {
        return false;
    }

    if (isUnreadWithMention(optionOrReport)) {
        return true;
    }

    if (isWaitingForAssigneeToCompleteTask(optionOrReport, parentReportAction)) {
        return true;
    }

    // Has a child report that is awaiting action (e.g. approve, pay, add bank account) from current user
    if (optionOrReport.hasOutstandingChildRequest) {
        return true;
    }

    return false;
}

/**
 * Returns number of transactions that are nonReimbursable
 *
 */
function hasNonReimbursableTransactions(iouReportID: string | undefined): boolean {
    const transactions = TransactionUtils.getAllReportTransactions(iouReportID);
    return transactions.filter((transaction) => transaction.reimbursable === false).length > 0;
}

function getMoneyRequestReimbursableTotal(report: OnyxEntry<Report>, allReportsDict: OnyxCollection<Report> = null): number {
    const allAvailableReports = allReportsDict ?? allReports;
    let moneyRequestReport: OnyxEntry<Report> | undefined;
    if (isMoneyRequestReport(report)) {
        moneyRequestReport = report;
    }
    if (allAvailableReports && report?.iouReportID) {
        moneyRequestReport = allAvailableReports[`${ONYXKEYS.COLLECTION.REPORT}${report.iouReportID}`];
    }
    if (moneyRequestReport) {
        const total = moneyRequestReport?.total ?? 0;

        if (total !== 0) {
            // There is a possibility that if the Expense report has a negative total.
            // This is because there are instances where you can get a credit back on your card,
            // or you enter a negative expense to “offset” future expenses
            return isExpenseReport(moneyRequestReport) ? total * -1 : Math.abs(total);
        }
    }
    return 0;
}

function getMoneyRequestSpendBreakdown(report: OnyxEntry<Report>, allReportsDict: OnyxCollection<Report> = null): SpendBreakdown {
    const allAvailableReports = allReportsDict ?? allReports;
    let moneyRequestReport;
    if (isMoneyRequestReport(report)) {
        moneyRequestReport = report;
    }
    if (allAvailableReports && report?.iouReportID) {
        moneyRequestReport = allAvailableReports[`${ONYXKEYS.COLLECTION.REPORT}${report.iouReportID}`];
    }
    if (moneyRequestReport) {
        let nonReimbursableSpend = moneyRequestReport.nonReimbursableTotal ?? 0;
        let totalSpend = moneyRequestReport.total ?? 0;

        if (nonReimbursableSpend + totalSpend !== 0) {
            // There is a possibility that if the Expense report has a negative total.
            // This is because there are instances where you can get a credit back on your card,
            // or you enter a negative expense to “offset” future expenses
            nonReimbursableSpend = isExpenseReport(moneyRequestReport) ? nonReimbursableSpend * -1 : Math.abs(nonReimbursableSpend);
            totalSpend = isExpenseReport(moneyRequestReport) ? totalSpend * -1 : Math.abs(totalSpend);

            const totalDisplaySpend = totalSpend;
            const reimbursableSpend = totalDisplaySpend - nonReimbursableSpend;

            return {
                nonReimbursableSpend,
                reimbursableSpend,
                totalDisplaySpend,
            };
        }
    }
    return {
        nonReimbursableSpend: 0,
        reimbursableSpend: 0,
        totalDisplaySpend: 0,
    };
}

/**
 * Get the title for a policy expense chat which depends on the role of the policy member seeing this report
 */
function getPolicyExpenseChatName(report: OnyxEntry<Report>, policy: OnyxEntry<Policy> | undefined = undefined): string | undefined {
    const ownerAccountID = report?.ownerAccountID;
    const personalDetails = allPersonalDetails?.[ownerAccountID ?? -1];
    const login = personalDetails ? personalDetails.login : null;
    // eslint-disable-next-line @typescript-eslint/prefer-nullish-coalescing
    const reportOwnerDisplayName = getDisplayNameForParticipant(ownerAccountID) || login || report?.reportName;

    // If the policy expense chat is owned by this user, use the name of the policy as the report name.
    if (report?.isOwnPolicyExpenseChat) {
        return getPolicyName(report, false, policy);
    }

    let policyExpenseChatRole = 'user';
    /**
     * Using typical string concatenation here due to performance issues
     * with template literals.
     */
    const policyItem = allPolicies?.[ONYXKEYS.COLLECTION.POLICY + report?.policyID];
    if (policyItem) {
        policyExpenseChatRole = policyItem.role || 'user';
    }

    // If this user is not admin and this policy expense chat has been archived because of account merging, this must be an old workspace chat
    // of the account which was merged into the current user's account. Use the name of the policy as the name of the report.
    if (isArchivedRoom(report)) {
        const lastAction = ReportActionsUtils.getLastVisibleAction(report?.reportID ?? '');
        const archiveReason = lastAction?.actionName === CONST.REPORT.ACTIONS.TYPE.CLOSED ? lastAction?.originalMessage?.reason : CONST.REPORT.ARCHIVE_REASON.DEFAULT;
        if (archiveReason === CONST.REPORT.ARCHIVE_REASON.ACCOUNT_MERGED && policyExpenseChatRole !== CONST.POLICY.ROLE.ADMIN) {
            return getPolicyName(report, false, policy);
        }
    }

    // If user can see this report and they are not its owner, they must be an admin and the report name should be the name of the policy member
    return reportOwnerDisplayName;
}

/**
 * Get the title for an IOU or expense chat which will be showing the payer and the amount
 */
function getMoneyRequestReportName(report: OnyxEntry<Report>, policy: OnyxEntry<Policy> | undefined = undefined): string {
    const moneyRequestTotal = getMoneyRequestReimbursableTotal(report);
    const formattedAmount = CurrencyUtils.convertToDisplayString(moneyRequestTotal, report?.currency, hasOnlyDistanceRequestTransactions(report?.reportID));
    const payerOrApproverName = isExpenseReport(report) ? getPolicyName(report, false, policy) : getDisplayNameForParticipant(report?.managerID) ?? '';
    const payerPaidAmountMessage = Localize.translateLocal('iou.payerPaidAmount', {
        payer: payerOrApproverName,
        amount: formattedAmount,
    });

    if (isReportApproved(report)) {
        return Localize.translateLocal('iou.managerApprovedAmount', {
            manager: payerOrApproverName,
            amount: formattedAmount,
        });
    }

    if (report?.isWaitingOnBankAccount) {
        return `${payerPaidAmountMessage} • ${Localize.translateLocal('iou.pending')}`;
    }

    if (report?.isCancelledIOU) {
        return `${payerPaidAmountMessage} • ${Localize.translateLocal('iou.canceled')}`;
    }

    if (hasNonReimbursableTransactions(report?.reportID)) {
        return Localize.translateLocal('iou.payerSpentAmount', {payer: payerOrApproverName, amount: formattedAmount});
    }

    if (isProcessingReport(report) || isDraftExpenseReport(report) || moneyRequestTotal === 0) {
        return Localize.translateLocal('iou.payerOwesAmount', {payer: payerOrApproverName, amount: formattedAmount});
    }

    return payerPaidAmountMessage;
}

/**
 * Gets transaction created, amount, currency, comment, and waypoints (for distance request)
 * into a flat object. Used for displaying transactions and sending them in API commands
 */

function getTransactionDetails(transaction: OnyxEntry<Transaction>, createdDateFormat: string = CONST.DATE.FNS_FORMAT_STRING): TransactionDetails {
    if (!transaction) {
        return;
    }
    const report = getReport(transaction?.reportID);
    return {
        created: TransactionUtils.getCreated(transaction, createdDateFormat),
        amount: TransactionUtils.getAmount(transaction, isNotEmptyObject(report) && isExpenseReport(report)),
        currency: TransactionUtils.getCurrency(transaction),
        comment: TransactionUtils.getDescription(transaction),
        merchant: TransactionUtils.getMerchant(transaction),
        waypoints: TransactionUtils.getWaypoints(transaction),
        category: TransactionUtils.getCategory(transaction),
        billable: TransactionUtils.getBillable(transaction),
        tag: TransactionUtils.getTag(transaction),
        mccGroup: TransactionUtils.getMCCGroup(transaction),
        cardID: TransactionUtils.getCardID(transaction),
        originalAmount: TransactionUtils.getOriginalAmount(transaction),
        originalCurrency: TransactionUtils.getOriginalCurrency(transaction),
    };
}

/**
 * Can only edit if:
 *
 * - in case of IOU report
 *    - the current user is the requestor and is not settled yet
 * - in case of expense report
 *    - the current user is the requestor and is not settled yet
 *    - the current user is the manager of the report
 *    - or the current user is an admin on the policy the expense report is tied to
 *
 *    This is used in conjunction with canEditRestrictedField to control editing of specific fields like amount, currency, created, receipt, and distance.
 *    On its own, it only controls allowing/disallowing navigating to the editing pages or showing/hiding the 'Edit' icon on report actions
 */
function canEditMoneyRequest(reportAction: OnyxEntry<ReportAction>): boolean {
    const isDeleted = ReportActionsUtils.isDeletedAction(reportAction);

    if (isDeleted) {
        return false;
    }

    // If the report action is not IOU type, return true early
    if (reportAction?.actionName !== CONST.REPORT.ACTIONS.TYPE.IOU) {
        return true;
    }

    if (reportAction.originalMessage.type !== CONST.IOU.REPORT_ACTION_TYPE.CREATE) {
        return false;
    }

    const moneyRequestReportID = reportAction?.originalMessage?.IOUReportID ?? 0;

    if (!moneyRequestReportID) {
        return false;
    }

    const moneyRequestReport = getReport(String(moneyRequestReportID));
    const isRequestor = currentUserAccountID === reportAction?.actorAccountID;

    if (isIOUReport(moneyRequestReport)) {
        return isProcessingReport(moneyRequestReport) && isRequestor;
    }

    const policy = getPolicy(moneyRequestReport?.policyID ?? '');
    const isAdmin = policy.role === CONST.POLICY.ROLE.ADMIN;
    const isManager = currentUserAccountID === moneyRequestReport?.managerID;

    // Admin & managers can always edit coding fields such as tag, category, billable, etc. As long as the report has a state higher than OPEN.
    if ((isAdmin || isManager) && !isDraftExpenseReport(moneyRequestReport)) {
        return true;
    }

    return !isReportApproved(moneyRequestReport) && !isSettled(moneyRequestReport?.reportID) && isRequestor;
}

/**
 * Checks if the current user can edit the provided property of a money request
 *
 */
function canEditFieldOfMoneyRequest(reportAction: OnyxEntry<ReportAction>, fieldToEdit: ValueOf<typeof CONST.EDIT_REQUEST_FIELD>): boolean {
    // A list of fields that cannot be edited by anyone, once a money request has been settled
    const restrictedFields: string[] = [
        CONST.EDIT_REQUEST_FIELD.AMOUNT,
        CONST.EDIT_REQUEST_FIELD.CURRENCY,
        CONST.EDIT_REQUEST_FIELD.MERCHANT,
        CONST.EDIT_REQUEST_FIELD.DATE,
        CONST.EDIT_REQUEST_FIELD.RECEIPT,
        CONST.EDIT_REQUEST_FIELD.DISTANCE,
    ];

    if (!canEditMoneyRequest(reportAction)) {
        return false;
    }

    // If we're editing fields such as category, tag, description, etc. the check above should be enough for handling the permission
    if (!restrictedFields.includes(fieldToEdit)) {
        return true;
    }

    const iouMessage = reportAction?.originalMessage as IOUMessage;
    const moneyRequestReport = allReports?.[`${ONYXKEYS.COLLECTION.REPORT}${iouMessage?.IOUReportID}`] ?? ({} as Report);
    const transaction = allTransactions?.[`${ONYXKEYS.COLLECTION.TRANSACTION}${iouMessage?.IOUTransactionID}`] ?? ({} as Transaction);

    if (isSettled(String(moneyRequestReport.reportID)) || isReportApproved(String(moneyRequestReport.reportID))) {
        return false;
    }

    if (fieldToEdit === CONST.EDIT_REQUEST_FIELD.AMOUNT || fieldToEdit === CONST.EDIT_REQUEST_FIELD.CURRENCY) {
        if (TransactionUtils.isCardTransaction(transaction)) {
            return false;
        }

        if (TransactionUtils.isDistanceRequest(transaction)) {
            const policy = getPolicy(moneyRequestReport?.reportID ?? '');
            const isAdmin = isExpenseReport(moneyRequestReport) && policy.role === CONST.POLICY.ROLE.ADMIN;
            const isManager = isExpenseReport(moneyRequestReport) && currentUserAccountID === moneyRequestReport?.managerID;

            return isAdmin || isManager;
        }
    }

    if (fieldToEdit === CONST.EDIT_REQUEST_FIELD.RECEIPT) {
        const isRequestor = currentUserAccountID === reportAction?.actorAccountID;
        return !TransactionUtils.isReceiptBeingScanned(transaction) && !TransactionUtils.isDistanceRequest(transaction) && isRequestor;
    }

    return true;
}

/**
 * Can only edit if:
 *
 * - It was written by the current user
 * - It's an ADDCOMMENT that is not an attachment
 * - It's money request where conditions for editability are defined in canEditMoneyRequest method
 * - It's not pending deletion
 */
function canEditReportAction(reportAction: OnyxEntry<ReportAction>): boolean {
    const isCommentOrIOU = reportAction?.actionName === CONST.REPORT.ACTIONS.TYPE.ADDCOMMENT || reportAction?.actionName === CONST.REPORT.ACTIONS.TYPE.IOU;

    return Boolean(
        reportAction?.actorAccountID === currentUserAccountID &&
            isCommentOrIOU &&
            canEditMoneyRequest(reportAction) && // Returns true for non-IOU actions
            !isReportMessageAttachment(reportAction?.message?.[0] ?? {type: '', text: ''}) &&
            !ReportActionsUtils.isDeletedAction(reportAction) &&
            !ReportActionsUtils.isCreatedTaskReportAction(reportAction) &&
            reportAction?.pendingAction !== CONST.RED_BRICK_ROAD_PENDING_ACTION.DELETE,
    );
}

/**
 * Gets all transactions on an IOU report with a receipt
 */
function getTransactionsWithReceipts(iouReportID: string | undefined): Transaction[] {
    const transactions = TransactionUtils.getAllReportTransactions(iouReportID);
    return transactions.filter((transaction) => TransactionUtils.hasReceipt(transaction));
}

/**
 * For report previews, we display a "Receipt scan in progress" indicator
 * instead of the report total only when we have no report total ready to show. This is the case when
 * all requests are receipts that are being SmartScanned. As soon as we have a non-receipt request,
 * or as soon as one receipt request is done scanning, we have at least one
 * "ready" money request, and we remove this indicator to show the partial report total.
 */
function areAllRequestsBeingSmartScanned(iouReportID: string, reportPreviewAction: OnyxEntry<ReportAction>): boolean {
    const transactionsWithReceipts = getTransactionsWithReceipts(iouReportID);
    // If we have more requests than requests with receipts, we have some manual requests
    if (ReportActionsUtils.getNumberOfMoneyRequests(reportPreviewAction) > transactionsWithReceipts.length) {
        return false;
    }
    return transactionsWithReceipts.every((transaction) => TransactionUtils.isReceiptBeingScanned(transaction));
}

/**
 * Check if any of the transactions in the report has required missing fields
 *
 */
function hasMissingSmartscanFields(iouReportID: string): boolean {
    const transactionsWithReceipts = getTransactionsWithReceipts(iouReportID);
    return transactionsWithReceipts.some((transaction) => TransactionUtils.hasMissingSmartscanFields(transaction));
}

/**
 * Given a parent IOU report action get report name for the LHN.
 */
function getTransactionReportName(reportAction: OnyxEntry<ReportAction>): string {
    if (ReportActionsUtils.isReversedTransaction(reportAction)) {
        return Localize.translateLocal('parentReportAction.reversedTransaction');
    }

    if (ReportActionsUtils.isDeletedAction(reportAction)) {
        return Localize.translateLocal('parentReportAction.deletedRequest');
    }

    const transaction = TransactionUtils.getLinkedTransaction(reportAction);
    if (!isNotEmptyObject(transaction)) {
        // Transaction data might be empty on app's first load, if so we fallback to Request
        return Localize.translateLocal('iou.request');
    }
    if (TransactionUtils.hasReceipt(transaction) && TransactionUtils.isReceiptBeingScanned(transaction)) {
        return Localize.translateLocal('iou.receiptScanning');
    }

    if (TransactionUtils.hasMissingSmartscanFields(transaction)) {
        return Localize.translateLocal('iou.receiptMissingDetails');
    }

    const transactionDetails = getTransactionDetails(transaction);

    return Localize.translateLocal(ReportActionsUtils.isSentMoneyReportAction(reportAction) ? 'iou.threadSentMoneyReportName' : 'iou.threadRequestReportName', {
        formattedAmount: CurrencyUtils.convertToDisplayString(transactionDetails?.amount ?? 0, transactionDetails?.currency, TransactionUtils.isDistanceRequest(transaction)) ?? '',
        comment: transactionDetails?.comment ?? '',
    });
}

/**
 * Get money request message for an IOU report
 *
 * @param [reportAction] This can be either a report preview action or the IOU action
 */
function getReportPreviewMessage(
    report: OnyxEntry<Report> | EmptyObject,
    reportAction: OnyxEntry<ReportAction> | EmptyObject = {},
    shouldConsiderReceiptBeingScanned = false,
    isPreviewMessageForParentChatReport = false,
    policy: OnyxEntry<Policy> = null,
    isForListPreview = false,
): string {
    const reportActionMessage = reportAction?.message?.[0].html ?? '';

    if (isEmptyObject(report) || !report?.reportID) {
        // The iouReport is not found locally after SignIn because the OpenApp API won't return iouReports if they're settled
        // As a temporary solution until we know how to solve this the best, we just use the message that returned from BE
        return reportActionMessage;
    }

    if (isNotEmptyObject(reportAction) && !isIOUReport(report) && reportAction && ReportActionsUtils.isSplitBillAction(reportAction)) {
        // This covers group chats where the last action is a split bill action
        const linkedTransaction = TransactionUtils.getLinkedTransaction(reportAction);
        if (isEmptyObject(linkedTransaction)) {
            return reportActionMessage;
        }

        if (isNotEmptyObject(linkedTransaction)) {
            if (TransactionUtils.isReceiptBeingScanned(linkedTransaction)) {
                return Localize.translateLocal('iou.receiptScanning');
            }

            if (TransactionUtils.hasMissingSmartscanFields(linkedTransaction)) {
                return Localize.translateLocal('iou.receiptMissingDetails');
            }

            const transactionDetails = getTransactionDetails(linkedTransaction);
            const formattedAmount = CurrencyUtils.convertToDisplayString(transactionDetails?.amount ?? 0, transactionDetails?.currency ?? '');
            return Localize.translateLocal('iou.didSplitAmount', {formattedAmount, comment: transactionDetails?.comment ?? ''});
        }
    }

    const totalAmount = getMoneyRequestReimbursableTotal(report);
    const policyName = getPolicyName(report, false, policy);
    const payerName = isExpenseReport(report) ? policyName : getDisplayNameForParticipant(report.managerID, !isPreviewMessageForParentChatReport);

    const formattedAmount = CurrencyUtils.convertToDisplayString(totalAmount, report.currency);

    if (isReportApproved(report) && isPaidGroupPolicy(report)) {
        return Localize.translateLocal('iou.managerApprovedAmount', {
            manager: payerName ?? '',
            amount: formattedAmount,
        });
    }

    if (isNotEmptyObject(reportAction) && shouldConsiderReceiptBeingScanned && reportAction && ReportActionsUtils.isMoneyRequestAction(reportAction)) {
        const linkedTransaction = TransactionUtils.getLinkedTransaction(reportAction);

        if (isNotEmptyObject(linkedTransaction) && TransactionUtils.hasReceipt(linkedTransaction) && TransactionUtils.isReceiptBeingScanned(linkedTransaction)) {
            return Localize.translateLocal('iou.receiptScanning');
        }
    }
    const originalMessage = reportAction?.originalMessage as IOUMessage | undefined;

    // Show Paid preview message if it's settled or if the amount is paid & stuck at receivers end for only chat reports.
    if (isSettled(report.reportID) || (report.isWaitingOnBankAccount && isPreviewMessageForParentChatReport)) {
        // A settled report preview message can come in three formats "paid ... elsewhere" or "paid ... with Expensify"
        let translatePhraseKey: TranslationPaths = 'iou.paidElsewhereWithAmount';
        if (
            [CONST.IOU.PAYMENT_TYPE.VBBA, CONST.IOU.PAYMENT_TYPE.EXPENSIFY].some((paymentType) => paymentType === originalMessage?.paymentType) ||
            !!reportActionMessage.match(/ (with Expensify|using Expensify)$/) ||
            report.isWaitingOnBankAccount
        ) {
            translatePhraseKey = 'iou.paidWithExpensifyWithAmount';
        }

        let actualPayerName = report.managerID === currentUserAccountID ? '' : getDisplayNameForParticipant(report.managerID, true);
        actualPayerName = actualPayerName && isForListPreview && !isPreviewMessageForParentChatReport ? `${actualPayerName}:` : actualPayerName;
        const payerDisplayName = isPreviewMessageForParentChatReport ? payerName : actualPayerName;

        return Localize.translateLocal(translatePhraseKey, {amount: formattedAmount, payer: payerDisplayName ?? ''});
    }

    if (report.isWaitingOnBankAccount) {
        const submitterDisplayName = getDisplayNameForParticipant(report.ownerAccountID ?? -1, true) ?? '';
        return Localize.translateLocal('iou.waitingOnBankAccount', {submitterDisplayName});
    }

    const containsNonReimbursable = hasNonReimbursableTransactions(report.reportID);

    const lastActorID = reportAction?.actorAccountID;

    // if we have the amount in the originalMessage and lastActorID, we can use that to display the preview message for the latest request
    if (originalMessage?.amount !== undefined && lastActorID && !isPreviewMessageForParentChatReport) {
        const amount = originalMessage?.amount;
        const currency = originalMessage?.currency ?? report.currency ?? '';
        const amountToDisplay = CurrencyUtils.convertToDisplayString(Math.abs(amount), currency);

        // We only want to show the actor name in the preview if it's not the current user who took the action
        const requestorName = lastActorID && lastActorID !== currentUserAccountID ? getDisplayNameForParticipant(lastActorID, !isPreviewMessageForParentChatReport) : '';
        return `${requestorName ? `${requestorName}: ` : ''}${Localize.translateLocal('iou.requestedAmount', {formattedAmount: amountToDisplay})}`;
    }

    return Localize.translateLocal(containsNonReimbursable ? 'iou.payerSpentAmount' : 'iou.payerOwesAmount', {payer: payerName ?? '', amount: formattedAmount});
}

/**
 * Given the updates user made to the request, compose the originalMessage
 * object of the modified expense action.
 *
 * At the moment, we only allow changing one transaction field at a time.
 */
function getModifiedExpenseOriginalMessage(oldTransaction: OnyxEntry<Transaction>, transactionChanges: ExpenseOriginalMessage, isFromExpenseReport: boolean): ExpenseOriginalMessage {
    const originalMessage: ExpenseOriginalMessage = {};
    // Remark: Comment field is the only one which has new/old prefixes for the keys (newComment/ oldComment),
    // all others have old/- pattern such as oldCreated/created
    if ('comment' in transactionChanges) {
        originalMessage.oldComment = TransactionUtils.getDescription(oldTransaction);
        originalMessage.newComment = transactionChanges?.comment;
    }
    if ('created' in transactionChanges) {
        originalMessage.oldCreated = TransactionUtils.getCreated(oldTransaction);
        originalMessage.created = transactionChanges?.created;
    }
    if ('merchant' in transactionChanges) {
        originalMessage.oldMerchant = TransactionUtils.getMerchant(oldTransaction);
        originalMessage.merchant = transactionChanges?.merchant;
    }

    // The amount is always a combination of the currency and the number value so when one changes we need to store both
    // to match how we handle the modified expense action in oldDot
    if ('amount' in transactionChanges || 'currency' in transactionChanges) {
        originalMessage.oldAmount = TransactionUtils.getAmount(oldTransaction, isFromExpenseReport);
        originalMessage.amount = transactionChanges?.amount ?? transactionChanges.oldAmount;
        originalMessage.oldCurrency = TransactionUtils.getCurrency(oldTransaction);
        originalMessage.currency = transactionChanges?.currency ?? transactionChanges.oldCurrency;
    }

    if ('category' in transactionChanges) {
        originalMessage.oldCategory = TransactionUtils.getCategory(oldTransaction);
        originalMessage.category = transactionChanges?.category;
    }

    if ('tag' in transactionChanges) {
        originalMessage.oldTag = TransactionUtils.getTag(oldTransaction);
        originalMessage.tag = transactionChanges?.tag;
    }

    if ('billable' in transactionChanges) {
        const oldBillable = TransactionUtils.getBillable(oldTransaction);
        originalMessage.oldBillable = oldBillable ? Localize.translateLocal('common.billable').toLowerCase() : Localize.translateLocal('common.nonBillable').toLowerCase();
        originalMessage.billable = transactionChanges?.billable ? Localize.translateLocal('common.billable').toLowerCase() : Localize.translateLocal('common.nonBillable').toLowerCase();
    }

    return originalMessage;
}

/**
 * Get the title for a report.
 */
function getReportName(report: OnyxEntry<Report>, policy: OnyxEntry<Policy> = null): string {
    let formattedName: string | undefined;
    const parentReportAction = ReportActionsUtils.getParentReportAction(report);
    if (isChatThread(report)) {
        if (isNotEmptyObject(parentReportAction) && ReportActionsUtils.isTransactionThread(parentReportAction)) {
            return getTransactionReportName(parentReportAction);
        }

        const isAttachment = ReportActionsUtils.isReportActionAttachment(isNotEmptyObject(parentReportAction) ? parentReportAction : null);
        const parentReportActionMessage = (parentReportAction?.message?.[0]?.text ?? '').replace(/(\r\n|\n|\r)/gm, ' ');
        if (isAttachment && parentReportActionMessage) {
            return `[${Localize.translateLocal('common.attachment')}]`;
        }
        if (
            parentReportAction?.message?.[0]?.moderationDecision?.decision === CONST.MODERATION.MODERATOR_DECISION_PENDING_HIDE ||
            parentReportAction?.message?.[0]?.moderationDecision?.decision === CONST.MODERATION.MODERATOR_DECISION_HIDDEN
        ) {
            return Localize.translateLocal('parentReportAction.hiddenMessage');
        }
        return parentReportActionMessage || Localize.translateLocal('parentReportAction.deletedMessage');
    }

    if (isTaskReport(report) && isCanceledTaskReport(report, parentReportAction)) {
        return Localize.translateLocal('parentReportAction.deletedTask');
    }

    if (isChatRoom(report) || isTaskReport(report)) {
        formattedName = report?.reportName;
    }

    if (isPolicyExpenseChat(report)) {
        formattedName = getPolicyExpenseChatName(report, policy);
    }

    if (isMoneyRequestReport(report)) {
        formattedName = getMoneyRequestReportName(report, policy);
    }

    if (isArchivedRoom(report)) {
        formattedName += ` (${Localize.translateLocal('common.archived')})`;
    }

    if (formattedName) {
        return formattedName;
    }

    // Not a room or PolicyExpenseChat, generate title from participants
    const participantAccountIDs = report?.participantAccountIDs ?? [];
    const participantsWithoutCurrentUser = participantAccountIDs.filter((accountID) => accountID !== currentUserAccountID);
    const isMultipleParticipantReport = participantsWithoutCurrentUser.length > 1;

    return participantsWithoutCurrentUser.map((accountID) => getDisplayNameForParticipant(accountID, isMultipleParticipantReport)).join(', ');
}

/**
 * Recursively navigates through thread parents to get the root report and workspace name.
 * The recursion stops when we find a non thread or money request report, whichever comes first.
 */
function getRootReportAndWorkspaceName(report: OnyxEntry<Report>): ReportAndWorkspaceName {
    if (!report) {
        return {
            rootReportName: '',
        };
    }
    if (isChildReport(report) && !isMoneyRequestReport(report) && !isTaskReport(report)) {
        const parentReport = allReports?.[`${ONYXKEYS.COLLECTION.REPORT}${report?.parentReportID}`] ?? null;
        return getRootReportAndWorkspaceName(parentReport);
    }

    if (isIOURequest(report)) {
        return {
            rootReportName: getReportName(report),
        };
    }
    if (isExpenseRequest(report)) {
        return {
            rootReportName: getReportName(report),
            workspaceName: isIOUReport(report) ? CONST.POLICY.OWNER_EMAIL_FAKE : getPolicyName(report, true),
        };
    }

    return {
        rootReportName: getReportName(report),
        workspaceName: getPolicyName(report, true),
    };
}

/**
 * Get either the policyName or domainName the chat is tied to
 */
function getChatRoomSubtitle(report: OnyxEntry<Report>): string | undefined {
    if (isChatThread(report)) {
        return '';
    }
    if (!isDefaultRoom(report) && !isUserCreatedPolicyRoom(report) && !isPolicyExpenseChat(report)) {
        return '';
    }
    if (getChatType(report) === CONST.REPORT.CHAT_TYPE.DOMAIN_ALL) {
        // The domainAll rooms are just #domainName, so we ignore the prefix '#' to get the domainName
        return report?.reportName?.substring(1) ?? '';
    }
    if ((isPolicyExpenseChat(report) && !!report?.isOwnPolicyExpenseChat) || isExpenseReport(report)) {
        return Localize.translateLocal('workspace.common.workspace');
    }
    if (isArchivedRoom(report)) {
        return report?.oldPolicyName ?? '';
    }
    return getPolicyName(report);
}

/**
 * Gets the parent navigation subtitle for the report
 */
function getParentNavigationSubtitle(report: OnyxEntry<Report>): ParentNavigationSummaryParams {
    if (isThread(report)) {
        const parentReport = allReports?.[`${ONYXKEYS.COLLECTION.REPORT}${report?.parentReportID}`] ?? null;
        const {rootReportName, workspaceName} = getRootReportAndWorkspaceName(parentReport);
        if (!rootReportName) {
            return {};
        }

        return {rootReportName, workspaceName};
    }
    return {};
}

/**
 * Navigate to the details page of a given report
 *
 */
function navigateToDetailsPage(report: OnyxEntry<Report>) {
    const participantAccountIDs = report?.participantAccountIDs ?? [];

    if (isOneOnOneChat(report)) {
        Navigation.navigate(ROUTES.PROFILE.getRoute(participantAccountIDs[0]));
        return;
    }
    if (report?.reportID) {
        Navigation.navigate(ROUTES.REPORT_WITH_ID_DETAILS.getRoute(report?.reportID));
    }
}

/**
 * Go back to the details page of a given report
 */
function goBackToDetailsPage(report: OnyxEntry<Report>) {
    if (isOneOnOneChat(report)) {
        Navigation.goBack(ROUTES.PROFILE.getRoute(report?.participantAccountIDs?.[0] ?? ''));
        return;
    }
    Navigation.goBack(ROUTES.REPORT_SETTINGS.getRoute(report?.reportID ?? ''));
}

/**
 * Generate a random reportID up to 53 bits aka 9,007,199,254,740,991 (Number.MAX_SAFE_INTEGER).
 * There were approximately 98,000,000 reports with sequential IDs generated before we started using this approach, those make up roughly one billionth of the space for these numbers,
 * so we live with the 1 in a billion chance of a collision with an older ID until we can switch to 64-bit IDs.
 *
 * In a test of 500M reports (28 years of reports at our current max rate) we got 20-40 collisions meaning that
 * this is more than random enough for our needs.
 */
function generateReportID(): string {
    return (Math.floor(Math.random() * 2 ** 21) * 2 ** 32 + Math.floor(Math.random() * 2 ** 32)).toString();
}

function hasReportNameError(report: OnyxEntry<Report>): boolean {
    return !isEmptyObject(report?.errorFields?.reportName);
}

/**
 * For comments shorter than or equal to 10k chars, convert the comment from MD into HTML because that's how it is stored in the database
 * For longer comments, skip parsing, but still escape the text, and display plaintext for performance reasons. It takes over 40s to parse a 100k long string!!
 */
function getParsedComment(text: string): string {
    const parser = new ExpensiMark();
    return text.length <= CONST.MAX_MARKUP_LENGTH ? parser.replace(text) : lodashEscape(text);
}

function buildOptimisticAddCommentReportAction(text?: string, file?: File): OptimisticReportAction {
    const parser = new ExpensiMark();
    const commentText = getParsedComment(text ?? '');
    const isAttachment = !text && file !== undefined;
    const attachmentInfo = isAttachment ? file : {};
    const htmlForNewComment = isAttachment ? CONST.ATTACHMENT_UPLOADING_MESSAGE_HTML : commentText;

    // Remove HTML from text when applying optimistic offline comment
    const textForNewComment = isAttachment ? CONST.ATTACHMENT_MESSAGE_TEXT : parser.htmlToText(htmlForNewComment);
    return {
        commentText,
        reportAction: {
            reportActionID: NumberUtils.rand64(),
            actionName: CONST.REPORT.ACTIONS.TYPE.ADDCOMMENT,
            actorAccountID: currentUserAccountID,
            person: [
                {
                    style: 'strong',
                    text: allPersonalDetails?.[currentUserAccountID ?? -1]?.displayName ?? currentUserEmail,
                    type: 'TEXT',
                },
            ],
            automatic: false,
            avatar: allPersonalDetails?.[currentUserAccountID ?? -1]?.avatar ?? UserUtils.getDefaultAvatarURL(currentUserAccountID),
            created: DateUtils.getDBTime(),
            message: [
                {
                    translationKey: isAttachment ? CONST.TRANSLATION_KEYS.ATTACHMENT : '',
                    type: CONST.REPORT.MESSAGE.TYPE.COMMENT,
                    html: htmlForNewComment,
                    text: textForNewComment,
                },
            ],
            isFirstItem: false,
            isAttachment,
            attachmentInfo,
            pendingAction: CONST.RED_BRICK_ROAD_PENDING_ACTION.ADD,
            shouldShow: true,
            isOptimisticAction: true,
        },
    };
}

/**
 * update optimistic parent reportAction when a comment is added or remove in the child report
 * @param parentReportAction - Parent report action of the child report
 * @param lastVisibleActionCreated - Last visible action created of the child report
 * @param type - The type of action in the child report
 */

function updateOptimisticParentReportAction(parentReportAction: OnyxEntry<ReportAction>, lastVisibleActionCreated: string, type: string): UpdateOptimisticParentReportAction {
    let childVisibleActionCount = parentReportAction?.childVisibleActionCount ?? 0;
    let childCommenterCount = parentReportAction?.childCommenterCount ?? 0;
    let childOldestFourAccountIDs = parentReportAction?.childOldestFourAccountIDs;

    if (type === CONST.RED_BRICK_ROAD_PENDING_ACTION.ADD) {
        childVisibleActionCount += 1;
        const oldestFourAccountIDs = childOldestFourAccountIDs ? childOldestFourAccountIDs.split(',') : [];
        if (oldestFourAccountIDs.length < 4) {
            const index = oldestFourAccountIDs.findIndex((accountID) => accountID === currentUserAccountID?.toString());
            if (index === -1) {
                childCommenterCount += 1;
                oldestFourAccountIDs.push(currentUserAccountID?.toString() ?? '');
            }
        }
        childOldestFourAccountIDs = oldestFourAccountIDs.join(',');
    } else if (type === CONST.RED_BRICK_ROAD_PENDING_ACTION.DELETE) {
        if (childVisibleActionCount > 0) {
            childVisibleActionCount -= 1;
        }

        if (childVisibleActionCount === 0) {
            childCommenterCount = 0;
            childOldestFourAccountIDs = '';
        }
    }

    return {
        childVisibleActionCount,
        childCommenterCount,
        childLastVisibleActionCreated: lastVisibleActionCreated,
        childOldestFourAccountIDs,
    };
}

/**
 * Get optimistic data of parent report action
 * @param reportID The reportID of the report that is updated
 * @param lastVisibleActionCreated Last visible action created of the child report
 * @param type The type of action in the child report
 * @param parentReportID Custom reportID to be updated
 * @param parentReportActionID Custom reportActionID to be updated
 */
function getOptimisticDataForParentReportAction(reportID: string, lastVisibleActionCreated: string, type: string, parentReportID = '', parentReportActionID = ''): OnyxUpdate | EmptyObject {
    const report = getReport(reportID);
    if (!report || !isNotEmptyObject(report)) {
        return {};
    }
    const parentReportAction = ReportActionsUtils.getParentReportAction(report);
    if (!parentReportAction || !isNotEmptyObject(parentReportAction)) {
        return {};
    }

    const optimisticParentReportAction = updateOptimisticParentReportAction(parentReportAction, lastVisibleActionCreated, type);
    return {
        onyxMethod: Onyx.METHOD.MERGE,
        key: `${ONYXKEYS.COLLECTION.REPORT_ACTIONS}${parentReportID || report?.parentReportID}`,
        value: {
            [parentReportActionID || (report?.parentReportActionID ?? '')]: optimisticParentReportAction,
        },
    };
}

/**
 * Builds an optimistic reportAction for the parent report when a task is created
 * @param taskReportID - Report ID of the task
 * @param taskTitle - Title of the task
 * @param taskAssigneeAccountID - AccountID of the person assigned to the task
 * @param text - Text of the comment
 * @param parentReportID - Report ID of the parent report
 */
function buildOptimisticTaskCommentReportAction(taskReportID: string, taskTitle: string, taskAssigneeAccountID: number, text: string, parentReportID: string): OptimisticReportAction {
    const reportAction = buildOptimisticAddCommentReportAction(text);
    if (reportAction.reportAction.message) {
        reportAction.reportAction.message[0].taskReportID = taskReportID;
    }

    // These parameters are not saved on the reportAction, but are used to display the task in the UI
    // Added when we fetch the reportActions on a report
    reportAction.reportAction.originalMessage = {
        html: reportAction.reportAction.message?.[0].html,
        taskReportID: reportAction.reportAction.message?.[0].taskReportID,
    };
    reportAction.reportAction.childReportID = taskReportID;
    reportAction.reportAction.parentReportID = parentReportID;
    reportAction.reportAction.childType = CONST.REPORT.TYPE.TASK;
    reportAction.reportAction.childReportName = taskTitle;
    reportAction.reportAction.childManagerAccountID = taskAssigneeAccountID;
    reportAction.reportAction.childStatusNum = CONST.REPORT.STATUS.OPEN;
    reportAction.reportAction.childStateNum = CONST.REPORT.STATE_NUM.OPEN;

    return reportAction;
}

/**
 * Builds an optimistic IOU report with a randomly generated reportID
 *
 * @param payeeAccountID - AccountID of the person generating the IOU.
 * @param payerAccountID - AccountID of the other person participating in the IOU.
 * @param total - IOU amount in the smallest unit of the currency.
 * @param chatReportID - Report ID of the chat where the IOU is.
 * @param currency - IOU currency.
 * @param isSendingMoney - If we send money the IOU should be created as settled
 */

function buildOptimisticIOUReport(payeeAccountID: number, payerAccountID: number, total: number, chatReportID: string, currency: string, isSendingMoney = false): OptimisticIOUReport {
    const formattedTotal = CurrencyUtils.convertToDisplayString(total, currency);
    const personalDetails = getPersonalDetailsForAccountID(payerAccountID);
    const payerEmail = 'login' in personalDetails ? personalDetails.login : '';

    // When creating a report the participantsAccountIDs and visibleChatMemberAccountIDs are the same
    const participantsAccountIDs = [payeeAccountID, payerAccountID];

    return {
        type: CONST.REPORT.TYPE.IOU,
        cachedTotal: formattedTotal,
        chatReportID,
        currency,
        managerID: payerAccountID,
        ownerAccountID: payeeAccountID,
        participantAccountIDs: participantsAccountIDs,
        visibleChatMemberAccountIDs: participantsAccountIDs,
        reportID: generateReportID(),
        state: CONST.REPORT.STATE.SUBMITTED,
        stateNum: isSendingMoney ? CONST.REPORT.STATE_NUM.SUBMITTED : CONST.REPORT.STATE_NUM.PROCESSING,
        statusNum: isSendingMoney ? CONST.REPORT.STATUS.REIMBURSED : CONST.REPORT.STATE_NUM.PROCESSING,
        total,

        // We don't translate reportName because the server response is always in English
        reportName: `${payerEmail} owes ${formattedTotal}`,
        notificationPreference: CONST.REPORT.NOTIFICATION_PREFERENCE.HIDDEN,
        parentReportID: chatReportID,
        lastVisibleActionCreated: DateUtils.getDBTime(),
    };
}

/**
 * Builds an optimistic Expense report with a randomly generated reportID
 *
 * @param chatReportID - Report ID of the PolicyExpenseChat where the Expense Report is
 * @param policyID - The policy ID of the PolicyExpenseChat
 * @param payeeAccountID - AccountID of the employee (payee)
 * @param total - Amount in cents
 * @param currency
 */

function buildOptimisticExpenseReport(chatReportID: string, policyID: string, payeeAccountID: number, total: number, currency: string): OptimisticExpenseReport {
    // The amount for Expense reports are stored as negative value in the database
    const storedTotal = total * -1;
    const policyName = getPolicyName(allReports?.[`${ONYXKEYS.COLLECTION.REPORT}${chatReportID}`]);
    const formattedTotal = CurrencyUtils.convertToDisplayString(storedTotal, currency);
    const policy = getPolicy(policyID);

    const isFree = policy?.type === CONST.POLICY.TYPE.FREE;

    // Define the state and status of the report based on whether the policy is free or paid
    const state = isFree ? CONST.REPORT.STATE.SUBMITTED : CONST.REPORT.STATE.OPEN;
    const stateNum = isFree ? CONST.REPORT.STATE_NUM.PROCESSING : CONST.REPORT.STATE_NUM.OPEN;
    const statusNum = isFree ? CONST.REPORT.STATUS.SUBMITTED : CONST.REPORT.STATUS.OPEN;

    return {
        reportID: generateReportID(),
        chatReportID,
        policyID,
        type: CONST.REPORT.TYPE.EXPENSE,
        ownerAccountID: payeeAccountID,
        currency,

        // We don't translate reportName because the server response is always in English
        reportName: `${policyName} owes ${formattedTotal}`,
        state,
        stateNum,
        statusNum,
        total: storedTotal,
        notificationPreference: CONST.REPORT.NOTIFICATION_PREFERENCE.HIDDEN,
        parentReportID: chatReportID,
        lastVisibleActionCreated: DateUtils.getDBTime(),
    };
}

/**
 * @param iouReportID - the report ID of the IOU report the action belongs to
 * @param type - IOUReportAction type. Can be oneOf(create, decline, cancel, pay, split)
 * @param total - IOU total in cents
 * @param comment - IOU comment
 * @param currency - IOU currency
 * @param paymentType - IOU paymentMethodType. Can be oneOf(Elsewhere, Expensify)
 * @param isSettlingUp - Whether we are settling up an IOU
 */
function getIOUReportActionMessage(iouReportID: string, type: string, total: number, comment: string, currency: string, paymentType = '', isSettlingUp = false): [Message] {
    const report = getReport(iouReportID);
    const amount =
        type === CONST.IOU.REPORT_ACTION_TYPE.PAY
            ? CurrencyUtils.convertToDisplayString(getMoneyRequestReimbursableTotal(isNotEmptyObject(report) ? report : null), currency)
            : CurrencyUtils.convertToDisplayString(total, currency);

    let paymentMethodMessage;
    switch (paymentType) {
        case CONST.IOU.PAYMENT_TYPE.VBBA:
        case CONST.IOU.PAYMENT_TYPE.EXPENSIFY:
            paymentMethodMessage = ' with Expensify';
            break;
        default:
            paymentMethodMessage = ` elsewhere`;
            break;
    }

    let iouMessage;
    switch (type) {
        case CONST.REPORT.ACTIONS.TYPE.APPROVED:
            iouMessage = `approved ${amount}`;
            break;
        case CONST.REPORT.ACTIONS.TYPE.SUBMITTED:
            iouMessage = `submitted ${amount}`;
            break;
        case CONST.IOU.REPORT_ACTION_TYPE.CREATE:
            iouMessage = `requested ${amount}${comment && ` for ${comment}`}`;
            break;
        case CONST.IOU.REPORT_ACTION_TYPE.SPLIT:
            iouMessage = `split ${amount}${comment && ` for ${comment}`}`;
            break;
        case CONST.IOU.REPORT_ACTION_TYPE.DELETE:
            iouMessage = `deleted the ${amount} request${comment && ` for ${comment}`}`;
            break;
        case CONST.IOU.REPORT_ACTION_TYPE.PAY:
            iouMessage = isSettlingUp ? `paid ${amount}${paymentMethodMessage}` : `sent ${amount}${comment && ` for ${comment}`}${paymentMethodMessage}`;
            break;
        default:
            break;
    }

    return [
        {
            html: lodashEscape(iouMessage),
            text: iouMessage ?? '',
            isEdited: false,
            type: CONST.REPORT.MESSAGE.TYPE.COMMENT,
        },
    ];
}

/**
 * Builds an optimistic IOU reportAction object
 *
 * @param type - IOUReportAction type. Can be oneOf(create, delete, pay, split).
 * @param amount - IOU amount in cents.
 * @param currency
 * @param comment - User comment for the IOU.
 * @param participants - An array with participants details.
 * @param [transactionID] - Not required if the IOUReportAction type is 'pay'
 * @param [paymentType] - Only required if the IOUReportAction type is 'pay'. Can be oneOf(elsewhere, Expensify).
 * @param [iouReportID] - Only required if the IOUReportActions type is oneOf(decline, cancel, pay). Generates a randomID as default.
 * @param [isSettlingUp] - Whether we are settling up an IOU.
 * @param [isSendMoneyFlow] - Whether this is send money flow
 * @param [receipt]
 * @param [isOwnPolicyExpenseChat] - Whether this is an expense report create from the current user's policy expense chat
 */

function buildOptimisticIOUReportAction(
    type: ValueOf<typeof CONST.IOU.REPORT_ACTION_TYPE>,
    amount: number,
    currency: string,
    comment: string,
    participants: Participant[],
    transactionID: string,
    paymentType: DeepValueOf<typeof CONST.IOU.PAYMENT_TYPE>,
    iouReportID = '',
    isSettlingUp = false,
    isSendMoneyFlow = false,
    receipt: Receipt = {},
    isOwnPolicyExpenseChat = false,
    created = DateUtils.getDBTime(),
): OptimisticIOUReportAction {
    const IOUReportID = iouReportID || generateReportID();

    const originalMessage: IOUMessage = {
        amount,
        comment,
        currency,
        IOUTransactionID: transactionID,
        IOUReportID,
        type,
    };

    if (type === CONST.IOU.REPORT_ACTION_TYPE.PAY) {
        // In send money flow, we store amount, comment, currency in IOUDetails when type = pay
        if (isSendMoneyFlow) {
            const keys = ['amount', 'comment', 'currency'] as const;
            keys.forEach((key) => {
                delete originalMessage[key];
            });
            originalMessage.IOUDetails = {amount, comment, currency};
            originalMessage.paymentType = paymentType;
        } else {
            // In case of pay money request action, we dont store the comment
            // and there is no single transctionID to link the action to.
            delete originalMessage.IOUTransactionID;
            delete originalMessage.comment;
            originalMessage.paymentType = paymentType;
        }
    }

    // IOUs of type split only exist in group DMs and those don't have an iouReport so we need to delete the IOUReportID key
    if (type === CONST.IOU.REPORT_ACTION_TYPE.SPLIT) {
        delete originalMessage.IOUReportID;
        // Split bill made from a policy expense chat only have the payee's accountID as the participant because the payer could be any policy admin
        if (isOwnPolicyExpenseChat) {
            originalMessage.participantAccountIDs = currentUserAccountID ? [currentUserAccountID] : [];
        } else {
            originalMessage.participantAccountIDs = currentUserAccountID
                ? [currentUserAccountID, ...participants.map((participant) => participant.accountID)]
                : participants.map((participant) => participant.accountID);
        }
    }

    return {
        actionName: CONST.REPORT.ACTIONS.TYPE.IOU,
        actorAccountID: currentUserAccountID,
        automatic: false,
        avatar: currentUserPersonalDetails?.avatar ?? UserUtils.getDefaultAvatarURL(currentUserAccountID),
        isAttachment: false,
        originalMessage,
        message: getIOUReportActionMessage(iouReportID, type, amount, comment, currency, paymentType, isSettlingUp),
        person: [
            {
                style: 'strong',
                text: currentUserPersonalDetails?.displayName ?? currentUserEmail,
                type: 'TEXT',
            },
        ],
        reportActionID: NumberUtils.rand64(),
        shouldShow: true,
        created,
        pendingAction: CONST.RED_BRICK_ROAD_PENDING_ACTION.ADD,
        whisperedToAccountIDs: [CONST.IOU.RECEIPT_STATE.SCANREADY, CONST.IOU.RECEIPT_STATE.SCANNING].some((value) => value === receipt?.state) ? [currentUserAccountID ?? -1] : [],
    };
}

/**
 * Builds an optimistic APPROVED report action with a randomly generated reportActionID.
 */
function buildOptimisticApprovedReportAction(amount: number, currency: string, expenseReportID: string): OptimisticApprovedReportAction {
    const originalMessage = {
        amount,
        currency,
        expenseReportID,
    };

    return {
        actionName: CONST.REPORT.ACTIONS.TYPE.APPROVED,
        actorAccountID: currentUserAccountID,
        automatic: false,
        avatar: currentUserPersonalDetails?.avatar ?? UserUtils.getDefaultAvatarURL(currentUserAccountID),
        isAttachment: false,
        originalMessage,
        message: getIOUReportActionMessage(expenseReportID, CONST.REPORT.ACTIONS.TYPE.APPROVED, Math.abs(amount), '', currency),
        person: [
            {
                style: 'strong',
                text: currentUserPersonalDetails?.displayName ?? currentUserEmail,
                type: 'TEXT',
            },
        ],
        reportActionID: NumberUtils.rand64(),
        shouldShow: true,
        created: DateUtils.getDBTime(),
        pendingAction: CONST.RED_BRICK_ROAD_PENDING_ACTION.ADD,
    };
}

/**
 * Builds an optimistic MOVED report action with a randomly generated reportActionID.
 * This action is used when we move reports across workspaces.
 */
function buildOptimisticMovedReportAction(fromPolicyID: string, toPolicyID: string, newParentReportID: string, movedReportID: string, policyName: string): ReportAction {
    const originalMessage = {
        fromPolicyID,
        toPolicyID,
        newParentReportID,
        movedReportID,
    };

    const movedActionMessage = [
        {
            html: `moved the report to the <a href='${CONST.NEW_EXPENSIFY_URL}r/${newParentReportID}' target='_blank' rel='noreferrer noopener'>${policyName}</a> workspace`,
            text: `moved the report to the ${policyName} workspace`,
            type: CONST.REPORT.MESSAGE.TYPE.COMMENT,
        },
    ];

    return {
        actionName: CONST.REPORT.ACTIONS.TYPE.MOVED,
        actorAccountID: currentUserAccountID,
        automatic: false,
        avatar: currentUserPersonalDetails?.avatar ?? UserUtils.getDefaultAvatarURL(currentUserAccountID),
        isAttachment: false,
        originalMessage,
        message: movedActionMessage,
        person: [
            {
                style: 'strong',
                text: currentUserPersonalDetails?.displayName ?? currentUserEmail,
                type: 'TEXT',
            },
        ],
        reportActionID: NumberUtils.rand64(),
        shouldShow: true,
        created: DateUtils.getDBTime(),
        pendingAction: CONST.RED_BRICK_ROAD_PENDING_ACTION.ADD,
    };
}

/**
 * Builds an optimistic SUBMITTED report action with a randomly generated reportActionID.
 *
 */
function buildOptimisticSubmittedReportAction(amount: number, currency: string, expenseReportID: string): OptimisticSubmittedReportAction {
    const originalMessage = {
        amount,
        currency,
        expenseReportID,
    };

    return {
        actionName: CONST.REPORT.ACTIONS.TYPE.SUBMITTED,
        actorAccountID: currentUserAccountID,
        automatic: false,
        avatar: currentUserPersonalDetails?.avatar ?? UserUtils.getDefaultAvatar(currentUserAccountID),
        isAttachment: false,
        originalMessage,
        message: getIOUReportActionMessage(expenseReportID, CONST.REPORT.ACTIONS.TYPE.SUBMITTED, Math.abs(amount), '', currency),
        person: [
            {
                style: 'strong',
                text: currentUserPersonalDetails?.displayName ?? currentUserEmail,
                type: 'TEXT',
            },
        ],
        reportActionID: NumberUtils.rand64(),
        shouldShow: true,
        created: DateUtils.getDBTime(),
        pendingAction: CONST.RED_BRICK_ROAD_PENDING_ACTION.ADD,
    };
}

/**
 * Builds an optimistic report preview action with a randomly generated reportActionID.
 *
 * @param chatReport
 * @param iouReport
 * @param [comment] - User comment for the IOU.
 * @param [transaction] - optimistic first transaction of preview
 */
function buildOptimisticReportPreview(
    chatReport: OnyxEntry<Report>,
    iouReport: OnyxEntry<Report>,
    comment = '',
    transaction: OnyxEntry<Transaction> = null,
    childReportID?: string,
): OptimisticReportPreview {
    const hasReceipt = TransactionUtils.hasReceipt(transaction);
    const isReceiptBeingScanned = hasReceipt && TransactionUtils.isReceiptBeingScanned(transaction);
    const message = getReportPreviewMessage(iouReport);
    const created = DateUtils.getDBTime();
    return {
        reportActionID: NumberUtils.rand64(),
        reportID: chatReport?.reportID,
        actionName: CONST.REPORT.ACTIONS.TYPE.REPORTPREVIEW,
        pendingAction: CONST.RED_BRICK_ROAD_PENDING_ACTION.ADD,
        originalMessage: {
            linkedReportID: iouReport?.reportID,
        },
        message: [
            {
                html: message,
                text: message,
                isEdited: false,
                type: CONST.REPORT.MESSAGE.TYPE.COMMENT,
            },
        ],
        created,
        accountID: iouReport?.managerID ?? 0,
        // The preview is initially whispered if created with a receipt, so the actor is the current user as well
        actorAccountID: hasReceipt ? currentUserAccountID : iouReport?.managerID ?? 0,
        childReportID: childReportID ?? iouReport?.reportID,
        childMoneyRequestCount: 1,
        childLastMoneyRequestComment: comment,
        childRecentReceiptTransactionIDs: hasReceipt && isNotEmptyObject(transaction) ? {[transaction?.transactionID ?? '']: created} : undefined,
        whisperedToAccountIDs: isReceiptBeingScanned ? [currentUserAccountID ?? -1] : [],
    };
}

/**
 * Builds an optimistic modified expense action with a randomly generated reportActionID.
 */
function buildOptimisticModifiedExpenseReportAction(
    transactionThread: OnyxEntry<Transaction>,
    oldTransaction: OnyxEntry<Transaction>,
    transactionChanges: ExpenseOriginalMessage,
    isFromExpenseReport: boolean,
): OptimisticModifiedExpenseReportAction {
    const originalMessage = getModifiedExpenseOriginalMessage(oldTransaction, transactionChanges, isFromExpenseReport);
    return {
        actionName: CONST.REPORT.ACTIONS.TYPE.MODIFIEDEXPENSE,
        actorAccountID: currentUserAccountID,
        automatic: false,
        avatar: currentUserPersonalDetails?.avatar ?? UserUtils.getDefaultAvatarURL(currentUserAccountID),
        created: DateUtils.getDBTime(),
        isAttachment: false,
        message: [
            {
                // Currently we are composing the message from the originalMessage and message is only used in OldDot and not in the App
                text: 'You',
                style: 'strong',
                type: CONST.REPORT.MESSAGE.TYPE.TEXT,
            },
        ],
        originalMessage,
        person: [
            {
                style: 'strong',
                text: currentUserPersonalDetails?.displayName ?? String(currentUserAccountID),
                type: 'TEXT',
            },
        ],
        pendingAction: CONST.RED_BRICK_ROAD_PENDING_ACTION.ADD,
        reportActionID: NumberUtils.rand64(),
        reportID: transactionThread?.reportID,
        shouldShow: true,
    };
}

/**
 * Updates a report preview action that exists for an IOU report.
 *
 * @param [comment] - User comment for the IOU.
 * @param [transaction] - optimistic newest transaction of a report preview
 *
 */
function updateReportPreview(
    iouReport: OnyxEntry<Report>,
    reportPreviewAction: OnyxEntry<ReportAction>,
    isPayRequest = false,
    comment = '',
    transaction: OnyxEntry<Transaction> = null,
): UpdateReportPreview {
    const hasReceipt = TransactionUtils.hasReceipt(transaction);
    const recentReceiptTransactions = reportPreviewAction?.childRecentReceiptTransactionIDs ?? {};
    const transactionsToKeep = TransactionUtils.getRecentTransactions(recentReceiptTransactions);
    const previousTransactionsArray = Object.entries(recentReceiptTransactions ?? {}).map(([key, value]) => (transactionsToKeep.includes(key) ? {[key]: value} : null));
    const previousTransactions: Record<string, string> = {};

    for (const obj of previousTransactionsArray) {
        for (const key in obj) {
            if (obj) {
                previousTransactions[key] = obj[key];
            }
        }
    }

    const message = getReportPreviewMessage(iouReport, reportPreviewAction);
    return {
        ...reportPreviewAction,
        created: DateUtils.getDBTime(),
        message: [
            {
                html: message,
                text: message,
                isEdited: false,
                type: CONST.REPORT.MESSAGE.TYPE.COMMENT,
            },
        ],
        childLastMoneyRequestComment: comment || reportPreviewAction?.childLastMoneyRequestComment,
        childMoneyRequestCount: (reportPreviewAction?.childMoneyRequestCount ?? 0) + (isPayRequest ? 0 : 1),
        childRecentReceiptTransactionIDs: hasReceipt
            ? {
                  ...(transaction && {[transaction.transactionID]: transaction?.created}),
                  ...previousTransactions,
              }
            : recentReceiptTransactions,
        // As soon as we add a transaction without a receipt to the report, it will have ready money requests,
        // so we remove the whisper
        whisperedToAccountIDs: hasReceipt ? reportPreviewAction?.whisperedToAccountIDs : [],
    };
}

function buildOptimisticTaskReportAction(taskReportID: string, actionName: OriginalMessageActionName, message = ''): OptimisticTaskReportAction {
    const originalMessage = {
        taskReportID,
        type: actionName,
        text: message,
    };
    return {
        actionName,
        actorAccountID: currentUserAccountID,
        automatic: false,
        avatar: currentUserPersonalDetails?.avatar ?? UserUtils.getDefaultAvatarURL(currentUserAccountID),
        isAttachment: false,
        originalMessage,
        message: [
            {
                text: message,
                taskReportID,
                type: CONST.REPORT.MESSAGE.TYPE.TEXT,
            },
        ],
        person: [
            {
                style: 'strong',
                text: currentUserPersonalDetails?.displayName ?? String(currentUserAccountID),
                type: 'TEXT',
            },
        ],
        reportActionID: NumberUtils.rand64(),
        shouldShow: true,
        created: DateUtils.getDBTime(),
        isFirstItem: false,
        pendingAction: CONST.RED_BRICK_ROAD_PENDING_ACTION.ADD,
    };
}

/**
 * Builds an optimistic chat report with a randomly generated reportID and as much information as we currently have
 */
function buildOptimisticChatReport(
    participantList: number[],
    reportName: string = CONST.REPORT.DEFAULT_REPORT_NAME,
    chatType: ValueOf<typeof CONST.REPORT.CHAT_TYPE> | undefined = undefined,
    policyID: string = CONST.POLICY.OWNER_EMAIL_FAKE,
    ownerAccountID: number = CONST.REPORT.OWNER_ACCOUNT_ID_FAKE,
    isOwnPolicyExpenseChat = false,
    oldPolicyName = '',
    visibility: ValueOf<typeof CONST.REPORT.VISIBILITY> | undefined = undefined,
    writeCapability: ValueOf<typeof CONST.REPORT.WRITE_CAPABILITIES> | undefined = undefined,
    notificationPreference: NotificationPreference = CONST.REPORT.NOTIFICATION_PREFERENCE.ALWAYS,
    parentReportActionID = '',
    parentReportID = '',
    welcomeMessage = '',
): OptimisticChatReport {
    const currentTime = DateUtils.getDBTime();
    const isNewlyCreatedWorkspaceChat = chatType === CONST.REPORT.CHAT_TYPE.POLICY_EXPENSE_CHAT && isOwnPolicyExpenseChat;
    return {
        type: CONST.REPORT.TYPE.CHAT,
        chatType,
        isOwnPolicyExpenseChat,
        isPinned: reportName === CONST.REPORT.WORKSPACE_CHAT_ROOMS.ADMINS || isNewlyCreatedWorkspaceChat,
        lastActorAccountID: 0,
        lastMessageTranslationKey: '',
        lastMessageHtml: '',
        lastMessageText: undefined,
        lastReadTime: currentTime,
        lastVisibleActionCreated: currentTime,
        notificationPreference,
        oldPolicyName,
        ownerAccountID: ownerAccountID || CONST.REPORT.OWNER_ACCOUNT_ID_FAKE,
        parentReportActionID,
        parentReportID,
        // When creating a report the participantsAccountIDs and visibleChatMemberAccountIDs are the same
        participantAccountIDs: participantList,
        visibleChatMemberAccountIDs: participantList,
        policyID,
        reportID: generateReportID(),
        reportName,
        stateNum: 0,
        statusNum: 0,
        visibility,
        welcomeMessage,
        writeCapability,
    };
}

/**
 * Returns the necessary reportAction onyx data to indicate that the chat has been created optimistically
 * @param [created] - Action created time
 */
function buildOptimisticCreatedReportAction(emailCreatingAction: string, created = DateUtils.getDBTime()): OptimisticCreatedReportAction {
    return {
        reportActionID: NumberUtils.rand64(),
        actionName: CONST.REPORT.ACTIONS.TYPE.CREATED,
        pendingAction: CONST.RED_BRICK_ROAD_PENDING_ACTION.ADD,
        actorAccountID: currentUserAccountID,
        message: [
            {
                type: CONST.REPORT.MESSAGE.TYPE.TEXT,
                style: 'strong',
                text: emailCreatingAction,
            },
            {
                type: CONST.REPORT.MESSAGE.TYPE.TEXT,
                style: 'normal',
                text: ' created this report',
            },
        ],
        person: [
            {
                type: CONST.REPORT.MESSAGE.TYPE.TEXT,
                style: 'strong',
                text: allPersonalDetails?.[currentUserAccountID ?? '']?.displayName ?? currentUserEmail,
            },
        ],
        automatic: false,
        avatar: allPersonalDetails?.[currentUserAccountID ?? '']?.avatar ?? UserUtils.getDefaultAvatarURL(currentUserAccountID),
        created,
        shouldShow: true,
    };
}

/**
 * Returns the necessary reportAction onyx data to indicate that a task report has been edited
 */
function buildOptimisticEditedTaskReportAction(emailEditingTask: string): OptimisticEditedTaskReportAction {
    return {
        reportActionID: NumberUtils.rand64(),
        actionName: CONST.REPORT.ACTIONS.TYPE.TASKEDITED,
        pendingAction: CONST.RED_BRICK_ROAD_PENDING_ACTION.ADD,
        actorAccountID: currentUserAccountID,
        message: [
            {
                type: CONST.REPORT.MESSAGE.TYPE.TEXT,
                style: 'strong',
                text: emailEditingTask,
            },
            {
                type: CONST.REPORT.MESSAGE.TYPE.TEXT,
                style: 'normal',
                text: ' edited this task',
            },
        ],
        person: [
            {
                type: CONST.REPORT.MESSAGE.TYPE.TEXT,
                style: 'strong',
                text: allPersonalDetails?.[currentUserAccountID ?? '']?.displayName ?? currentUserEmail,
            },
        ],
        automatic: false,
        avatar: allPersonalDetails?.[currentUserAccountID ?? '']?.avatar ?? UserUtils.getDefaultAvatarURL(currentUserAccountID),
        created: DateUtils.getDBTime(),
        shouldShow: false,
    };
}

/**
 * Returns the necessary reportAction onyx data to indicate that a chat has been archived
 *
 * @param reason - A reason why the chat has been archived
 */
function buildOptimisticClosedReportAction(emailClosingReport: string, policyName: string, reason: string = CONST.REPORT.ARCHIVE_REASON.DEFAULT): OptimisticClosedReportAction {
    return {
        actionName: CONST.REPORT.ACTIONS.TYPE.CLOSED,
        actorAccountID: currentUserAccountID,
        automatic: false,
        avatar: allPersonalDetails?.[currentUserAccountID ?? '']?.avatar ?? UserUtils.getDefaultAvatarURL(currentUserAccountID),
        created: DateUtils.getDBTime(),
        message: [
            {
                type: CONST.REPORT.MESSAGE.TYPE.TEXT,
                style: 'strong',
                text: emailClosingReport,
            },
            {
                type: CONST.REPORT.MESSAGE.TYPE.TEXT,
                style: 'normal',
                text: ' closed this report',
            },
        ],
        originalMessage: {
            policyName,
            reason,
        },
        pendingAction: CONST.RED_BRICK_ROAD_PENDING_ACTION.ADD,
        person: [
            {
                type: CONST.REPORT.MESSAGE.TYPE.TEXT,
                style: 'strong',
                text: allPersonalDetails?.[currentUserAccountID ?? '']?.displayName ?? currentUserEmail,
            },
        ],
        reportActionID: NumberUtils.rand64(),
        shouldShow: true,
    };
}

function buildOptimisticWorkspaceChats(policyID: string, policyName: string): OptimisticWorkspaceChats {
    const announceChatData = buildOptimisticChatReport(
        currentUserAccountID ? [currentUserAccountID] : [],
        CONST.REPORT.WORKSPACE_CHAT_ROOMS.ANNOUNCE,
        CONST.REPORT.CHAT_TYPE.POLICY_ANNOUNCE,
        policyID,
        CONST.POLICY.OWNER_ACCOUNT_ID_FAKE,
        false,
        policyName,
        undefined,
        undefined,

        // #announce contains all policy members so notifying always should be opt-in only.
        CONST.REPORT.NOTIFICATION_PREFERENCE.DAILY,
    );
    const announceChatReportID = announceChatData.reportID;
    const announceCreatedAction = buildOptimisticCreatedReportAction(CONST.POLICY.OWNER_EMAIL_FAKE);
    const announceReportActionData = {
        [announceCreatedAction.reportActionID]: announceCreatedAction,
    };

    const adminsChatData = buildOptimisticChatReport(
        [currentUserAccountID ?? -1],
        CONST.REPORT.WORKSPACE_CHAT_ROOMS.ADMINS,
        CONST.REPORT.CHAT_TYPE.POLICY_ADMINS,
        policyID,
        CONST.POLICY.OWNER_ACCOUNT_ID_FAKE,
        false,
        policyName,
    );
    const adminsChatReportID = adminsChatData.reportID;
    const adminsCreatedAction = buildOptimisticCreatedReportAction(CONST.POLICY.OWNER_EMAIL_FAKE);
    const adminsReportActionData = {
        [adminsCreatedAction.reportActionID]: adminsCreatedAction,
    };

    const expenseChatData = buildOptimisticChatReport([currentUserAccountID ?? -1], '', CONST.REPORT.CHAT_TYPE.POLICY_EXPENSE_CHAT, policyID, currentUserAccountID, true, policyName);
    const expenseChatReportID = expenseChatData.reportID;
    const expenseReportCreatedAction = buildOptimisticCreatedReportAction(currentUserEmail ?? '');
    const expenseReportActionData = {
        [expenseReportCreatedAction.reportActionID]: expenseReportCreatedAction,
    };

    return {
        announceChatReportID,
        announceChatData,
        announceReportActionData,
        announceCreatedReportActionID: announceCreatedAction.reportActionID,
        adminsChatReportID,
        adminsChatData,
        adminsReportActionData,
        adminsCreatedReportActionID: adminsCreatedAction.reportActionID,
        expenseChatReportID,
        expenseChatData,
        expenseReportActionData,
        expenseCreatedReportActionID: expenseReportCreatedAction.reportActionID,
    };
}

/**
 * Builds an optimistic Task Report with a randomly generated reportID
 *
 * @param ownerAccountID - Account ID of the person generating the Task.
 * @param assigneeAccountID - AccountID of the other person participating in the Task.
 * @param parentReportID - Report ID of the chat where the Task is.
 * @param title - Task title.
 * @param description - Task description.
 * @param policyID - PolicyID of the parent report
 */

function buildOptimisticTaskReport(
    ownerAccountID: number,
    assigneeAccountID = 0,
    parentReportID?: string,
    title?: string,
    description?: string,
    policyID: string = CONST.POLICY.OWNER_EMAIL_FAKE,
): OptimisticTaskReport {
    // When creating a report the participantsAccountIDs and visibleChatMemberAccountIDs are the same
    const participantsAccountIDs = assigneeAccountID && assigneeAccountID !== ownerAccountID ? [assigneeAccountID] : [];

    return {
        reportID: generateReportID(),
        reportName: title,
        description,
        ownerAccountID,
        participantAccountIDs: participantsAccountIDs,
        visibleChatMemberAccountIDs: participantsAccountIDs,
        managerID: assigneeAccountID,
        type: CONST.REPORT.TYPE.TASK,
        parentReportID,
        policyID,
        stateNum: CONST.REPORT.STATE_NUM.OPEN,
        statusNum: CONST.REPORT.STATUS.OPEN,
        notificationPreference: CONST.REPORT.NOTIFICATION_PREFERENCE.ALWAYS,
        lastVisibleActionCreated: DateUtils.getDBTime(),
    };
}

/**
 * A helper method to create transaction thread
 *
 * @param reportAction - the parent IOU report action from which to create the thread
 *
 * @param moneyRequestReportID - the reportID which the report action belong to
 */
function buildTransactionThread(reportAction: OnyxEntry<ReportAction>, moneyRequestReportID: string): OptimisticChatReport {
    const participantAccountIDs = [...new Set([currentUserAccountID, Number(reportAction?.actorAccountID)])].filter(Boolean) as number[];
    return buildOptimisticChatReport(
        participantAccountIDs,
        getTransactionReportName(reportAction),
        undefined,
        getReport(moneyRequestReportID)?.policyID ?? CONST.POLICY.OWNER_EMAIL_FAKE,
        CONST.POLICY.OWNER_ACCOUNT_ID_FAKE,
        false,
        '',
        undefined,
        undefined,
        CONST.REPORT.NOTIFICATION_PREFERENCE.HIDDEN,
        reportAction?.reportActionID,
        moneyRequestReportID,
    );
}

function isUnread(report: OnyxEntry<Report>): boolean {
    if (!report) {
        return false;
    }

    // lastVisibleActionCreated and lastReadTime are both datetime strings and can be compared directly
    const lastVisibleActionCreated = report.lastVisibleActionCreated ?? '';
    const lastReadTime = report.lastReadTime ?? '';
    return lastReadTime < lastVisibleActionCreated;
}

function isIOUOwnedByCurrentUser(report: OnyxEntry<Report>, allReportsDict: OnyxCollection<Report> = null): boolean {
    const allAvailableReports = allReportsDict ?? allReports;
    if (!report || !allAvailableReports) {
        return false;
    }

    let reportToLook = report;
    if (report.iouReportID) {
        const iouReport = allAvailableReports[`${ONYXKEYS.COLLECTION.REPORT}${report.iouReportID}`];
        if (iouReport) {
            reportToLook = iouReport;
        }
    }

    return reportToLook.ownerAccountID === currentUserAccountID;
}

/**
 * Assuming the passed in report is a default room, lets us know whether we can see it or not, based on permissions and
 * the various subsets of users we've allowed to use default rooms.
 */
function canSeeDefaultRoom(report: OnyxEntry<Report>, policies: OnyxCollection<Policy>, betas: OnyxEntry<Beta[]>): boolean {
    // Include archived rooms
    if (isArchivedRoom(report)) {
        return true;
    }

    // Include default rooms for free plan policies (domain rooms aren't included in here because they do not belong to a policy)
    if (getPolicyType(report, policies) === CONST.POLICY.TYPE.FREE) {
        return true;
    }

    // Include domain rooms with Partner Managers (Expensify accounts) in them for accounts that are on a domain with an Approved Accountant
    if (isDomainRoom(report) && doesDomainHaveApprovedAccountant && hasExpensifyEmails(report?.participantAccountIDs ?? [])) {
        return true;
    }

    // If the room has an assigned guide, it can be seen.
    if (hasExpensifyGuidesEmails(report?.participantAccountIDs ?? [])) {
        return true;
    }

    // Include any admins and announce rooms, since only non partner-managed domain rooms are on the beta now.
    if (isAdminRoom(report) || isAnnounceRoom(report)) {
        return true;
    }

    // For all other cases, just check that the user belongs to the default rooms beta
    return Permissions.canUseDefaultRooms(betas ?? []);
}

function canAccessReport(report: OnyxEntry<Report>, policies: OnyxCollection<Policy>, betas: OnyxEntry<Beta[]>): boolean {
    if (isThread(report) && ReportActionsUtils.isPendingRemove(ReportActionsUtils.getParentReportAction(report))) {
        return false;
    }

    // We hide default rooms (it's basically just domain rooms now) from people who aren't on the defaultRooms beta.
    if (isDefaultRoom(report) && !canSeeDefaultRoom(report, policies, betas)) {
        return false;
    }

    return true;
}
/**
 * Check if the report is the parent report of the currently viewed report or at least one child report has report action
 */
function shouldHideReport(report: OnyxEntry<Report>, currentReportId: string): boolean {
    const currentReport = getReport(currentReportId);
    const parentReport = getParentReport(isNotEmptyObject(currentReport) ? currentReport : null);
    const reportActions = ReportActionsUtils.getAllReportActions(report?.reportID ?? '');
    const isChildReportHasComment = Object.values(reportActions ?? {})?.some((reportAction) => (reportAction?.childVisibleActionCount ?? 0) > 0);
    return parentReport?.reportID !== report?.reportID && !isChildReportHasComment;
}

/**
 * Takes several pieces of data from Onyx and evaluates if a report should be shown in the option list (either when searching
 * for reports or the reports shown in the LHN).
 *
 * This logic is very specific and the order of the logic is very important. It should fail quickly in most cases and also
 * filter out the majority of reports before filtering out very specific minority of reports.
 */
function shouldReportBeInOptionList(report: OnyxEntry<Report>, currentReportId: string, isInGSDMode: boolean, betas: Beta[], policies: OnyxCollection<Policy>, excludeEmptyChats = false) {
    const isInDefaultMode = !isInGSDMode;
    // Exclude reports that have no data because there wouldn't be anything to show in the option item.
    // This can happen if data is currently loading from the server or a report is in various stages of being created.
    // This can also happen for anyone accessing a public room or archived room for which they don't have access to the underlying policy.
    if (
        !report?.reportID ||
        !report?.type ||
        report?.reportName === undefined ||
        // eslint-disable-next-line @typescript-eslint/prefer-nullish-coalescing
        report?.isHidden ||
        // eslint-disable-next-line @typescript-eslint/prefer-nullish-coalescing
        report?.participantAccountIDs?.includes(CONST.ACCOUNT_ID.NOTIFICATIONS) ||
        (report?.participantAccountIDs?.length === 0 &&
            !isChatThread(report) &&
            !isPublicRoom(report) &&
            !isUserCreatedPolicyRoom(report) &&
            !isArchivedRoom(report) &&
            !isMoneyRequestReport(report) &&
            !isTaskReport(report))
    ) {
        return false;
    }
    if (!canAccessReport(report, policies, betas)) {
        return false;
    }

    // Include the currently viewed report. If we excluded the currently viewed report, then there
    // would be no way to highlight it in the options list and it would be confusing to users because they lose
    // a sense of context.
    if (report.reportID === currentReportId) {
        return true;
    }

    // Include reports that are relevant to the user in any view mode. Criteria include having a draft or having a GBR showing.
    // eslint-disable-next-line @typescript-eslint/prefer-nullish-coalescing
    if (report.hasDraft || requiresAttentionFromCurrentUser(report)) {
        return true;
    }
    const lastVisibleMessage = ReportActionsUtils.getLastVisibleMessage(report.reportID);
    const isEmptyChat = !report.lastMessageText && !report.lastMessageTranslationKey && !lastVisibleMessage.lastMessageText && !lastVisibleMessage.lastMessageTranslationKey;
    const canHideReport = shouldHideReport(report, currentReportId);

    // Include reports if they are pinned
    if (report.isPinned) {
        return true;
    }

    // Hide only chat threads that haven't been commented on (other threads are actionable)
    if (isChatThread(report) && canHideReport && isEmptyChat) {
        return false;
    }

    // Include reports that have errors from trying to add a workspace
    // If we excluded it, then the red-brock-road pattern wouldn't work for the user to resolve the error
    if (report.errorFields?.addWorkspaceRoom) {
        return true;
    }

    // All unread chats (even archived ones) in GSD mode will be shown. This is because GSD mode is specifically for focusing the user on the most relevant chats, primarily, the unread ones
    if (isInGSDMode) {
        return isUnread(report);
    }

    // Archived reports should always be shown when in default (most recent) mode. This is because you should still be able to access and search for the chats to find them.
    if (isInDefaultMode && isArchivedRoom(report)) {
        return true;
    }

    // Hide chats between two users that haven't been commented on from the LNH
    if (excludeEmptyChats && isEmptyChat && isChatReport(report) && !isChatRoom(report) && !isPolicyExpenseChat(report) && canHideReport) {
        return false;
    }

    return true;
}

/**
 * Attempts to find a report in onyx with the provided list of participants. Does not include threads, task, money request, room, and policy expense chat.
 */
function getChatByParticipants(newParticipantList: number[]): OnyxEntry<Report> {
    const sortedNewParticipantList = newParticipantList.sort();
    return (
        Object.values(allReports ?? {}).find((report) => {
            // If the report has been deleted, or there are no participants (like an empty #admins room) then skip it
            if (
                !report ||
                report.participantAccountIDs?.length === 0 ||
                isChatThread(report) ||
                isTaskReport(report) ||
                isMoneyRequestReport(report) ||
                isChatRoom(report) ||
                isPolicyExpenseChat(report)
            ) {
                return false;
            }

            // Only return the chat if it has all the participants
            return lodashIsEqual(sortedNewParticipantList, report.participantAccountIDs?.sort());
        }) ?? null
    );
}

/**
 * Attempts to find a report in onyx with the provided list of participants in given policy
 */
function getChatByParticipantsAndPolicy(newParticipantList: number[], policyID: string): OnyxEntry<Report> {
    newParticipantList.sort();
    return (
        Object.values(allReports ?? {}).find((report) => {
            // If the report has been deleted, or there are no participants (like an empty #admins room) then skip it
            if (!report?.participantAccountIDs) {
                return false;
            }
            const sortedParticipanctsAccountIDs = report.parentReportActionIDs?.sort();
            // Only return the room if it has all the participants and is not a policy room
            return report.policyID === policyID && lodashIsEqual(newParticipantList, sortedParticipanctsAccountIDs);
        }) ?? null
    );
}

function getAllPolicyReports(policyID: string): Array<OnyxEntry<Report>> {
    return Object.values(allReports ?? {}).filter((report) => report?.policyID === policyID);
}

/**
 * Returns true if Chronos is one of the chat participants (1:1)
 */
function chatIncludesChronos(report: OnyxEntry<Report>): boolean {
    return Boolean(report?.participantAccountIDs?.includes(CONST.ACCOUNT_ID.CHRONOS));
}

/**
 * Can only flag if:
 *
 * - It was written by someone else and isn't a whisper
 * - It's a welcome message whisper
 * - It's an ADDCOMMENT that is not an attachment
 */
function canFlagReportAction(reportAction: OnyxEntry<ReportAction>, reportID: string | undefined): boolean {
    const report = getReport(reportID);
    const isCurrentUserAction = reportAction?.actorAccountID === currentUserAccountID;
    const isOriginalMessageHaveHtml =
        reportAction?.actionName === CONST.REPORT.ACTIONS.TYPE.ADDCOMMENT ||
        reportAction?.actionName === CONST.REPORT.ACTIONS.TYPE.RENAMED ||
        reportAction?.actionName === CONST.REPORT.ACTIONS.TYPE.CHRONOSOOOLIST;
    if (ReportActionsUtils.isWhisperAction(reportAction)) {
        // Allow flagging welcome message whispers as they can be set by any room creator
        if (report?.welcomeMessage && !isCurrentUserAction && isOriginalMessageHaveHtml && reportAction?.originalMessage?.html === report.welcomeMessage) {
            return true;
        }

        // Disallow flagging the rest of whisper as they are sent by us
        return false;
    }

    return Boolean(
        !isCurrentUserAction &&
            reportAction?.actionName === CONST.REPORT.ACTIONS.TYPE.ADDCOMMENT &&
            !ReportActionsUtils.isDeletedAction(reportAction) &&
            !ReportActionsUtils.isCreatedTaskReportAction(reportAction) &&
            isNotEmptyObject(report) &&
            report &&
            isAllowedToComment(report),
    );
}

/**
 * Whether flag comment page should show
 */
function shouldShowFlagComment(reportAction: OnyxEntry<ReportAction>, report: OnyxEntry<Report>): boolean {
    return (
        canFlagReportAction(reportAction, report?.reportID) &&
        !isArchivedRoom(report) &&
        !chatIncludesChronos(report) &&
        !isConciergeChatReport(report) &&
        reportAction?.actorAccountID !== CONST.ACCOUNT_ID.CONCIERGE
    );
}

/**
 * @param sortedAndFilteredReportActions - reportActions for the report, sorted newest to oldest, and filtered for only those that should be visible
 */
function getNewMarkerReportActionID(report: OnyxEntry<Report>, sortedAndFilteredReportActions: ReportAction[]): string {
    if (!isUnread(report)) {
        return '';
    }

    const newMarkerIndex = lodashFindLastIndex(sortedAndFilteredReportActions, (reportAction) => (reportAction.created ?? '') > (report?.lastReadTime ?? ''));

    return 'reportActionID' in sortedAndFilteredReportActions[newMarkerIndex] ? sortedAndFilteredReportActions[newMarkerIndex].reportActionID : '';
}

/**
 * Performs the markdown conversion, and replaces code points > 127 with C escape sequences
 * Used for compatibility with the backend auth validator for AddComment, and to account for MD in comments
 * @returns The comment's total length as seen from the backend
 */
function getCommentLength(textComment: string): number {
    return getParsedComment(textComment)
        .replace(/[^ -~]/g, '\\u????')
        .trim().length;
}

function getRouteFromLink(url: string | null): string {
    if (!url) {
        return '';
    }

    // Get the reportID from URL
    let route = url;
    const localWebAndroidRegEx = /^(https:\/\/([0-9]{1,3})\.([0-9]{1,3})\.([0-9]{1,3})\.([0-9]{1,3}))/;
    linkingConfig.prefixes.forEach((prefix) => {
        if (route.startsWith(prefix)) {
            route = route.replace(prefix, '');
        } else if (localWebAndroidRegEx.test(route)) {
            route = route.replace(localWebAndroidRegEx, '');
        } else {
            return;
        }

        // Remove the port if it's a localhost URL
        if (/^:\d+/.test(route)) {
            route = route.replace(/:\d+/, '');
        }

        // Remove the leading slash if exists
        if (route.startsWith('/')) {
            route = route.replace('/', '');
        }
    });
    return route;
}

function parseReportRouteParams(route: string): ReportRouteParams {
    let parsingRoute = route;
    if (parsingRoute.at(0) === '/') {
        // remove the first slash
        parsingRoute = parsingRoute.slice(1);
    }

    if (!parsingRoute.startsWith(Url.addTrailingForwardSlash(ROUTES.REPORT))) {
        return {reportID: '', isSubReportPageRoute: false};
    }

    const pathSegments = parsingRoute.split('/');

    const reportIDSegment = pathSegments[1];

    // Check for "undefined" or any other unwanted string values
    if (!reportIDSegment || reportIDSegment === 'undefined') {
        return {reportID: '', isSubReportPageRoute: false};
    }

    return {
        reportID: reportIDSegment,
        isSubReportPageRoute: pathSegments.length > 2,
    };
}

function getReportIDFromLink(url: string | null): string {
    const route = getRouteFromLink(url);
    const {reportID, isSubReportPageRoute} = parseReportRouteParams(route);
    if (isSubReportPageRoute) {
        // We allow the Sub-Report deep link routes (settings, details, etc.) to be handled by their respective component pages
        return '';
    }
    return reportID;
}

/**
 * Get the report policyID given a reportID
 */
function getReportPolicyID(reportID?: string): string | undefined {
    return getReport(reportID)?.policyID;
}

/**
 * Check if the chat report is linked to an iou that is waiting for the current user to add a credit bank account.
 */
function hasIOUWaitingOnCurrentUserBankAccount(chatReport: OnyxEntry<Report>): boolean {
    if (chatReport?.iouReportID) {
        const iouReport = allReports?.[`${ONYXKEYS.COLLECTION.REPORT}${chatReport?.iouReportID}`];
        if (iouReport?.isWaitingOnBankAccount && iouReport?.ownerAccountID === currentUserAccountID) {
            return true;
        }
    }

    return false;
}

/**
 * Users can request money:
 * - in policy expense chats only if they are in a role of a member in the chat (in other words, if it's their policy expense chat)
 * - in an open or submitted expense report tied to a policy expense chat the user owns
 *     - employee can request money in submitted expense report only if the policy has Instant Submit settings turned on
 * - in an IOU report, which is not settled yet
 * - in a 1:1 DM chat
 */
function canRequestMoney(report: OnyxEntry<Report>, policy: OnyxEntry<Policy>, otherParticipants: number[]): boolean {
    // User cannot request money in chat thread or in task report or in chat room
    if (isChatThread(report) || isTaskReport(report) || isChatRoom(report)) {
        return false;
    }

    // Users can only request money in DMs if they are a 1:1 DM
    if (isDM(report)) {
        return otherParticipants.length === 1;
    }

    // Prevent requesting money if pending IOU report waiting for their bank account already exists
    if (hasIOUWaitingOnCurrentUserBankAccount(report)) {
        return false;
    }

    // In case of expense reports, we have to look at the parent workspace chat to get the isOwnPolicyExpenseChat property
    let isOwnPolicyExpenseChat = report?.isOwnPolicyExpenseChat ?? false;
    if (isExpenseReport(report) && getParentReport(report)) {
        isOwnPolicyExpenseChat = Boolean(getParentReport(report)?.isOwnPolicyExpenseChat);
    }

    // In case there are no other participants than the current user and it's not user's own policy expense chat, they can't request money from such report
    if (otherParticipants.length === 0 && !isOwnPolicyExpenseChat) {
        return false;
    }

    // User can request money in any IOU report, unless paid, but user can only request money in an expense report
    // which is tied to their workspace chat.
    if (isMoneyRequestReport(report)) {
        const isOwnExpenseReport = isExpenseReport(report) && isOwnPolicyExpenseChat;
        if (isOwnExpenseReport && PolicyUtils.isPaidGroupPolicy(policy)) {
            return isDraftExpenseReport(report);
        }

        return (isOwnExpenseReport || isIOUReport(report)) && !isReportApproved(report) && !isSettled(report?.reportID);
    }

    // In case of policy expense chat, users can only request money from their own policy expense chat
    return !isPolicyExpenseChat(report) || isOwnPolicyExpenseChat;
}

/**
 * Helper method to define what money request options we want to show for particular method.
 * There are 3 money request options: Request, Split and Send:
 * - Request option should show for:
 *     - DMs
 *     - own policy expense chats
 *     - open and processing expense reports tied to own policy expense chat
 *     - unsettled IOU reports
 * - Send option should show for:
 *     - DMs
 * - Split options should show for:
 *     - chat/ policy rooms with more than 1 participants
 *     - groups chats with 3 and more participants
 *     - corporate workspace chats
 *
 * None of the options should show in chat threads or if there is some special Expensify account
 * as a participant of the report.
 */
function getMoneyRequestOptions(report: OnyxEntry<Report>, policy: OnyxEntry<Policy>, reportParticipants: number[]): Array<ValueOf<typeof CONST.IOU.TYPE>> {
    // In any thread or task report, we do not allow any new money requests yet
    if (isChatThread(report) || isTaskReport(report)) {
        return [];
    }

    // We don't allow IOU actions if an Expensify account is a participant of the report, unless the policy that the report is on is owned by an Expensify account
    const doParticipantsIncludeExpensifyAccounts = lodashIntersection(reportParticipants, CONST.EXPENSIFY_ACCOUNT_IDS).length > 0;
    const isPolicyOwnedByExpensifyAccounts = report?.policyID ? CONST.EXPENSIFY_ACCOUNT_IDS.includes(getPolicy(report?.policyID ?? '')?.ownerAccountID ?? 0) : false;
    if (doParticipantsIncludeExpensifyAccounts && !isPolicyOwnedByExpensifyAccounts) {
        return [];
    }

    const otherParticipants = reportParticipants.filter((accountID) => currentUserPersonalDetails?.accountID !== accountID);
    const hasSingleOtherParticipantInReport = otherParticipants.length === 1;
    const hasMultipleOtherParticipants = otherParticipants.length > 1;
    let options: Array<ValueOf<typeof CONST.IOU.TYPE>> = [];

    // User created policy rooms and default rooms like #admins or #announce will always have the Split Bill option
    // unless there are no other participants at all (e.g. #admins room for a policy with only 1 admin)
    // DM chats will have the Split Bill option only when there are at least 2 other people in the chat.
    // Your own workspace chats will have the split bill option.
    if ((isChatRoom(report) && otherParticipants.length > 0) || (isDM(report) && hasMultipleOtherParticipants) || (isPolicyExpenseChat(report) && report?.isOwnPolicyExpenseChat)) {
        options = [CONST.IOU.TYPE.SPLIT];
    }

    if (canRequestMoney(report, policy, otherParticipants)) {
        options = [...options, CONST.IOU.TYPE.REQUEST];
    }

    // Send money option should be visible only in 1:1 DMs
    if (isDM(report) && hasSingleOtherParticipantInReport) {
        options = [...options, CONST.IOU.TYPE.SEND];
    }

    return options;
}

/**
 * Allows a user to leave a policy room according to the following conditions of the visibility or chatType rNVP:
 * `public` - Anyone can leave (because anybody can join)
 * `public_announce` - Only non-policy members can leave (it's auto-shared with policy members)
 * `policy_admins` - Nobody can leave (it's auto-shared with all policy admins)
 * `policy_announce` - Nobody can leave (it's auto-shared with all policy members)
 * `policyExpenseChat` - Nobody can leave (it's auto-shared with all policy members)
 * `policy` - Anyone can leave (though only policy members can join)
 * `domain` - Nobody can leave (it's auto-shared with domain members)
 * `dm` - Nobody can leave (it's auto-shared with users)
 * `private` - Anybody can leave (though you can only be invited to join)
 */
function canLeaveRoom(report: OnyxEntry<Report>, isPolicyMember: boolean): boolean {
    if (!report?.visibility) {
        if (
            report?.chatType === CONST.REPORT.CHAT_TYPE.POLICY_ADMINS ||
            report?.chatType === CONST.REPORT.CHAT_TYPE.POLICY_ANNOUNCE ||
            report?.chatType === CONST.REPORT.CHAT_TYPE.POLICY_EXPENSE_CHAT ||
            report?.chatType === CONST.REPORT.CHAT_TYPE.DOMAIN_ALL ||
            !report?.chatType
        ) {
            // DM chats don't have a chatType
            return false;
        }
    } else if (isPublicAnnounceRoom(report) && isPolicyMember) {
        return false;
    }
    return true;
}

function isCurrentUserTheOnlyParticipant(participantAccountIDs?: number[]): boolean {
    return Boolean(participantAccountIDs?.length === 1 && participantAccountIDs?.[0] === currentUserAccountID);
}

/**
 * Returns display names for those that can see the whisper.
 * However, it returns "you" if the current user is the only one who can see it besides the person that sent it.
 */
function getWhisperDisplayNames(participantAccountIDs?: number[]): string | undefined {
    const isWhisperOnlyVisibleToCurrentUser = isCurrentUserTheOnlyParticipant(participantAccountIDs);

    // When the current user is the only participant, the display name needs to be "you" because that's the only person reading it
    if (isWhisperOnlyVisibleToCurrentUser) {
        return Localize.translateLocal('common.youAfterPreposition');
    }

    return participantAccountIDs?.map((accountID) => getDisplayNameForParticipant(accountID, !isWhisperOnlyVisibleToCurrentUser)).join(', ');
}

/**
 * Show subscript on workspace chats / threads and expense requests
 */
function shouldReportShowSubscript(report: OnyxEntry<Report>): boolean {
    if (isArchivedRoom(report) && !isWorkspaceThread(report)) {
        return false;
    }

    if (isPolicyExpenseChat(report) && !isChatThread(report) && !isTaskReport(report) && !report?.isOwnPolicyExpenseChat) {
        return true;
    }

    if (isPolicyExpenseChat(report) && !isThread(report) && !isTaskReport(report)) {
        return true;
    }

    if (isExpenseRequest(report)) {
        return true;
    }

    if (isWorkspaceTaskReport(report)) {
        return true;
    }

    if (isWorkspaceThread(report)) {
        return true;
    }

    return false;
}

/**
 * Return true if reports data exists
 */
function isReportDataReady(): boolean {
    return !isEmptyObject(allReports) && Object.keys(allReports ?? {}).some((key) => allReports?.[key]?.reportID);
}

/**
 * Return true if reportID from path is valid
 */
function isValidReportIDFromPath(reportIDFromPath: string): boolean {
    return !['', 'null', '0'].includes(reportIDFromPath);
}

/**
 * Return the errors we have when creating a chat or a workspace room
 */
function getAddWorkspaceRoomOrChatReportErrors(report: OnyxEntry<Report>): Record<string, string> | null | undefined {
    // We are either adding a workspace room, or we're creating a chat, it isn't possible for both of these to have errors for the same report at the same time, so
    // simply looking up the first truthy value will get the relevant property if it's set.
    return report?.errorFields?.addWorkspaceRoom ?? report?.errorFields?.createChat;
}

function canUserPerformWriteAction(report: OnyxEntry<Report>) {
    const reportErrors = getAddWorkspaceRoomOrChatReportErrors(report);
    // If the Money Request report is marked for deletion, let us prevent any further write action.
    if (isMoneyRequestReport(report)) {
        const parentReportAction = ReportActionsUtils.getReportAction(report?.parentReportID ?? '', report?.parentReportActionID ?? '');
        if (parentReportAction?.pendingAction === CONST.RED_BRICK_ROAD_PENDING_ACTION.DELETE) {
            return false;
        }
    }
    return !isArchivedRoom(report) && isEmptyObject(reportErrors) && report && isAllowedToComment(report) && !isAnonymousUser;
}

/**
 * Returns ID of the original report from which the given reportAction is first created.
 */
function getOriginalReportID(reportID: string, reportAction: OnyxEntry<ReportAction>): string | undefined {
    const currentReportAction = ReportActionsUtils.getReportAction(reportID, reportAction?.reportActionID ?? '');
    return isThreadFirstChat(reportAction, reportID) && Object.keys(currentReportAction ?? {}).length === 0
        ? allReports?.[`${ONYXKEYS.COLLECTION.REPORT}${reportID}`]?.parentReportID
        : reportID;
}

/**
 * Return the pendingAction and the errors we have when creating a chat or a workspace room offline
 */
function getReportOfflinePendingActionAndErrors(report: OnyxEntry<Report>): ReportOfflinePendingActionAndErrors {
    // We are either adding a workspace room, or we're creating a chat, it isn't possible for both of these to be pending, or to have errors for the same report at the same time, so
    // simply looking up the first truthy value for each case will get the relevant property if it's set.
    const addWorkspaceRoomOrChatPendingAction = report?.pendingFields?.addWorkspaceRoom ?? report?.pendingFields?.createChat;
    const addWorkspaceRoomOrChatErrors = getAddWorkspaceRoomOrChatReportErrors(report);
    return {addWorkspaceRoomOrChatPendingAction, addWorkspaceRoomOrChatErrors};
}

function getPolicyExpenseChatReportIDByOwner(policyOwner: string): string | null {
    const policyWithOwner = Object.values(allPolicies ?? {}).find((policy) => policy?.owner === policyOwner);
    if (!policyWithOwner) {
        return null;
    }

    const expenseChat = Object.values(allReports ?? {}).find((report) => isPolicyExpenseChat(report) && report?.policyID === policyWithOwner.id);
    if (!expenseChat) {
        return null;
    }
    return expenseChat.reportID;
}

/**
 * Check if the report can create the request with type is iouType
 */
function canCreateRequest(report: OnyxEntry<Report>, policy: OnyxEntry<Policy>, iouType: (typeof CONST.IOU.TYPE)[keyof typeof CONST.IOU.TYPE]): boolean {
    const participantAccountIDs = report?.participantAccountIDs ?? [];
    if (!canUserPerformWriteAction(report)) {
        return false;
    }
    return getMoneyRequestOptions(report, policy, participantAccountIDs).includes(iouType);
}

function getWorkspaceChats(policyID: string, accountIDs: number[]): Array<OnyxEntry<Report>> {
    return Object.values(allReports ?? {}).filter((report) => isPolicyExpenseChat(report) && (report?.policyID ?? '') === policyID && accountIDs.includes(report?.ownerAccountID ?? -1));
}

/**
 * @param policy - the workspace the report is on, null if the user isn't a member of the workspace
 */
function shouldDisableRename(report: OnyxEntry<Report>, policy: OnyxEntry<Policy>): boolean {
    if (isDefaultRoom(report) || isArchivedRoom(report) || isThread(report) || isMoneyRequestReport(report) || isPolicyExpenseChat(report)) {
        return true;
    }

    // if the linked workspace is null, that means the person isn't a member of the workspace the report is in
    // which means this has to be a public room we want to disable renaming for
    if (!policy) {
        return true;
    }

    // If there is a linked workspace, that means the user is a member of the workspace the report is in.
    // Still, we only want policy owners and admins to be able to modify the name.
    return !Object.keys(loginList ?? {}).includes(policy.owner) && policy.role !== CONST.POLICY.ROLE.ADMIN;
}

/**
 * @param policy - the workspace the report is on, null if the user isn't a member of the workspace
 */
function canEditWriteCapability(report: OnyxEntry<Report>, policy: OnyxEntry<Policy>): boolean {
    return PolicyUtils.isPolicyAdmin(policy) && !isAdminRoom(report) && !isArchivedRoom(report) && !isThread(report);
}

/**
 * Returns the onyx data needed for the task assignee chat
 */
function getTaskAssigneeChatOnyxData(
    accountID: number,
    assigneeAccountID: number,
    taskReportID: string,
    assigneeChatReportID: string,
    parentReportID: string,
    title: string,
    assigneeChatReport: OnyxEntry<Report>,
): OnyxDataTaskAssigneeChat {
    // Set if we need to add a comment to the assignee chat notifying them that they have been assigned a task
    let optimisticAssigneeAddComment: OptimisticReportAction | undefined;
    // Set if this is a new chat that needs to be created for the assignee
    let optimisticChatCreatedReportAction: OptimisticCreatedReportAction | undefined;
    const currentTime = DateUtils.getDBTime();
    const optimisticData: OnyxUpdate[] = [];
    const successData: OnyxUpdate[] = [];
    const failureData: OnyxUpdate[] = [];

    // You're able to assign a task to someone you haven't chatted with before - so we need to optimistically create the chat and the chat reportActions
    // Only add the assignee chat report to onyx if we haven't already set it optimistically
    if (assigneeChatReport?.isOptimisticReport && assigneeChatReport.pendingFields?.createChat !== CONST.RED_BRICK_ROAD_PENDING_ACTION.ADD) {
        optimisticChatCreatedReportAction = buildOptimisticCreatedReportAction(assigneeChatReportID);
        optimisticData.push(
            {
                onyxMethod: Onyx.METHOD.MERGE,
                key: `${ONYXKEYS.COLLECTION.REPORT}${assigneeChatReportID}`,
                value: {
                    pendingFields: {
                        createChat: CONST.RED_BRICK_ROAD_PENDING_ACTION.ADD,
                    },
                    isHidden: false,
                },
            },
            {
                onyxMethod: Onyx.METHOD.MERGE,
                key: `${ONYXKEYS.COLLECTION.REPORT_ACTIONS}${assigneeChatReportID}`,
                value: {[optimisticChatCreatedReportAction.reportActionID]: optimisticChatCreatedReportAction as Partial<ReportAction>},
            },
        );

        successData.push({
            onyxMethod: Onyx.METHOD.MERGE,
            key: `${ONYXKEYS.COLLECTION.REPORT}${assigneeChatReportID}`,
            value: {
                pendingFields: {
                    createChat: null,
                },
                isOptimisticReport: false,
            },
        });

        failureData.push(
            {
                onyxMethod: Onyx.METHOD.SET,
                key: `${ONYXKEYS.COLLECTION.REPORT}${assigneeChatReportID}`,
                value: null,
            },
            {
                onyxMethod: Onyx.METHOD.MERGE,
                key: `${ONYXKEYS.COLLECTION.REPORT_ACTIONS}${assigneeChatReportID}`,
                value: {[optimisticChatCreatedReportAction.reportActionID]: {pendingAction: null}},
            },
            // If we failed, we want to remove the optimistic personal details as it was likely due to an invalid login
            {
                onyxMethod: Onyx.METHOD.MERGE,
                key: ONYXKEYS.PERSONAL_DETAILS_LIST,
                value: {
                    [assigneeAccountID]: null,
                },
            },
        );
    }

    // If you're choosing to share the task in the same DM as the assignee then we don't need to create another reportAction indicating that you've been assigned
    if (assigneeChatReportID !== parentReportID) {
        // eslint-disable-next-line @typescript-eslint/prefer-nullish-coalescing
        const displayname = allPersonalDetails?.[assigneeAccountID]?.displayName || allPersonalDetails?.[assigneeAccountID]?.login || '';
        optimisticAssigneeAddComment = buildOptimisticTaskCommentReportAction(taskReportID, title, assigneeAccountID, `assigned to ${displayname}`, parentReportID);
        const lastAssigneeCommentText = formatReportLastMessageText(optimisticAssigneeAddComment.reportAction.message?.[0].text ?? '');
        const optimisticAssigneeReport = {
            lastVisibleActionCreated: currentTime,
            lastMessageText: lastAssigneeCommentText,
            lastActorAccountID: accountID,
            lastReadTime: currentTime,
        };

        optimisticData.push(
            {
                onyxMethod: Onyx.METHOD.MERGE,
                key: `${ONYXKEYS.COLLECTION.REPORT_ACTIONS}${assigneeChatReportID}`,
                value: {[optimisticAssigneeAddComment.reportAction.reportActionID ?? '']: optimisticAssigneeAddComment.reportAction},
            },
            {
                onyxMethod: Onyx.METHOD.MERGE,
                key: `${ONYXKEYS.COLLECTION.REPORT}${assigneeChatReportID}`,
                value: optimisticAssigneeReport,
            },
        );
        successData.push({
            onyxMethod: Onyx.METHOD.MERGE,
            key: `${ONYXKEYS.COLLECTION.REPORT_ACTIONS}${assigneeChatReportID}`,
            value: {[optimisticAssigneeAddComment.reportAction.reportActionID ?? '']: {isOptimisticAction: null}},
        });
        failureData.push({
            onyxMethod: Onyx.METHOD.MERGE,
            key: `${ONYXKEYS.COLLECTION.REPORT_ACTIONS}${assigneeChatReportID}`,
            value: {[optimisticAssigneeAddComment.reportAction.reportActionID ?? '']: {pendingAction: null}},
        });
    }

    return {
        optimisticData,
        successData,
        failureData,
        optimisticAssigneeAddComment,
        optimisticChatCreatedReportAction,
    };
}

/**
 * Returns an array of the participants Ids of a report
 *
 * @deprecated Use getVisibleMemberIDs instead
 */
function getParticipantsIDs(report: OnyxEntry<Report>): number[] {
    if (!report) {
        return [];
    }

    const participants = report.participantAccountIDs ?? [];

    // Build participants list for IOU/expense reports
    if (isMoneyRequestReport(report)) {
        const onlyTruthyValues = [report.managerID, report.ownerAccountID, ...participants].filter(Boolean) as number[];
        const onlyUnique = [...new Set([...onlyTruthyValues])];
        return onlyUnique;
    }
    return participants;
}

/**
 * Returns an array of the visible member accountIDs for a report*
 */
function getVisibleMemberIDs(report: OnyxEntry<Report>): number[] {
    if (!report) {
        return [];
    }

    const visibleChatMemberAccountIDs = report.visibleChatMemberAccountIDs ?? [];

    // Build participants list for IOU/expense reports
    if (isMoneyRequestReport(report)) {
        const onlyTruthyValues = [report.managerID, report.ownerAccountID, ...visibleChatMemberAccountIDs].filter(Boolean) as number[];
        const onlyUnique = [...new Set([...onlyTruthyValues])];
        return onlyUnique;
    }
    return visibleChatMemberAccountIDs;
}

/**
 * Return iou report action display message
 */
function getIOUReportActionDisplayMessage(reportAction: OnyxEntry<ReportAction>): string {
    if (reportAction?.actionName !== CONST.REPORT.ACTIONS.TYPE.IOU) {
        return '';
    }
    const originalMessage = reportAction.originalMessage;
    const {IOUReportID} = originalMessage;
    const iouReport = getReport(IOUReportID);
    let translationKey: TranslationPaths;
    if (originalMessage.type === CONST.IOU.REPORT_ACTION_TYPE.PAY) {
        // The `REPORT_ACTION_TYPE.PAY` action type is used for both fulfilling existing requests and sending money. To
        // differentiate between these two scenarios, we check if the `originalMessage` contains the `IOUDetails`
        // property. If it does, it indicates that this is a 'Send money' action.
        const {amount, currency} = originalMessage.IOUDetails ?? originalMessage;
        const formattedAmount = CurrencyUtils.convertToDisplayString(amount, currency) ?? '';
        const payerName = isExpenseReport(iouReport) ? getPolicyName(iouReport) : getDisplayNameForParticipant(iouReport?.managerID, true);

        switch (originalMessage.paymentType) {
            case CONST.IOU.PAYMENT_TYPE.ELSEWHERE:
                translationKey = 'iou.paidElsewhereWithAmount';
                break;
            case CONST.IOU.PAYMENT_TYPE.EXPENSIFY:
            case CONST.IOU.PAYMENT_TYPE.VBBA:
                translationKey = 'iou.paidWithExpensifyWithAmount';
                break;
            default:
                translationKey = 'iou.payerPaidAmount';
                break;
        }
        return Localize.translateLocal(translationKey, {amount: formattedAmount, payer: payerName ?? ''});
    }

    const transaction = TransactionUtils.getTransaction(originalMessage.IOUTransactionID ?? '');
    const transactionDetails = getTransactionDetails(isNotEmptyObject(transaction) ? transaction : null);
    const formattedAmount = CurrencyUtils.convertToDisplayString(transactionDetails?.amount ?? 0, transactionDetails?.currency);
    const isRequestSettled = isSettled(originalMessage.IOUReportID);
    const isApproved = isReportApproved(iouReport);
    if (isRequestSettled) {
        return Localize.translateLocal('iou.payerSettled', {
            amount: formattedAmount,
        });
    }
    if (isApproved) {
        return Localize.translateLocal('iou.approvedAmount', {
            amount: formattedAmount,
        });
    }
    translationKey = ReportActionsUtils.isSplitBillAction(reportAction) ? 'iou.didSplitAmount' : 'iou.requestedAmount';
    return Localize.translateLocal(translationKey, {
        formattedAmount,
        comment: transactionDetails?.comment ?? '',
    });
}

/**
 * Checks if a report is a group chat.
 *
 * A report is a group chat if it meets the following conditions:
 * - Not a chat thread.
 * - Not a task report.
 * - Not a money request / IOU report.
 * - Not an archived room.
 * - Not a public / admin / announce chat room (chat type doesn't match any of the specified types).
 * - More than 2 participants.
 *
 */
function isGroupChat(report: OnyxEntry<Report>): boolean {
    return Boolean(
        report &&
            !isChatThread(report) &&
            !isTaskReport(report) &&
            !isMoneyRequestReport(report) &&
            !isArchivedRoom(report) &&
            !Object.values(CONST.REPORT.CHAT_TYPE).some((chatType) => chatType === getChatType(report)) &&
            (report.participantAccountIDs?.length ?? 0) > 2,
    );
}

function shouldUseFullTitleToDisplay(report: OnyxEntry<Report>): boolean {
    return isMoneyRequestReport(report) || isPolicyExpenseChat(report) || isChatRoom(report) || isChatThread(report) || isTaskReport(report);
}

function getRoom(type: ValueOf<typeof CONST.REPORT.CHAT_TYPE>, policyID: string): OnyxEntry<Report> | undefined {
    const room = Object.values(allReports ?? {}).find((report) => report?.policyID === policyID && report?.chatType === type && !isThread(report));
    return room;
}

/**
 *  We only want policy owners and admins to be able to modify the welcome message, but not in thread chat.
 */
function shouldDisableWelcomeMessage(report: OnyxEntry<Report>, policy: OnyxEntry<Policy>): boolean {
    return isMoneyRequestReport(report) || isArchivedRoom(report) || !isChatRoom(report) || isChatThread(report) || !PolicyUtils.isPolicyAdmin(policy);
}
/**
 * Checks if report action has error when smart scanning
 */
function hasSmartscanError(reportActions: ReportAction[]) {
    return reportActions.some((action) => {
        if (!ReportActionsUtils.isSplitBillAction(action) && !ReportActionsUtils.isReportPreviewAction(action)) {
            return false;
        }
        const isReportPreviewError = ReportActionsUtils.isReportPreviewAction(action) && hasMissingSmartscanFields(ReportActionsUtils.getIOUReportIDFromReportActionPreview(action));
        const transactionID = (action.originalMessage as IOUMessage).IOUTransactionID ?? '0';
        const transaction = allTransactions?.[`${ONYXKEYS.COLLECTION.TRANSACTION}${transactionID}`] ?? {};
        const isSplitBillError = ReportActionsUtils.isSplitBillAction(action) && TransactionUtils.hasMissingSmartscanFields(transaction as Transaction);

        return isReportPreviewError || isSplitBillError;
    });
}

function shouldAutoFocusOnKeyPress(event: KeyboardEvent): boolean {
    if (event.key.length > 1) {
        return false;
    }

    // If a key is pressed in combination with Meta, Control or Alt do not focus
    if (event.ctrlKey || event.metaKey) {
        return false;
    }

    if (event.code === 'Space') {
        return false;
    }

    return true;
}

/**
 * Navigates to the appropriate screen based on the presence of a private note for the current user.
 */
function navigateToPrivateNotes(report: Report, session: Session) {
    if (isEmpty(report) || isEmpty(session) || !session.accountID) {
        return;
    }
    const currentUserPrivateNote = report.privateNotes?.[session.accountID]?.note ?? '';
    if (isEmpty(currentUserPrivateNote)) {
        Navigation.navigate(ROUTES.PRIVATE_NOTES_EDIT.getRoute(report.reportID, session.accountID));
        return;
    }
    Navigation.navigate(ROUTES.PRIVATE_NOTES_LIST.getRoute(report.reportID));
}

/**
 * Checks if thread replies should be displayed
 */
function shouldDisplayThreadReplies(reportAction: ReportAction, reportID: string): boolean {
    const hasReplies = (reportAction.childVisibleActionCount ?? 0) > 0;
    return hasReplies && !!reportAction.childCommenterCount && !isThreadFirstChat(reportAction, reportID);
}

/**
 * Disable reply in thread action if:
 *
 * - The action is listed in the thread-disabled list
 * - The action is a split bill action
 * - The action is deleted and is not threaded
 * - The action is a whisper action and it's neither a report preview nor IOU action
 * - The action is the thread's first chat
 */
function shouldDisableThread(reportAction: ReportAction, reportID: string) {
    const isSplitBillAction = ReportActionsUtils.isSplitBillAction(reportAction);
    const isDeletedAction = ReportActionsUtils.isDeletedAction(reportAction);
    const isReportPreviewAction = ReportActionsUtils.isReportPreviewAction(reportAction);
    const isIOUAction = ReportActionsUtils.isMoneyRequestAction(reportAction);
    const isWhisperAction = ReportActionsUtils.isWhisperAction(reportAction);

    return (
        CONST.REPORT.ACTIONS.THREAD_DISABLED.some((action: string) => action === reportAction.actionName) ||
        isSplitBillAction ||
        (isDeletedAction && !reportAction.childVisibleActionCount) ||
        (isWhisperAction && !isReportPreviewAction && !isIOUAction) ||
        isThreadFirstChat(reportAction, reportID)
    );
}

export {
    getReportParticipantsTitle,
    isReportMessageAttachment,
    findLastAccessedReport,
    canEditReportAction,
    canFlagReportAction,
    shouldShowFlagComment,
    isActionCreator,
    canDeleteReportAction,
    canLeaveRoom,
    sortReportsByLastRead,
    isDefaultRoom,
    isAdminRoom,
    isAdminsOnlyPostingRoom,
    isAnnounceRoom,
    isUserCreatedPolicyRoom,
    isChatRoom,
    getChatRoomSubtitle,
    getParentNavigationSubtitle,
    getPolicyName,
    getPolicyType,
    isArchivedRoom,
    isExpensifyOnlyParticipantInReport,
    canCreateTaskInReport,
    isPolicyExpenseChatAdmin,
    isPolicyAdmin,
    isPublicRoom,
    isPublicAnnounceRoom,
    isConciergeChatReport,
    isProcessingReport,
    isCurrentUserTheOnlyParticipant,
    hasAutomatedExpensifyAccountIDs,
    hasExpensifyGuidesEmails,
    requiresAttentionFromCurrentUser,
    isIOUOwnedByCurrentUser,
    getMoneyRequestReimbursableTotal,
    getMoneyRequestSpendBreakdown,
    canShowReportRecipientLocalTime,
    formatReportLastMessageText,
    chatIncludesConcierge,
    isPolicyExpenseChat,
    isGroupPolicy,
    isPaidGroupPolicy,
    isControlPolicyExpenseChat,
    isControlPolicyExpenseReport,
    isPaidGroupPolicyExpenseChat,
    isPaidGroupPolicyExpenseReport,
    getIconsForParticipants,
    getIcons,
    getRoomWelcomeMessage,
    getDisplayNamesWithTooltips,
    getReportName,
    getReport,
    getReportNotificationPreference,
    getReportIDFromLink,
    getReportPolicyID,
    getRouteFromLink,
    getDeletedParentActionMessageForChatReport,
    getLastVisibleMessage,
    navigateToDetailsPage,
    generateReportID,
    hasReportNameError,
    isUnread,
    isUnreadWithMention,
    buildOptimisticWorkspaceChats,
    buildOptimisticTaskReport,
    buildOptimisticChatReport,
    buildOptimisticClosedReportAction,
    buildOptimisticCreatedReportAction,
    buildOptimisticEditedTaskReportAction,
    buildOptimisticIOUReport,
    buildOptimisticApprovedReportAction,
    buildOptimisticMovedReportAction,
    buildOptimisticSubmittedReportAction,
    buildOptimisticExpenseReport,
    buildOptimisticIOUReportAction,
    buildOptimisticReportPreview,
    buildOptimisticModifiedExpenseReportAction,
    updateReportPreview,
    buildOptimisticTaskReportAction,
    buildOptimisticAddCommentReportAction,
    buildOptimisticTaskCommentReportAction,
    updateOptimisticParentReportAction,
    getOptimisticDataForParentReportAction,
    shouldReportBeInOptionList,
    getChatByParticipants,
    getChatByParticipantsAndPolicy,
    getAllPolicyReports,
    getIOUReportActionMessage,
    getDisplayNameForParticipant,
    getWorkspaceIcon,
    isOptimisticPersonalDetail,
    shouldDisableDetailPage,
    isChatReport,
    isCurrentUserSubmitter,
    isExpenseReport,
    isExpenseRequest,
    isIOUReport,
    isTaskReport,
    isOpenTaskReport,
    isCanceledTaskReport,
    isCompletedTaskReport,
    isReportManager,
    isReportApproved,
    isMoneyRequestReport,
    isMoneyRequest,
    chatIncludesChronos,
    getNewMarkerReportActionID,
    canSeeDefaultRoom,
    getDefaultWorkspaceAvatar,
    getDefaultWorkspaceAvatarTestID,
    getCommentLength,
    getParsedComment,
    getMoneyRequestOptions,
    canCreateRequest,
    hasIOUWaitingOnCurrentUserBankAccount,
    canRequestMoney,
    getWhisperDisplayNames,
    getWorkspaceAvatar,
    isThread,
    isChatThread,
    isThreadFirstChat,
    isChildReport,
    shouldReportShowSubscript,
    isReportDataReady,
    isValidReportIDFromPath,
    isSettled,
    isAllowedToComment,
    getBankAccountRoute,
    getParentReport,
    getRootParentReport,
    getReportPreviewMessage,
    canUserPerformWriteAction,
    getOriginalReportID,
    canAccessReport,
    getAddWorkspaceRoomOrChatReportErrors,
    getReportOfflinePendingActionAndErrors,
    isDM,
    getPolicy,
    getPolicyExpenseChatReportIDByOwner,
    getWorkspaceChats,
    shouldDisableRename,
    hasSingleParticipant,
    getReportRecipientAccountIDs,
    isOneOnOneChat,
    goBackToDetailsPage,
    getTransactionReportName,
    getTransactionDetails,
    getTaskAssigneeChatOnyxData,
    getParticipantsIDs,
    getVisibleMemberIDs,
    canEditMoneyRequest,
    canEditFieldOfMoneyRequest,
    buildTransactionThread,
    areAllRequestsBeingSmartScanned,
    getTransactionsWithReceipts,
    hasOnlyDistanceRequestTransactions,
    hasNonReimbursableTransactions,
    hasMissingSmartscanFields,
    getIOUReportActionDisplayMessage,
    isWaitingForAssigneeToCompleteTask,
    isGroupChat,
    isDraftExpenseReport,
    shouldUseFullTitleToDisplay,
    parseReportRouteParams,
    getReimbursementQueuedActionMessage,
    getReimbursementDeQueuedActionMessage,
    getPersonalDetailsForAccountID,
    getRoom,
    shouldDisableWelcomeMessage,
    navigateToPrivateNotes,
    canEditWriteCapability,
    hasSmartscanError,
    shouldAutoFocusOnKeyPress,
    shouldDisplayThreadReplies,
    shouldDisableThread,
};

<<<<<<< HEAD
export type {ExpenseOriginalMessage, OptionData, OptimisticChatReport, Participant};
=======
export type {ExpenseOriginalMessage, OptionData, OptimisticChatReport, OptimisticCreatedReportAction};
>>>>>>> e54abdf7
<|MERGE_RESOLUTION|>--- conflicted
+++ resolved
@@ -76,6 +76,7 @@
     searchText: string;
     selected: boolean;
     text: string;
+    descriptiveText?: string;
 };
 
 type SpendBreakdown = {
@@ -4535,8 +4536,4 @@
     shouldDisableThread,
 };
 
-<<<<<<< HEAD
-export type {ExpenseOriginalMessage, OptionData, OptimisticChatReport, Participant};
-=======
-export type {ExpenseOriginalMessage, OptionData, OptimisticChatReport, OptimisticCreatedReportAction};
->>>>>>> e54abdf7
+export type {ExpenseOriginalMessage, OptionData, OptimisticChatReport, OptimisticCreatedReportAction, Participant};
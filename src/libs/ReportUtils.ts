--- conflicted
+++ resolved
@@ -6624,11 +6624,6 @@
 /**
  * Checks to see if a report contains a violation
  */
-<<<<<<< HEAD
-function hasViolations(reportID: string, transactionViolations: OnyxCollection<TransactionViolation[]>, shouldShowInReview?: boolean, reportTransactions?: SearchTransaction[]): boolean {
-    const transactions = reportTransactions ?? getReportTransactions(reportID);
-    return transactions.some((transaction) => TransactionUtils.hasViolation(transaction.transactionID, transactionViolations, shouldShowInReview));
-=======
 function hasViolations(
     reportID: string | undefined,
     transactionViolations: OnyxCollection<TransactionViolation[]>,
@@ -6637,7 +6632,6 @@
 ): boolean {
     const transactions = reportTransactions ?? getReportTransactions(reportID);
     return transactions.some((transaction) => hasViolation(transaction.transactionID, transactionViolations, shouldShowInReview));
->>>>>>> 02e2e93d
 }
 
 /**

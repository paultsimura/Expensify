import {format} from 'date-fns';
import ExpensiMark from 'expensify-common/lib/ExpensiMark';
import Str from 'expensify-common/lib/str';
import {isEmpty} from 'lodash';
import lodashEscape from 'lodash/escape';
import lodashFindLastIndex from 'lodash/findLastIndex';
import lodashIntersection from 'lodash/intersection';
import lodashIsEqual from 'lodash/isEqual';
import type {OnyxCollection, OnyxEntry, OnyxUpdate} from 'react-native-onyx';
import Onyx from 'react-native-onyx';
import type {ValueOf} from 'type-fest';
import type {FileObject} from '@components/AttachmentModal';
import * as Expensicons from '@components/Icon/Expensicons';
import * as defaultWorkspaceAvatars from '@components/Icon/WorkspaceDefaultAvatars';
import CONST from '@src/CONST';
import type {ParentNavigationSummaryParams, TranslationPaths} from '@src/languages/types';
import ONYXKEYS from '@src/ONYXKEYS';
import type {Route} from '@src/ROUTES';
import ROUTES from '@src/ROUTES';
import type {
    Beta,
    PersonalDetails,
    PersonalDetailsList,
    Policy,
    PolicyReportField,
    PolicyReportFields,
    Report,
    ReportAction,
    ReportMetadata,
    Session,
    Task,
    Transaction,
    TransactionViolation,
    UserWallet,
} from '@src/types/onyx';
import type {Participant} from '@src/types/onyx/IOU';
import type {Errors, Icon, PendingAction} from '@src/types/onyx/OnyxCommon';
import type {
    ChangeLog,
    IOUMessage,
    OriginalMessageActionName,
    OriginalMessageCreated,
    OriginalMessageReimbursementDequeued,
    OriginalMessageRenamed,
    PaymentMethodType,
    ReimbursementDeQueuedMessage,
} from '@src/types/onyx/OriginalMessage';
import type {Status} from '@src/types/onyx/PersonalDetails';
import type {NotificationPreference, PendingChatMember} from '@src/types/onyx/Report';
import type {Message, ReportActionBase, ReportActions} from '@src/types/onyx/ReportAction';
import type {Receipt, TransactionChanges, WaypointCollection} from '@src/types/onyx/Transaction';
import type {EmptyObject} from '@src/types/utils/EmptyObject';
import {isEmptyObject} from '@src/types/utils/EmptyObject';
import type IconAsset from '@src/types/utils/IconAsset';
import * as store from './actions/ReimbursementAccount/store';
import * as CollectionUtils from './CollectionUtils';
import * as CurrencyUtils from './CurrencyUtils';
import DateUtils from './DateUtils';
import isReportMessageAttachment from './isReportMessageAttachment';
import localeCompare from './LocaleCompare';
import * as LocalePhoneNumber from './LocalePhoneNumber';
import * as Localize from './Localize';
import {isEmailPublicDomain} from './LoginUtils';
import linkingConfig from './Navigation/linkingConfig';
import Navigation from './Navigation/Navigation';
import * as NumberUtils from './NumberUtils';
import Permissions from './Permissions';
import * as PersonalDetailsUtils from './PersonalDetailsUtils';
import * as PhoneNumber from './PhoneNumber';
import * as PolicyUtils from './PolicyUtils';
import type {LastVisibleMessage} from './ReportActionsUtils';
import * as ReportActionsUtils from './ReportActionsUtils';
import shouldAllowRawHTMLMessages from './shouldAllowRawHTMLMessages';
import * as TransactionUtils from './TransactionUtils';
import * as Url from './Url';
import * as UserUtils from './UserUtils';

type WelcomeMessage = {showReportName: boolean; phrase1?: string; phrase2?: string};

type ExpenseOriginalMessage = {
    oldComment?: string;
    newComment?: string;
    comment?: string;
    merchant?: string;
    oldCreated?: string;
    created?: string;
    oldMerchant?: string;
    oldAmount?: number;
    amount?: number;
    oldCurrency?: string;
    currency?: string;
    category?: string;
    oldCategory?: string;
    tag?: string;
    oldTag?: string;
    billable?: string;
    oldBillable?: string;
};

type SpendBreakdown = {
    nonReimbursableSpend: number;
    reimbursableSpend: number;
    totalDisplaySpend: number;
};

type ParticipantDetails = [number, string, UserUtils.AvatarSource, UserUtils.AvatarSource];

type OptimisticAddCommentReportAction = Pick<
    ReportAction,
    | 'reportActionID'
    | 'actionName'
    | 'actorAccountID'
    | 'person'
    | 'automatic'
    | 'avatar'
    | 'created'
    | 'message'
    | 'isFirstItem'
    | 'isAttachment'
    | 'attachmentInfo'
    | 'pendingAction'
    | 'shouldShow'
    | 'originalMessage'
    | 'childReportID'
    | 'parentReportID'
    | 'childType'
    | 'childReportName'
    | 'childManagerAccountID'
    | 'childStatusNum'
    | 'childStateNum'
    | 'errors'
> & {isOptimisticAction: boolean};

type OptimisticReportAction = {
    commentText: string;
    reportAction: OptimisticAddCommentReportAction;
};

type UpdateOptimisticParentReportAction = {
    childVisibleActionCount: number;
    childCommenterCount: number;
    childLastVisibleActionCreated: string;
    childOldestFourAccountIDs: string | undefined;
};

type OptimisticExpenseReport = Pick<
    Report,
    | 'reportID'
    | 'chatReportID'
    | 'policyID'
    | 'type'
    | 'ownerAccountID'
    | 'managerID'
    | 'currency'
    | 'reportName'
    | 'stateNum'
    | 'statusNum'
    | 'total'
    | 'notificationPreference'
    | 'parentReportID'
    | 'lastVisibleActionCreated'
>;

type OptimisticIOUReportAction = Pick<
    ReportAction,
    | 'actionName'
    | 'actorAccountID'
    | 'automatic'
    | 'avatar'
    | 'isAttachment'
    | 'originalMessage'
    | 'message'
    | 'person'
    | 'reportActionID'
    | 'shouldShow'
    | 'created'
    | 'pendingAction'
    | 'receipt'
    | 'whisperedToAccountIDs'
    | 'childReportID'
>;

type ReportRouteParams = {
    reportID: string;
    isSubReportPageRoute: boolean;
};

type ReportOfflinePendingActionAndErrors = {
    reportPendingAction: PendingAction | undefined;
    reportErrors: Errors | null | undefined;
};

type OptimisticApprovedReportAction = Pick<
    ReportAction,
    'actionName' | 'actorAccountID' | 'automatic' | 'avatar' | 'isAttachment' | 'originalMessage' | 'message' | 'person' | 'reportActionID' | 'shouldShow' | 'created' | 'pendingAction'
>;

type OptimisticSubmittedReportAction = Pick<
    ReportAction,
    'actionName' | 'actorAccountID' | 'automatic' | 'avatar' | 'isAttachment' | 'originalMessage' | 'message' | 'person' | 'reportActionID' | 'shouldShow' | 'created' | 'pendingAction'
>;

type OptimisticHoldReportAction = Pick<
    ReportAction,
    'actionName' | 'actorAccountID' | 'automatic' | 'avatar' | 'isAttachment' | 'originalMessage' | 'message' | 'person' | 'reportActionID' | 'shouldShow' | 'created' | 'pendingAction'
>;

type OptimisticCancelPaymentReportAction = Pick<
    ReportAction,
    'actionName' | 'actorAccountID' | 'message' | 'originalMessage' | 'person' | 'reportActionID' | 'shouldShow' | 'created' | 'pendingAction'
>;

type OptimisticEditedTaskReportAction = Pick<
    ReportAction,
    'reportActionID' | 'actionName' | 'pendingAction' | 'actorAccountID' | 'automatic' | 'avatar' | 'created' | 'shouldShow' | 'message' | 'person'
>;

type OptimisticClosedReportAction = Pick<
    ReportAction,
    'actionName' | 'actorAccountID' | 'automatic' | 'avatar' | 'created' | 'message' | 'originalMessage' | 'pendingAction' | 'person' | 'reportActionID' | 'shouldShow'
>;

type OptimisticCreatedReportAction = OriginalMessageCreated &
    Pick<ReportActionBase, 'actorAccountID' | 'automatic' | 'avatar' | 'created' | 'message' | 'person' | 'reportActionID' | 'shouldShow' | 'pendingAction'>;

type OptimisticRenamedReportAction = OriginalMessageRenamed &
    Pick<ReportActionBase, 'actorAccountID' | 'automatic' | 'avatar' | 'created' | 'message' | 'person' | 'reportActionID' | 'shouldShow' | 'pendingAction'>;

type OptimisticChatReport = Pick<
    Report,
    | 'type'
    | 'chatType'
    | 'chatReportID'
    | 'iouReportID'
    | 'isOwnPolicyExpenseChat'
    | 'isPinned'
    | 'lastActorAccountID'
    | 'lastMessageTranslationKey'
    | 'lastMessageHtml'
    | 'lastMessageText'
    | 'lastReadTime'
    | 'lastVisibleActionCreated'
    | 'notificationPreference'
    | 'oldPolicyName'
    | 'ownerAccountID'
    | 'pendingFields'
    | 'parentReportActionID'
    | 'parentReportID'
    | 'participantAccountIDs'
    | 'visibleChatMemberAccountIDs'
    | 'policyID'
    | 'reportID'
    | 'reportName'
    | 'stateNum'
    | 'statusNum'
    | 'visibility'
    | 'description'
    | 'writeCapability'
> & {
    isOptimisticReport: true;
};

type OptimisticTaskReportAction = Pick<
    ReportAction,
    | 'reportActionID'
    | 'actionName'
    | 'actorAccountID'
    | 'automatic'
    | 'avatar'
    | 'created'
    | 'isAttachment'
    | 'message'
    | 'originalMessage'
    | 'person'
    | 'pendingAction'
    | 'shouldShow'
    | 'isFirstItem'
    | 'previousMessage'
    | 'errors'
    | 'linkMetadata'
>;

type OptimisticWorkspaceChats = {
    announceChatReportID: string;
    announceChatData: OptimisticChatReport;
    announceReportActionData: Record<string, OptimisticCreatedReportAction>;
    announceCreatedReportActionID: string;
    adminsChatReportID: string;
    adminsChatData: OptimisticChatReport;
    adminsReportActionData: Record<string, OptimisticCreatedReportAction>;
    adminsCreatedReportActionID: string;
    expenseChatReportID: string;
    expenseChatData: OptimisticChatReport;
    expenseReportActionData: Record<string, OptimisticCreatedReportAction>;
    expenseCreatedReportActionID: string;
};

type OptimisticModifiedExpenseReportAction = Pick<
    ReportAction,
    'actionName' | 'actorAccountID' | 'automatic' | 'avatar' | 'created' | 'isAttachment' | 'message' | 'originalMessage' | 'person' | 'pendingAction' | 'reportActionID' | 'shouldShow'
> & {reportID?: string};

type OptimisticTaskReport = Pick<
    Report,
    | 'reportID'
    | 'reportName'
    | 'description'
    | 'ownerAccountID'
    | 'participantAccountIDs'
    | 'visibleChatMemberAccountIDs'
    | 'managerID'
    | 'type'
    | 'parentReportID'
    | 'policyID'
    | 'stateNum'
    | 'statusNum'
    | 'notificationPreference'
    | 'parentReportActionID'
    | 'lastVisibleActionCreated'
>;

type TransactionDetails = {
    created: string;
    amount: number;
    currency: string;
    merchant: string;
    waypoints?: WaypointCollection | string;
    comment: string;
    category: string;
    billable: boolean;
    tag: string;
    mccGroup?: ValueOf<typeof CONST.MCC_GROUPS>;
    cardID: number;
    originalAmount: number;
    originalCurrency: string;
};

type OptimisticIOUReport = Pick<
    Report,
    | 'cachedTotal'
    | 'type'
    | 'chatReportID'
    | 'currency'
    | 'managerID'
    | 'policyID'
    | 'ownerAccountID'
    | 'participantAccountIDs'
    | 'visibleChatMemberAccountIDs'
    | 'reportID'
    | 'stateNum'
    | 'statusNum'
    | 'total'
    | 'reportName'
    | 'notificationPreference'
    | 'parentReportID'
    | 'lastVisibleActionCreated'
>;
type DisplayNameWithTooltips = Array<Pick<PersonalDetails, 'accountID' | 'pronouns' | 'displayName' | 'login' | 'avatar'>>;

type CustomIcon = {
    src: IconAsset;
    color?: string;
};

type OptionData = {
    text?: string;
    alternateText?: string | null;
    allReportErrors?: Errors;
    brickRoadIndicator?: ValueOf<typeof CONST.BRICK_ROAD_INDICATOR_STATUS> | '' | null;
    tooltipText?: string | null;
    alternateTextMaxLines?: number;
    boldStyle?: boolean;
    customIcon?: CustomIcon;
    subtitle?: string | null;
    login?: string | null;
    accountID?: number | null;
    pronouns?: string;
    status?: Status | null;
    phoneNumber?: string | null;
    isUnread?: boolean | null;
    isUnreadWithMention?: boolean | null;
    hasDraftComment?: boolean | null;
    keyForList?: string | null;
    searchText?: string | null;
    isIOUReportOwner?: boolean | null;
    isArchivedRoom?: boolean | null;
    shouldShowSubscript?: boolean | null;
    isPolicyExpenseChat?: boolean | null;
    isMoneyRequestReport?: boolean | null;
    isExpenseRequest?: boolean | null;
    isAllowedToComment?: boolean | null;
    isThread?: boolean | null;
    isTaskReport?: boolean | null;
    parentReportAction?: OnyxEntry<ReportAction>;
    displayNamesWithTooltips?: DisplayNameWithTooltips | null;
    isDefaultRoom?: boolean;
    isExpenseReport?: boolean;
    isOptimisticPersonalDetail?: boolean;
    selected?: boolean;
    isOptimisticAccount?: boolean;
    isSelected?: boolean;
    descriptiveText?: string;
    notificationPreference?: NotificationPreference | null;
    isDisabled?: boolean | null;
    name?: string | null;
    isSelfDM?: boolean | null;
} & Report;

type OnyxDataTaskAssigneeChat = {
    optimisticData: OnyxUpdate[];
    successData: OnyxUpdate[];
    failureData: OnyxUpdate[];
    optimisticAssigneeAddComment?: OptimisticReportAction;
    optimisticChatCreatedReportAction?: OptimisticCreatedReportAction;
};

type Ancestor = {
    report: Report;
    reportAction: ReportAction;
    shouldDisplayNewMarker: boolean;
    shouldHideThreadDividerLine: boolean;
};

type AncestorIDs = {
    reportIDs: string[];
    reportActionsIDs: string[];
};

type MissingPaymentMethod = 'bankAccount' | 'wallet';

let currentUserEmail: string | undefined;
let currentUserPrivateDomain: string | undefined;
let currentUserAccountID: number | undefined;
let isAnonymousUser = false;

const defaultAvatarBuildingIconTestID = 'SvgDefaultAvatarBuilding Icon';

Onyx.connect({
    key: ONYXKEYS.SESSION,
    callback: (value) => {
        // When signed out, val is undefined
        if (!value) {
            return;
        }

        currentUserEmail = value.email;
        currentUserAccountID = value.accountID;
        isAnonymousUser = value.authTokenType === CONST.AUTH_TOKEN_TYPES.ANONYMOUS;
        currentUserPrivateDomain = isEmailPublicDomain(currentUserEmail ?? '') ? '' : Str.extractEmailDomain(currentUserEmail ?? '');
    },
});

let allPersonalDetails: OnyxCollection<PersonalDetails>;
let allPersonalDetailLogins: string[];
let currentUserPersonalDetails: OnyxEntry<PersonalDetails>;
Onyx.connect({
    key: ONYXKEYS.PERSONAL_DETAILS_LIST,
    callback: (value) => {
        currentUserPersonalDetails = value?.[currentUserAccountID ?? -1] ?? null;
        allPersonalDetails = value ?? {};
        allPersonalDetailLogins = Object.values(allPersonalDetails).map((personalDetail) => personalDetail?.login ?? '');
    },
});

let allReports: OnyxCollection<Report>;
Onyx.connect({
    key: ONYXKEYS.COLLECTION.REPORT,
    waitForCollectionCallback: true,
    callback: (value) => (allReports = value),
});

let doesDomainHaveApprovedAccountant = false;
Onyx.connect({
    key: ONYXKEYS.ACCOUNT,
    callback: (value) => (doesDomainHaveApprovedAccountant = value?.doesDomainHaveApprovedAccountant ?? false),
});

let allPolicies: OnyxCollection<Policy>;
Onyx.connect({
    key: ONYXKEYS.COLLECTION.POLICY,
    waitForCollectionCallback: true,
    callback: (value) => (allPolicies = value),
});

let allPolicyReportFields: OnyxCollection<PolicyReportFields> = {};

Onyx.connect({
    key: ONYXKEYS.COLLECTION.POLICY_REPORT_FIELDS,
    waitForCollectionCallback: true,
    callback: (value) => (allPolicyReportFields = value),
});

let allBetas: OnyxEntry<Beta[]>;
Onyx.connect({
    key: ONYXKEYS.BETAS,
    callback: (value) => (allBetas = value),
});

let allTransactions: OnyxCollection<Transaction> = {};
Onyx.connect({
    key: ONYXKEYS.COLLECTION.TRANSACTION,
    waitForCollectionCallback: true,
    callback: (value) => {
        if (!value) {
            return;
        }
        allTransactions = Object.fromEntries(Object.entries(value).filter(([, transaction]) => transaction));
    },
});

const reportActionsByReport: OnyxCollection<ReportActions> = {};
Onyx.connect({
    key: ONYXKEYS.COLLECTION.REPORT_ACTIONS,
    callback: (actions, key) => {
        if (!key || !actions) {
            return;
        }

        const reportID = CollectionUtils.extractCollectionItemID(key);
        reportActionsByReport[reportID] = actions;
    },
});

function getCurrentUserAvatarOrDefault(): UserUtils.AvatarSource {
    return currentUserPersonalDetails?.avatar ?? UserUtils.getDefaultAvatarURL(currentUserAccountID);
}

function getCurrentUserDisplayNameOrEmail(): string | undefined {
    return currentUserPersonalDetails?.displayName ?? currentUserEmail;
}

function getChatType(report: OnyxEntry<Report> | Participant | EmptyObject): ValueOf<typeof CONST.REPORT.CHAT_TYPE> | undefined {
    return report?.chatType;
}

/**
 * Get the report given a reportID
 */
function getReport(reportID: string | undefined): OnyxEntry<Report> | EmptyObject {
    if (!allReports) {
        return {};
    }

    return allReports?.[`${ONYXKEYS.COLLECTION.REPORT}${reportID}`] ?? {};
}

/**
 * Returns the parentReport if the given report is a thread
 */
function getParentReport(report: OnyxEntry<Report> | EmptyObject): OnyxEntry<Report> | EmptyObject {
    if (!report?.parentReportID) {
        return {};
    }
    return allReports?.[`${ONYXKEYS.COLLECTION.REPORT}${report.parentReportID}`] ?? {};
}

/**
 * Returns the root parentReport if the given report is nested.
 * Uses recursion to iterate any depth of nested reports.
 */
function getRootParentReport(report: OnyxEntry<Report> | undefined | EmptyObject): OnyxEntry<Report> | EmptyObject {
    if (!report) {
        return {};
    }

    // Returns the current report as the root report, because it does not have a parentReportID
    if (!report?.parentReportID) {
        return report;
    }

    const parentReport = getReport(report?.parentReportID);

    // Runs recursion to iterate a parent report
    return getRootParentReport(!isEmptyObject(parentReport) ? parentReport : null);
}

/**
 * @deprecated Use withOnyx or Onyx.connect() instead
 */
function getPolicy(policyID: string | undefined): Policy | EmptyObject {
    if (!allPolicies || !policyID) {
        return {};
    }
    return allPolicies[`${ONYXKEYS.COLLECTION.POLICY}${policyID}`] ?? {};
}

/**
 * Get the policy type from a given report
 * @param policies must have Onyxkey prefix (i.e 'policy_') for keys
 */
function getPolicyType(report: OnyxEntry<Report>, policies: OnyxCollection<Policy>): string {
    return policies?.[`${ONYXKEYS.COLLECTION.POLICY}${report?.policyID}`]?.type ?? '';
}

/**
 * Get the policy name from a given report
 */
function getPolicyName(report: OnyxEntry<Report> | undefined | EmptyObject, returnEmptyIfNotFound = false, policy: OnyxEntry<Policy> | undefined = undefined): string {
    const noPolicyFound = returnEmptyIfNotFound ? '' : Localize.translateLocal('workspace.common.unavailable');
    if (isEmptyObject(report)) {
        return noPolicyFound;
    }

    if ((!allPolicies || Object.keys(allPolicies).length === 0) && !report?.policyName) {
        return Localize.translateLocal('workspace.common.unavailable');
    }
    const finalPolicy = policy ?? allPolicies?.[`${ONYXKEYS.COLLECTION.POLICY}${report?.policyID}`];

    const parentReport = getRootParentReport(report);

    // Rooms send back the policy name with the reportSummary,
    // since they can also be accessed by people who aren't in the workspace
    // eslint-disable-next-line @typescript-eslint/prefer-nullish-coalescing
    const policyName = finalPolicy?.name || report?.policyName || report?.oldPolicyName || parentReport?.oldPolicyName || noPolicyFound;

    return policyName;
}

/**
 * Returns the concatenated title for the PrimaryLogins of a report
 */
function getReportParticipantsTitle(accountIDs: number[]): string {
    // Somehow it's possible for the logins coming from report.participantAccountIDs to contain undefined values so we use .filter(Boolean) to remove them.
    return accountIDs.filter(Boolean).join(', ');
}

/**
 * Checks if a report is a chat report.
 */
function isChatReport(report: OnyxEntry<Report> | EmptyObject): boolean {
    return report?.type === CONST.REPORT.TYPE.CHAT;
}

/**
 * Checks if a report is an Expense report.
 */
function isExpenseReport(report: OnyxEntry<Report> | EmptyObject): boolean {
    return report?.type === CONST.REPORT.TYPE.EXPENSE;
}

/**
 * Checks if a report is an IOU report using report or reportID
 */
function isIOUReport(reportOrID: OnyxEntry<Report> | string | EmptyObject): boolean {
    const report = typeof reportOrID === 'string' ? allReports?.[`${ONYXKEYS.COLLECTION.REPORT}${reportOrID}`] ?? null : reportOrID;
    return report?.type === CONST.REPORT.TYPE.IOU;
}

/**
 * Checks if a report is an IOU report using report
 */
function isIOUReportUsingReport(report: OnyxEntry<Report> | EmptyObject): report is Report {
    return report?.type === CONST.REPORT.TYPE.IOU;
}
/**
 * Checks if a report is a task report.
 */
function isTaskReport(report: OnyxEntry<Report>): boolean {
    return report?.type === CONST.REPORT.TYPE.TASK;
}

/**
 * Checks if a task has been cancelled
 * When a task is deleted, the parentReportAction is updated to have a isDeletedParentAction deleted flag
 * This is because when you delete a task, we still allow you to chat on the report itself
 * There's another situation where you don't have access to the parentReportAction (because it was created in a chat you don't have access to)
 * In this case, we have added the key to the report itself
 */
function isCanceledTaskReport(report: OnyxEntry<Report> | EmptyObject = {}, parentReportAction: OnyxEntry<ReportAction> | EmptyObject = {}): boolean {
    if (!isEmptyObject(parentReportAction) && (parentReportAction?.message?.[0]?.isDeletedParentAction ?? false)) {
        return true;
    }

    if (!isEmptyObject(report) && report?.isDeletedParentAction) {
        return true;
    }

    return false;
}

/**
 * Checks if a report is an open task report.
 *
 * @param parentReportAction - The parent report action of the report (Used to check if the task has been canceled)
 */
function isOpenTaskReport(report: OnyxEntry<Report>, parentReportAction: OnyxEntry<ReportAction> | EmptyObject = {}): boolean {
    return (
        isTaskReport(report) && !isCanceledTaskReport(report, parentReportAction) && report?.stateNum === CONST.REPORT.STATE_NUM.OPEN && report?.statusNum === CONST.REPORT.STATUS_NUM.OPEN
    );
}

/**
 * Checks if a report is a completed task report.
 */
function isCompletedTaskReport(report: OnyxEntry<Report>): boolean {
    return isTaskReport(report) && report?.stateNum === CONST.REPORT.STATE_NUM.APPROVED && report?.statusNum === CONST.REPORT.STATUS_NUM.APPROVED;
}

/**
 * Checks if the current user is the manager of the supplied report
 */
function isReportManager(report: OnyxEntry<Report>): boolean {
    return Boolean(report && report.managerID === currentUserAccountID);
}

/**
 * Checks if the supplied report has been approved
 */
function isReportApproved(reportOrID: OnyxEntry<Report> | string | EmptyObject): boolean {
    const report = typeof reportOrID === 'string' ? allReports?.[`${ONYXKEYS.COLLECTION.REPORT}${reportOrID}`] ?? null : reportOrID;
    return report?.stateNum === CONST.REPORT.STATE_NUM.APPROVED && report?.statusNum === CONST.REPORT.STATUS_NUM.APPROVED;
}

/**
 * Checks if the supplied report is an expense report in Open state and status.
 */
function isOpenExpenseReport(report: OnyxEntry<Report> | EmptyObject): boolean {
    return isExpenseReport(report) && report?.stateNum === CONST.REPORT.STATE_NUM.OPEN && report?.statusNum === CONST.REPORT.STATUS_NUM.OPEN;
}

/**
 * Checks if the supplied report has a common policy member with the array passed in params.
 */
function hasParticipantInArray(report: Report, policyMemberAccountIDs: number[]) {
    if (!report.participantAccountIDs) {
        return false;
    }

    const policyMemberAccountIDsSet = new Set(policyMemberAccountIDs);

    for (const reportParticipant of report.participantAccountIDs) {
        if (policyMemberAccountIDsSet.has(reportParticipant)) {
            return true;
        }
    }

    return false;
}

/**
 * Whether the Money Request report is settled
 */
function isSettled(reportID: string | undefined): boolean {
    if (!allReports || !reportID) {
        return false;
    }
    const report: Report | EmptyObject = allReports[`${ONYXKEYS.COLLECTION.REPORT}${reportID}`] ?? {};
    if (isEmptyObject(report) || report.isWaitingOnBankAccount) {
        return false;
    }

    // In case the payment is scheduled and we are waiting for the payee to set up their wallet,
    // consider the report as paid as well.
    if (report.isWaitingOnBankAccount && report.statusNum === CONST.REPORT.STATUS_NUM.APPROVED) {
        return true;
    }

    return report?.statusNum === CONST.REPORT.STATUS_NUM.REIMBURSED;
}

/**
 * Whether the current user is the submitter of the report
 */
function isCurrentUserSubmitter(reportID: string): boolean {
    if (!allReports) {
        return false;
    }
    const report = allReports[`${ONYXKEYS.COLLECTION.REPORT}${reportID}`];
    return Boolean(report && report.ownerAccountID === currentUserAccountID);
}

/**
 * Whether the provided report is an Admin room
 */
function isAdminRoom(report: OnyxEntry<Report>): boolean {
    return getChatType(report) === CONST.REPORT.CHAT_TYPE.POLICY_ADMINS;
}

/**
 * Whether the provided report is an Admin-only posting room
 */
function isAdminsOnlyPostingRoom(report: OnyxEntry<Report>): boolean {
    return report?.writeCapability === CONST.REPORT.WRITE_CAPABILITIES.ADMINS;
}

/**
 * Whether the provided report is a Announce room
 */
function isAnnounceRoom(report: OnyxEntry<Report>): boolean {
    return getChatType(report) === CONST.REPORT.CHAT_TYPE.POLICY_ANNOUNCE;
}

/**
 * Whether the provided report is a default room
 */
function isDefaultRoom(report: OnyxEntry<Report>): boolean {
    return CONST.DEFAULT_POLICY_ROOM_CHAT_TYPES.some((type) => type === getChatType(report));
}

/**
 * Whether the provided report is a Domain room
 */
function isDomainRoom(report: OnyxEntry<Report>): boolean {
    return getChatType(report) === CONST.REPORT.CHAT_TYPE.DOMAIN_ALL;
}

/**
 * Whether the provided report is a user created policy room
 */
function isUserCreatedPolicyRoom(report: OnyxEntry<Report>): boolean {
    return getChatType(report) === CONST.REPORT.CHAT_TYPE.POLICY_ROOM;
}

/**
 * Whether the provided report is a Policy Expense chat.
 */
function isPolicyExpenseChat(report: OnyxEntry<Report> | Participant | EmptyObject): boolean {
    return getChatType(report) === CONST.REPORT.CHAT_TYPE.POLICY_EXPENSE_CHAT || (report?.isPolicyExpenseChat ?? false);
}

/**
 * Whether the provided report belongs to a Control policy and is an expense chat
 */
function isControlPolicyExpenseChat(report: OnyxEntry<Report>): boolean {
    return isPolicyExpenseChat(report) && getPolicyType(report, allPolicies) === CONST.POLICY.TYPE.CORPORATE;
}

/**
 * Whether the provided report belongs to a Free, Collect or Control policy
 */
function isGroupPolicy(report: OnyxEntry<Report>): boolean {
    const policyType = getPolicyType(report, allPolicies);
    return policyType === CONST.POLICY.TYPE.CORPORATE || policyType === CONST.POLICY.TYPE.TEAM || policyType === CONST.POLICY.TYPE.FREE;
}

/**
 * Whether the provided report belongs to a Control or Collect policy
 */
function isPaidGroupPolicy(report: OnyxEntry<Report>): boolean {
    const policyType = getPolicyType(report, allPolicies);
    return policyType === CONST.POLICY.TYPE.CORPORATE || policyType === CONST.POLICY.TYPE.TEAM;
}

/**
 * Whether the provided report belongs to a Control or Collect policy and is an expense chat
 */
function isPaidGroupPolicyExpenseChat(report: OnyxEntry<Report>): boolean {
    return isPolicyExpenseChat(report) && isPaidGroupPolicy(report);
}

/**
 * Whether the provided report belongs to a Control policy and is an expense report
 */
function isControlPolicyExpenseReport(report: OnyxEntry<Report>): boolean {
    return isExpenseReport(report) && getPolicyType(report, allPolicies) === CONST.POLICY.TYPE.CORPORATE;
}

/**
 * Whether the provided report belongs to a Control or Collect policy and is an expense report
 */
function isPaidGroupPolicyExpenseReport(report: OnyxEntry<Report>): boolean {
    return isExpenseReport(report) && isPaidGroupPolicy(report);
}

/**
 * Whether the provided report is a chat room
 */
function isChatRoom(report: OnyxEntry<Report>): boolean {
    return isUserCreatedPolicyRoom(report) || isDefaultRoom(report);
}

/**
 * Whether the provided report is a public room
 */
function isPublicRoom(report: OnyxEntry<Report>): boolean {
    return report?.visibility === CONST.REPORT.VISIBILITY.PUBLIC || report?.visibility === CONST.REPORT.VISIBILITY.PUBLIC_ANNOUNCE;
}

/**
 * Whether the provided report is a public announce room
 */
function isPublicAnnounceRoom(report: OnyxEntry<Report>): boolean {
    return report?.visibility === CONST.REPORT.VISIBILITY.PUBLIC_ANNOUNCE;
}

/**
 * If the report is a policy expense, the route should be for adding bank account for that policy
 * else since the report is a personal IOU, the route should be for personal bank account.
 */
function getBankAccountRoute(report: OnyxEntry<Report>): Route {
    return isPolicyExpenseChat(report) ? ROUTES.BANK_ACCOUNT_WITH_STEP_TO_OPEN.getRoute('', report?.policyID) : ROUTES.SETTINGS_ADD_BANK_ACCOUNT;
}

/**
 * Check if personal detail of accountID is empty or optimistic data
 */
function isOptimisticPersonalDetail(accountID: number): boolean {
    return isEmptyObject(allPersonalDetails?.[accountID]) || !!allPersonalDetails?.[accountID]?.isOptimisticPersonalDetail;
}

/**
 * Checks if a report is a task report from a policy expense chat.
 */
function isWorkspaceTaskReport(report: OnyxEntry<Report>): boolean {
    if (!isTaskReport(report)) {
        return false;
    }
    const parentReport = allReports?.[`${ONYXKEYS.COLLECTION.REPORT}${report?.parentReportID}`] ?? null;
    return isPolicyExpenseChat(parentReport);
}

/**
 * Returns true if report has a parent
 */
function isThread(report: OnyxEntry<Report>): boolean {
    return Boolean(report?.parentReportID && report?.parentReportActionID);
}

/**
 * Returns true if report is of type chat and has a parent and is therefore a Thread.
 */
function isChatThread(report: OnyxEntry<Report>): boolean {
    return isThread(report) && report?.type === CONST.REPORT.TYPE.CHAT;
}

function isDM(report: OnyxEntry<Report>): boolean {
    return isChatReport(report) && !getChatType(report) && !isThread(report);
}

function isSelfDM(report: OnyxEntry<Report>): boolean {
    return getChatType(report) === CONST.REPORT.CHAT_TYPE.SELF_DM;
}

/**
 * Only returns true if this is our main 1:1 DM report with Concierge
 */
function isConciergeChatReport(report: OnyxEntry<Report>): boolean {
    return report?.participantAccountIDs?.length === 1 && Number(report.participantAccountIDs?.[0]) === CONST.ACCOUNT_ID.CONCIERGE && !isChatThread(report);
}

/**
 * Checks if the supplied report belongs to workspace based on the provided params. If the report's policyID is _FAKE_ or has no value, it means this report is a DM.
 * In this case report and workspace members must be compared to determine whether the report belongs to the workspace.
 */
function doesReportBelongToWorkspace(report: Report, policyMemberAccountIDs: number[], policyID?: string) {
    return (
        isConciergeChatReport(report) || (report.policyID === CONST.POLICY.ID_FAKE || !report.policyID ? hasParticipantInArray(report, policyMemberAccountIDs) : report.policyID === policyID)
    );
}

/**
 * Given an array of reports, return them filtered by a policyID and policyMemberAccountIDs.
 */
function filterReportsByPolicyIDAndMemberAccountIDs(reports: Report[], policyMemberAccountIDs: number[] = [], policyID?: string) {
    return reports.filter((report) => !!report && doesReportBelongToWorkspace(report, policyMemberAccountIDs, policyID));
}

/**
 * Given an array of reports, return them sorted by the last read timestamp.
 */
function sortReportsByLastRead(reports: Report[], reportMetadata: OnyxCollection<ReportMetadata>): Array<OnyxEntry<Report>> {
    return reports
        .filter((report) => !!report?.reportID && !!(reportMetadata?.[`${ONYXKEYS.COLLECTION.REPORT_METADATA}${report.reportID}`]?.lastVisitTime ?? report?.lastReadTime))
        .sort((a, b) => {
            const aTime = new Date(reportMetadata?.[`${ONYXKEYS.COLLECTION.REPORT_METADATA}${a?.reportID}`]?.lastVisitTime ?? a?.lastReadTime ?? '');
            const bTime = new Date(reportMetadata?.[`${ONYXKEYS.COLLECTION.REPORT_METADATA}${b?.reportID}`]?.lastVisitTime ?? b?.lastReadTime ?? '');

            return aTime.valueOf() - bTime.valueOf();
        });
}

/**
 * Returns true if report is still being processed
 */
function isProcessingReport(report: OnyxEntry<Report> | EmptyObject): boolean {
    return report?.stateNum === CONST.REPORT.STATE_NUM.SUBMITTED && report?.statusNum === CONST.REPORT.STATUS_NUM.SUBMITTED;
}

/**
 * Check if the report is a single chat report that isn't a thread
 * and personal detail of participant is optimistic data
 */
function shouldDisableDetailPage(report: OnyxEntry<Report>): boolean {
    const participantAccountIDs = report?.participantAccountIDs ?? [];

    if (isChatRoom(report) || isPolicyExpenseChat(report) || isChatThread(report) || isTaskReport(report)) {
        return false;
    }
    if (participantAccountIDs.length === 1) {
        return isOptimisticPersonalDetail(participantAccountIDs[0]);
    }
    return false;
}

/**
 * Returns true if this report has only one participant and it's an Expensify account.
 */
function isExpensifyOnlyParticipantInReport(report: OnyxEntry<Report>): boolean {
    const reportParticipants = report?.participantAccountIDs?.filter((accountID) => accountID !== currentUserAccountID) ?? [];
    return reportParticipants.length === 1 && reportParticipants.some((accountID) => CONST.EXPENSIFY_ACCOUNT_IDS.includes(accountID));
}

/**
 * Returns whether a given report can have tasks created in it.
 * We only prevent the task option if it's a DM/group-DM and the other users are all special Expensify accounts
 *
 */
function canCreateTaskInReport(report: OnyxEntry<Report>): boolean {
    const otherReportParticipants = report?.participantAccountIDs?.filter((accountID) => accountID !== currentUserAccountID) ?? [];
    const areExpensifyAccountsOnlyOtherParticipants = otherReportParticipants?.length >= 1 && otherReportParticipants?.every((accountID) => CONST.EXPENSIFY_ACCOUNT_IDS.includes(accountID));
    if (areExpensifyAccountsOnlyOtherParticipants && isDM(report)) {
        return false;
    }

    return true;
}

/**
 * Returns true if there are any Expensify accounts (i.e. with domain 'expensify.com') in the set of accountIDs
 * by cross-referencing the accountIDs with personalDetails.
 */
function hasExpensifyEmails(accountIDs: number[]): boolean {
    return accountIDs.some((accountID) => Str.extractEmailDomain(allPersonalDetails?.[accountID]?.login ?? '') === CONST.EXPENSIFY_PARTNER_NAME);
}

/**
 * Returns true if there are any guides accounts (team.expensify.com) in a list of accountIDs
 * by cross-referencing the accountIDs with personalDetails since guides that are participants
 * of the user's chats should have their personal details in Onyx.
 */
function hasExpensifyGuidesEmails(accountIDs: number[]): boolean {
    return accountIDs.some((accountID) => Str.extractEmailDomain(allPersonalDetails?.[accountID]?.login ?? '') === CONST.EMAIL.GUIDES_DOMAIN);
}

function findLastAccessedReport(
    reports: OnyxCollection<Report>,
    ignoreDomainRooms: boolean,
    policies: OnyxCollection<Policy>,
    isFirstTimeNewExpensifyUser: boolean,
    openOnAdminRoom = false,
    reportMetadata: OnyxCollection<ReportMetadata> = {},
    policyID?: string,
    policyMemberAccountIDs: number[] = [],
): OnyxEntry<Report> {
    // If it's the user's first time using New Expensify, then they could either have:
    //   - just a Concierge report, if so we'll return that
    //   - their Concierge report, and a separate report that must have deeplinked them to the app before they created their account.
    // If it's the latter, we'll use the deeplinked report over the Concierge report,
    // since the Concierge report would be incorrectly selected over the deep-linked report in the logic below.

    let reportsValues = Object.values(reports ?? {}) as Report[];

    if (!!policyID || policyMemberAccountIDs.length > 0) {
        reportsValues = filterReportsByPolicyIDAndMemberAccountIDs(reportsValues, policyMemberAccountIDs, policyID);
    }

    let sortedReports = sortReportsByLastRead(reportsValues, reportMetadata);

    let adminReport: OnyxEntry<Report> | undefined;
    if (openOnAdminRoom) {
        adminReport = sortedReports.find((report) => {
            const chatType = getChatType(report);
            return chatType === CONST.REPORT.CHAT_TYPE.POLICY_ADMINS;
        });
    }

    if (ignoreDomainRooms) {
        // We allow public announce rooms, admins, and announce rooms through since we bypass the default rooms beta for them.
        // Check where ReportUtils.findLastAccessedReport is called in MainDrawerNavigator.js for more context.
        // Domain rooms are now the only type of default room that are on the defaultRooms beta.
        sortedReports = sortedReports.filter(
            (report) => !isDomainRoom(report) || getPolicyType(report, policies) === CONST.POLICY.TYPE.FREE || hasExpensifyGuidesEmails(report?.participantAccountIDs ?? []),
        );
    }

    if (isFirstTimeNewExpensifyUser) {
        if (sortedReports.length === 1) {
            return sortedReports[0];
        }

        return adminReport ?? sortedReports.find((report) => !isConciergeChatReport(report)) ?? null;
    }

    return adminReport ?? sortedReports.at(-1) ?? null;
}

/**
 * Whether the provided report has expenses
 */
function hasExpenses(reportID?: string): boolean {
    return !!Object.values(allTransactions ?? {}).find((transaction) => `${transaction?.reportID}` === `${reportID}`);
}

/**
 * Whether the provided report is a closed expense report with no expenses
 */
function isClosedExpenseReportWithNoExpenses(report: OnyxEntry<Report>): boolean {
    return report?.statusNum === CONST.REPORT.STATUS_NUM.CLOSED && isExpenseReport(report) && !hasExpenses(report.reportID);
}

/**
 * Whether the provided report is an archived room
 */
function isArchivedRoom(report: OnyxEntry<Report> | EmptyObject): boolean {
    return report?.statusNum === CONST.REPORT.STATUS_NUM.CLOSED && report?.stateNum === CONST.REPORT.STATE_NUM.APPROVED;
}

/**
 * Whether the provided report is the admin's room
 */
function isJoinRequestInAdminRoom(report: OnyxEntry<Report>): boolean {
    if (!report) {
        return false;
    }
    return ReportActionsUtils.isActionableJoinRequestPending(report.reportID);
}

/**
 * Checks if the current user is allowed to comment on the given report.
 */
function isAllowedToComment(report: OnyxEntry<Report>): boolean {
    // Default to allowing all users to post
    const capability = report?.writeCapability ?? CONST.REPORT.WRITE_CAPABILITIES.ALL;

    if (capability === CONST.REPORT.WRITE_CAPABILITIES.ALL) {
        return true;
    }

    // If unauthenticated user opens public chat room using deeplink, they do not have policies available and they cannot comment
    if (!allPolicies) {
        return false;
    }

    // If we've made it here, commenting on this report is restricted.
    // If the user is an admin, allow them to post.
    const policy = allPolicies[`${ONYXKEYS.COLLECTION.POLICY}${report?.policyID}`];
    return policy?.role === CONST.POLICY.ROLE.ADMIN;
}

/**
 * Checks if the current user is the admin of the policy given the policy expense chat.
 */
function isPolicyExpenseChatAdmin(report: OnyxEntry<Report>, policies: OnyxCollection<Policy>): boolean {
    if (!isPolicyExpenseChat(report)) {
        return false;
    }

    const policyRole = policies?.[`${ONYXKEYS.COLLECTION.POLICY}${report?.policyID}`]?.role;

    return policyRole === CONST.POLICY.ROLE.ADMIN;
}

/**
 * Checks if the current user is the admin of the policy.
 */
function isPolicyAdmin(policyID: string, policies: OnyxCollection<Policy>): boolean {
    const policyRole = policies?.[`${ONYXKEYS.COLLECTION.POLICY}${policyID}`]?.role;

    return policyRole === CONST.POLICY.ROLE.ADMIN;
}

/**
 * Returns true if report has a single participant.
 */
function hasSingleParticipant(report: OnyxEntry<Report>): boolean {
    return report?.participantAccountIDs?.length === 1;
}

/**
 * Checks whether all the transactions linked to the IOU report are of the Distance Request type with pending routes
 */
function hasOnlyTransactionsWithPendingRoutes(iouReportID: string | undefined): boolean {
    const transactions = TransactionUtils.getAllReportTransactions(iouReportID);

    // Early return false in case not having any transaction
    if (!transactions || transactions.length === 0) {
        return false;
    }

    return transactions.every((transaction) => TransactionUtils.isFetchingWaypointsFromServer(transaction));
}

/**
 * If the report is a thread and has a chat type set, it is a workspace chat.
 */
function isWorkspaceThread(report: OnyxEntry<Report>): boolean {
    return isThread(report) && isChatReport(report) && !!getChatType(report);
}

/**
 * Returns true if reportAction is the first chat preview of a Thread
 */
function isThreadFirstChat(reportAction: OnyxEntry<ReportAction>, reportID: string): boolean {
    return reportAction?.childReportID?.toString() === reportID;
}

/**
 * Checks if a report is a child report.
 */
function isChildReport(report: OnyxEntry<Report>): boolean {
    return isThread(report) || isTaskReport(report);
}

/**
 * An Expense Request is a thread where the parent report is an Expense Report and
 * the parentReportAction is a transaction.
 */
function isExpenseRequest(report: OnyxEntry<Report>): boolean {
    if (isThread(report)) {
        const parentReportAction = ReportActionsUtils.getParentReportAction(report);
        const parentReport = allReports?.[`${ONYXKEYS.COLLECTION.REPORT}${report?.parentReportID}`] ?? null;
        return isExpenseReport(parentReport) && !isEmptyObject(parentReportAction) && ReportActionsUtils.isTransactionThread(parentReportAction);
    }
    return false;
}

/**
 * An IOU Request is a thread where the parent report is an IOU Report and
 * the parentReportAction is a transaction.
 */
function isIOURequest(report: OnyxEntry<Report>): boolean {
    if (isThread(report)) {
        const parentReportAction = ReportActionsUtils.getParentReportAction(report);
        const parentReport = allReports?.[`${ONYXKEYS.COLLECTION.REPORT}${report?.parentReportID}`] ?? null;
        return isIOUReport(parentReport) && !isEmptyObject(parentReportAction) && ReportActionsUtils.isTransactionThread(parentReportAction);
    }
    return false;
}

/**
 * Checks if a report is an IOU or expense request.
 */
function isMoneyRequest(reportOrID: OnyxEntry<Report> | string): boolean {
    const report = typeof reportOrID === 'string' ? allReports?.[`${ONYXKEYS.COLLECTION.REPORT}${reportOrID}`] ?? null : reportOrID;
    return isIOURequest(report) || isExpenseRequest(report);
}

/**
 * Checks if a report is an IOU or expense report.
 */
function isMoneyRequestReport(reportOrID: OnyxEntry<Report> | EmptyObject | string): boolean {
    const report = typeof reportOrID === 'object' ? reportOrID : allReports?.[`${ONYXKEYS.COLLECTION.REPORT}${reportOrID}`] ?? null;
    return isIOUReport(report) || isExpenseReport(report);
}

/**
 * Should return true only for personal 1:1 report
 *
 */
function isOneOnOneChat(report: OnyxEntry<Report>): boolean {
    const participantAccountIDs = report?.participantAccountIDs ?? [];
    return (
        !isChatRoom(report) &&
        !isExpenseRequest(report) &&
        !isMoneyRequestReport(report) &&
        !isPolicyExpenseChat(report) &&
        !isTaskReport(report) &&
        isDM(report) &&
        !isIOUReport(report) &&
        participantAccountIDs.length === 1
    );
}

/**
 * Checks if the current user is a payer of the request
 */

function isPayer(session: OnyxEntry<Session>, iouReport: OnyxEntry<Report>) {
    const isApproved = isReportApproved(iouReport);
    const policy = allPolicies?.[`${ONYXKEYS.COLLECTION.POLICY}${iouReport?.policyID}`] ?? null;
    const policyType = policy?.type;
    const isAdmin = policyType !== CONST.POLICY.TYPE.PERSONAL && policy?.role === CONST.POLICY.ROLE.ADMIN;
    const isManager = iouReport?.managerID === session?.accountID;
    if (isPaidGroupPolicy(iouReport)) {
        if (policy?.reimbursementChoice === CONST.POLICY.REIMBURSEMENT_CHOICES.REIMBURSEMENT_YES) {
            const isReimburser = session?.email === policy?.reimburserEmail;
            return isReimburser && (isApproved || isManager);
        }
        if (policy?.reimbursementChoice === CONST.POLICY.REIMBURSEMENT_CHOICES.REIMBURSEMENT_MANUAL) {
            return isAdmin && (isApproved || isManager);
        }
        return false;
    }
    return isAdmin || (isMoneyRequestReport(iouReport) && isManager);
}

/**
 * Get the notification preference given a report
 */
function getReportNotificationPreference(report: OnyxEntry<Report>): string | number {
    return report?.notificationPreference ?? '';
}

/**
 * Checks if the current user is the action's author
 */
function isActionCreator(reportAction: OnyxEntry<ReportAction> | Partial<ReportAction>): boolean {
    return reportAction?.actorAccountID === currentUserAccountID;
}

/**
 * Returns the notification preference of the action's child report if it exists.
 * Otherwise, calculates it based on the action's authorship.
 */
function getChildReportNotificationPreference(reportAction: OnyxEntry<ReportAction> | Partial<ReportAction>): NotificationPreference {
    const childReportNotificationPreference = reportAction?.childReportNotificationPreference ?? '';
    if (childReportNotificationPreference) {
        return childReportNotificationPreference;
    }

    return isActionCreator(reportAction) ? CONST.REPORT.NOTIFICATION_PREFERENCE.ALWAYS : CONST.REPORT.NOTIFICATION_PREFERENCE.HIDDEN;
}

/**
 * Checks whether the supplied report supports adding more transactions to it.
 * Return true if:
 * - report is a non-settled IOU
 * - report is a draft
 * - report is a processing expense report and its policy has Instant reporting frequency
 */
function canAddOrDeleteTransactions(moneyRequestReport: OnyxEntry<Report>): boolean {
    if (!isMoneyRequestReport(moneyRequestReport)) {
        return false;
    }

    if (isReportApproved(moneyRequestReport) || isSettled(moneyRequestReport?.reportID)) {
        return false;
    }

    if (isGroupPolicy(moneyRequestReport) && isProcessingReport(moneyRequestReport) && !PolicyUtils.isInstantSubmitEnabled(getPolicy(moneyRequestReport?.policyID))) {
        return false;
    }

    return true;
}

/**
 * Can only delete if the author is this user and the action is an ADDCOMMENT action or an IOU action in an unsettled report, or if the user is a
 * policy admin
 */
function canDeleteReportAction(reportAction: OnyxEntry<ReportAction>, reportID: string): boolean {
    const report = getReport(reportID);

    const isActionOwner = reportAction?.actorAccountID === currentUserAccountID;
    const policy = allPolicies?.[`${ONYXKEYS.COLLECTION.POLICY}${report?.policyID}`] ?? null;

    if (reportAction?.actionName === CONST.REPORT.ACTIONS.TYPE.IOU) {
        // For now, users cannot delete split actions
        const isSplitAction = reportAction?.originalMessage?.type === CONST.IOU.REPORT_ACTION_TYPE.SPLIT;

        if (isSplitAction) {
            return false;
        }

        if (isActionOwner) {
            if (!isEmptyObject(report) && isMoneyRequestReport(report)) {
                return canAddOrDeleteTransactions(report);
            }
            return true;
        }
    }

    if (
        reportAction?.actionName !== CONST.REPORT.ACTIONS.TYPE.ADDCOMMENT ||
        reportAction?.pendingAction === CONST.RED_BRICK_ROAD_PENDING_ACTION.DELETE ||
        ReportActionsUtils.isCreatedTaskReportAction(reportAction) ||
        reportAction?.actorAccountID === CONST.ACCOUNT_ID.CONCIERGE
    ) {
        return false;
    }

    const isAdmin = policy?.role === CONST.POLICY.ROLE.ADMIN && !isEmptyObject(report) && !isDM(report);

    return isActionOwner || isAdmin;
}

/**
 * Get welcome message based on room type
 */
function getRoomWelcomeMessage(report: OnyxEntry<Report>, isUserPolicyAdmin: boolean): WelcomeMessage {
    const welcomeMessage: WelcomeMessage = {showReportName: true};
    const workspaceName = getPolicyName(report);

    if (isArchivedRoom(report)) {
        welcomeMessage.phrase1 = Localize.translateLocal('reportActionsView.beginningOfArchivedRoomPartOne');
        welcomeMessage.phrase2 = Localize.translateLocal('reportActionsView.beginningOfArchivedRoomPartTwo');
    } else if (isDomainRoom(report)) {
        welcomeMessage.phrase1 = Localize.translateLocal('reportActionsView.beginningOfChatHistoryDomainRoomPartOne', {domainRoom: report?.reportName ?? ''});
        welcomeMessage.phrase2 = Localize.translateLocal('reportActionsView.beginningOfChatHistoryDomainRoomPartTwo');
    } else if (isAdminRoom(report)) {
        welcomeMessage.phrase1 = Localize.translateLocal('reportActionsView.beginningOfChatHistoryAdminRoomPartOne', {workspaceName});
        welcomeMessage.phrase2 = Localize.translateLocal('reportActionsView.beginningOfChatHistoryAdminRoomPartTwo');
    } else if (isAdminsOnlyPostingRoom(report) && !isUserPolicyAdmin) {
        welcomeMessage.phrase1 = Localize.translateLocal('reportActionsView.beginningOfChatHistoryAdminOnlyPostingRoom');
        welcomeMessage.showReportName = false;
    } else if (isAnnounceRoom(report)) {
        welcomeMessage.phrase1 = Localize.translateLocal('reportActionsView.beginningOfChatHistoryAnnounceRoomPartOne', {workspaceName});
        welcomeMessage.phrase2 = Localize.translateLocal('reportActionsView.beginningOfChatHistoryAnnounceRoomPartTwo', {workspaceName});
    } else {
        // Message for user created rooms or other room types.
        welcomeMessage.phrase1 = Localize.translateLocal('reportActionsView.beginningOfChatHistoryUserRoomPartOne');
        welcomeMessage.phrase2 = Localize.translateLocal('reportActionsView.beginningOfChatHistoryUserRoomPartTwo');
    }

    return welcomeMessage;
}

/**
 * Returns true if Concierge is one of the chat participants (1:1 as well as group chats)
 */
function chatIncludesConcierge(report: Partial<OnyxEntry<Report>>): boolean {
    return Boolean(report?.participantAccountIDs?.length && report?.participantAccountIDs?.includes(CONST.ACCOUNT_ID.CONCIERGE));
}

/**
 * Returns true if there is any automated expensify account `in accountIDs
 */
function hasAutomatedExpensifyAccountIDs(accountIDs: number[]): boolean {
    return accountIDs.some((accountID) => CONST.EXPENSIFY_ACCOUNT_IDS.includes(accountID));
}

function getReportRecipientAccountIDs(report: OnyxEntry<Report>, currentLoginAccountID: number): number[] {
    let finalReport: OnyxEntry<Report> = report;
    // In 1:1 chat threads, the participants will be the same as parent report. If a report is specifically a 1:1 chat thread then we will
    // get parent report and use its participants array.
    if (isThread(report) && !(isTaskReport(report) || isMoneyRequestReport(report))) {
        const parentReport = allReports?.[`${ONYXKEYS.COLLECTION.REPORT}${report?.parentReportID}`] ?? null;
        if (hasSingleParticipant(parentReport)) {
            finalReport = parentReport;
        }
    }

    let finalParticipantAccountIDs: number[] | undefined = [];
    if (isMoneyRequestReport(report)) {
        // For money requests i.e the IOU (1:1 person) and Expense (1:* person) reports, use the full `initialParticipantAccountIDs` array
        // and add the `ownerAccountId`. Money request reports don't add `ownerAccountId` in `participantAccountIDs` array
        const defaultParticipantAccountIDs = finalReport?.participantAccountIDs ?? [];
        const setOfParticipantAccountIDs = new Set<number>(report?.ownerAccountID ? [...defaultParticipantAccountIDs, report.ownerAccountID] : defaultParticipantAccountIDs);
        finalParticipantAccountIDs = [...setOfParticipantAccountIDs];
    } else if (isTaskReport(report)) {
        // Task reports `managerID` will change when assignee is changed, in that case the old `managerID` is still present in `participantAccountIDs`
        // array along with the new one. We only need the `managerID` as a participant here.
        finalParticipantAccountIDs = report?.managerID ? [report?.managerID] : [];
    } else {
        finalParticipantAccountIDs = finalReport?.participantAccountIDs;
    }

    const reportParticipants = finalParticipantAccountIDs?.filter((accountID) => accountID !== currentLoginAccountID) ?? [];
    const participantsWithoutExpensifyAccountIDs = reportParticipants.filter((participant) => !CONST.EXPENSIFY_ACCOUNT_IDS.includes(participant ?? 0));
    return participantsWithoutExpensifyAccountIDs;
}

/**
 * Whether the time row should be shown for a report.
 */
function canShowReportRecipientLocalTime(personalDetails: OnyxCollection<PersonalDetails>, report: OnyxEntry<Report>, accountID: number): boolean {
    const reportRecipientAccountIDs = getReportRecipientAccountIDs(report, accountID);
    const hasMultipleParticipants = reportRecipientAccountIDs.length > 1;
    const reportRecipient = personalDetails?.[reportRecipientAccountIDs[0]];
    const reportRecipientTimezone = reportRecipient?.timezone ?? CONST.DEFAULT_TIME_ZONE;
    const isReportParticipantValidated = reportRecipient?.validated ?? false;
    return Boolean(!hasMultipleParticipants && !isChatRoom(report) && !isPolicyExpenseChat(report) && reportRecipient && reportRecipientTimezone?.selected && isReportParticipantValidated);
}

/**
 * Shorten last message text to fixed length and trim spaces.
 */
function formatReportLastMessageText(lastMessageText: string, isModifiedExpenseMessage = false): string {
    if (isModifiedExpenseMessage) {
        return String(lastMessageText).trim().replace(CONST.REGEX.LINE_BREAK, '').trim();
    }
    return String(lastMessageText).trim().replace(CONST.REGEX.LINE_BREAK, ' ').substring(0, CONST.REPORT.LAST_MESSAGE_TEXT_MAX_LENGTH).trim();
}

/**
 * Helper method to return the default avatar associated with the given login
 */
function getDefaultWorkspaceAvatar(workspaceName?: string): IconAsset {
    if (!workspaceName) {
        return defaultWorkspaceAvatars.WorkspaceBuilding;
    }

    // Remove all chars not A-Z or 0-9 including underscore
    const alphaNumeric = workspaceName
        .normalize('NFD')
        .replace(/[^0-9a-z]/gi, '')
        .toUpperCase();

    const workspace = `Workspace${alphaNumeric[0]}` as keyof typeof defaultWorkspaceAvatars;
    const defaultWorkspaceAvatar = defaultWorkspaceAvatars[workspace];

    return !alphaNumeric ? defaultWorkspaceAvatars.WorkspaceBuilding : defaultWorkspaceAvatar;
}

/**
 * Helper method to return the default avatar testID associated with the given login
 */
function getDefaultWorkspaceAvatarTestID(workspaceName: string): string {
    if (!workspaceName) {
        return defaultAvatarBuildingIconTestID;
    }

    // Remove all chars not A-Z or 0-9 including underscore
    const alphaNumeric = workspaceName
        .normalize('NFD')
        .replace(/[^0-9a-z]/gi, '')
        .toLowerCase();

    return !alphaNumeric ? defaultAvatarBuildingIconTestID : `SvgDefaultAvatar_${alphaNumeric[0]} Icon`;
}

function getWorkspaceAvatar(report: OnyxEntry<Report>): UserUtils.AvatarSource {
    const workspaceName = getPolicyName(report, false, allPolicies?.[`${ONYXKEYS.COLLECTION.POLICY}${report?.policyID}`]);
    const avatar = allPolicies?.[`${ONYXKEYS.COLLECTION.POLICY}${report?.policyID}`]?.avatar ?? '';
    return !isEmpty(avatar) ? avatar : getDefaultWorkspaceAvatar(workspaceName);
}

/**
 * Returns the appropriate icons for the given chat report using the stored personalDetails.
 * The Avatar sources can be URLs or Icon components according to the chat type.
 */
function getIconsForParticipants(participants: number[], personalDetails: OnyxCollection<PersonalDetails>): Icon[] {
    const participantDetails: ParticipantDetails[] = [];
    const participantsList = participants || [];

    for (const accountID of participantsList) {
        const avatarSource = UserUtils.getAvatar(personalDetails?.[accountID]?.avatar ?? '', accountID);
        const displayNameLogin = personalDetails?.[accountID]?.displayName ? personalDetails?.[accountID]?.displayName : personalDetails?.[accountID]?.login;
        participantDetails.push([accountID, displayNameLogin ?? '', avatarSource, personalDetails?.[accountID]?.fallbackIcon ?? '']);
    }

    const sortedParticipantDetails = participantDetails.sort((first, second) => {
        // First sort by displayName/login
        const displayNameLoginOrder = localeCompare(first[1], second[1]);
        if (displayNameLoginOrder !== 0) {
            return displayNameLoginOrder;
        }

        // Then fallback on accountID as the final sorting criteria.
        // This will ensure that the order of avatars with same login/displayName
        // stay consistent across all users and devices
        return first[0] - second[0];
    });

    // Now that things are sorted, gather only the avatars (second element in the array) and return those
    const avatars: Icon[] = [];

    for (const sortedParticipantDetail of sortedParticipantDetails) {
        const userIcon = {
            id: sortedParticipantDetail[0],
            source: sortedParticipantDetail[2],
            type: CONST.ICON_TYPE_AVATAR,
            name: sortedParticipantDetail[1],
            fallbackIcon: sortedParticipantDetail[3],
        };
        avatars.push(userIcon);
    }

    return avatars;
}

/**
 * Given a report, return the associated workspace icon.
 */
function getWorkspaceIcon(report: OnyxEntry<Report>, policy: OnyxEntry<Policy> = null): Icon {
    const workspaceName = getPolicyName(report, false, policy);
    const policyExpenseChatAvatarSource = allPolicies?.[`${ONYXKEYS.COLLECTION.POLICY}${report?.policyID}`]?.avatar
        ? allPolicies?.[`${ONYXKEYS.COLLECTION.POLICY}${report?.policyID}`]?.avatar
        : getDefaultWorkspaceAvatar(workspaceName);

    const workspaceIcon: Icon = {
        source: policyExpenseChatAvatarSource ?? '',
        type: CONST.ICON_TYPE_WORKSPACE,
        name: workspaceName,
        id: -1,
    };
    return workspaceIcon;
}

/**
 * Returns the appropriate icons for the given chat report using the stored personalDetails.
 * The Avatar sources can be URLs or Icon components according to the chat type.
 */
function getIcons(
    report: OnyxEntry<Report>,
    personalDetails: OnyxCollection<PersonalDetails>,
    defaultIcon: UserUtils.AvatarSource | null = null,
    defaultName = '',
    defaultAccountID = -1,
    policy: OnyxEntry<Policy> = null,
): Icon[] {
    if (isEmptyObject(report)) {
        const fallbackIcon: Icon = {
            source: defaultIcon ?? Expensicons.FallbackAvatar,
            type: CONST.ICON_TYPE_AVATAR,
            name: defaultName,
            id: defaultAccountID,
        };
        return [fallbackIcon];
    }
    if (isExpenseRequest(report)) {
        const parentReportAction = ReportActionsUtils.getParentReportAction(report);
        const workspaceIcon = getWorkspaceIcon(report, policy);
        const memberIcon = {
            source: UserUtils.getAvatar(personalDetails?.[parentReportAction.actorAccountID ?? -1]?.avatar ?? '', parentReportAction.actorAccountID ?? -1),
            id: parentReportAction.actorAccountID,
            type: CONST.ICON_TYPE_AVATAR,
            name: personalDetails?.[parentReportAction.actorAccountID ?? -1]?.displayName ?? '',
            fallbackIcon: personalDetails?.[parentReportAction.actorAccountID ?? -1]?.fallbackIcon,
        };

        return [memberIcon, workspaceIcon];
    }
    if (isChatThread(report)) {
        const parentReportAction = ReportActionsUtils.getParentReportAction(report);

        const actorAccountID = parentReportAction.actorAccountID;
        const actorDisplayName = PersonalDetailsUtils.getDisplayNameOrDefault(allPersonalDetails?.[actorAccountID ?? -1], '', false);
        const actorIcon = {
            id: actorAccountID,
            source: UserUtils.getAvatar(personalDetails?.[actorAccountID ?? -1]?.avatar ?? '', actorAccountID ?? -1),
            name: actorDisplayName,
            type: CONST.ICON_TYPE_AVATAR,
            fallbackIcon: personalDetails?.[parentReportAction.actorAccountID ?? -1]?.fallbackIcon,
        };

        if (isWorkspaceThread(report)) {
            const workspaceIcon = getWorkspaceIcon(report, policy);
            return [actorIcon, workspaceIcon];
        }
        return [actorIcon];
    }
    if (isTaskReport(report)) {
        const ownerIcon = {
            id: report?.ownerAccountID,
            source: UserUtils.getAvatar(personalDetails?.[report?.ownerAccountID ?? -1]?.avatar ?? '', report?.ownerAccountID ?? -1),
            type: CONST.ICON_TYPE_AVATAR,
            name: personalDetails?.[report?.ownerAccountID ?? -1]?.displayName ?? '',
            fallbackIcon: personalDetails?.[report?.ownerAccountID ?? -1]?.fallbackIcon,
        };

        if (isWorkspaceTaskReport(report)) {
            const workspaceIcon = getWorkspaceIcon(report, policy);
            return [ownerIcon, workspaceIcon];
        }

        return [ownerIcon];
    }
    if (isDomainRoom(report)) {
        // Get domain name after the #. Domain Rooms use our default workspace avatar pattern.
        const domainName = report?.reportName?.substring(1);
        const policyExpenseChatAvatarSource = getDefaultWorkspaceAvatar(domainName);
        const domainIcon: Icon = {
            source: policyExpenseChatAvatarSource,
            type: CONST.ICON_TYPE_WORKSPACE,
            name: domainName ?? '',
            id: -1,
        };
        return [domainIcon];
    }
    if (isAdminRoom(report) || isAnnounceRoom(report) || isChatRoom(report) || isArchivedRoom(report)) {
        const workspaceIcon = getWorkspaceIcon(report, policy);
        return [workspaceIcon];
    }
    if (isPolicyExpenseChat(report) || isExpenseReport(report)) {
        const workspaceIcon = getWorkspaceIcon(report, policy);
        const memberIcon = {
            source: UserUtils.getAvatar(personalDetails?.[report?.ownerAccountID ?? -1]?.avatar ?? '', report?.ownerAccountID ?? -1),
            id: report?.ownerAccountID,
            type: CONST.ICON_TYPE_AVATAR,
            name: personalDetails?.[report?.ownerAccountID ?? -1]?.displayName ?? '',
            fallbackIcon: personalDetails?.[report?.ownerAccountID ?? -1]?.fallbackIcon,
        };
        return isExpenseReport(report) ? [memberIcon, workspaceIcon] : [workspaceIcon, memberIcon];
    }
    if (isIOUReport(report)) {
        const managerIcon = {
            source: UserUtils.getAvatar(personalDetails?.[report?.managerID ?? -1]?.avatar ?? '', report?.managerID ?? -1),
            id: report?.managerID,
            type: CONST.ICON_TYPE_AVATAR,
            name: personalDetails?.[report?.managerID ?? -1]?.displayName ?? '',
            fallbackIcon: personalDetails?.[report?.managerID ?? -1]?.fallbackIcon,
        };
        const ownerIcon = {
            id: report?.ownerAccountID,
            source: UserUtils.getAvatar(personalDetails?.[report?.ownerAccountID ?? -1]?.avatar ?? '', report?.ownerAccountID ?? -1),
            type: CONST.ICON_TYPE_AVATAR,
            name: personalDetails?.[report?.ownerAccountID ?? -1]?.displayName ?? '',
            fallbackIcon: personalDetails?.[report?.ownerAccountID ?? -1]?.fallbackIcon,
        };
        const isManager = currentUserAccountID === report?.managerID;

        return isManager ? [managerIcon, ownerIcon] : [ownerIcon, managerIcon];
    }

    if (isSelfDM(report)) {
        return getIconsForParticipants([currentUserAccountID ?? 0], personalDetails);
    }

    return getIconsForParticipants(report?.participantAccountIDs ?? [], personalDetails);
}

/**
 * Gets the personal details for a login by looking in the ONYXKEYS.PERSONAL_DETAILS_LIST Onyx key (stored in the local variable, allPersonalDetails). If it doesn't exist in Onyx,
 * then a default object is constructed.
 */
function getPersonalDetailsForAccountID(accountID: number): Partial<PersonalDetails> {
    if (!accountID) {
        return {};
    }
    return (
        allPersonalDetails?.[accountID] ?? {
            avatar: UserUtils.getDefaultAvatar(accountID),
            isOptimisticPersonalDetail: true,
        }
    );
}

/**
 * Get the displayName for a single report participant.
 */
function getDisplayNameForParticipant(accountID?: number, shouldUseShortForm = false, shouldFallbackToHidden = true, shouldAddCurrentUserPostfix = false): string {
    if (!accountID) {
        return '';
    }

    const personalDetails = getPersonalDetailsForAccountID(accountID);
    // eslint-disable-next-line @typescript-eslint/prefer-nullish-coalescing
    const formattedLogin = LocalePhoneNumber.formatPhoneNumber(personalDetails.login || '');
    // This is to check if account is an invite/optimistically created one
    // and prevent from falling back to 'Hidden', so a correct value is shown
    // when searching for a new user
    if (personalDetails.isOptimisticPersonalDetail === true) {
        return formattedLogin;
    }

    // For selfDM, we display the user's displayName followed by '(you)' as a postfix
    const shouldAddPostfix = shouldAddCurrentUserPostfix && accountID === currentUserAccountID;

    const longName = PersonalDetailsUtils.getDisplayNameOrDefault(personalDetails, formattedLogin, shouldFallbackToHidden, shouldAddPostfix);

    // If the user's personal details (first name) should be hidden, make sure we return "hidden" instead of the short name
    if (shouldFallbackToHidden && longName === Localize.translateLocal('common.hidden')) {
        return longName;
    }

    const shortName = personalDetails.firstName ? personalDetails.firstName : longName;
    return shouldUseShortForm ? shortName : longName;
}

function getDisplayNamesWithTooltips(
    personalDetailsList: PersonalDetails[] | PersonalDetailsList | OptionData[],
    isMultipleParticipantReport: boolean,
    shouldFallbackToHidden = true,
    shouldAddCurrentUserPostfix = false,
): DisplayNameWithTooltips {
    const personalDetailsListArray = Array.isArray(personalDetailsList) ? personalDetailsList : Object.values(personalDetailsList);

    return personalDetailsListArray
        .map((user) => {
            const accountID = Number(user?.accountID);
            // eslint-disable-next-line @typescript-eslint/prefer-nullish-coalescing
            const displayName = getDisplayNameForParticipant(accountID, isMultipleParticipantReport, shouldFallbackToHidden, shouldAddCurrentUserPostfix) || user?.login || '';
            const avatar = UserUtils.getDefaultAvatar(accountID);

            let pronouns = user?.pronouns ?? undefined;
            if (pronouns?.startsWith(CONST.PRONOUNS.PREFIX)) {
                const pronounTranslationKey = pronouns.replace(CONST.PRONOUNS.PREFIX, '');
                pronouns = Localize.translateLocal(`pronouns.${pronounTranslationKey}` as TranslationPaths);
            }

            return {
                displayName,
                avatar,
                login: user?.login ?? '',
                accountID,
                pronouns,
            };
        })
        .sort((first, second) => {
            // First sort by displayName/login
            const displayNameLoginOrder = localeCompare(first.displayName, second.displayName);
            if (displayNameLoginOrder !== 0) {
                return displayNameLoginOrder;
            }

            // Then fallback on accountID as the final sorting criteria.
            return first.accountID - second.accountID;
        });
}

/**
 * Returns the the display names of the given user accountIDs
 */
function getUserDetailTooltipText(accountID: number, fallbackUserDisplayName = ''): string {
    const displayNameForParticipant = getDisplayNameForParticipant(accountID);
    return displayNameForParticipant || fallbackUserDisplayName;
}

/**
 * For a deleted parent report action within a chat report,
 * let us return the appropriate display message
 *
 * @param reportAction - The deleted report action of a chat report for which we need to return message.
 */
function getDeletedParentActionMessageForChatReport(reportAction: OnyxEntry<ReportAction>): string {
    // By default, let us display [Deleted message]
    let deletedMessageText = Localize.translateLocal('parentReportAction.deletedMessage');
    if (ReportActionsUtils.isCreatedTaskReportAction(reportAction)) {
        // For canceled task report, let us display [Deleted task]
        deletedMessageText = Localize.translateLocal('parentReportAction.deletedTask');
    }
    return deletedMessageText;
}

/**
 * Returns the preview message for `REIMBURSEMENTQUEUED` action
 *

 */
function getReimbursementQueuedActionMessage(reportAction: OnyxEntry<ReportAction>, report: OnyxEntry<Report>, shouldUseShortDisplayName = true): string {
    const submitterDisplayName = getDisplayNameForParticipant(report?.ownerAccountID, shouldUseShortDisplayName) ?? '';
    const originalMessage = reportAction?.originalMessage as IOUMessage | undefined;
    let messageKey: TranslationPaths;
    if (originalMessage?.paymentType === CONST.IOU.PAYMENT_TYPE.EXPENSIFY) {
        messageKey = 'iou.waitingOnEnabledWallet';
    } else {
        messageKey = 'iou.waitingOnBankAccount';
    }

    return Localize.translateLocal(messageKey, {submitterDisplayName});
}

/**
 * Returns the preview message for `REIMBURSEMENTDEQUEUED` action
 */
function getReimbursementDeQueuedActionMessage(reportAction: OnyxEntry<ReportActionBase & OriginalMessageReimbursementDequeued>, report: OnyxEntry<Report> | EmptyObject): string {
    const originalMessage = reportAction?.originalMessage as ReimbursementDeQueuedMessage | undefined;
    const amount = originalMessage?.amount;
    const currency = originalMessage?.currency;
    const formattedAmount = CurrencyUtils.convertToDisplayString(amount, currency);
    if (originalMessage?.cancellationReason === CONST.REPORT.CANCEL_PAYMENT_REASONS.ADMIN) {
        const payerOrApproverName = isExpenseReport(report) ? getPolicyName(report, false) : getDisplayNameForParticipant(report?.managerID) ?? '';
        return Localize.translateLocal('iou.adminCanceledRequest', {manager: payerOrApproverName, amount: formattedAmount});
    }
    const submitterDisplayName = getDisplayNameForParticipant(report?.ownerAccountID, true) ?? '';
    return Localize.translateLocal('iou.canceledRequest', {submitterDisplayName, amount: formattedAmount});
}

/**
 * Builds an optimistic REIMBURSEMENTDEQUEUED report action with a randomly generated reportActionID.
 *
 */
function buildOptimisticCancelPaymentReportAction(expenseReportID: string, amount: number, currency: string): OptimisticCancelPaymentReportAction {
    return {
        actionName: CONST.REPORT.ACTIONS.TYPE.REIMBURSEMENTDEQUEUED,
        actorAccountID: currentUserAccountID,
        message: [
            {
                cancellationReason: CONST.REPORT.CANCEL_PAYMENT_REASONS.ADMIN,
                expenseReportID,
                type: CONST.REPORT.MESSAGE.TYPE.COMMENT,
                text: '',
                amount,
                currency,
            },
        ],
        originalMessage: {
            cancellationReason: CONST.REPORT.CANCEL_PAYMENT_REASONS.ADMIN,
            expenseReportID,
            amount,
            currency,
        },
        person: [
            {
                style: 'strong',
                text: getCurrentUserDisplayNameOrEmail(),
                type: 'TEXT',
            },
        ],
        reportActionID: NumberUtils.rand64(),
        shouldShow: true,
        created: DateUtils.getDBTime(),
        pendingAction: CONST.RED_BRICK_ROAD_PENDING_ACTION.ADD,
    };
}

/**
 * Returns the last visible message for a given report after considering the given optimistic actions
 *
 * @param reportID - the report for which last visible message has to be fetched
 * @param [actionsToMerge] - the optimistic merge actions that needs to be considered while fetching last visible message

 */
function getLastVisibleMessage(reportID: string | undefined, actionsToMerge: ReportActions = {}): LastVisibleMessage {
    const report = getReport(reportID);
    const lastVisibleAction = ReportActionsUtils.getLastVisibleAction(reportID ?? '', actionsToMerge);

    // For Chat Report with deleted parent actions, let us fetch the correct message
    if (ReportActionsUtils.isDeletedParentAction(lastVisibleAction) && !isEmptyObject(report) && isChatReport(report)) {
        const lastMessageText = getDeletedParentActionMessageForChatReport(lastVisibleAction);
        return {
            lastMessageText,
        };
    }

    // Fetch the last visible message for report represented by reportID and based on actions to merge.
    return ReportActionsUtils.getLastVisibleMessage(reportID ?? '', actionsToMerge);
}

/**
 * Checks if a report is an open task report assigned to current user.
 *
 * @param [parentReportAction] - The parent report action of the report (Used to check if the task has been canceled)
 */
function isWaitingForAssigneeToCompleteTask(report: OnyxEntry<Report>, parentReportAction: OnyxEntry<ReportAction> | EmptyObject = {}): boolean {
    return isTaskReport(report) && isReportManager(report) && isOpenTaskReport(report, parentReportAction);
}

function isUnreadWithMention(reportOrOption: OnyxEntry<Report> | OptionData): boolean {
    if (!reportOrOption) {
        return false;
    }
    // lastMentionedTime and lastReadTime are both datetime strings and can be compared directly
    const lastMentionedTime = reportOrOption.lastMentionedTime ?? '';
    const lastReadTime = reportOrOption.lastReadTime ?? '';
    return Boolean('isUnreadWithMention' in reportOrOption && reportOrOption.isUnreadWithMention) || lastReadTime < lastMentionedTime;
}

/**
 * Determines if the option requires action from the current user. This can happen when it:
 - is unread and the user was mentioned in one of the unread comments
 - is for an outstanding task waiting on the user
 - has an outstanding child money request that is waiting for an action from the current user (e.g. pay, approve, add bank account)
 *
 * @param option (report or optionItem)
 * @param parentReportAction (the report action the current report is a thread of)
 */
function requiresAttentionFromCurrentUser(optionOrReport: OnyxEntry<Report> | OptionData, parentReportAction: EmptyObject | OnyxEntry<ReportAction> = {}) {
    if (!optionOrReport) {
        return false;
    }

    if (isJoinRequestInAdminRoom(optionOrReport)) {
        return true;
    }

    if (isArchivedRoom(optionOrReport) || isArchivedRoom(getReport(optionOrReport.parentReportID))) {
        return false;
    }

    if (isUnreadWithMention(optionOrReport)) {
        return true;
    }

    if (isWaitingForAssigneeToCompleteTask(optionOrReport, parentReportAction)) {
        return true;
    }

    // Has a child report that is awaiting action (e.g. approve, pay, add bank account) from current user
    if (optionOrReport.hasOutstandingChildRequest) {
        return true;
    }

    return false;
}

/**
 * Returns number of transactions that are nonReimbursable
 *
 */
function hasNonReimbursableTransactions(iouReportID: string | undefined): boolean {
    const transactions = TransactionUtils.getAllReportTransactions(iouReportID);
    return transactions.filter((transaction) => transaction.reimbursable === false).length > 0;
}

function getMoneyRequestSpendBreakdown(report: OnyxEntry<Report>, allReportsDict: OnyxCollection<Report> = null): SpendBreakdown {
    const allAvailableReports = allReportsDict ?? allReports;
    let moneyRequestReport;
    if (isMoneyRequestReport(report)) {
        moneyRequestReport = report;
    }
    if (allAvailableReports && report?.iouReportID) {
        moneyRequestReport = allAvailableReports[`${ONYXKEYS.COLLECTION.REPORT}${report.iouReportID}`];
    }
    if (moneyRequestReport) {
        let nonReimbursableSpend = moneyRequestReport.nonReimbursableTotal ?? 0;
        let totalSpend = moneyRequestReport.total ?? 0;

        if (nonReimbursableSpend + totalSpend !== 0) {
            // There is a possibility that if the Expense report has a negative total.
            // This is because there are instances where you can get a credit back on your card,
            // or you enter a negative expense to “offset” future expenses
            nonReimbursableSpend = isExpenseReport(moneyRequestReport) ? nonReimbursableSpend * -1 : Math.abs(nonReimbursableSpend);
            totalSpend = isExpenseReport(moneyRequestReport) ? totalSpend * -1 : Math.abs(totalSpend);

            const totalDisplaySpend = totalSpend;
            const reimbursableSpend = totalDisplaySpend - nonReimbursableSpend;

            return {
                nonReimbursableSpend,
                reimbursableSpend,
                totalDisplaySpend,
            };
        }
    }
    return {
        nonReimbursableSpend: 0,
        reimbursableSpend: 0,
        totalDisplaySpend: 0,
    };
}

/**
 * Get the title for a policy expense chat which depends on the role of the policy member seeing this report
 */
function getPolicyExpenseChatName(report: OnyxEntry<Report>, policy: OnyxEntry<Policy> | undefined = undefined): string | undefined {
    const ownerAccountID = report?.ownerAccountID;
    const personalDetails = allPersonalDetails?.[ownerAccountID ?? -1];
    const login = personalDetails ? personalDetails.login : null;
    // eslint-disable-next-line @typescript-eslint/prefer-nullish-coalescing
    const reportOwnerDisplayName = getDisplayNameForParticipant(ownerAccountID) || login || report?.reportName;

    // If the policy expense chat is owned by this user, use the name of the policy as the report name.
    if (report?.isOwnPolicyExpenseChat) {
        return getPolicyName(report, false, policy);
    }

    let policyExpenseChatRole = 'user';
    const policyItem = allPolicies?.[`${ONYXKEYS.COLLECTION.POLICY}${report?.policyID}`];
    if (policyItem) {
        policyExpenseChatRole = policyItem.role || 'user';
    }

    // If this user is not admin and this policy expense chat has been archived because of account merging, this must be an old workspace chat
    // of the account which was merged into the current user's account. Use the name of the policy as the name of the report.
    if (isArchivedRoom(report)) {
        const lastAction = ReportActionsUtils.getLastVisibleAction(report?.reportID ?? '');
        const archiveReason = lastAction?.actionName === CONST.REPORT.ACTIONS.TYPE.CLOSED ? lastAction?.originalMessage?.reason : CONST.REPORT.ARCHIVE_REASON.DEFAULT;
        if (archiveReason === CONST.REPORT.ARCHIVE_REASON.ACCOUNT_MERGED && policyExpenseChatRole !== CONST.POLICY.ROLE.ADMIN) {
            return getPolicyName(report, false, policy);
        }
    }

    // If user can see this report and they are not its owner, they must be an admin and the report name should be the name of the policy member
    return reportOwnerDisplayName;
}

/**
 * Given a report field, check if the field is for the report title.
 */
function isReportFieldOfTypeTitle(reportField: OnyxEntry<PolicyReportField>): boolean {
    return reportField?.type === 'formula' && reportField?.fieldID === CONST.REPORT_FIELD_TITLE_FIELD_ID;
}

/**
 * Check if report fields are available to use in a report
 */
function reportFieldsEnabled(report: Report) {
    return Permissions.canUseReportFields(allBetas ?? []) && isPaidGroupPolicyExpenseReport(report);
}

/**
 * Given a report field, check if the field can be edited or not.
 * For title fields, its considered disabled if `deletable` prop is `true` (https://github.com/Expensify/App/issues/35043#issuecomment-1911275433)
 * For non title fields, its considered disabled if:
 * 1. The user is not admin of the report
 * 2. Report is settled or it is closed
 */
function isReportFieldDisabled(report: OnyxEntry<Report>, reportField: OnyxEntry<PolicyReportField>, policy: OnyxEntry<Policy>): boolean {
    const isReportSettled = isSettled(report?.reportID);
    const isReportClosed = report?.statusNum === CONST.REPORT.STATUS_NUM.CLOSED;
    const isTitleField = isReportFieldOfTypeTitle(reportField);
    const isAdmin = isPolicyAdmin(report?.policyID ?? '', {[`${ONYXKEYS.COLLECTION.POLICY}${policy?.id ?? ''}`]: policy});
    return isTitleField ? !reportField?.deletable : !isAdmin && (isReportSettled || isReportClosed);
}

/**
 * Given a set of report fields, return the field of type formula
 */
function getFormulaTypeReportField(reportFields: PolicyReportFields) {
    return Object.values(reportFields).find((field) => field.type === 'formula');
}

/**
 * Given a set of report fields, return the field that refers to title
 */
function getTitleReportField(reportFields: PolicyReportFields) {
    return Object.values(reportFields).find((field) => isReportFieldOfTypeTitle(field));
}

/**
 * Get the report fields attached to the policy given policyID
 */
function getReportFieldsByPolicyID(policyID: string) {
    return Object.entries(allPolicyReportFields ?? {}).find(([key]) => key.replace(ONYXKEYS.COLLECTION.POLICY_REPORT_FIELDS, '') === policyID)?.[1];
}

/**
 * Get the report fields that we should display a MoneyReportView gets opened
 */

function getAvailableReportFields(report: Report, policyReportFields: PolicyReportField[]): PolicyReportField[] {
    // Get the report fields that are attached to a report. These will persist even if a field is deleted from the policy.
    const reportFields = Object.values(report.reportFields ?? {});
    const reportIsSettled = isSettled(report.reportID);

    // If the report is settled, we don't want to show any new field that gets added to the policy.
    if (reportIsSettled) {
        return reportFields;
    }

    // If the report is unsettled, we want to merge the new fields that get added to the policy with the fields that
    // are attached to the report.
    const mergedFieldIds = Array.from(new Set([...policyReportFields.map(({fieldID}) => fieldID), ...reportFields.map(({fieldID}) => fieldID)]));
    return mergedFieldIds.map((id) => report?.reportFields?.[id] ?? policyReportFields.find(({fieldID}) => fieldID === id)) as PolicyReportField[];
}

/**
 * Get the title for an IOU or expense chat which will be showing the payer and the amount
 */
function getMoneyRequestReportName(report: OnyxEntry<Report>, policy: OnyxEntry<Policy> | undefined = undefined): string {
    const isReportSettled = isSettled(report?.reportID ?? '');
    const reportFields = isReportSettled ? report?.reportFields : getReportFieldsByPolicyID(report?.policyID ?? '');
    const titleReportField = getFormulaTypeReportField(reportFields ?? {});

    if (titleReportField && report?.reportName && reportFieldsEnabled(report)) {
        return report.reportName;
    }

    const moneyRequestTotal = getMoneyRequestSpendBreakdown(report).totalDisplaySpend;
    const formattedAmount = CurrencyUtils.convertToDisplayString(moneyRequestTotal, report?.currency);
    const payerOrApproverName =
        isExpenseReport(report) && !hasNonReimbursableTransactions(report?.reportID ?? '') ? getPolicyName(report, false, policy) : getDisplayNameForParticipant(report?.managerID) ?? '';
    const payerPaidAmountMessage = Localize.translateLocal('iou.payerPaidAmount', {
        payer: payerOrApproverName,
        amount: formattedAmount,
    });

    if (isReportApproved(report)) {
        return Localize.translateLocal('iou.managerApprovedAmount', {
            manager: payerOrApproverName,
            amount: formattedAmount,
        });
    }

    if (report?.isWaitingOnBankAccount) {
        return `${payerPaidAmountMessage} • ${Localize.translateLocal('iou.pending')}`;
    }

    if (hasNonReimbursableTransactions(report?.reportID)) {
        return Localize.translateLocal('iou.payerSpentAmount', {payer: payerOrApproverName, amount: formattedAmount});
    }

    if (isProcessingReport(report) || isOpenExpenseReport(report) || moneyRequestTotal === 0) {
        return Localize.translateLocal('iou.payerOwesAmount', {payer: payerOrApproverName, amount: formattedAmount});
    }

    return payerPaidAmountMessage;
}

/**
 * Gets transaction created, amount, currency, comment, and waypoints (for distance request)
 * into a flat object. Used for displaying transactions and sending them in API commands
 */

function getTransactionDetails(transaction: OnyxEntry<Transaction>, createdDateFormat: string = CONST.DATE.FNS_FORMAT_STRING): TransactionDetails | undefined {
    if (!transaction) {
        return;
    }
    const report = getReport(transaction?.reportID);
    return {
        created: TransactionUtils.getCreated(transaction, createdDateFormat),
        amount: TransactionUtils.getAmount(transaction, !isEmptyObject(report) && isExpenseReport(report)),
        currency: TransactionUtils.getCurrency(transaction),
        comment: TransactionUtils.getDescription(transaction),
        merchant: TransactionUtils.getMerchant(transaction),
        waypoints: TransactionUtils.getWaypoints(transaction),
        category: TransactionUtils.getCategory(transaction),
        billable: TransactionUtils.getBillable(transaction),
        tag: TransactionUtils.getTag(transaction),
        mccGroup: TransactionUtils.getMCCGroup(transaction),
        cardID: TransactionUtils.getCardID(transaction),
        originalAmount: TransactionUtils.getOriginalAmount(transaction),
        originalCurrency: TransactionUtils.getOriginalCurrency(transaction),
    };
}

/**
 * Can only edit if:
 *
 * - in case of IOU report
 *    - the current user is the requestor and is not settled yet
 * - in case of expense report
 *    - the current user is the requestor and is not settled yet
 *    - the current user is the manager of the report
 *    - or the current user is an admin on the policy the expense report is tied to
 *
 *    This is used in conjunction with canEditRestrictedField to control editing of specific fields like amount, currency, created, receipt, and distance.
 *    On its own, it only controls allowing/disallowing navigating to the editing pages or showing/hiding the 'Edit' icon on report actions
 */
function canEditMoneyRequest(reportAction: OnyxEntry<ReportAction>): boolean {
    const isDeleted = ReportActionsUtils.isDeletedAction(reportAction);

    if (isDeleted) {
        return false;
    }

    // If the report action is not IOU type, return true early
    if (reportAction?.actionName !== CONST.REPORT.ACTIONS.TYPE.IOU) {
        return true;
    }

    if (reportAction.originalMessage.type !== CONST.IOU.REPORT_ACTION_TYPE.CREATE) {
        return false;
    }

    const moneyRequestReportID = reportAction?.originalMessage?.IOUReportID ?? 0;

    if (!moneyRequestReportID) {
        return false;
    }

    const moneyRequestReport = getReport(String(moneyRequestReportID));
    const isRequestor = currentUserAccountID === reportAction?.actorAccountID;

    if (isIOUReport(moneyRequestReport)) {
        return isProcessingReport(moneyRequestReport) && isRequestor;
    }

    const policy = getPolicy(moneyRequestReport?.policyID ?? '');
    const isAdmin = policy.role === CONST.POLICY.ROLE.ADMIN;
    const isManager = currentUserAccountID === moneyRequestReport?.managerID;

    // Admin & managers can always edit coding fields such as tag, category, billable, etc. As long as the report has a state higher than OPEN.
    if ((isAdmin || isManager) && !isOpenExpenseReport(moneyRequestReport)) {
        return true;
    }

    return !isReportApproved(moneyRequestReport) && !isSettled(moneyRequestReport?.reportID) && isRequestor;
}

/**
 * Checks if the current user can edit the provided property of a money request
 *
 */
function canEditFieldOfMoneyRequest(reportAction: OnyxEntry<ReportAction>, fieldToEdit: ValueOf<typeof CONST.EDIT_REQUEST_FIELD>): boolean {
    // A list of fields that cannot be edited by anyone, once a money request has been settled
    const restrictedFields: string[] = [
        CONST.EDIT_REQUEST_FIELD.AMOUNT,
        CONST.EDIT_REQUEST_FIELD.CURRENCY,
        CONST.EDIT_REQUEST_FIELD.MERCHANT,
        CONST.EDIT_REQUEST_FIELD.DATE,
        CONST.EDIT_REQUEST_FIELD.RECEIPT,
        CONST.EDIT_REQUEST_FIELD.DISTANCE,
    ];

    if (!canEditMoneyRequest(reportAction)) {
        return false;
    }

    // If we're editing fields such as category, tag, description, etc. the check above should be enough for handling the permission
    if (!restrictedFields.includes(fieldToEdit)) {
        return true;
    }

    const iouMessage = reportAction?.originalMessage as IOUMessage;
    const moneyRequestReport = allReports?.[`${ONYXKEYS.COLLECTION.REPORT}${iouMessage?.IOUReportID}`] ?? ({} as Report);
    const transaction = allTransactions?.[`${ONYXKEYS.COLLECTION.TRANSACTION}${iouMessage?.IOUTransactionID}`] ?? ({} as Transaction);

    if (isSettled(String(moneyRequestReport.reportID)) || isReportApproved(String(moneyRequestReport.reportID))) {
        return false;
    }

    if (fieldToEdit === CONST.EDIT_REQUEST_FIELD.AMOUNT || fieldToEdit === CONST.EDIT_REQUEST_FIELD.CURRENCY) {
        if (TransactionUtils.isCardTransaction(transaction)) {
            return false;
        }

        if (TransactionUtils.isDistanceRequest(transaction)) {
            const policy = getPolicy(moneyRequestReport?.reportID ?? '');
            const isAdmin = isExpenseReport(moneyRequestReport) && policy.role === CONST.POLICY.ROLE.ADMIN;
            const isManager = isExpenseReport(moneyRequestReport) && currentUserAccountID === moneyRequestReport?.managerID;

            return isAdmin || isManager;
        }
    }

    if (fieldToEdit === CONST.EDIT_REQUEST_FIELD.RECEIPT) {
        const isRequestor = currentUserAccountID === reportAction?.actorAccountID;
        return !TransactionUtils.isReceiptBeingScanned(transaction) && !TransactionUtils.isDistanceRequest(transaction) && isRequestor;
    }

    return true;
}

/**
 * Can only edit if:
 *
 * - It was written by the current user
 * - It's an ADDCOMMENT that is not an attachment
 * - It's money request where conditions for editability are defined in canEditMoneyRequest method
 * - It's not pending deletion
 */
function canEditReportAction(reportAction: OnyxEntry<ReportAction>): boolean {
    const isCommentOrIOU = reportAction?.actionName === CONST.REPORT.ACTIONS.TYPE.ADDCOMMENT || reportAction?.actionName === CONST.REPORT.ACTIONS.TYPE.IOU;

    return Boolean(
        reportAction?.actorAccountID === currentUserAccountID &&
            isCommentOrIOU &&
            canEditMoneyRequest(reportAction) && // Returns true for non-IOU actions
            !ReportActionsUtils.isReportActionAttachment(reportAction) &&
            !ReportActionsUtils.isDeletedAction(reportAction) &&
            !ReportActionsUtils.isCreatedTaskReportAction(reportAction) &&
            reportAction?.pendingAction !== CONST.RED_BRICK_ROAD_PENDING_ACTION.DELETE,
    );
}

/**
 * Gets all transactions on an IOU report with a receipt
 */
function getTransactionsWithReceipts(iouReportID: string | undefined): Transaction[] {
    const transactions = TransactionUtils.getAllReportTransactions(iouReportID);
    return transactions.filter((transaction) => TransactionUtils.hasReceipt(transaction));
}

/**
 * For report previews, we display a "Receipt scan in progress" indicator
 * instead of the report total only when we have no report total ready to show. This is the case when
 * all requests are receipts that are being SmartScanned. As soon as we have a non-receipt request,
 * or as soon as one receipt request is done scanning, we have at least one
 * "ready" money request, and we remove this indicator to show the partial report total.
 */
function areAllRequestsBeingSmartScanned(iouReportID: string, reportPreviewAction: OnyxEntry<ReportAction>): boolean {
    const transactionsWithReceipts = getTransactionsWithReceipts(iouReportID);
    // If we have more requests than requests with receipts, we have some manual requests
    if (ReportActionsUtils.getNumberOfMoneyRequests(reportPreviewAction) > transactionsWithReceipts.length) {
        return false;
    }
    return transactionsWithReceipts.every((transaction) => TransactionUtils.isReceiptBeingScanned(transaction));
}

/**
 * Check if any of the transactions in the report has required missing fields
 *
 */
function hasMissingSmartscanFields(iouReportID: string): boolean {
    return TransactionUtils.getAllReportTransactions(iouReportID).some((transaction) => TransactionUtils.hasMissingSmartscanFields(transaction));
}

/**
 * Get the transactions related to a report preview with receipts
 * Get the details linked to the IOU reportAction
 *
 * NOTE: This method is only meant to be used inside this action file. Do not export and use it elsewhere. Use withOnyx or Onyx.connect() instead.
 */
function getLinkedTransaction(reportAction: OnyxEntry<ReportAction | OptimisticIOUReportAction>): Transaction | EmptyObject {
    let transactionID = '';

    if (reportAction?.actionName === CONST.REPORT.ACTIONS.TYPE.IOU) {
        transactionID = (reportAction?.originalMessage as IOUMessage)?.IOUTransactionID ?? '';
    }

    return allTransactions?.[`${ONYXKEYS.COLLECTION.TRANSACTION}${transactionID}`] ?? {};
}

/**
 * Retrieve the particular transaction object given its ID.
 *
 * NOTE: This method is only meant to be used inside this action file. Do not export and use it elsewhere. Use withOnyx or Onyx.connect() instead.
 */
function getTransaction(transactionID: string): OnyxEntry<Transaction> | EmptyObject {
    return allTransactions?.[`${ONYXKEYS.COLLECTION.TRANSACTION}${transactionID}`] ?? {};
}

/**
 * Given a parent IOU report action get report name for the LHN.
 */
function getTransactionReportName(reportAction: OnyxEntry<ReportAction | OptimisticIOUReportAction>): string {
    if (ReportActionsUtils.isReversedTransaction(reportAction)) {
        return Localize.translateLocal('parentReportAction.reversedTransaction');
    }

    if (ReportActionsUtils.isDeletedAction(reportAction)) {
        return Localize.translateLocal('parentReportAction.deletedRequest');
    }

    const transaction = getLinkedTransaction(reportAction);
    if (isEmptyObject(transaction)) {
        // Transaction data might be empty on app's first load, if so we fallback to Request
        return Localize.translateLocal('iou.request');
    }

    if (TransactionUtils.isFetchingWaypointsFromServer(transaction)) {
        return Localize.translateLocal('iou.routePending');
    }

    if (TransactionUtils.hasReceipt(transaction) && TransactionUtils.isReceiptBeingScanned(transaction)) {
        return Localize.translateLocal('iou.receiptScanning');
    }

    if (TransactionUtils.hasMissingSmartscanFields(transaction)) {
        return Localize.translateLocal('iou.receiptMissingDetails');
    }

    const transactionDetails = getTransactionDetails(transaction);

    return Localize.translateLocal(ReportActionsUtils.isSentMoneyReportAction(reportAction) ? 'iou.threadSentMoneyReportName' : 'iou.threadRequestReportName', {
        formattedAmount: CurrencyUtils.convertToDisplayString(transactionDetails?.amount ?? 0, transactionDetails?.currency) ?? '',
        comment: (!TransactionUtils.isMerchantMissing(transaction) ? transactionDetails?.merchant : transactionDetails?.comment) ?? '',
    });
}

/**
 * Get money request message for an IOU report
 *
 * @param [iouReportAction] This is always an IOU action. When necessary, report preview actions will be unwrapped and the child iou report action is passed here (the original report preview
 *     action will be passed as `originalReportAction` in this case).
 * @param [originalReportAction] This can be either a report preview action or the IOU action. This will be the original report preview action in cases where `iouReportAction` was unwrapped
 *     from a report preview action. Otherwise, it will be the same as `iouReportAction`.
 */
function getReportPreviewMessage(
    report: OnyxEntry<Report> | EmptyObject,
    iouReportAction: OnyxEntry<ReportAction> | EmptyObject = {},
    shouldConsiderScanningReceiptOrPendingRoute = false,
    isPreviewMessageForParentChatReport = false,
    policy: OnyxEntry<Policy> = null,
    isForListPreview = false,
    originalReportAction: OnyxEntry<ReportAction> | EmptyObject = iouReportAction,
): string {
    const reportActionMessage = iouReportAction?.message?.[0].html ?? '';

    if (isEmptyObject(report) || !report?.reportID) {
        // The iouReport is not found locally after SignIn because the OpenApp API won't return iouReports if they're settled
        // As a temporary solution until we know how to solve this the best, we just use the message that returned from BE
        return reportActionMessage;
    }

    if (!isEmptyObject(iouReportAction) && !isIOUReport(report) && iouReportAction && ReportActionsUtils.isSplitBillAction(iouReportAction)) {
        // This covers group chats where the last action is a split bill action
<<<<<<< HEAD
        const linkedTransaction = TransactionUtils.getLinkedTransaction(iouReportAction);
=======
        const linkedTransaction = getLinkedTransaction(reportAction);
>>>>>>> 5770e230
        if (isEmptyObject(linkedTransaction)) {
            return reportActionMessage;
        }

        if (!isEmptyObject(linkedTransaction)) {
            if (TransactionUtils.isReceiptBeingScanned(linkedTransaction)) {
                return Localize.translateLocal('iou.receiptScanning');
            }

            if (TransactionUtils.hasMissingSmartscanFields(linkedTransaction)) {
                return Localize.translateLocal('iou.receiptMissingDetails');
            }

            const transactionDetails = getTransactionDetails(linkedTransaction);
            const formattedAmount = CurrencyUtils.convertToDisplayString(transactionDetails?.amount ?? 0, transactionDetails?.currency ?? '');
            return Localize.translateLocal('iou.didSplitAmount', {formattedAmount, comment: transactionDetails?.comment ?? ''});
        }
    }

    const containsNonReimbursable = hasNonReimbursableTransactions(report.reportID);
    const totalAmount = getMoneyRequestSpendBreakdown(report).totalDisplaySpend;
    const policyName = getPolicyName(report, false, policy);
    const payerName = isExpenseReport(report) && !containsNonReimbursable ? policyName : getDisplayNameForParticipant(report.managerID, !isPreviewMessageForParentChatReport);

    const formattedAmount = CurrencyUtils.convertToDisplayString(totalAmount, report.currency);

    if (isReportApproved(report) && isPaidGroupPolicy(report)) {
        return Localize.translateLocal('iou.managerApprovedAmount', {
            manager: payerName ?? '',
            amount: formattedAmount,
        });
    }

    let linkedTransaction;
<<<<<<< HEAD
    if (!isEmptyObject(iouReportAction) && shouldConsiderScanningReceiptOrPendingRoute && iouReportAction && ReportActionsUtils.isMoneyRequestAction(iouReportAction)) {
        linkedTransaction = TransactionUtils.getLinkedTransaction(iouReportAction);
=======
    if (!isEmptyObject(reportAction) && shouldConsiderScanningReceiptOrPendingRoute && reportAction && ReportActionsUtils.isMoneyRequestAction(reportAction)) {
        linkedTransaction = getLinkedTransaction(reportAction);
>>>>>>> 5770e230
    }

    if (!isEmptyObject(linkedTransaction) && TransactionUtils.hasReceipt(linkedTransaction) && TransactionUtils.isReceiptBeingScanned(linkedTransaction)) {
        return Localize.translateLocal('iou.receiptScanning');
    }

    if (!isEmptyObject(linkedTransaction) && TransactionUtils.isFetchingWaypointsFromServer(linkedTransaction) && !TransactionUtils.getAmount(linkedTransaction)) {
        return Localize.translateLocal('iou.routePending');
    }

    const originalMessage = iouReportAction?.originalMessage as IOUMessage | undefined;

    // Show Paid preview message if it's settled or if the amount is paid & stuck at receivers end for only chat reports.
    if (isSettled(report.reportID) || (report.isWaitingOnBankAccount && isPreviewMessageForParentChatReport)) {
        // A settled report preview message can come in three formats "paid ... elsewhere" or "paid ... with Expensify"
        let translatePhraseKey: TranslationPaths = 'iou.paidElsewhereWithAmount';
        if (isPreviewMessageForParentChatReport) {
            translatePhraseKey = 'iou.payerPaidAmount';
        } else if (
            [CONST.IOU.PAYMENT_TYPE.VBBA, CONST.IOU.PAYMENT_TYPE.EXPENSIFY].some((paymentType) => paymentType === originalMessage?.paymentType) ||
            !!reportActionMessage.match(/ (with Expensify|using Expensify)$/) ||
            report.isWaitingOnBankAccount
        ) {
            translatePhraseKey = 'iou.paidWithExpensifyWithAmount';
        }

        let actualPayerName = report.managerID === currentUserAccountID ? '' : getDisplayNameForParticipant(report.managerID, true);
        actualPayerName = actualPayerName && isForListPreview && !isPreviewMessageForParentChatReport ? `${actualPayerName}:` : actualPayerName;
        const payerDisplayName = isPreviewMessageForParentChatReport ? payerName : actualPayerName;

        return Localize.translateLocal(translatePhraseKey, {amount: formattedAmount, payer: payerDisplayName ?? ''});
    }

    if (report.isWaitingOnBankAccount) {
        const submitterDisplayName = getDisplayNameForParticipant(report.ownerAccountID ?? -1, true) ?? '';
        return Localize.translateLocal('iou.waitingOnBankAccount', {submitterDisplayName});
    }

    const lastActorID = iouReportAction?.actorAccountID;
    let amount = originalMessage?.amount;
    let currency = originalMessage?.currency ? originalMessage?.currency : report.currency;

    if (!isEmptyObject(linkedTransaction)) {
        amount = TransactionUtils.getAmount(linkedTransaction, isExpenseReport(report));
        currency = TransactionUtils.getCurrency(linkedTransaction);
    }

    if (isEmptyObject(linkedTransaction) && !isEmptyObject(iouReportAction)) {
        linkedTransaction = TransactionUtils.getLinkedTransaction(iouReportAction);
    }

    let comment = !isEmptyObject(linkedTransaction) ? TransactionUtils.getDescription(linkedTransaction) : undefined;
    if (!isEmptyObject(originalReportAction) && ReportActionsUtils.isReportPreviewAction(originalReportAction) && ReportActionsUtils.getNumberOfMoneyRequests(originalReportAction) !== 1) {
        comment = undefined;
    }

    // if we have the amount in the originalMessage and lastActorID, we can use that to display the preview message for the latest request
    if (amount !== undefined && lastActorID && !isPreviewMessageForParentChatReport) {
        const amountToDisplay = CurrencyUtils.convertToDisplayString(Math.abs(amount), currency);

        // We only want to show the actor name in the preview if it's not the current user who took the action
        const requestorName = lastActorID && lastActorID !== currentUserAccountID ? getDisplayNameForParticipant(lastActorID, !isPreviewMessageForParentChatReport) : '';
        return `${requestorName ? `${requestorName}: ` : ''}${Localize.translateLocal('iou.requestedAmount', {formattedAmount: amountToDisplay, comment})}`;
    }

    if (containsNonReimbursable) {
        return Localize.translateLocal('iou.payerSpentAmount', {payer: payerName ?? '', amount: formattedAmount});
    }

    return Localize.translateLocal('iou.payerOwesAmount', {payer: payerName ?? '', amount: formattedAmount, comment});
}

/**
 * Given the updates user made to the request, compose the originalMessage
 * object of the modified expense action.
 *
 * At the moment, we only allow changing one transaction field at a time.
 */
function getModifiedExpenseOriginalMessage(oldTransaction: OnyxEntry<Transaction>, transactionChanges: TransactionChanges, isFromExpenseReport: boolean): ExpenseOriginalMessage {
    const originalMessage: ExpenseOriginalMessage = {};
    // Remark: Comment field is the only one which has new/old prefixes for the keys (newComment/ oldComment),
    // all others have old/- pattern such as oldCreated/created
    if ('comment' in transactionChanges) {
        originalMessage.oldComment = TransactionUtils.getDescription(oldTransaction);
        originalMessage.newComment = transactionChanges?.comment;
    }
    if ('created' in transactionChanges) {
        originalMessage.oldCreated = TransactionUtils.getCreated(oldTransaction);
        originalMessage.created = transactionChanges?.created;
    }
    if ('merchant' in transactionChanges) {
        originalMessage.oldMerchant = TransactionUtils.getMerchant(oldTransaction);
        originalMessage.merchant = transactionChanges?.merchant;
    }

    // The amount is always a combination of the currency and the number value so when one changes we need to store both
    // to match how we handle the modified expense action in oldDot
    if ('amount' in transactionChanges || 'currency' in transactionChanges) {
        originalMessage.oldAmount = TransactionUtils.getAmount(oldTransaction, isFromExpenseReport);
        originalMessage.amount = transactionChanges?.amount ?? transactionChanges.oldAmount;
        originalMessage.oldCurrency = TransactionUtils.getCurrency(oldTransaction);
        originalMessage.currency = transactionChanges?.currency ?? transactionChanges.oldCurrency;
    }

    if ('category' in transactionChanges) {
        originalMessage.oldCategory = TransactionUtils.getCategory(oldTransaction);
        originalMessage.category = transactionChanges?.category;
    }

    if ('tag' in transactionChanges) {
        originalMessage.oldTag = TransactionUtils.getTag(oldTransaction);
        originalMessage.tag = transactionChanges?.tag;
    }

    if ('billable' in transactionChanges) {
        const oldBillable = TransactionUtils.getBillable(oldTransaction);
        originalMessage.oldBillable = oldBillable ? Localize.translateLocal('common.billable').toLowerCase() : Localize.translateLocal('common.nonBillable').toLowerCase();
        originalMessage.billable = transactionChanges?.billable ? Localize.translateLocal('common.billable').toLowerCase() : Localize.translateLocal('common.nonBillable').toLowerCase();
    }

    return originalMessage;
}

/**
 * Check if original message is an object and can be used as a ChangeLog type
 * @param originalMessage
 */
function isChangeLogObject(originalMessage?: ChangeLog): ChangeLog | undefined {
    if (originalMessage && typeof originalMessage === 'object') {
        return originalMessage;
    }
    return undefined;
}

/**
 * Build invited usernames for admin chat threads
 * @param parentReportAction
 * @param parentReportActionMessage
 */
function getAdminRoomInvitedParticipants(parentReportAction: ReportAction | Record<string, never>, parentReportActionMessage: string) {
    if (!parentReportAction?.originalMessage) {
        return parentReportActionMessage || Localize.translateLocal('parentReportAction.deletedMessage');
    }
    const originalMessage = isChangeLogObject(parentReportAction.originalMessage);
    const participantAccountIDs = originalMessage?.targetAccountIDs ?? [];

    const participants = participantAccountIDs.map((id) => {
        const name = getDisplayNameForParticipant(id);
        if (name && name?.length > 0) {
            return name;
        }
        return Localize.translateLocal('common.hidden');
    });
    const users = participants.length > 1 ? participants.join(` ${Localize.translateLocal('common.and')} `) : participants[0];
    if (!users) {
        return parentReportActionMessage;
    }
    const actionType = parentReportAction.actionName;
    const isInviteAction = actionType === CONST.REPORT.ACTIONS.TYPE.ROOMCHANGELOG.INVITE_TO_ROOM || actionType === CONST.REPORT.ACTIONS.TYPE.POLICYCHANGELOG.INVITE_TO_ROOM;

    const verbKey = isInviteAction ? 'workspace.invite.invited' : 'workspace.invite.removed';
    const prepositionKey = isInviteAction ? 'workspace.invite.to' : 'workspace.invite.from';

    const verb = Localize.translateLocal(verbKey);
    const preposition = Localize.translateLocal(prepositionKey);

    const roomName = originalMessage?.roomName ?? '';

    return roomName ? `${verb} ${users} ${preposition} ${roomName}` : `${verb} ${users}`;
}

/**
 * Get the title for a report.
 */
function getReportName(report: OnyxEntry<Report>, policy: OnyxEntry<Policy> = null): string {
    let formattedName: string | undefined;
    const parentReportAction = ReportActionsUtils.getParentReportAction(report);
    if (isChatThread(report)) {
        if (!isEmptyObject(parentReportAction) && ReportActionsUtils.isTransactionThread(parentReportAction)) {
            formattedName = getTransactionReportName(parentReportAction);
            if (isArchivedRoom(report)) {
                formattedName += ` (${Localize.translateLocal('common.archived')})`;
            }
            return formattedName;
        }

        if (parentReportAction?.message?.[0]?.isDeletedParentAction) {
            return Localize.translateLocal('parentReportAction.deletedMessage');
        }

        const isAttachment = ReportActionsUtils.isReportActionAttachment(!isEmptyObject(parentReportAction) ? parentReportAction : null);
        const parentReportActionMessage = (
            ReportActionsUtils.isApprovedOrSubmittedReportAction(parentReportAction)
                ? ReportActionsUtils.getReportActionMessageText(parentReportAction)
                : parentReportAction?.message?.[0]?.text ?? ''
        ).replace(/(\r\n|\n|\r)/gm, ' ');
        if (isAttachment && parentReportActionMessage) {
            return `[${Localize.translateLocal('common.attachment')}]`;
        }
        if (
            parentReportAction?.message?.[0]?.moderationDecision?.decision === CONST.MODERATION.MODERATOR_DECISION_PENDING_HIDE ||
            parentReportAction?.message?.[0]?.moderationDecision?.decision === CONST.MODERATION.MODERATOR_DECISION_HIDDEN ||
            parentReportAction?.message?.[0]?.moderationDecision?.decision === CONST.MODERATION.MODERATOR_DECISION_PENDING_REMOVE
        ) {
            return Localize.translateLocal('parentReportAction.hiddenMessage');
        }
        if (isAdminRoom(report) || isUserCreatedPolicyRoom(report)) {
            return getAdminRoomInvitedParticipants(parentReportAction, parentReportActionMessage);
        }
        if (parentReportActionMessage && isArchivedRoom(report)) {
            return `${parentReportActionMessage} (${Localize.translateLocal('common.archived')})`;
        }
        return parentReportActionMessage;
    }

    if (isClosedExpenseReportWithNoExpenses(report)) {
        return Localize.translateLocal('parentReportAction.deletedReport');
    }

    if (isTaskReport(report) && isCanceledTaskReport(report, parentReportAction)) {
        return Localize.translateLocal('parentReportAction.deletedTask');
    }

    if (isChatRoom(report) || isTaskReport(report)) {
        formattedName = report?.reportName;
    }

    if (isPolicyExpenseChat(report)) {
        formattedName = getPolicyExpenseChatName(report, policy);
    }

    if (isMoneyRequestReport(report)) {
        formattedName = getMoneyRequestReportName(report, policy);
    }

    if (isArchivedRoom(report)) {
        formattedName += ` (${Localize.translateLocal('common.archived')})`;
    }

    if (isSelfDM(report)) {
        formattedName = getDisplayNameForParticipant(currentUserAccountID, undefined, undefined, true);
    }

    if (formattedName) {
        return formattedName;
    }

    // Not a room or PolicyExpenseChat, generate title from first 5 other participants
    const participantAccountIDs = report?.participantAccountIDs?.slice(0, 6) ?? [];
    const participantsWithoutCurrentUser = participantAccountIDs.filter((accountID) => accountID !== currentUserAccountID);
    const isMultipleParticipantReport = participantsWithoutCurrentUser.length > 1;
    if (participantsWithoutCurrentUser.length > 5) {
        participantsWithoutCurrentUser.pop();
    }
    return participantsWithoutCurrentUser.map((accountID) => getDisplayNameForParticipant(accountID, isMultipleParticipantReport)).join(', ');
}

/**
 * Get either the policyName or domainName the chat is tied to
 */
function getChatRoomSubtitle(report: OnyxEntry<Report>): string | undefined {
    if (isChatThread(report)) {
        return '';
    }
    if (!isDefaultRoom(report) && !isUserCreatedPolicyRoom(report) && !isPolicyExpenseChat(report)) {
        return '';
    }
    if (getChatType(report) === CONST.REPORT.CHAT_TYPE.DOMAIN_ALL) {
        // The domainAll rooms are just #domainName, so we ignore the prefix '#' to get the domainName
        return report?.reportName?.substring(1) ?? '';
    }
    if ((isPolicyExpenseChat(report) && !!report?.isOwnPolicyExpenseChat) || isExpenseReport(report)) {
        return Localize.translateLocal('workspace.common.workspace');
    }
    if (isArchivedRoom(report)) {
        return report?.oldPolicyName ?? '';
    }
    return getPolicyName(report);
}

/**
 * Get pending members for reports
 */
function getPendingChatMembers(accountIDs: number[], previousPendingChatMembers: PendingChatMember[], pendingAction: PendingAction): PendingChatMember[] {
    const pendingChatMembers = accountIDs.map((accountID) => ({accountID: accountID.toString(), pendingAction}));
    return [...previousPendingChatMembers, ...pendingChatMembers];
}

/**
 * Gets the parent navigation subtitle for the report
 */
function getParentNavigationSubtitle(report: OnyxEntry<Report>): ParentNavigationSummaryParams {
    const parentReport = getParentReport(report);
    if (isEmptyObject(parentReport)) {
        return {};
    }

    return {
        reportName: getReportName(parentReport),
        workspaceName: getPolicyName(parentReport, true),
    };
}

/**
 * Navigate to the details page of a given report
 */
function navigateToDetailsPage(report: OnyxEntry<Report>) {
    const participantAccountIDs = report?.participantAccountIDs ?? [];

    if (isSelfDM(report)) {
        Navigation.navigate(ROUTES.PROFILE.getRoute(currentUserAccountID ?? 0));
        return;
    }

    if (isOneOnOneChat(report)) {
        Navigation.navigate(ROUTES.PROFILE.getRoute(participantAccountIDs[0]));
        return;
    }
    if (report?.reportID) {
        Navigation.navigate(ROUTES.REPORT_WITH_ID_DETAILS.getRoute(report?.reportID));
    }
}

/**
 * Go back to the details page of a given report
 */
function goBackToDetailsPage(report: OnyxEntry<Report>) {
    if (isOneOnOneChat(report)) {
        Navigation.goBack(ROUTES.PROFILE.getRoute(report?.participantAccountIDs?.[0] ?? ''));
        return;
    }
    Navigation.goBack(ROUTES.REPORT_SETTINGS.getRoute(report?.reportID ?? ''));
}

/**
 * Generate a random reportID up to 53 bits aka 9,007,199,254,740,991 (Number.MAX_SAFE_INTEGER).
 * There were approximately 98,000,000 reports with sequential IDs generated before we started using this approach, those make up roughly one billionth of the space for these numbers,
 * so we live with the 1 in a billion chance of a collision with an older ID until we can switch to 64-bit IDs.
 *
 * In a test of 500M reports (28 years of reports at our current max rate) we got 20-40 collisions meaning that
 * this is more than random enough for our needs.
 */
function generateReportID(): string {
    return (Math.floor(Math.random() * 2 ** 21) * 2 ** 32 + Math.floor(Math.random() * 2 ** 32)).toString();
}

function hasReportNameError(report: OnyxEntry<Report>): boolean {
    return !isEmptyObject(report?.errorFields?.reportName);
}

/**
 * For comments shorter than or equal to 10k chars, convert the comment from MD into HTML because that's how it is stored in the database
 * For longer comments, skip parsing, but still escape the text, and display plaintext for performance reasons. It takes over 40s to parse a 100k long string!!
 */
function getParsedComment(text: string): string {
    const parser = new ExpensiMark();
    const textWithMention = text.replace(CONST.REGEX.SHORT_MENTION, (match) => {
        const mention = match.substring(1);

        if (!Str.isValidEmail(mention) && currentUserPrivateDomain) {
            const mentionWithEmailDomain = `${mention}@${currentUserPrivateDomain}`;
            if (allPersonalDetailLogins.includes(mentionWithEmailDomain)) {
                return `@${mentionWithEmailDomain}`;
            }
        }
        if (Str.isValidPhone(mention)) {
            const mentionWithSmsDomain = PhoneNumber.addSMSDomainIfPhoneNumber(mention);
            if (allPersonalDetailLogins.includes(mentionWithSmsDomain)) {
                return `@${mentionWithSmsDomain}`;
            }
        }

        return match;
    });

    return text.length <= CONST.MAX_MARKUP_LENGTH ? parser.replace(textWithMention, {shouldEscapeText: !shouldAllowRawHTMLMessages()}) : lodashEscape(text);
}

function getReportDescriptionText(report: Report): string {
    if (!report.description) {
        return '';
    }

    const parser = new ExpensiMark();
    return parser.htmlToText(report.description);
}

function getPolicyDescriptionText(policy: OnyxEntry<Policy>): string {
    if (!policy?.description) {
        return '';
    }

    const parser = new ExpensiMark();
    return parser.htmlToText(policy.description);
}

function buildOptimisticAddCommentReportAction(text?: string, file?: FileObject, actorAccountID?: number): OptimisticReportAction {
    const parser = new ExpensiMark();
    const commentText = getParsedComment(text ?? '');
    const isAttachment = !text && file !== undefined;
    const attachmentInfo = isAttachment ? file : {};
    const htmlForNewComment = isAttachment ? CONST.ATTACHMENT_UPLOADING_MESSAGE_HTML : commentText;
    const accountID = actorAccountID ?? currentUserAccountID;

    // Remove HTML from text when applying optimistic offline comment
    const textForNewComment = isAttachment ? CONST.ATTACHMENT_MESSAGE_TEXT : parser.htmlToText(htmlForNewComment);
    return {
        commentText,
        reportAction: {
            reportActionID: NumberUtils.rand64(),
            actionName: CONST.REPORT.ACTIONS.TYPE.ADDCOMMENT,
            actorAccountID: accountID,
            person: [
                {
                    style: 'strong',
                    text: allPersonalDetails?.[accountID ?? -1]?.displayName ?? currentUserEmail,
                    type: 'TEXT',
                },
            ],
            automatic: false,
            avatar: allPersonalDetails?.[accountID ?? -1]?.avatar ?? UserUtils.getDefaultAvatarURL(accountID),
            created: DateUtils.getDBTimeWithSkew(),
            message: [
                {
                    translationKey: isAttachment ? CONST.TRANSLATION_KEYS.ATTACHMENT : '',
                    type: CONST.REPORT.MESSAGE.TYPE.COMMENT,
                    html: htmlForNewComment,
                    text: textForNewComment,
                },
            ],
            isFirstItem: false,
            isAttachment,
            attachmentInfo,
            pendingAction: CONST.RED_BRICK_ROAD_PENDING_ACTION.ADD,
            shouldShow: true,
            isOptimisticAction: true,
        },
    };
}

/**
 * update optimistic parent reportAction when a comment is added or remove in the child report
 * @param parentReportAction - Parent report action of the child report
 * @param lastVisibleActionCreated - Last visible action created of the child report
 * @param type - The type of action in the child report
 */

function updateOptimisticParentReportAction(parentReportAction: OnyxEntry<ReportAction>, lastVisibleActionCreated: string, type: string): UpdateOptimisticParentReportAction {
    let childVisibleActionCount = parentReportAction?.childVisibleActionCount ?? 0;
    let childCommenterCount = parentReportAction?.childCommenterCount ?? 0;
    let childOldestFourAccountIDs = parentReportAction?.childOldestFourAccountIDs;

    if (type === CONST.RED_BRICK_ROAD_PENDING_ACTION.ADD) {
        childVisibleActionCount += 1;
        const oldestFourAccountIDs = childOldestFourAccountIDs ? childOldestFourAccountIDs.split(',') : [];
        if (oldestFourAccountIDs.length < 4) {
            const index = oldestFourAccountIDs.findIndex((accountID) => accountID === currentUserAccountID?.toString());
            if (index === -1) {
                childCommenterCount += 1;
                oldestFourAccountIDs.push(currentUserAccountID?.toString() ?? '');
            }
        }
        childOldestFourAccountIDs = oldestFourAccountIDs.join(',');
    } else if (type === CONST.RED_BRICK_ROAD_PENDING_ACTION.DELETE) {
        if (childVisibleActionCount > 0) {
            childVisibleActionCount -= 1;
        }

        if (childVisibleActionCount === 0) {
            childCommenterCount = 0;
            childOldestFourAccountIDs = '';
        }
    }

    return {
        childVisibleActionCount,
        childCommenterCount,
        childLastVisibleActionCreated: lastVisibleActionCreated,
        childOldestFourAccountIDs,
    };
}

/**
 * Get optimistic data of parent report action
 * @param reportID The reportID of the report that is updated
 * @param lastVisibleActionCreated Last visible action created of the child report
 * @param type The type of action in the child report
 * @param parentReportID Custom reportID to be updated
 * @param parentReportActionID Custom reportActionID to be updated
 */
function getOptimisticDataForParentReportAction(reportID: string, lastVisibleActionCreated: string, type: string, parentReportID = '', parentReportActionID = ''): OnyxUpdate | EmptyObject {
    const report = getReport(reportID);
    if (!report || isEmptyObject(report)) {
        return {};
    }
    const parentReportAction = ReportActionsUtils.getParentReportAction(report);
    if (!parentReportAction || isEmptyObject(parentReportAction)) {
        return {};
    }

    const optimisticParentReportAction = updateOptimisticParentReportAction(parentReportAction, lastVisibleActionCreated, type);
    return {
        onyxMethod: Onyx.METHOD.MERGE,
        key: `${ONYXKEYS.COLLECTION.REPORT_ACTIONS}${parentReportID || report?.parentReportID}`,
        value: {
            [parentReportActionID || (report?.parentReportActionID ?? '')]: optimisticParentReportAction,
        },
    };
}

/**
 * Builds an optimistic reportAction for the parent report when a task is created
 * @param taskReportID - Report ID of the task
 * @param taskTitle - Title of the task
 * @param taskAssigneeAccountID - AccountID of the person assigned to the task
 * @param text - Text of the comment
 * @param parentReportID - Report ID of the parent report
 */
function buildOptimisticTaskCommentReportAction(taskReportID: string, taskTitle: string, taskAssigneeAccountID: number, text: string, parentReportID: string): OptimisticReportAction {
    const reportAction = buildOptimisticAddCommentReportAction(text);
    if (reportAction.reportAction.message) {
        reportAction.reportAction.message[0].taskReportID = taskReportID;
    }

    // These parameters are not saved on the reportAction, but are used to display the task in the UI
    // Added when we fetch the reportActions on a report
    reportAction.reportAction.originalMessage = {
        html: reportAction.reportAction.message?.[0].html,
        taskReportID: reportAction.reportAction.message?.[0].taskReportID,
    };
    reportAction.reportAction.childReportID = taskReportID;
    reportAction.reportAction.parentReportID = parentReportID;
    reportAction.reportAction.childType = CONST.REPORT.TYPE.TASK;
    reportAction.reportAction.childReportName = taskTitle;
    reportAction.reportAction.childManagerAccountID = taskAssigneeAccountID;
    reportAction.reportAction.childStatusNum = CONST.REPORT.STATUS_NUM.OPEN;
    reportAction.reportAction.childStateNum = CONST.REPORT.STATE_NUM.OPEN;

    return reportAction;
}

/**
 * Builds an optimistic IOU report with a randomly generated reportID
 *
 * @param payeeAccountID - AccountID of the person generating the IOU.
 * @param payerAccountID - AccountID of the other person participating in the IOU.
 * @param total - IOU amount in the smallest unit of the currency.
 * @param chatReportID - Report ID of the chat where the IOU is.
 * @param currency - IOU currency.
 * @param isSendingMoney - If we send money the IOU should be created as settled
 */

function buildOptimisticIOUReport(payeeAccountID: number, payerAccountID: number, total: number, chatReportID: string, currency: string, isSendingMoney = false): OptimisticIOUReport {
    const formattedTotal = CurrencyUtils.convertToDisplayString(total, currency);
    const personalDetails = getPersonalDetailsForAccountID(payerAccountID);
    const payerEmail = 'login' in personalDetails ? personalDetails.login : '';

    // When creating a report the participantsAccountIDs and visibleChatMemberAccountIDs are the same
    const participantsAccountIDs = [payeeAccountID, payerAccountID];

    return {
        type: CONST.REPORT.TYPE.IOU,
        cachedTotal: formattedTotal,
        chatReportID,
        currency,
        managerID: payerAccountID,
        ownerAccountID: payeeAccountID,
        participantAccountIDs: participantsAccountIDs,
        visibleChatMemberAccountIDs: participantsAccountIDs,
        reportID: generateReportID(),
        stateNum: isSendingMoney ? CONST.REPORT.STATE_NUM.APPROVED : CONST.REPORT.STATE_NUM.SUBMITTED,
        statusNum: isSendingMoney ? CONST.REPORT.STATUS_NUM.REIMBURSED : CONST.REPORT.STATE_NUM.SUBMITTED,
        total,

        // We don't translate reportName because the server response is always in English
        reportName: `${payerEmail} owes ${formattedTotal}`,
        notificationPreference: CONST.REPORT.NOTIFICATION_PREFERENCE.HIDDEN,
        parentReportID: chatReportID,
        lastVisibleActionCreated: DateUtils.getDBTime(),
    };
}

function getHumanReadableStatus(statusNum: number): string {
    const status = Object.keys(CONST.REPORT.STATUS_NUM).find((key) => CONST.REPORT.STATUS_NUM[key as keyof typeof CONST.REPORT.STATUS_NUM] === statusNum);
    return status ? `${status.charAt(0)}${status.slice(1).toLowerCase()}` : '';
}

/**
 * Populates the report field formula with the values from the report and policy.
 * Currently, this only supports optimistic expense reports.
 * Each formula field is either replaced with a value, or removed.
 * If after all replacements the formula is empty, the original formula is returned.
 * See {@link https://help.expensify.com/articles/expensify-classic/insights-and-custom-reporting/Custom-Templates}
 */
function populateOptimisticReportFormula(formula: string, report: OptimisticExpenseReport, policy: Policy | EmptyObject): string {
    const createdDate = report.lastVisibleActionCreated ? new Date(report.lastVisibleActionCreated) : undefined;
    const result = formula
        // We don't translate because the server response is always in English
        .replaceAll('{report:type}', 'Expense Report')
        .replaceAll('{report:startdate}', createdDate ? format(createdDate, CONST.DATE.FNS_FORMAT_STRING) : '')
        .replaceAll('{report:total}', report.total !== undefined ? CurrencyUtils.convertToDisplayString(Math.abs(report.total), report.currency).toString() : '')
        .replaceAll('{report:currency}', report.currency ?? '')
        .replaceAll('{report:policyname}', policy.name ?? '')
        .replaceAll('{report:created}', createdDate ? format(createdDate, CONST.DATE.FNS_DATE_TIME_FORMAT_STRING) : '')
        .replaceAll('{report:created:yyyy-MM-dd}', createdDate ? format(createdDate, CONST.DATE.FNS_FORMAT_STRING) : '')
        .replaceAll('{report:status}', report.statusNum !== undefined ? getHumanReadableStatus(report.statusNum) : '')
        .replaceAll('{user:email}', currentUserEmail ?? '')
        .replaceAll('{user:email|frontPart}', currentUserEmail ? currentUserEmail.split('@')[0] : '')
        .replaceAll(/\{report:(.+)}/g, '');

    return result.trim().length ? result : formula;
}

/**
 * Builds an optimistic Expense report with a randomly generated reportID
 *
 * @param chatReportID - Report ID of the PolicyExpenseChat where the Expense Report is
 * @param policyID - The policy ID of the PolicyExpenseChat
 * @param payeeAccountID - AccountID of the employee (payee)
 * @param total - Amount in cents
 * @param currency
 */
function buildOptimisticExpenseReport(chatReportID: string, policyID: string, payeeAccountID: number, total: number, currency: string): OptimisticExpenseReport {
    // The amount for Expense reports are stored as negative value in the database
    const storedTotal = total * -1;
    const policyName = getPolicyName(allReports?.[`${ONYXKEYS.COLLECTION.REPORT}${chatReportID}`]);
    const formattedTotal = CurrencyUtils.convertToDisplayString(storedTotal, currency);
    const policy = getPolicy(policyID);

    const isInstantSubmitEnabled = PolicyUtils.isInstantSubmitEnabled(policy);

    const stateNum = isInstantSubmitEnabled ? CONST.REPORT.STATE_NUM.SUBMITTED : CONST.REPORT.STATE_NUM.OPEN;
    const statusNum = isInstantSubmitEnabled ? CONST.REPORT.STATUS_NUM.SUBMITTED : CONST.REPORT.STATUS_NUM.OPEN;

    const expenseReport: OptimisticExpenseReport = {
        reportID: generateReportID(),
        chatReportID,
        policyID,
        type: CONST.REPORT.TYPE.EXPENSE,
        ownerAccountID: payeeAccountID,
        currency,
        // We don't translate reportName because the server response is always in English
        reportName: `${policyName} owes ${formattedTotal}`,
        stateNum,
        statusNum,
        total: storedTotal,
        notificationPreference: CONST.REPORT.NOTIFICATION_PREFERENCE.HIDDEN,
        parentReportID: chatReportID,
        lastVisibleActionCreated: DateUtils.getDBTime(),
    };

    // The account defined in the policy submitsTo field is the approver/ manager for this report
    if (policy?.submitsTo) {
        expenseReport.managerID = policy.submitsTo;
    }

    const titleReportField = getTitleReportField(getReportFieldsByPolicyID(policyID) ?? {});
    if (!!titleReportField && reportFieldsEnabled(expenseReport)) {
        expenseReport.reportName = populateOptimisticReportFormula(titleReportField.defaultValue, expenseReport, policy);
    }

    return expenseReport;
}

/**
 * @param iouReportID - the report ID of the IOU report the action belongs to
 * @param type - IOUReportAction type. Can be oneOf(create, decline, cancel, pay, split)
 * @param total - IOU total in cents
 * @param comment - IOU comment
 * @param currency - IOU currency
 * @param paymentType - IOU paymentMethodType. Can be oneOf(Elsewhere, Expensify)
 * @param isSettlingUp - Whether we are settling up an IOU
 */
function getIOUReportActionMessage(iouReportID: string, type: string, total: number, comment: string, currency: string, paymentType = '', isSettlingUp = false): [Message] {
    const report = getReport(iouReportID);
    const amount =
        type === CONST.IOU.REPORT_ACTION_TYPE.PAY
            ? CurrencyUtils.convertToDisplayString(getMoneyRequestSpendBreakdown(!isEmptyObject(report) ? report : null).totalDisplaySpend, currency)
            : CurrencyUtils.convertToDisplayString(total, currency);

    let paymentMethodMessage;
    switch (paymentType) {
        case CONST.IOU.PAYMENT_TYPE.VBBA:
        case CONST.IOU.PAYMENT_TYPE.EXPENSIFY:
            paymentMethodMessage = ' with Expensify';
            break;
        default:
            paymentMethodMessage = ` elsewhere`;
            break;
    }

    let iouMessage;
    switch (type) {
        case CONST.REPORT.ACTIONS.TYPE.APPROVED:
            iouMessage = `approved ${amount}`;
            break;
        case CONST.REPORT.ACTIONS.TYPE.SUBMITTED:
            iouMessage = `submitted ${amount}`;
            break;
        case CONST.IOU.REPORT_ACTION_TYPE.CREATE:
            iouMessage = `requested ${amount}${comment && ` for ${comment}`}`;
            break;
        case CONST.IOU.REPORT_ACTION_TYPE.SPLIT:
            iouMessage = `split ${amount}${comment && ` for ${comment}`}`;
            break;
        case CONST.IOU.REPORT_ACTION_TYPE.DELETE:
            iouMessage = `deleted the ${amount} request${comment && ` for ${comment}`}`;
            break;
        case CONST.IOU.REPORT_ACTION_TYPE.PAY:
            iouMessage = isSettlingUp ? `paid ${amount}${paymentMethodMessage}` : `sent ${amount}${comment && ` for ${comment}`}${paymentMethodMessage}`;
            break;
        default:
            break;
    }

    return [
        {
            html: lodashEscape(iouMessage),
            text: iouMessage ?? '',
            isEdited: false,
            type: CONST.REPORT.MESSAGE.TYPE.COMMENT,
        },
    ];
}

/**
 * Builds an optimistic IOU reportAction object
 *
 * @param type - IOUReportAction type. Can be oneOf(create, delete, pay, split).
 * @param amount - IOU amount in cents.
 * @param currency
 * @param comment - User comment for the IOU.
 * @param participants - An array with participants details.
 * @param [transactionID] - Not required if the IOUReportAction type is 'pay'
 * @param [paymentType] - Only required if the IOUReportAction type is 'pay'. Can be oneOf(elsewhere, Expensify).
 * @param [iouReportID] - Only required if the IOUReportActions type is oneOf(decline, cancel, pay). Generates a randomID as default.
 * @param [isSettlingUp] - Whether we are settling up an IOU.
 * @param [isSendMoneyFlow] - Whether this is send money flow
 * @param [receipt]
 * @param [isOwnPolicyExpenseChat] - Whether this is an expense report create from the current user's policy expense chat
 */
function buildOptimisticIOUReportAction(
    type: ValueOf<typeof CONST.IOU.REPORT_ACTION_TYPE>,
    amount: number,
    currency: string,
    comment: string,
    participants: Participant[],
    transactionID: string,
    paymentType?: PaymentMethodType,
    iouReportID = '',
    isSettlingUp = false,
    isSendMoneyFlow = false,
    receipt: Receipt = {},
    isOwnPolicyExpenseChat = false,
    created = DateUtils.getDBTime(),
): OptimisticIOUReportAction {
    const IOUReportID = iouReportID || generateReportID();

    const originalMessage: IOUMessage = {
        amount,
        comment,
        currency,
        IOUTransactionID: transactionID,
        IOUReportID,
        type,
    };

    if (type === CONST.IOU.REPORT_ACTION_TYPE.PAY) {
        // In send money flow, we store amount, comment, currency in IOUDetails when type = pay
        if (isSendMoneyFlow) {
            const keys = ['amount', 'comment', 'currency'] as const;
            keys.forEach((key) => {
                delete originalMessage[key];
            });
            originalMessage.IOUDetails = {amount, comment, currency};
            originalMessage.paymentType = paymentType;
        } else {
            // In case of pay money request action, we dont store the comment
            // and there is no single transctionID to link the action to.
            delete originalMessage.IOUTransactionID;
            delete originalMessage.comment;
            originalMessage.paymentType = paymentType;
        }
    }

    // IOUs of type split only exist in group DMs and those don't have an iouReport so we need to delete the IOUReportID key
    if (type === CONST.IOU.REPORT_ACTION_TYPE.SPLIT) {
        delete originalMessage.IOUReportID;
        // Split bill made from a policy expense chat only have the payee's accountID as the participant because the payer could be any policy admin
        if (isOwnPolicyExpenseChat) {
            originalMessage.participantAccountIDs = currentUserAccountID ? [currentUserAccountID] : [];
        } else {
            originalMessage.participantAccountIDs = currentUserAccountID
                ? [currentUserAccountID, ...participants.map((participant) => participant.accountID ?? -1)]
                : participants.map((participant) => participant.accountID ?? -1);
        }
    }

    return {
        actionName: CONST.REPORT.ACTIONS.TYPE.IOU,
        actorAccountID: currentUserAccountID,
        automatic: false,
        avatar: getCurrentUserAvatarOrDefault(),
        isAttachment: false,
        originalMessage,
        message: getIOUReportActionMessage(iouReportID, type, amount, comment, currency, paymentType, isSettlingUp),
        person: [
            {
                style: 'strong',
                text: getCurrentUserDisplayNameOrEmail(),
                type: 'TEXT',
            },
        ],
        reportActionID: NumberUtils.rand64(),
        shouldShow: true,
        created,
        pendingAction: CONST.RED_BRICK_ROAD_PENDING_ACTION.ADD,
        whisperedToAccountIDs: [CONST.IOU.RECEIPT_STATE.SCANREADY, CONST.IOU.RECEIPT_STATE.SCANNING].some((value) => value === receipt?.state) ? [currentUserAccountID ?? -1] : [],
    };
}

/**
 * Builds an optimistic APPROVED report action with a randomly generated reportActionID.
 */
function buildOptimisticApprovedReportAction(amount: number, currency: string, expenseReportID: string): OptimisticApprovedReportAction {
    const originalMessage = {
        amount,
        currency,
        expenseReportID,
    };

    return {
        actionName: CONST.REPORT.ACTIONS.TYPE.APPROVED,
        actorAccountID: currentUserAccountID,
        automatic: false,
        avatar: getCurrentUserAvatarOrDefault(),
        isAttachment: false,
        originalMessage,
        message: getIOUReportActionMessage(expenseReportID, CONST.REPORT.ACTIONS.TYPE.APPROVED, Math.abs(amount), '', currency),
        person: [
            {
                style: 'strong',
                text: getCurrentUserDisplayNameOrEmail(),
                type: 'TEXT',
            },
        ],
        reportActionID: NumberUtils.rand64(),
        shouldShow: true,
        created: DateUtils.getDBTime(),
        pendingAction: CONST.RED_BRICK_ROAD_PENDING_ACTION.ADD,
    };
}

/**
 * Builds an optimistic MOVED report action with a randomly generated reportActionID.
 * This action is used when we move reports across workspaces.
 */
function buildOptimisticMovedReportAction(fromPolicyID: string, toPolicyID: string, newParentReportID: string, movedReportID: string, policyName: string): ReportAction {
    const originalMessage = {
        fromPolicyID,
        toPolicyID,
        newParentReportID,
        movedReportID,
    };

    const movedActionMessage = [
        {
            html: `moved the report to the <a href='${CONST.NEW_EXPENSIFY_URL}r/${newParentReportID}' target='_blank' rel='noreferrer noopener'>${policyName}</a> workspace`,
            text: `moved the report to the ${policyName} workspace`,
            type: CONST.REPORT.MESSAGE.TYPE.COMMENT,
        },
    ];

    return {
        actionName: CONST.REPORT.ACTIONS.TYPE.MOVED,
        actorAccountID: currentUserAccountID,
        automatic: false,
        avatar: getCurrentUserAvatarOrDefault(),
        isAttachment: false,
        originalMessage,
        message: movedActionMessage,
        person: [
            {
                style: 'strong',
                text: getCurrentUserDisplayNameOrEmail(),
                type: 'TEXT',
            },
        ],
        reportActionID: NumberUtils.rand64(),
        shouldShow: true,
        created: DateUtils.getDBTime(),
        pendingAction: CONST.RED_BRICK_ROAD_PENDING_ACTION.ADD,
    };
}

/**
 * Builds an optimistic SUBMITTED report action with a randomly generated reportActionID.
 *
 */
function buildOptimisticSubmittedReportAction(amount: number, currency: string, expenseReportID: string): OptimisticSubmittedReportAction {
    const originalMessage = {
        amount,
        currency,
        expenseReportID,
    };

    return {
        actionName: CONST.REPORT.ACTIONS.TYPE.SUBMITTED,
        actorAccountID: currentUserAccountID,
        automatic: false,
        avatar: getCurrentUserAvatarOrDefault(),
        isAttachment: false,
        originalMessage,
        message: getIOUReportActionMessage(expenseReportID, CONST.REPORT.ACTIONS.TYPE.SUBMITTED, Math.abs(amount), '', currency),
        person: [
            {
                style: 'strong',
                text: getCurrentUserDisplayNameOrEmail(),
                type: 'TEXT',
            },
        ],
        reportActionID: NumberUtils.rand64(),
        shouldShow: true,
        created: DateUtils.getDBTime(),
        pendingAction: CONST.RED_BRICK_ROAD_PENDING_ACTION.ADD,
    };
}

/**
 * Builds an optimistic report preview action with a randomly generated reportActionID.
 *
 * @param chatReport
 * @param iouReport
 * @param [comment] - User comment for the IOU.
 * @param [transaction] - optimistic first transaction of preview
 */
function buildOptimisticReportPreview(chatReport: OnyxEntry<Report>, iouReport: Report, comment = '', transaction: OnyxEntry<Transaction> = null, childReportID?: string): ReportAction {
    const hasReceipt = TransactionUtils.hasReceipt(transaction);
    const isReceiptBeingScanned = hasReceipt && TransactionUtils.isReceiptBeingScanned(transaction);
    const message = getReportPreviewMessage(iouReport);
    const created = DateUtils.getDBTime();
    return {
        reportActionID: NumberUtils.rand64(),
        reportID: chatReport?.reportID,
        actionName: CONST.REPORT.ACTIONS.TYPE.REPORTPREVIEW,
        pendingAction: CONST.RED_BRICK_ROAD_PENDING_ACTION.ADD,
        originalMessage: {
            linkedReportID: iouReport?.reportID,
        },
        message: [
            {
                html: message,
                text: message,
                isEdited: false,
                type: CONST.REPORT.MESSAGE.TYPE.COMMENT,
            },
        ],
        created,
        accountID: iouReport?.managerID ?? 0,
        // The preview is initially whispered if created with a receipt, so the actor is the current user as well
        actorAccountID: hasReceipt ? currentUserAccountID : iouReport?.managerID ?? 0,
        childReportID: childReportID ?? iouReport?.reportID,
        childMoneyRequestCount: 1,
        childLastMoneyRequestComment: comment,
        childRecentReceiptTransactionIDs: hasReceipt && !isEmptyObject(transaction) ? {[transaction?.transactionID ?? '']: created} : undefined,
        whisperedToAccountIDs: isReceiptBeingScanned ? [currentUserAccountID ?? -1] : [],
    };
}

/**
 * Builds an optimistic modified expense action with a randomly generated reportActionID.
 */
function buildOptimisticModifiedExpenseReportAction(
    transactionThread: OnyxEntry<Report>,
    oldTransaction: OnyxEntry<Transaction>,
    transactionChanges: TransactionChanges,
    isFromExpenseReport: boolean,
): OptimisticModifiedExpenseReportAction {
    const originalMessage = getModifiedExpenseOriginalMessage(oldTransaction, transactionChanges, isFromExpenseReport);
    return {
        actionName: CONST.REPORT.ACTIONS.TYPE.MODIFIEDEXPENSE,
        actorAccountID: currentUserAccountID,
        automatic: false,
        avatar: getCurrentUserAvatarOrDefault(),
        created: DateUtils.getDBTime(),
        isAttachment: false,
        message: [
            {
                // Currently we are composing the message from the originalMessage and message is only used in OldDot and not in the App
                text: 'You',
                style: 'strong',
                type: CONST.REPORT.MESSAGE.TYPE.TEXT,
            },
        ],
        originalMessage,
        person: [
            {
                style: 'strong',
                text: currentUserPersonalDetails?.displayName ?? String(currentUserAccountID),
                type: 'TEXT',
            },
        ],
        pendingAction: CONST.RED_BRICK_ROAD_PENDING_ACTION.ADD,
        reportActionID: NumberUtils.rand64(),
        reportID: transactionThread?.reportID,
        shouldShow: true,
    };
}

/**
 * Updates a report preview action that exists for an IOU report.
 *
 * @param [comment] - User comment for the IOU.
 * @param [transaction] - optimistic newest transaction of a report preview
 *
 */
function updateReportPreview(iouReport: OnyxEntry<Report>, reportPreviewAction: ReportAction, isPayRequest = false, comment = '', transaction: OnyxEntry<Transaction> = null): ReportAction {
    const hasReceipt = TransactionUtils.hasReceipt(transaction);
    const recentReceiptTransactions = reportPreviewAction?.childRecentReceiptTransactionIDs ?? {};
    const transactionsToKeep = TransactionUtils.getRecentTransactions(recentReceiptTransactions);
    const previousTransactionsArray = Object.entries(recentReceiptTransactions ?? {}).map(([key, value]) => (transactionsToKeep.includes(key) ? {[key]: value} : null));
    const previousTransactions: Record<string, string> = {};

    for (const obj of previousTransactionsArray) {
        for (const key in obj) {
            if (obj) {
                previousTransactions[key] = obj[key];
            }
        }
    }

    const message = getReportPreviewMessage(iouReport, reportPreviewAction);
    return {
        ...reportPreviewAction,
        message: [
            {
                html: message,
                text: message,
                isEdited: false,
                type: CONST.REPORT.MESSAGE.TYPE.COMMENT,
            },
        ],
        childLastMoneyRequestComment: comment || reportPreviewAction?.childLastMoneyRequestComment,
        childMoneyRequestCount: (reportPreviewAction?.childMoneyRequestCount ?? 0) + (isPayRequest ? 0 : 1),
        childRecentReceiptTransactionIDs: hasReceipt
            ? {
                  ...(transaction && {[transaction.transactionID]: transaction?.created}),
                  ...previousTransactions,
              }
            : recentReceiptTransactions,
        // As soon as we add a transaction without a receipt to the report, it will have ready money requests,
        // so we remove the whisper
        whisperedToAccountIDs: hasReceipt ? reportPreviewAction?.whisperedToAccountIDs : [],
    };
}

function buildOptimisticTaskReportAction(taskReportID: string, actionName: OriginalMessageActionName, message = ''): OptimisticTaskReportAction {
    const originalMessage = {
        taskReportID,
        type: actionName,
        text: message,
    };
    return {
        actionName,
        actorAccountID: currentUserAccountID,
        automatic: false,
        avatar: getCurrentUserAvatarOrDefault(),
        isAttachment: false,
        originalMessage,
        message: [
            {
                text: message,
                taskReportID,
                type: CONST.REPORT.MESSAGE.TYPE.TEXT,
            },
        ],
        person: [
            {
                style: 'strong',
                text: currentUserPersonalDetails?.displayName ?? String(currentUserAccountID),
                type: 'TEXT',
            },
        ],
        reportActionID: NumberUtils.rand64(),
        shouldShow: true,
        created: DateUtils.getDBTime(),
        isFirstItem: false,
        pendingAction: CONST.RED_BRICK_ROAD_PENDING_ACTION.ADD,
    };
}

/**
 * Builds an optimistic chat report with a randomly generated reportID and as much information as we currently have
 */
function buildOptimisticChatReport(
    participantList: number[],
    reportName: string = CONST.REPORT.DEFAULT_REPORT_NAME,
    chatType: ValueOf<typeof CONST.REPORT.CHAT_TYPE> | undefined = undefined,
    policyID: string = CONST.POLICY.OWNER_EMAIL_FAKE,
    ownerAccountID: number = CONST.REPORT.OWNER_ACCOUNT_ID_FAKE,
    isOwnPolicyExpenseChat = false,
    oldPolicyName = '',
    visibility: ValueOf<typeof CONST.REPORT.VISIBILITY> | undefined = undefined,
    writeCapability: ValueOf<typeof CONST.REPORT.WRITE_CAPABILITIES> | undefined = undefined,
    notificationPreference: NotificationPreference = CONST.REPORT.NOTIFICATION_PREFERENCE.ALWAYS,
    parentReportActionID = '',
    parentReportID = '',
    description = '',
): OptimisticChatReport {
    const currentTime = DateUtils.getDBTime();
    const isNewlyCreatedWorkspaceChat = chatType === CONST.REPORT.CHAT_TYPE.POLICY_EXPENSE_CHAT && isOwnPolicyExpenseChat;
    return {
        isOptimisticReport: true,
        type: CONST.REPORT.TYPE.CHAT,
        chatType,
        isOwnPolicyExpenseChat,
        isPinned: reportName === CONST.REPORT.WORKSPACE_CHAT_ROOMS.ADMINS || isNewlyCreatedWorkspaceChat,
        lastActorAccountID: 0,
        lastMessageTranslationKey: '',
        lastMessageHtml: '',
        lastMessageText: undefined,
        lastReadTime: currentTime,
        lastVisibleActionCreated: currentTime,
        notificationPreference,
        oldPolicyName,
        ownerAccountID: ownerAccountID || CONST.REPORT.OWNER_ACCOUNT_ID_FAKE,
        parentReportActionID,
        parentReportID,
        // When creating a report the participantsAccountIDs and visibleChatMemberAccountIDs are the same
        participantAccountIDs: participantList,
        visibleChatMemberAccountIDs: participantList,
        policyID,
        reportID: generateReportID(),
        reportName,
        stateNum: 0,
        statusNum: 0,
        visibility,
        description,
        writeCapability,
    };
}

/**
 * Returns the necessary reportAction onyx data to indicate that the chat has been created optimistically
 * @param [created] - Action created time
 */
function buildOptimisticCreatedReportAction(emailCreatingAction: string, created = DateUtils.getDBTime()): OptimisticCreatedReportAction {
    return {
        reportActionID: NumberUtils.rand64(),
        actionName: CONST.REPORT.ACTIONS.TYPE.CREATED,
        pendingAction: CONST.RED_BRICK_ROAD_PENDING_ACTION.ADD,
        actorAccountID: currentUserAccountID,
        message: [
            {
                type: CONST.REPORT.MESSAGE.TYPE.TEXT,
                style: 'strong',
                text: emailCreatingAction,
            },
            {
                type: CONST.REPORT.MESSAGE.TYPE.TEXT,
                style: 'normal',
                text: ' created this report',
            },
        ],
        person: [
            {
                type: CONST.REPORT.MESSAGE.TYPE.TEXT,
                style: 'strong',
                text: getCurrentUserDisplayNameOrEmail(),
            },
        ],
        automatic: false,
        avatar: getCurrentUserAvatarOrDefault(),
        created,
        shouldShow: true,
    };
}

/**
 * Returns the necessary reportAction onyx data to indicate that the room has been renamed
 */
function buildOptimisticRenamedRoomReportAction(newName: string, oldName: string): OptimisticRenamedReportAction {
    const now = DateUtils.getDBTime();
    return {
        reportActionID: NumberUtils.rand64(),
        actionName: CONST.REPORT.ACTIONS.TYPE.RENAMED,
        pendingAction: CONST.RED_BRICK_ROAD_PENDING_ACTION.ADD,
        actorAccountID: currentUserAccountID,
        message: [
            {
                type: CONST.REPORT.MESSAGE.TYPE.TEXT,
                style: 'strong',
                text: 'You',
            },
            {
                type: CONST.REPORT.MESSAGE.TYPE.TEXT,
                style: 'normal',
                text: ` renamed this report. New title is '${newName}' (previously '${oldName}').`,
            },
        ],
        person: [
            {
                type: CONST.REPORT.MESSAGE.TYPE.TEXT,
                style: 'strong',
                text: getCurrentUserDisplayNameOrEmail(),
            },
        ],
        originalMessage: {
            oldName,
            newName,
            html: `Room renamed to ${newName}`,
            lastModified: now,
        },
        automatic: false,
        avatar: getCurrentUserAvatarOrDefault(),
        created: now,
        shouldShow: true,
    };
}

/**
 * Returns the necessary reportAction onyx data to indicate that the transaction has been put on hold optimistically
 * @param [created] - Action created time
 */
function buildOptimisticHoldReportAction(comment: string, created = DateUtils.getDBTime()): OptimisticHoldReportAction {
    return {
        reportActionID: NumberUtils.rand64(),
        actionName: CONST.REPORT.ACTIONS.TYPE.HOLD,
        pendingAction: CONST.RED_BRICK_ROAD_PENDING_ACTION.ADD,
        actorAccountID: currentUserAccountID,
        message: [
            {
                type: CONST.REPORT.MESSAGE.TYPE.TEXT,
                style: 'normal',
                text: Localize.translateLocal('iou.heldRequest', {comment}),
            },
            {
                type: CONST.REPORT.MESSAGE.TYPE.COMMENT,
                text: comment,
            },
        ],
        person: [
            {
                type: CONST.REPORT.MESSAGE.TYPE.TEXT,
                style: 'strong',
                text: getCurrentUserDisplayNameOrEmail(),
            },
        ],
        automatic: false,
        avatar: getCurrentUserAvatarOrDefault(),
        created,
        shouldShow: true,
    };
}

/**
 * Returns the necessary reportAction onyx data to indicate that the transaction has been removed from hold optimistically
 * @param [created] - Action created time
 */
function buildOptimisticUnHoldReportAction(created = DateUtils.getDBTime()): OptimisticSubmittedReportAction {
    return {
        reportActionID: NumberUtils.rand64(),
        actionName: CONST.REPORT.ACTIONS.TYPE.UNHOLD,
        pendingAction: CONST.RED_BRICK_ROAD_PENDING_ACTION.ADD,
        actorAccountID: currentUserAccountID,
        message: [
            {
                type: CONST.REPORT.MESSAGE.TYPE.TEXT,
                style: 'normal',
                text: Localize.translateLocal('iou.unheldRequest'),
            },
        ],
        person: [
            {
                type: CONST.REPORT.MESSAGE.TYPE.TEXT,
                style: 'normal',
                text: getCurrentUserDisplayNameOrEmail(),
            },
        ],
        automatic: false,
        avatar: getCurrentUserAvatarOrDefault(),
        created,
        shouldShow: true,
    };
}

function buildOptimisticEditedTaskFieldReportAction({title, description}: Task): OptimisticEditedTaskReportAction {
    // We do not modify title & description in one request, so we need to create a different optimistic action for each field modification
    let field = '';
    let value = '';
    if (title !== undefined) {
        field = 'task title';
        value = title;
    } else if (description !== undefined) {
        field = 'description';
        value = description;
    }

    let changelog = 'edited this task';
    if (field && value) {
        changelog = `updated the ${field} to ${value}`;
    } else if (field) {
        changelog = `removed the ${field}`;
    }

    return {
        reportActionID: NumberUtils.rand64(),
        actionName: CONST.REPORT.ACTIONS.TYPE.TASKEDITED,
        pendingAction: CONST.RED_BRICK_ROAD_PENDING_ACTION.ADD,
        actorAccountID: currentUserAccountID,
        message: [
            {
                type: CONST.REPORT.MESSAGE.TYPE.COMMENT,
                text: changelog,
                html: changelog,
            },
        ],
        person: [
            {
                type: CONST.REPORT.MESSAGE.TYPE.TEXT,
                style: 'strong',
                text: getCurrentUserDisplayNameOrEmail(),
            },
        ],
        automatic: false,
        avatar: getCurrentUserAvatarOrDefault(),
        created: DateUtils.getDBTime(),
        shouldShow: false,
    };
}

function buildOptimisticChangedTaskAssigneeReportAction(assigneeAccountID: number): OptimisticEditedTaskReportAction {
    return {
        reportActionID: NumberUtils.rand64(),
        actionName: CONST.REPORT.ACTIONS.TYPE.TASKEDITED,
        pendingAction: CONST.RED_BRICK_ROAD_PENDING_ACTION.ADD,
        actorAccountID: currentUserAccountID,
        message: [
            {
                type: CONST.REPORT.MESSAGE.TYPE.COMMENT,
                text: `assigned to ${getDisplayNameForParticipant(assigneeAccountID)}`,
                html: `assigned to <mention-user accountID=${assigneeAccountID}></mention-user>`,
            },
        ],
        person: [
            {
                type: CONST.REPORT.MESSAGE.TYPE.TEXT,
                style: 'strong',
                text: getCurrentUserDisplayNameOrEmail(),
            },
        ],
        automatic: false,
        avatar: getCurrentUserAvatarOrDefault(),
        created: DateUtils.getDBTime(),
        shouldShow: false,
    };
}

/**
 * Returns the necessary reportAction onyx data to indicate that a chat has been archived
 *
 * @param reason - A reason why the chat has been archived
 */
function buildOptimisticClosedReportAction(emailClosingReport: string, policyName: string, reason: string = CONST.REPORT.ARCHIVE_REASON.DEFAULT): OptimisticClosedReportAction {
    return {
        actionName: CONST.REPORT.ACTIONS.TYPE.CLOSED,
        actorAccountID: currentUserAccountID,
        automatic: false,
        avatar: getCurrentUserAvatarOrDefault(),
        created: DateUtils.getDBTime(),
        message: [
            {
                type: CONST.REPORT.MESSAGE.TYPE.TEXT,
                style: 'strong',
                text: emailClosingReport,
            },
            {
                type: CONST.REPORT.MESSAGE.TYPE.TEXT,
                style: 'normal',
                text: ' closed this report',
            },
        ],
        originalMessage: {
            policyName,
            reason,
        },
        pendingAction: CONST.RED_BRICK_ROAD_PENDING_ACTION.ADD,
        person: [
            {
                type: CONST.REPORT.MESSAGE.TYPE.TEXT,
                style: 'strong',
                text: getCurrentUserDisplayNameOrEmail(),
            },
        ],
        reportActionID: NumberUtils.rand64(),
        shouldShow: true,
    };
}

function buildOptimisticWorkspaceChats(policyID: string, policyName: string): OptimisticWorkspaceChats {
    const announceChatData = buildOptimisticChatReport(
        currentUserAccountID ? [currentUserAccountID] : [],
        CONST.REPORT.WORKSPACE_CHAT_ROOMS.ANNOUNCE,
        CONST.REPORT.CHAT_TYPE.POLICY_ANNOUNCE,
        policyID,
        CONST.POLICY.OWNER_ACCOUNT_ID_FAKE,
        false,
        policyName,
        undefined,
        undefined,

        // #announce contains all policy members so notifying always should be opt-in only.
        CONST.REPORT.NOTIFICATION_PREFERENCE.DAILY,
    );
    const announceChatReportID = announceChatData.reportID;
    const announceCreatedAction = buildOptimisticCreatedReportAction(CONST.POLICY.OWNER_EMAIL_FAKE);
    const announceReportActionData = {
        [announceCreatedAction.reportActionID]: announceCreatedAction,
    };
    const pendingChatMembers = getPendingChatMembers(currentUserAccountID ? [currentUserAccountID] : [], [], CONST.RED_BRICK_ROAD_PENDING_ACTION.ADD);
    const adminsChatData = {
        ...buildOptimisticChatReport(
            [currentUserAccountID ?? -1],
            CONST.REPORT.WORKSPACE_CHAT_ROOMS.ADMINS,
            CONST.REPORT.CHAT_TYPE.POLICY_ADMINS,
            policyID,
            CONST.POLICY.OWNER_ACCOUNT_ID_FAKE,
            false,
            policyName,
        ),
        pendingChatMembers,
    };
    const adminsChatReportID = adminsChatData.reportID;
    const adminsCreatedAction = buildOptimisticCreatedReportAction(CONST.POLICY.OWNER_EMAIL_FAKE);
    const adminsReportActionData = {
        [adminsCreatedAction.reportActionID]: adminsCreatedAction,
    };

    const expenseChatData = buildOptimisticChatReport([currentUserAccountID ?? -1], '', CONST.REPORT.CHAT_TYPE.POLICY_EXPENSE_CHAT, policyID, currentUserAccountID, true, policyName);
    const expenseChatReportID = expenseChatData.reportID;
    const expenseReportCreatedAction = buildOptimisticCreatedReportAction(currentUserEmail ?? '');
    const expenseReportActionData = {
        [expenseReportCreatedAction.reportActionID]: expenseReportCreatedAction,
    };

    return {
        announceChatReportID,
        announceChatData,
        announceReportActionData,
        announceCreatedReportActionID: announceCreatedAction.reportActionID,
        adminsChatReportID,
        adminsChatData,
        adminsReportActionData,
        adminsCreatedReportActionID: adminsCreatedAction.reportActionID,
        expenseChatReportID,
        expenseChatData,
        expenseReportActionData,
        expenseCreatedReportActionID: expenseReportCreatedAction.reportActionID,
    };
}

/**
 * Builds an optimistic Task Report with a randomly generated reportID
 *
 * @param ownerAccountID - Account ID of the person generating the Task.
 * @param assigneeAccountID - AccountID of the other person participating in the Task.
 * @param parentReportID - Report ID of the chat where the Task is.
 * @param title - Task title.
 * @param description - Task description.
 * @param policyID - PolicyID of the parent report
 */

function buildOptimisticTaskReport(
    ownerAccountID: number,
    assigneeAccountID = 0,
    parentReportID?: string,
    title?: string,
    description?: string,
    policyID: string = CONST.POLICY.OWNER_EMAIL_FAKE,
): OptimisticTaskReport {
    // When creating a report the participantsAccountIDs and visibleChatMemberAccountIDs are the same
    const participantsAccountIDs = assigneeAccountID && assigneeAccountID !== ownerAccountID ? [assigneeAccountID] : [];

    return {
        reportID: generateReportID(),
        reportName: title,
        description,
        ownerAccountID,
        participantAccountIDs: participantsAccountIDs,
        visibleChatMemberAccountIDs: participantsAccountIDs,
        managerID: assigneeAccountID,
        type: CONST.REPORT.TYPE.TASK,
        parentReportID,
        policyID,
        stateNum: CONST.REPORT.STATE_NUM.OPEN,
        statusNum: CONST.REPORT.STATUS_NUM.OPEN,
        notificationPreference: CONST.REPORT.NOTIFICATION_PREFERENCE.ALWAYS,
        lastVisibleActionCreated: DateUtils.getDBTime(),
    };
}

/**
 * A helper method to create transaction thread
 *
 * @param reportAction - the parent IOU report action from which to create the thread
 * @param moneyRequestReport - the report which the report action belongs to
 */
function buildTransactionThread(reportAction: OnyxEntry<ReportAction | OptimisticIOUReportAction>, moneyRequestReport: Report): OptimisticChatReport {
    const participantAccountIDs = [...new Set([currentUserAccountID, Number(reportAction?.actorAccountID)])].filter(Boolean) as number[];
    return buildOptimisticChatReport(
        participantAccountIDs,
        getTransactionReportName(reportAction),
        undefined,
        moneyRequestReport.policyID,
        CONST.POLICY.OWNER_ACCOUNT_ID_FAKE,
        false,
        '',
        undefined,
        undefined,
        CONST.REPORT.NOTIFICATION_PREFERENCE.HIDDEN,
        reportAction?.reportActionID,
        moneyRequestReport.reportID,
    );
}

/**
 * Build optimistic money request entities:
 *
 * 1. CREATED action for the iouReport
 * 2. IOU action for the iouReport linked to the transaction thread via `childReportID`
 * 3. Transaction Thread linked to the IOU action via `parentReportActionID`
 * 4. CREATED action for the Transaction Thread
 */
function buildOptimisticMoneyRequestEntities(
    iouReport: Report,
    type: ValueOf<typeof CONST.IOU.REPORT_ACTION_TYPE>,
    amount: number,
    currency: string,
    comment: string,
    payeeEmail: string,
    participants: Participant[],
    transactionID: string,
    paymentType?: PaymentMethodType,
    isSettlingUp = false,
    isSendMoneyFlow = false,
    receipt: Receipt = {},
    isOwnPolicyExpenseChat = false,
): [OptimisticCreatedReportAction, OptimisticIOUReportAction, OptimisticChatReport, OptimisticCreatedReportAction] {
    const iouActionCreationTime = DateUtils.getDBTime();

    // The `CREATED` action must be optimistically generated before the IOU action so that it won't appear after the IOU action in the chat.
    const createdActionForIOUReport = buildOptimisticCreatedReportAction(payeeEmail, DateUtils.subtractMillisecondsFromDateTime(iouActionCreationTime, 1));
    const iouAction = buildOptimisticIOUReportAction(
        type,
        amount,
        currency,
        comment,
        participants,
        transactionID,
        paymentType,
        iouReport.reportID,
        isSettlingUp,
        isSendMoneyFlow,
        receipt,
        isOwnPolicyExpenseChat,
        iouActionCreationTime,
    );

    // Create optimistic transactionThread and the `CREATED` action for it
    const transactionThread = buildTransactionThread(iouAction, iouReport);
    const createdActionForTransactionThread = buildOptimisticCreatedReportAction(payeeEmail);

    // The IOU action and the transactionThread are co-dependent as parent-child, so we need to link them together
    iouAction.childReportID = transactionThread.reportID;

    return [createdActionForIOUReport, iouAction, transactionThread, createdActionForTransactionThread];
}

function isUnread(report: OnyxEntry<Report>): boolean {
    if (!report) {
        return false;
    }

    // lastVisibleActionCreated and lastReadTime are both datetime strings and can be compared directly
    const lastVisibleActionCreated = report.lastVisibleActionCreated ?? '';
    const lastReadTime = report.lastReadTime ?? '';
    const lastMentionedTime = report.lastMentionedTime ?? '';

    // If the user was mentioned and the comment got deleted the lastMentionedTime will be more recent than the lastVisibleActionCreated
    return lastReadTime < lastVisibleActionCreated || lastReadTime < lastMentionedTime;
}

function isIOUOwnedByCurrentUser(report: OnyxEntry<Report>, allReportsDict: OnyxCollection<Report> = null): boolean {
    const allAvailableReports = allReportsDict ?? allReports;
    if (!report || !allAvailableReports) {
        return false;
    }

    let reportToLook = report;
    if (report.iouReportID) {
        const iouReport = allAvailableReports[`${ONYXKEYS.COLLECTION.REPORT}${report.iouReportID}`];
        if (iouReport) {
            reportToLook = iouReport;
        }
    }

    return reportToLook.ownerAccountID === currentUserAccountID;
}

/**
 * Assuming the passed in report is a default room, lets us know whether we can see it or not, based on permissions and
 * the various subsets of users we've allowed to use default rooms.
 */
function canSeeDefaultRoom(report: OnyxEntry<Report>, policies: OnyxCollection<Policy>, betas: OnyxEntry<Beta[]>): boolean {
    // Include archived rooms
    if (isArchivedRoom(report)) {
        return true;
    }

    // Include default rooms for free plan policies (domain rooms aren't included in here because they do not belong to a policy)
    if (getPolicyType(report, policies) === CONST.POLICY.TYPE.FREE) {
        return true;
    }

    // Include domain rooms with Partner Managers (Expensify accounts) in them for accounts that are on a domain with an Approved Accountant
    if (isDomainRoom(report) && doesDomainHaveApprovedAccountant && hasExpensifyEmails(report?.participantAccountIDs ?? [])) {
        return true;
    }

    // If the room has an assigned guide, it can be seen.
    if (hasExpensifyGuidesEmails(report?.participantAccountIDs ?? [])) {
        return true;
    }

    // Include any admins and announce rooms, since only non partner-managed domain rooms are on the beta now.
    if (isAdminRoom(report) || isAnnounceRoom(report)) {
        return true;
    }

    // For all other cases, just check that the user belongs to the default rooms beta
    return Permissions.canUseDefaultRooms(betas ?? []);
}

function canAccessReport(report: OnyxEntry<Report>, policies: OnyxCollection<Policy>, betas: OnyxEntry<Beta[]>): boolean {
    // We hide default rooms (it's basically just domain rooms now) from people who aren't on the defaultRooms beta.
    if (isDefaultRoom(report) && !canSeeDefaultRoom(report, policies, betas)) {
        return false;
    }

    return true;
}

/**
 * Check if the report is the parent report of the currently viewed report or at least one child report has report action
 */
function shouldHideReport(report: OnyxEntry<Report>, currentReportId: string): boolean {
    const currentReport = getReport(currentReportId);
    const parentReport = getParentReport(!isEmptyObject(currentReport) ? currentReport : null);
    const reportActions = ReportActionsUtils.getAllReportActions(report?.reportID ?? '');
    const isChildReportHasComment = Object.values(reportActions ?? {})?.some((reportAction) => (reportAction?.childVisibleActionCount ?? 0) > 0);
    return parentReport?.reportID !== report?.reportID && !isChildReportHasComment;
}

/**
 * Checks to see if a report's parentAction is a money request that contains a violation
 */
function doesTransactionThreadHaveViolations(report: OnyxEntry<Report>, transactionViolations: OnyxCollection<TransactionViolation[]>, parentReportAction: OnyxEntry<ReportAction>): boolean {
    if (parentReportAction?.actionName !== CONST.REPORT.ACTIONS.TYPE.IOU) {
        return false;
    }
    const {IOUTransactionID, IOUReportID} = parentReportAction.originalMessage ?? {};
    if (!IOUTransactionID || !IOUReportID) {
        return false;
    }
    if (!isCurrentUserSubmitter(IOUReportID)) {
        return false;
    }
    if (report?.stateNum !== CONST.REPORT.STATE_NUM.OPEN && report?.stateNum !== CONST.REPORT.STATE_NUM.SUBMITTED) {
        return false;
    }
    return TransactionUtils.hasViolation(IOUTransactionID, transactionViolations);
}

/**
 * Checks to see if a report contains a violation
 */
function hasViolations(reportID: string, transactionViolations: OnyxCollection<TransactionViolation[]>): boolean {
    const transactions = TransactionUtils.getAllReportTransactions(reportID);
    return transactions.some((transaction) => TransactionUtils.hasViolation(transaction.transactionID, transactionViolations));
}

/**
 * Takes several pieces of data from Onyx and evaluates if a report should be shown in the option list (either when searching
 * for reports or the reports shown in the LHN).
 *
 * This logic is very specific and the order of the logic is very important. It should fail quickly in most cases and also
 * filter out the majority of reports before filtering out very specific minority of reports.
 */
function shouldReportBeInOptionList({
    report,
    currentReportId,
    isInGSDMode,
    betas,
    policies,
    excludeEmptyChats,
    doesReportHaveViolations,
    includeSelfDM = false,
}: {
    report: OnyxEntry<Report>;
    currentReportId: string;
    isInGSDMode: boolean;
    betas: OnyxEntry<Beta[]>;
    policies: OnyxCollection<Policy>;
    excludeEmptyChats: boolean;
    doesReportHaveViolations: boolean;
    includeSelfDM?: boolean;
}) {
    const isInDefaultMode = !isInGSDMode;
    // Exclude reports that have no data because there wouldn't be anything to show in the option item.
    // This can happen if data is currently loading from the server or a report is in various stages of being created.
    // This can also happen for anyone accessing a public room or archived room for which they don't have access to the underlying policy.
    // Optionally exclude reports that do not belong to currently active workspace

    if (
        !report?.reportID ||
        !report?.type ||
        report?.reportName === undefined ||
        // eslint-disable-next-line @typescript-eslint/prefer-nullish-coalescing
        report?.isHidden ||
        // eslint-disable-next-line @typescript-eslint/prefer-nullish-coalescing
        report?.participantAccountIDs?.includes(CONST.ACCOUNT_ID.NOTIFICATIONS) ||
        (report?.participantAccountIDs?.length === 0 &&
            !isChatThread(report) &&
            !isPublicRoom(report) &&
            !isUserCreatedPolicyRoom(report) &&
            !isArchivedRoom(report) &&
            !isMoneyRequestReport(report) &&
            !isTaskReport(report) &&
            !isSelfDM(report))
    ) {
        return false;
    }
    if (!canAccessReport(report, policies, betas)) {
        return false;
    }

    // Include the currently viewed report. If we excluded the currently viewed report, then there
    // would be no way to highlight it in the options list and it would be confusing to users because they lose
    // a sense of context.
    if (report.reportID === currentReportId) {
        return true;
    }

    // Include reports that are relevant to the user in any view mode. Criteria include having a draft or having a GBR showing.
    // eslint-disable-next-line @typescript-eslint/prefer-nullish-coalescing
    if (report.hasDraft || requiresAttentionFromCurrentUser(report)) {
        return true;
    }
    const lastVisibleMessage = ReportActionsUtils.getLastVisibleMessage(report.reportID);
    const isEmptyChat = !report.lastMessageText && !report.lastMessageTranslationKey && !lastVisibleMessage.lastMessageText && !lastVisibleMessage.lastMessageTranslationKey;
    const canHideReport = shouldHideReport(report, currentReportId);

    // Include reports if they are pinned
    if (report.isPinned) {
        return true;
    }

    const reportIsSettled = report.statusNum === CONST.REPORT.STATUS_NUM.REIMBURSED;

    // Always show IOU reports with violations unless they are reimbursed
    if (isExpenseRequest(report) && doesReportHaveViolations && !reportIsSettled) {
        return true;
    }

    // Hide only chat threads that haven't been commented on (other threads are actionable)
    if (isChatThread(report) && canHideReport && isEmptyChat) {
        return false;
    }

    // Include reports that have errors from trying to add a workspace
    // If we excluded it, then the red-brock-road pattern wouldn't work for the user to resolve the error
    if (report.errorFields?.addWorkspaceRoom) {
        return true;
    }

    // All unread chats (even archived ones) in GSD mode will be shown. This is because GSD mode is specifically for focusing the user on the most relevant chats, primarily, the unread ones
    if (isInGSDMode) {
        return isUnread(report) && report.notificationPreference !== CONST.REPORT.NOTIFICATION_PREFERENCE.MUTE;
    }

    // Archived reports should always be shown when in default (most recent) mode. This is because you should still be able to access and search for the chats to find them.
    if (isInDefaultMode && isArchivedRoom(report)) {
        return true;
    }

    // Hide chats between two users that haven't been commented on from the LNH
    if (excludeEmptyChats && isEmptyChat && isChatReport(report) && !isChatRoom(report) && !isPolicyExpenseChat(report) && canHideReport) {
        return false;
    }

    if (isSelfDM(report)) {
        return includeSelfDM;
    }

    return true;
}

/**
 * Attempts to find a report in onyx with the provided list of participants. Does not include threads, task, money request, room, and policy expense chat.
 */
function getChatByParticipants(newParticipantList: number[], reports: OnyxCollection<Report> = allReports): OnyxEntry<Report> {
    const sortedNewParticipantList = newParticipantList.sort();
    return (
        Object.values(reports ?? {}).find((report) => {
            // If the report has been deleted, or there are no participants (like an empty #admins room) then skip it
            if (
                !report ||
                report.participantAccountIDs?.length === 0 ||
                isChatThread(report) ||
                isTaskReport(report) ||
                isMoneyRequestReport(report) ||
                isChatRoom(report) ||
                isPolicyExpenseChat(report)
            ) {
                return false;
            }

            // Only return the chat if it has all the participants
            return lodashIsEqual(sortedNewParticipantList, report.participantAccountIDs?.sort());
        }) ?? null
    );
}

/**
 * Attempts to find a report in onyx with the provided list of participants in given policy
 */
function getChatByParticipantsAndPolicy(newParticipantList: number[], policyID: string): OnyxEntry<Report> {
    newParticipantList.sort();
    return (
        Object.values(allReports ?? {}).find((report) => {
            // If the report has been deleted, or there are no participants (like an empty #admins room) then skip it
            if (!report?.participantAccountIDs) {
                return false;
            }
            const sortedParticipanctsAccountIDs = report.participantAccountIDs?.sort();
            // Only return the room if it has all the participants and is not a policy room
            return report.policyID === policyID && lodashIsEqual(newParticipantList, sortedParticipanctsAccountIDs);
        }) ?? null
    );
}

function getAllPolicyReports(policyID: string): Array<OnyxEntry<Report>> {
    return Object.values(allReports ?? {}).filter((report) => report?.policyID === policyID);
}

/**
 * Returns true if Chronos is one of the chat participants (1:1)
 */
function chatIncludesChronos(report: OnyxEntry<Report> | EmptyObject): boolean {
    return Boolean(report?.participantAccountIDs?.includes(CONST.ACCOUNT_ID.CHRONOS));
}

/**
 * Can only flag if:
 *
 * - It was written by someone else and isn't a whisper
 * - It's a welcome message whisper
 * - It's an ADDCOMMENT that is not an attachment
 */
function canFlagReportAction(reportAction: OnyxEntry<ReportAction>, reportID: string | undefined): boolean {
    let report = getReport(reportID);

    // If the childReportID exists in reportAction and is equal to the reportID,
    // the report action being evaluated is the parent report action in a thread, and we should get the parent report to evaluate instead.
    if (reportAction?.childReportID?.toString() === reportID?.toString()) {
        report = getReport(report?.parentReportID);
    }
    const isCurrentUserAction = reportAction?.actorAccountID === currentUserAccountID;
    const isOriginalMessageHaveHtml =
        reportAction?.actionName === CONST.REPORT.ACTIONS.TYPE.ADDCOMMENT ||
        reportAction?.actionName === CONST.REPORT.ACTIONS.TYPE.RENAMED ||
        reportAction?.actionName === CONST.REPORT.ACTIONS.TYPE.CHRONOSOOOLIST;
    if (ReportActionsUtils.isWhisperAction(reportAction)) {
        // Allow flagging welcome message whispers as they can be set by any room creator
        if (report?.description && !isCurrentUserAction && isOriginalMessageHaveHtml && reportAction?.originalMessage?.html === report.description) {
            return true;
        }

        // Disallow flagging the rest of whisper as they are sent by us
        return false;
    }

    return Boolean(
        !isCurrentUserAction &&
            reportAction?.actionName === CONST.REPORT.ACTIONS.TYPE.ADDCOMMENT &&
            !ReportActionsUtils.isDeletedAction(reportAction) &&
            !ReportActionsUtils.isCreatedTaskReportAction(reportAction) &&
            !isEmptyObject(report) &&
            report &&
            isAllowedToComment(report),
    );
}

/**
 * Whether flag comment page should show
 */
function shouldShowFlagComment(reportAction: OnyxEntry<ReportAction>, report: OnyxEntry<Report>): boolean {
    return (
        canFlagReportAction(reportAction, report?.reportID) &&
        !isArchivedRoom(report) &&
        !chatIncludesChronos(report) &&
        !isConciergeChatReport(report) &&
        reportAction?.actorAccountID !== CONST.ACCOUNT_ID.CONCIERGE
    );
}

/**
 * @param sortedAndFilteredReportActions - reportActions for the report, sorted newest to oldest, and filtered for only those that should be visible
 */
function getNewMarkerReportActionID(report: OnyxEntry<Report>, sortedAndFilteredReportActions: ReportAction[]): string {
    if (!isUnread(report)) {
        return '';
    }

    const newMarkerIndex = lodashFindLastIndex(sortedAndFilteredReportActions, (reportAction) => (reportAction.created ?? '') > (report?.lastReadTime ?? ''));

    return 'reportActionID' in sortedAndFilteredReportActions[newMarkerIndex] ? sortedAndFilteredReportActions[newMarkerIndex].reportActionID : '';
}

/**
 * Performs the markdown conversion, and replaces code points > 127 with C escape sequences
 * Used for compatibility with the backend auth validator for AddComment, and to account for MD in comments
 * @returns The comment's total length as seen from the backend
 */
function getCommentLength(textComment: string): number {
    return getParsedComment(textComment)
        .replace(/[^ -~]/g, '\\u????')
        .trim().length;
}

function getRouteFromLink(url: string | null): string {
    if (!url) {
        return '';
    }

    // Get the reportID from URL
    let route = url;
    const localWebAndroidRegEx = /^(https:\/\/([0-9]{1,3})\.([0-9]{1,3})\.([0-9]{1,3})\.([0-9]{1,3}))/;
    linkingConfig.prefixes.forEach((prefix) => {
        if (route.startsWith(prefix)) {
            route = route.replace(prefix, '');
        } else if (localWebAndroidRegEx.test(route)) {
            route = route.replace(localWebAndroidRegEx, '');
        } else {
            return;
        }

        // Remove the port if it's a localhost URL
        if (/^:\d+/.test(route)) {
            route = route.replace(/:\d+/, '');
        }

        // Remove the leading slash if exists
        if (route.startsWith('/')) {
            route = route.replace('/', '');
        }
    });
    return route;
}

function parseReportRouteParams(route: string): ReportRouteParams {
    let parsingRoute = route;
    if (parsingRoute.at(0) === '/') {
        // remove the first slash
        parsingRoute = parsingRoute.slice(1);
    }

    if (!parsingRoute.startsWith(Url.addTrailingForwardSlash(ROUTES.REPORT))) {
        return {reportID: '', isSubReportPageRoute: false};
    }

    const pathSegments = parsingRoute.split('/');

    const reportIDSegment = pathSegments[1];

    // Check for "undefined" or any other unwanted string values
    if (!reportIDSegment || reportIDSegment === 'undefined') {
        return {reportID: '', isSubReportPageRoute: false};
    }

    return {
        reportID: reportIDSegment,
        isSubReportPageRoute: pathSegments.length > 2,
    };
}

function getReportIDFromLink(url: string | null): string {
    const route = getRouteFromLink(url);
    const {reportID, isSubReportPageRoute} = parseReportRouteParams(route);
    if (isSubReportPageRoute) {
        // We allow the Sub-Report deep link routes (settings, details, etc.) to be handled by their respective component pages
        return '';
    }
    return reportID;
}

/**
 * Get the report policyID given a reportID
 */
function getReportPolicyID(reportID?: string): string | undefined {
    return getReport(reportID)?.policyID;
}

/**
 * Check if the chat report is linked to an iou that is waiting for the current user to add a credit bank account.
 */
function hasIOUWaitingOnCurrentUserBankAccount(chatReport: OnyxEntry<Report>): boolean {
    if (chatReport?.iouReportID) {
        const iouReport = allReports?.[`${ONYXKEYS.COLLECTION.REPORT}${chatReport?.iouReportID}`];
        if (iouReport?.isWaitingOnBankAccount && iouReport?.ownerAccountID === currentUserAccountID) {
            return true;
        }
    }

    return false;
}

/**
 * Users can request money:
 * - in policy expense chats only if they are in a role of a member in the chat (in other words, if it's their policy expense chat)
 * - in an open or submitted expense report tied to a policy expense chat the user owns
 *     - employee can request money in submitted expense report only if the policy has Instant Submit settings turned on
 * - in an IOU report, which is not settled yet
 * - in a 1:1 DM chat
 */
function canRequestMoney(report: OnyxEntry<Report>, policy: OnyxEntry<Policy>, otherParticipants: number[]): boolean {
    // User cannot request money in chat thread or in task report or in chat room
    if (isChatThread(report) || isTaskReport(report) || isChatRoom(report) || isSelfDM(report)) {
        return false;
    }

    // Users can only request money in DMs if they are a 1:1 DM
    if (isDM(report)) {
        return otherParticipants.length === 1;
    }

    // Prevent requesting money if pending IOU report waiting for their bank account already exists
    if (hasIOUWaitingOnCurrentUserBankAccount(report)) {
        return false;
    }

    let isOwnPolicyExpenseChat = report?.isOwnPolicyExpenseChat ?? false;
    if (isExpenseReport(report) && getParentReport(report)) {
        isOwnPolicyExpenseChat = Boolean(getParentReport(report)?.isOwnPolicyExpenseChat);
    }

    // In case there are no other participants than the current user and it's not user's own policy expense chat, they can't request money from such report
    if (otherParticipants.length === 0 && !isOwnPolicyExpenseChat) {
        return false;
    }

    // User can request money in any IOU report, unless paid, but user can only request money in an expense report
    // which is tied to their workspace chat.
    if (isMoneyRequestReport(report)) {
        const canAddTransactions = canAddOrDeleteTransactions(report);
        return isGroupPolicy(report) ? isOwnPolicyExpenseChat && canAddTransactions : canAddTransactions;
    }

    // In case of policy expense chat, users can only request money from their own policy expense chat
    return !isPolicyExpenseChat(report) || isOwnPolicyExpenseChat;
}

/**
 * Helper method to define what money request options we want to show for particular method.
 * There are 3 money request options: Request, Split and Send:
 * - Request option should show for:
 *     - DMs
 *     - own policy expense chats
 *     - open and processing expense reports tied to own policy expense chat
 *     - unsettled IOU reports
 * - Send option should show for:
 *     - DMs
 * - Split options should show for:
 *     - chat/ policy rooms with more than 1 participants
 *     - groups chats with 3 and more participants
 *     - corporate workspace chats
 *
 * None of the options should show in chat threads or if there is some special Expensify account
 * as a participant of the report.
 */
function getMoneyRequestOptions(report: OnyxEntry<Report>, policy: OnyxEntry<Policy>, reportParticipants: number[]): Array<ValueOf<typeof CONST.IOU.TYPE>> {
    // In any thread or task report, we do not allow any new money requests yet
    if (isChatThread(report) || isTaskReport(report) || isSelfDM(report)) {
        return [];
    }

    // We don't allow IOU actions if an Expensify account is a participant of the report, unless the policy that the report is on is owned by an Expensify account
    const doParticipantsIncludeExpensifyAccounts = lodashIntersection(reportParticipants, CONST.EXPENSIFY_ACCOUNT_IDS).length > 0;
    const isPolicyOwnedByExpensifyAccounts = report?.policyID ? CONST.EXPENSIFY_ACCOUNT_IDS.includes(getPolicy(report?.policyID ?? '')?.ownerAccountID ?? 0) : false;
    if (doParticipantsIncludeExpensifyAccounts && !isPolicyOwnedByExpensifyAccounts) {
        return [];
    }

    const otherParticipants = reportParticipants.filter((accountID) => currentUserPersonalDetails?.accountID !== accountID);
    const hasSingleOtherParticipantInReport = otherParticipants.length === 1;
    const hasMultipleOtherParticipants = otherParticipants.length > 1;
    let options: Array<ValueOf<typeof CONST.IOU.TYPE>> = [];

    // User created policy rooms and default rooms like #admins or #announce will always have the Split Bill option
    // unless there are no other participants at all (e.g. #admins room for a policy with only 1 admin)
    // DM chats will have the Split Bill option only when there are at least 2 other people in the chat.
    // Your own workspace chats will have the split bill option.
    if ((isChatRoom(report) && otherParticipants.length > 0) || (isDM(report) && hasMultipleOtherParticipants) || (isPolicyExpenseChat(report) && report?.isOwnPolicyExpenseChat)) {
        options = [CONST.IOU.TYPE.SPLIT];
    }

    if (canRequestMoney(report, policy, otherParticipants)) {
        options = [...options, CONST.IOU.TYPE.REQUEST];
    }

    // Send money option should be visible only in 1:1 DMs
    if (isDM(report) && hasSingleOtherParticipantInReport) {
        options = [...options, CONST.IOU.TYPE.SEND];
    }

    return options;
}

/**
 * Allows a user to leave a policy room according to the following conditions of the visibility or chatType rNVP:
 * `public` - Anyone can leave (because anybody can join)
 * `public_announce` - Only non-policy members can leave (it's auto-shared with policy members)
 * `policy_admins` - Nobody can leave (it's auto-shared with all policy admins)
 * `policy_announce` - Nobody can leave (it's auto-shared with all policy members)
 * `policyExpenseChat` - Nobody can leave (it's auto-shared with all policy members)
 * `policy` - Anyone can leave (though only policy members can join)
 * `domain` - Nobody can leave (it's auto-shared with domain members)
 * `dm` - Nobody can leave (it's auto-shared with users)
 * `private` - Anybody can leave (though you can only be invited to join)
 */
function canLeaveRoom(report: OnyxEntry<Report>, isPolicyMember: boolean): boolean {
    if (!report?.visibility) {
        if (
            report?.chatType === CONST.REPORT.CHAT_TYPE.POLICY_ADMINS ||
            report?.chatType === CONST.REPORT.CHAT_TYPE.POLICY_ANNOUNCE ||
            report?.chatType === CONST.REPORT.CHAT_TYPE.POLICY_EXPENSE_CHAT ||
            report?.chatType === CONST.REPORT.CHAT_TYPE.DOMAIN_ALL ||
            report?.chatType === CONST.REPORT.CHAT_TYPE.SELF_DM ||
            !report?.chatType
        ) {
            // DM chats don't have a chatType
            return false;
        }
    } else if (isPublicAnnounceRoom(report) && isPolicyMember) {
        return false;
    }
    return true;
}

function isCurrentUserTheOnlyParticipant(participantAccountIDs?: number[]): boolean {
    return Boolean(participantAccountIDs?.length === 1 && participantAccountIDs?.[0] === currentUserAccountID);
}

/**
 * Returns display names for those that can see the whisper.
 * However, it returns "you" if the current user is the only one who can see it besides the person that sent it.
 */
function getWhisperDisplayNames(participantAccountIDs?: number[]): string | undefined {
    const isWhisperOnlyVisibleToCurrentUser = isCurrentUserTheOnlyParticipant(participantAccountIDs);

    // When the current user is the only participant, the display name needs to be "you" because that's the only person reading it
    if (isWhisperOnlyVisibleToCurrentUser) {
        return Localize.translateLocal('common.youAfterPreposition');
    }

    return participantAccountIDs?.map((accountID) => getDisplayNameForParticipant(accountID, !isWhisperOnlyVisibleToCurrentUser)).join(', ');
}

/**
 * Show subscript on workspace chats / threads and expense requests
 */
function shouldReportShowSubscript(report: OnyxEntry<Report>): boolean {
    if (isArchivedRoom(report) && !isWorkspaceThread(report)) {
        return false;
    }

    if (isPolicyExpenseChat(report) && !isChatThread(report) && !isTaskReport(report) && !report?.isOwnPolicyExpenseChat) {
        return true;
    }

    if (isPolicyExpenseChat(report) && !isThread(report) && !isTaskReport(report)) {
        return true;
    }

    if (isExpenseRequest(report)) {
        return true;
    }

    if (isWorkspaceTaskReport(report)) {
        return true;
    }

    if (isWorkspaceThread(report)) {
        return true;
    }

    return false;
}

/**
 * Return true if reports data exists
 */
function isReportDataReady(): boolean {
    return !isEmptyObject(allReports) && Object.keys(allReports ?? {}).some((key) => allReports?.[key]?.reportID);
}

/**
 * Return true if reportID from path is valid
 */
function isValidReportIDFromPath(reportIDFromPath: string): boolean {
    return !['', 'null', '0'].includes(reportIDFromPath);
}

/**
 * Return the errors we have when creating a chat or a workspace room
 */
function getAddWorkspaceRoomOrChatReportErrors(report: OnyxEntry<Report>): Errors | null | undefined {
    // We are either adding a workspace room, or we're creating a chat, it isn't possible for both of these to have errors for the same report at the same time, so
    // simply looking up the first truthy value will get the relevant property if it's set.
    return report?.errorFields?.addWorkspaceRoom ?? report?.errorFields?.createChat;
}

/**
 * Return true if the Money Request report is marked for deletion.
 */
function isMoneyRequestReportPendingDeletion(report: OnyxEntry<Report> | EmptyObject): boolean {
    if (!isMoneyRequestReport(report)) {
        return false;
    }

    const parentReportAction = ReportActionsUtils.getReportAction(report?.parentReportID ?? '', report?.parentReportActionID ?? '');
    return parentReportAction?.pendingAction === CONST.RED_BRICK_ROAD_PENDING_ACTION.DELETE;
}

function canUserPerformWriteAction(report: OnyxEntry<Report>) {
    const reportErrors = getAddWorkspaceRoomOrChatReportErrors(report);

    // If the Money Request report is marked for deletion, let us prevent any further write action.
    if (isMoneyRequestReportPendingDeletion(report)) {
        return false;
    }

    return !isArchivedRoom(report) && isEmptyObject(reportErrors) && report && isAllowedToComment(report) && !isAnonymousUser;
}

/**
 * Returns ID of the original report from which the given reportAction is first created.
 */
function getOriginalReportID(reportID: string, reportAction: OnyxEntry<ReportAction>): string | undefined {
    const currentReportAction = ReportActionsUtils.getReportAction(reportID, reportAction?.reportActionID ?? '');
    return isThreadFirstChat(reportAction, reportID) && Object.keys(currentReportAction ?? {}).length === 0
        ? allReports?.[`${ONYXKEYS.COLLECTION.REPORT}${reportID}`]?.parentReportID
        : reportID;
}

/**
 * Return the pendingAction and the errors resulting from either
 *
 * - creating a workspace room
 * - starting a chat
 * - paying the money request
 *
 * while being offline
 */
function getReportOfflinePendingActionAndErrors(report: OnyxEntry<Report>): ReportOfflinePendingActionAndErrors {
    // It shouldn't be possible for all of these actions to be pending (or to have errors) for the same report at the same time, so just take the first that exists
    const reportPendingAction = report?.pendingFields?.addWorkspaceRoom ?? report?.pendingFields?.createChat ?? report?.pendingFields?.reimbursed;

    const reportErrors = getAddWorkspaceRoomOrChatReportErrors(report);
    return {reportPendingAction, reportErrors};
}

/**
 * Check if the report can create the request with type is iouType
 */
function canCreateRequest(report: OnyxEntry<Report>, policy: OnyxEntry<Policy>, iouType: (typeof CONST.IOU.TYPE)[keyof typeof CONST.IOU.TYPE]): boolean {
    const participantAccountIDs = report?.participantAccountIDs ?? [];
    if (!canUserPerformWriteAction(report)) {
        return false;
    }
    return getMoneyRequestOptions(report, policy, participantAccountIDs).includes(iouType);
}

function getWorkspaceChats(policyID: string, accountIDs: number[]): Array<OnyxEntry<Report>> {
    return Object.values(allReports ?? {}).filter((report) => isPolicyExpenseChat(report) && (report?.policyID ?? '') === policyID && accountIDs.includes(report?.ownerAccountID ?? -1));
}

/**
 * @param policy - the workspace the report is on, null if the user isn't a member of the workspace
 */
function shouldDisableRename(report: OnyxEntry<Report>, policy: OnyxEntry<Policy>): boolean {
    if (isDefaultRoom(report) || isArchivedRoom(report) || isThread(report) || isMoneyRequestReport(report) || isPolicyExpenseChat(report)) {
        return true;
    }

    // if the linked workspace is null, that means the person isn't a member of the workspace the report is in
    // which means this has to be a public room we want to disable renaming for
    if (!policy) {
        return true;
    }

    // If there is a linked workspace, that means the user is a member of the workspace the report is in and is allowed to rename.
    return false;
}

/**
 * @param policy - the workspace the report is on, null if the user isn't a member of the workspace
 */
function canEditWriteCapability(report: OnyxEntry<Report>, policy: OnyxEntry<Policy>): boolean {
    return PolicyUtils.isPolicyAdmin(policy) && !isAdminRoom(report) && !isArchivedRoom(report) && !isThread(report);
}

/**
 * @param policy - the workspace the report is on, null if the user isn't a member of the workspace
 */
function canEditRoomVisibility(report: OnyxEntry<Report>, policy: OnyxEntry<Policy>): boolean {
    return PolicyUtils.isPolicyAdmin(policy) && !isArchivedRoom(report);
}

/**
 * Returns the onyx data needed for the task assignee chat
 */
function getTaskAssigneeChatOnyxData(
    accountID: number,
    assigneeAccountID: number,
    taskReportID: string,
    assigneeChatReportID: string,
    parentReportID: string,
    title: string,
    assigneeChatReport: OnyxEntry<Report>,
): OnyxDataTaskAssigneeChat {
    // Set if we need to add a comment to the assignee chat notifying them that they have been assigned a task
    let optimisticAssigneeAddComment: OptimisticReportAction | undefined;
    // Set if this is a new chat that needs to be created for the assignee
    let optimisticChatCreatedReportAction: OptimisticCreatedReportAction | undefined;
    const currentTime = DateUtils.getDBTime();
    const optimisticData: OnyxUpdate[] = [];
    const successData: OnyxUpdate[] = [];
    const failureData: OnyxUpdate[] = [];

    // You're able to assign a task to someone you haven't chatted with before - so we need to optimistically create the chat and the chat reportActions
    // Only add the assignee chat report to onyx if we haven't already set it optimistically
    if (assigneeChatReport?.isOptimisticReport && assigneeChatReport.pendingFields?.createChat !== CONST.RED_BRICK_ROAD_PENDING_ACTION.ADD) {
        optimisticChatCreatedReportAction = buildOptimisticCreatedReportAction(assigneeChatReportID);
        optimisticData.push(
            {
                onyxMethod: Onyx.METHOD.MERGE,
                key: `${ONYXKEYS.COLLECTION.REPORT}${assigneeChatReportID}`,
                value: {
                    pendingFields: {
                        createChat: CONST.RED_BRICK_ROAD_PENDING_ACTION.ADD,
                    },
                    isHidden: false,
                },
            },
            {
                onyxMethod: Onyx.METHOD.MERGE,
                key: `${ONYXKEYS.COLLECTION.REPORT_ACTIONS}${assigneeChatReportID}`,
                value: {[optimisticChatCreatedReportAction.reportActionID]: optimisticChatCreatedReportAction as Partial<ReportAction>},
            },
        );

        successData.push({
            onyxMethod: Onyx.METHOD.MERGE,
            key: `${ONYXKEYS.COLLECTION.REPORT}${assigneeChatReportID}`,
            value: {
                pendingFields: {
                    createChat: null,
                },
                isOptimisticReport: false,
            },
        });

        failureData.push(
            {
                onyxMethod: Onyx.METHOD.SET,
                key: `${ONYXKEYS.COLLECTION.REPORT}${assigneeChatReportID}`,
                value: null,
            },
            {
                onyxMethod: Onyx.METHOD.MERGE,
                key: `${ONYXKEYS.COLLECTION.REPORT_ACTIONS}${assigneeChatReportID}`,
                value: {[optimisticChatCreatedReportAction.reportActionID]: {pendingAction: null}},
            },
            // If we failed, we want to remove the optimistic personal details as it was likely due to an invalid login
            {
                onyxMethod: Onyx.METHOD.MERGE,
                key: ONYXKEYS.PERSONAL_DETAILS_LIST,
                value: {
                    [assigneeAccountID]: null,
                },
            },
        );
    }

    // If you're choosing to share the task in the same DM as the assignee then we don't need to create another reportAction indicating that you've been assigned
    if (assigneeChatReportID !== parentReportID) {
        // eslint-disable-next-line @typescript-eslint/prefer-nullish-coalescing
        const displayname = allPersonalDetails?.[assigneeAccountID]?.displayName || allPersonalDetails?.[assigneeAccountID]?.login || '';
        optimisticAssigneeAddComment = buildOptimisticTaskCommentReportAction(taskReportID, title, assigneeAccountID, `assigned to ${displayname}`, parentReportID);
        const lastAssigneeCommentText = formatReportLastMessageText(optimisticAssigneeAddComment.reportAction.message?.[0].text ?? '');
        const optimisticAssigneeReport = {
            lastVisibleActionCreated: currentTime,
            lastMessageText: lastAssigneeCommentText,
            lastActorAccountID: accountID,
            lastReadTime: currentTime,
        };

        optimisticData.push(
            {
                onyxMethod: Onyx.METHOD.MERGE,
                key: `${ONYXKEYS.COLLECTION.REPORT_ACTIONS}${assigneeChatReportID}`,
                value: {[optimisticAssigneeAddComment.reportAction.reportActionID ?? '']: optimisticAssigneeAddComment.reportAction as ReportAction},
            },
            {
                onyxMethod: Onyx.METHOD.MERGE,
                key: `${ONYXKEYS.COLLECTION.REPORT}${assigneeChatReportID}`,
                value: optimisticAssigneeReport,
            },
        );
        successData.push({
            onyxMethod: Onyx.METHOD.MERGE,
            key: `${ONYXKEYS.COLLECTION.REPORT_ACTIONS}${assigneeChatReportID}`,
            value: {[optimisticAssigneeAddComment.reportAction.reportActionID ?? '']: {isOptimisticAction: null}},
        });
        failureData.push({
            onyxMethod: Onyx.METHOD.MERGE,
            key: `${ONYXKEYS.COLLECTION.REPORT_ACTIONS}${assigneeChatReportID}`,
            value: {[optimisticAssigneeAddComment.reportAction.reportActionID ?? '']: {pendingAction: null}},
        });
    }

    return {
        optimisticData,
        successData,
        failureData,
        optimisticAssigneeAddComment,
        optimisticChatCreatedReportAction,
    };
}

/**
 * Returns an array of the participants Ids of a report
 *
 * @deprecated Use getVisibleMemberIDs instead
 */
function getParticipantsIDs(report: OnyxEntry<Report>): number[] {
    if (!report) {
        return [];
    }

    const participants = report.participantAccountIDs ?? [];

    // Build participants list for IOU/expense reports
    if (isMoneyRequestReport(report)) {
        const onlyTruthyValues = [report.managerID, report.ownerAccountID, ...participants].filter(Boolean) as number[];
        const onlyUnique = [...new Set([...onlyTruthyValues])];
        return onlyUnique;
    }
    return participants;
}

/**
 * Returns an array of the visible member accountIDs for a report*
 */
function getVisibleMemberIDs(report: OnyxEntry<Report>): number[] {
    if (!report) {
        return [];
    }

    const visibleChatMemberAccountIDs = report.visibleChatMemberAccountIDs ?? [];

    // Build participants list for IOU/expense reports
    if (isMoneyRequestReport(report)) {
        const onlyTruthyValues = [report.managerID, report.ownerAccountID, ...visibleChatMemberAccountIDs].filter(Boolean) as number[];
        const onlyUnique = [...new Set([...onlyTruthyValues])];
        return onlyUnique;
    }
    return visibleChatMemberAccountIDs;
}

/**
 * Return iou report action display message
 */
function getIOUReportActionDisplayMessage(reportAction: OnyxEntry<ReportAction>): string {
    if (reportAction?.actionName !== CONST.REPORT.ACTIONS.TYPE.IOU) {
        return '';
    }
    const originalMessage = reportAction.originalMessage;
    const {IOUReportID} = originalMessage;
    const iouReport = getReport(IOUReportID);
    let translationKey: TranslationPaths;
    if (originalMessage.type === CONST.IOU.REPORT_ACTION_TYPE.PAY) {
        // The `REPORT_ACTION_TYPE.PAY` action type is used for both fulfilling existing requests and sending money. To
        // differentiate between these two scenarios, we check if the `originalMessage` contains the `IOUDetails`
        // property. If it does, it indicates that this is a 'Send money' action.
        const {amount, currency} = originalMessage.IOUDetails ?? originalMessage;
        const formattedAmount = CurrencyUtils.convertToDisplayString(Math.abs(amount), currency) ?? '';

        switch (originalMessage.paymentType) {
            case CONST.IOU.PAYMENT_TYPE.ELSEWHERE:
                translationKey = 'iou.paidElsewhereWithAmount';
                break;
            case CONST.IOU.PAYMENT_TYPE.EXPENSIFY:
            case CONST.IOU.PAYMENT_TYPE.VBBA:
                translationKey = 'iou.paidWithExpensifyWithAmount';
                break;
            default:
                translationKey = 'iou.payerPaidAmount';
                break;
        }
        return Localize.translateLocal(translationKey, {amount: formattedAmount, payer: ''});
    }

    const transaction = getTransaction(originalMessage.IOUTransactionID ?? '');
    const transactionDetails = getTransactionDetails(!isEmptyObject(transaction) ? transaction : null);
    const formattedAmount = CurrencyUtils.convertToDisplayString(transactionDetails?.amount ?? 0, transactionDetails?.currency);
    const isRequestSettled = isSettled(originalMessage.IOUReportID);
    const isApproved = isReportApproved(iouReport);
    if (isRequestSettled) {
        return Localize.translateLocal('iou.payerSettled', {
            amount: formattedAmount,
        });
    }
    if (isApproved) {
        return Localize.translateLocal('iou.approvedAmount', {
            amount: formattedAmount,
        });
    }
    translationKey = ReportActionsUtils.isSplitBillAction(reportAction) ? 'iou.didSplitAmount' : 'iou.requestedAmount';
    return Localize.translateLocal(translationKey, {
        formattedAmount,
        comment: transactionDetails?.comment ?? '',
    });
}

/**
 * Checks if a report is a group chat.
 *
 * A report is a group chat if it meets the following conditions:
 * - Not a chat thread.
 * - Not a task report.
 * - Not a money request / IOU report.
 * - Not an archived room.
 * - Not a public / admin / announce chat room (chat type doesn't match any of the specified types).
 * - More than 2 participants.
 *
 */
function isGroupChat(report: OnyxEntry<Report>): boolean {
    return Boolean(
        report &&
            !isChatThread(report) &&
            !isTaskReport(report) &&
            !isMoneyRequestReport(report) &&
            !isArchivedRoom(report) &&
            !Object.values(CONST.REPORT.CHAT_TYPE).some((chatType) => chatType === getChatType(report)) &&
            (report.participantAccountIDs?.length ?? 0) > 1,
    );
}

/**
 * Assume any report without a reportID is unusable.
 */
function isValidReport(report?: OnyxEntry<Report>): boolean {
    return Boolean(report?.reportID);
}

/**
 * Check to see if we are a participant of this report.
 */
function isReportParticipant(accountID: number, report: OnyxEntry<Report>): boolean {
    if (!accountID) {
        return false;
    }

    // If we have a DM AND the accountID we are checking is the current user THEN we won't find them as a participant and must assume they are a participant
    if (isDM(report) && accountID === currentUserAccountID) {
        return true;
    }

    const possibleAccountIDs = report?.participantAccountIDs ?? [];
    if (report?.ownerAccountID) {
        possibleAccountIDs.push(report?.ownerAccountID);
    }
    if (report?.managerID) {
        possibleAccountIDs.push(report?.managerID);
    }
    return possibleAccountIDs.includes(accountID);
}

function shouldUseFullTitleToDisplay(report: OnyxEntry<Report>): boolean {
    return isMoneyRequestReport(report) || isPolicyExpenseChat(report) || isChatRoom(report) || isChatThread(report) || isTaskReport(report);
}

function getRoom(type: ValueOf<typeof CONST.REPORT.CHAT_TYPE>, policyID: string): OnyxEntry<Report> | undefined {
    const room = Object.values(allReports ?? {}).find((report) => report?.policyID === policyID && report?.chatType === type && !isThread(report));
    return room;
}

/**
 *  We only want policy members who are members of the report to be able to modify the report description, but not in thread chat.
 */
function canEditReportDescription(report: OnyxEntry<Report>, policy: OnyxEntry<Policy> | undefined): boolean {
    return (
        !isMoneyRequestReport(report) &&
        !isArchivedRoom(report) &&
        isChatRoom(report) &&
        !isChatThread(report) &&
        !isEmpty(policy) &&
        (getVisibleMemberIDs(report).includes(currentUserAccountID ?? 0) || getParticipantsIDs(report).includes(currentUserAccountID ?? 0))
    );
}

function canEditPolicyDescription(policy: OnyxEntry<Policy>): boolean {
    return PolicyUtils.isPolicyAdmin(policy);
}

/**
 * Checks if report action has error when smart scanning
 */
function hasSmartscanError(reportActions: ReportAction[]) {
    return reportActions.some((action) => {
        if (!ReportActionsUtils.isSplitBillAction(action) && !ReportActionsUtils.isReportPreviewAction(action)) {
            return false;
        }
        const IOUReportID = ReportActionsUtils.getIOUReportIDFromReportActionPreview(action);
        const isReportPreviewError = ReportActionsUtils.isReportPreviewAction(action) && hasMissingSmartscanFields(IOUReportID) && !isSettled(IOUReportID);
        const transactionID = (action.originalMessage as IOUMessage).IOUTransactionID ?? '0';
        const transaction = allTransactions?.[`${ONYXKEYS.COLLECTION.TRANSACTION}${transactionID}`] ?? {};
        const isSplitBillError = ReportActionsUtils.isSplitBillAction(action) && TransactionUtils.hasMissingSmartscanFields(transaction as Transaction);

        return isReportPreviewError || isSplitBillError;
    });
}

function shouldAutoFocusOnKeyPress(event: KeyboardEvent): boolean {
    if (event.key.length > 1) {
        return false;
    }

    // If a key is pressed in combination with Meta, Control or Alt do not focus
    if (event.ctrlKey || event.metaKey) {
        return false;
    }

    if (event.code === 'Space') {
        return false;
    }

    return true;
}

/**
 * Navigates to the appropriate screen based on the presence of a private note for the current user.
 */
function navigateToPrivateNotes(report: OnyxEntry<Report>, session: OnyxEntry<Session>) {
    if (isEmpty(report) || isEmpty(session) || !session.accountID) {
        return;
    }
    const currentUserPrivateNote = report.privateNotes?.[session.accountID]?.note ?? '';
    if (isEmpty(currentUserPrivateNote)) {
        Navigation.navigate(ROUTES.PRIVATE_NOTES_EDIT.getRoute(report.reportID, session.accountID));
        return;
    }
    Navigation.navigate(ROUTES.PRIVATE_NOTES_LIST.getRoute(report.reportID));
}

/**
 * Check if Report has any held expenses
 */
function isHoldCreator(transaction: OnyxEntry<Transaction>, reportID: string): boolean {
    const holdReportAction = ReportActionsUtils.getReportAction(reportID, `${transaction?.comment?.hold ?? ''}`);
    return isActionCreator(holdReportAction);
}

/**
 * Checks if thread replies should be displayed
 */
function shouldDisplayThreadReplies(reportAction: OnyxEntry<ReportAction>, reportID: string): boolean {
    const hasReplies = (reportAction?.childVisibleActionCount ?? 0) > 0;
    return hasReplies && !!reportAction?.childCommenterCount && !isThreadFirstChat(reportAction, reportID);
}

/**
 * Check if money report has any transactions updated optimistically
 */
function hasUpdatedTotal(report: OnyxEntry<Report>): boolean {
    if (!report) {
        return true;
    }

    const transactions = TransactionUtils.getAllReportTransactions(report.reportID);
    const hasPendingTransaction = transactions.some((transaction) => !!transaction.pendingAction);
    const hasTransactionWithDifferentCurrency = transactions.some((transaction) => transaction.currency !== report.currency);

    return !(hasPendingTransaction && hasTransactionWithDifferentCurrency);
}

/**
 * Disable reply in thread action if:
 *
 * - The action is listed in the thread-disabled list
 * - The action is a split bill action
 * - The action is deleted and is not threaded
 * - The action is a whisper action and it's neither a report preview nor IOU action
 * - The action is the thread's first chat
 */
function shouldDisableThread(reportAction: OnyxEntry<ReportAction>, reportID: string): boolean {
    const isSplitBillAction = ReportActionsUtils.isSplitBillAction(reportAction);
    const isDeletedAction = ReportActionsUtils.isDeletedAction(reportAction);
    const isReportPreviewAction = ReportActionsUtils.isReportPreviewAction(reportAction);
    const isIOUAction = ReportActionsUtils.isMoneyRequestAction(reportAction);
    const isWhisperAction = ReportActionsUtils.isWhisperAction(reportAction);

    return (
        CONST.REPORT.ACTIONS.THREAD_DISABLED.some((action: string) => action === reportAction?.actionName) ||
        isSplitBillAction ||
        (isDeletedAction && !reportAction?.childVisibleActionCount) ||
        (isWhisperAction && !isReportPreviewAction && !isIOUAction) ||
        isThreadFirstChat(reportAction, reportID)
    );
}

function getAllAncestorReportActions(report: Report | null | undefined, shouldHideThreadDividerLine: boolean): Ancestor[] {
    if (!report) {
        return [];
    }
    const allAncestors: Ancestor[] = [];
    let parentReportID = report.parentReportID;
    let parentReportActionID = report.parentReportActionID;

    // Store the child of parent report
    let currentReport = report;
    let currentUnread = shouldHideThreadDividerLine;

    while (parentReportID) {
        const parentReport = getReport(parentReportID);
        const parentReportAction = ReportActionsUtils.getReportAction(parentReportID, parentReportActionID ?? '0');

        if (!parentReportAction || ReportActionsUtils.isTransactionThread(parentReportAction) || !parentReport) {
            break;
        }

        const isParentReportActionUnread = ReportActionsUtils.isCurrentActionUnread(parentReport, parentReportAction);
        allAncestors.push({
            report: currentReport,
            reportAction: parentReportAction,
            shouldDisplayNewMarker: isParentReportActionUnread,
            // We should hide the thread divider line if the previous ancestor action is unread
            shouldHideThreadDividerLine: currentUnread,
        });
        parentReportID = parentReport?.parentReportID;
        parentReportActionID = parentReport?.parentReportActionID;
        if (!isEmptyObject(parentReport)) {
            currentReport = parentReport;
            currentUnread = isParentReportActionUnread;
        }
    }

    return allAncestors.reverse();
}

function getAllAncestorReportActionIDs(report: Report | null | undefined): AncestorIDs {
    if (!report) {
        return {
            reportIDs: [],
            reportActionsIDs: [],
        };
    }

    const allAncestorIDs: AncestorIDs = {
        reportIDs: [],
        reportActionsIDs: [],
    };
    let parentReportID = report.parentReportID;
    let parentReportActionID = report.parentReportActionID;

    while (parentReportID) {
        const parentReport = getReport(parentReportID);
        const parentReportAction = ReportActionsUtils.getReportAction(parentReportID, parentReportActionID ?? '0');

        if (!parentReportAction || ReportActionsUtils.isTransactionThread(parentReportAction) || !parentReport) {
            break;
        }

        allAncestorIDs.reportIDs.push(parentReportID ?? '');
        allAncestorIDs.reportActionsIDs.push(parentReportActionID ?? '');

        parentReportID = parentReport?.parentReportID;
        parentReportActionID = parentReport?.parentReportActionID;
    }

    return allAncestorIDs;
}

function canBeAutoReimbursed(report: OnyxEntry<Report>, policy: OnyxEntry<Policy> | EmptyObject): boolean {
    if (isEmptyObject(policy)) {
        return false;
    }
    type CurrencyType = (typeof CONST.DIRECT_REIMBURSEMENT_CURRENCIES)[number];
    const reimbursableTotal = getMoneyRequestSpendBreakdown(report).totalDisplaySpend;
    const autoReimbursementLimit = policy.autoReimbursementLimit ?? 0;
    const isAutoReimbursable =
        isGroupPolicy(report) &&
        policy.reimbursementChoice === CONST.POLICY.REIMBURSEMENT_CHOICES.REIMBURSEMENT_YES &&
        autoReimbursementLimit >= reimbursableTotal &&
        reimbursableTotal > 0 &&
        CONST.DIRECT_REIMBURSEMENT_CURRENCIES.includes(report?.currency as CurrencyType);
    return isAutoReimbursable;
}

/**
 * What missing payment method does this report action indicate, if any?
 */
function getIndicatedMissingPaymentMethod(userWallet: OnyxEntry<UserWallet>, reportId: string, reportAction: ReportAction): MissingPaymentMethod | undefined {
    const isSubmitterOfUnsettledReport = isCurrentUserSubmitter(reportId) && !isSettled(reportId);
    if (!isSubmitterOfUnsettledReport || reportAction.actionName !== CONST.REPORT.ACTIONS.TYPE.REIMBURSEMENTQUEUED) {
        return undefined;
    }
    const paymentType = reportAction.originalMessage?.paymentType;
    if (paymentType === CONST.IOU.PAYMENT_TYPE.EXPENSIFY) {
        return isEmpty(userWallet) || userWallet.tierName === CONST.WALLET.TIER_NAME.SILVER ? 'wallet' : undefined;
    }

    return !store.hasCreditBankAccount() ? 'bankAccount' : undefined;
}

/**
 * Checks if report chat contains missing payment method
 */
function hasMissingPaymentMethod(userWallet: OnyxEntry<UserWallet>, iouReportID: string): boolean {
    const reportActions = ReportActionsUtils.getAllReportActions(iouReportID);
    return Object.values(reportActions).some((action) => getIndicatedMissingPaymentMethod(userWallet, iouReportID, action) !== undefined);
}

/**
 * Used from money request actions to decide if we need to build an optimistic money request report.
   Create a new report if:
   - we don't have an iouReport set in the chatReport
   - we have one, but it's waiting on the payee adding a bank account
   - we have one but we can't add more transactions to it due to: report is approved or settled, or report is processing and policy isn't on Instant submit reporting frequency
 */
function shouldCreateNewMoneyRequestReport(existingIOUReport: OnyxEntry<Report> | undefined | null, chatReport: OnyxEntry<Report> | null): boolean {
    return !existingIOUReport || hasIOUWaitingOnCurrentUserBankAccount(chatReport) || !canAddOrDeleteTransactions(existingIOUReport);
}

export {
    getReportParticipantsTitle,
    isReportMessageAttachment,
    findLastAccessedReport,
    canBeAutoReimbursed,
    canEditReportAction,
    canFlagReportAction,
    shouldShowFlagComment,
    isActionCreator,
    canDeleteReportAction,
    canLeaveRoom,
    sortReportsByLastRead,
    isDefaultRoom,
    isAdminRoom,
    isAdminsOnlyPostingRoom,
    isAnnounceRoom,
    isUserCreatedPolicyRoom,
    isChatRoom,
    getChatRoomSubtitle,
    getParentNavigationSubtitle,
    getPolicyName,
    getPolicyType,
    isArchivedRoom,
    isClosedExpenseReportWithNoExpenses,
    isExpensifyOnlyParticipantInReport,
    canCreateTaskInReport,
    isPolicyExpenseChatAdmin,
    isPolicyAdmin,
    isPublicRoom,
    isPublicAnnounceRoom,
    isConciergeChatReport,
    isProcessingReport,
    isCurrentUserTheOnlyParticipant,
    hasAutomatedExpensifyAccountIDs,
    hasExpensifyGuidesEmails,
    requiresAttentionFromCurrentUser,
    isIOUOwnedByCurrentUser,
    getMoneyRequestSpendBreakdown,
    canShowReportRecipientLocalTime,
    formatReportLastMessageText,
    chatIncludesConcierge,
    isPolicyExpenseChat,
    isGroupPolicy,
    isPaidGroupPolicy,
    isControlPolicyExpenseChat,
    isControlPolicyExpenseReport,
    isPaidGroupPolicyExpenseChat,
    isPaidGroupPolicyExpenseReport,
    getIconsForParticipants,
    getIcons,
    getRoomWelcomeMessage,
    getDisplayNamesWithTooltips,
    getReportName,
    getReport,
    getReportNotificationPreference,
    getReportIDFromLink,
    getReportPolicyID,
    getRouteFromLink,
    getDeletedParentActionMessageForChatReport,
    getLastVisibleMessage,
    navigateToDetailsPage,
    generateReportID,
    hasReportNameError,
    isUnread,
    isUnreadWithMention,
    buildOptimisticWorkspaceChats,
    buildOptimisticTaskReport,
    buildOptimisticChatReport,
    buildOptimisticClosedReportAction,
    buildOptimisticCreatedReportAction,
    buildOptimisticRenamedRoomReportAction,
    buildOptimisticEditedTaskFieldReportAction,
    buildOptimisticChangedTaskAssigneeReportAction,
    buildOptimisticIOUReport,
    buildOptimisticApprovedReportAction,
    buildOptimisticMovedReportAction,
    buildOptimisticSubmittedReportAction,
    buildOptimisticExpenseReport,
    buildOptimisticIOUReportAction,
    buildOptimisticMoneyRequestEntities,
    buildOptimisticReportPreview,
    buildOptimisticModifiedExpenseReportAction,
    buildOptimisticCancelPaymentReportAction,
    updateReportPreview,
    buildOptimisticTaskReportAction,
    buildOptimisticAddCommentReportAction,
    buildOptimisticTaskCommentReportAction,
    updateOptimisticParentReportAction,
    getOptimisticDataForParentReportAction,
    shouldReportBeInOptionList,
    getChatByParticipants,
    getChatByParticipantsAndPolicy,
    getAllPolicyReports,
    getIOUReportActionMessage,
    getDisplayNameForParticipant,
    getWorkspaceIcon,
    isOptimisticPersonalDetail,
    shouldDisableDetailPage,
    isChatReport,
    isCurrentUserSubmitter,
    isExpenseReport,
    isExpenseRequest,
    isIOUReport,
    isTaskReport,
    isOpenTaskReport,
    isCanceledTaskReport,
    isCompletedTaskReport,
    isReportManager,
    isReportApproved,
    isMoneyRequestReport,
    isMoneyRequest,
    chatIncludesChronos,
    getNewMarkerReportActionID,
    canSeeDefaultRoom,
    getDefaultWorkspaceAvatar,
    getDefaultWorkspaceAvatarTestID,
    getCommentLength,
    getParsedComment,
    getMoneyRequestOptions,
    canCreateRequest,
    hasIOUWaitingOnCurrentUserBankAccount,
    canRequestMoney,
    getWhisperDisplayNames,
    getWorkspaceAvatar,
    isThread,
    isChatThread,
    isThreadFirstChat,
    isChildReport,
    shouldReportShowSubscript,
    isReportDataReady,
    isValidReportIDFromPath,
    isSettled,
    isAllowedToComment,
    getBankAccountRoute,
    getRootParentReport,
    getReportPreviewMessage,
    isMoneyRequestReportPendingDeletion,
    canUserPerformWriteAction,
    getOriginalReportID,
    canAccessReport,
    getAddWorkspaceRoomOrChatReportErrors,
    getReportOfflinePendingActionAndErrors,
    isDM,
    isSelfDM,
    getPolicy,
    getWorkspaceChats,
    shouldDisableRename,
    hasSingleParticipant,
    getReportRecipientAccountIDs,
    isOneOnOneChat,
    isPayer,
    goBackToDetailsPage,
    getTransactionReportName,
    getTransactionDetails,
    getTaskAssigneeChatOnyxData,
    getParticipantsIDs,
    getVisibleMemberIDs,
    canEditMoneyRequest,
    canEditFieldOfMoneyRequest,
    buildTransactionThread,
    areAllRequestsBeingSmartScanned,
    getTransactionsWithReceipts,
    hasOnlyTransactionsWithPendingRoutes,
    hasNonReimbursableTransactions,
    hasMissingSmartscanFields,
    getIOUReportActionDisplayMessage,
    isWaitingForAssigneeToCompleteTask,
    isGroupChat,
    isOpenExpenseReport,
    shouldUseFullTitleToDisplay,
    parseReportRouteParams,
    getReimbursementQueuedActionMessage,
    getReimbursementDeQueuedActionMessage,
    getPersonalDetailsForAccountID,
    getRoom,
    canEditReportDescription,
    doesTransactionThreadHaveViolations,
    hasViolations,
    navigateToPrivateNotes,
    canEditWriteCapability,
    isHoldCreator,
    hasSmartscanError,
    shouldAutoFocusOnKeyPress,
    buildOptimisticHoldReportAction,
    buildOptimisticUnHoldReportAction,
    shouldDisplayThreadReplies,
    shouldDisableThread,
    getUserDetailTooltipText,
    doesReportBelongToWorkspace,
    getChildReportNotificationPreference,
    getAllAncestorReportActions,
    isReportParticipant,
    isValidReport,
    getReportDescriptionText,
    isReportFieldOfTypeTitle,
    hasMissingPaymentMethod,
    isIOUReportUsingReport,
    hasUpdatedTotal,
    isReportFieldDisabled,
    getAvailableReportFields,
    reportFieldsEnabled,
    getAllAncestorReportActionIDs,
    getPendingChatMembers,
    canEditRoomVisibility,
    canEditPolicyDescription,
    getPolicyDescriptionText,
    getIndicatedMissingPaymentMethod,
    isJoinRequestInAdminRoom,
    canAddOrDeleteTransactions,
    shouldCreateNewMoneyRequestReport,
};

export type {
    ExpenseOriginalMessage,
    OptionData,
    OptimisticChatReport,
    DisplayNameWithTooltips,
    OptimisticTaskReportAction,
    OptimisticAddCommentReportAction,
    OptimisticCreatedReportAction,
    OptimisticClosedReportAction,
    Ancestor,
    OptimisticIOUReportAction,
    TransactionDetails,
};<|MERGE_RESOLUTION|>--- conflicted
+++ resolved
@@ -2438,11 +2438,7 @@
 
     if (!isEmptyObject(iouReportAction) && !isIOUReport(report) && iouReportAction && ReportActionsUtils.isSplitBillAction(iouReportAction)) {
         // This covers group chats where the last action is a split bill action
-<<<<<<< HEAD
-        const linkedTransaction = TransactionUtils.getLinkedTransaction(iouReportAction);
-=======
-        const linkedTransaction = getLinkedTransaction(reportAction);
->>>>>>> 5770e230
+        const linkedTransaction = getLinkedTransaction(iouReportAction);
         if (isEmptyObject(linkedTransaction)) {
             return reportActionMessage;
         }
@@ -2477,13 +2473,8 @@
     }
 
     let linkedTransaction;
-<<<<<<< HEAD
     if (!isEmptyObject(iouReportAction) && shouldConsiderScanningReceiptOrPendingRoute && iouReportAction && ReportActionsUtils.isMoneyRequestAction(iouReportAction)) {
-        linkedTransaction = TransactionUtils.getLinkedTransaction(iouReportAction);
-=======
-    if (!isEmptyObject(reportAction) && shouldConsiderScanningReceiptOrPendingRoute && reportAction && ReportActionsUtils.isMoneyRequestAction(reportAction)) {
-        linkedTransaction = getLinkedTransaction(reportAction);
->>>>>>> 5770e230
+        linkedTransaction = getLinkedTransaction(iouReportAction);
     }
 
     if (!isEmptyObject(linkedTransaction) && TransactionUtils.hasReceipt(linkedTransaction) && TransactionUtils.isReceiptBeingScanned(linkedTransaction)) {
@@ -2532,7 +2523,7 @@
     }
 
     if (isEmptyObject(linkedTransaction) && !isEmptyObject(iouReportAction)) {
-        linkedTransaction = TransactionUtils.getLinkedTransaction(iouReportAction);
+        linkedTransaction = getLinkedTransaction(iouReportAction);
     }
 
     let comment = !isEmptyObject(linkedTransaction) ? TransactionUtils.getDescription(linkedTransaction) : undefined;

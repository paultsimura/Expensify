--- conflicted
+++ resolved
@@ -553,12 +553,6 @@
     },
 });
 
-<<<<<<< HEAD
-let onboarding: OnyxEntry<Onboarding | []>;
-Onyx.connect({
-    key: ONYXKEYS.NVP_ONBOARDING,
-    callback: (value) => (onboarding = value),
-=======
 let allReportMetadata: OnyxCollection<ReportMetadata>;
 Onyx.connect({
     key: ONYXKEYS.COLLECTION.REPORT_METADATA,
@@ -577,7 +571,12 @@
     callback: (value) => {
         isFirstTimeNewExpensifyUser = value ?? false;
     },
->>>>>>> 978b833c
+});
+
+let onboarding: OnyxEntry<Onboarding | []>;
+Onyx.connect({
+    key: ONYXKEYS.NVP_ONBOARDING,
+    callback: (value) => (onboarding = value),
 });
 
 function getCurrentUserAvatar(): AvatarSource | undefined {
@@ -7404,4 +7403,4 @@
     TransactionDetails,
     PartialReportAction,
     ParsingDetails,
-};+}
import {format} from 'date-fns';
import {Str} from 'expensify-common';
import lodashEscape from 'lodash/escape';
import lodashIntersection from 'lodash/intersection';
import isEmpty from 'lodash/isEmpty';
import lodashIsEqual from 'lodash/isEqual';
import isNumber from 'lodash/isNumber';
import lodashMaxBy from 'lodash/maxBy';
import type {OnyxCollection, OnyxEntry, OnyxUpdate} from 'react-native-onyx';
import Onyx from 'react-native-onyx';
import type {SvgProps} from 'react-native-svg';
import type {OriginalMessageIOU, OriginalMessageModifiedExpense} from 'src/types/onyx/OriginalMessage';
import type {TupleToUnion, ValueOf} from 'type-fest';
import type {FileObject} from '@components/AttachmentModal';
import {FallbackAvatar, IntacctSquare, NetSuiteSquare, QBOSquare, XeroSquare} from '@components/Icon/Expensicons';
import * as defaultGroupAvatars from '@components/Icon/GroupDefaultAvatars';
import * as defaultWorkspaceAvatars from '@components/Icon/WorkspaceDefaultAvatars';
import type {MoneyRequestAmountInputProps} from '@components/MoneyRequestAmountInput';
import type {IOUAction, IOUType} from '@src/CONST';
import CONST from '@src/CONST';
import type {ParentNavigationSummaryParams} from '@src/languages/params';
import type {TranslationPaths} from '@src/languages/types';
import ONYXKEYS from '@src/ONYXKEYS';
import type {Route} from '@src/ROUTES';
import ROUTES from '@src/ROUTES';
import SCREENS from '@src/SCREENS';
import type {
    Beta,
    OnyxInputOrEntry,
    PersonalDetails,
    PersonalDetailsList,
    Policy,
    PolicyReportField,
    Report,
    ReportAction,
    ReportMetadata,
    ReportNameValuePairs,
    ReportViolationName,
    ReportViolations,
    Session,
    Task,
    Transaction,
    TransactionViolation,
    UserWallet,
} from '@src/types/onyx';
import type {Attendee, Participant} from '@src/types/onyx/IOU';
import type {SelectedParticipant} from '@src/types/onyx/NewGroupChatDraft';
import type {OriginalMessageExportedToIntegration} from '@src/types/onyx/OldDotAction';
import type Onboarding from '@src/types/onyx/Onboarding';
import type {ErrorFields, Errors, Icon, PendingAction} from '@src/types/onyx/OnyxCommon';
import type {OriginalMessageChangeLog, PaymentMethodType} from '@src/types/onyx/OriginalMessage';
import type {Status} from '@src/types/onyx/PersonalDetails';
import type {ConnectionName} from '@src/types/onyx/Policy';
import type {InvoiceReceiverType, NotificationPreference, Participants, Participant as ReportParticipant} from '@src/types/onyx/Report';
import type {Message, OldDotReportAction, ReportActions} from '@src/types/onyx/ReportAction';
import type {PendingChatMember} from '@src/types/onyx/ReportMetadata';
import type {SearchPolicy, SearchReport, SearchTransaction} from '@src/types/onyx/SearchResults';
import type {Comment, TransactionChanges, WaypointCollection} from '@src/types/onyx/Transaction';
import {isEmptyObject} from '@src/types/utils/EmptyObject';
import type IconAsset from '@src/types/utils/IconAsset';
import * as IOU from './actions/IOU';
import * as PolicyActions from './actions/Policy/Policy';
import * as PriorityModeActions from './actions/PriorityMode';
import * as store from './actions/ReimbursementAccount/store';
import * as ReportHelperActions from './actions/Report';
import * as SessionUtils from './actions/Session';
import * as CurrencyUtils from './CurrencyUtils';
import DateUtils from './DateUtils';
import {hasValidDraftComment} from './DraftCommentUtils';
import * as ErrorUtils from './ErrorUtils';
import getAttachmentDetails from './fileDownload/getAttachmentDetails';
import isReportMessageAttachment from './isReportMessageAttachment';
import localeCompare from './LocaleCompare';
import * as LocalePhoneNumber from './LocalePhoneNumber';
import * as Localize from './Localize';
import Log from './Log';
import {isEmailPublicDomain} from './LoginUtils';
import ModifiedExpenseMessage from './ModifiedExpenseMessage';
import linkingConfig from './Navigation/linkingConfig';
import Navigation from './Navigation/Navigation';
import * as NumberUtils from './NumberUtils';
import Parser from './Parser';
import Permissions from './Permissions';
import * as PersonalDetailsUtils from './PersonalDetailsUtils';
import * as PhoneNumber from './PhoneNumber';
import * as PolicyUtils from './PolicyUtils';
import type {LastVisibleMessage} from './ReportActionsUtils';
import * as ReportActionsUtils from './ReportActionsUtils';
import * as TransactionUtils from './TransactionUtils';
import * as Url from './Url';
import type {AvatarSource} from './UserUtils';
import * as UserUtils from './UserUtils';

// Dynamic Import to avoid circular dependency
const UnreadIndicatorUpdaterHelper = () => import('./UnreadIndicatorUpdater');

type AvatarRange = 1 | 2 | 3 | 4 | 5 | 6 | 7 | 8 | 9 | 10 | 11 | 12 | 13 | 14 | 15 | 16 | 17 | 18;

type SpendBreakdown = {
    nonReimbursableSpend: number;
    reimbursableSpend: number;
    totalDisplaySpend: number;
};

type ParticipantDetails = [number, string, AvatarSource, AvatarSource];

type OptimisticAddCommentReportAction = Pick<
    ReportAction<typeof CONST.REPORT.ACTIONS.TYPE.ADD_COMMENT>,
    | 'reportActionID'
    | 'actionName'
    | 'actorAccountID'
    | 'person'
    | 'automatic'
    | 'avatar'
    | 'created'
    | 'message'
    | 'isFirstItem'
    | 'isAttachmentOnly'
    | 'isAttachmentWithText'
    | 'pendingAction'
    | 'shouldShow'
    | 'originalMessage'
    | 'childReportID'
    | 'parentReportID'
    | 'childType'
    | 'childReportName'
    | 'childManagerAccountID'
    | 'childStatusNum'
    | 'childStateNum'
    | 'errors'
    | 'childVisibleActionCount'
    | 'childCommenterCount'
    | 'childLastVisibleActionCreated'
    | 'childOldestFourAccountIDs'
    | 'delegateAccountID'
> & {isOptimisticAction: boolean};

type OptimisticReportAction = {
    commentText: string;
    reportAction: OptimisticAddCommentReportAction;
};

type UpdateOptimisticParentReportAction = {
    childVisibleActionCount: number;
    childCommenterCount: number;
    childLastVisibleActionCreated: string;
    childOldestFourAccountIDs: string | undefined;
};

type OptimisticExpenseReport = Pick<
    Report,
    | 'reportID'
    | 'chatReportID'
    | 'policyID'
    | 'type'
    | 'ownerAccountID'
    | 'managerID'
    | 'currency'
    | 'reportName'
    | 'stateNum'
    | 'statusNum'
    | 'total'
    | 'unheldTotal'
    | 'nonReimbursableTotal'
    | 'unheldNonReimbursableTotal'
    | 'parentReportID'
    | 'lastVisibleActionCreated'
    | 'parentReportActionID'
    | 'participants'
    | 'fieldList'
>;

type OptimisticIOUReportAction = Pick<
    ReportAction,
    | 'actionName'
    | 'actorAccountID'
    | 'automatic'
    | 'avatar'
    | 'isAttachmentOnly'
    | 'originalMessage'
    | 'message'
    | 'person'
    | 'reportActionID'
    | 'shouldShow'
    | 'created'
    | 'pendingAction'
    | 'receipt'
    | 'childReportID'
    | 'childVisibleActionCount'
    | 'childCommenterCount'
    | 'delegateAccountID'
>;

type PartialReportAction = OnyxInputOrEntry<ReportAction> | Partial<ReportAction> | OptimisticIOUReportAction | OptimisticApprovedReportAction | OptimisticSubmittedReportAction | undefined;

type ReportRouteParams = {
    reportID: string;
    isSubReportPageRoute: boolean;
};

type ReportOfflinePendingActionAndErrors = {
    reportPendingAction: PendingAction | undefined;
    reportErrors: Errors | null | undefined;
};

type OptimisticApprovedReportAction = Pick<
    ReportAction<typeof CONST.REPORT.ACTIONS.TYPE.APPROVED>,
    | 'actionName'
    | 'actorAccountID'
    | 'automatic'
    | 'avatar'
    | 'isAttachmentOnly'
    | 'originalMessage'
    | 'message'
    | 'person'
    | 'reportActionID'
    | 'shouldShow'
    | 'created'
    | 'pendingAction'
    | 'delegateAccountID'
>;

type OptimisticUnapprovedReportAction = Pick<
    ReportAction<typeof CONST.REPORT.ACTIONS.TYPE.UNAPPROVED>,
    | 'actionName'
    | 'actorAccountID'
    | 'automatic'
    | 'avatar'
    | 'isAttachmentOnly'
    | 'originalMessage'
    | 'message'
    | 'person'
    | 'reportActionID'
    | 'shouldShow'
    | 'created'
    | 'pendingAction'
    | 'delegateAccountID'
>;

type OptimisticSubmittedReportAction = Pick<
    ReportAction<typeof CONST.REPORT.ACTIONS.TYPE.SUBMITTED>,
    | 'actionName'
    | 'actorAccountID'
    | 'adminAccountID'
    | 'automatic'
    | 'avatar'
    | 'isAttachmentOnly'
    | 'originalMessage'
    | 'message'
    | 'person'
    | 'reportActionID'
    | 'shouldShow'
    | 'created'
    | 'pendingAction'
    | 'delegateAccountID'
>;

type OptimisticHoldReportAction = Pick<
    ReportAction,
    'actionName' | 'actorAccountID' | 'automatic' | 'avatar' | 'isAttachmentOnly' | 'originalMessage' | 'message' | 'person' | 'reportActionID' | 'shouldShow' | 'created' | 'pendingAction'
>;

type OptimisticCancelPaymentReportAction = Pick<
    ReportAction,
    'actionName' | 'actorAccountID' | 'message' | 'originalMessage' | 'person' | 'reportActionID' | 'shouldShow' | 'created' | 'pendingAction'
>;

type OptimisticChangeFieldAction = Pick<
    OldDotReportAction & ReportAction,
    'actionName' | 'actorAccountID' | 'originalMessage' | 'person' | 'reportActionID' | 'created' | 'pendingAction' | 'message'
>;

type OptimisticEditedTaskReportAction = Pick<
    ReportAction,
    'reportActionID' | 'actionName' | 'pendingAction' | 'actorAccountID' | 'automatic' | 'avatar' | 'created' | 'shouldShow' | 'message' | 'person' | 'delegateAccountID'
>;

type OptimisticClosedReportAction = Pick<
    ReportAction<typeof CONST.REPORT.ACTIONS.TYPE.CLOSED>,
    'actionName' | 'actorAccountID' | 'automatic' | 'avatar' | 'created' | 'message' | 'originalMessage' | 'pendingAction' | 'person' | 'reportActionID' | 'shouldShow'
>;

type OptimisticCardAssignedReportAction = Pick<
    ReportAction<typeof CONST.REPORT.ACTIONS.TYPE.CARD_ASSIGNED>,
    'actionName' | 'actorAccountID' | 'automatic' | 'avatar' | 'created' | 'message' | 'originalMessage' | 'pendingAction' | 'person' | 'reportActionID' | 'shouldShow'
>;

type OptimisticDismissedViolationReportAction = Pick<
    ReportAction,
    'actionName' | 'actorAccountID' | 'avatar' | 'created' | 'message' | 'originalMessage' | 'person' | 'reportActionID' | 'shouldShow' | 'pendingAction'
>;

type OptimisticCreatedReportAction = Pick<
    ReportAction<typeof CONST.REPORT.ACTIONS.TYPE.CREATED>,
    'actorAccountID' | 'automatic' | 'avatar' | 'created' | 'message' | 'person' | 'reportActionID' | 'shouldShow' | 'pendingAction' | 'actionName' | 'delegateAccountID'
>;

type OptimisticRenamedReportAction = Pick<
    ReportAction<typeof CONST.REPORT.ACTIONS.TYPE.RENAMED>,
    'actorAccountID' | 'automatic' | 'avatar' | 'created' | 'message' | 'person' | 'reportActionID' | 'shouldShow' | 'pendingAction' | 'actionName' | 'originalMessage'
>;

type OptimisticRoomDescriptionUpdatedReportAction = Pick<
    ReportAction<typeof CONST.REPORT.ACTIONS.TYPE.ROOM_CHANGE_LOG.UPDATE_ROOM_DESCRIPTION>,
    'actorAccountID' | 'created' | 'message' | 'person' | 'reportActionID' | 'pendingAction' | 'actionName' | 'originalMessage'
>;

type OptimisticChatReport = Pick<
    Report,
    | 'type'
    | 'chatType'
    | 'chatReportID'
    | 'iouReportID'
    | 'isOwnPolicyExpenseChat'
    | 'isPinned'
    | 'lastActorAccountID'
    | 'lastMessageHtml'
    | 'lastMessageText'
    | 'lastReadTime'
    | 'lastVisibleActionCreated'
    | 'oldPolicyName'
    | 'ownerAccountID'
    | 'pendingFields'
    | 'parentReportActionID'
    | 'parentReportID'
    | 'participants'
    | 'policyID'
    | 'reportID'
    | 'reportName'
    | 'stateNum'
    | 'statusNum'
    | 'visibility'
    | 'description'
    | 'writeCapability'
    | 'avatarUrl'
    | 'invoiceReceiver'
>;

type OptimisticExportIntegrationAction = OriginalMessageExportedToIntegration &
    Pick<
        ReportAction<typeof CONST.REPORT.ACTIONS.TYPE.EXPORTED_TO_INTEGRATION>,
        'reportActionID' | 'actorAccountID' | 'avatar' | 'created' | 'lastModified' | 'message' | 'person' | 'shouldShow' | 'pendingAction' | 'errors' | 'automatic'
    >;

type OptimisticTaskReportAction = Pick<
    ReportAction,
    | 'reportActionID'
    | 'actionName'
    | 'actorAccountID'
    | 'automatic'
    | 'avatar'
    | 'created'
    | 'isAttachmentOnly'
    | 'message'
    | 'originalMessage'
    | 'person'
    | 'pendingAction'
    | 'shouldShow'
    | 'isFirstItem'
    | 'previousMessage'
    | 'errors'
    | 'linkMetadata'
    | 'delegateAccountID'
>;

type AnnounceRoomOnyxData = {
    onyxOptimisticData: OnyxUpdate[];
    onyxSuccessData: OnyxUpdate[];
    onyxFailureData: OnyxUpdate[];
};

type OptimisticAnnounceChat = {
    announceChatReportID: string;
    announceChatReportActionID: string;
    announceChatData: AnnounceRoomOnyxData;
};

type OptimisticWorkspaceChats = {
    adminsChatReportID: string;
    adminsChatData: OptimisticChatReport;
    adminsReportActionData: Record<string, OptimisticCreatedReportAction>;
    adminsCreatedReportActionID: string;
    expenseChatReportID: string;
    expenseChatData: OptimisticChatReport;
    expenseReportActionData: Record<string, OptimisticCreatedReportAction>;
    expenseCreatedReportActionID: string;
    pendingChatMembers: PendingChatMember[];
};

type OptimisticModifiedExpenseReportAction = Pick<
    ReportAction<typeof CONST.REPORT.ACTIONS.TYPE.MODIFIED_EXPENSE>,
    | 'actionName'
    | 'actorAccountID'
    | 'automatic'
    | 'avatar'
    | 'created'
    | 'isAttachmentOnly'
    | 'message'
    | 'originalMessage'
    | 'person'
    | 'pendingAction'
    | 'reportActionID'
    | 'shouldShow'
    | 'delegateAccountID'
> & {reportID?: string};

type OptimisticTaskReport = Pick<
    Report,
    | 'reportID'
    | 'reportName'
    | 'description'
    | 'ownerAccountID'
    | 'participants'
    | 'managerID'
    | 'type'
    | 'parentReportID'
    | 'policyID'
    | 'stateNum'
    | 'statusNum'
    | 'parentReportActionID'
    | 'lastVisibleActionCreated'
    | 'hasParentAccess'
>;

type TransactionDetails = {
    created: string;
    amount: number;
    attendees: Attendee[];
    taxAmount?: number;
    taxCode?: string;
    currency: string;
    merchant: string;
    waypoints?: WaypointCollection | string;
    customUnitRateID?: string;
    comment: string;
    category: string;
    billable: boolean;
    tag: string;
    mccGroup?: ValueOf<typeof CONST.MCC_GROUPS>;
    cardID: number;
    originalAmount: number;
    originalCurrency: string;
    postedDate: string;
};

type OptimisticIOUReport = Pick<
    Report,
    | 'type'
    | 'chatReportID'
    | 'currency'
    | 'managerID'
    | 'policyID'
    | 'ownerAccountID'
    | 'participants'
    | 'reportID'
    | 'stateNum'
    | 'statusNum'
    | 'total'
    | 'unheldTotal'
    | 'nonReimbursableTotal'
    | 'unheldNonReimbursableTotal'
    | 'reportName'
    | 'parentReportID'
    | 'lastVisibleActionCreated'
    | 'fieldList'
    | 'parentReportActionID'
>;
type DisplayNameWithTooltips = Array<Pick<PersonalDetails, 'accountID' | 'pronouns' | 'displayName' | 'login' | 'avatar'>>;

type CustomIcon = {
    src: IconAsset;
    color?: string;
};

type OptionData = {
    text?: string;
    alternateText?: string;
    allReportErrors?: Errors;
    brickRoadIndicator?: ValueOf<typeof CONST.BRICK_ROAD_INDICATOR_STATUS> | '' | null;
    tooltipText?: string | null;
    alternateTextMaxLines?: number;
    boldStyle?: boolean;
    customIcon?: CustomIcon;
    subtitle?: string;
    login?: string;
    accountID?: number;
    pronouns?: string;
    status?: Status | null;
    phoneNumber?: string;
    isUnread?: boolean | null;
    isUnreadWithMention?: boolean | null;
    hasDraftComment?: boolean | null;
    keyForList?: string;
    searchText?: string;
    isIOUReportOwner?: boolean | null;
    shouldShowSubscript?: boolean | null;
    isPolicyExpenseChat?: boolean;
    isMoneyRequestReport?: boolean | null;
    isInvoiceReport?: boolean;
    isExpenseRequest?: boolean | null;
    isAllowedToComment?: boolean | null;
    isThread?: boolean | null;
    isTaskReport?: boolean | null;
    parentReportAction?: OnyxEntry<ReportAction>;
    displayNamesWithTooltips?: DisplayNameWithTooltips | null;
    isDefaultRoom?: boolean;
    isInvoiceRoom?: boolean;
    isExpenseReport?: boolean;
    isOptimisticPersonalDetail?: boolean;
    selected?: boolean;
    isOptimisticAccount?: boolean;
    isSelected?: boolean;
    descriptiveText?: string;
    notificationPreference?: NotificationPreference | null;
    isDisabled?: boolean | null;
    name?: string | null;
    isSelfDM?: boolean;
    isOneOnOneChat?: boolean;
    reportID?: string;
    enabled?: boolean;
    code?: string;
    transactionThreadReportID?: string | null;
    shouldShowAmountInput?: boolean;
    amountInputProps?: MoneyRequestAmountInputProps;
    tabIndex?: 0 | -1;
    isConciergeChat?: boolean;
    isBold?: boolean;
    lastIOUCreationDate?: string;
    isChatRoom?: boolean;
    participantsList?: PersonalDetails[];
    icons?: Icon[];
    iouReportAmount?: number;
    displayName?: string;
} & Report;

type OnyxDataTaskAssigneeChat = {
    optimisticData: OnyxUpdate[];
    successData: OnyxUpdate[];
    failureData: OnyxUpdate[];
    optimisticAssigneeAddComment?: OptimisticReportAction;
    optimisticChatCreatedReportAction?: OptimisticCreatedReportAction;
};

type Ancestor = {
    report: Report;
    reportAction: ReportAction;
    shouldDisplayNewMarker: boolean;
};

type AncestorIDs = {
    reportIDs: string[];
    reportActionsIDs: string[];
};

type MissingPaymentMethod = 'bankAccount' | 'wallet';

type OutstandingChildRequest = {
    hasOutstandingChildRequest?: boolean;
};

type ParsingDetails = {
    shouldEscapeText?: boolean;
    reportID?: string;
    policyID?: string;
};

type NonHeldAndFullAmount = {
    nonHeldAmount: string;
    fullAmount: string;
    /**
     * nonHeldAmount is valid if not negative;
     * It can be negative if the unheld transaction comes from the current user
     */
    hasValidNonHeldAmount: boolean;
};

type Thread = {
    parentReportID: string;
    parentReportActionID: string;
} & Report;

let currentUserEmail: string | undefined;
let currentUserPrivateDomain: string | undefined;
let currentUserAccountID: number | undefined;
let isAnonymousUser = false;

// This cache is used to save parse result of report action html message into text
// to prevent unnecessary parsing when the report action is not changed/modified.
// Example case: when we need to get a report name of a thread which is dependent on a report action message.
const parsedReportActionMessageCache: Record<string, string> = {};

const defaultAvatarBuildingIconTestID = 'SvgDefaultAvatarBuilding Icon';
Onyx.connect({
    key: ONYXKEYS.SESSION,
    callback: (value) => {
        // When signed out, val is undefined
        if (!value) {
            return;
        }

        currentUserEmail = value.email;
        currentUserAccountID = value.accountID;
        isAnonymousUser = value.authTokenType === CONST.AUTH_TOKEN_TYPES.ANONYMOUS;
        currentUserPrivateDomain = isEmailPublicDomain(currentUserEmail ?? '') ? '' : Str.extractEmailDomain(currentUserEmail ?? '');
    },
});

let allPersonalDetails: OnyxEntry<PersonalDetailsList>;
let allPersonalDetailLogins: string[];
let currentUserPersonalDetails: OnyxEntry<PersonalDetails>;
Onyx.connect({
    key: ONYXKEYS.PERSONAL_DETAILS_LIST,
    callback: (value) => {
        if (currentUserAccountID) {
            currentUserPersonalDetails = value?.[currentUserAccountID] ?? undefined;
        }
        allPersonalDetails = value ?? {};
        allPersonalDetailLogins = Object.values(allPersonalDetails).map((personalDetail) => personalDetail?.login ?? '');
    },
});

let allReportsDraft: OnyxCollection<Report>;
Onyx.connect({
    key: ONYXKEYS.COLLECTION.REPORT_DRAFT,
    waitForCollectionCallback: true,
    callback: (value) => (allReportsDraft = value),
});

let allPolicies: OnyxCollection<Policy>;
Onyx.connect({
    key: ONYXKEYS.COLLECTION.POLICY,
    waitForCollectionCallback: true,
    callback: (value) => (allPolicies = value),
});

let allReports: OnyxCollection<Report>;
Onyx.connect({
    key: ONYXKEYS.COLLECTION.REPORT,
    waitForCollectionCallback: true,
    callback: (value) => {
        allReports = value;
        UnreadIndicatorUpdaterHelper().then((module) => {
            module.triggerUnreadUpdate();
        });

        // Each time a new report is added we will check to see if the user should be switched
        PriorityModeActions.autoSwitchToFocusMode();

        if (!value) {
            return;
        }
        Object.values(value).forEach((report) => {
            if (!report) {
                return;
            }
            ReportHelperActions.handleReportChanged(report);
        });
    },
});

let allBetas: OnyxEntry<Beta[]>;
Onyx.connect({
    key: ONYXKEYS.BETAS,
    callback: (value) => (allBetas = value),
});

let allTransactions: OnyxCollection<Transaction> = {};
let reportsTransactions: Record<string, Transaction[]> = {};
Onyx.connect({
    key: ONYXKEYS.COLLECTION.TRANSACTION,
    waitForCollectionCallback: true,
    callback: (value) => {
        if (!value) {
            return;
        }
        allTransactions = Object.fromEntries(Object.entries(value).filter(([, transaction]) => transaction));

        reportsTransactions = Object.values(value).reduce<Record<string, Transaction[]>>((all, transaction) => {
            const reportsMap = all;
            if (!transaction) {
                return reportsMap;
            }

            if (!reportsMap[transaction.reportID]) {
                reportsMap[transaction.reportID] = [];
            }
            reportsMap[transaction.reportID].push(transaction);

            return all;
        }, {});
    },
});

let allReportActions: OnyxCollection<ReportActions>;
Onyx.connect({
    key: ONYXKEYS.COLLECTION.REPORT_ACTIONS,
    waitForCollectionCallback: true,
    callback: (actions) => {
        if (!actions) {
            return;
        }
        allReportActions = actions;
    },
});

let allReportMetadata: OnyxCollection<ReportMetadata>;
const allReportMetadataKeyValue: Record<string, ReportMetadata> = {};
Onyx.connect({
    key: ONYXKEYS.COLLECTION.REPORT_METADATA,
    waitForCollectionCallback: true,
    callback: (value) => {
        if (!value) {
            return;
        }
        allReportMetadata = value;

        Object.entries(value).forEach(([reportID, reportMetadata]) => {
            if (!reportMetadata) {
                return;
            }

            const [, id] = reportID.split('_');
            allReportMetadataKeyValue[id] = reportMetadata;
        });
    },
});

let allReportNameValuePair: OnyxCollection<ReportNameValuePairs>;
Onyx.connect({
    key: ONYXKEYS.COLLECTION.REPORT_NAME_VALUE_PAIRS,
    waitForCollectionCallback: true,
    callback: (value) => {
        if (!value) {
            return;
        }
        allReportNameValuePair = value;
    },
});

let allReportsViolations: OnyxCollection<ReportViolations>;
Onyx.connect({
    key: ONYXKEYS.COLLECTION.REPORT_VIOLATIONS,
    waitForCollectionCallback: true,
    callback: (value) => {
        if (!value) {
            return;
        }
        allReportsViolations = value;
    },
});

let onboarding: OnyxEntry<Onboarding>;
Onyx.connect({
    key: ONYXKEYS.NVP_ONBOARDING,
    callback: (value) => (onboarding = value),
});

let delegateEmail = '';
Onyx.connect({
    key: ONYXKEYS.ACCOUNT,
    callback: (value) => {
        delegateEmail = value?.delegatedAccess?.delegate ?? '';
    },
});

let activePolicyID: OnyxEntry<string>;
Onyx.connect({
    key: ONYXKEYS.NVP_ACTIVE_POLICY_ID,
    callback: (value) => (activePolicyID = value),
});

function getCurrentUserAvatar(): AvatarSource | undefined {
    return currentUserPersonalDetails?.avatar;
}

function getCurrentUserDisplayNameOrEmail(): string | undefined {
    return currentUserPersonalDetails?.displayName ?? currentUserEmail;
}

function getChatType(report: OnyxInputOrEntry<Report> | Participant): ValueOf<typeof CONST.REPORT.CHAT_TYPE> | undefined {
    return report?.chatType;
}

/**
 * Get the report or draft report given a reportID
 */
function getReportOrDraftReport(reportID: string | undefined): OnyxEntry<Report> {
    return allReports?.[`${ONYXKEYS.COLLECTION.REPORT}${reportID}`] ?? allReportsDraft?.[`${ONYXKEYS.COLLECTION.REPORT_DRAFT}${reportID}`];
}

function getReportTransactions(reportID: string | undefined): Transaction[] {
    if (!reportID) {
        return [];
    }

    return reportsTransactions[reportID] ?? [];
}

/**
 * Check if a report is a draft report
 */
function isDraftReport(reportID: string | undefined): boolean {
    const draftReport = allReportsDraft?.[`${ONYXKEYS.COLLECTION.REPORT_DRAFT}${reportID}`];

    return !!draftReport;
}

/**
 * Returns the report
 */
function getReport(reportID: string | undefined): OnyxEntry<Report> {
    return allReports?.[`${ONYXKEYS.COLLECTION.REPORT}${reportID}`];
}

/**
 * Returns the report
 */
function getReportNameValuePairs(reportID?: string): OnyxEntry<ReportNameValuePairs> {
    return allReportNameValuePair?.[`${ONYXKEYS.COLLECTION.REPORT_NAME_VALUE_PAIRS}${reportID}`];
}

/**
 * Returns the parentReport if the given report is a thread
 */
function getParentReport(report: OnyxEntry<Report>): OnyxEntry<Report> {
    if (!report?.parentReportID) {
        return undefined;
    }
    return getReport(report.parentReportID);
}

/**
 * Returns the root parentReport if the given report is nested.
 * Uses recursion to iterate any depth of nested reports.
 */
function getRootParentReport(report: OnyxEntry<Report>, visitedReportIDs: Set<string> = new Set<string>()): OnyxEntry<Report> {
    if (!report) {
        return undefined;
    }

    // Returns the current report as the root report, because it does not have a parentReportID
    if (!report?.parentReportID) {
        return report;
    }

    // Detect and prevent an infinite loop caused by a cycle in the ancestry. This should normally
    // never happen
    if (visitedReportIDs.has(report.reportID)) {
        Log.alert('Report ancestry cycle detected.', {reportID: report.reportID, ancestry: Array.from(visitedReportIDs)});
        return undefined;
    }
    visitedReportIDs.add(report.reportID);

    const parentReport = getReportOrDraftReport(report?.parentReportID);

    // Runs recursion to iterate a parent report
    return getRootParentReport(!isEmptyObject(parentReport) ? parentReport : undefined, visitedReportIDs);
}

/**
 * Returns the policy of the report
 */
function getPolicy(policyID: string | undefined): OnyxEntry<Policy> {
    if (!allPolicies || !policyID) {
        return undefined;
    }
    return allPolicies[`${ONYXKEYS.COLLECTION.POLICY}${policyID}`];
}

/**
 * Get the policy type from a given report
 * @param policies must have Onyxkey prefix (i.e 'policy_') for keys
 */
function getPolicyType(report: OnyxInputOrEntry<Report>, policies: OnyxCollection<Policy>): string {
    return policies?.[`${ONYXKEYS.COLLECTION.POLICY}${report?.policyID}`]?.type ?? '';
}

const unavailableTranslation = Localize.translateLocal('workspace.common.unavailable');
/**
 * Get the policy name from a given report
 */
function getPolicyName(report: OnyxInputOrEntry<Report>, returnEmptyIfNotFound = false, policy?: OnyxInputOrEntry<Policy>): string {
    const noPolicyFound = returnEmptyIfNotFound ? '' : unavailableTranslation;
    if (isEmptyObject(report) || (isEmptyObject(allPolicies) && !report?.policyName)) {
        return noPolicyFound;
    }

    const finalPolicy = policy ?? allPolicies?.[`${ONYXKEYS.COLLECTION.POLICY}${report?.policyID}`];

    const parentReport = getRootParentReport(report);

    // Rooms send back the policy name with the reportSummary,
    // since they can also be accessed by people who aren't in the workspace
    // eslint-disable-next-line @typescript-eslint/prefer-nullish-coalescing
    const policyName = finalPolicy?.name || report?.policyName || report?.oldPolicyName || parentReport?.oldPolicyName || noPolicyFound;

    return policyName;
}

/**
 * Returns the concatenated title for the PrimaryLogins of a report
 */
function getReportParticipantsTitle(accountIDs: number[]): string {
    // Somehow it's possible for the logins coming from report.participantAccountIDs to contain undefined values so we use .filter(Boolean) to remove them.
    return accountIDs.filter(Boolean).join(', ');
}

/**
 * Checks if a report is a chat report.
 */
function isChatReport(report: OnyxEntry<Report>): boolean {
    return report?.type === CONST.REPORT.TYPE.CHAT;
}

function isInvoiceReport(report: OnyxInputOrEntry<Report> | SearchReport): boolean {
    return report?.type === CONST.REPORT.TYPE.INVOICE;
}

/**
 * Checks if a report is an Expense report.
 */
function isExpenseReport(report: OnyxInputOrEntry<Report> | SearchReport): boolean {
    return report?.type === CONST.REPORT.TYPE.EXPENSE;
}

/**
 * Checks if a report is an IOU report using report or reportID
 */
function isIOUReport(reportOrID: OnyxInputOrEntry<Report> | SearchReport | string): boolean {
    const report = typeof reportOrID === 'string' ? getReport(reportOrID) ?? null : reportOrID;
    return report?.type === CONST.REPORT.TYPE.IOU;
}

/**
 * Checks if a report is an IOU report using report
 */
function isIOUReportUsingReport(report: OnyxEntry<Report>): report is Report {
    return report?.type === CONST.REPORT.TYPE.IOU;
}
/**
 * Checks if a report is a task report.
 */
function isTaskReport(report: OnyxInputOrEntry<Report>): boolean {
    return report?.type === CONST.REPORT.TYPE.TASK;
}

/**
 * Checks if a task has been cancelled
 * When a task is deleted, the parentReportAction is updated to have a isDeletedParentAction deleted flag
 * This is because when you delete a task, we still allow you to chat on the report itself
 * There's another situation where you don't have access to the parentReportAction (because it was created in a chat you don't have access to)
 * In this case, we have added the key to the report itself
 */
function isCanceledTaskReport(report: OnyxInputOrEntry<Report>, parentReportAction: OnyxInputOrEntry<ReportAction> = null): boolean {
    if (!isEmptyObject(parentReportAction) && (ReportActionsUtils.getReportActionMessage(parentReportAction)?.isDeletedParentAction ?? false)) {
        return true;
    }

    if (!isEmptyObject(report) && report?.isDeletedParentAction) {
        return true;
    }

    return false;
}

/**
 * Checks if a report is an open task report.
 *
 * @param parentReportAction - The parent report action of the report (Used to check if the task has been canceled)
 */
function isOpenTaskReport(report: OnyxInputOrEntry<Report>, parentReportAction: OnyxInputOrEntry<ReportAction> = null): boolean {
    return (
        isTaskReport(report) && !isCanceledTaskReport(report, parentReportAction) && report?.stateNum === CONST.REPORT.STATE_NUM.OPEN && report?.statusNum === CONST.REPORT.STATUS_NUM.OPEN
    );
}

/**
 * Checks if a report is a completed task report.
 */
function isCompletedTaskReport(report: OnyxEntry<Report>): boolean {
    return isTaskReport(report) && report?.stateNum === CONST.REPORT.STATE_NUM.APPROVED && report?.statusNum === CONST.REPORT.STATUS_NUM.APPROVED;
}

/**
 * Checks if the current user is the manager of the supplied report
 */
function isReportManager(report: OnyxEntry<Report>): boolean {
    return !!(report && report.managerID === currentUserAccountID);
}

/**
 * Checks if the supplied report has been approved
 */
function isReportApproved(reportOrID: OnyxInputOrEntry<Report> | string, parentReportAction: OnyxEntry<ReportAction> = undefined): boolean {
    const report = typeof reportOrID === 'string' ? getReport(reportOrID) ?? null : reportOrID;
    if (!report) {
        return parentReportAction?.childStateNum === CONST.REPORT.STATE_NUM.APPROVED && parentReportAction?.childStatusNum === CONST.REPORT.STATUS_NUM.APPROVED;
    }
    return report?.stateNum === CONST.REPORT.STATE_NUM.APPROVED && report?.statusNum === CONST.REPORT.STATUS_NUM.APPROVED;
}

/**
 * Checks if the supplied report has been manually reimbursed
 */
function isReportManuallyReimbursed(report: OnyxEntry<Report>): boolean {
    return report?.stateNum === CONST.REPORT.STATE_NUM.APPROVED && report?.statusNum === CONST.REPORT.STATUS_NUM.REIMBURSED;
}

/**
 * Checks if the supplied report is an expense report in Open state and status.
 */
function isOpenExpenseReport(report: OnyxInputOrEntry<Report>): boolean {
    return isExpenseReport(report) && report?.stateNum === CONST.REPORT.STATE_NUM.OPEN && report?.statusNum === CONST.REPORT.STATUS_NUM.OPEN;
}

/**
 * Checks if the supplied report has a member with the array passed in params.
 */
function hasParticipantInArray(report: OnyxEntry<Report>, memberAccountIDs: number[]) {
    if (!report?.participants) {
        return false;
    }

    const memberAccountIDsSet = new Set(memberAccountIDs);

    for (const accountID in report.participants) {
        if (memberAccountIDsSet.has(Number(accountID))) {
            return true;
        }
    }

    return false;
}

/**
 * Whether the Money Request report is settled
 */
function isSettled(reportOrID: OnyxInputOrEntry<Report> | SearchReport | string | undefined): boolean {
    if (!reportOrID) {
        return false;
    }
    const report = typeof reportOrID === 'string' ? getReport(reportOrID) ?? null : reportOrID;
    if (!report) {
        return false;
    }

    if (isEmptyObject(report) || report.isWaitingOnBankAccount) {
        return false;
    }

    // In case the payment is scheduled and we are waiting for the payee to set up their wallet,
    // consider the report as paid as well.
    if (report.isWaitingOnBankAccount && report.statusNum === CONST.REPORT.STATUS_NUM.APPROVED) {
        return true;
    }

    return report?.statusNum === CONST.REPORT.STATUS_NUM.REIMBURSED;
}

/**
 * Whether the current user is the submitter of the report
 */
function isCurrentUserSubmitter(reportID: string | undefined): boolean {
    if (!allReports || !reportID) {
        return false;
    }
    const report = allReports[`${ONYXKEYS.COLLECTION.REPORT}${reportID}`];
    return !!(report && report.ownerAccountID === currentUserAccountID);
}

/**
 * Whether the provided report is an Admin room
 */
function isAdminRoom(report: OnyxEntry<Report>): boolean {
    return getChatType(report) === CONST.REPORT.CHAT_TYPE.POLICY_ADMINS;
}

/**
 * Whether the provided report is an Admin-only posting room
 */
function isAdminsOnlyPostingRoom(report: OnyxEntry<Report>): boolean {
    return report?.writeCapability === CONST.REPORT.WRITE_CAPABILITIES.ADMINS;
}

/**
 * Whether the provided report is a Announce room
 */
function isAnnounceRoom(report: OnyxEntry<Report>): boolean {
    return getChatType(report) === CONST.REPORT.CHAT_TYPE.POLICY_ANNOUNCE;
}

/**
 * Whether the provided report is a default room
 */
function isDefaultRoom(report: OnyxEntry<Report>): boolean {
    return CONST.DEFAULT_POLICY_ROOM_CHAT_TYPES.some((type) => type === getChatType(report));
}

/**
 * Whether the provided report is a Domain room
 */
function isDomainRoom(report: OnyxEntry<Report>): boolean {
    return getChatType(report) === CONST.REPORT.CHAT_TYPE.DOMAIN_ALL;
}

/**
 * Whether the provided report is a user created policy room
 */
function isUserCreatedPolicyRoom(report: OnyxEntry<Report>): boolean {
    return getChatType(report) === CONST.REPORT.CHAT_TYPE.POLICY_ROOM;
}

/**
 * Whether the provided report is a Policy Expense chat.
 */
function isPolicyExpenseChat(option: OnyxInputOrEntry<Report> | OptionData | Participant): boolean {
    // eslint-disable-next-line @typescript-eslint/prefer-nullish-coalescing
    return getChatType(option) === CONST.REPORT.CHAT_TYPE.POLICY_EXPENSE_CHAT || (option && 'isPolicyExpenseChat' in option && option.isPolicyExpenseChat) || false;
}

function isInvoiceRoom(report: OnyxEntry<Report>): boolean {
    return getChatType(report) === CONST.REPORT.CHAT_TYPE.INVOICE;
}

function isInvoiceRoomWithID(reportID?: string): boolean {
    if (!reportID) {
        return false;
    }

    return isInvoiceRoom(getReport(reportID));
}

/**
 * Checks if a report is a completed task report.
 */
function isTripRoom(report: OnyxEntry<Report>): boolean {
    return isChatReport(report) && getChatType(report) === CONST.REPORT.CHAT_TYPE.TRIP_ROOM;
}

function isIndividualInvoiceRoom(report: OnyxEntry<Report>): boolean {
    return isInvoiceRoom(report) && report?.invoiceReceiver?.type === CONST.REPORT.INVOICE_RECEIVER_TYPE.INDIVIDUAL;
}

function isCurrentUserInvoiceReceiver(report: OnyxEntry<Report>): boolean {
    if (report?.invoiceReceiver?.type === CONST.REPORT.INVOICE_RECEIVER_TYPE.INDIVIDUAL) {
        return currentUserAccountID === report.invoiceReceiver.accountID;
    }

    if (report?.invoiceReceiver?.type === CONST.REPORT.INVOICE_RECEIVER_TYPE.BUSINESS) {
        const policy = PolicyUtils.getPolicy(report.invoiceReceiver.policyID);
        return PolicyUtils.isPolicyAdmin(policy);
    }

    return false;
}

/**
 * Whether the provided report belongs to a Control policy and is an expense chat
 */
function isControlPolicyExpenseChat(report: OnyxEntry<Report>): boolean {
    return isPolicyExpenseChat(report) && getPolicyType(report, allPolicies) === CONST.POLICY.TYPE.CORPORATE;
}

/**
 * Whether the provided policyType is a Free, Collect or Control policy type
 */
function isGroupPolicy(policyType: string): boolean {
    return policyType === CONST.POLICY.TYPE.CORPORATE || policyType === CONST.POLICY.TYPE.TEAM;
}

/**
 * Whether the provided report belongs to a Free, Collect or Control policy
 */
function isReportInGroupPolicy(report: OnyxInputOrEntry<Report>, policy?: OnyxInputOrEntry<Policy>): boolean {
    const policyType = policy?.type ?? getPolicyType(report, allPolicies);
    return isGroupPolicy(policyType);
}

/**
 * Whether the provided report belongs to a Control or Collect policy
 */
function isPaidGroupPolicy(report: OnyxEntry<Report>): boolean {
    const policyType = getPolicyType(report, allPolicies);
    return policyType === CONST.POLICY.TYPE.CORPORATE || policyType === CONST.POLICY.TYPE.TEAM;
}

/**
 * Whether the provided report belongs to a Control or Collect policy and is an expense chat
 */
function isPaidGroupPolicyExpenseChat(report: OnyxEntry<Report>): boolean {
    return isPolicyExpenseChat(report) && isPaidGroupPolicy(report);
}

/**
 * Whether the provided report belongs to a Control policy and is an expense report
 */
function isControlPolicyExpenseReport(report: OnyxEntry<Report>): boolean {
    return isExpenseReport(report) && getPolicyType(report, allPolicies) === CONST.POLICY.TYPE.CORPORATE;
}

/**
 * Whether the provided report belongs to a Control or Collect policy and is an expense report
 */
function isPaidGroupPolicyExpenseReport(report: OnyxEntry<Report>): boolean {
    return isExpenseReport(report) && isPaidGroupPolicy(report);
}

/**
 * Checks if the supplied report is an invoice report in Open state and status.
 */
function isOpenInvoiceReport(report: OnyxEntry<Report>): boolean {
    return isInvoiceReport(report) && report?.statusNum === CONST.REPORT.STATUS_NUM.OPEN;
}

/**
 * Whether the provided report is a chat room
 */
function isChatRoom(report: OnyxEntry<Report>): boolean {
    return isUserCreatedPolicyRoom(report) || isDefaultRoom(report) || isInvoiceRoom(report) || isTripRoom(report);
}

/**
 * Whether the provided report is a public room
 */
function isPublicRoom(report: OnyxEntry<Report>): boolean {
    return report?.visibility === CONST.REPORT.VISIBILITY.PUBLIC || report?.visibility === CONST.REPORT.VISIBILITY.PUBLIC_ANNOUNCE;
}

/**
 * Whether the provided report is a public announce room
 */
function isPublicAnnounceRoom(report: OnyxEntry<Report>): boolean {
    return report?.visibility === CONST.REPORT.VISIBILITY.PUBLIC_ANNOUNCE;
}

/**
 * If the report is a policy expense, the route should be for adding bank account for that policy
 * else since the report is a personal IOU, the route should be for personal bank account.
 */
function getBankAccountRoute(report: OnyxEntry<Report>): Route {
    return isPolicyExpenseChat(report) ? ROUTES.BANK_ACCOUNT_WITH_STEP_TO_OPEN.getRoute('', report?.policyID) : ROUTES.SETTINGS_ADD_BANK_ACCOUNT;
}

/**
 * Check if personal detail of accountID is empty or optimistic data
 */
function isOptimisticPersonalDetail(accountID: number): boolean {
    return isEmptyObject(allPersonalDetails?.[accountID]) || !!allPersonalDetails?.[accountID]?.isOptimisticPersonalDetail;
}

/**
 * Checks if a report is a task report from a policy expense chat.
 */
function isWorkspaceTaskReport(report: OnyxEntry<Report>): boolean {
    if (!isTaskReport(report)) {
        return false;
    }
    const parentReport = report?.parentReportID ? getReport(report?.parentReportID) : undefined;
    return isPolicyExpenseChat(parentReport);
}

/**
 * Returns true if report has a parent
 */
function isThread(report: OnyxInputOrEntry<Report>): report is Thread {
    return !!(report?.parentReportID && report?.parentReportActionID);
}

/**
 * Returns true if report is of type chat and has a parent and is therefore a Thread.
 */
function isChatThread(report: OnyxInputOrEntry<Report>): report is Thread {
    return isThread(report) && report?.type === CONST.REPORT.TYPE.CHAT;
}

function isDM(report: OnyxEntry<Report>): boolean {
    return isChatReport(report) && !getChatType(report) && !isThread(report);
}

function isSelfDM(report: OnyxInputOrEntry<Report>): boolean {
    return getChatType(report) === CONST.REPORT.CHAT_TYPE.SELF_DM;
}

function isGroupChat(report: OnyxEntry<Report> | Partial<Report>): boolean {
    return getChatType(report) === CONST.REPORT.CHAT_TYPE.GROUP;
}

/**
 * Only returns true if this is the Expensify DM report.
 *
 * Note that this chat is no longer used for new users. We still need this function for users who have this chat.
 */
function isSystemChat(report: OnyxEntry<Report>): boolean {
    return getChatType(report) === CONST.REPORT.CHAT_TYPE.SYSTEM;
}

function getDefaultNotificationPreferenceForReport(report: OnyxEntry<Report>): ValueOf<typeof CONST.REPORT.NOTIFICATION_PREFERENCE> {
    if (isAnnounceRoom(report)) {
        return CONST.REPORT.NOTIFICATION_PREFERENCE.ALWAYS;
    }
    if (isPublicRoom(report)) {
        return CONST.REPORT.NOTIFICATION_PREFERENCE.DAILY;
    }
    if (!getChatType(report) || isGroupChat(report)) {
        return CONST.REPORT.NOTIFICATION_PREFERENCE.ALWAYS;
    }
    if (isAdminRoom(report) || isPolicyExpenseChat(report) || isInvoiceRoom(report)) {
        return CONST.REPORT.NOTIFICATION_PREFERENCE.ALWAYS;
    }
    if (isSelfDM(report)) {
        return CONST.REPORT.NOTIFICATION_PREFERENCE.MUTE;
    }
    return CONST.REPORT.NOTIFICATION_PREFERENCE.DAILY;
}

/**
 * Get the notification preference given a report. This should ALWAYS default to 'hidden'. Do not change this!
 */
function getReportNotificationPreference(report: OnyxEntry<Report>): ValueOf<typeof CONST.REPORT.NOTIFICATION_PREFERENCE> {
    const participant = currentUserAccountID ? report?.participants?.[currentUserAccountID] : undefined;
    return participant?.notificationPreference ?? CONST.REPORT.NOTIFICATION_PREFERENCE.HIDDEN;
}

const CONCIERGE_ACCOUNT_ID_STRING = CONST.ACCOUNT_ID.CONCIERGE.toString();
/**
 * Only returns true if this is our main 1:1 DM report with Concierge.
 */
function isConciergeChatReport(report: OnyxInputOrEntry<Report>): boolean {
    if (!report?.participants || isThread(report)) {
        return false;
    }

    const participantAccountIDs = new Set(Object.keys(report.participants));
    if (participantAccountIDs.size !== 2) {
        return false;
    }

    return participantAccountIDs.has(CONCIERGE_ACCOUNT_ID_STRING);
}

function findSelfDMReportID(): string | undefined {
    if (!allReports) {
        return;
    }

    const selfDMReport = Object.values(allReports).find((report) => isSelfDM(report) && !isThread(report));
    return selfDMReport?.reportID;
}

/**
 * Checks if the supplied report is from a policy or is an invoice report from a policy
 */
function isPolicyRelatedReport(report: OnyxEntry<Report>, policyID?: string) {
    return report?.policyID === policyID || !!(report?.invoiceReceiver && 'policyID' in report.invoiceReceiver && report.invoiceReceiver.policyID === policyID);
}

/**
 * Checks if the supplied report belongs to workspace based on the provided params. If the report's policyID is _FAKE_ or has no value, it means this report is a DM.
 * In this case report and workspace members must be compared to determine whether the report belongs to the workspace.
 */
function doesReportBelongToWorkspace(report: OnyxEntry<Report>, policyMemberAccountIDs: number[], policyID?: string) {
    return (
        isConciergeChatReport(report) ||
        (report?.policyID === CONST.POLICY.ID_FAKE || !report?.policyID ? hasParticipantInArray(report, policyMemberAccountIDs) : isPolicyRelatedReport(report, policyID))
    );
}

/**
 * Given an array of reports, return them filtered by a policyID and policyMemberAccountIDs.
 */
function filterReportsByPolicyIDAndMemberAccountIDs(reports: Array<OnyxEntry<Report>>, policyMemberAccountIDs: number[] = [], policyID?: string) {
    return reports.filter((report) => !!report && doesReportBelongToWorkspace(report, policyMemberAccountIDs, policyID));
}

/**
 * Returns true if report is still being processed
 */
function isProcessingReport(report: OnyxEntry<Report>): boolean {
    return report?.stateNum === CONST.REPORT.STATE_NUM.SUBMITTED && report?.statusNum === CONST.REPORT.STATUS_NUM.SUBMITTED;
}

function isAwaitingFirstLevelApproval(report: OnyxEntry<Report>): boolean {
    if (!report) {
        return false;
    }

    const submitsToAccountID = PolicyUtils.getSubmitToAccountID(getPolicy(report.policyID), report);

    return isProcessingReport(report) && submitsToAccountID === report.managerID;
}

/**
 * Check if the report is a single chat report that isn't a thread
 * and personal detail of participant is optimistic data
 */
function shouldDisableDetailPage(report: OnyxEntry<Report>): boolean {
    if (isChatRoom(report) || isPolicyExpenseChat(report) || isChatThread(report) || isTaskReport(report)) {
        return false;
    }
    if (isOneOnOneChat(report)) {
        const participantAccountIDs = Object.keys(report?.participants ?? {})
            .map(Number)
            .filter((accountID) => accountID !== currentUserAccountID);
        return isOptimisticPersonalDetail(participantAccountIDs.at(0) ?? -1);
    }
    return false;
}

/**
 * Returns true if this report has only one participant and it's an Expensify account.
 */
function isExpensifyOnlyParticipantInReport(report: OnyxEntry<Report>): boolean {
    const otherParticipants = Object.keys(report?.participants ?? {})
        .map(Number)
        .filter((accountID) => accountID !== currentUserAccountID);
    return otherParticipants.length === 1 && otherParticipants.some((accountID) => CONST.EXPENSIFY_ACCOUNT_IDS.includes(accountID));
}

/**
 * Returns whether a given report can have tasks created in it.
 * We only prevent the task option if it's a DM/group-DM and the other users are all special Expensify accounts
 *
 */
function canCreateTaskInReport(report: OnyxEntry<Report>): boolean {
    const otherParticipants = Object.keys(report?.participants ?? {})
        .map(Number)
        .filter((accountID) => accountID !== currentUserAccountID);
    const areExpensifyAccountsOnlyOtherParticipants = otherParticipants.length >= 1 && otherParticipants.every((accountID) => CONST.EXPENSIFY_ACCOUNT_IDS.includes(accountID));
    if (areExpensifyAccountsOnlyOtherParticipants && isDM(report)) {
        return false;
    }

    return true;
}

/**
 * For all intents and purposes a report that has no notificationPreference at all should be considered "hidden".
 * We will remove the 'hidden' field entirely once the backend changes for https://github.com/Expensify/Expensify/issues/450891 are done.
 */
function isHiddenForCurrentUser(notificationPreference: string | null | undefined): boolean;
function isHiddenForCurrentUser(report: OnyxEntry<Report>): boolean;
function isHiddenForCurrentUser(reportOrPreference: OnyxEntry<Report> | string | null | undefined): boolean {
    if (typeof reportOrPreference === 'object' && reportOrPreference !== null) {
        const notificationPreference = getReportNotificationPreference(reportOrPreference);
        return isHiddenForCurrentUser(notificationPreference);
    }
    if (reportOrPreference === undefined || reportOrPreference === null || reportOrPreference === '') {
        return true;
    }
    return reportOrPreference === CONST.REPORT.NOTIFICATION_PREFERENCE.HIDDEN;
}

/**
 * Returns true if there are any guides accounts (team.expensify.com) in a list of accountIDs
 * by cross-referencing the accountIDs with personalDetails since guides that are participants
 * of the user's chats should have their personal details in Onyx.
 */
function hasExpensifyGuidesEmails(accountIDs: number[]): boolean {
    return accountIDs.some((accountID) => Str.extractEmailDomain(allPersonalDetails?.[accountID]?.login ?? '') === CONST.EMAIL.GUIDES_DOMAIN);
}

function getMostRecentlyVisitedReport(reports: Array<OnyxEntry<Report>>, reportMetadata: OnyxCollection<ReportMetadata>): OnyxEntry<Report> {
    const filteredReports = reports.filter((report) => {
        const shouldKeep = !isChatThread(report) || !isHiddenForCurrentUser(report);
        return shouldKeep && !!report?.reportID && !!(reportMetadata?.[`${ONYXKEYS.COLLECTION.REPORT_METADATA}${report.reportID}`]?.lastVisitTime ?? report?.lastReadTime);
    });
    return lodashMaxBy(filteredReports, (a) => [reportMetadata?.[`${ONYXKEYS.COLLECTION.REPORT_METADATA}${a?.reportID}`]?.lastVisitTime ?? '', a?.lastReadTime ?? '']);
}

function findLastAccessedReport(ignoreDomainRooms: boolean, openOnAdminRoom = false, policyID?: string, excludeReportID?: string): OnyxEntry<Report> {
    // If it's the user's first time using New Expensify, then they could either have:
    //   - just a Concierge report, if so we'll return that
    //   - their Concierge report, and a separate report that must have deeplinked them to the app before they created their account.
    // If it's the latter, we'll use the deeplinked report over the Concierge report,
    // since the Concierge report would be incorrectly selected over the deep-linked report in the logic below.

    const policyMemberAccountIDs = PolicyUtils.getPolicyEmployeeListByIdWithoutCurrentUser(allPolicies, policyID, currentUserAccountID);

    let reportsValues = Object.values(allReports ?? {});

    if (!!policyID || policyMemberAccountIDs.length > 0) {
        reportsValues = filterReportsByPolicyIDAndMemberAccountIDs(reportsValues, policyMemberAccountIDs, policyID);
    }

    let adminReport: OnyxEntry<Report>;
    if (openOnAdminRoom) {
        adminReport = reportsValues.find((report) => {
            const chatType = getChatType(report);
            return chatType === CONST.REPORT.CHAT_TYPE.POLICY_ADMINS;
        });
    }

    // eslint-disable-next-line @typescript-eslint/prefer-nullish-coalescing
    const shouldFilter = excludeReportID || ignoreDomainRooms;
    if (shouldFilter) {
        reportsValues = reportsValues.filter((report) => {
            if (excludeReportID && report?.reportID === excludeReportID) {
                return false;
            }

            // We allow public announce rooms, admins, and announce rooms through since we bypass the default rooms beta for them.
            // Check where findLastAccessedReport is called in MainDrawerNavigator.js for more context.
            // Domain rooms are now the only type of default room that are on the defaultRooms beta.
            if (ignoreDomainRooms && isDomainRoom(report) && !hasExpensifyGuidesEmails(Object.keys(report?.participants ?? {}).map(Number))) {
                return false;
            }

            return true;
        });
    }

    // Filter out the system chat (Expensify chat) because the composer is disabled in it,
    // and it prompts the user to use the Concierge chat instead.
    reportsValues = reportsValues.filter((report) => !isSystemChat(report)) ?? [];

    // At least two reports remain: self DM and Concierge chat.
    // Return the most recently visited report. Get the last read report from the report metadata.
    const lastRead = getMostRecentlyVisitedReport(reportsValues, allReportMetadata);
    return adminReport ?? lastRead;
}

/**
 * Whether the provided report has expenses
 */
function hasExpenses(reportID?: string): boolean {
    return !!Object.values(allTransactions ?? {}).find((transaction) => `${transaction?.reportID}` === `${reportID}`);
}

/**
 * Whether the provided report is a closed expense report with no expenses
 */
function isClosedExpenseReportWithNoExpenses(report: OnyxEntry<Report>): boolean {
    return report?.statusNum === CONST.REPORT.STATUS_NUM.CLOSED && isExpenseReport(report) && !hasExpenses(report.reportID);
}

/**
 * Whether the provided report is an archived room
 */
// eslint-disable-next-line @typescript-eslint/no-unused-vars
function isArchivedRoom(report: OnyxInputOrEntry<Report> | SearchReport, reportNameValuePairs?: OnyxInputOrEntry<ReportNameValuePairs>): boolean {
    return !!report?.private_isArchived;
}

/**
 * Whether the report with the provided reportID is an archived room
 */
function isArchivedRoomWithID(reportOrID?: string | SearchReport) {
    if (!reportOrID) {
        return false;
    }

    // eslint-disable-next-line @typescript-eslint/prefer-nullish-coalescing
    const report = typeof reportOrID === 'string' ? getReport(reportOrID) : reportOrID;
    return isArchivedRoom(report);
}

/**
 * Whether the provided report is a closed report
 */
function isClosedReport(report: OnyxEntry<Report> | SearchReport): boolean {
    return report?.statusNum === CONST.REPORT.STATUS_NUM.CLOSED;
}

/**
 * Whether the provided report is the admin's room
 */
function isJoinRequestInAdminRoom(report: OnyxEntry<Report>): boolean {
    if (!report) {
        return false;
    }
    // If this policy isn't owned by Expensify,
    // Account manager/guide should not have the workspace join request pinned to their LHN,
    // since they are not a part of the company, and should not action it on their behalf.
    if (report.policyID) {
        const policy = getPolicy(report.policyID);
        if (!PolicyUtils.isExpensifyTeam(policy?.owner) && PolicyUtils.isExpensifyTeam(currentUserPersonalDetails?.login)) {
            return false;
        }
    }
    return ReportActionsUtils.isActionableJoinRequestPending(report.reportID);
}

/**
 * Checks if the user has auditor permission in the provided report
 */
function isAuditor(report: OnyxEntry<Report>): boolean {
    if (report?.policyID) {
        const policy = getPolicy(report.policyID);
        return PolicyUtils.isPolicyAuditor(policy);
    }

    if (Array.isArray(report?.permissions) && report?.permissions.length > 0) {
        return report?.permissions?.includes(CONST.REPORT.PERMISSIONS.AUDITOR);
    }

    return false;
}

/**
 * Checks if the user can write in the provided report
 */
function canWriteInReport(report: OnyxEntry<Report>): boolean {
    if (Array.isArray(report?.permissions) && report?.permissions.length > 0 && !report?.permissions?.includes(CONST.REPORT.PERMISSIONS.AUDITOR)) {
        return report?.permissions?.includes(CONST.REPORT.PERMISSIONS.WRITE);
    }

    return true;
}

/**
 * Checks if the current user is allowed to comment on the given report.
 */
function isAllowedToComment(report: OnyxEntry<Report>): boolean {
    if (isAuditor(report)) {
        return true;
    }

    if (!canWriteInReport(report)) {
        return false;
    }

    // Default to allowing all users to post
    const capability = report?.writeCapability ?? CONST.REPORT.WRITE_CAPABILITIES.ALL;

    if (capability === CONST.REPORT.WRITE_CAPABILITIES.ALL) {
        return true;
    }

    // If unauthenticated user opens public chat room using deeplink, they do not have policies available and they cannot comment
    if (!allPolicies) {
        return false;
    }

    // If we've made it here, commenting on this report is restricted.
    // If the user is an admin, allow them to post.
    const policy = allPolicies[`${ONYXKEYS.COLLECTION.POLICY}${report?.policyID}`];
    return policy?.role === CONST.POLICY.ROLE.ADMIN;
}

/**
 * Checks if the current user is the admin of the policy given the policy expense chat.
 */
function isPolicyExpenseChatAdmin(report: OnyxEntry<Report>, policies: OnyxCollection<Policy>): boolean {
    if (!isPolicyExpenseChat(report)) {
        return false;
    }

    const policyRole = policies?.[`${ONYXKEYS.COLLECTION.POLICY}${report?.policyID}`]?.role;

    return policyRole === CONST.POLICY.ROLE.ADMIN;
}

/**
 * Checks if the current user is the admin of the policy.
 */
function isPolicyAdmin(policyID: string | undefined, policies: OnyxCollection<Policy>): boolean {
    if (!policyID) {
        return false;
    }

    const policyRole = policies?.[`${ONYXKEYS.COLLECTION.POLICY}${policyID}`]?.role;

    return policyRole === CONST.POLICY.ROLE.ADMIN;
}

/**
 * Checks whether all the transactions linked to the IOU report are of the Distance Request type with pending routes
 */
function hasOnlyTransactionsWithPendingRoutes(iouReportID: string | undefined): boolean {
    const transactions = getReportTransactions(iouReportID);

    // Early return false in case not having any transaction
    if (!transactions || transactions.length === 0) {
        return false;
    }

    return transactions.every((transaction) => TransactionUtils.isFetchingWaypointsFromServer(transaction));
}

/**
 * If the report is a thread and has a chat type set, it is a workspace chat.
 */
function isWorkspaceThread(report: OnyxEntry<Report>): boolean {
    const chatType = getChatType(report);
    return isThread(report) && isChatReport(report) && CONST.WORKSPACE_ROOM_TYPES.some((type) => chatType === type);
}

/**
 * Checks if a report is a child report.
 */
function isChildReport(report: OnyxEntry<Report>): boolean {
    return isThread(report) || isTaskReport(report);
}

/**
 * An Expense Request is a thread where the parent report is an Expense Report and
 * the parentReportAction is a transaction.
 */
function isExpenseRequest(report: OnyxInputOrEntry<Report>): report is Thread {
    if (isThread(report)) {
        const parentReportAction = allReportActions?.[`${ONYXKEYS.COLLECTION.REPORT_ACTIONS}${report.parentReportID}`]?.[report.parentReportActionID];
        const parentReport = getReport(report?.parentReportID);
        return isExpenseReport(parentReport) && !isEmptyObject(parentReportAction) && ReportActionsUtils.isTransactionThread(parentReportAction);
    }
    return false;
}

/**
 * An IOU Request is a thread where the parent report is an IOU Report and
 * the parentReportAction is a transaction.
 */
function isIOURequest(report: OnyxInputOrEntry<Report>): boolean {
    if (isThread(report)) {
        const parentReportAction = allReportActions?.[`${ONYXKEYS.COLLECTION.REPORT_ACTIONS}${report.parentReportID}`]?.[report.parentReportActionID];
        const parentReport = getReport(report?.parentReportID);
        return isIOUReport(parentReport) && !isEmptyObject(parentReportAction) && ReportActionsUtils.isTransactionThread(parentReportAction);
    }
    return false;
}

/**
 * A Track Expense Report is a thread where the parent the parentReportAction is a transaction, and
 * parentReportAction has type of track.
 */
function isTrackExpenseReport(report: OnyxInputOrEntry<Report>): boolean {
    if (isThread(report)) {
        const selfDMReportID = findSelfDMReportID();
        const parentReportAction = allReportActions?.[`${ONYXKEYS.COLLECTION.REPORT_ACTIONS}${report.parentReportID}`]?.[report.parentReportActionID];
        return !isEmptyObject(parentReportAction) && selfDMReportID === report.parentReportID && ReportActionsUtils.isTrackExpenseAction(parentReportAction);
    }
    return false;
}

/**
 * Checks if a report is an IOU or expense request.
 */
function isMoneyRequest(reportOrID: OnyxEntry<Report> | string): boolean {
    const report = typeof reportOrID === 'string' ? getReport(reportOrID) ?? null : reportOrID;
    return isIOURequest(report) || isExpenseRequest(report);
}

/**
 * Checks if a report is an IOU or expense report.
 */
function isMoneyRequestReport(reportOrID: OnyxInputOrEntry<Report> | SearchReport | string): boolean {
    const report = typeof reportOrID === 'string' ? getReport(reportOrID) ?? null : reportOrID;
    return isIOUReport(report) || isExpenseReport(report);
}

/**
 * Checks if a report contains only Non-Reimbursable transactions
 */
function hasOnlyNonReimbursableTransactions(iouReportID: string | undefined): boolean {
    const transactions = getReportTransactions(iouReportID);
    if (!transactions || transactions.length === 0) {
        return false;
    }

    return transactions.every((transaction) => !TransactionUtils.getReimbursable(transaction));
}

/**
 * Checks if a report has only one transaction associated with it
 */
function isOneTransactionReport(reportID: string | undefined): boolean {
    const reportActions = allReportActions?.[`${ONYXKEYS.COLLECTION.REPORT_ACTIONS}${reportID}`] ?? ([] as ReportAction[]);
    return ReportActionsUtils.getOneTransactionThreadReportID(reportID, reportActions) !== null;
}

/*
 * Whether the report contains only one expense and the expense should be paid later
 */
function isPayAtEndExpenseReport(reportID: string, transactions: Transaction[] | undefined): boolean {
    if ((!!transactions && transactions.length !== 1) || !isOneTransactionReport(reportID)) {
        return false;
    }

    return TransactionUtils.isPayAtEndExpense(transactions?.[0] ?? TransactionUtils.getAllReportTransactions(reportID).at(0));
}

/**
 * Checks if a report is a transaction thread associated with a report that has only one transaction
 */
function isOneTransactionThread(reportID: string | undefined, parentReportID: string | undefined, threadParentReportAction: OnyxEntry<ReportAction>): boolean {
    if (!reportID || !parentReportID) {
        return false;
    }

    const parentReportActions = allReportActions?.[`${ONYXKEYS.COLLECTION.REPORT_ACTIONS}${parentReportID}`] ?? ([] as ReportAction[]);
    const transactionThreadReportID = ReportActionsUtils.getOneTransactionThreadReportID(parentReportID, parentReportActions);
    return reportID === transactionThreadReportID && !ReportActionsUtils.isSentMoneyReportAction(threadParentReportAction);
}

/**
 * Get displayed report ID, it will be parentReportID if the report is one transaction thread
 */
function getDisplayedReportID(reportID: string): string {
    const report = getReport(reportID);
    const parentReportID = report?.parentReportID;
    const parentReportAction = ReportActionsUtils.getReportAction(parentReportID, report?.parentReportActionID);
    return parentReportID && isOneTransactionThread(reportID, parentReportID, parentReportAction) ? parentReportID : reportID;
}

/**
 * Should return true only for personal 1:1 report
 *
 */
function isOneOnOneChat(report: OnyxEntry<Report>): boolean {
    const participants = report?.participants ?? {};
    const participant = currentUserAccountID ? participants[currentUserAccountID] : undefined;
    const isCurrentUserParticipant = participant ? 1 : 0;
    const participantAmount = Object.keys(participants).length - isCurrentUserParticipant;
    if (participantAmount !== 1) {
        return false;
    }
    return !isChatRoom(report) && !isExpenseRequest(report) && !isMoneyRequestReport(report) && !isPolicyExpenseChat(report) && !isTaskReport(report) && isDM(report) && !isIOUReport(report);
}

/**
 * Checks if the current user is a payer of the expense
 */

function isPayer(session: OnyxEntry<Session>, iouReport: OnyxEntry<Report>, onlyShowPayElsewhere = false, reportPolicy?: OnyxInputOrEntry<Policy> | SearchPolicy) {
    const isApproved = isReportApproved(iouReport);
    const policy = reportPolicy ?? allPolicies?.[`${ONYXKEYS.COLLECTION.POLICY}${iouReport?.policyID}`] ?? null;
    const policyType = policy?.type;
    const isAdmin = policyType !== CONST.POLICY.TYPE.PERSONAL && policy?.role === CONST.POLICY.ROLE.ADMIN;
    const isManager = iouReport?.managerID === session?.accountID;
    if (isPaidGroupPolicy(iouReport)) {
        if (policy?.reimbursementChoice === CONST.POLICY.REIMBURSEMENT_CHOICES.REIMBURSEMENT_YES) {
            const isReimburser = session?.email === policy?.achAccount?.reimburser;
            return (!policy?.achAccount?.reimburser || isReimburser) && (isApproved || isManager);
        }
        if (policy?.reimbursementChoice === CONST.POLICY.REIMBURSEMENT_CHOICES.REIMBURSEMENT_MANUAL || onlyShowPayElsewhere) {
            return isAdmin && (isApproved || isManager);
        }
        return false;
    }
    return isAdmin || (isMoneyRequestReport(iouReport) && isManager);
}

/**
 * Checks if the current user is the action's author
 */
function isActionCreator(reportAction: OnyxInputOrEntry<ReportAction> | Partial<ReportAction>): boolean {
    return reportAction?.actorAccountID === currentUserAccountID;
}

/**
 * Returns the notification preference of the action's child report if it exists.
 * Otherwise, calculates it based on the action's authorship.
 */
function getChildReportNotificationPreference(reportAction: OnyxInputOrEntry<ReportAction> | Partial<ReportAction>): NotificationPreference {
    const childReportNotificationPreference = reportAction?.childReportNotificationPreference ?? '';
    if (childReportNotificationPreference) {
        return childReportNotificationPreference;
    }

    return isActionCreator(reportAction) ? CONST.REPORT.NOTIFICATION_PREFERENCE.ALWAYS : CONST.REPORT.NOTIFICATION_PREFERENCE.HIDDEN;
}

function canAddOrDeleteTransactions(moneyRequestReport: OnyxEntry<Report>): boolean {
    if (!isMoneyRequestReport(moneyRequestReport) || isArchivedRoom(moneyRequestReport)) {
        return false;
    }

    const policy = getPolicy(moneyRequestReport?.policyID);
    if (PolicyUtils.isInstantSubmitEnabled(policy) && PolicyUtils.isSubmitAndClose(policy) && hasOnlyNonReimbursableTransactions(moneyRequestReport?.reportID)) {
        return false;
    }

    if (PolicyUtils.isInstantSubmitEnabled(policy) && PolicyUtils.isSubmitAndClose(policy) && !PolicyUtils.arePaymentsEnabled(policy)) {
        return false;
    }

    if (PolicyUtils.isInstantSubmitEnabled(policy) && isProcessingReport(moneyRequestReport)) {
        return isAwaitingFirstLevelApproval(moneyRequestReport);
    }

    if (isReportApproved(moneyRequestReport) || isClosedReport(moneyRequestReport) || isSettled(moneyRequestReport?.reportID)) {
        return false;
    }

    return true;
}

/**
 * Checks whether the supplied report supports adding more transactions to it.
 * Return true if:
 * - report is a non-settled IOU
 * - report is a draft
 * - report is a processing expense report and its policy has Instant reporting frequency
 */
function canAddTransaction(moneyRequestReport: OnyxEntry<Report>): boolean {
    if (!isMoneyRequestReport(moneyRequestReport)) {
        return false;
    }

    if (isReportInGroupPolicy(moneyRequestReport) && isProcessingReport(moneyRequestReport) && !PolicyUtils.isInstantSubmitEnabled(getPolicy(moneyRequestReport?.policyID))) {
        return false;
    }

    return canAddOrDeleteTransactions(moneyRequestReport);
}

/**
 * Checks whether the supplied report supports deleting more transactions from it.
 * Return true if:
 * - report is a non-settled IOU
 * - report is a non-approved IOU
 */
function canDeleteTransaction(moneyRequestReport: OnyxEntry<Report>): boolean {
    return canAddOrDeleteTransactions(moneyRequestReport);
}

/**
 * Can only delete if the author is this user and the action is an ADD_COMMENT action or an IOU action in an unsettled report, or if the user is a
 * policy admin
 */
function canDeleteReportAction(reportAction: OnyxInputOrEntry<ReportAction>, reportID: string): boolean {
    const report = getReportOrDraftReport(reportID);

    const isActionOwner = reportAction?.actorAccountID === currentUserAccountID;
    const policy = allPolicies?.[`${ONYXKEYS.COLLECTION.POLICY}${report?.policyID}`] ?? null;

    if (ReportActionsUtils.isMoneyRequestAction(reportAction)) {
        // For now, users cannot delete split actions
        const isSplitAction = ReportActionsUtils.getOriginalMessage(reportAction)?.type === CONST.IOU.REPORT_ACTION_TYPE.SPLIT;

        if (isSplitAction) {
            return false;
        }

        if (isActionOwner) {
            if (!isEmptyObject(report) && (isMoneyRequestReport(report) || isInvoiceReport(report))) {
                return canDeleteTransaction(report);
            }
            return true;
        }
    }

    if (
        reportAction?.actionName !== CONST.REPORT.ACTIONS.TYPE.ADD_COMMENT ||
        reportAction?.pendingAction === CONST.RED_BRICK_ROAD_PENDING_ACTION.DELETE ||
        ReportActionsUtils.isCreatedTaskReportAction(reportAction) ||
        reportAction?.actorAccountID === CONST.ACCOUNT_ID.CONCIERGE
    ) {
        return false;
    }

    const isAdmin = policy?.role === CONST.POLICY.ROLE.ADMIN && !isEmptyObject(report) && !isDM(report);

    return isActionOwner || isAdmin;
}

/**
 * Returns true if Concierge is one of the chat participants (1:1 as well as group chats)
 */
function chatIncludesConcierge(report: Partial<OnyxEntry<Report>>): boolean {
    const participantAccountIDs = Object.keys(report?.participants ?? {}).map(Number);
    return participantAccountIDs.includes(CONST.ACCOUNT_ID.CONCIERGE);
}

/**
 * Returns true if there is any automated expensify account `in accountIDs
 */
function hasAutomatedExpensifyAccountIDs(accountIDs: number[]): boolean {
    return accountIDs.some((accountID) => CONST.EXPENSIFY_ACCOUNT_IDS.includes(accountID));
}

function getReportRecipientAccountIDs(report: OnyxEntry<Report>, currentLoginAccountID: number): number[] {
    let finalReport: OnyxEntry<Report> = report;
    // In 1:1 chat threads, the participants will be the same as parent report. If a report is specifically a 1:1 chat thread then we will
    // get parent report and use its participants array.
    if (isThread(report) && !(isTaskReport(report) || isMoneyRequestReport(report))) {
        const parentReport = getReport(report?.parentReportID);
        if (isOneOnOneChat(parentReport)) {
            finalReport = parentReport;
        }
    }

    let finalParticipantAccountIDs: number[] = [];
    if (isTaskReport(report)) {
        // Task reports `managerID` will change when assignee is changed, in that case the old `managerID` is still present in `participants`
        // along with the new one. We only need the `managerID` as a participant here.
        finalParticipantAccountIDs = report?.managerID ? [report?.managerID] : [];
    } else {
        finalParticipantAccountIDs = Object.keys(finalReport?.participants ?? {}).map(Number);
    }

    const otherParticipantsWithoutExpensifyAccountIDs = finalParticipantAccountIDs.filter((accountID) => {
        if (accountID === currentLoginAccountID) {
            return false;
        }
        if (CONST.EXPENSIFY_ACCOUNT_IDS.includes(accountID)) {
            return false;
        }
        return true;
    });

    return otherParticipantsWithoutExpensifyAccountIDs;
}

/**
 * Whether the time row should be shown for a report.
 */
function canShowReportRecipientLocalTime(personalDetails: OnyxEntry<PersonalDetailsList>, report: OnyxEntry<Report>, accountID: number): boolean {
    const reportRecipientAccountIDs = getReportRecipientAccountIDs(report, accountID);
    const hasMultipleParticipants = reportRecipientAccountIDs.length > 1;
    const reportRecipient = personalDetails?.[reportRecipientAccountIDs[0]];
    const reportRecipientTimezone = reportRecipient?.timezone ?? CONST.DEFAULT_TIME_ZONE;
    const isReportParticipantValidated = reportRecipient?.validated ?? false;
    return !!(
        !hasMultipleParticipants &&
        !isChatRoom(report) &&
        !isPolicyExpenseChat(getRootParentReport(report)) &&
        reportRecipient &&
        reportRecipientTimezone?.selected &&
        isReportParticipantValidated
    );
}

/**
 * Shorten last message text to fixed length and trim spaces.
 */
function formatReportLastMessageText(lastMessageText: string, isModifiedExpenseMessage = false): string {
    if (isModifiedExpenseMessage) {
        return String(lastMessageText).trim().replace(CONST.REGEX.LINE_BREAK, '').trim();
    }

    return ReportActionsUtils.formatLastMessageText(lastMessageText);
}

/**
 * Helper method to return the default avatar associated with the given login
 */
function getDefaultWorkspaceAvatar(workspaceName?: string): React.FC<SvgProps> {
    if (!workspaceName) {
        return defaultWorkspaceAvatars.WorkspaceBuilding;
    }

    // Remove all chars not A-Z or 0-9 including underscore
    const alphaNumeric = workspaceName
        .normalize('NFD')
        .replace(/[^0-9a-z]/gi, '')
        .toUpperCase();

    const workspace = `Workspace${alphaNumeric[0]}` as keyof typeof defaultWorkspaceAvatars;
    const defaultWorkspaceAvatar = defaultWorkspaceAvatars[workspace];

    return !alphaNumeric ? defaultWorkspaceAvatars.WorkspaceBuilding : defaultWorkspaceAvatar;
}

/**
 * Helper method to return the default avatar testID associated with the given login
 */
function getDefaultWorkspaceAvatarTestID(workspaceName: string): string {
    if (!workspaceName) {
        return defaultAvatarBuildingIconTestID;
    }

    // Remove all chars not A-Z or 0-9 including underscore
    const alphaNumeric = workspaceName
        .normalize('NFD')
        .replace(/[^0-9a-z]/gi, '')
        .toLowerCase();

    return !alphaNumeric ? defaultAvatarBuildingIconTestID : `SvgDefaultAvatar_${alphaNumeric[0]} Icon`;
}

/**
 * Helper method to return the default avatar associated with the given reportID
 */
function getDefaultGroupAvatar(reportID?: string): IconAsset {
    if (!reportID) {
        return defaultGroupAvatars.Avatar1;
    }
    const reportIDHashBucket: AvatarRange = ((Number(reportID) % CONST.DEFAULT_GROUP_AVATAR_COUNT) + 1) as AvatarRange;
    return defaultGroupAvatars[`Avatar${reportIDHashBucket}`];
}

/**
 * Returns the appropriate icons for the given chat report using the stored personalDetails.
 * The Avatar sources can be URLs or Icon components according to the chat type.
 */
function getIconsForParticipants(participants: number[], personalDetails: OnyxInputOrEntry<PersonalDetailsList>): Icon[] {
    const participantDetails: ParticipantDetails[] = [];
    const participantsList = participants || [];

    for (const accountID of participantsList) {
        const avatarSource = personalDetails?.[accountID]?.avatar ?? FallbackAvatar;
        const displayNameLogin = personalDetails?.[accountID]?.displayName ? personalDetails?.[accountID]?.displayName : personalDetails?.[accountID]?.login;
        participantDetails.push([accountID, displayNameLogin ?? '', avatarSource, personalDetails?.[accountID]?.fallbackIcon ?? '']);
    }

    const sortedParticipantDetails = participantDetails.sort((first, second) => {
        // First sort by displayName/login
        const displayNameLoginOrder = localeCompare(first[1], second[1]);
        if (displayNameLoginOrder !== 0) {
            return displayNameLoginOrder;
        }

        // Then fallback on accountID as the final sorting criteria.
        // This will ensure that the order of avatars with same login/displayName
        // stay consistent across all users and devices
        return first[0] - second[0];
    });

    // Now that things are sorted, gather only the avatars (second element in the array) and return those
    const avatars: Icon[] = [];

    for (const sortedParticipantDetail of sortedParticipantDetails) {
        const userIcon = {
            id: sortedParticipantDetail[0],
            source: sortedParticipantDetail[2],
            type: CONST.ICON_TYPE_AVATAR,
            name: sortedParticipantDetail[1],
            fallbackIcon: sortedParticipantDetail[3],
        };
        avatars.push(userIcon);
    }

    return avatars;
}

/**
 * Cache the workspace icons
 */
const workSpaceIconsCache = new Map<string, {name: string; icon: Icon}>();

/**
 * Given a report, return the associated workspace icon.
 */
function getWorkspaceIcon(report: OnyxInputOrEntry<Report>, policy?: OnyxInputOrEntry<Policy>): Icon {
    const workspaceName = getPolicyName(report, false, policy);
    const cacheKey = report?.policyID ?? workspaceName;
    const iconFromCache = workSpaceIconsCache.get(cacheKey);
    const reportPolicy = policy ?? allPolicies?.[`${ONYXKEYS.COLLECTION.POLICY}${report?.policyID}`];
    const policyAvatarURL = reportPolicy ? reportPolicy?.avatarURL : report?.policyAvatar;
    // eslint-disable-next-line @typescript-eslint/prefer-nullish-coalescing
    const policyExpenseChatAvatarSource = policyAvatarURL || getDefaultWorkspaceAvatar(workspaceName);

    const isSameAvatarURL = iconFromCache?.icon?.source === policyExpenseChatAvatarSource;
    const hasWorkSpaceNameChanged = iconFromCache?.name !== workspaceName;

    if (iconFromCache && (isSameAvatarURL || policyAvatarURL === undefined) && !hasWorkSpaceNameChanged) {
        return iconFromCache.icon;
    }

    const workspaceIcon: Icon = {
        source: policyExpenseChatAvatarSource ?? '',
        type: CONST.ICON_TYPE_WORKSPACE,
        name: workspaceName,
        id: report?.policyID,
    };
    workSpaceIconsCache.set(cacheKey, {name: workspaceName, icon: workspaceIcon});
    return workspaceIcon;
}

/**
 * Gets the personal details for a login by looking in the ONYXKEYS.PERSONAL_DETAILS_LIST Onyx key (stored in the local variable, allPersonalDetails). If it doesn't exist in Onyx,
 * then a default object is constructed.
 */
function getPersonalDetailsForAccountID(accountID: number | undefined, personalDetailsData?: Partial<PersonalDetailsList>): Partial<PersonalDetails> {
    if (!accountID) {
        return {};
    }

    const defaultDetails = {
        isOptimisticPersonalDetail: true,
    };

    if (!personalDetailsData) {
        return allPersonalDetails?.[accountID] ?? defaultDetails;
    }

    return personalDetailsData?.[accountID] ?? defaultDetails;
}

/**
 * Returns the personal details or a default object if the personal details are not available.
 */
function getPersonalDetailsOrDefault(personalDetails: Partial<PersonalDetails> | undefined | null): Partial<PersonalDetails> {
    return personalDetails ?? {isOptimisticPersonalDetail: true};
}

const hiddenTranslation = Localize.translateLocal('common.hidden');

const phoneNumberCache: Record<string, string> = {};

/**
 * Get the displayName for a single report participant.
 */
function getDisplayNameForParticipant(
    accountID?: number,
    shouldUseShortForm = false,
    shouldFallbackToHidden = true,
    shouldAddCurrentUserPostfix = false,
    personalDetailsData?: Partial<PersonalDetailsList>,
): string {
    if (!accountID) {
        return '';
    }

    const personalDetails = getPersonalDetailsOrDefault(personalDetailsData?.[accountID] ?? allPersonalDetails?.[accountID]);
    if (!personalDetails) {
        return '';
    }

    const login = personalDetails.login ?? '';

    // Check if the phone number is already cached
    let formattedLogin = phoneNumberCache[login];
    if (!formattedLogin) {
        formattedLogin = LocalePhoneNumber.formatPhoneNumber(login);
        // Store the formatted phone number in the cache
        phoneNumberCache[login] = formattedLogin;
    }

    // This is to check if account is an invite/optimistically created one
    // and prevent from falling back to 'Hidden', so a correct value is shown
    // when searching for a new user
    if (personalDetails.isOptimisticPersonalDetail === true) {
        return formattedLogin;
    }

    // For selfDM, we display the user's displayName followed by '(you)' as a postfix
    const shouldAddPostfix = shouldAddCurrentUserPostfix && accountID === currentUserAccountID;

    const longName = PersonalDetailsUtils.getDisplayNameOrDefault(personalDetails, formattedLogin, shouldFallbackToHidden, shouldAddPostfix);

    // If the user's personal details (first name) should be hidden, make sure we return "hidden" instead of the short name
    if (shouldFallbackToHidden && longName === hiddenTranslation) {
        return LocalePhoneNumber.formatPhoneNumber(longName);
    }

    const shortName = personalDetails.firstName ? personalDetails.firstName : longName;
    return shouldUseShortForm ? shortName : longName;
}

function getParticipantsAccountIDsForDisplay(report: OnyxEntry<Report>, shouldExcludeHidden = false, shouldExcludeDeleted = false, shouldForceExcludeCurrentUser = false): number[] {
    const reportParticipants = report?.participants ?? {};
    const reportMetadata = getReportMetadata(report?.reportID);
    let participantsEntries = Object.entries(reportParticipants);

    // We should not show participants that have an optimistic entry with the same login in the personal details
    const nonOptimisticLoginMap: Record<string, boolean | undefined> = {};

    for (const entry of participantsEntries) {
        const [accountID] = entry;
        const personalDetail = allPersonalDetails?.[accountID];
        if (personalDetail?.login && !personalDetail.isOptimisticPersonalDetail) {
            nonOptimisticLoginMap[personalDetail.login] = true;
        }
    }

    participantsEntries = participantsEntries.filter(([accountID]) => {
        const personalDetail = allPersonalDetails?.[accountID];
        if (personalDetail?.login && personalDetail.isOptimisticPersonalDetail) {
            return !nonOptimisticLoginMap[personalDetail.login];
        }
        return true;
    });

    let participantsIds = participantsEntries.map(([accountID]) => Number(accountID));

    // For 1:1 chat, we don't want to include the current user as a participant in order to not mark 1:1 chats as having multiple participants
    // For system chat, we want to display Expensify as the only participant
    const shouldExcludeCurrentUser = isOneOnOneChat(report) || isSystemChat(report) || shouldForceExcludeCurrentUser;

    if (shouldExcludeCurrentUser || shouldExcludeHidden || shouldExcludeDeleted) {
        participantsIds = participantsIds.filter((accountID) => {
            if (shouldExcludeCurrentUser && accountID === currentUserAccountID) {
                return false;
            }

            if (shouldExcludeHidden && isHiddenForCurrentUser(reportParticipants[accountID]?.notificationPreference)) {
                return false;
            }

            if (
                shouldExcludeDeleted &&
                reportMetadata?.pendingChatMembers?.findLast((member) => Number(member.accountID) === accountID)?.pendingAction === CONST.RED_BRICK_ROAD_PENDING_ACTION.DELETE
            ) {
                return false;
            }

            return true;
        });
    }

    return participantsIds.filter((accountID) => isNumber(accountID));
}

function getParticipantsList(report: Report, personalDetails: OnyxEntry<PersonalDetailsList>, isRoomMembersList = false): number[] {
    const isReportGroupChat = isGroupChat(report);
    const isReportIOU = isIOUReport(report);
    const shouldExcludeHiddenParticipants = !isReportGroupChat && !isReportIOU;
    const chatParticipants = getParticipantsAccountIDsForDisplay(report, isRoomMembersList || shouldExcludeHiddenParticipants);

    return chatParticipants.filter((accountID) => {
        const details = personalDetails?.[accountID];

        if (!isRoomMembersList) {
            if (!details) {
                Log.hmmm(`[ReportParticipantsPage] no personal details found for Group chat member with accountID: ${accountID}`);
                return false;
            }
        } else {
            // When adding a new member to a room (whose personal detail does not exist in Onyx), an optimistic personal detail
            // is created. However, when the real personal detail is returned from the backend, a duplicate member may appear
            // briefly before the optimistic personal detail is deleted. To address this, we filter out the optimistically created
            // member here.
            const isDuplicateOptimisticDetail =
                details?.isOptimisticPersonalDetail && chatParticipants.some((accID) => accID !== accountID && details.login === personalDetails?.[accID]?.login);

            if (!details || isDuplicateOptimisticDetail) {
                Log.hmmm(`[RoomMembersPage] no personal details found for room member with accountID: ${accountID}`);
                return false;
            }
        }
        return true;
    });
}

function buildParticipantsFromAccountIDs(accountIDs: number[]): Participants {
    const finalParticipants: Participants = {};
    return accountIDs.reduce((participants, accountID) => {
        // eslint-disable-next-line no-param-reassign
        participants[accountID] = {notificationPreference: CONST.REPORT.NOTIFICATION_PREFERENCE.ALWAYS};
        return participants;
    }, finalParticipants);
}

/**
 * Returns the report name if the report is a group chat
 */
function getGroupChatName(participants?: SelectedParticipant[], shouldApplyLimit = false, report?: OnyxEntry<Report>): string | undefined {
    // If we have a report always try to get the name from the report.
    if (report?.reportName) {
        return report.reportName;
    }

    const reportMetadata = getReportMetadata(report?.reportID);

    const pendingMemberAccountIDs = new Set(
        reportMetadata?.pendingChatMembers?.filter((member) => member.pendingAction === CONST.RED_BRICK_ROAD_PENDING_ACTION.DELETE).map((member) => member.accountID),
    );
    let participantAccountIDs =
        participants?.map((participant) => participant.accountID) ??
        Object.keys(report?.participants ?? {})
            .map(Number)
            .filter((accountID) => !pendingMemberAccountIDs.has(accountID.toString()));
    if (shouldApplyLimit) {
        participantAccountIDs = participantAccountIDs.slice(0, 5);
    }
    const isMultipleParticipantReport = participantAccountIDs.length > 1;

    if (isMultipleParticipantReport) {
        return participantAccountIDs
            .map(
                (participantAccountID, index) =>
                    getDisplayNameForParticipant(participantAccountID, isMultipleParticipantReport) || LocalePhoneNumber.formatPhoneNumber(participants?.[index]?.login ?? ''),
            )
            .sort((first, second) => localeCompare(first ?? '', second ?? ''))
            .filter(Boolean)
            .join(', ');
    }

    return Localize.translateLocal('groupChat.defaultReportName', {displayName: getDisplayNameForParticipant(participantAccountIDs.at(0), false)});
}

function getParticipants(reportID: string) {
    const report = getReportOrDraftReport(reportID);
    if (!report) {
        return {};
    }

    return report.participants;
}

/**
 * Returns the appropriate icons for the given chat report using the stored personalDetails.
 * The Avatar sources can be URLs or Icon components according to the chat type.
 */
function getIcons(
    report: OnyxInputOrEntry<Report>,
    personalDetails: OnyxInputOrEntry<PersonalDetailsList>,
    defaultIcon: AvatarSource | null = null,
    defaultName = '',
    defaultAccountID = -1,
    policy?: OnyxInputOrEntry<Policy>,
    invoiceReceiverPolicy?: OnyxInputOrEntry<Policy>,
): Icon[] {
    const ownerDetails = report?.ownerAccountID ? personalDetails?.[report.ownerAccountID] : undefined;

    if (isEmptyObject(report)) {
        const fallbackIcon: Icon = {
            source: defaultIcon ?? FallbackAvatar,
            type: CONST.ICON_TYPE_AVATAR,
            name: defaultName,
            id: defaultAccountID,
        };
        return [fallbackIcon];
    }
    if (isExpenseRequest(report)) {
        const parentReportAction = allReportActions?.[`${ONYXKEYS.COLLECTION.REPORT_ACTIONS}${report.parentReportID}`]?.[report.parentReportActionID];
        const workspaceIcon = getWorkspaceIcon(report, policy);
        const actorDetails = parentReportAction?.actorAccountID ? personalDetails?.[parentReportAction.actorAccountID] : undefined;
        const memberIcon = {
            source: actorDetails?.avatar ?? FallbackAvatar,
            id: parentReportAction?.actorAccountID,
            type: CONST.ICON_TYPE_AVATAR,
            name: actorDetails?.displayName ?? '',
            fallbackIcon: actorDetails?.fallbackIcon,
        };

        return [memberIcon, workspaceIcon];
    }
    if (isChatThread(report)) {
        const parentReportAction = allReportActions?.[`${ONYXKEYS.COLLECTION.REPORT_ACTIONS}${report.parentReportID}`]?.[report.parentReportActionID];

        const actorAccountID = getReportActionActorAccountID(parentReportAction, report, report);
        const actorDetails = actorAccountID ? personalDetails?.[actorAccountID] : undefined;
        const actorDisplayName = PersonalDetailsUtils.getDisplayNameOrDefault(actorDetails, '', false);
        const actorIcon = {
            id: actorAccountID,
            source: actorDetails?.avatar ?? FallbackAvatar,
            name: LocalePhoneNumber.formatPhoneNumber(actorDisplayName),
            type: CONST.ICON_TYPE_AVATAR,
            fallbackIcon: actorDetails?.fallbackIcon,
        };

        if (isWorkspaceThread(report)) {
            const workspaceIcon = getWorkspaceIcon(report, policy);
            return [actorIcon, workspaceIcon];
        }
        return [actorIcon];
    }
    if (isTaskReport(report)) {
        const ownerIcon = {
            id: report?.ownerAccountID,
            source: ownerDetails?.avatar ?? FallbackAvatar,
            type: CONST.ICON_TYPE_AVATAR,
            name: ownerDetails?.displayName ?? '',
            fallbackIcon: ownerDetails?.fallbackIcon,
        };

        if (isWorkspaceTaskReport(report)) {
            const workspaceIcon = getWorkspaceIcon(report, policy);
            return [ownerIcon, workspaceIcon];
        }

        return [ownerIcon];
    }
    if (isDomainRoom(report)) {
        // Get domain name after the #. Domain Rooms use our default workspace avatar pattern.
        const domainName = report?.reportName?.substring(1);
        const policyExpenseChatAvatarSource = getDefaultWorkspaceAvatar(domainName);
        const domainIcon: Icon = {
            source: policyExpenseChatAvatarSource,
            type: CONST.ICON_TYPE_WORKSPACE,
            name: domainName ?? '',
            id: report?.policyID,
        };
        return [domainIcon];
    }
    if (isAdminRoom(report) || isAnnounceRoom(report) || isChatRoom(report) || isArchivedRoom(report, getReportNameValuePairs(report?.reportID))) {
        const icons = [getWorkspaceIcon(report, policy)];

        if (isInvoiceRoom(report)) {
            if (report?.invoiceReceiver?.type === CONST.REPORT.INVOICE_RECEIVER_TYPE.INDIVIDUAL) {
                icons.push(...getIconsForParticipants([report?.invoiceReceiver.accountID], personalDetails));
            } else {
                const receiverPolicyID = report?.invoiceReceiver?.policyID;
                const receiverPolicy = invoiceReceiverPolicy ?? getPolicy(receiverPolicyID);
                if (!isEmptyObject(receiverPolicy)) {
                    icons.push({
                        source: receiverPolicy?.avatarURL ?? getDefaultWorkspaceAvatar(receiverPolicy.name),
                        type: CONST.ICON_TYPE_WORKSPACE,
                        name: receiverPolicy.name,
                        id: receiverPolicyID,
                    });
                }
            }
        }

        return icons;
    }
    if (isPolicyExpenseChat(report) || isExpenseReport(report)) {
        const workspaceIcon = getWorkspaceIcon(report, policy);
        const memberIcon = {
            source: ownerDetails?.avatar ?? FallbackAvatar,
            id: report?.ownerAccountID,
            type: CONST.ICON_TYPE_AVATAR,
            name: ownerDetails?.displayName ?? '',
            fallbackIcon: ownerDetails?.fallbackIcon,
        };
        return isExpenseReport(report) ? [memberIcon, workspaceIcon] : [workspaceIcon, memberIcon];
    }
    if (isIOUReport(report)) {
        const managerDetails = report?.managerID ? personalDetails?.[report.managerID] : undefined;
        const managerIcon = {
            source: managerDetails?.avatar ?? FallbackAvatar,
            id: report?.managerID,
            type: CONST.ICON_TYPE_AVATAR,
            name: managerDetails?.displayName ?? '',
            fallbackIcon: managerDetails?.fallbackIcon,
        };
        const ownerIcon = {
            id: report?.ownerAccountID,
            source: ownerDetails?.avatar ?? FallbackAvatar,
            type: CONST.ICON_TYPE_AVATAR,
            name: ownerDetails?.displayName ?? '',
            fallbackIcon: ownerDetails?.fallbackIcon,
        };
        const isManager = currentUserAccountID === report?.managerID;

        // For one transaction IOUs, display a simplified report icon
        if (isOneTransactionReport(report?.reportID)) {
            return [ownerIcon];
        }

        return isManager ? [managerIcon, ownerIcon] : [ownerIcon, managerIcon];
    }

    if (isSelfDM(report)) {
        return getIconsForParticipants(currentUserAccountID ? [currentUserAccountID] : [], personalDetails);
    }

    if (isSystemChat(report)) {
        return getIconsForParticipants([CONST.ACCOUNT_ID.NOTIFICATIONS ?? 0], personalDetails);
    }

    if (isGroupChat(report)) {
        const groupChatIcon = {
            // eslint-disable-next-line @typescript-eslint/prefer-nullish-coalescing
            source: report.avatarUrl || getDefaultGroupAvatar(report.reportID),
            id: -1,
            type: CONST.ICON_TYPE_AVATAR,
            name: getGroupChatName(undefined, true, report),
        };
        return [groupChatIcon];
    }

    if (isInvoiceReport(report)) {
        const invoiceRoomReport = getReportOrDraftReport(report.chatReportID);
        const icons = [getWorkspaceIcon(invoiceRoomReport, policy)];

        if (invoiceRoomReport?.invoiceReceiver?.type === CONST.REPORT.INVOICE_RECEIVER_TYPE.INDIVIDUAL) {
            icons.push(...getIconsForParticipants([invoiceRoomReport?.invoiceReceiver.accountID], personalDetails));

            return icons;
        }

        const receiverPolicyID = invoiceRoomReport?.invoiceReceiver?.policyID;
        const receiverPolicy = invoiceReceiverPolicy ?? getPolicy(receiverPolicyID);

        if (!isEmptyObject(receiverPolicy)) {
            icons.push({
                source: receiverPolicy?.avatarURL ?? getDefaultWorkspaceAvatar(receiverPolicy.name),
                type: CONST.ICON_TYPE_WORKSPACE,
                name: receiverPolicy.name,
                id: receiverPolicyID,
            });
        }

        return icons;
    }

    if (isOneOnOneChat(report)) {
        const otherParticipantsAccountIDs = Object.keys(report.participants ?? {})
            .map(Number)
            .filter((accountID) => accountID !== currentUserAccountID);
        return getIconsForParticipants(otherParticipantsAccountIDs, personalDetails);
    }

    const participantAccountIDs = Object.keys(report.participants ?? {}).map(Number);
    return getIconsForParticipants(participantAccountIDs, personalDetails);
}

function getDisplayNamesWithTooltips(
    personalDetailsList: PersonalDetails[] | PersonalDetailsList | OptionData[],
    shouldUseShortForm: boolean,
    shouldFallbackToHidden = true,
    shouldAddCurrentUserPostfix = false,
): DisplayNameWithTooltips {
    const personalDetailsListArray = Array.isArray(personalDetailsList) ? personalDetailsList : Object.values(personalDetailsList);

    return personalDetailsListArray
        .map((user) => {
            const accountID = Number(user?.accountID);
            // eslint-disable-next-line @typescript-eslint/prefer-nullish-coalescing
            const displayName = getDisplayNameForParticipant(accountID, shouldUseShortForm, shouldFallbackToHidden, shouldAddCurrentUserPostfix) || user?.login || '';
            const avatar = user && 'avatar' in user ? user.avatar : undefined;

            let pronouns = user?.pronouns ?? undefined;
            if (pronouns?.startsWith(CONST.PRONOUNS.PREFIX)) {
                const pronounTranslationKey = pronouns.replace(CONST.PRONOUNS.PREFIX, '');
                pronouns = Localize.translateLocal(`pronouns.${pronounTranslationKey}` as TranslationPaths);
            }

            return {
                displayName,
                avatar,
                login: user?.login ?? '',
                accountID,
                pronouns,
            };
        })
        .sort((first, second) => {
            // First sort by displayName/login
            const displayNameLoginOrder = localeCompare(first.displayName, second.displayName);
            if (displayNameLoginOrder !== 0) {
                return displayNameLoginOrder;
            }

            // Then fallback on accountID as the final sorting criteria.
            return first.accountID - second.accountID;
        });
}

/**
 * Returns the the display names of the given user accountIDs
 */
function getUserDetailTooltipText(accountID: number, fallbackUserDisplayName = ''): string {
    const displayNameForParticipant = getDisplayNameForParticipant(accountID);
    return displayNameForParticipant || fallbackUserDisplayName;
}

/**
 * For a deleted parent report action within a chat report,
 * let us return the appropriate display message
 *
 * @param reportAction - The deleted report action of a chat report for which we need to return message.
 */
function getDeletedParentActionMessageForChatReport(reportAction: OnyxEntry<ReportAction>): string {
    // By default, let us display [Deleted message]
    let deletedMessageText = Localize.translateLocal('parentReportAction.deletedMessage');
    if (ReportActionsUtils.isCreatedTaskReportAction(reportAction)) {
        // For canceled task report, let us display [Deleted task]
        deletedMessageText = Localize.translateLocal('parentReportAction.deletedTask');
    }
    return deletedMessageText;
}

/**
 * Returns the preview message for `REIMBURSEMENT_QUEUED` action
 */
function getReimbursementQueuedActionMessage(
    reportAction: OnyxEntry<ReportAction<typeof CONST.REPORT.ACTIONS.TYPE.REIMBURSEMENT_QUEUED>>,
    reportOrID: OnyxEntry<Report> | string | SearchReport,
    shouldUseShortDisplayName = true,
): string {
    const report = typeof reportOrID === 'string' ? getReport(reportOrID) : reportOrID;
    const submitterDisplayName = getDisplayNameForParticipant(report?.ownerAccountID, shouldUseShortDisplayName) ?? '';
    const originalMessage = ReportActionsUtils.getOriginalMessage(reportAction);
    let messageKey: TranslationPaths;
    if (originalMessage?.paymentType === CONST.IOU.PAYMENT_TYPE.EXPENSIFY) {
        messageKey = 'iou.waitingOnEnabledWallet';
    } else {
        messageKey = 'iou.waitingOnBankAccount';
    }

    return Localize.translateLocal(messageKey, {submitterDisplayName});
}

/**
 * Returns the preview message for `REIMBURSEMENT_DEQUEUED` action
 */
function getReimbursementDeQueuedActionMessage(
    reportAction: OnyxEntry<ReportAction<typeof CONST.REPORT.ACTIONS.TYPE.REIMBURSEMENT_DEQUEUED>>,
    reportOrID: OnyxEntry<Report> | string | SearchReport,
    isLHNPreview = false,
): string {
    const report = typeof reportOrID === 'string' ? getReport(reportOrID) : reportOrID;
    const originalMessage = ReportActionsUtils.getOriginalMessage(reportAction);
    const amount = originalMessage?.amount;
    const currency = originalMessage?.currency;
    const formattedAmount = CurrencyUtils.convertToDisplayString(amount, currency);
    if (originalMessage?.cancellationReason === CONST.REPORT.CANCEL_PAYMENT_REASONS.ADMIN) {
        const payerOrApproverName = report?.managerID === currentUserAccountID || !isLHNPreview ? '' : getDisplayNameForParticipant(report?.managerID, true);
        return Localize.translateLocal('iou.adminCanceledRequest', {manager: payerOrApproverName, amount: formattedAmount});
    }
    const submitterDisplayName = getDisplayNameForParticipant(report?.ownerAccountID, true) ?? '';
    return Localize.translateLocal('iou.canceledRequest', {submitterDisplayName, amount: formattedAmount});
}

/**
 * Builds an optimistic REIMBURSEMENT_DEQUEUED report action with a randomly generated reportActionID.
 *
 */
function buildOptimisticChangeFieldAction(reportField: PolicyReportField, previousReportField: PolicyReportField): OptimisticChangeFieldAction {
    return {
        actionName: CONST.REPORT.ACTIONS.TYPE.CHANGE_FIELD,
        actorAccountID: currentUserAccountID,
        message: [
            {
                type: 'TEXT',
                style: 'strong',
                text: 'You',
            },
            {
                type: 'TEXT',
                style: 'normal',
                text: ` modified field '${reportField.name}'.`,
            },
            {
                type: 'TEXT',
                style: 'normal',
                text: ` New value is '${reportField.value}'`,
            },
            {
                type: 'TEXT',
                style: 'normal',
                text: ` (previously '${previousReportField.value}').`,
            },
        ],
        originalMessage: {
            fieldName: reportField.name,
            newType: reportField.type,
            newValue: reportField.value,
            oldType: previousReportField.type,
            oldValue: previousReportField.value,
        },
        person: [
            {
                style: 'strong',
                text: getCurrentUserDisplayNameOrEmail(),
                type: 'TEXT',
            },
        ],
        reportActionID: NumberUtils.rand64(),
        created: DateUtils.getDBTime(),
        pendingAction: CONST.RED_BRICK_ROAD_PENDING_ACTION.ADD,
    };
}

/**
 * Builds an optimistic REIMBURSEMENT_DEQUEUED report action with a randomly generated reportActionID.
 *
 */
function buildOptimisticCancelPaymentReportAction(expenseReportID: string, amount: number, currency: string): OptimisticCancelPaymentReportAction {
    return {
        actionName: CONST.REPORT.ACTIONS.TYPE.REIMBURSEMENT_DEQUEUED,
        actorAccountID: currentUserAccountID,
        message: [
            {
                cancellationReason: CONST.REPORT.CANCEL_PAYMENT_REASONS.ADMIN,
                expenseReportID,
                type: CONST.REPORT.MESSAGE.TYPE.COMMENT,
                text: '',
                amount,
                currency,
            },
        ],
        originalMessage: {
            cancellationReason: CONST.REPORT.CANCEL_PAYMENT_REASONS.ADMIN,
            expenseReportID,
            amount,
            currency,
        },
        person: [
            {
                style: 'strong',
                text: getCurrentUserDisplayNameOrEmail(),
                type: 'TEXT',
            },
        ],
        reportActionID: NumberUtils.rand64(),
        shouldShow: true,
        created: DateUtils.getDBTime(),
        pendingAction: CONST.RED_BRICK_ROAD_PENDING_ACTION.ADD,
    };
}

/**
 * Returns the last visible message for a given report after considering the given optimistic actions
 *
 * @param reportID - the report for which last visible message has to be fetched
 * @param [actionsToMerge] - the optimistic merge actions that needs to be considered while fetching last visible message

 */
function getLastVisibleMessage(reportID: string | undefined, actionsToMerge: ReportActions = {}): LastVisibleMessage {
    const report = getReportOrDraftReport(reportID);
    const lastVisibleAction = ReportActionsUtils.getLastVisibleAction(reportID, canUserPerformWriteAction(report), actionsToMerge);

    // For Chat Report with deleted parent actions, let us fetch the correct message
    if (ReportActionsUtils.isDeletedParentAction(lastVisibleAction) && !isEmptyObject(report) && isChatReport(report)) {
        const lastMessageText = getDeletedParentActionMessageForChatReport(lastVisibleAction);
        return {
            lastMessageText,
        };
    }

    // Fetch the last visible message for report represented by reportID and based on actions to merge.
    return ReportActionsUtils.getLastVisibleMessage(reportID, canUserPerformWriteAction(report), actionsToMerge);
}

/**
 * Checks if a report is waiting for the manager to complete an action.
 * Example: the assignee of an open task report or the manager of a processing expense report.
 *
 * @param [parentReportAction] - The parent report action of the report (Used to check if the task has been canceled)
 */
function isWaitingForAssigneeToCompleteAction(report: OnyxEntry<Report>, parentReportAction: OnyxEntry<ReportAction>): boolean {
    if (report?.hasOutstandingChildTask) {
        return true;
    }

    if (!report?.hasParentAccess && isReportManager(report)) {
        if (isOpenTaskReport(report, parentReportAction)) {
            return true;
        }

        if (isProcessingReport(report) && isExpenseReport(report)) {
            return true;
        }
    }

    return false;
}

function isUnreadWithMention(reportOrOption: OnyxEntry<Report> | OptionData): boolean {
    if (!reportOrOption) {
        return false;
    }
    // lastMentionedTime and lastReadTime are both datetime strings and can be compared directly
    const lastMentionedTime = reportOrOption.lastMentionedTime ?? '';
    const lastReadTime = reportOrOption.lastReadTime ?? '';
    return !!('isUnreadWithMention' in reportOrOption && reportOrOption.isUnreadWithMention) || lastReadTime < lastMentionedTime;
}

type ReasonAndReportActionThatRequiresAttention = {
    reason: ValueOf<typeof CONST.REQUIRES_ATTENTION_REASONS>;
    reportAction?: OnyxEntry<ReportAction>;
};

function getReasonAndReportActionThatRequiresAttention(
    optionOrReport: OnyxEntry<Report> | OptionData,
    parentReportAction?: OnyxEntry<ReportAction>,
): ReasonAndReportActionThatRequiresAttention | null {
    if (!optionOrReport) {
        return null;
    }

    const reportActions = ReportActionsUtils.getAllReportActions(optionOrReport.reportID);

    if (isJoinRequestInAdminRoom(optionOrReport)) {
        return {
            reason: CONST.REQUIRES_ATTENTION_REASONS.HAS_JOIN_REQUEST,
            reportAction: ReportActionsUtils.getActionableJoinRequestPendingReportAction(optionOrReport.reportID),
        };
    }

    if (
        isArchivedRoom(optionOrReport, getReportNameValuePairs(optionOrReport?.reportID)) ||
        isArchivedRoom(getReportOrDraftReport(optionOrReport.parentReportID), getReportNameValuePairs(optionOrReport?.reportID))
    ) {
        return null;
    }

    if (isUnreadWithMention(optionOrReport)) {
        return {
            reason: CONST.REQUIRES_ATTENTION_REASONS.IS_UNREAD_WITH_MENTION,
        };
    }

    if (isWaitingForAssigneeToCompleteAction(optionOrReport, parentReportAction)) {
        return {
            reason: CONST.REQUIRES_ATTENTION_REASONS.IS_WAITING_FOR_ASSIGNEE_TO_COMPLETE_ACTION,
            reportAction: Object.values(reportActions).find((action) => action.childType === CONST.REPORT.TYPE.TASK),
        };
    }

    // Has a child report that is awaiting action (e.g. approve, pay, add bank account) from current user
    if (optionOrReport.hasOutstandingChildRequest) {
        return {
            reason: CONST.REQUIRES_ATTENTION_REASONS.HAS_CHILD_REPORT_AWAITING_ACTION,
            reportAction: IOU.getIOUReportActionToApproveOrPay(optionOrReport, optionOrReport.reportID),
        };
    }

    if (hasMissingInvoiceBankAccount(optionOrReport.reportID) && !isSettled(optionOrReport.reportID)) {
        return {
            reason: CONST.REQUIRES_ATTENTION_REASONS.HAS_MISSING_INVOICE_BANK_ACCOUNT,
        };
    }

    if (isInvoiceRoom(optionOrReport)) {
        const reportAction = Object.values(reportActions).find(
            (action) =>
                action.actionName === CONST.REPORT.ACTIONS.TYPE.REPORT_PREVIEW &&
                action.childReportID &&
                hasMissingInvoiceBankAccount(action.childReportID) &&
                !isSettled(action.childReportID),
        );

        return reportAction
            ? {
                  reason: CONST.REQUIRES_ATTENTION_REASONS.HAS_MISSING_INVOICE_BANK_ACCOUNT,
                  reportAction,
              }
            : null;
    }

    return null;
}

/**
 * Determines if the option requires action from the current user. This can happen when it:
 *  - is unread and the user was mentioned in one of the unread comments
 *  - is for an outstanding task waiting on the user
 *  - has an outstanding child expense that is waiting for an action from the current user (e.g. pay, approve, add bank account)
 *  - is either the system or concierge chat, the user free trial has ended and it didn't add a payment card yet
 *
 * @param option (report or optionItem)
 * @param parentReportAction (the report action the current report is a thread of)
 */
function requiresAttentionFromCurrentUser(optionOrReport: OnyxEntry<Report> | OptionData, parentReportAction?: OnyxEntry<ReportAction>) {
    return !!getReasonAndReportActionThatRequiresAttention(optionOrReport, parentReportAction);
}

/**
 * Checks if the report contains at least one Non-Reimbursable transaction
 */
function hasNonReimbursableTransactions(iouReportID: string | undefined): boolean {
    const transactions = getReportTransactions(iouReportID);
    return transactions.filter((transaction) => transaction.reimbursable === false).length > 0;
}

function getMoneyRequestSpendBreakdown(report: OnyxInputOrEntry<Report>, allReportsDict?: OnyxCollection<Report>): SpendBreakdown {
    const allAvailableReports = allReportsDict ?? allReports;
    let moneyRequestReport: OnyxEntry<Report>;
    if (report && (isMoneyRequestReport(report) || isInvoiceReport(report))) {
        moneyRequestReport = report;
    }
    if (allAvailableReports && report?.iouReportID) {
        moneyRequestReport = allAvailableReports[`${ONYXKEYS.COLLECTION.REPORT}${report.iouReportID}`];
    }
    if (moneyRequestReport) {
        let nonReimbursableSpend = moneyRequestReport.nonReimbursableTotal ?? 0;
        let totalSpend = moneyRequestReport.total ?? 0;

        if (nonReimbursableSpend + totalSpend !== 0) {
            // There is a possibility that if the Expense report has a negative total.
            // This is because there are instances where you can get a credit back on your card,
            // or you enter a negative expense to “offset” future expenses
            nonReimbursableSpend = isExpenseReport(moneyRequestReport) ? nonReimbursableSpend * -1 : Math.abs(nonReimbursableSpend);
            totalSpend = isExpenseReport(moneyRequestReport) ? totalSpend * -1 : Math.abs(totalSpend);

            const totalDisplaySpend = totalSpend;
            const reimbursableSpend = totalDisplaySpend - nonReimbursableSpend;

            return {
                nonReimbursableSpend,
                reimbursableSpend,
                totalDisplaySpend,
            };
        }
    }
    return {
        nonReimbursableSpend: 0,
        reimbursableSpend: 0,
        totalDisplaySpend: 0,
    };
}

/**
 * Get the title for a policy expense chat which depends on the role of the policy member seeing this report
 */
function getPolicyExpenseChatName(report: OnyxEntry<Report>, policy?: OnyxEntry<Policy>): string | undefined {
    const ownerAccountID = report?.ownerAccountID;
    const personalDetails = ownerAccountID ? allPersonalDetails?.[ownerAccountID] : undefined;
    const login = personalDetails ? personalDetails.login : null;
    // eslint-disable-next-line @typescript-eslint/prefer-nullish-coalescing
    const reportOwnerDisplayName = getDisplayNameForParticipant(ownerAccountID) || login || report?.reportName;

    // If the policy expense chat is owned by this user, use the name of the policy as the report name.
    if (report?.isOwnPolicyExpenseChat) {
        return getPolicyName(report, false, policy);
    }

    let policyExpenseChatRole = 'user';
    const policyItem = allPolicies?.[`${ONYXKEYS.COLLECTION.POLICY}${report?.policyID}`];
    if (policyItem) {
        policyExpenseChatRole = policyItem.role || 'user';
    }

    // If this user is not admin and this policy expense chat has been archived because of account merging, this must be an old workspace chat
    // of the account which was merged into the current user's account. Use the name of the policy as the name of the report.
    if (isArchivedRoom(report, getReportNameValuePairs(report?.reportID))) {
        const lastAction = ReportActionsUtils.getLastVisibleAction(report?.reportID);
        const archiveReason = ReportActionsUtils.isClosedAction(lastAction) ? ReportActionsUtils.getOriginalMessage(lastAction)?.reason : CONST.REPORT.ARCHIVE_REASON.DEFAULT;
        if (archiveReason === CONST.REPORT.ARCHIVE_REASON.ACCOUNT_MERGED && policyExpenseChatRole !== CONST.POLICY.ROLE.ADMIN) {
            return getPolicyName(report, false, policy);
        }
    }

    // If user can see this report and they are not its owner, they must be an admin and the report name should be the name of the policy member
    return reportOwnerDisplayName;
}

function getArchiveReason(reportActions: OnyxEntry<ReportActions>): ValueOf<typeof CONST.REPORT.ARCHIVE_REASON> | undefined {
    const lastClosedReportAction = ReportActionsUtils.getLastClosedReportAction(reportActions);

    if (!lastClosedReportAction) {
        return undefined;
    }

    return ReportActionsUtils.isClosedAction(lastClosedReportAction) ? ReportActionsUtils.getOriginalMessage(lastClosedReportAction)?.reason : CONST.REPORT.ARCHIVE_REASON.DEFAULT;
}

/**
 * Given a report field, check if the field is for the report title.
 */
function isReportFieldOfTypeTitle(reportField: OnyxEntry<PolicyReportField>): boolean {
    return reportField?.type === 'formula' && reportField?.fieldID === CONST.REPORT_FIELD_TITLE_FIELD_ID;
}

/**
 * Check if Report has any held expenses
 */
function isHoldCreator(transaction: OnyxEntry<Transaction>, reportID: string | undefined): boolean {
    const holdReportAction = ReportActionsUtils.getReportAction(reportID, `${transaction?.comment?.hold ?? ''}`);
    return isActionCreator(holdReportAction);
}

/**
 * Given a report field, check if the field can be edited or not.
 * For title fields, its considered disabled if `deletable` prop is `true` (https://github.com/Expensify/App/issues/35043#issuecomment-1911275433)
 * For non title fields, its considered disabled if:
 * 1. The user is not admin of the report
 * 2. Report is settled or it is closed
 */
function isReportFieldDisabled(report: OnyxEntry<Report>, reportField: OnyxEntry<PolicyReportField>, policy: OnyxEntry<Policy>): boolean {
    const isReportSettled = isSettled(report?.reportID);
    const isReportClosed = isClosedReport(report);
    const isTitleField = isReportFieldOfTypeTitle(reportField);
    const isAdmin = isPolicyAdmin(report?.policyID, {[`${ONYXKEYS.COLLECTION.POLICY}${policy?.id}`]: policy});
    return isTitleField ? !reportField?.deletable : !isAdmin && (isReportSettled || isReportClosed);
}

/**
 * Given a set of report fields, return the field that refers to title
 */
function getTitleReportField(reportFields: Record<string, PolicyReportField>) {
    return Object.values(reportFields).find((field) => isReportFieldOfTypeTitle(field));
}

/**
 * Get the key for a report field
 */
function getReportFieldKey(reportFieldId: string | undefined) {
    if (!reportFieldId) {
        return '';
    }

    // We don't need to add `expensify_` prefix to the title field key, because backend stored title under a unique key `text_title`,
    // and all the other report field keys are stored under `expensify_FIELD_ID`.
    if (reportFieldId === CONST.REPORT_FIELD_TITLE_FIELD_ID) {
        return reportFieldId;
    }

    return `expensify_${reportFieldId}`;
}

/**
 * Get the report fields attached to the policy given policyID
 */
function getReportFieldsByPolicyID(policyID: string | undefined): Record<string, PolicyReportField> {
<<<<<<< HEAD
    if (!policyID) {
        return {};
    }

=======
>>>>>>> 84e51e24
    const policyReportFields = Object.entries(allPolicies ?? {}).find(([key]) => key.replace(ONYXKEYS.COLLECTION.POLICY, '') === policyID);
    const fieldList = policyReportFields?.[1]?.fieldList;

    if (!policyReportFields || !fieldList) {
        return {};
    }

    return fieldList;
}

/**
 * Get the report fields that we should display a MoneyReportView gets opened
 */

function getAvailableReportFields(report: Report, policyReportFields: PolicyReportField[]): PolicyReportField[] {
    // Get the report fields that are attached to a report. These will persist even if a field is deleted from the policy.
    const reportFields = Object.values(report.fieldList ?? {});
    const reportIsSettled = isSettled(report.reportID);

    // If the report is settled, we don't want to show any new field that gets added to the policy.
    if (reportIsSettled) {
        return reportFields;
    }

    // If the report is unsettled, we want to merge the new fields that get added to the policy with the fields that
    // are attached to the report.
    const mergedFieldIds = Array.from(new Set([...policyReportFields.map(({fieldID}) => fieldID), ...reportFields.map(({fieldID}) => fieldID)]));

    const fields = mergedFieldIds.map((id) => {
        const field = report?.fieldList?.[getReportFieldKey(id)];

        if (field) {
            return field;
        }

        const policyReportField = policyReportFields.find(({fieldID}) => fieldID === id);

        if (policyReportField) {
            return policyReportField;
        }

        return null;
    });

    return fields.filter(Boolean) as PolicyReportField[];
}

/**
 * Get the title for an IOU or expense chat which will be showing the payer and the amount
 */
function getMoneyRequestReportName(report: OnyxEntry<Report>, policy?: OnyxEntry<Policy>, invoiceReceiverPolicy?: OnyxEntry<Policy>): string {
    const isReportSettled = isSettled(report?.reportID);
    const reportFields = isReportSettled ? report?.fieldList : getReportFieldsByPolicyID(report?.policyID);
    const titleReportField = Object.values(reportFields ?? {}).find((reportField) => reportField?.fieldID === CONST.REPORT_FIELD_TITLE_FIELD_ID);

    if (titleReportField && report?.reportName && isPaidGroupPolicyExpenseReport(report)) {
        return report.reportName;
    }

    const moneyRequestTotal = getMoneyRequestSpendBreakdown(report).totalDisplaySpend;
    const formattedAmount = CurrencyUtils.convertToDisplayString(moneyRequestTotal, report?.currency);

    let payerOrApproverName;
    if (isExpenseReport(report)) {
        const parentReport = getParentReport(report);
        payerOrApproverName = getPolicyName(parentReport ?? report, false, policy);
    } else if (isInvoiceReport(report)) {
        const chatReport = getReportOrDraftReport(report?.chatReportID);
        payerOrApproverName = getInvoicePayerName(chatReport, invoiceReceiverPolicy);
    } else {
        payerOrApproverName = getDisplayNameForParticipant(report?.managerID) ?? '';
    }

    const payerPaidAmountMessage = Localize.translateLocal('iou.payerPaidAmount', {
        payer: payerOrApproverName,
        amount: formattedAmount,
    });

    if (isReportApproved(report)) {
        return Localize.translateLocal('iou.managerApprovedAmount', {
            manager: payerOrApproverName,
            amount: formattedAmount,
        });
    }

    if (report?.isWaitingOnBankAccount) {
        return `${payerPaidAmountMessage} ${CONST.DOT_SEPARATOR} ${Localize.translateLocal('iou.pending')}`;
    }

    if (!isSettled(report?.reportID) && hasNonReimbursableTransactions(report?.reportID)) {
        payerOrApproverName = getDisplayNameForParticipant(report?.ownerAccountID) ?? '';
        return Localize.translateLocal('iou.payerSpentAmount', {payer: payerOrApproverName, amount: formattedAmount});
    }

    if (isProcessingReport(report) || isOpenExpenseReport(report) || isOpenInvoiceReport(report) || moneyRequestTotal === 0) {
        return Localize.translateLocal('iou.payerOwesAmount', {payer: payerOrApproverName, amount: formattedAmount});
    }

    return payerPaidAmountMessage;
}

/**
 * Gets transaction created, amount, currency, comment, and waypoints (for distance expense)
 * into a flat object. Used for displaying transactions and sending them in API commands
 */

function getTransactionDetails(transaction: OnyxInputOrEntry<Transaction>, createdDateFormat: string = CONST.DATE.FNS_FORMAT_STRING): TransactionDetails | undefined {
    if (!transaction) {
        return;
    }
    const report = getReportOrDraftReport(transaction?.reportID);
    return {
        created: TransactionUtils.getFormattedCreated(transaction, createdDateFormat),
        amount: TransactionUtils.getAmount(transaction, !isEmptyObject(report) && isExpenseReport(report)),
        attendees: TransactionUtils.getAttendees(transaction),
        taxAmount: TransactionUtils.getTaxAmount(transaction, !isEmptyObject(report) && isExpenseReport(report)),
        taxCode: TransactionUtils.getTaxCode(transaction),
        currency: TransactionUtils.getCurrency(transaction),
        comment: TransactionUtils.getDescription(transaction),
        merchant: TransactionUtils.getMerchant(transaction),
        waypoints: TransactionUtils.getWaypoints(transaction),
        customUnitRateID: TransactionUtils.getRateID(transaction),
        category: TransactionUtils.getCategory(transaction),
        billable: TransactionUtils.getBillable(transaction),
        tag: TransactionUtils.getTag(transaction),
        mccGroup: TransactionUtils.getMCCGroup(transaction),
        cardID: TransactionUtils.getCardID(transaction),
        originalAmount: TransactionUtils.getOriginalAmount(transaction),
        originalCurrency: TransactionUtils.getOriginalCurrency(transaction),
        postedDate: TransactionUtils.getFormattedPostedDate(transaction),
    };
}

function getTransactionCommentObject(transaction: OnyxEntry<Transaction>): Comment {
    return {
        ...transaction?.comment,
        waypoints: TransactionUtils.getWaypoints(transaction),
    };
}

/**
 * Can only edit if:
 *
 * - in case of IOU report
 *    - the current user is the requestor and is not settled yet
 * - in case of expense report
 *    - the current user is the requestor and is not settled yet
 *    - the current user is the manager of the report
 *    - or the current user is an admin on the policy the expense report is tied to
 *
 *    This is used in conjunction with canEditRestrictedField to control editing of specific fields like amount, currency, created, receipt, and distance.
 *    On its own, it only controls allowing/disallowing navigating to the editing pages or showing/hiding the 'Edit' icon on report actions
 */
function canEditMoneyRequest(reportAction: OnyxInputOrEntry<ReportAction<typeof CONST.REPORT.ACTIONS.TYPE.IOU>>, linkedTransaction?: OnyxEntry<Transaction>): boolean {
    const isDeleted = ReportActionsUtils.isDeletedAction(reportAction);

    if (isDeleted) {
        return false;
    }

    const allowedReportActionType: Array<ValueOf<typeof CONST.IOU.REPORT_ACTION_TYPE>> = [CONST.IOU.REPORT_ACTION_TYPE.TRACK, CONST.IOU.REPORT_ACTION_TYPE.CREATE];
    const originalMessage = ReportActionsUtils.getOriginalMessage(reportAction);
    const actionType = originalMessage?.type;

    if (!actionType || !allowedReportActionType.includes(actionType)) {
        return false;
    }

    const transaction = linkedTransaction ?? getLinkedTransaction(reportAction ?? undefined);

    // In case the transaction is failed to be created, we should disable editing the money request
    if (!transaction?.transactionID || (transaction?.pendingAction === CONST.RED_BRICK_ROAD_PENDING_ACTION.ADD && !isEmptyObject(transaction.errors))) {
        return false;
    }

    const moneyRequestReportID = originalMessage?.IOUReportID;

    if (!moneyRequestReportID) {
        return actionType === CONST.IOU.REPORT_ACTION_TYPE.TRACK;
    }

    const moneyRequestReport = getReportOrDraftReport(String(moneyRequestReportID));
    const isRequestor = currentUserAccountID === reportAction?.actorAccountID;

    const isSubmitted = isProcessingReport(moneyRequestReport);
    if (isIOUReport(moneyRequestReport)) {
        return isSubmitted && isRequestor;
    }

    const policy = getPolicy(moneyRequestReport?.policyID);
    const isAdmin = policy?.role === CONST.POLICY.ROLE.ADMIN;
    const isManager = currentUserAccountID === moneyRequestReport?.managerID;

    if (isInvoiceReport(moneyRequestReport) && isManager) {
        return false;
    }

    // Admin & managers can always edit coding fields such as tag, category, billable, etc. As long as the report has a state higher than OPEN.
    if ((isAdmin || isManager) && !isOpenExpenseReport(moneyRequestReport)) {
        return true;
    }

    if (policy?.type === CONST.POLICY.TYPE.CORPORATE && moneyRequestReport && isSubmitted && isCurrentUserSubmitter(moneyRequestReport.reportID)) {
        const isForwarded = PolicyUtils.getSubmitToAccountID(policy, moneyRequestReport) !== moneyRequestReport.managerID;
        return !isForwarded;
    }

    return !isReportApproved(moneyRequestReport) && !isSettled(moneyRequestReport?.reportID) && !isClosedReport(moneyRequestReport) && isRequestor;
}

/**
 * Checks if the current user can edit the provided property of an expense
 *
 */
function canEditFieldOfMoneyRequest(reportAction: OnyxInputOrEntry<ReportAction>, fieldToEdit: ValueOf<typeof CONST.EDIT_REQUEST_FIELD>): boolean {
    // A list of fields that cannot be edited by anyone, once an expense has been settled
    const restrictedFields: string[] = [
        CONST.EDIT_REQUEST_FIELD.AMOUNT,
        CONST.EDIT_REQUEST_FIELD.CURRENCY,
        CONST.EDIT_REQUEST_FIELD.MERCHANT,
        CONST.EDIT_REQUEST_FIELD.DATE,
        CONST.EDIT_REQUEST_FIELD.RECEIPT,
        CONST.EDIT_REQUEST_FIELD.DISTANCE,
        CONST.EDIT_REQUEST_FIELD.DISTANCE_RATE,
    ];

    if (!ReportActionsUtils.isMoneyRequestAction(reportAction) || !canEditMoneyRequest(reportAction)) {
        return false;
    }

    // If we're editing fields such as category, tag, description, etc. the check above should be enough for handling the permission
    if (!restrictedFields.includes(fieldToEdit)) {
        return true;
    }

    const iouMessage = ReportActionsUtils.getOriginalMessage(reportAction);
    const moneyRequestReport = iouMessage?.IOUReportID ? getReport(iouMessage?.IOUReportID) ?? ({} as Report) : ({} as Report);
    const transaction = allTransactions?.[`${ONYXKEYS.COLLECTION.TRANSACTION}${iouMessage?.IOUTransactionID}`] ?? ({} as Transaction);

    if (isSettled(String(moneyRequestReport.reportID)) || isReportApproved(String(moneyRequestReport.reportID))) {
        return false;
    }

    if (
        (fieldToEdit === CONST.EDIT_REQUEST_FIELD.AMOUNT || fieldToEdit === CONST.EDIT_REQUEST_FIELD.CURRENCY || fieldToEdit === CONST.EDIT_REQUEST_FIELD.DATE) &&
        TransactionUtils.isCardTransaction(transaction)
    ) {
        return false;
    }

    const policy = getPolicy(moneyRequestReport?.policyID);
    const isAdmin = isExpenseReport(moneyRequestReport) && policy?.role === CONST.POLICY.ROLE.ADMIN;
    const isManager = isExpenseReport(moneyRequestReport) && currentUserAccountID === moneyRequestReport?.managerID;

    if ((fieldToEdit === CONST.EDIT_REQUEST_FIELD.AMOUNT || fieldToEdit === CONST.EDIT_REQUEST_FIELD.CURRENCY) && TransactionUtils.isDistanceRequest(transaction)) {
        return isAdmin || isManager;
    }

    if (fieldToEdit === CONST.EDIT_REQUEST_FIELD.RECEIPT) {
        const isRequestor = currentUserAccountID === reportAction?.actorAccountID;
        return (
            !isInvoiceReport(moneyRequestReport) &&
            !TransactionUtils.isReceiptBeingScanned(transaction) &&
            !TransactionUtils.isDistanceRequest(transaction) &&
            (isAdmin || isManager || isRequestor)
        );
    }

    if (fieldToEdit === CONST.EDIT_REQUEST_FIELD.DISTANCE_RATE) {
        // The distance rate can be modified only on the distance expense reports
        return isExpenseReport(moneyRequestReport) && TransactionUtils.isDistanceRequest(transaction);
    }

    return true;
}

/**
 * Can only edit if:
 *
 * - It was written by the current user
 * - It's an ADD_COMMENT that is not an attachment
 * - It's an expense where conditions for editability are defined in canEditMoneyRequest method
 * - It's not pending deletion
 */
function canEditReportAction(reportAction: OnyxInputOrEntry<ReportAction>): boolean {
    const isCommentOrIOU = reportAction?.actionName === CONST.REPORT.ACTIONS.TYPE.ADD_COMMENT || reportAction?.actionName === CONST.REPORT.ACTIONS.TYPE.IOU;
    const message = reportAction ? ReportActionsUtils.getReportActionMessage(reportAction) : undefined;

    return !!(
        reportAction?.actorAccountID === currentUserAccountID &&
        isCommentOrIOU &&
        (!ReportActionsUtils.isMoneyRequestAction(reportAction) || canEditMoneyRequest(reportAction)) && // Returns true for non-IOU actions
        !isReportMessageAttachment(message) &&
        ((!reportAction.isAttachmentWithText && !reportAction.isAttachmentOnly) || !reportAction.isOptimisticAction) &&
        !ReportActionsUtils.isDeletedAction(reportAction) &&
        !ReportActionsUtils.isCreatedTaskReportAction(reportAction) &&
        reportAction?.pendingAction !== CONST.RED_BRICK_ROAD_PENDING_ACTION.DELETE
    );
}

function canHoldUnholdReportAction(reportAction: OnyxInputOrEntry<ReportAction>): {canHoldRequest: boolean; canUnholdRequest: boolean} {
    if (!ReportActionsUtils.isMoneyRequestAction(reportAction)) {
        return {canHoldRequest: false, canUnholdRequest: false};
    }

    const moneyRequestReportID = ReportActionsUtils.getOriginalMessage(reportAction)?.IOUReportID;
    const moneyRequestReport = getReportOrDraftReport(String(moneyRequestReportID));

    if (!moneyRequestReportID || !moneyRequestReport) {
        return {canHoldRequest: false, canUnholdRequest: false};
    }

    if (isInvoiceReport(moneyRequestReport)) {
        return {
            canHoldRequest: false,
            canUnholdRequest: false,
        };
    }

    const isRequestSettled = isSettled(moneyRequestReport?.reportID);
    const isApproved = isReportApproved(moneyRequestReport);
    const transactionID = moneyRequestReport ? ReportActionsUtils.getOriginalMessage(reportAction)?.IOUTransactionID : undefined;
    const transaction = allTransactions?.[`${ONYXKEYS.COLLECTION.TRANSACTION}${transactionID}`] ?? ({} as Transaction);

    const parentReportAction = isThread(moneyRequestReport)
        ? allReportActions?.[`${ONYXKEYS.COLLECTION.REPORT_ACTIONS}${moneyRequestReport.parentReportID}`]?.[moneyRequestReport.parentReportActionID]
        : undefined;

    const isRequestIOU = isIOUReport(moneyRequestReport);
    const isHoldActionCreator = isHoldCreator(transaction, reportAction.childReportID);

    const isTrackExpenseMoneyReport = isTrackExpenseReport(moneyRequestReport);
    const isActionOwner =
        typeof parentReportAction?.actorAccountID === 'number' &&
        typeof currentUserPersonalDetails?.accountID === 'number' &&
        parentReportAction.actorAccountID === currentUserPersonalDetails?.accountID;
    const isApprover = isMoneyRequestReport(moneyRequestReport) && moneyRequestReport?.managerID !== null && currentUserPersonalDetails?.accountID === moneyRequestReport?.managerID;
    const isAdmin = isPolicyAdmin(moneyRequestReport.policyID, allPolicies);
    const isOnHold = TransactionUtils.isOnHold(transaction);
    const isScanning = TransactionUtils.hasReceipt(transaction) && TransactionUtils.isReceiptBeingScanned(transaction);
    const isClosed = isClosedReport(moneyRequestReport);

    const canModifyStatus = !isTrackExpenseMoneyReport && (isAdmin || isActionOwner || isApprover);
    const canModifyUnholdStatus = !isTrackExpenseMoneyReport && (isAdmin || (isActionOwner && isHoldActionCreator) || isApprover);
    const isDeletedParentAction = isEmptyObject(parentReportAction) || ReportActionsUtils.isDeletedAction(parentReportAction);

    const canHoldOrUnholdRequest = !isRequestSettled && !isApproved && !isDeletedParentAction && !isClosed;
    const canHoldRequest = canHoldOrUnholdRequest && !isOnHold && (isRequestIOU || canModifyStatus) && !isScanning && !!transaction?.reimbursable;
    const canUnholdRequest =
        !!(canHoldOrUnholdRequest && isOnHold && !TransactionUtils.isDuplicate(transaction.transactionID, true) && (isRequestIOU ? isHoldActionCreator : canModifyUnholdStatus)) &&
        !!transaction?.reimbursable;

    return {canHoldRequest, canUnholdRequest};
}

const changeMoneyRequestHoldStatus = (reportAction: OnyxEntry<ReportAction>, backTo?: string, searchHash?: number): void => {
    if (!ReportActionsUtils.isMoneyRequestAction(reportAction)) {
        return;
    }
    const moneyRequestReportID = ReportActionsUtils.getOriginalMessage(reportAction)?.IOUReportID;

    const moneyRequestReport = getReportOrDraftReport(String(moneyRequestReportID));
    if (!moneyRequestReportID || !moneyRequestReport) {
        return;
    }

    const transactionID = ReportActionsUtils.getOriginalMessage(reportAction)?.IOUTransactionID;

    if (!transactionID || !reportAction.childReportID) {
        Log.warn('Missing transactionID and reportAction.childReportID during the change of the money request hold status');
        return;
    }

    const transaction = allTransactions?.[`${ONYXKEYS.COLLECTION.TRANSACTION}${transactionID}`] ?? ({} as Transaction);
    const isOnHold = TransactionUtils.isOnHold(transaction);
    const policy = allPolicies?.[`${ONYXKEYS.COLLECTION.POLICY}${moneyRequestReport.policyID}`] ?? null;

    if (isOnHold) {
        IOU.unholdRequest(transactionID, reportAction.childReportID, searchHash);
    } else {
        const activeRoute = encodeURIComponent(Navigation.getActiveRouteWithoutParams());
        Navigation.navigate(
            // eslint-disable-next-line @typescript-eslint/prefer-nullish-coalescing
            ROUTES.MONEY_REQUEST_HOLD_REASON.getRoute(policy?.type ?? CONST.POLICY.TYPE.PERSONAL, transactionID, reportAction.childReportID, backTo || activeRoute, searchHash),
        );
    }
};

/**
 * Gets all transactions on an IOU report with a receipt
 */
function getTransactionsWithReceipts(iouReportID: string | undefined): Transaction[] {
    const transactions = getReportTransactions(iouReportID);
    return transactions.filter((transaction) => TransactionUtils.hasReceipt(transaction));
}

/**
 * For report previews, we display a "Receipt scan in progress" indicator
 * instead of the report total only when we have no report total ready to show. This is the case when
 * all requests are receipts that are being SmartScanned. As soon as we have a non-receipt request,
 * or as soon as one receipt request is done scanning, we have at least one
 * "ready" expense, and we remove this indicator to show the partial report total.
 */
function areAllRequestsBeingSmartScanned(iouReportID: string, reportPreviewAction: OnyxEntry<ReportAction>): boolean {
    const transactionsWithReceipts = getTransactionsWithReceipts(iouReportID);
    // If we have more requests than requests with receipts, we have some manual requests
    if (ReportActionsUtils.getNumberOfMoneyRequests(reportPreviewAction) > transactionsWithReceipts.length) {
        return false;
    }
    return transactionsWithReceipts.every((transaction) => TransactionUtils.isReceiptBeingScanned(transaction));
}

/**
 * Get the transactions related to a report preview with receipts
 * Get the details linked to the IOU reportAction
 *
 * NOTE: This method is only meant to be used inside this action file. Do not export and use it elsewhere. Use withOnyx or Onyx.connect() instead.
 */
function getLinkedTransaction(reportAction: OnyxEntry<ReportAction | OptimisticIOUReportAction>): OnyxEntry<Transaction> {
    let transactionID;

    if (ReportActionsUtils.isMoneyRequestAction(reportAction)) {
        transactionID = ReportActionsUtils.getOriginalMessage(reportAction)?.IOUTransactionID;
    }

    return allTransactions?.[`${ONYXKEYS.COLLECTION.TRANSACTION}${transactionID}`];
}

/**
 * Check if any of the transactions in the report has required missing fields
 */
function hasMissingSmartscanFields(iouReportID: string): boolean {
    const reportTransactions = getReportTransactions(iouReportID);

    return reportTransactions.some(TransactionUtils.hasMissingSmartscanFields);
}

/**
 * Get report action which is missing smartscan fields
 */
function getReportActionWithMissingSmartscanFields(iouReportID: string | undefined): ReportAction | undefined {
    const reportActions = Object.values(ReportActionsUtils.getAllReportActions(iouReportID));
    return reportActions.find((action) => {
        if (!ReportActionsUtils.isMoneyRequestAction(action)) {
            return false;
        }
        const transaction = getLinkedTransaction(action);
        if (isEmptyObject(transaction)) {
            return false;
        }
        if (!ReportActionsUtils.wasActionTakenByCurrentUser(action)) {
            return false;
        }
        return TransactionUtils.hasMissingSmartscanFields(transaction);
    });
}

/**
 * Check if iouReportID has required missing fields
 */
function shouldShowRBRForMissingSmartscanFields(iouReportID: string | undefined): boolean {
    return !!getReportActionWithMissingSmartscanFields(iouReportID);
}

/**
 * Given a parent IOU report action get report name for the LHN.
 */
function getTransactionReportName(reportAction: OnyxEntry<ReportAction | OptimisticIOUReportAction>): string {
    if (ReportActionsUtils.isReversedTransaction(reportAction)) {
        return Localize.translateLocal('parentReportAction.reversedTransaction');
    }

    if (ReportActionsUtils.isDeletedAction(reportAction)) {
        return Localize.translateLocal('parentReportAction.deletedExpense');
    }

    const transaction = getLinkedTransaction(reportAction);

    if (isEmptyObject(transaction)) {
        // Transaction data might be empty on app's first load, if so we fallback to Expense/Track Expense
        return ReportActionsUtils.isTrackExpenseAction(reportAction) ? Localize.translateLocal('iou.trackExpense') : Localize.translateLocal('iou.expense');
    }

    if (TransactionUtils.hasReceipt(transaction) && TransactionUtils.isReceiptBeingScanned(transaction)) {
        return Localize.translateLocal('iou.receiptScanning');
    }

    if (TransactionUtils.hasMissingSmartscanFields(transaction)) {
        return Localize.translateLocal('iou.receiptMissingDetails');
    }

    if (TransactionUtils.isFetchingWaypointsFromServer(transaction) && TransactionUtils.getMerchant(transaction) === Localize.translateLocal('iou.fieldPending')) {
        return Localize.translateLocal('iou.fieldPending');
    }

    if (ReportActionsUtils.isSentMoneyReportAction(reportAction)) {
        return getIOUReportActionDisplayMessage(reportAction as ReportAction, transaction);
    }

    const report = getReportOrDraftReport(transaction?.reportID);
    const amount = TransactionUtils.getAmount(transaction, !isEmptyObject(report) && isExpenseReport(report)) ?? 0;
    const formattedAmount = CurrencyUtils.convertToDisplayString(amount, TransactionUtils.getCurrency(transaction)) ?? '';
    const comment = TransactionUtils.getMerchantOrDescription(transaction);
    if (ReportActionsUtils.isTrackExpenseAction(reportAction)) {
        return Localize.translateLocal('iou.threadTrackReportName', {formattedAmount, comment});
    }
    return Localize.translateLocal('iou.threadExpenseReportName', {formattedAmount, comment});
}

/**
 * Get expense message for an IOU report
 *
 * @param [iouReportAction] This is always an IOU action. When necessary, report preview actions will be unwrapped and the child iou report action is passed here (the original report preview
 *     action will be passed as `originalReportAction` in this case).
 * @param [originalReportAction] This can be either a report preview action or the IOU action. This will be the original report preview action in cases where `iouReportAction` was unwrapped
 *     from a report preview action. Otherwise, it will be the same as `iouReportAction`.
 */
function getReportPreviewMessage(
    reportOrID: OnyxInputOrEntry<Report> | string,
    iouReportAction: OnyxInputOrEntry<ReportAction> = null,
    shouldConsiderScanningReceiptOrPendingRoute = false,
    isPreviewMessageForParentChatReport = false,
    policy?: OnyxInputOrEntry<Policy>,
    isForListPreview = false,
    originalReportAction: OnyxInputOrEntry<ReportAction> = iouReportAction,
): string {
    const report = typeof reportOrID === 'string' ? getReport(reportOrID) : reportOrID;
    const reportActionMessage = ReportActionsUtils.getReportActionHtml(iouReportAction);

    if (isEmptyObject(report) || !report?.reportID) {
        // The iouReport is not found locally after SignIn because the OpenApp API won't return iouReports if they're settled
        // As a temporary solution until we know how to solve this the best, we just use the message that returned from BE
        return reportActionMessage;
    }

    if (!isEmptyObject(iouReportAction) && !isIOUReport(report) && iouReportAction && ReportActionsUtils.isSplitBillAction(iouReportAction)) {
        // This covers group chats where the last action is a split expense action
        const linkedTransaction = getLinkedTransaction(iouReportAction);
        if (isEmptyObject(linkedTransaction)) {
            return reportActionMessage;
        }

        if (!isEmptyObject(linkedTransaction)) {
            if (TransactionUtils.isReceiptBeingScanned(linkedTransaction)) {
                return Localize.translateLocal('iou.receiptScanning');
            }

            if (TransactionUtils.hasMissingSmartscanFields(linkedTransaction)) {
                return Localize.translateLocal('iou.receiptMissingDetails');
            }

            const amount = TransactionUtils.getAmount(linkedTransaction, !isEmptyObject(report) && isExpenseReport(report)) ?? 0;
            const formattedAmount = CurrencyUtils.convertToDisplayString(amount, TransactionUtils.getCurrency(linkedTransaction)) ?? '';
            return Localize.translateLocal('iou.didSplitAmount', {formattedAmount, comment: TransactionUtils.getMerchantOrDescription(linkedTransaction)});
        }
    }

    if (!isEmptyObject(iouReportAction) && !isIOUReport(report) && iouReportAction && ReportActionsUtils.isTrackExpenseAction(iouReportAction)) {
        // This covers group chats where the last action is a track expense action
        const linkedTransaction = getLinkedTransaction(iouReportAction);
        if (isEmptyObject(linkedTransaction)) {
            return reportActionMessage;
        }

        if (!isEmptyObject(linkedTransaction)) {
            if (TransactionUtils.isReceiptBeingScanned(linkedTransaction)) {
                return Localize.translateLocal('iou.receiptScanning');
            }

            if (TransactionUtils.hasMissingSmartscanFields(linkedTransaction)) {
                return Localize.translateLocal('iou.receiptMissingDetails');
            }

            const amount = TransactionUtils.getAmount(linkedTransaction, !isEmptyObject(report) && isExpenseReport(report)) ?? 0;
            const formattedAmount = CurrencyUtils.convertToDisplayString(amount, TransactionUtils.getCurrency(linkedTransaction)) ?? '';
            return Localize.translateLocal('iou.trackedAmount', {formattedAmount, comment: TransactionUtils.getMerchantOrDescription(linkedTransaction)});
        }
    }

    const containsNonReimbursable = hasNonReimbursableTransactions(report.reportID);
    const totalAmount = getMoneyRequestSpendBreakdown(report).totalDisplaySpend;

    const parentReport = getParentReport(report);
    const policyName = getPolicyName(parentReport ?? report, false, policy);
    const payerName = isExpenseReport(report) ? policyName : getDisplayNameForParticipant(report.managerID, !isPreviewMessageForParentChatReport);

    const formattedAmount = CurrencyUtils.convertToDisplayString(totalAmount, report.currency);

    if (isReportApproved(report) && isPaidGroupPolicy(report)) {
        return Localize.translateLocal('iou.managerApprovedAmount', {
            manager: payerName ?? '',
            amount: formattedAmount,
        });
    }

    let linkedTransaction;
    if (!isEmptyObject(iouReportAction) && shouldConsiderScanningReceiptOrPendingRoute && iouReportAction && ReportActionsUtils.isMoneyRequestAction(iouReportAction)) {
        linkedTransaction = getLinkedTransaction(iouReportAction);
    }

    if (!isEmptyObject(linkedTransaction) && TransactionUtils.hasReceipt(linkedTransaction) && TransactionUtils.isReceiptBeingScanned(linkedTransaction)) {
        return Localize.translateLocal('iou.receiptScanning');
    }

    if (!isEmptyObject(linkedTransaction) && TransactionUtils.isFetchingWaypointsFromServer(linkedTransaction) && !TransactionUtils.getAmount(linkedTransaction)) {
        return Localize.translateLocal('iou.fieldPending');
    }

    const originalMessage = !isEmptyObject(iouReportAction) && ReportActionsUtils.isMoneyRequestAction(iouReportAction) ? ReportActionsUtils.getOriginalMessage(iouReportAction) : undefined;

    // Show Paid preview message if it's settled or if the amount is paid & stuck at receivers end for only chat reports.
    if (isSettled(report.reportID) || (report.isWaitingOnBankAccount && isPreviewMessageForParentChatReport)) {
        // A settled report preview message can come in three formats "paid ... elsewhere" or "paid ... with Expensify"
        let translatePhraseKey: TranslationPaths = 'iou.paidElsewhereWithAmount';
        if (isPreviewMessageForParentChatReport) {
            translatePhraseKey = 'iou.payerPaidAmount';
        } else if (
            [CONST.IOU.PAYMENT_TYPE.VBBA, CONST.IOU.PAYMENT_TYPE.EXPENSIFY].some((paymentType) => paymentType === originalMessage?.paymentType) ||
            !!reportActionMessage.match(/ (with Expensify|using Expensify)$/) ||
            report.isWaitingOnBankAccount
        ) {
            translatePhraseKey = 'iou.paidWithExpensifyWithAmount';
            if (originalMessage?.automaticAction) {
                translatePhraseKey = 'iou.automaticallyPaidWithExpensify';
            }
        }

        let actualPayerName = report.managerID === currentUserAccountID ? '' : getDisplayNameForParticipant(report.managerID, true);
        actualPayerName = actualPayerName && isForListPreview && !isPreviewMessageForParentChatReport ? `${actualPayerName}:` : actualPayerName;
        const payerDisplayName = isPreviewMessageForParentChatReport ? payerName : actualPayerName;

        return Localize.translateLocal(translatePhraseKey, {amount: formattedAmount, payer: payerDisplayName ?? ''});
    }

    if (report.isWaitingOnBankAccount) {
        const submitterDisplayName = getDisplayNameForParticipant(report.ownerAccountID, true) ?? '';
        return Localize.translateLocal('iou.waitingOnBankAccount', {submitterDisplayName});
    }

    const lastActorID = iouReportAction?.actorAccountID;
    let amount = originalMessage?.amount;
    let currency = originalMessage?.currency ? originalMessage?.currency : report.currency;

    if (!isEmptyObject(linkedTransaction)) {
        amount = TransactionUtils.getAmount(linkedTransaction, isExpenseReport(report));
        currency = TransactionUtils.getCurrency(linkedTransaction);
    }

    if (isEmptyObject(linkedTransaction) && !isEmptyObject(iouReportAction)) {
        linkedTransaction = getLinkedTransaction(iouReportAction);
    }

    let comment = !isEmptyObject(linkedTransaction) ? TransactionUtils.getMerchantOrDescription(linkedTransaction) : undefined;
    if (!isEmptyObject(originalReportAction) && ReportActionsUtils.isReportPreviewAction(originalReportAction) && ReportActionsUtils.getNumberOfMoneyRequests(originalReportAction) !== 1) {
        comment = undefined;
    }

    // if we have the amount in the originalMessage and lastActorID, we can use that to display the preview message for the latest expense
    if (amount !== undefined && lastActorID && !isPreviewMessageForParentChatReport) {
        const amountToDisplay = CurrencyUtils.convertToDisplayString(Math.abs(amount), currency);

        // We only want to show the actor name in the preview if it's not the current user who took the action
        const requestorName = lastActorID && lastActorID !== currentUserAccountID ? getDisplayNameForParticipant(lastActorID, !isPreviewMessageForParentChatReport) : '';
        return `${requestorName ? `${requestorName}: ` : ''}${Localize.translateLocal('iou.submittedAmount', {formattedAmount: amountToDisplay, comment})}`;
    }

    if (containsNonReimbursable) {
        return Localize.translateLocal('iou.payerSpentAmount', {payer: getDisplayNameForParticipant(report.ownerAccountID) ?? '', amount: formattedAmount});
    }

    return Localize.translateLocal('iou.payerOwesAmount', {payer: payerName ?? '', amount: formattedAmount, comment});
}

/**
 * Given the updates user made to the expense, compose the originalMessage
 * object of the modified expense action.
 *
 * At the moment, we only allow changing one transaction field at a time.
 */
function getModifiedExpenseOriginalMessage(
    oldTransaction: OnyxInputOrEntry<Transaction>,
    transactionChanges: TransactionChanges,
    isFromExpenseReport: boolean,
    policy: OnyxInputOrEntry<Policy>,
    updatedTransaction?: OnyxInputOrEntry<Transaction>,
): OriginalMessageModifiedExpense {
    const originalMessage: OriginalMessageModifiedExpense = {};
    // Remark: Comment field is the only one which has new/old prefixes for the keys (newComment/ oldComment),
    // all others have old/- pattern such as oldCreated/created
    if ('comment' in transactionChanges) {
        originalMessage.oldComment = TransactionUtils.getDescription(oldTransaction);
        originalMessage.newComment = transactionChanges?.comment;
    }
    if ('created' in transactionChanges) {
        originalMessage.oldCreated = TransactionUtils.getFormattedCreated(oldTransaction);
        originalMessage.created = transactionChanges?.created;
    }
    if ('merchant' in transactionChanges) {
        originalMessage.oldMerchant = TransactionUtils.getMerchant(oldTransaction);
        originalMessage.merchant = transactionChanges?.merchant;
    }
    if ('attendees' in transactionChanges) {
        [originalMessage.oldAttendees, originalMessage.attendees] = TransactionUtils.getFormattedAttendees(transactionChanges?.attendees, TransactionUtils.getAttendees(oldTransaction));
    }

    // The amount is always a combination of the currency and the number value so when one changes we need to store both
    // to match how we handle the modified expense action in oldDot
    const didAmountOrCurrencyChange = 'amount' in transactionChanges || 'currency' in transactionChanges;
    if (didAmountOrCurrencyChange) {
        originalMessage.oldAmount = TransactionUtils.getAmount(oldTransaction, isFromExpenseReport);
        originalMessage.amount = transactionChanges?.amount ?? transactionChanges.oldAmount;
        originalMessage.oldCurrency = TransactionUtils.getCurrency(oldTransaction);
        originalMessage.currency = transactionChanges?.currency ?? transactionChanges.oldCurrency;
    }

    if ('category' in transactionChanges) {
        originalMessage.oldCategory = TransactionUtils.getCategory(oldTransaction);
        originalMessage.category = transactionChanges?.category;
    }

    if ('tag' in transactionChanges) {
        originalMessage.oldTag = TransactionUtils.getTag(oldTransaction);
        originalMessage.tag = transactionChanges?.tag;
    }

    // We only want to display a tax rate update system message when tax rate is updated by user.
    // Tax rate can change as a result of currency update. In such cases, we want to skip displaying a system message, as discussed.
    const didTaxCodeChange = 'taxCode' in transactionChanges;
    if (didTaxCodeChange && !didAmountOrCurrencyChange) {
        originalMessage.oldTaxRate = policy?.taxRates?.taxes[TransactionUtils.getTaxCode(oldTransaction)]?.value;
        originalMessage.taxRate = transactionChanges?.taxCode && policy?.taxRates?.taxes[transactionChanges?.taxCode]?.value;
    }

    // We only want to display a tax amount update system message when tax amount is updated by user.
    // Tax amount can change as a result of amount, currency or tax rate update. In such cases, we want to skip displaying a system message, as discussed.
    if ('taxAmount' in transactionChanges && !(didAmountOrCurrencyChange || didTaxCodeChange)) {
        originalMessage.oldTaxAmount = TransactionUtils.getTaxAmount(oldTransaction, isFromExpenseReport);
        originalMessage.taxAmount = transactionChanges?.taxAmount;
        originalMessage.currency = TransactionUtils.getCurrency(oldTransaction);
    }

    if ('billable' in transactionChanges) {
        const oldBillable = TransactionUtils.getBillable(oldTransaction);
        originalMessage.oldBillable = oldBillable ? Localize.translateLocal('common.billable').toLowerCase() : Localize.translateLocal('common.nonBillable').toLowerCase();
        originalMessage.billable = transactionChanges?.billable ? Localize.translateLocal('common.billable').toLowerCase() : Localize.translateLocal('common.nonBillable').toLowerCase();
    }

    if ('customUnitRateID' in transactionChanges && updatedTransaction?.comment?.customUnit?.customUnitRateID) {
        originalMessage.oldAmount = TransactionUtils.getAmount(oldTransaction, isFromExpenseReport);
        originalMessage.oldCurrency = TransactionUtils.getCurrency(oldTransaction);
        originalMessage.oldMerchant = TransactionUtils.getMerchant(oldTransaction);

        // For the originalMessage, we should use the non-negative amount, similar to what TransactionUtils.getAmount does for oldAmount
        originalMessage.amount = Math.abs(updatedTransaction.modifiedAmount ?? 0);
        originalMessage.currency = updatedTransaction.modifiedCurrency ?? CONST.CURRENCY.USD;
        originalMessage.merchant = updatedTransaction.modifiedMerchant;
    }

    return originalMessage;
}

/**
 * Check if original message is an object and can be used as a ChangeLog type
 * @param originalMessage
 */
function isChangeLogObject(originalMessage?: OriginalMessageChangeLog): OriginalMessageChangeLog | undefined {
    if (originalMessage && typeof originalMessage === 'object') {
        return originalMessage;
    }
    return undefined;
}

/**
 * Build invited usernames for admin chat threads
 * @param parentReportAction
 * @param parentReportActionMessage
 */
function getAdminRoomInvitedParticipants(parentReportAction: OnyxEntry<ReportAction>, parentReportActionMessage: string) {
    if (isEmptyObject(parentReportAction)) {
        return parentReportActionMessage || Localize.translateLocal('parentReportAction.deletedMessage');
    }
    if (!ReportActionsUtils.getOriginalMessage(parentReportAction)) {
        return parentReportActionMessage || Localize.translateLocal('parentReportAction.deletedMessage');
    }
    if (!ReportActionsUtils.isPolicyChangeLogAction(parentReportAction) || !ReportActionsUtils.isRoomChangeLogAction(parentReportAction)) {
        return parentReportActionMessage || Localize.translateLocal('parentReportAction.deletedMessage');
    }

    const originalMessage = isChangeLogObject(ReportActionsUtils.getOriginalMessage(parentReportAction));
    const participantAccountIDs = originalMessage?.targetAccountIDs ?? [];

    const participants = participantAccountIDs.map((id: number) => {
        const name = getDisplayNameForParticipant(id);
        if (name && name?.length > 0) {
            return name;
        }
        return Localize.translateLocal('common.hidden');
    });
    const users = participants.length > 1 ? participants.join(` ${Localize.translateLocal('common.and')} `) : participants.at(0);
    if (!users) {
        return parentReportActionMessage;
    }
    const actionType = parentReportAction.actionName;
    const isInviteAction = actionType === CONST.REPORT.ACTIONS.TYPE.ROOM_CHANGE_LOG.INVITE_TO_ROOM || actionType === CONST.REPORT.ACTIONS.TYPE.POLICY_CHANGE_LOG.INVITE_TO_ROOM;

    const verbKey = isInviteAction ? 'workspace.invite.invited' : 'workspace.invite.removed';
    const prepositionKey = isInviteAction ? 'workspace.invite.to' : 'workspace.invite.from';

    const verb = Localize.translateLocal(verbKey);
    const preposition = Localize.translateLocal(prepositionKey);

    const roomName = originalMessage?.roomName ?? '';

    return roomName ? `${verb} ${users} ${preposition} ${roomName}` : `${verb} ${users}`;
}

/**
 * Get the invoice payer name based on its type:
 * - Individual - a receiver display name.
 * - Policy - a receiver policy name.
 */
function getInvoicePayerName(report: OnyxEntry<Report>, invoiceReceiverPolicy?: OnyxEntry<Policy>): string {
    const invoiceReceiver = report?.invoiceReceiver;
    const isIndividual = invoiceReceiver?.type === CONST.REPORT.INVOICE_RECEIVER_TYPE.INDIVIDUAL;

    if (isIndividual) {
        return LocalePhoneNumber.formatPhoneNumber(PersonalDetailsUtils.getDisplayNameOrDefault(allPersonalDetails?.[invoiceReceiver.accountID]));
    }

    return getPolicyName(report, false, invoiceReceiverPolicy ?? allPolicies?.[`${ONYXKEYS.COLLECTION.POLICY}${invoiceReceiver?.policyID}`]);
}

/**
 * Parse html of reportAction into text
 */
function parseReportActionHtmlToText(reportAction: OnyxEntry<ReportAction>, reportID: string | undefined, childReportID?: string): string {
    if (!reportAction) {
        return '';
    }
    const key = `${reportID}_${reportAction.reportActionID}_${reportAction.lastModified}`;
    const cachedText = parsedReportActionMessageCache[key];
    if (cachedText !== undefined) {
        return cachedText;
    }

    const {html, text} = ReportActionsUtils.getReportActionMessage(reportAction) ?? {};

    if (!html) {
        return text ?? '';
    }

    const mentionReportRegex = /<mention-report reportID="(\d+)" *\/>/gi;
    const matches = html.matchAll(mentionReportRegex);

    const reportIDToName: Record<string, string> = {};
    for (const match of matches) {
        if (match[1] !== childReportID) {
            // eslint-disable-next-line @typescript-eslint/no-use-before-define
            reportIDToName[match[1]] = getReportName(getReportOrDraftReport(match[1])) ?? '';
        }
    }

    const mentionUserRegex = /<mention-user accountID="(\d+)" *\/>/gi;
    const accountIDToName: Record<string, string> = {};
    const accountIDs = Array.from(html.matchAll(mentionUserRegex), (mention) => Number(mention[1]));
    const logins = PersonalDetailsUtils.getLoginsByAccountIDs(accountIDs);
    accountIDs.forEach((id, index) => (accountIDToName[id] = logins.at(index) ?? ''));

    const textMessage = Str.removeSMSDomain(Parser.htmlToText(html, {reportIDToName, accountIDToName}));
    parsedReportActionMessageCache[key] = textMessage;

    return textMessage;
}

/**
 * Get the report action message for a report action.
 */
function getReportActionMessage(reportAction: OnyxEntry<ReportAction>, reportID?: string, childReportID?: string) {
    if (isEmptyObject(reportAction)) {
        return '';
    }
    if (reportAction.actionName === CONST.REPORT.ACTIONS.TYPE.HOLD) {
        return Localize.translateLocal('iou.heldExpense');
    }

    if (reportAction.actionName === CONST.REPORT.ACTIONS.TYPE.EXPORTED_TO_INTEGRATION) {
        return ReportActionsUtils.getExportIntegrationLastMessageText(reportAction);
    }

    if (reportAction.actionName === CONST.REPORT.ACTIONS.TYPE.UNHOLD) {
        return Localize.translateLocal('iou.unheldExpense');
    }
    if (ReportActionsUtils.isApprovedOrSubmittedReportAction(reportAction) || ReportActionsUtils.isActionOfType(reportAction, CONST.REPORT.ACTIONS.TYPE.REIMBURSED)) {
        return ReportActionsUtils.getReportActionMessageText(reportAction);
    }
    if (ReportActionsUtils.isReimbursementQueuedAction(reportAction)) {
        return getReimbursementQueuedActionMessage(reportAction, getReportOrDraftReport(reportID), false);
    }

    return parseReportActionHtmlToText(reportAction, reportID, childReportID);
}

/**
 * Get the title for an invoice room.
 */
function getInvoicesChatName(report: OnyxEntry<Report>, receiverPolicy: OnyxEntry<Policy>): string {
    const invoiceReceiver = report?.invoiceReceiver;
    const isIndividual = invoiceReceiver?.type === CONST.REPORT.INVOICE_RECEIVER_TYPE.INDIVIDUAL;
    const invoiceReceiverAccountID = isIndividual ? invoiceReceiver.accountID : CONST.DEFAULT_NUMBER_ID;
    const invoiceReceiverPolicyID = isIndividual ? undefined : invoiceReceiver?.policyID;
    const invoiceReceiverPolicy = receiverPolicy ?? getPolicy(invoiceReceiverPolicyID);
    const isCurrentUserReceiver = (isIndividual && invoiceReceiverAccountID === currentUserAccountID) || (!isIndividual && PolicyUtils.isPolicyAdmin(invoiceReceiverPolicy));

    if (isCurrentUserReceiver) {
        return getPolicyName(report);
    }

    if (isIndividual) {
        return LocalePhoneNumber.formatPhoneNumber(PersonalDetailsUtils.getDisplayNameOrDefault(allPersonalDetails?.[invoiceReceiverAccountID]));
    }

    return getPolicyName(report, false, invoiceReceiverPolicy);
}

const reportNameCache = new Map<string, {lastVisibleActionCreated: string; reportName: string}>();

/**
 * Get a cache key for the report name.
 */
const getCacheKey = (report: OnyxEntry<Report>): string => `${report?.reportID}-${report?.lastVisibleActionCreated}-${report?.reportName}`;

/**
 * Get the title for a report.
 */
function getReportName(
    report: OnyxEntry<Report>,
    policy?: OnyxEntry<Policy>,
    parentReportActionParam?: OnyxInputOrEntry<ReportAction>,
    personalDetails?: Partial<PersonalDetailsList>,
    invoiceReceiverPolicy?: OnyxEntry<Policy>,
): string {
    const reportID = report?.reportID;
    const cacheKey = getCacheKey(report);

    if (reportID) {
        const reportNameFromCache = reportNameCache.get(cacheKey);

        if (reportNameFromCache?.reportName && reportNameFromCache.reportName === report?.reportName && reportNameFromCache.reportName !== CONST.REPORT.DEFAULT_REPORT_NAME) {
            return reportNameFromCache.reportName;
        }
    }

    let formattedName: string | undefined;
    let parentReportAction: OnyxEntry<ReportAction>;
    if (parentReportActionParam) {
        parentReportAction = parentReportActionParam;
    } else {
        parentReportAction = isThread(report) ? allReportActions?.[`${ONYXKEYS.COLLECTION.REPORT_ACTIONS}${report.parentReportID}`]?.[report.parentReportActionID] : undefined;
    }
    const parentReportActionMessage = ReportActionsUtils.getReportActionMessage(parentReportAction);

    if (
        ReportActionsUtils.isActionOfType(parentReportAction, CONST.REPORT.ACTIONS.TYPE.SUBMITTED) ||
        ReportActionsUtils.isActionOfType(parentReportAction, CONST.REPORT.ACTIONS.TYPE.SUBMITTED_AND_CLOSED)
    ) {
        const {harvesting} = ReportActionsUtils.getOriginalMessage(parentReportAction) ?? {};
        if (harvesting) {
            return Parser.htmlToText(getReportAutomaticallySubmittedMessage(parentReportAction));
        }
        return getIOUSubmittedMessage(parentReportAction);
    }
    if (ReportActionsUtils.isActionOfType(parentReportAction, CONST.REPORT.ACTIONS.TYPE.FORWARDED)) {
        const {automaticAction} = ReportActionsUtils.getOriginalMessage(parentReportAction) ?? {};
        if (automaticAction) {
            return Parser.htmlToText(getReportAutomaticallyForwardedMessage(parentReportAction, reportID));
        }
        return getIOUForwardedMessage(parentReportAction, report);
    }
    if (parentReportAction?.actionName === CONST.REPORT.ACTIONS.TYPE.REJECTED) {
        return getRejectedReportMessage();
    }
    if (ReportActionsUtils.isActionOfType(parentReportAction, CONST.REPORT.ACTIONS.TYPE.APPROVED)) {
        const {automaticAction} = ReportActionsUtils.getOriginalMessage(parentReportAction) ?? {};
        if (automaticAction) {
            return Parser.htmlToText(getReportAutomaticallyApprovedMessage(parentReportAction));
        }
        return getIOUApprovedMessage(parentReportAction);
    }
    if (ReportActionsUtils.isUnapprovedAction(parentReportAction)) {
        return getIOUUnapprovedMessage(parentReportAction);
    }

    if (isChatThread(report)) {
        if (!isEmptyObject(parentReportAction) && ReportActionsUtils.isTransactionThread(parentReportAction)) {
            formattedName = getTransactionReportName(parentReportAction);
            if (isArchivedRoom(report, getReportNameValuePairs(report?.reportID))) {
                formattedName += ` (${Localize.translateLocal('common.archived')})`;
            }
            return formatReportLastMessageText(formattedName);
        }

        if (!isEmptyObject(parentReportAction) && ReportActionsUtils.isOldDotReportAction(parentReportAction)) {
            return ReportActionsUtils.getMessageOfOldDotReportAction(parentReportAction);
        }

        if (parentReportActionMessage?.isDeletedParentAction) {
            return Localize.translateLocal('parentReportAction.deletedMessage');
        }

        const isAttachment = ReportActionsUtils.isReportActionAttachment(!isEmptyObject(parentReportAction) ? parentReportAction : undefined);
        const reportActionMessage = getReportActionMessage(parentReportAction, report?.parentReportID, report?.reportID).replace(/(\n+|\r\n|\n|\r)/gm, ' ');
        if (isAttachment && reportActionMessage) {
            return `[${Localize.translateLocal('common.attachment')}]`;
        }
        if (
            parentReportActionMessage?.moderationDecision?.decision === CONST.MODERATION.MODERATOR_DECISION_PENDING_HIDE ||
            parentReportActionMessage?.moderationDecision?.decision === CONST.MODERATION.MODERATOR_DECISION_HIDDEN ||
            parentReportActionMessage?.moderationDecision?.decision === CONST.MODERATION.MODERATOR_DECISION_PENDING_REMOVE
        ) {
            return Localize.translateLocal('parentReportAction.hiddenMessage');
        }
        if (isAdminRoom(report) || isUserCreatedPolicyRoom(report)) {
            return getAdminRoomInvitedParticipants(parentReportAction, reportActionMessage);
        }
        if (reportActionMessage && isArchivedRoom(report, getReportNameValuePairs(report?.reportID))) {
            return `${reportActionMessage} (${Localize.translateLocal('common.archived')})`;
        }
        if (!isEmptyObject(parentReportAction) && ReportActionsUtils.isModifiedExpenseAction(parentReportAction)) {
            const modifiedMessage = ModifiedExpenseMessage.getForReportAction(report?.reportID, parentReportAction);
            return formatReportLastMessageText(modifiedMessage);
        }
        if (isTripRoom(report)) {
            return report?.reportName ?? '';
        }

        if (ReportActionsUtils.isCardIssuedAction(parentReportAction)) {
            return ReportActionsUtils.getCardIssuedMessage(parentReportAction);
        }
        return reportActionMessage;
    }

    if (isClosedExpenseReportWithNoExpenses(report)) {
        return Localize.translateLocal('parentReportAction.deletedReport');
    }

    if (isTaskReport(report) && isCanceledTaskReport(report, parentReportAction)) {
        return Localize.translateLocal('parentReportAction.deletedTask');
    }

    if (isGroupChat(report)) {
        return getGroupChatName(undefined, true, report) ?? '';
    }

    if (isChatRoom(report) || isTaskReport(report)) {
        formattedName = report?.reportName;
    }

    if (isPolicyExpenseChat(report)) {
        formattedName = getPolicyExpenseChatName(report, policy);
    }

    if (isMoneyRequestReport(report)) {
        formattedName = getMoneyRequestReportName(report, policy);
    }

    if (isInvoiceReport(report)) {
        formattedName = report?.reportName ?? getMoneyRequestReportName(report, policy, invoiceReceiverPolicy);
    }

    if (isInvoiceRoom(report)) {
        formattedName = getInvoicesChatName(report, invoiceReceiverPolicy);
    }

    if (isArchivedRoom(report, getReportNameValuePairs(report?.reportID))) {
        formattedName += ` (${Localize.translateLocal('common.archived')})`;
    }

    if (isSelfDM(report)) {
        formattedName = getDisplayNameForParticipant(currentUserAccountID, undefined, undefined, true, personalDetails);
    }

    if (formattedName) {
        if (reportID) {
            reportNameCache.set(cacheKey, {lastVisibleActionCreated: report?.lastVisibleActionCreated ?? '', reportName: formattedName});
        }

        return formatReportLastMessageText(formattedName);
    }

    // Not a room or PolicyExpenseChat, generate title from first 5 other participants
    const participantsWithoutCurrentUser: number[] = [];
    Object.keys(report?.participants ?? {}).forEach((accountID) => {
        const accID = Number(accountID);
        if (accID !== currentUserAccountID && participantsWithoutCurrentUser.length < 5) {
            participantsWithoutCurrentUser.push(accID);
        }
    });
    const isMultipleParticipantReport = participantsWithoutCurrentUser.length > 1;
    const participantNames = participantsWithoutCurrentUser.map((accountID) => getDisplayNameForParticipant(accountID, isMultipleParticipantReport, true, false, personalDetails)).join(', ');
    formattedName = participantNames;

    if (reportID) {
        reportNameCache.set(cacheKey, {lastVisibleActionCreated: report?.lastVisibleActionCreated ?? '', reportName: formattedName});
    }

    return formattedName;
}

/**
 * Get the payee name given a report.
 */
function getPayeeName(report: OnyxEntry<Report>): string | undefined {
    if (isEmptyObject(report)) {
        return undefined;
    }

    const participantsWithoutCurrentUser = Object.keys(report?.participants ?? {})
        .map(Number)
        .filter((accountID) => accountID !== currentUserAccountID);

    if (participantsWithoutCurrentUser.length === 0) {
        return undefined;
    }
    return getDisplayNameForParticipant(participantsWithoutCurrentUser.at(0), true);
}

/**
 * Get either the policyName or domainName the chat is tied to
 */
function getChatRoomSubtitle(report: OnyxEntry<Report>): string | undefined {
    if (isChatThread(report)) {
        return '';
    }
    if (isSelfDM(report)) {
        return Localize.translateLocal('reportActionsView.yourSpace');
    }
    if (isInvoiceRoom(report)) {
        return Localize.translateLocal('workspace.common.invoices');
    }
    if (isConciergeChatReport(report)) {
        return Localize.translateLocal('reportActionsView.conciergeSupport');
    }
    if (!isDefaultRoom(report) && !isUserCreatedPolicyRoom(report) && !isPolicyExpenseChat(report)) {
        return '';
    }
    if (getChatType(report) === CONST.REPORT.CHAT_TYPE.DOMAIN_ALL) {
        // The domainAll rooms are just #domainName, so we ignore the prefix '#' to get the domainName
        return report?.reportName?.substring(1) ?? '';
    }
    if ((isPolicyExpenseChat(report) && !!report?.isOwnPolicyExpenseChat) || isExpenseReport(report)) {
        return Localize.translateLocal('workspace.common.workspace');
    }
    if (isArchivedRoom(report, getReportNameValuePairs(report?.reportID))) {
        return report?.oldPolicyName ?? '';
    }
    return getPolicyName(report);
}

/**
 * Get pending members for reports
 */
function getPendingChatMembers(accountIDs: number[], previousPendingChatMembers: PendingChatMember[], pendingAction: PendingAction): PendingChatMember[] {
    const pendingChatMembers = accountIDs.map((accountID) => ({accountID: accountID.toString(), pendingAction}));
    return [...previousPendingChatMembers, ...pendingChatMembers];
}

/**
 * Gets the parent navigation subtitle for the report
 */
function getParentNavigationSubtitle(report: OnyxEntry<Report>, invoiceReceiverPolicy?: OnyxEntry<Policy>): ParentNavigationSummaryParams {
    const parentReport = getParentReport(report);
    if (isEmptyObject(parentReport)) {
        return {};
    }

    if (isInvoiceReport(report) || isInvoiceRoom(parentReport)) {
        let reportName = `${getPolicyName(parentReport)} & ${getInvoicePayerName(parentReport, invoiceReceiverPolicy)}`;

        if (isArchivedRoom(parentReport, getReportNameValuePairs(parentReport?.reportID))) {
            reportName += ` (${Localize.translateLocal('common.archived')})`;
        }

        return {
            reportName,
        };
    }

    return {
        reportName: getReportName(parentReport),
        workspaceName: getPolicyName(parentReport, true),
    };
}

/**
 * Navigate to the details page of a given report
 */
function navigateToDetailsPage(report: OnyxEntry<Report>, backTo?: string) {
    const isSelfDMReport = isSelfDM(report);
    const isOneOnOneChatReport = isOneOnOneChat(report);
    const participantAccountID = getParticipantsAccountIDsForDisplay(report);

    if (isSelfDMReport || isOneOnOneChatReport) {
        Navigation.navigate(ROUTES.PROFILE.getRoute(participantAccountID.at(0), backTo));
        return;
    }

    if (report?.reportID) {
        Navigation.navigate(ROUTES.REPORT_WITH_ID_DETAILS.getRoute(report?.reportID, backTo));
    }
}

/**
 * Go back to the details page of a given report
 */
function goBackToDetailsPage(report: OnyxEntry<Report>, backTo?: string) {
    const isOneOnOneChatReport = isOneOnOneChat(report);
    const participantAccountID = getParticipantsAccountIDsForDisplay(report);

    if (isOneOnOneChatReport) {
        Navigation.goBack(ROUTES.PROFILE.getRoute(participantAccountID.at(0), backTo));
        return;
    }

    if (report?.reportID) {
        Navigation.goBack(ROUTES.REPORT_SETTINGS.getRoute(report.reportID, backTo));
    } else {
        Log.warn('Missing reportID during navigation back to the details page');
    }
}

function navigateBackOnDeleteTransaction(backRoute: Route | undefined, isFromRHP?: boolean) {
    if (!backRoute) {
        return;
    }
    const topmostCentralPaneRoute = Navigation.getTopMostCentralPaneRouteFromRootState();
    if (topmostCentralPaneRoute?.name === SCREENS.SEARCH.CENTRAL_PANE) {
        Navigation.dismissModal();
        return;
    }
    if (isFromRHP) {
        Navigation.dismissModal();
    }
    Navigation.isNavigationReady().then(() => {
        Navigation.goBack(backRoute);
    });
}

/**
 * Go back to the previous page from the edit private page of a given report
 */
function goBackFromPrivateNotes(report: OnyxEntry<Report>, accountID?: number, backTo?: string) {
    if (isEmpty(report) || !accountID) {
        return;
    }
    const currentUserPrivateNote = report.privateNotes?.[accountID]?.note ?? '';
    if (isEmpty(currentUserPrivateNote)) {
        const participantAccountIDs = getParticipantsAccountIDsForDisplay(report);

        if (isOneOnOneChat(report)) {
            Navigation.goBack(ROUTES.PROFILE.getRoute(participantAccountIDs.at(0), backTo));
            return;
        }

        if (report?.reportID) {
            Navigation.goBack(ROUTES.REPORT_WITH_ID_DETAILS.getRoute(report?.reportID, backTo));
            return;
        }
    }
    Navigation.goBack(ROUTES.PRIVATE_NOTES_LIST.getRoute(report.reportID, backTo));
}

/**
 * Generate a random reportID up to 53 bits aka 9,007,199,254,740,991 (Number.MAX_SAFE_INTEGER).
 * There were approximately 98,000,000 reports with sequential IDs generated before we started using this approach, those make up roughly one billionth of the space for these numbers,
 * so we live with the 1 in a billion chance of a collision with an older ID until we can switch to 64-bit IDs.
 *
 * In a test of 500M reports (28 years of reports at our current max rate) we got 20-40 collisions meaning that
 * this is more than random enough for our needs.
 */
function generateReportID(): string {
    return (Math.floor(Math.random() * 2 ** 21) * 2 ** 32 + Math.floor(Math.random() * 2 ** 32)).toString();
}

function hasReportNameError(report: OnyxEntry<Report>): boolean {
    return !isEmptyObject(report?.errorFields?.reportName);
}

/**
 * Adds a domain to a short mention, converting it into a full mention with email or SMS domain.
 * @param mention The user mention to be converted.
 * @returns The converted mention as a full mention string or undefined if conversion is not applicable.
 */
function addDomainToShortMention(mention: string): string | undefined {
    if (!Str.isValidEmail(mention) && currentUserPrivateDomain) {
        const mentionWithEmailDomain = `${mention}@${currentUserPrivateDomain}`;
        if (allPersonalDetailLogins.includes(mentionWithEmailDomain)) {
            return mentionWithEmailDomain;
        }
    }
    if (Str.isValidE164Phone(mention)) {
        const mentionWithSmsDomain = PhoneNumber.addSMSDomainIfPhoneNumber(mention);
        if (allPersonalDetailLogins.includes(mentionWithSmsDomain)) {
            return mentionWithSmsDomain;
        }
    }
    return undefined;
}

/**
 * Replaces all valid short mention found in a text to a full mention
 *
 * Example:
 * "Hello \@example -> Hello \@example\@expensify.com"
 */
function completeShortMention(text: string): string {
    return text.replace(CONST.REGEX.SHORT_MENTION, (match) => {
        if (!Str.isValidMention(match)) {
            return match;
        }
        const mention = match.substring(1);
        const mentionWithDomain = addDomainToShortMention(mention);
        return mentionWithDomain ? `@${mentionWithDomain}` : match;
    });
}

/**
 * For comments shorter than or equal to 10k chars, convert the comment from MD into HTML because that's how it is stored in the database
 * For longer comments, skip parsing, but still escape the text, and display plaintext for performance reasons. It takes over 40s to parse a 100k long string!!
 */
function getParsedComment(text: string, parsingDetails?: ParsingDetails): string {
    let isGroupPolicyReport = false;
    if (parsingDetails?.reportID) {
        const currentReport = getReportOrDraftReport(parsingDetails?.reportID);
        isGroupPolicyReport = isReportInGroupPolicy(currentReport);
    }

    if (parsingDetails?.policyID) {
        const policyType = getPolicy(parsingDetails?.policyID)?.type;
        if (policyType) {
            isGroupPolicyReport = isGroupPolicy(policyType);
        }
    }

    const textWithMention = completeShortMention(text);

    return text.length <= CONST.MAX_MARKUP_LENGTH
        ? Parser.replace(textWithMention, {shouldEscapeText: parsingDetails?.shouldEscapeText, disabledRules: isGroupPolicyReport ? [] : ['reportMentions']})
        : lodashEscape(text);
}

function getUploadingAttachmentHtml(file?: FileObject): string {
    if (!file || typeof file.uri !== 'string') {
        return '';
    }

    const dataAttributes = [
        `${CONST.ATTACHMENT_OPTIMISTIC_SOURCE_ATTRIBUTE}="${file.uri}"`,
        `${CONST.ATTACHMENT_SOURCE_ATTRIBUTE}="${file.uri}"`,
        `${CONST.ATTACHMENT_ORIGINAL_FILENAME_ATTRIBUTE}="${file.name}"`,
        'width' in file && `${CONST.ATTACHMENT_THUMBNAIL_WIDTH_ATTRIBUTE}="${file.width}"`,
        'height' in file && `${CONST.ATTACHMENT_THUMBNAIL_HEIGHT_ATTRIBUTE}="${file.height}"`,
    ]
        .filter((x) => !!x)
        .join(' ');

    // file.type is a known mime type like image/png, image/jpeg, video/mp4 etc.
    if (file.type?.startsWith('image')) {
        return `<img src="${file.uri}" alt="${file.name}" ${dataAttributes} />`;
    }
    if (file.type?.startsWith('video')) {
        return `<video src="${file.uri}" ${dataAttributes}>${file.name}</video>`;
    }

    // For all other types, we present a generic download link
    return `<a href="${file.uri}" ${dataAttributes}>${file.name}</a>`;
}

function getReportDescription(report: OnyxEntry<Report>): string {
    if (!report?.description) {
        return '';
    }
    try {
        const reportDescription = report?.description;
        const objectDescription = JSON.parse(reportDescription) as {html: string};
        return objectDescription.html ?? reportDescription ?? '';
    } catch (error) {
        return report?.description ?? '';
    }
}

function getPolicyDescriptionText(policy: OnyxEntry<Policy>): string {
    if (!policy?.description) {
        return '';
    }

    return Parser.htmlToText(policy.description);
}

function buildOptimisticAddCommentReportAction(
    text?: string,
    file?: FileObject,
    actorAccountID?: number,
    createdOffset = 0,
    shouldEscapeText?: boolean,
    reportID?: string,
): OptimisticReportAction {
    const commentText = getParsedComment(text ?? '', {shouldEscapeText, reportID});
    const attachmentHtml = getUploadingAttachmentHtml(file);

    const htmlForNewComment = `${commentText}${commentText && attachmentHtml ? '<br /><br />' : ''}${attachmentHtml}`;
    const textForNewComment = Parser.htmlToText(htmlForNewComment);

    const isAttachmentOnly = file && !text;
    const isAttachmentWithText = !!text && file !== undefined;
    const accountID = actorAccountID ?? currentUserAccountID ?? CONST.DEFAULT_NUMBER_ID;
    const delegateAccountDetails = PersonalDetailsUtils.getPersonalDetailByEmail(delegateEmail);

    // Remove HTML from text when applying optimistic offline comment
    return {
        commentText,
        reportAction: {
            reportActionID: NumberUtils.rand64(),
            actionName: CONST.REPORT.ACTIONS.TYPE.ADD_COMMENT,
            actorAccountID: accountID,
            person: [
                {
                    style: 'strong',
                    text: allPersonalDetails?.[accountID]?.displayName ?? currentUserEmail,
                    type: 'TEXT',
                },
            ],
            automatic: false,
            avatar: allPersonalDetails?.[accountID]?.avatar,
            created: DateUtils.getDBTimeWithSkew(Date.now() + createdOffset),
            message: [
                {
                    translationKey: isAttachmentOnly ? CONST.TRANSLATION_KEYS.ATTACHMENT : '',
                    type: CONST.REPORT.MESSAGE.TYPE.COMMENT,
                    html: htmlForNewComment,
                    text: textForNewComment,
                },
            ],
            originalMessage: {
                html: htmlForNewComment,
                whisperedTo: [],
            },
            isFirstItem: false,
            isAttachmentOnly,
            isAttachmentWithText,
            pendingAction: CONST.RED_BRICK_ROAD_PENDING_ACTION.ADD,
            shouldShow: true,
            isOptimisticAction: true,
            delegateAccountID: delegateAccountDetails?.accountID,
        },
    };
}

/**
 * update optimistic parent reportAction when a comment is added or remove in the child report
 * @param parentReportAction - Parent report action of the child report
 * @param lastVisibleActionCreated - Last visible action created of the child report
 * @param type - The type of action in the child report
 */

function updateOptimisticParentReportAction(parentReportAction: OnyxEntry<ReportAction>, lastVisibleActionCreated: string, type: string): UpdateOptimisticParentReportAction {
    let childVisibleActionCount = parentReportAction?.childVisibleActionCount ?? 0;
    let childCommenterCount = parentReportAction?.childCommenterCount ?? 0;
    let childOldestFourAccountIDs = parentReportAction?.childOldestFourAccountIDs;

    if (type === CONST.RED_BRICK_ROAD_PENDING_ACTION.ADD) {
        childVisibleActionCount += 1;
        const oldestFourAccountIDs = childOldestFourAccountIDs ? childOldestFourAccountIDs.split(',') : [];
        if (oldestFourAccountIDs.length < 4) {
            const index = oldestFourAccountIDs.findIndex((accountID) => accountID === currentUserAccountID?.toString());
            if (index === -1) {
                childCommenterCount += 1;
                oldestFourAccountIDs.push(currentUserAccountID?.toString() ?? '');
            }
        }
        childOldestFourAccountIDs = oldestFourAccountIDs.join(',');
    } else if (type === CONST.RED_BRICK_ROAD_PENDING_ACTION.DELETE) {
        if (childVisibleActionCount > 0) {
            childVisibleActionCount -= 1;
        }

        if (childVisibleActionCount === 0) {
            childCommenterCount = 0;
            childOldestFourAccountIDs = '';
        }
    }

    return {
        childVisibleActionCount,
        childCommenterCount,
        childLastVisibleActionCreated: lastVisibleActionCreated,
        childOldestFourAccountIDs,
    };
}

/**
 * Builds an optimistic reportAction for the parent report when a task is created
 * @param taskReportID - Report ID of the task
 * @param taskTitle - Title of the task
 * @param taskAssigneeAccountID - AccountID of the person assigned to the task
 * @param text - Text of the comment
 * @param parentReportID - Report ID of the parent report
 * @param createdOffset - The offset for task's created time that created via a loop
 */
function buildOptimisticTaskCommentReportAction(
    taskReportID: string,
    taskTitle: string,
    taskAssigneeAccountID: number,
    text: string,
    parentReportID: string,
    actorAccountID?: number,
    createdOffset = 0,
): OptimisticReportAction {
    const reportAction = buildOptimisticAddCommentReportAction(text, undefined, undefined, createdOffset, undefined, taskReportID);
    if (Array.isArray(reportAction.reportAction.message)) {
        const message = reportAction.reportAction.message.at(0);
        if (message) {
            message.taskReportID = taskReportID;
        }
    } else if (!Array.isArray(reportAction.reportAction.message) && reportAction.reportAction.message) {
        reportAction.reportAction.message.taskReportID = taskReportID;
    }

    // These parameters are not saved on the reportAction, but are used to display the task in the UI
    // Added when we fetch the reportActions on a report
    // eslint-disable-next-line
    reportAction.reportAction.originalMessage = {
        html: ReportActionsUtils.getReportActionHtml(reportAction.reportAction),
        taskReportID: ReportActionsUtils.getReportActionMessage(reportAction.reportAction)?.taskReportID,
        whisperedTo: [],
    };
    reportAction.reportAction.childReportID = taskReportID;
    reportAction.reportAction.parentReportID = parentReportID;
    reportAction.reportAction.childType = CONST.REPORT.TYPE.TASK;
    reportAction.reportAction.childReportName = taskTitle;
    reportAction.reportAction.childManagerAccountID = taskAssigneeAccountID;
    reportAction.reportAction.childStatusNum = CONST.REPORT.STATUS_NUM.OPEN;
    reportAction.reportAction.childStateNum = CONST.REPORT.STATE_NUM.OPEN;

    if (actorAccountID) {
        reportAction.reportAction.actorAccountID = actorAccountID;
    }

    return reportAction;
}

/**
 * Builds an optimistic IOU report with a randomly generated reportID
 *
 * @param payeeAccountID - AccountID of the person generating the IOU.
 * @param payerAccountID - AccountID of the other person participating in the IOU.
 * @param total - IOU amount in the smallest unit of the currency.
 * @param chatReportID - Report ID of the chat where the IOU is.
 * @param currency - IOU currency.
 * @param isSendingMoney - If we pay someone the IOU should be created as settled
 * @param parentReportActionID - The parent report action ID of the IOU report
 */

function buildOptimisticIOUReport(
    payeeAccountID: number,
    payerAccountID: number,
    total: number,
    chatReportID: string | undefined,
    currency: string,
    isSendingMoney = false,
    parentReportActionID?: string,
): OptimisticIOUReport {
    const formattedTotal = CurrencyUtils.convertToDisplayString(total, currency);
    const personalDetails = getPersonalDetailsForAccountID(payerAccountID);
    const payerEmail = 'login' in personalDetails ? personalDetails.login : '';
    const policyID = getReport(chatReportID)?.policyID;
    const policy = getPolicy(policyID);

    const participants: Participants = {
        [payeeAccountID]: {notificationPreference: CONST.REPORT.NOTIFICATION_PREFERENCE.HIDDEN},
        [payerAccountID]: {notificationPreference: CONST.REPORT.NOTIFICATION_PREFERENCE.HIDDEN},
    };

    return {
        type: CONST.REPORT.TYPE.IOU,
        chatReportID,
        currency,
        managerID: payerAccountID,
        ownerAccountID: payeeAccountID,
        participants,
        reportID: generateReportID(),
        stateNum: isSendingMoney ? CONST.REPORT.STATE_NUM.APPROVED : CONST.REPORT.STATE_NUM.SUBMITTED,
        statusNum: isSendingMoney ? CONST.REPORT.STATUS_NUM.REIMBURSED : CONST.REPORT.STATE_NUM.SUBMITTED,
        total,
        unheldTotal: total,
        nonReimbursableTotal: 0,
        unheldNonReimbursableTotal: 0,

        // We don't translate reportName because the server response is always in English
        reportName: `${payerEmail} owes ${formattedTotal}`,
        parentReportID: chatReportID,
        lastVisibleActionCreated: DateUtils.getDBTime(),
        fieldList: policy?.fieldList,
        parentReportActionID,
    };
}

function getHumanReadableStatus(statusNum: number): string {
    const status = Object.keys(CONST.REPORT.STATUS_NUM).find((key) => CONST.REPORT.STATUS_NUM[key as keyof typeof CONST.REPORT.STATUS_NUM] === statusNum);
    return status ? `${status.charAt(0)}${status.slice(1).toLowerCase()}` : '';
}

/**
 * Populates the report field formula with the values from the report and policy.
 * Currently, this only supports optimistic expense reports.
 * Each formula field is either replaced with a value, or removed.
 * If after all replacements the formula is empty, the original formula is returned.
 * See {@link https://help.expensify.com/articles/expensify-classic/insights-and-custom-reporting/Custom-Templates}
 */
function populateOptimisticReportFormula(formula: string, report: OptimisticExpenseReport, policy: OnyxEntry<Policy>): string {
    const createdDate = report.lastVisibleActionCreated ? new Date(report.lastVisibleActionCreated) : undefined;
    const result = formula
        // We don't translate because the server response is always in English
        .replaceAll('{report:type}', 'Expense Report')
        .replaceAll('{report:startdate}', createdDate ? format(createdDate, CONST.DATE.FNS_FORMAT_STRING) : '')
        .replaceAll('{report:total}', report.total !== undefined ? CurrencyUtils.convertToDisplayString(Math.abs(report.total), report.currency).toString() : '')
        .replaceAll('{report:currency}', report.currency ?? '')
        .replaceAll('{report:policyname}', policy?.name ?? '')
        .replaceAll('{report:created}', createdDate ? format(createdDate, CONST.DATE.FNS_DATE_TIME_FORMAT_STRING) : '')
        .replaceAll('{report:created:yyyy-MM-dd}', createdDate ? format(createdDate, CONST.DATE.FNS_FORMAT_STRING) : '')
        .replaceAll('{report:status}', report.statusNum !== undefined ? getHumanReadableStatus(report.statusNum) : '')
        .replaceAll('{user:email}', currentUserEmail ?? '')
        .replaceAll('{user:email|frontPart}', (currentUserEmail ? currentUserEmail.split('@').at(0) : '') ?? '')
        .replaceAll(/\{report:(.+)}/g, '');

    return result.trim().length ? result : formula;
}

/** Builds an optimistic invoice report with a randomly generated reportID */
function buildOptimisticInvoiceReport(
    chatReportID: string,
    policyID: string | undefined,
    receiverAccountID: number,
    receiverName: string,
    total: number,
    currency: string,
): OptimisticExpenseReport {
    const formattedTotal = CurrencyUtils.convertToDisplayString(total, currency);
    const invoiceReport = {
        reportID: generateReportID(),
        chatReportID,
        policyID,
        type: CONST.REPORT.TYPE.INVOICE,
        ownerAccountID: currentUserAccountID,
        managerID: receiverAccountID,
        currency,
        // We don’t translate reportName because the server response is always in English
        reportName: `${receiverName} owes ${formattedTotal}`,
        stateNum: CONST.REPORT.STATE_NUM.SUBMITTED,
        statusNum: CONST.REPORT.STATUS_NUM.OPEN,
        total,
        participants: {
            [receiverAccountID]: {
                notificationPreference: CONST.REPORT.NOTIFICATION_PREFERENCE.HIDDEN,
            },
        },
        parentReportID: chatReportID,
        lastVisibleActionCreated: DateUtils.getDBTime(),
    };

    if (currentUserAccountID) {
        invoiceReport.participants[currentUserAccountID] = {notificationPreference: CONST.REPORT.NOTIFICATION_PREFERENCE.HIDDEN};
    }

    return invoiceReport;
}

/**
 * Returns the stateNum and statusNum for an expense report based on the policy settings
 * @param policy
 */
function getExpenseReportStateAndStatus(policy: OnyxEntry<Policy>) {
    const isInstantSubmitEnabled = PolicyUtils.isInstantSubmitEnabled(policy);
    const isSubmitAndClose = PolicyUtils.isSubmitAndClose(policy);
    const arePaymentsDisabled = policy?.reimbursementChoice === CONST.POLICY.REIMBURSEMENT_CHOICES.REIMBURSEMENT_NO;

    if (isInstantSubmitEnabled && arePaymentsDisabled && isSubmitAndClose) {
        return {
            stateNum: CONST.REPORT.STATE_NUM.APPROVED,
            statusNum: CONST.REPORT.STATUS_NUM.CLOSED,
        };
    }

    if (isInstantSubmitEnabled) {
        return {
            stateNum: CONST.REPORT.STATE_NUM.SUBMITTED,
            statusNum: CONST.REPORT.STATUS_NUM.SUBMITTED,
        };
    }

    return {
        stateNum: CONST.REPORT.STATE_NUM.OPEN,
        statusNum: CONST.REPORT.STATUS_NUM.OPEN,
    };
}

/**
 * Builds an optimistic Expense report with a randomly generated reportID
 *
 * @param chatReportID - Report ID of the PolicyExpenseChat where the Expense Report is
 * @param policyID - The policy ID of the PolicyExpenseChat
 * @param payeeAccountID - AccountID of the employee (payee)
 * @param total - Amount in cents
 * @param currency
 * @param reimbursable – Whether the expense is reimbursable
 * @param parentReportActionID – The parent ReportActionID of the PolicyExpenseChat
 */
function buildOptimisticExpenseReport(
    chatReportID: string | undefined,
    policyID: string | undefined,
    payeeAccountID: number,
    total: number,
    currency: string,
    nonReimbursableTotal = 0,
    parentReportActionID?: string,
): OptimisticExpenseReport {
    // The amount for Expense reports are stored as negative value in the database
    const storedTotal = total * -1;
    const storedNonReimbursableTotal = nonReimbursableTotal * -1;
    const policyName = getPolicyName(getReport(chatReportID));
    const formattedTotal = CurrencyUtils.convertToDisplayString(storedTotal, currency);
    const policy = getPolicy(policyID);

    const {stateNum, statusNum} = getExpenseReportStateAndStatus(policy);

    const expenseReport: OptimisticExpenseReport = {
        reportID: generateReportID(),
        chatReportID,
        policyID,
        type: CONST.REPORT.TYPE.EXPENSE,
        ownerAccountID: payeeAccountID,
        currency,
        // We don't translate reportName because the server response is always in English
        reportName: `${policyName} owes ${formattedTotal}`,
        stateNum,
        statusNum,
        total: storedTotal,
        unheldTotal: storedTotal,
        nonReimbursableTotal: storedNonReimbursableTotal,
        unheldNonReimbursableTotal: storedNonReimbursableTotal,
        participants: {
            [payeeAccountID]: {
                notificationPreference: CONST.REPORT.NOTIFICATION_PREFERENCE.HIDDEN,
            },
        },
        parentReportID: chatReportID,
        lastVisibleActionCreated: DateUtils.getDBTime(),
        parentReportActionID,
    };

    // Get the approver/manager for this report to properly display the optimistic data
    const submitToAccountID = PolicyUtils.getSubmitToAccountID(policy, expenseReport);
    if (submitToAccountID) {
        expenseReport.managerID = submitToAccountID;
    }

    const titleReportField = getTitleReportField(getReportFieldsByPolicyID(policyID) ?? {});
    if (!!titleReportField && isPaidGroupPolicyExpenseReport(expenseReport)) {
        expenseReport.reportName = populateOptimisticReportFormula(titleReportField.defaultValue, expenseReport, policy);
    }

    expenseReport.fieldList = policy?.fieldList;

    return expenseReport;
}

function getFormattedAmount(reportAction: ReportAction) {
    if (
        !ReportActionsUtils.isSubmittedAction(reportAction) &&
        !ReportActionsUtils.isForwardedAction(reportAction) &&
        !ReportActionsUtils.isApprovedAction(reportAction) &&
        !ReportActionsUtils.isUnapprovedAction(reportAction) &&
        !ReportActionsUtils.isSubmittedAndClosedAction(reportAction)
    ) {
        return '';
    }
    const originalMessage = ReportActionsUtils.getOriginalMessage(reportAction);
    const formattedAmount = CurrencyUtils.convertToDisplayString(Math.abs(originalMessage?.amount ?? 0), originalMessage?.currency);
    return formattedAmount;
}

function getReportAutomaticallySubmittedMessage(
    reportAction: ReportAction<typeof CONST.REPORT.ACTIONS.TYPE.SUBMITTED> | ReportAction<typeof CONST.REPORT.ACTIONS.TYPE.SUBMITTED_AND_CLOSED>,
) {
    return Localize.translateLocal('iou.automaticallySubmittedAmount', {formattedAmount: getFormattedAmount(reportAction)});
}

function getIOUSubmittedMessage(reportAction: ReportAction<typeof CONST.REPORT.ACTIONS.TYPE.SUBMITTED> | ReportAction<typeof CONST.REPORT.ACTIONS.TYPE.SUBMITTED_AND_CLOSED>) {
    return Localize.translateLocal('iou.submittedAmount', {formattedAmount: getFormattedAmount(reportAction)});
}

function getReportAutomaticallyApprovedMessage(reportAction: ReportAction<typeof CONST.REPORT.ACTIONS.TYPE.APPROVED>) {
    return Localize.translateLocal('iou.automaticallyApprovedAmount', {amount: getFormattedAmount(reportAction)});
}

function getIOUUnapprovedMessage(reportAction: ReportAction<typeof CONST.REPORT.ACTIONS.TYPE.UNAPPROVED>) {
    return Localize.translateLocal('iou.unapprovedAmount', {amount: getFormattedAmount(reportAction)});
}

function getIOUApprovedMessage(reportAction: ReportAction<typeof CONST.REPORT.ACTIONS.TYPE.APPROVED>) {
    return Localize.translateLocal('iou.approvedAmount', {amount: getFormattedAmount(reportAction)});
}

/**
 * We pass the reportID as older FORWARDED actions do not have the amount & currency stored in the message
 * so we retrieve the amount from the report instead
 */
function getReportAutomaticallyForwardedMessage(reportAction: ReportAction<typeof CONST.REPORT.ACTIONS.TYPE.FORWARDED>, reportOrID: OnyxInputOrEntry<Report> | string | SearchReport) {
    const expenseReport = typeof reportOrID === 'string' ? getReport(reportOrID) : reportOrID;
    const originalMessage = ReportActionsUtils.getOriginalMessage(reportAction) as OriginalMessageIOU;
    let formattedAmount;

    // Older FORWARDED action might not have the amount stored in the original message, we'll fallback to getting the amount from the report instead.
    if (originalMessage?.amount) {
        formattedAmount = getFormattedAmount(reportAction);
    } else {
        formattedAmount = CurrencyUtils.convertToDisplayString(getMoneyRequestSpendBreakdown(expenseReport).totalDisplaySpend, expenseReport?.currency);
    }

    return Localize.translateLocal('iou.automaticallyForwardedAmount', {amount: formattedAmount});
}

/**
 * We pass the reportID as older FORWARDED actions do not have the amount & currency stored in the message
 * so we retrieve the amount from the report instead
 */
function getIOUForwardedMessage(reportAction: ReportAction<typeof CONST.REPORT.ACTIONS.TYPE.FORWARDED>, reportOrID: OnyxInputOrEntry<Report> | string | SearchReport) {
    const expenseReport = typeof reportOrID === 'string' ? getReport(reportOrID) : reportOrID;
    const originalMessage = ReportActionsUtils.getOriginalMessage(reportAction) as OriginalMessageIOU;
    let formattedAmount;

    // Older FORWARDED action might not have the amount stored in the original message, we'll fallback to getting the amount from the report instead.
    if (originalMessage?.amount) {
        formattedAmount = getFormattedAmount(reportAction);
    } else {
        formattedAmount = CurrencyUtils.convertToDisplayString(getMoneyRequestSpendBreakdown(expenseReport).totalDisplaySpend, expenseReport?.currency);
    }

    return Localize.translateLocal('iou.forwardedAmount', {amount: formattedAmount});
}

function getRejectedReportMessage() {
    return Localize.translateLocal('iou.rejectedThisReport');
}

function getWorkspaceNameUpdatedMessage(action: ReportAction) {
    const {oldName, newName} = ReportActionsUtils.getOriginalMessage(action as ReportAction<typeof CONST.REPORT.ACTIONS.TYPE.POLICY_CHANGE_LOG.UPDATE_NAME>) ?? {};
    const message = oldName && newName ? Localize.translateLocal('workspaceActions.renamedWorkspaceNameAction', {oldName, newName}) : ReportActionsUtils.getReportActionText(action);
    return message;
}

/**
 * @param iouReportID - the report ID of the IOU report the action belongs to
 * @param type - IOUReportAction type. Can be oneOf(create, decline, cancel, pay, split)
 * @param total - IOU total in cents
 * @param comment - IOU comment
 * @param currency - IOU currency
 * @param paymentType - IOU paymentMethodType. Can be oneOf(Elsewhere, Expensify)
 * @param isSettlingUp - Whether we are settling up an IOU
 */
function getIOUReportActionMessage(iouReportID: string, type: string, total: number, comment: string, currency: string, paymentType = '', isSettlingUp = false): Message[] {
    const report = getReportOrDraftReport(iouReportID);
    const amount =
        type === CONST.IOU.REPORT_ACTION_TYPE.PAY && !isEmptyObject(report)
            ? CurrencyUtils.convertToDisplayString(getMoneyRequestSpendBreakdown(report).totalDisplaySpend, currency)
            : CurrencyUtils.convertToDisplayString(total, currency);

    let paymentMethodMessage;
    switch (paymentType) {
        case CONST.IOU.PAYMENT_TYPE.VBBA:
        case CONST.IOU.PAYMENT_TYPE.EXPENSIFY:
            paymentMethodMessage = ' with Expensify';
            break;
        default:
            paymentMethodMessage = ` elsewhere`;
            break;
    }

    let iouMessage;
    switch (type) {
        case CONST.REPORT.ACTIONS.TYPE.APPROVED:
            iouMessage = `approved ${amount}`;
            break;
        case CONST.REPORT.ACTIONS.TYPE.FORWARDED:
            iouMessage = Localize.translateLocal('iou.forwardedAmount', {amount});
            break;
        case CONST.REPORT.ACTIONS.TYPE.UNAPPROVED:
            iouMessage = `unapproved ${amount}`;
            break;
        case CONST.IOU.REPORT_ACTION_TYPE.CREATE:
            iouMessage = `submitted ${amount}${comment && ` for ${comment}`}`;
            break;
        case CONST.IOU.REPORT_ACTION_TYPE.TRACK:
            iouMessage = `tracking ${amount}${comment && ` for ${comment}`}`;
            break;
        case CONST.IOU.REPORT_ACTION_TYPE.SPLIT:
            iouMessage = `split ${amount}${comment && ` for ${comment}`}`;
            break;
        case CONST.IOU.REPORT_ACTION_TYPE.DELETE:
            iouMessage = `deleted the ${amount} expense${comment && ` for ${comment}`}`;
            break;
        case CONST.IOU.REPORT_ACTION_TYPE.PAY:
            iouMessage = isSettlingUp ? `paid ${amount}${paymentMethodMessage}` : `sent ${amount}${comment && ` for ${comment}`}${paymentMethodMessage}`;
            break;
        case CONST.REPORT.ACTIONS.TYPE.SUBMITTED:
            iouMessage = Localize.translateLocal('iou.submittedAmount', {formattedAmount: amount});
            break;
        default:
            break;
    }

    return [
        {
            html: lodashEscape(iouMessage),
            text: iouMessage ?? '',
            isEdited: false,
            type: CONST.REPORT.MESSAGE.TYPE.COMMENT,
        },
    ];
}

/**
 * Builds an optimistic IOU reportAction object
 *
 * @param type - IOUReportAction type. Can be oneOf(create, delete, pay, split).
 * @param amount - IOU amount in cents.
 * @param currency
 * @param comment - User comment for the IOU.
 * @param participants - An array with participants details.
 * @param [transactionID] - Not required if the IOUReportAction type is 'pay'
 * @param [paymentType] - Only required if the IOUReportAction type is 'pay'. Can be oneOf(elsewhere, Expensify).
 * @param [iouReportID] - Only required if the IOUReportActions type is oneOf(decline, cancel, pay). Generates a randomID as default.
 * @param [isSettlingUp] - Whether we are settling up an IOU.
 * @param [isSendMoneyFlow] - Whether this is pay someone flow
 * @param [receipt]
 * @param [isOwnPolicyExpenseChat] - Whether this is an expense report create from the current user's policy expense chat
 */
function buildOptimisticIOUReportAction(
    type: ValueOf<typeof CONST.IOU.REPORT_ACTION_TYPE>,
    amount: number,
    currency: string,
    comment: string,
    participants: Participant[],
    transactionID: string,
    paymentType?: PaymentMethodType,
    iouReportID = '',
    isSettlingUp = false,
    isSendMoneyFlow = false,
    isOwnPolicyExpenseChat = false,
    created = DateUtils.getDBTime(),
    linkedExpenseReportAction?: OnyxEntry<ReportAction>,
): OptimisticIOUReportAction {
    const IOUReportID = iouReportID || generateReportID();

    const originalMessage: ReportAction<typeof CONST.REPORT.ACTIONS.TYPE.IOU>['originalMessage'] = {
        amount,
        comment,
        currency,
        IOUTransactionID: transactionID,
        IOUReportID,
        type,
    };

    const delegateAccountDetails = PersonalDetailsUtils.getPersonalDetailByEmail(delegateEmail);

    if (type === CONST.IOU.REPORT_ACTION_TYPE.PAY) {
        // In pay someone flow, we store amount, comment, currency in IOUDetails when type = pay
        if (isSendMoneyFlow) {
            const keys = ['amount', 'comment', 'currency'] as const;
            keys.forEach((key) => {
                delete originalMessage[key];
            });
            originalMessage.IOUDetails = {amount, comment, currency};
            originalMessage.paymentType = paymentType;
        } else {
            // In case of pay someone action, we dont store the comment
            // and there is no single transctionID to link the action to.
            delete originalMessage.IOUTransactionID;
            delete originalMessage.comment;
            originalMessage.paymentType = paymentType;
        }
    }

    // IOUs of type split only exist in group DMs and those don't have an iouReport so we need to delete the IOUReportID key
    if (type === CONST.IOU.REPORT_ACTION_TYPE.SPLIT) {
        delete originalMessage.IOUReportID;
        // Split expense made from a policy expense chat only have the payee's accountID as the participant because the payer could be any policy admin
        if (isOwnPolicyExpenseChat) {
            originalMessage.participantAccountIDs = currentUserAccountID ? [currentUserAccountID] : [];
        } else {
            originalMessage.participantAccountIDs = currentUserAccountID
                ? [currentUserAccountID, ...participants.map((participant) => participant.accountID ?? CONST.DEFAULT_NUMBER_ID)]
                : participants.map((participant) => participant.accountID ?? CONST.DEFAULT_NUMBER_ID);
        }
    }

    return {
        ...linkedExpenseReportAction,
        actionName: CONST.REPORT.ACTIONS.TYPE.IOU,
        actorAccountID: currentUserAccountID,
        automatic: false,
        avatar: getCurrentUserAvatar(),
        isAttachmentOnly: false,
        originalMessage,
        message: getIOUReportActionMessage(iouReportID, type, amount, comment, currency, paymentType, isSettlingUp),
        person: [
            {
                style: 'strong',
                text: getCurrentUserDisplayNameOrEmail(),
                type: 'TEXT',
            },
        ],
        reportActionID: NumberUtils.rand64(),
        shouldShow: true,
        created,
        pendingAction: CONST.RED_BRICK_ROAD_PENDING_ACTION.ADD,
        delegateAccountID: delegateAccountDetails?.accountID,
    };
}

/**
 * Builds an optimistic APPROVED report action with a randomly generated reportActionID.
 */
function buildOptimisticApprovedReportAction(amount: number, currency: string, expenseReportID: string): OptimisticApprovedReportAction {
    const originalMessage = {
        amount,
        currency,
        expenseReportID,
    };
    const delegateAccountDetails = PersonalDetailsUtils.getPersonalDetailByEmail(delegateEmail);

    return {
        actionName: CONST.REPORT.ACTIONS.TYPE.APPROVED,
        actorAccountID: currentUserAccountID,
        automatic: false,
        avatar: getCurrentUserAvatar(),
        isAttachmentOnly: false,
        originalMessage,
        message: getIOUReportActionMessage(expenseReportID, CONST.REPORT.ACTIONS.TYPE.APPROVED, Math.abs(amount), '', currency),
        person: [
            {
                style: 'strong',
                text: getCurrentUserDisplayNameOrEmail(),
                type: 'TEXT',
            },
        ],
        reportActionID: NumberUtils.rand64(),
        shouldShow: true,
        created: DateUtils.getDBTime(),
        pendingAction: CONST.RED_BRICK_ROAD_PENDING_ACTION.ADD,
        delegateAccountID: delegateAccountDetails?.accountID,
    };
}

/**
 * Builds an optimistic APPROVED report action with a randomly generated reportActionID.
 */
function buildOptimisticUnapprovedReportAction(amount: number, currency: string, expenseReportID: string): OptimisticUnapprovedReportAction {
    const delegateAccountDetails = PersonalDetailsUtils.getPersonalDetailByEmail(delegateEmail);
    return {
        actionName: CONST.REPORT.ACTIONS.TYPE.UNAPPROVED,
        actorAccountID: currentUserAccountID,
        automatic: false,
        avatar: getCurrentUserAvatar(),
        isAttachmentOnly: false,
        originalMessage: {
            amount,
            currency,
            expenseReportID,
        },
        message: getIOUReportActionMessage(expenseReportID, CONST.REPORT.ACTIONS.TYPE.UNAPPROVED, Math.abs(amount), '', currency),
        person: [
            {
                style: 'strong',
                text: getCurrentUserDisplayNameOrEmail(),
                type: 'TEXT',
            },
        ],
        reportActionID: NumberUtils.rand64(),
        shouldShow: true,
        created: DateUtils.getDBTime(),
        pendingAction: CONST.RED_BRICK_ROAD_PENDING_ACTION.ADD,
        delegateAccountID: delegateAccountDetails?.accountID,
    };
}

/**
 * Builds an optimistic MOVED report action with a randomly generated reportActionID.
 * This action is used when we move reports across workspaces.
 */
function buildOptimisticMovedReportAction(fromPolicyID: string, toPolicyID: string, newParentReportID: string, movedReportID: string, policyName: string): ReportAction {
    const originalMessage = {
        fromPolicyID,
        toPolicyID,
        newParentReportID,
        movedReportID,
    };

    const movedActionMessage = [
        {
            html: `moved the report to the <a href='${CONST.NEW_EXPENSIFY_URL}r/${newParentReportID}' target='_blank' rel='noreferrer noopener'>${policyName}</a> workspace`,
            text: `moved the report to the ${policyName} workspace`,
            type: CONST.REPORT.MESSAGE.TYPE.COMMENT,
        },
    ];

    return {
        actionName: CONST.REPORT.ACTIONS.TYPE.MOVED,
        actorAccountID: currentUserAccountID,
        automatic: false,
        avatar: getCurrentUserAvatar(),
        isAttachmentOnly: false,
        originalMessage,
        message: movedActionMessage,
        person: [
            {
                style: 'strong',
                text: getCurrentUserDisplayNameOrEmail(),
                type: 'TEXT',
            },
        ],
        reportActionID: NumberUtils.rand64(),
        shouldShow: true,
        created: DateUtils.getDBTime(),
        pendingAction: CONST.RED_BRICK_ROAD_PENDING_ACTION.ADD,
    };
}

/**
 * Builds an optimistic SUBMITTED report action with a randomly generated reportActionID.
 *
 */
function buildOptimisticSubmittedReportAction(amount: number, currency: string, expenseReportID: string, adminAccountID: number | undefined): OptimisticSubmittedReportAction {
    const originalMessage = {
        amount,
        currency,
        expenseReportID,
    };

    const delegateAccountDetails = PersonalDetailsUtils.getPersonalDetailByEmail(delegateEmail);

    return {
        actionName: CONST.REPORT.ACTIONS.TYPE.SUBMITTED,
        actorAccountID: currentUserAccountID,
        adminAccountID,
        automatic: false,
        avatar: getCurrentUserAvatar(),
        isAttachmentOnly: false,
        originalMessage,
        message: getIOUReportActionMessage(expenseReportID, CONST.REPORT.ACTIONS.TYPE.SUBMITTED, Math.abs(amount), '', currency),
        person: [
            {
                style: 'strong',
                text: getCurrentUserDisplayNameOrEmail(),
                type: 'TEXT',
            },
        ],
        reportActionID: NumberUtils.rand64(),
        shouldShow: true,
        created: DateUtils.getDBTime(),
        pendingAction: CONST.RED_BRICK_ROAD_PENDING_ACTION.ADD,
        delegateAccountID: delegateAccountDetails?.accountID,
    };
}

/**
 * Builds an optimistic report preview action with a randomly generated reportActionID.
 *
 * @param chatReport
 * @param iouReport
 * @param [comment] - User comment for the IOU.
 * @param [transaction] - optimistic first transaction of preview
 * @param reportActionID
 */
function buildOptimisticReportPreview(
    chatReport: OnyxInputOrEntry<Report>,
    iouReport: Report,
    comment = '',
    transaction: OnyxInputOrEntry<Transaction> = null,
    childReportID?: string,
    reportActionID?: string,
): ReportAction<typeof CONST.REPORT.ACTIONS.TYPE.REPORT_PREVIEW> {
    const hasReceipt = TransactionUtils.hasReceipt(transaction);
    const message = getReportPreviewMessage(iouReport);
    const created = DateUtils.getDBTime();
    const reportActorAccountID = (isInvoiceReport(iouReport) || isExpenseReport(iouReport) ? iouReport?.ownerAccountID : iouReport?.managerID) ?? -1;
    return {
        reportActionID: reportActionID ?? NumberUtils.rand64(),
        reportID: chatReport?.reportID,
        actionName: CONST.REPORT.ACTIONS.TYPE.REPORT_PREVIEW,
        pendingAction: CONST.RED_BRICK_ROAD_PENDING_ACTION.ADD,
        originalMessage: {
            linkedReportID: iouReport?.reportID,
        },
        message: [
            {
                html: message,
                text: message,
                isEdited: false,
                type: CONST.REPORT.MESSAGE.TYPE.COMMENT,
            },
        ],
        created,
        accountID: iouReport?.managerID,
        // The preview is initially whispered if created with a receipt, so the actor is the current user as well
        actorAccountID: hasReceipt ? currentUserAccountID : reportActorAccountID,
        childReportID: childReportID ?? iouReport?.reportID,
        childMoneyRequestCount: 1,
        childLastActorAccountID: currentUserAccountID,
        childLastMoneyRequestComment: comment,
        childRecentReceiptTransactionIDs: hasReceipt && !isEmptyObject(transaction) && transaction?.transactionID ? {[transaction.transactionID]: created} : undefined,
    };
}

/**
 * Builds an optimistic ACTIONABLETRACKEXPENSEWHISPER action with a randomly generated reportActionID.
 */
function buildOptimisticActionableTrackExpenseWhisper(iouAction: OptimisticIOUReportAction, transactionID: string): ReportAction {
    const currentTime = DateUtils.getDBTime();
    const targetEmail = CONST.EMAIL.CONCIERGE;
    const actorAccountID = PersonalDetailsUtils.getAccountIDsByLogins([targetEmail]).at(0);
    const reportActionID = NumberUtils.rand64();
    return {
        actionName: CONST.REPORT.ACTIONS.TYPE.ACTIONABLE_TRACK_EXPENSE_WHISPER,
        actorAccountID,
        avatar: UserUtils.getDefaultAvatarURL(actorAccountID),
        created: DateUtils.addMillisecondsFromDateTime(currentTime, 1),
        lastModified: DateUtils.addMillisecondsFromDateTime(currentTime, 1),
        message: [
            {
                html: CONST.ACTIONABLE_TRACK_EXPENSE_WHISPER_MESSAGE,
                text: CONST.ACTIONABLE_TRACK_EXPENSE_WHISPER_MESSAGE,
                whisperedTo: [],
                type: CONST.REPORT.MESSAGE.TYPE.COMMENT,
            },
        ],
        originalMessage: {
            lastModified: DateUtils.addMillisecondsFromDateTime(currentTime, 1),
            transactionID,
        },
        person: [
            {
                text: CONST.DISPLAY_NAME.EXPENSIFY_CONCIERGE,
                type: 'TEXT',
            },
        ],
        reportActionID,
        shouldShow: true,
        pendingAction: CONST.RED_BRICK_ROAD_PENDING_ACTION.ADD,
    };
}

/**
 * Builds an optimistic modified expense action with a randomly generated reportActionID.
 */
function buildOptimisticModifiedExpenseReportAction(
    transactionThread: OnyxInputOrEntry<Report>,
    oldTransaction: OnyxInputOrEntry<Transaction>,
    transactionChanges: TransactionChanges,
    isFromExpenseReport: boolean,
    policy: OnyxInputOrEntry<Policy>,
    updatedTransaction?: OnyxInputOrEntry<Transaction>,
): OptimisticModifiedExpenseReportAction {
    const originalMessage = getModifiedExpenseOriginalMessage(oldTransaction, transactionChanges, isFromExpenseReport, policy, updatedTransaction);
    const delegateAccountDetails = PersonalDetailsUtils.getPersonalDetailByEmail(delegateEmail);

    return {
        actionName: CONST.REPORT.ACTIONS.TYPE.MODIFIED_EXPENSE,
        actorAccountID: currentUserAccountID,
        automatic: false,
        avatar: getCurrentUserAvatar(),
        created: DateUtils.getDBTime(),
        isAttachmentOnly: false,
        message: [
            {
                // Currently we are composing the message from the originalMessage and message is only used in OldDot and not in the App
                text: 'You',
                style: 'strong',
                type: CONST.REPORT.MESSAGE.TYPE.TEXT,
            },
        ],
        originalMessage,
        person: [
            {
                style: 'strong',
                text: currentUserPersonalDetails?.displayName ?? String(currentUserAccountID),
                type: 'TEXT',
            },
        ],
        pendingAction: CONST.RED_BRICK_ROAD_PENDING_ACTION.ADD,
        reportActionID: NumberUtils.rand64(),
        reportID: transactionThread?.reportID,
        shouldShow: true,
        delegateAccountID: delegateAccountDetails?.accountID,
    };
}

/**
 * Builds an optimistic modified expense action for a tracked expense move with a randomly generated reportActionID.
 * @param transactionThreadID - The reportID of the transaction thread
 * @param movedToReportID - The reportID of the report the transaction is moved to
 */
function buildOptimisticMovedTrackedExpenseModifiedReportAction(transactionThreadID: string | undefined, movedToReportID: string | undefined): OptimisticModifiedExpenseReportAction {
    const delegateAccountDetails = PersonalDetailsUtils.getPersonalDetailByEmail(delegateEmail);

    return {
        actionName: CONST.REPORT.ACTIONS.TYPE.MODIFIED_EXPENSE,
        actorAccountID: currentUserAccountID,
        automatic: false,
        avatar: getCurrentUserAvatar(),
        created: DateUtils.getDBTime(),
        isAttachmentOnly: false,
        message: [
            {
                // Currently we are composing the message from the originalMessage and message is only used in OldDot and not in the App
                text: 'You',
                style: 'strong',
                type: CONST.REPORT.MESSAGE.TYPE.TEXT,
            },
        ],
        originalMessage: {
            movedToReportID,
        },
        person: [
            {
                style: 'strong',
                text: currentUserPersonalDetails?.displayName ?? String(currentUserAccountID),
                type: 'TEXT',
            },
        ],
        pendingAction: CONST.RED_BRICK_ROAD_PENDING_ACTION.ADD,
        reportActionID: NumberUtils.rand64(),
        reportID: transactionThreadID,
        shouldShow: true,
        delegateAccountID: delegateAccountDetails?.accountID,
    };
}

/**
 * Updates a report preview action that exists for an IOU report.
 *
 * @param [comment] - User comment for the IOU.
 * @param [transaction] - optimistic newest transaction of a report preview
 *
 */
function updateReportPreview(
    iouReport: OnyxEntry<Report>,
    reportPreviewAction: ReportAction<typeof CONST.REPORT.ACTIONS.TYPE.REPORT_PREVIEW>,
    isPayRequest = false,
    comment = '',
    transaction?: OnyxEntry<Transaction>,
): ReportAction<typeof CONST.REPORT.ACTIONS.TYPE.REPORT_PREVIEW> {
    const hasReceipt = TransactionUtils.hasReceipt(transaction);
    const recentReceiptTransactions = reportPreviewAction?.childRecentReceiptTransactionIDs ?? {};
    const transactionsToKeep = TransactionUtils.getRecentTransactions(recentReceiptTransactions);
    const previousTransactionsArray = Object.entries(recentReceiptTransactions ?? {}).map(([key, value]) => (transactionsToKeep.includes(key) ? {[key]: value} : null));
    const previousTransactions: Record<string, string> = {};

    for (const obj of previousTransactionsArray) {
        for (const key in obj) {
            if (obj) {
                previousTransactions[key] = obj[key];
            }
        }
    }

    const message = getReportPreviewMessage(iouReport, reportPreviewAction);
    const originalMessage = ReportActionsUtils.getOriginalMessage(reportPreviewAction);
    return {
        ...reportPreviewAction,
        message: [
            {
                html: message,
                text: message,
                isEdited: false,
                type: CONST.REPORT.MESSAGE.TYPE.COMMENT,
            },
        ],
        childLastMoneyRequestComment: comment || reportPreviewAction?.childLastMoneyRequestComment,
        childMoneyRequestCount: (reportPreviewAction?.childMoneyRequestCount ?? 0) + (isPayRequest ? 0 : 1),
        childRecentReceiptTransactionIDs: hasReceipt
            ? {
                  ...(transaction && {[transaction.transactionID]: transaction?.created}),
                  ...previousTransactions,
              }
            : recentReceiptTransactions,
        // As soon as we add a transaction without a receipt to the report, it will have ready expenses,
        // so we remove the whisper
        originalMessage: originalMessage
            ? {
                  ...originalMessage,
                  whisperedTo: hasReceipt ? originalMessage.whisperedTo : [],
                  linkedReportID: originalMessage.linkedReportID,
              }
            : undefined,
    };
}

function buildOptimisticTaskReportAction(
    taskReportID: string,
    actionName: typeof CONST.REPORT.ACTIONS.TYPE.TASK_COMPLETED | typeof CONST.REPORT.ACTIONS.TYPE.TASK_REOPENED | typeof CONST.REPORT.ACTIONS.TYPE.TASK_CANCELLED,
    message = '',
    actorAccountID = currentUserAccountID,
    createdOffset = 0,
): OptimisticTaskReportAction {
    const originalMessage = {
        taskReportID,
        type: actionName,
        text: message,
        html: message,
        whisperedTo: [],
    };
    const delegateAccountDetails = PersonalDetailsUtils.getPersonalDetailByEmail(delegateEmail);

    return {
        actionName,
        actorAccountID,
        automatic: false,
        avatar: getCurrentUserAvatar(),
        isAttachmentOnly: false,
        originalMessage,
        message: [
            {
                text: message,
                taskReportID,
                type: CONST.REPORT.MESSAGE.TYPE.TEXT,
            },
        ],
        person: [
            {
                style: 'strong',
                text: currentUserPersonalDetails?.displayName ?? String(currentUserAccountID),
                type: 'TEXT',
            },
        ],
        reportActionID: NumberUtils.rand64(),
        shouldShow: true,
        created: DateUtils.getDBTimeWithSkew(Date.now() + createdOffset),
        isFirstItem: false,
        pendingAction: CONST.RED_BRICK_ROAD_PENDING_ACTION.ADD,
        delegateAccountID: delegateAccountDetails?.accountID,
    };
}

function isWorkspaceChat(chatType: string) {
    return chatType === CONST.REPORT.CHAT_TYPE.POLICY_ADMINS || chatType === CONST.REPORT.CHAT_TYPE.POLICY_ANNOUNCE || chatType === CONST.REPORT.CHAT_TYPE.POLICY_EXPENSE_CHAT;
}

/**
 * Builds an optimistic chat report with a randomly generated reportID and as much information as we currently have
 */
function buildOptimisticChatReport(
    participantList: number[],
    reportName: string = CONST.REPORT.DEFAULT_REPORT_NAME,
    chatType?: ValueOf<typeof CONST.REPORT.CHAT_TYPE>,
    policyID: string = CONST.POLICY.OWNER_EMAIL_FAKE,
    ownerAccountID: number = CONST.REPORT.OWNER_ACCOUNT_ID_FAKE,
    isOwnPolicyExpenseChat = false,
    oldPolicyName = '',
    visibility?: ValueOf<typeof CONST.REPORT.VISIBILITY>,
    writeCapability?: ValueOf<typeof CONST.REPORT.WRITE_CAPABILITIES>,
    notificationPreference: NotificationPreference = CONST.REPORT.NOTIFICATION_PREFERENCE.ALWAYS,
    parentReportActionID = '',
    parentReportID = '',
    description = '',
    avatarUrl = '',
    optimisticReportID = '',
): OptimisticChatReport {
    const isWorkspaceChatType = chatType && isWorkspaceChat(chatType);
    const participants = participantList.reduce((reportParticipants: Participants, accountID: number) => {
        const participant: ReportParticipant = {
            notificationPreference,
            ...(!isWorkspaceChatType && {role: accountID === currentUserAccountID ? CONST.REPORT.ROLE.ADMIN : CONST.REPORT.ROLE.MEMBER}),
        };
        // eslint-disable-next-line no-param-reassign
        reportParticipants[accountID] = participant;
        return reportParticipants;
    }, {} as Participants);
    const currentTime = DateUtils.getDBTime();
    const isNewlyCreatedWorkspaceChat = chatType === CONST.REPORT.CHAT_TYPE.POLICY_EXPENSE_CHAT && isOwnPolicyExpenseChat;
    const optimisticChatReport: OptimisticChatReport = {
        type: CONST.REPORT.TYPE.CHAT,
        chatType,
        isOwnPolicyExpenseChat,
        isPinned: isNewlyCreatedWorkspaceChat,
        lastActorAccountID: 0,
        lastMessageHtml: '',
        lastMessageText: undefined,
        lastReadTime: currentTime,
        lastVisibleActionCreated: currentTime,
        oldPolicyName,
        ownerAccountID: ownerAccountID || CONST.REPORT.OWNER_ACCOUNT_ID_FAKE,
        parentReportActionID,
        parentReportID,
        participants,
        policyID,
        reportID: optimisticReportID || generateReportID(),
        reportName,
        stateNum: 0,
        statusNum: 0,
        visibility,
        description,
        writeCapability,
        avatarUrl,
    };

    if (chatType === CONST.REPORT.CHAT_TYPE.INVOICE) {
        // TODO: update to support workspace as an invoice receiver when workspace-to-workspace invoice room implemented
        optimisticChatReport.invoiceReceiver = {
            type: 'individual',
            accountID: participantList.at(0) ?? -1,
        };
    }

    return optimisticChatReport;
}

function buildOptimisticGroupChatReport(
    participantAccountIDs: number[],
    reportName: string,
    avatarUri: string,
    optimisticReportID?: string,
    notificationPreference?: NotificationPreference,
) {
    return buildOptimisticChatReport(
        participantAccountIDs,
        reportName,
        CONST.REPORT.CHAT_TYPE.GROUP,
        undefined,
        undefined,
        undefined,
        undefined,
        undefined,
        undefined,
        notificationPreference,
        undefined,
        undefined,
        undefined,
        avatarUri,
        optimisticReportID,
    );
}

/**
 * Returns the necessary reportAction onyx data to indicate that the chat has been created optimistically
 * @param [created] - Action created time
 */
function buildOptimisticCreatedReportAction(emailCreatingAction: string, created = DateUtils.getDBTime()): OptimisticCreatedReportAction {
    return {
        reportActionID: NumberUtils.rand64(),
        actionName: CONST.REPORT.ACTIONS.TYPE.CREATED,
        pendingAction: CONST.RED_BRICK_ROAD_PENDING_ACTION.ADD,
        actorAccountID: currentUserAccountID,
        message: [
            {
                type: CONST.REPORT.MESSAGE.TYPE.TEXT,
                style: 'strong',
                text: emailCreatingAction,
            },
            {
                type: CONST.REPORT.MESSAGE.TYPE.TEXT,
                style: 'normal',
                text: ' created this report',
            },
        ],
        person: [
            {
                type: CONST.REPORT.MESSAGE.TYPE.TEXT,
                style: 'strong',
                text: getCurrentUserDisplayNameOrEmail(),
            },
        ],
        automatic: false,
        avatar: getCurrentUserAvatar(),
        created,
        shouldShow: true,
    };
}

/**
 * Returns the necessary reportAction onyx data to indicate that the room has been renamed
 */
function buildOptimisticRenamedRoomReportAction(newName: string, oldName: string): OptimisticRenamedReportAction {
    const now = DateUtils.getDBTime();
    return {
        reportActionID: NumberUtils.rand64(),
        actionName: CONST.REPORT.ACTIONS.TYPE.RENAMED,
        pendingAction: CONST.RED_BRICK_ROAD_PENDING_ACTION.ADD,
        actorAccountID: currentUserAccountID,
        message: [
            {
                type: CONST.REPORT.MESSAGE.TYPE.TEXT,
                style: 'strong',
                text: 'You',
            },
            {
                type: CONST.REPORT.MESSAGE.TYPE.TEXT,
                style: 'normal',
                text: ` renamed this report. New title is '${newName}' (previously '${oldName}').`,
            },
        ],
        person: [
            {
                type: CONST.REPORT.MESSAGE.TYPE.TEXT,
                style: 'strong',
                text: getCurrentUserDisplayNameOrEmail(),
            },
        ],
        originalMessage: {
            oldName,
            newName,
            html: `Room renamed to ${newName}`,
            lastModified: now,
        },
        automatic: false,
        avatar: getCurrentUserAvatar(),
        created: now,
        shouldShow: true,
    };
}

/**
 * Returns the necessary reportAction onyx data to indicate that the room description has been updated
 */
function buildOptimisticRoomDescriptionUpdatedReportAction(description: string): OptimisticRoomDescriptionUpdatedReportAction {
    const now = DateUtils.getDBTime();
    return {
        reportActionID: NumberUtils.rand64(),
        actionName: CONST.REPORT.ACTIONS.TYPE.ROOM_CHANGE_LOG.UPDATE_ROOM_DESCRIPTION,
        pendingAction: CONST.RED_BRICK_ROAD_PENDING_ACTION.ADD,
        actorAccountID: currentUserAccountID,
        message: [
            {
                type: CONST.REPORT.MESSAGE.TYPE.COMMENT,
                text: description ? `set the room description to: ${Parser.htmlToText(description)}` : 'cleared the room description',
                html: description ? `<muted-text>set the room description to: ${description}</muted-text>` : '<muted-text>cleared the room description</muted-text>',
            },
        ],
        person: [
            {
                type: CONST.REPORT.MESSAGE.TYPE.TEXT,
                style: 'strong',
                text: getCurrentUserDisplayNameOrEmail(),
            },
        ],
        originalMessage: {
            description,
            lastModified: now,
        },
        created: now,
    };
}

/**
 * Returns the necessary reportAction onyx data to indicate that the transaction has been put on hold optimistically
 * @param [created] - Action created time
 */
function buildOptimisticHoldReportAction(created = DateUtils.getDBTime()): OptimisticHoldReportAction {
    return {
        reportActionID: NumberUtils.rand64(),
        actionName: CONST.REPORT.ACTIONS.TYPE.HOLD,
        pendingAction: CONST.RED_BRICK_ROAD_PENDING_ACTION.ADD,
        actorAccountID: currentUserAccountID,
        message: [
            {
                type: CONST.REPORT.MESSAGE.TYPE.TEXT,
                style: 'normal',
                text: Localize.translateLocal('iou.heldExpense'),
            },
        ],
        person: [
            {
                type: CONST.REPORT.MESSAGE.TYPE.TEXT,
                style: 'strong',
                text: getCurrentUserDisplayNameOrEmail(),
            },
        ],
        automatic: false,
        avatar: getCurrentUserAvatar(),
        created,
        shouldShow: true,
    };
}

/**
 * Returns the necessary reportAction onyx data to indicate that the transaction has been put on hold optimistically
 * @param [created] - Action created time
 */
function buildOptimisticHoldReportActionComment(comment: string, created = DateUtils.getDBTime()): OptimisticHoldReportAction {
    return {
        reportActionID: NumberUtils.rand64(),
        actionName: CONST.REPORT.ACTIONS.TYPE.ADD_COMMENT,
        pendingAction: CONST.RED_BRICK_ROAD_PENDING_ACTION.ADD,
        actorAccountID: currentUserAccountID,
        message: [
            {
                type: CONST.REPORT.MESSAGE.TYPE.COMMENT,
                text: comment,
                html: comment, // as discussed on https://github.com/Expensify/App/pull/39452 we will not support HTML for now
            },
        ],
        person: [
            {
                type: CONST.REPORT.MESSAGE.TYPE.TEXT,
                style: 'strong',
                text: getCurrentUserDisplayNameOrEmail(),
            },
        ],
        automatic: false,
        avatar: getCurrentUserAvatar(),
        created,
        shouldShow: true,
    };
}

/**
 * Returns the necessary reportAction onyx data to indicate that the transaction has been removed from hold optimistically
 * @param [created] - Action created time
 */
function buildOptimisticUnHoldReportAction(created = DateUtils.getDBTime()): OptimisticHoldReportAction {
    return {
        reportActionID: NumberUtils.rand64(),
        actionName: CONST.REPORT.ACTIONS.TYPE.UNHOLD,
        pendingAction: CONST.RED_BRICK_ROAD_PENDING_ACTION.ADD,
        actorAccountID: currentUserAccountID,
        message: [
            {
                type: CONST.REPORT.MESSAGE.TYPE.TEXT,
                style: 'normal',
                text: Localize.translateLocal('iou.unheldExpense'),
            },
        ],
        person: [
            {
                type: CONST.REPORT.MESSAGE.TYPE.TEXT,
                style: 'normal',
                text: getCurrentUserDisplayNameOrEmail(),
            },
        ],
        automatic: false,
        avatar: getCurrentUserAvatar(),
        created,
        shouldShow: true,
    };
}

function buildOptimisticEditedTaskFieldReportAction({title, description}: Task): OptimisticEditedTaskReportAction {
    // We do not modify title & description in one request, so we need to create a different optimistic action for each field modification
    let field = '';
    let value = '';
    if (title !== undefined) {
        field = 'task title';
        value = title;
    } else if (description !== undefined) {
        field = 'description';
        value = description;
    }

    let changelog = 'edited this task';
    if (field && value) {
        changelog = `updated the ${field} to ${value}`;
    } else if (field) {
        changelog = `removed the ${field}`;
    }
    const delegateAccountDetails = PersonalDetailsUtils.getPersonalDetailByEmail(delegateEmail);

    return {
        reportActionID: NumberUtils.rand64(),
        actionName: CONST.REPORT.ACTIONS.TYPE.TASK_EDITED,
        pendingAction: CONST.RED_BRICK_ROAD_PENDING_ACTION.ADD,
        actorAccountID: currentUserAccountID,
        message: [
            {
                type: CONST.REPORT.MESSAGE.TYPE.COMMENT,
                text: changelog,
                html: description ? getParsedComment(changelog) : changelog,
            },
        ],
        person: [
            {
                type: CONST.REPORT.MESSAGE.TYPE.TEXT,
                style: 'strong',
                text: getCurrentUserDisplayNameOrEmail(),
            },
        ],
        automatic: false,
        avatar: getCurrentUserAvatar(),
        created: DateUtils.getDBTime(),
        shouldShow: false,
        delegateAccountID: delegateAccountDetails?.accountID,
    };
}

function buildOptimisticCardAssignedReportAction(assigneeAccountID: number): OptimisticCardAssignedReportAction {
    return {
        actionName: CONST.REPORT.ACTIONS.TYPE.CARD_ASSIGNED,
        actorAccountID: currentUserAccountID,
        avatar: getCurrentUserAvatar(),
        created: DateUtils.getDBTime(),
        originalMessage: {assigneeAccountID, cardID: -1},
        message: [{type: CONST.REPORT.MESSAGE.TYPE.COMMENT, text: '', html: ''}],
        pendingAction: CONST.RED_BRICK_ROAD_PENDING_ACTION.ADD,
        person: [
            {
                type: CONST.REPORT.MESSAGE.TYPE.TEXT,
                style: 'strong',
                text: getCurrentUserDisplayNameOrEmail(),
            },
        ],
        reportActionID: NumberUtils.rand64(),
        shouldShow: true,
    };
}

function buildOptimisticChangedTaskAssigneeReportAction(assigneeAccountID: number): OptimisticEditedTaskReportAction {
    const delegateAccountDetails = PersonalDetailsUtils.getPersonalDetailByEmail(delegateEmail);

    return {
        reportActionID: NumberUtils.rand64(),
        actionName: CONST.REPORT.ACTIONS.TYPE.TASK_EDITED,
        pendingAction: CONST.RED_BRICK_ROAD_PENDING_ACTION.ADD,
        actorAccountID: currentUserAccountID,
        message: [
            {
                type: CONST.REPORT.MESSAGE.TYPE.COMMENT,
                text: `assigned to ${getDisplayNameForParticipant(assigneeAccountID)}`,
                html: `assigned to <mention-user accountID="${assigneeAccountID}"/>`,
            },
        ],
        person: [
            {
                type: CONST.REPORT.MESSAGE.TYPE.TEXT,
                style: 'strong',
                text: getCurrentUserDisplayNameOrEmail(),
            },
        ],
        automatic: false,
        avatar: getCurrentUserAvatar(),
        created: DateUtils.getDBTime(),
        shouldShow: false,
        delegateAccountID: delegateAccountDetails?.accountID,
    };
}

/**
 * Returns the necessary reportAction onyx data to indicate that a chat has been archived
 *
 * @param reason - A reason why the chat has been archived
 */
function buildOptimisticClosedReportAction(
    emailClosingReport: string,
    policyName: string,
    reason: ValueOf<typeof CONST.REPORT.ARCHIVE_REASON> = CONST.REPORT.ARCHIVE_REASON.DEFAULT,
): OptimisticClosedReportAction {
    return {
        actionName: CONST.REPORT.ACTIONS.TYPE.CLOSED,
        actorAccountID: currentUserAccountID,
        automatic: false,
        avatar: getCurrentUserAvatar(),
        created: DateUtils.getDBTime(),
        message: [
            {
                type: CONST.REPORT.MESSAGE.TYPE.TEXT,
                style: 'strong',
                text: emailClosingReport,
            },
            {
                type: CONST.REPORT.MESSAGE.TYPE.TEXT,
                style: 'normal',
                text: ' closed this report',
            },
        ],
        originalMessage: {
            policyName,
            reason,
        },
        pendingAction: CONST.RED_BRICK_ROAD_PENDING_ACTION.ADD,
        person: [
            {
                type: CONST.REPORT.MESSAGE.TYPE.TEXT,
                style: 'strong',
                text: getCurrentUserDisplayNameOrEmail(),
            },
        ],
        reportActionID: NumberUtils.rand64(),
        shouldShow: true,
    };
}

/**
 * Returns an optimistic Dismissed Violation Report Action. Use the originalMessage customize this to the type of
 * violation being dismissed.
 */
function buildOptimisticDismissedViolationReportAction(
    originalMessage: ReportAction<typeof CONST.REPORT.ACTIONS.TYPE.DISMISSED_VIOLATION>['originalMessage'],
): OptimisticDismissedViolationReportAction {
    return {
        actionName: CONST.REPORT.ACTIONS.TYPE.DISMISSED_VIOLATION,
        actorAccountID: currentUserAccountID,
        avatar: getCurrentUserAvatar(),
        created: DateUtils.getDBTime(),
        message: [
            {
                type: CONST.REPORT.MESSAGE.TYPE.TEXT,
                style: 'normal',
                text: ReportActionsUtils.getDismissedViolationMessageText(originalMessage),
            },
        ],
        originalMessage,
        pendingAction: CONST.RED_BRICK_ROAD_PENDING_ACTION.ADD,
        person: [
            {
                type: CONST.REPORT.MESSAGE.TYPE.TEXT,
                style: 'strong',
                text: getCurrentUserDisplayNameOrEmail(),
            },
        ],
        reportActionID: NumberUtils.rand64(),
        shouldShow: true,
    };
}

function buildOptimisticAnnounceChat(policyID: string, accountIDs: number[]): OptimisticAnnounceChat {
    const announceReport = getRoom(CONST.REPORT.CHAT_TYPE.POLICY_ANNOUNCE, policyID);
    const policy = getPolicy(policyID);
    const announceRoomOnyxData: AnnounceRoomOnyxData = {
        onyxOptimisticData: [],
        onyxSuccessData: [],
        onyxFailureData: [],
    };

    // Do not create #announce room if the room already exists or if there are less than 3 participants in workspace
    if (accountIDs.length < 3 || announceReport) {
        return {
            announceChatReportID: '',
            announceChatReportActionID: '',
            announceChatData: announceRoomOnyxData,
        };
    }

    const announceChatData = buildOptimisticChatReport(
        accountIDs,
        CONST.REPORT.WORKSPACE_CHAT_ROOMS.ANNOUNCE,
        CONST.REPORT.CHAT_TYPE.POLICY_ANNOUNCE,
        policyID,
        CONST.POLICY.OWNER_ACCOUNT_ID_FAKE,
        false,
        policy?.name,
        undefined,
        CONST.REPORT.WRITE_CAPABILITIES.ADMINS,
        CONST.REPORT.NOTIFICATION_PREFERENCE.ALWAYS,
    );
    const announceCreatedAction = buildOptimisticCreatedReportAction(CONST.POLICY.OWNER_EMAIL_FAKE);
    announceRoomOnyxData.onyxOptimisticData.push(
        {
            onyxMethod: Onyx.METHOD.SET,
            key: `${ONYXKEYS.COLLECTION.REPORT}${announceChatData.reportID}`,
            value: {
                pendingFields: {
                    addWorkspaceRoom: CONST.RED_BRICK_ROAD_PENDING_ACTION.ADD,
                },
                ...announceChatData,
            },
        },
        {
            onyxMethod: Onyx.METHOD.SET,
            key: `${ONYXKEYS.COLLECTION.REPORT_DRAFT}${announceChatData.reportID}`,
            value: null,
        },
        {
            onyxMethod: Onyx.METHOD.SET,
            key: `${ONYXKEYS.COLLECTION.REPORT_ACTIONS}${announceChatData.reportID}`,
            value: {
                [announceCreatedAction.reportActionID]: announceCreatedAction,
            },
        },
    );
    announceRoomOnyxData.onyxSuccessData.push(
        {
            onyxMethod: Onyx.METHOD.MERGE,
            key: `${ONYXKEYS.COLLECTION.REPORT}${announceChatData.reportID}`,
            value: {
                pendingFields: {
                    addWorkspaceRoom: null,
                },
                pendingAction: null,
            },
        },
        {
            onyxMethod: Onyx.METHOD.MERGE,
            key: `${ONYXKEYS.COLLECTION.REPORT_METADATA}${announceChatData.reportID}`,
            value: {
                isOptimisticReport: false,
            },
        },
        {
            onyxMethod: Onyx.METHOD.MERGE,
            key: `${ONYXKEYS.COLLECTION.REPORT_ACTIONS}${announceChatData.reportID}`,
            value: {
                [announceCreatedAction.reportActionID]: {
                    pendingAction: null,
                },
            },
        },
    );
    announceRoomOnyxData.onyxFailureData.push(
        {
            onyxMethod: Onyx.METHOD.MERGE,
            key: `${ONYXKEYS.COLLECTION.REPORT}${announceChatData.reportID}`,
            value: {
                pendingFields: {
                    addWorkspaceRoom: null,
                },
                pendingAction: null,
            },
        },
        {
            onyxMethod: Onyx.METHOD.MERGE,
            key: `${ONYXKEYS.COLLECTION.REPORT_METADATA}${announceChatData.reportID}`,
            value: {
                isOptimisticReport: false,
            },
        },
        {
            onyxMethod: Onyx.METHOD.MERGE,
            key: `${ONYXKEYS.COLLECTION.REPORT_ACTIONS}${announceChatData.reportID}`,
            value: {
                [announceCreatedAction.reportActionID]: {
                    pendingAction: null,
                },
            },
        },
    );
    return {
        announceChatReportID: announceChatData.reportID,
        announceChatReportActionID: announceCreatedAction.reportActionID,
        announceChatData: announceRoomOnyxData,
    };
}

function buildOptimisticWorkspaceChats(policyID: string, policyName: string, expenseReportId?: string): OptimisticWorkspaceChats {
    const pendingChatMembers = getPendingChatMembers(currentUserAccountID ? [currentUserAccountID] : [], [], CONST.RED_BRICK_ROAD_PENDING_ACTION.ADD);
    const adminsChatData = {
        ...buildOptimisticChatReport(
            currentUserAccountID ? [currentUserAccountID] : [],
            CONST.REPORT.WORKSPACE_CHAT_ROOMS.ADMINS,
            CONST.REPORT.CHAT_TYPE.POLICY_ADMINS,
            policyID,
            CONST.POLICY.OWNER_ACCOUNT_ID_FAKE,
            false,
            policyName,
        ),
    };
    const adminsChatReportID = adminsChatData.reportID;
    const adminsCreatedAction = buildOptimisticCreatedReportAction(CONST.POLICY.OWNER_EMAIL_FAKE);
    const adminsReportActionData = {
        [adminsCreatedAction.reportActionID]: adminsCreatedAction,
    };

    const expenseChatData = buildOptimisticChatReport(
        currentUserAccountID ? [currentUserAccountID] : [],
        '',
        CONST.REPORT.CHAT_TYPE.POLICY_EXPENSE_CHAT,
        policyID,
        currentUserAccountID,
        true,
        policyName,
        undefined,
        undefined,
        undefined,
        undefined,
        undefined,
        undefined,
        undefined,
        expenseReportId,
    );
    const expenseChatReportID = expenseChatData.reportID;
    const expenseReportCreatedAction = buildOptimisticCreatedReportAction(currentUserEmail ?? '');
    const expenseReportActionData = {
        [expenseReportCreatedAction.reportActionID]: expenseReportCreatedAction,
    };

    return {
        adminsChatReportID,
        adminsChatData,
        adminsReportActionData,
        adminsCreatedReportActionID: adminsCreatedAction.reportActionID,
        expenseChatReportID,
        expenseChatData,
        expenseReportActionData,
        expenseCreatedReportActionID: expenseReportCreatedAction.reportActionID,
        pendingChatMembers,
    };
}

/**
 * Builds an optimistic Task Report with a randomly generated reportID
 *
 * @param ownerAccountID - Account ID of the person generating the Task.
 * @param assigneeAccountID - AccountID of the other person participating in the Task.
 * @param parentReportID - Report ID of the chat where the Task is.
 * @param title - Task title.
 * @param description - Task description.
 * @param policyID - PolicyID of the parent report
 */

function buildOptimisticTaskReport(
    ownerAccountID: number,
    assigneeAccountID = 0,
    parentReportID?: string,
    title?: string,
    description?: string,
    policyID: string = CONST.POLICY.OWNER_EMAIL_FAKE,
    notificationPreference: NotificationPreference = CONST.REPORT.NOTIFICATION_PREFERENCE.HIDDEN,
): OptimisticTaskReport {
    const participants: Participants = {
        [ownerAccountID]: {
            notificationPreference,
        },
    };

    if (assigneeAccountID) {
        participants[assigneeAccountID] = {notificationPreference};
    }

    return {
        reportID: generateReportID(),
        reportName: title,
        description: getParsedComment(description ?? ''),
        ownerAccountID,
        participants,
        managerID: assigneeAccountID,
        type: CONST.REPORT.TYPE.TASK,
        parentReportID,
        policyID,
        stateNum: CONST.REPORT.STATE_NUM.OPEN,
        statusNum: CONST.REPORT.STATUS_NUM.OPEN,
        lastVisibleActionCreated: DateUtils.getDBTime(),
        hasParentAccess: true,
    };
}

/**
 * Builds an optimistic EXPORTED_TO_INTEGRATION report action
 *
 * @param integration - The connectionName of the integration
 * @param markedManually - Whether the integration was marked as manually exported
 */
function buildOptimisticExportIntegrationAction(integration: ConnectionName, markedManually = false): OptimisticExportIntegrationAction {
    const label = CONST.POLICY.CONNECTIONS.NAME_USER_FRIENDLY[integration];
    return {
        reportActionID: NumberUtils.rand64(),
        actionName: CONST.REPORT.ACTIONS.TYPE.EXPORTED_TO_INTEGRATION,
        pendingAction: CONST.RED_BRICK_ROAD_PENDING_ACTION.ADD,
        actorAccountID: currentUserAccountID,
        message: [],
        person: [
            {
                type: CONST.REPORT.MESSAGE.TYPE.TEXT,
                style: 'strong',
                text: getCurrentUserDisplayNameOrEmail(),
            },
        ],
        automatic: false,
        avatar: getCurrentUserAvatar(),
        created: DateUtils.getDBTime(),
        shouldShow: true,
        originalMessage: {
            label,
            lastModified: DateUtils.getDBTime(),
            markedManually,
            inProgress: true,
        },
    };
}

/**
 * A helper method to create transaction thread
 *
 * @param reportAction - the parent IOU report action from which to create the thread
 * @param moneyRequestReport - the report which the report action belongs to
 */
function buildTransactionThread(
    reportAction: OnyxEntry<ReportAction | OptimisticIOUReportAction>,
    moneyRequestReport: OnyxEntry<Report>,
    existingTransactionThreadReportID?: string,
): OptimisticChatReport {
    const participantAccountIDs = [...new Set([currentUserAccountID, Number(reportAction?.actorAccountID)])].filter(Boolean) as number[];
    const existingTransactionThreadReport = getReportOrDraftReport(existingTransactionThreadReportID);

    if (existingTransactionThreadReportID && existingTransactionThreadReport) {
        return {
            ...existingTransactionThreadReport,
            parentReportActionID: reportAction?.reportActionID,
            parentReportID: moneyRequestReport?.reportID,
            reportName: getTransactionReportName(reportAction),
            policyID: moneyRequestReport?.policyID,
        };
    }

    return buildOptimisticChatReport(
        participantAccountIDs,
        getTransactionReportName(reportAction),
        undefined,
        moneyRequestReport?.policyID,
        CONST.POLICY.OWNER_ACCOUNT_ID_FAKE,
        false,
        '',
        undefined,
        undefined,
        CONST.REPORT.NOTIFICATION_PREFERENCE.HIDDEN,
        reportAction?.reportActionID,
        moneyRequestReport?.reportID,
    );
}

/**
 * Build optimistic expense entities:
 *
 * 1. CREATED action for the chatReport
 * 2. CREATED action for the iouReport
 * 3. IOU action for the iouReport linked to the transaction thread via `childReportID`
 * 4. Transaction Thread linked to the IOU action via `parentReportActionID`
 * 5. CREATED action for the Transaction Thread
 */
function buildOptimisticMoneyRequestEntities(
    iouReport: Report,
    type: ValueOf<typeof CONST.IOU.REPORT_ACTION_TYPE>,
    amount: number,
    currency: string,
    comment: string,
    payeeEmail: string,
    participants: Participant[],
    transactionID: string,
    paymentType?: PaymentMethodType,
    isSettlingUp = false,
    isSendMoneyFlow = false,
    isOwnPolicyExpenseChat = false,
    isPersonalTrackingExpense?: boolean,
    existingTransactionThreadReportID?: string,
    linkedTrackedExpenseReportAction?: ReportAction,
): [OptimisticCreatedReportAction, OptimisticCreatedReportAction, OptimisticIOUReportAction, OptimisticChatReport, OptimisticCreatedReportAction | null] {
    const createdActionForChat = buildOptimisticCreatedReportAction(payeeEmail);

    // The `CREATED` action must be optimistically generated before the IOU action so that it won't appear after the IOU action in the chat.
    const iouActionCreationTime = DateUtils.getDBTime();
    const createdActionForIOUReport = buildOptimisticCreatedReportAction(payeeEmail, DateUtils.subtractMillisecondsFromDateTime(iouActionCreationTime, 1));

    const iouAction = buildOptimisticIOUReportAction(
        type,
        amount,
        currency,
        comment,
        participants,
        transactionID,
        paymentType,
        isPersonalTrackingExpense ? '0' : iouReport.reportID,
        isSettlingUp,
        isSendMoneyFlow,
        isOwnPolicyExpenseChat,
        iouActionCreationTime,
        linkedTrackedExpenseReportAction,
    );

    // Create optimistic transactionThread and the `CREATED` action for it, if existingTransactionThreadReportID is undefined
    const transactionThread = buildTransactionThread(iouAction, iouReport, existingTransactionThreadReportID);
    const createdActionForTransactionThread = existingTransactionThreadReportID ? null : buildOptimisticCreatedReportAction(payeeEmail);

    // The IOU action and the transactionThread are co-dependent as parent-child, so we need to link them together
    iouAction.childReportID = existingTransactionThreadReportID ?? transactionThread.reportID;

    return [createdActionForChat, createdActionForIOUReport, iouAction, transactionThread, createdActionForTransactionThread];
}

// Check if the report is empty, meaning it has no visible messages (i.e. only a "created" report action).
function isEmptyReport(report: OnyxEntry<Report>): boolean {
    if (!report) {
        return true;
    }

    if (report.lastMessageText) {
        return false;
    }

    const lastVisibleMessage = getLastVisibleMessage(report.reportID);
    return !lastVisibleMessage.lastMessageText;
}

function isUnread(report: OnyxEntry<Report>): boolean {
    if (!report) {
        return false;
    }

    if (isEmptyReport(report)) {
        return false;
    }
    // lastVisibleActionCreated and lastReadTime are both datetime strings and can be compared directly
    const lastVisibleActionCreated = report.lastVisibleActionCreated ?? '';
    const lastReadTime = report.lastReadTime ?? '';
    const lastMentionedTime = report.lastMentionedTime ?? '';

    // If the user was mentioned and the comment got deleted the lastMentionedTime will be more recent than the lastVisibleActionCreated
    return lastReadTime < lastVisibleActionCreated || lastReadTime < lastMentionedTime;
}

function isIOUOwnedByCurrentUser(report: OnyxEntry<Report>, allReportsDict?: OnyxCollection<Report>): boolean {
    const allAvailableReports = allReportsDict ?? allReports;
    if (!report || !allAvailableReports) {
        return false;
    }

    let reportToLook = report;
    if (report.iouReportID) {
        const iouReport = allAvailableReports[`${ONYXKEYS.COLLECTION.REPORT}${report.iouReportID}`];
        if (iouReport) {
            reportToLook = iouReport;
        }
    }

    return reportToLook.ownerAccountID === currentUserAccountID;
}

/**
 * Assuming the passed in report is a default room, lets us know whether we can see it or not, based on permissions and
 * the various subsets of users we've allowed to use default rooms.
 */
function canSeeDefaultRoom(report: OnyxEntry<Report>, policies: OnyxCollection<Policy>, betas: OnyxEntry<Beta[]>): boolean {
    // Include archived rooms
    if (isArchivedRoom(report, getReportNameValuePairs(report?.reportID))) {
        return true;
    }

    // If the room has an assigned guide, it can be seen.
    if (hasExpensifyGuidesEmails(Object.keys(report?.participants ?? {}).map(Number))) {
        return true;
    }

    // Include any admins and announce rooms, since only non partner-managed domain rooms are on the beta now.
    if (isAdminRoom(report) || isAnnounceRoom(report)) {
        return true;
    }

    // For all other cases, just check that the user belongs to the default rooms beta
    return Permissions.canUseDefaultRooms(betas ?? []);
}

function canAccessReport(report: OnyxEntry<Report>, policies: OnyxCollection<Policy>, betas: OnyxEntry<Beta[]>): boolean {
    // We hide default rooms (it's basically just domain rooms now) from people who aren't on the defaultRooms beta.
    if (isDefaultRoom(report) && !canSeeDefaultRoom(report, policies, betas)) {
        return false;
    }

    if (report?.errorFields?.notFound) {
        return false;
    }

    return true;
}

// eslint-disable-next-line rulesdir/no-negated-variables
function isReportNotFound(report: OnyxEntry<Report>): boolean {
    return !!report?.errorFields?.notFound;
}

/**
 * Check if the report is the parent report of the currently viewed report or at least one child report has report action
 */
function shouldHideReport(report: OnyxEntry<Report>, currentReportId: string): boolean {
    const currentReport = getReportOrDraftReport(currentReportId);
    const parentReport = getParentReport(!isEmptyObject(currentReport) ? currentReport : undefined);
    const reportActions = allReportActions?.[`${ONYXKEYS.COLLECTION.REPORT_ACTIONS}${report?.reportID}`] ?? {};
    const isChildReportHasComment = Object.values(reportActions ?? {})?.some((reportAction) => (reportAction?.childVisibleActionCount ?? 0) > 0);
    return parentReport?.reportID !== report?.reportID && !isChildReportHasComment;
}

/**
 * Should we display a RBR on the LHN on this report due to violations?
 */
function shouldDisplayViolationsRBRInLHN(report: OnyxEntry<Report>, transactionViolations: OnyxCollection<TransactionViolation[]>): boolean {
    // We only show the RBR in the highest level, which is the workspace chat
    if (!report || !isPolicyExpenseChat(report)) {
        return false;
    }

    // We only show the RBR to the submitter
    if (!isCurrentUserSubmitter(report.reportID)) {
        return false;
    }

    // Get all potential reports, which are the ones that are:
    // - Owned by the same user
    // - Are either open or submitted
    // - Belong to the same workspace
    // And if any have a violation, then it should have a RBR
    const reports = Object.values(allReports ?? {}) as Report[];
    const potentialReports = reports.filter((r) => r?.ownerAccountID === currentUserAccountID && (r?.stateNum ?? 0) <= 1 && r?.policyID === report.policyID);
    return potentialReports.some(
        (potentialReport) => hasViolations(potentialReport.reportID, transactionViolations) || hasWarningTypeViolations(potentialReport.reportID, transactionViolations),
    );
}

/**
 * Checks to see if a report contains a violation
 */
function hasViolations(reportID: string, transactionViolations: OnyxCollection<TransactionViolation[]>, shouldShowInReview?: boolean): boolean {
    const transactions = getReportTransactions(reportID);
    return transactions.some((transaction) => TransactionUtils.hasViolation(transaction.transactionID, transactionViolations, shouldShowInReview));
}

/**
 * Checks to see if a report contains a violation of type `warning`
 */
function hasWarningTypeViolations(reportID: string, transactionViolations: OnyxCollection<TransactionViolation[]>, shouldShowInReview?: boolean): boolean {
    const transactions = getReportTransactions(reportID);
    return transactions.some((transaction) => TransactionUtils.hasWarningTypeViolation(transaction.transactionID, transactionViolations, shouldShowInReview));
}

/**
 * Checks to see if a report contains a violation of type `notice`
 */
function hasNoticeTypeViolations(reportID: string, transactionViolations: OnyxCollection<TransactionViolation[]>, shouldShowInReview?: boolean): boolean {
    const transactions = getReportTransactions(reportID);
    return transactions.some((transaction) => TransactionUtils.hasNoticeTypeViolation(transaction.transactionID, transactionViolations, shouldShowInReview));
}

function hasReportViolations(reportID: string) {
    const reportViolations = allReportsViolations?.[`${ONYXKEYS.COLLECTION.REPORT_VIOLATIONS}${reportID}`];
    return Object.values(reportViolations ?? {}).some((violations) => !isEmptyObject(violations));
}

/**
 * Checks if #admins room chan be shown
 * We show #admin rooms when a) More than one admin exists or b) There exists policy audit log for review.
 */
function shouldAdminsRoomBeVisible(report: OnyxEntry<Report>): boolean {
    const accountIDs = Object.entries(report?.participants ?? {}).map(([accountID]) => Number(accountID));
    const adminAccounts = PersonalDetailsUtils.getLoginsByAccountIDs(accountIDs).filter((login) => !PolicyUtils.isExpensifyTeam(login));
    const lastVisibleAction = ReportActionsUtils.getLastVisibleAction(report?.reportID);
    if ((lastVisibleAction ? ReportActionsUtils.isCreatedAction(lastVisibleAction) : report?.lastActionType === CONST.REPORT.ACTIONS.TYPE.CREATED) && adminAccounts.length <= 1) {
        return false;
    }
    return true;
}

type ReportErrorsAndReportActionThatRequiresAttention = {
    errors: ErrorFields;
    reportAction?: OnyxEntry<ReportAction>;
};

function getAllReportActionsErrorsAndReportActionThatRequiresAttention(report: OnyxEntry<Report>, reportActions: OnyxEntry<ReportActions>): ReportErrorsAndReportActionThatRequiresAttention {
    const reportActionsArray = Object.values(reportActions ?? {}).filter((action) => !ReportActionsUtils.isDeletedAction(action));
    const reportActionErrors: ErrorFields = {};
    let reportAction: OnyxEntry<ReportAction>;

    for (const action of reportActionsArray) {
        if (action && !isEmptyObject(action.errors)) {
            Object.assign(reportActionErrors, action.errors);

            if (!reportAction) {
                reportAction = action;
            }
        }
    }
    const parentReportAction: OnyxEntry<ReportAction> =
        !report?.parentReportID || !report?.parentReportActionID
            ? undefined
            : allReportActions?.[`${ONYXKEYS.COLLECTION.REPORT_ACTIONS}${report.parentReportID}`]?.[report.parentReportActionID];

    if (!isArchivedRoom(report)) {
        if (ReportActionsUtils.wasActionTakenByCurrentUser(parentReportAction) && ReportActionsUtils.isTransactionThread(parentReportAction)) {
            const transactionID = ReportActionsUtils.isMoneyRequestAction(parentReportAction) ? ReportActionsUtils.getOriginalMessage(parentReportAction)?.IOUTransactionID : null;
            const transaction = allTransactions?.[`${ONYXKEYS.COLLECTION.TRANSACTION}${transactionID}`];
            if (TransactionUtils.hasMissingSmartscanFields(transaction ?? null) && !isSettled(transaction?.reportID)) {
                reportActionErrors.smartscan = ErrorUtils.getMicroSecondOnyxErrorWithTranslationKey('iou.error.genericSmartscanFailureMessage');
                reportAction = undefined;
            }
        } else if ((isIOUReport(report) || isExpenseReport(report)) && report?.ownerAccountID === currentUserAccountID) {
            if (shouldShowRBRForMissingSmartscanFields(report?.reportID) && !isSettled(report?.reportID)) {
                reportActionErrors.smartscan = ErrorUtils.getMicroSecondOnyxErrorWithTranslationKey('iou.error.genericSmartscanFailureMessage');
                reportAction = getReportActionWithMissingSmartscanFields(report?.reportID);
            }
        } else if (hasSmartscanError(reportActionsArray)) {
            reportActionErrors.smartscan = ErrorUtils.getMicroSecondOnyxErrorWithTranslationKey('iou.error.genericSmartscanFailureMessage');
            reportAction = getReportActionWithSmartscanError(reportActionsArray);
        }
    }

    return {
        errors: reportActionErrors,
        reportAction,
    };
}

/**
 * Get an object of error messages keyed by microtime by combining all error objects related to the report.
 */
function getAllReportErrors(report: OnyxEntry<Report>, reportActions: OnyxEntry<ReportActions>): Errors {
    const reportErrorFields = report?.errorFields ?? {};
    const {errors: reportActionErrors} = getAllReportActionsErrorsAndReportActionThatRequiresAttention(report, reportActions);

    // All error objects related to the report. Each object in the sources contains error messages keyed by microtime
    const errorSources = {
        ...reportErrorFields,
        ...reportActionErrors,
    };

    // Combine all error messages keyed by microtime into one object
    const errorSourcesArray = Object.values(errorSources ?? {});
    const allReportErrors = {};

    for (const errors of errorSourcesArray) {
        if (!isEmptyObject(errors)) {
            Object.assign(allReportErrors, errors);
        }
    }
    return allReportErrors;
}

function hasReportErrorsOtherThanFailedReceipt(report: Report, doesReportHaveViolations: boolean, transactionViolations: OnyxCollection<TransactionViolation[]>) {
    const reportActions = allReportActions?.[`${ONYXKEYS.COLLECTION.REPORT_ACTIONS}${report.reportID}`] ?? {};
    const allReportErrors = getAllReportErrors(report, reportActions) ?? {};
    const transactionReportActions = ReportActionsUtils.getAllReportActions(report.reportID);
    const oneTransactionThreadReportID = ReportActionsUtils.getOneTransactionThreadReportID(report.reportID, transactionReportActions, undefined);
    let doesTransactionThreadReportHasViolations = false;
    if (oneTransactionThreadReportID) {
        const transactionReport = getReport(oneTransactionThreadReportID);
        doesTransactionThreadReportHasViolations = !!transactionReport && shouldDisplayViolationsRBRInLHN(transactionReport, transactionViolations);
    }
    return (
        doesTransactionThreadReportHasViolations ||
        doesReportHaveViolations ||
        Object.values(allReportErrors).some((error) => error?.[0] !== Localize.translateLocal('iou.error.genericSmartscanFailureMessage'))
    );
}

type ShouldReportBeInOptionListParams = {
    report: OnyxEntry<Report>;
    currentReportId: string;
    isInFocusMode: boolean;
    betas: OnyxEntry<Beta[]>;
    policies: OnyxCollection<Policy>;
    excludeEmptyChats: boolean;
    doesReportHaveViolations: boolean;
    includeSelfDM?: boolean;
    login?: string;
    includeDomainEmail?: boolean;
};

function reasonForReportToBeInOptionList({
    report,
    currentReportId,
    isInFocusMode,
    betas,
    policies,
    excludeEmptyChats,
    doesReportHaveViolations,
    includeSelfDM = false,
    login,
    includeDomainEmail = false,
}: ShouldReportBeInOptionListParams): ValueOf<typeof CONST.REPORT_IN_LHN_REASONS> | null {
    const isInDefaultMode = !isInFocusMode;
    // Exclude reports that have no data because there wouldn't be anything to show in the option item.
    // This can happen if data is currently loading from the server or a report is in various stages of being created.
    // This can also happen for anyone accessing a public room or archived room for which they don't have access to the underlying policy.
    // Optionally exclude reports that do not belong to currently active workspace

    const parentReportAction = isThread(report) ? allReportActions?.[`${ONYXKEYS.COLLECTION.REPORT_ACTIONS}${report.parentReportID}`]?.[report.parentReportActionID] : undefined;

    if (
        !report?.reportID ||
        !report?.type ||
        report?.reportName === undefined ||
        (!report?.participants &&
            // We omit sending back participants for chat rooms when searching for reports since they aren't needed to display the results and can get very large.
            // So we allow showing rooms with no participants–in any other circumstances we should never have these reports with no participants in Onyx.
            !isChatRoom(report) &&
            !isChatThread(report) &&
            !isArchivedRoom(report, getReportNameValuePairs(report?.reportID)) &&
            !isMoneyRequestReport(report) &&
            !isTaskReport(report) &&
            !isSelfDM(report) &&
            !isSystemChat(report) &&
            !isGroupChat(report))
    ) {
        return null;
    }

    // We used to use the system DM for A/B testing onboarding tasks, but now only create them in the Concierge chat. We
    // still need to allow existing users who have tasks in the system DM to see them, but otherwise we don't need to
    // show that chat
    if (report?.participants?.[CONST.ACCOUNT_ID.NOTIFICATIONS] && isEmptyReport(report)) {
        return null;
    }

    if (!canAccessReport(report, policies, betas)) {
        return null;
    }

    // If this is a transaction thread associated with a report that only has one transaction, omit it
    if (isOneTransactionThread(report.reportID, report.parentReportID, parentReportAction)) {
        return null;
    }

    if ((Object.values(CONST.REPORT.UNSUPPORTED_TYPE) as string[]).includes(report?.type ?? '')) {
        return null;
    }

    // Include the currently viewed report. If we excluded the currently viewed report, then there
    // would be no way to highlight it in the options list and it would be confusing to users because they lose
    // a sense of context.
    if (report.reportID === currentReportId) {
        return CONST.REPORT_IN_LHN_REASONS.IS_FOCUSED;
    }

    // Retrieve the draft comment for the report and convert it to a boolean
    const hasDraftComment = hasValidDraftComment(report.reportID);

    // Include reports that are relevant to the user in any view mode. Criteria include having a draft or having a GBR showing.
    // eslint-disable-next-line @typescript-eslint/prefer-nullish-coalescing
    if (hasDraftComment) {
        return CONST.REPORT_IN_LHN_REASONS.HAS_DRAFT_COMMENT;
    }

    if (requiresAttentionFromCurrentUser(report)) {
        return CONST.REPORT_IN_LHN_REASONS.HAS_GBR;
    }

    const isEmptyChat = isEmptyReport(report);
    const canHideReport = shouldHideReport(report, currentReportId);

    // Include reports if they are pinned
    if (report.isPinned) {
        return CONST.REPORT_IN_LHN_REASONS.PINNED_BY_USER;
    }

    const reportIsSettled = report.statusNum === CONST.REPORT.STATUS_NUM.REIMBURSED;

    // Always show IOU reports with violations unless they are reimbursed
    if (isExpenseRequest(report) && doesReportHaveViolations && !reportIsSettled) {
        return CONST.REPORT_IN_LHN_REASONS.HAS_IOU_VIOLATIONS;
    }

    // Hide only chat threads that haven't been commented on (other threads are actionable)
    if (isChatThread(report) && canHideReport && isEmptyChat) {
        return null;
    }

    // Show #admins room only when it has some value to the user.
    if (isAdminRoom(report) && !shouldAdminsRoomBeVisible(report)) {
        return null;
    }

    // Include reports that have errors from trying to add a workspace
    // If we excluded it, then the red-brock-road pattern wouldn't work for the user to resolve the error
    if (report.errorFields?.addWorkspaceRoom) {
        return CONST.REPORT_IN_LHN_REASONS.HAS_ADD_WORKSPACE_ROOM_ERRORS;
    }

    // All unread chats (even archived ones) in GSD mode will be shown. This is because GSD mode is specifically for focusing the user on the most relevant chats, primarily, the unread ones
    if (isInFocusMode) {
        return isUnread(report) && getReportNotificationPreference(report) !== CONST.REPORT.NOTIFICATION_PREFERENCE.MUTE ? CONST.REPORT_IN_LHN_REASONS.IS_UNREAD : null;
    }

    // Archived reports should always be shown when in default (most recent) mode. This is because you should still be able to access and search for the chats to find them.
    if (isInDefaultMode && isArchivedRoom(report, getReportNameValuePairs(report?.reportID))) {
        return CONST.REPORT_IN_LHN_REASONS.IS_ARCHIVED;
    }

    // Hide chats between two users that haven't been commented on from the LNH
    if (excludeEmptyChats && isEmptyChat && isChatReport(report) && !isChatRoom(report) && !isPolicyExpenseChat(report) && !isSystemChat(report) && !isGroupChat(report) && canHideReport) {
        return null;
    }

    if (isSelfDM(report)) {
        return includeSelfDM ? CONST.REPORT_IN_LHN_REASONS.IS_SELF_DM : null;
    }

    if (Str.isDomainEmail(login ?? '') && !includeDomainEmail) {
        return null;
    }

    // Hide chat threads where the parent message is pending removal
    if (!isEmptyObject(parentReportAction) && ReportActionsUtils.isPendingRemove(parentReportAction) && ReportActionsUtils.isThreadParentMessage(parentReportAction, report?.reportID)) {
        return null;
    }

    return CONST.REPORT_IN_LHN_REASONS.DEFAULT;
}

/**
 * Takes several pieces of data from Onyx and evaluates if a report should be shown in the option list (either when searching
 * for reports or the reports shown in the LHN).
 *
 * This logic is very specific and the order of the logic is very important. It should fail quickly in most cases and also
 * filter out the majority of reports before filtering out very specific minority of reports.
 */
function shouldReportBeInOptionList(params: ShouldReportBeInOptionListParams) {
    return reasonForReportToBeInOptionList(params) !== null;
}

/**
 * Attempts to find a report in onyx with the provided list of participants. Does not include threads, task, expense, room, and policy expense chat.
 */
function getChatByParticipants(newParticipantList: number[], reports: OnyxCollection<Report> = allReports, shouldIncludeGroupChats = false): OnyxEntry<Report> {
    const sortedNewParticipantList = newParticipantList.sort();
    return Object.values(reports ?? {}).find((report) => {
        const participantAccountIDs = Object.keys(report?.participants ?? {});

        // Skip if it's not a 1:1 chat
        if (!shouldIncludeGroupChats && !isOneOnOneChat(report) && !isSystemChat(report)) {
            return false;
        }

        // If we are looking for a group chat, then skip non-group chat report
        if (shouldIncludeGroupChats && !isGroupChat(report)) {
            return false;
        }

        const sortedParticipantsAccountIDs = participantAccountIDs.map(Number).sort();

        // Only return the chat if it has all the participants
        return lodashIsEqual(sortedNewParticipantList, sortedParticipantsAccountIDs);
    });
}

/**
 * Attempts to find an invoice chat report in onyx with the provided policyID and receiverID.
 */
function getInvoiceChatByParticipants(receiverID: string | number, receiverType: InvoiceReceiverType, policyID?: string, reports: OnyxCollection<Report> = allReports): OnyxEntry<Report> {
    return Object.values(reports ?? {}).find((report) => {
        if (!report || !isInvoiceRoom(report) || isArchivedRoom(report)) {
            return false;
        }

        const isSameReceiver =
            report.invoiceReceiver &&
            report.invoiceReceiver.type === receiverType &&
            (('accountID' in report.invoiceReceiver && report.invoiceReceiver.accountID === receiverID) ||
                ('policyID' in report.invoiceReceiver && report.invoiceReceiver.policyID === receiverID));

        return report.policyID === policyID && isSameReceiver;
    });
}

/**
 * Attempts to find a policy expense report in onyx that is owned by ownerAccountID in a given policy
 */
function getPolicyExpenseChat(ownerAccountID: number | undefined, policyID: string | undefined): OnyxEntry<Report> {
    if (!ownerAccountID || !policyID) {
        return;
    }

    return Object.values(allReports ?? {}).find((report: OnyxEntry<Report>) => {
        // If the report has been deleted, then skip it
        if (!report) {
            return false;
        }

        return report.policyID === policyID && isPolicyExpenseChat(report) && report.ownerAccountID === ownerAccountID;
    });
}

function getAllPolicyReports(policyID: string): Array<OnyxEntry<Report>> {
    return Object.values(allReports ?? {}).filter((report) => report?.policyID === policyID);
}

/**
 * Returns true if Chronos is one of the chat participants (1:1)
 */
function chatIncludesChronos(report: OnyxInputOrEntry<Report> | SearchReport): boolean {
    const participantAccountIDs = Object.keys(report?.participants ?? {}).map(Number);
    return participantAccountIDs.includes(CONST.ACCOUNT_ID.CHRONOS);
}

function chatIncludesChronosWithID(reportOrID?: string | SearchReport): boolean {
    if (!reportOrID) {
        return false;
    }

    const report = typeof reportOrID === 'string' ? getReport(reportOrID) : reportOrID;
    return chatIncludesChronos(report);
}

/**
 * Can only flag if:
 *
 * - It was written by someone else and isn't a whisper
 * - It's a welcome message whisper
 * - It's an ADD_COMMENT that is not an attachment
 */
function canFlagReportAction(reportAction: OnyxInputOrEntry<ReportAction>, reportID: string | undefined): boolean {
    let report = getReportOrDraftReport(reportID);

    // If the childReportID exists in reportAction and is equal to the reportID,
    // the report action being evaluated is the parent report action in a thread, and we should get the parent report to evaluate instead.
    if (reportAction?.childReportID?.toString() === reportID?.toString()) {
        report = getReportOrDraftReport(report?.parentReportID);
    }
    const isCurrentUserAction = reportAction?.actorAccountID === currentUserAccountID;
    if (ReportActionsUtils.isWhisperAction(reportAction)) {
        // Allow flagging whispers that are sent by other users
        if (!isCurrentUserAction && reportAction?.actorAccountID !== CONST.ACCOUNT_ID.CONCIERGE) {
            return true;
        }

        // Disallow flagging the rest of whisper as they are sent by us
        return false;
    }

    return !!(
        !isCurrentUserAction &&
        reportAction?.actionName === CONST.REPORT.ACTIONS.TYPE.ADD_COMMENT &&
        !ReportActionsUtils.isDeletedAction(reportAction) &&
        !ReportActionsUtils.isCreatedTaskReportAction(reportAction) &&
        !isEmptyObject(report) &&
        report &&
        isAllowedToComment(report)
    );
}

/**
 * Whether flag comment page should show
 */
function shouldShowFlagComment(reportAction: OnyxInputOrEntry<ReportAction>, report: OnyxInputOrEntry<Report>): boolean {
    return (
        canFlagReportAction(reportAction, report?.reportID) &&
        !isArchivedRoom(report, getReportNameValuePairs(report?.reportID)) &&
        !chatIncludesChronos(report) &&
        !isConciergeChatReport(report) &&
        reportAction?.actorAccountID !== CONST.ACCOUNT_ID.CONCIERGE
    );
}

/**
 * Performs the markdown conversion, and replaces code points > 127 with C escape sequences
 * Used for compatibility with the backend auth validator for AddComment, and to account for MD in comments
 * @returns The comment's total length as seen from the backend
 */
function getCommentLength(textComment: string, parsingDetails?: ParsingDetails): number {
    return getParsedComment(textComment, parsingDetails)
        .replace(/[^ -~]/g, '\\u????')
        .trim().length;
}

function getRouteFromLink(url: string | null): string {
    if (!url) {
        return '';
    }

    // Get the reportID from URL
    let route = url;
    const localWebAndroidRegEx = /^(https:\/\/([0-9]{1,3})\.([0-9]{1,3})\.([0-9]{1,3})\.([0-9]{1,3}))/;
    linkingConfig.prefixes.forEach((prefix) => {
        if (route.startsWith(prefix)) {
            route = route.replace(prefix, '');
        } else if (localWebAndroidRegEx.test(route)) {
            route = route.replace(localWebAndroidRegEx, '');
        } else {
            return;
        }

        // Remove the port if it's a localhost URL
        if (/^:\d+/.test(route)) {
            route = route.replace(/:\d+/, '');
        }

        // Remove the leading slash if exists
        if (route.startsWith('/')) {
            route = route.replace('/', '');
        }
    });
    return route;
}

function parseReportRouteParams(route: string): ReportRouteParams {
    let parsingRoute = route;
    if (parsingRoute.at(0) === '/') {
        // remove the first slash
        parsingRoute = parsingRoute.slice(1);
    }

    if (!parsingRoute.startsWith(Url.addTrailingForwardSlash(ROUTES.REPORT))) {
        return {reportID: '', isSubReportPageRoute: false};
    }

    const pathSegments = parsingRoute.split('/');

    const reportIDSegment = pathSegments.at(1);
    const hasRouteReportActionID = !Number.isNaN(Number(reportIDSegment));

    // Check for "undefined" or any other unwanted string values
    if (!reportIDSegment || reportIDSegment === 'undefined') {
        return {reportID: '', isSubReportPageRoute: false};
    }

    return {
        reportID: reportIDSegment,
        isSubReportPageRoute: pathSegments.length > 2 && !hasRouteReportActionID,
    };
}

function getReportIDFromLink(url: string | null): string {
    const route = getRouteFromLink(url);
    const {reportID, isSubReportPageRoute} = parseReportRouteParams(route);
    if (isSubReportPageRoute) {
        // We allow the Sub-Report deep link routes (settings, details, etc.) to be handled by their respective component pages
        return '';
    }
    return reportID;
}

/**
 * Check if the chat report is linked to an iou that is waiting for the current user to add a credit bank account.
 */
function hasIOUWaitingOnCurrentUserBankAccount(chatReport: OnyxInputOrEntry<Report>): boolean {
    if (chatReport?.iouReportID) {
        const iouReport = getReport(chatReport.iouReportID);
        if (iouReport?.isWaitingOnBankAccount && iouReport?.ownerAccountID === currentUserAccountID) {
            return true;
        }
    }

    return false;
}

/**
 * Users can submit an expense:
 * - in policy expense chats only if they are in a role of a member in the chat (in other words, if it's their policy expense chat)
 * - in an open or submitted expense report tied to a policy expense chat the user owns
 *     - employee can submit expenses in a submitted expense report only if the policy has Instant Submit settings turned on
 * - in an IOU report, which is not settled yet
 * - in a 1:1 DM chat
 */
function canRequestMoney(report: OnyxEntry<Report>, policy: OnyxEntry<Policy>, otherParticipants: number[]): boolean {
    // User cannot submit expenses in a chat thread, task report or in a chat room
    if (isChatThread(report) || isTaskReport(report) || isChatRoom(report) || isSelfDM(report) || isGroupChat(report)) {
        return false;
    }

    // Users can only submit expenses in DMs if they are a 1:1 DM
    if (isDM(report)) {
        return otherParticipants.length === 1;
    }

    // Prevent requesting money if pending IOU report waiting for their bank account already exists
    if (hasIOUWaitingOnCurrentUserBankAccount(report)) {
        return false;
    }

    let isOwnPolicyExpenseChat = report?.isOwnPolicyExpenseChat ?? false;
    if (isExpenseReport(report) && getParentReport(report)) {
        isOwnPolicyExpenseChat = !!getParentReport(report)?.isOwnPolicyExpenseChat;
    }

    // In case there are no other participants than the current user and it's not user's own policy expense chat, they can't submit expenses from such report
    if (otherParticipants.length === 0 && !isOwnPolicyExpenseChat) {
        return false;
    }

    // Current user must be a manager or owner of this IOU
    if (isIOUReport(report) && currentUserAccountID !== report?.managerID && currentUserAccountID !== report?.ownerAccountID) {
        return false;
    }

    // User can submit expenses in any IOU report, unless paid, but the user can only submit expenses in an expense report
    // which is tied to their workspace chat.
    if (isMoneyRequestReport(report)) {
        const canAddTransactions = canAddTransaction(report);
        return isReportInGroupPolicy(report) ? isOwnPolicyExpenseChat && canAddTransactions : canAddTransactions;
    }

    // In the case of policy expense chat, users can only submit expenses from their own policy expense chat
    return !isPolicyExpenseChat(report) || isOwnPolicyExpenseChat;
}

function isGroupChatAdmin(report: OnyxEntry<Report>, accountID: number) {
    if (!report?.participants) {
        return false;
    }

    const reportParticipants = report.participants ?? {};
    const participant = reportParticipants[accountID];
    return participant?.role === CONST.REPORT.ROLE.ADMIN;
}

/**
 * Helper method to define what expense options we want to show for particular method.
 * There are 4 expense options: Submit, Split, Pay and Track expense:
 * - Submit option should show for:
 *     - DMs
 *     - own policy expense chats
 *     - open and processing expense reports tied to own policy expense chat
 *     - unsettled IOU reports
 * - Pay option should show for:
 *     - DMs
 * - Split options should show for:
 *     - DMs
 *     - chat/policy rooms with more than 1 participant
 *     - groups chats with 2 and more participants
 *     - corporate workspace chats
 * - Track expense option should show for:
 *    - Self DMs
 *    - own policy expense chats
 *    - open and processing expense reports tied to own policy expense chat
 * - Send invoice option should show for:
 *    - invoice rooms if the user is an admin of the sender workspace
 * None of the options should show in chat threads or if there is some special Expensify account
 * as a participant of the report.
 */
function getMoneyRequestOptions(report: OnyxEntry<Report>, policy: OnyxEntry<Policy>, reportParticipants: number[], filterDeprecatedTypes = false): IOUType[] {
    // In any thread or task report, we do not allow any new expenses yet
    if (isChatThread(report) || isTaskReport(report) || isInvoiceReport(report) || isSystemChat(report)) {
        return [];
    }

    if (isInvoiceRoom(report)) {
        if (PolicyUtils.canSendInvoiceFromWorkspace(policy?.id) && isPolicyAdmin(report?.policyID, allPolicies)) {
            return [CONST.IOU.TYPE.INVOICE];
        }
        return [];
    }

    // We don't allow IOU actions if an Expensify account is a participant of the report, unless the policy that the report is on is owned by an Expensify account
    const doParticipantsIncludeExpensifyAccounts = lodashIntersection(reportParticipants, CONST.EXPENSIFY_ACCOUNT_IDS).length > 0;
    const policyOwnerAccountID = getPolicy(report?.policyID)?.ownerAccountID;
    const isPolicyOwnedByExpensifyAccounts = policyOwnerAccountID ? CONST.EXPENSIFY_ACCOUNT_IDS.includes(policyOwnerAccountID) : false;
    if (doParticipantsIncludeExpensifyAccounts && !isPolicyOwnedByExpensifyAccounts) {
        return [];
    }

    const otherParticipants = reportParticipants.filter((accountID) => currentUserPersonalDetails?.accountID !== accountID);
    const hasSingleParticipantInReport = otherParticipants.length === 1;
    let options: IOUType[] = [];

    if (isSelfDM(report)) {
        options = [CONST.IOU.TYPE.TRACK];
    }

    // User created policy rooms and default rooms like #admins or #announce will always have the Split Expense option
    // unless there are no other participants at all (e.g. #admins room for a policy with only 1 admin)
    // DM chats will have the Split Expense option.
    // Your own workspace chats will have the split expense option.
    if (
        (isChatRoom(report) && !isAnnounceRoom(report) && otherParticipants.length > 0) ||
        (isDM(report) && otherParticipants.length > 0) ||
        (isGroupChat(report) && otherParticipants.length > 0) ||
        (isPolicyExpenseChat(report) && report?.isOwnPolicyExpenseChat)
    ) {
        options = [CONST.IOU.TYPE.SPLIT];
    }

    if (canRequestMoney(report, policy, otherParticipants)) {
        options = [...options, CONST.IOU.TYPE.SUBMIT];
        if (!filterDeprecatedTypes) {
            options = [...options, CONST.IOU.TYPE.REQUEST];
        }

        // If the user can request money from the workspace report, they can also track expenses
        if (isPolicyExpenseChat(report) || isExpenseReport(report)) {
            options = [...options, CONST.IOU.TYPE.TRACK];
        }
    }

    // Pay someone option should be visible only in 1:1 DMs
    if (isDM(report) && hasSingleParticipantInReport) {
        options = [...options, CONST.IOU.TYPE.PAY];
        if (!filterDeprecatedTypes) {
            options = [...options, CONST.IOU.TYPE.SEND];
        }
    }

    return options;
}

/**
 * This is a temporary function to help with the smooth transition with the oldDot.
 * This function will be removed once the transition occurs in oldDot to new links.
 */
// eslint-disable-next-line @typescript-eslint/naming-convention
function temporary_getMoneyRequestOptions(
    report: OnyxEntry<Report>,
    policy: OnyxEntry<Policy>,
    reportParticipants: number[],
): Array<Exclude<IOUType, typeof CONST.IOU.TYPE.REQUEST | typeof CONST.IOU.TYPE.SEND | typeof CONST.IOU.TYPE.CREATE>> {
    return getMoneyRequestOptions(report, policy, reportParticipants, true) as Array<
        Exclude<IOUType, typeof CONST.IOU.TYPE.REQUEST | typeof CONST.IOU.TYPE.SEND | typeof CONST.IOU.TYPE.CREATE>
    >;
}

/**
 * Invoice sender, invoice receiver and auto-invited admins cannot leave
 */
function canLeaveInvoiceRoom(report: OnyxEntry<Report>): boolean {
    if (!report || !report?.invoiceReceiver) {
        return false;
    }

    if (report?.statusNum === CONST.REPORT.STATUS_NUM.CLOSED) {
        return false;
    }

    const isSenderPolicyAdmin = getPolicy(report.policyID)?.role === CONST.POLICY.ROLE.ADMIN;

    if (isSenderPolicyAdmin) {
        return false;
    }

    if (report.invoiceReceiver.type === CONST.REPORT.INVOICE_RECEIVER_TYPE.INDIVIDUAL) {
        return report?.invoiceReceiver?.accountID !== currentUserAccountID;
    }

    const isReceiverPolicyAdmin = getPolicy(report.invoiceReceiver.policyID)?.role === CONST.POLICY.ROLE.ADMIN;

    if (isReceiverPolicyAdmin) {
        return false;
    }

    return true;
}

/**
 * Allows a user to leave a policy room according to the following conditions of the visibility or chatType rNVP:
 * `public` - Anyone can leave (because anybody can join)
 * `public_announce` - Only non-policy members can leave (it's auto-shared with policy members)
 * `policy_admins` - Nobody can leave (it's auto-shared with all policy admins)
 * `policy_announce` - Nobody can leave (it's auto-shared with all policy members)
 * `policyExpenseChat` - Nobody can leave (it's auto-shared with all policy members)
 * `policy` - Anyone can leave (though only policy members can join)
 * `domain` - Nobody can leave (it's auto-shared with domain members)
 * `dm` - Nobody can leave (it's auto-shared with users)
 * `private` - Anybody can leave (though you can only be invited to join)
 * `invoice` - Invoice sender, invoice receiver and auto-invited admins cannot leave
 */
function canLeaveRoom(report: OnyxEntry<Report>, isPolicyEmployee: boolean): boolean {
    if (isInvoiceRoom(report)) {
        if (isArchivedRoom(report, getReportNameValuePairs(report?.reportID))) {
            return false;
        }

        const invoiceReport = getReportOrDraftReport(report?.iouReportID);

        if (invoiceReport?.ownerAccountID === currentUserAccountID) {
            return false;
        }

        if (invoiceReport?.managerID === currentUserAccountID) {
            return false;
        }

        const isSenderPolicyAdmin = getPolicy(report?.policyID)?.role === CONST.POLICY.ROLE.ADMIN;

        if (isSenderPolicyAdmin) {
            return false;
        }

        const isReceiverPolicyAdmin =
            report?.invoiceReceiver?.type === CONST.REPORT.INVOICE_RECEIVER_TYPE.BUSINESS ? getPolicy(report?.invoiceReceiver?.policyID)?.role === CONST.POLICY.ROLE.ADMIN : false;

        if (isReceiverPolicyAdmin) {
            return false;
        }

        return true;
    }

    if (!report?.visibility) {
        if (
            report?.chatType === CONST.REPORT.CHAT_TYPE.POLICY_ADMINS ||
            report?.chatType === CONST.REPORT.CHAT_TYPE.POLICY_ANNOUNCE ||
            report?.chatType === CONST.REPORT.CHAT_TYPE.POLICY_EXPENSE_CHAT ||
            report?.chatType === CONST.REPORT.CHAT_TYPE.DOMAIN_ALL ||
            report?.chatType === CONST.REPORT.CHAT_TYPE.SELF_DM ||
            !report?.chatType
        ) {
            // DM chats don't have a chatType
            return false;
        }
    } else if (isPublicAnnounceRoom(report) && isPolicyEmployee) {
        return false;
    }
    return true;
}

function isCurrentUserTheOnlyParticipant(participantAccountIDs?: number[]): boolean {
    return !!(participantAccountIDs?.length === 1 && participantAccountIDs?.at(0) === currentUserAccountID);
}

/**
 * Returns display names for those that can see the whisper.
 * However, it returns "you" if the current user is the only one who can see it besides the person that sent it.
 */
function getWhisperDisplayNames(participantAccountIDs?: number[]): string | undefined {
    const isWhisperOnlyVisibleToCurrentUser = isCurrentUserTheOnlyParticipant(participantAccountIDs);

    // When the current user is the only participant, the display name needs to be "you" because that's the only person reading it
    if (isWhisperOnlyVisibleToCurrentUser) {
        return Localize.translateLocal('common.youAfterPreposition');
    }

    return participantAccountIDs?.map((accountID) => getDisplayNameForParticipant(accountID, !isWhisperOnlyVisibleToCurrentUser)).join(', ');
}

/**
 * Show subscript on workspace chats / threads and expense requests
 */
function shouldReportShowSubscript(report: OnyxEntry<Report>): boolean {
    if (isArchivedRoom(report, getReportNameValuePairs(report?.reportID)) && !isWorkspaceThread(report)) {
        return false;
    }

    if (isPolicyExpenseChat(report) && !isChatThread(report) && !isTaskReport(report) && !report?.isOwnPolicyExpenseChat) {
        return true;
    }

    if (isPolicyExpenseChat(report) && !isThread(report) && !isTaskReport(report)) {
        return true;
    }

    if (isExpenseRequest(report)) {
        return true;
    }

    if (isExpenseReport(report) && isOneTransactionReport(report?.reportID)) {
        return true;
    }

    if (isWorkspaceTaskReport(report)) {
        return true;
    }

    if (isWorkspaceThread(report)) {
        return true;
    }

    if (isInvoiceRoom(report) || isInvoiceReport(report)) {
        return true;
    }

    return false;
}

/**
 * Return true if reports data exists
 */
function isReportDataReady(): boolean {
    return !isEmptyObject(allReports) && Object.keys(allReports ?? {}).some((key) => allReports?.[key]?.reportID);
}

/**
 * Return true if reportID from path is valid
 */
function isValidReportIDFromPath(reportIDFromPath: string): boolean {
    return !['', 'null', '0', '-1'].includes(reportIDFromPath);
}

/**
 * Return the errors we have when creating a chat or a workspace room
 */
function getAddWorkspaceRoomOrChatReportErrors(report: OnyxEntry<Report>): Errors | null | undefined {
    // We are either adding a workspace room, or we're creating a chat, it isn't possible for both of these to have errors for the same report at the same time, so
    // simply looking up the first truthy value will get the relevant property if it's set.
    return report?.errorFields?.addWorkspaceRoom ?? report?.errorFields?.createChat;
}

/**
 * Return true if the expense report is marked for deletion.
 */
function isMoneyRequestReportPendingDeletion(reportOrID: OnyxEntry<Report> | string): boolean {
    const report = typeof reportOrID === 'string' ? getReport(reportOrID) : reportOrID;
    if (!isMoneyRequestReport(report)) {
        return false;
    }

    const parentReportAction = ReportActionsUtils.getReportAction(report?.parentReportID, report?.parentReportActionID);
    return parentReportAction?.pendingAction === CONST.RED_BRICK_ROAD_PENDING_ACTION.DELETE;
}

function canUserPerformWriteAction(report: OnyxEntry<Report>) {
    const reportErrors = getAddWorkspaceRoomOrChatReportErrors(report);

    // If the expense report is marked for deletion, let us prevent any further write action.
    if (isMoneyRequestReportPendingDeletion(report)) {
        return false;
    }

    const reportNameValuePairs = getReportNameValuePairs(report?.reportID);
    return !isArchivedRoom(report, reportNameValuePairs) && isEmptyObject(reportErrors) && report && isAllowedToComment(report) && !isAnonymousUser && canWriteInReport(report);
}

/**
 * Returns ID of the original report from which the given reportAction is first created.
 */
function getOriginalReportID(reportID: string, reportAction: OnyxInputOrEntry<ReportAction>): string | undefined {
    const reportActions = allReportActions?.[`${ONYXKEYS.COLLECTION.REPORT_ACTIONS}${reportID}`];
    const currentReportAction = reportAction?.reportActionID ? reportActions?.[reportAction.reportActionID] : undefined;
    const transactionThreadReportID = ReportActionsUtils.getOneTransactionThreadReportID(reportID, reportActions ?? ([] as ReportAction[]));
    const isThreadReportParentAction = reportAction?.childReportID?.toString() === reportID;
    if (Object.keys(currentReportAction ?? {}).length === 0) {
        return isThreadReportParentAction ? getReport(reportID)?.parentReportID : transactionThreadReportID ?? reportID;
    }
    return reportID;
}

/**
 * Return the pendingAction and the errors resulting from either
 *
 * - creating a workspace room
 * - starting a chat
 * - paying the expense
 *
 * while being offline
 */
function getReportOfflinePendingActionAndErrors(report: OnyxEntry<Report>): ReportOfflinePendingActionAndErrors {
    // It shouldn't be possible for all of these actions to be pending (or to have errors) for the same report at the same time, so just take the first that exists
    const reportPendingAction = report?.pendingFields?.addWorkspaceRoom ?? report?.pendingFields?.createChat ?? report?.pendingFields?.reimbursed;

    const reportErrors = getAddWorkspaceRoomOrChatReportErrors(report);
    return {reportPendingAction, reportErrors};
}

/**
 * Check if the report can create the expense with type is iouType
 */
function canCreateRequest(report: OnyxEntry<Report>, policy: OnyxEntry<Policy>, iouType: ValueOf<typeof CONST.IOU.TYPE>): boolean {
    const participantAccountIDs = Object.keys(report?.participants ?? {}).map(Number);

    if (!canUserPerformWriteAction(report)) {
        return false;
    }

    const requestOptions = getMoneyRequestOptions(report, policy, participantAccountIDs);
    if (Permissions.canUseCombinedTrackSubmit()) {
        requestOptions.push(CONST.IOU.TYPE.CREATE);
    }

    return requestOptions.includes(iouType);
}

function getWorkspaceChats(policyID: string, accountIDs: number[], reports: OnyxCollection<Report> = allReports): Array<OnyxEntry<Report>> {
    return Object.values(reports ?? {}).filter(
        (report) => isPolicyExpenseChat(report) && report?.policyID === policyID && report?.ownerAccountID && accountIDs.includes(report?.ownerAccountID),
    );
}

/**
 * Gets all reports that relate to the policy
 *
 * @param policyID - the workspace ID to get all associated reports
 */
function getAllWorkspaceReports(policyID: string): Array<OnyxEntry<Report>> {
    return Object.values(allReports ?? {}).filter((report) => report?.policyID === policyID);
}

/**
 * @param policy - the workspace the report is on, null if the user isn't a member of the workspace
 */
function shouldDisableRename(report: OnyxEntry<Report>): boolean {
    if (
        isDefaultRoom(report) ||
        isArchivedRoom(report, getReportNameValuePairs(report?.reportID)) ||
        isPublicRoom(report) ||
        isThread(report) ||
        isMoneyRequest(report) ||
        isMoneyRequestReport(report) ||
        isPolicyExpenseChat(report) ||
        isInvoiceRoom(report) ||
        isInvoiceReport(report) ||
        isSystemChat(report)
    ) {
        return true;
    }

    if (isGroupChat(report)) {
        return false;
    }

    if (isDeprecatedGroupDM(report) || isTaskReport(report)) {
        return true;
    }

    return false;
}

/**
 * @param policy - the workspace the report is on, null if the user isn't a member of the workspace
 */
function canEditWriteCapability(report: OnyxEntry<Report>, policy: OnyxEntry<Policy>): boolean {
    return PolicyUtils.isPolicyAdmin(policy) && !isAdminRoom(report) && !isArchivedRoom(report, getReportNameValuePairs(report?.reportID)) && !isThread(report) && !isInvoiceRoom(report);
}

/**
 * @param policy - the workspace the report is on, null if the user isn't a member of the workspace
 */
function canEditRoomVisibility(report: OnyxEntry<Report>, policy: OnyxEntry<Policy>): boolean {
    return PolicyUtils.isPolicyAdmin(policy) && !isArchivedRoom(report, getReportNameValuePairs(report?.reportID));
}

/**
 * Returns the onyx data needed for the task assignee chat
 */
function getTaskAssigneeChatOnyxData(
    accountID: number,
    assigneeAccountID: number,
    taskReportID: string,
    assigneeChatReportID: string,
    parentReportID: string,
    title: string,
    assigneeChatReport: OnyxEntry<Report>,
): OnyxDataTaskAssigneeChat {
    // Set if we need to add a comment to the assignee chat notifying them that they have been assigned a task
    let optimisticAssigneeAddComment: OptimisticReportAction | undefined;
    // Set if this is a new chat that needs to be created for the assignee
    let optimisticChatCreatedReportAction: OptimisticCreatedReportAction | undefined;
    const assigneeChatReportMetadata = getReportMetadata(assigneeChatReportID);
    const currentTime = DateUtils.getDBTime();
    const optimisticData: OnyxUpdate[] = [];
    const successData: OnyxUpdate[] = [];
    const failureData: OnyxUpdate[] = [];

    // You're able to assign a task to someone you haven't chatted with before - so we need to optimistically create the chat and the chat reportActions
    // Only add the assignee chat report to onyx if we haven't already set it optimistically
    if (assigneeChatReportMetadata?.isOptimisticReport && assigneeChatReport?.pendingFields?.createChat !== CONST.RED_BRICK_ROAD_PENDING_ACTION.ADD) {
        optimisticChatCreatedReportAction = buildOptimisticCreatedReportAction(assigneeChatReportID);
        optimisticData.push(
            {
                onyxMethod: Onyx.METHOD.MERGE,
                key: `${ONYXKEYS.COLLECTION.REPORT}${assigneeChatReportID}`,
                value: {
                    pendingFields: {
                        createChat: CONST.RED_BRICK_ROAD_PENDING_ACTION.ADD,
                    },
                },
            },
            {
                onyxMethod: Onyx.METHOD.MERGE,
                key: `${ONYXKEYS.COLLECTION.REPORT_ACTIONS}${assigneeChatReportID}`,
                value: {[optimisticChatCreatedReportAction.reportActionID]: optimisticChatCreatedReportAction as Partial<ReportAction>},
            },
        );

        successData.push(
            {
                onyxMethod: Onyx.METHOD.MERGE,
                key: `${ONYXKEYS.COLLECTION.REPORT}${assigneeChatReportID}`,
                value: {
                    pendingFields: {
                        createChat: null,
                    },
                    // BE will send a different participant. We clear the optimistic one to avoid duplicated entries
                    participants: {[assigneeAccountID]: null},
                },
            },
            {
                onyxMethod: Onyx.METHOD.MERGE,
                key: `${ONYXKEYS.COLLECTION.REPORT_METADATA}${assigneeChatReportID}`,
                value: {
                    isOptimisticReport: false,
                },
            },
        );

        failureData.push(
            {
                onyxMethod: Onyx.METHOD.SET,
                key: `${ONYXKEYS.COLLECTION.REPORT}${assigneeChatReportID}`,
                value: null,
            },
            {
                onyxMethod: Onyx.METHOD.MERGE,
                key: `${ONYXKEYS.COLLECTION.REPORT_ACTIONS}${assigneeChatReportID}`,
                value: {[optimisticChatCreatedReportAction.reportActionID]: {pendingAction: null}},
            },
            // If we failed, we want to remove the optimistic personal details as it was likely due to an invalid login
            {
                onyxMethod: Onyx.METHOD.MERGE,
                key: ONYXKEYS.PERSONAL_DETAILS_LIST,
                value: {
                    [assigneeAccountID]: null,
                },
            },
        );
    }

    // If you're choosing to share the task in the same DM as the assignee then we don't need to create another reportAction indicating that you've been assigned
    if (assigneeChatReportID !== parentReportID) {
        // eslint-disable-next-line @typescript-eslint/prefer-nullish-coalescing
        const displayname = allPersonalDetails?.[assigneeAccountID]?.displayName || allPersonalDetails?.[assigneeAccountID]?.login || '';
        optimisticAssigneeAddComment = buildOptimisticTaskCommentReportAction(taskReportID, title, assigneeAccountID, `assigned to ${displayname}`, parentReportID);
        const lastAssigneeCommentText = formatReportLastMessageText(ReportActionsUtils.getReportActionText(optimisticAssigneeAddComment.reportAction as ReportAction));
        const optimisticAssigneeReport = {
            lastVisibleActionCreated: currentTime,
            lastMessageText: lastAssigneeCommentText,
            lastActorAccountID: accountID,
            lastReadTime: currentTime,
        };

        optimisticData.push(
            {
                onyxMethod: Onyx.METHOD.MERGE,
                key: `${ONYXKEYS.COLLECTION.REPORT_ACTIONS}${assigneeChatReportID}`,
                value: {[optimisticAssigneeAddComment.reportAction.reportActionID]: optimisticAssigneeAddComment.reportAction as ReportAction},
            },
            {
                onyxMethod: Onyx.METHOD.MERGE,
                key: `${ONYXKEYS.COLLECTION.REPORT}${assigneeChatReportID}`,
                value: optimisticAssigneeReport,
            },
        );
        successData.push({
            onyxMethod: Onyx.METHOD.MERGE,
            key: `${ONYXKEYS.COLLECTION.REPORT_ACTIONS}${assigneeChatReportID}`,
            value: {[optimisticAssigneeAddComment.reportAction.reportActionID]: {isOptimisticAction: null}},
        });
        failureData.push({
            onyxMethod: Onyx.METHOD.MERGE,
            key: `${ONYXKEYS.COLLECTION.REPORT_ACTIONS}${assigneeChatReportID}`,
            value: {[optimisticAssigneeAddComment.reportAction.reportActionID]: {pendingAction: null}},
        });
    }

    return {
        optimisticData,
        successData,
        failureData,
        optimisticAssigneeAddComment,
        optimisticChatCreatedReportAction,
    };
}

/**
 * Return iou report action display message
 */
function getIOUReportActionDisplayMessage(reportAction: OnyxEntry<ReportAction>, transaction?: OnyxEntry<Transaction>): string {
    if (!ReportActionsUtils.isMoneyRequestAction(reportAction)) {
        return '';
    }
    const originalMessage = ReportActionsUtils.getOriginalMessage(reportAction);
    const {IOUReportID, automaticAction} = originalMessage ?? {};
    const iouReport = getReportOrDraftReport(IOUReportID);
    let translationKey: TranslationPaths;
    if (originalMessage?.type === CONST.IOU.REPORT_ACTION_TYPE.PAY) {
        // The `REPORT_ACTION_TYPE.PAY` action type is used for both fulfilling existing requests and sending money. To
        // differentiate between these two scenarios, we check if the `originalMessage` contains the `IOUDetails`
        // property. If it does, it indicates that this is a 'Pay someone' action.
        const {amount, currency} = originalMessage?.IOUDetails ?? originalMessage ?? {};
        const formattedAmount = CurrencyUtils.convertToDisplayString(Math.abs(amount), currency) ?? '';

        switch (originalMessage.paymentType) {
            case CONST.IOU.PAYMENT_TYPE.ELSEWHERE:
                translationKey = hasMissingInvoiceBankAccount(IOUReportID) ? 'iou.payerSettledWithMissingBankAccount' : 'iou.paidElsewhereWithAmount';
                break;
            case CONST.IOU.PAYMENT_TYPE.EXPENSIFY:
            case CONST.IOU.PAYMENT_TYPE.VBBA:
                translationKey = 'iou.paidWithExpensifyWithAmount';
                if (automaticAction) {
                    translationKey = 'iou.automaticallyPaidWithExpensify';
                }
                break;
            default:
                translationKey = 'iou.payerPaidAmount';
                break;
        }
        return Localize.translateLocal(translationKey, {amount: formattedAmount, payer: ''});
    }

    const amount = TransactionUtils.getAmount(transaction, !isEmptyObject(iouReport) && isExpenseReport(iouReport)) ?? 0;
    const formattedAmount = CurrencyUtils.convertToDisplayString(amount, TransactionUtils.getCurrency(transaction)) ?? '';
    const isRequestSettled = isSettled(IOUReportID);
    const isApproved = isReportApproved(iouReport);
    if (isRequestSettled) {
        return Localize.translateLocal('iou.payerSettled', {
            amount: formattedAmount,
        });
    }
    if (isApproved) {
        return Localize.translateLocal('iou.approvedAmount', {
            amount: formattedAmount,
        });
    }
    if (ReportActionsUtils.isSplitBillAction(reportAction)) {
        translationKey = 'iou.didSplitAmount';
    } else if (ReportActionsUtils.isTrackExpenseAction(reportAction)) {
        translationKey = 'iou.trackedAmount';
    } else {
        translationKey = 'iou.submittedAmount';
    }
    return Localize.translateLocal(translationKey, {
        formattedAmount,
        comment: TransactionUtils.getMerchantOrDescription(transaction),
    });
}

/**
 * Checks if a report is a group chat.
 *
 * A report is a group chat if it meets the following conditions:
 * - Not a chat thread.
 * - Not a task report.
 * - Not an expense / IOU report.
 * - Not an archived room.
 * - Not a public / admin / announce chat room (chat type doesn't match any of the specified types).
 * - More than 2 participants.
 *
 */
function isDeprecatedGroupDM(report: OnyxEntry<Report>): boolean {
    return !!(
        report &&
        !isChatThread(report) &&
        !isTaskReport(report) &&
        !isInvoiceReport(report) &&
        !isMoneyRequestReport(report) &&
        !isArchivedRoom(report, getReportNameValuePairs(report?.reportID)) &&
        !Object.values(CONST.REPORT.CHAT_TYPE).some((chatType) => chatType === getChatType(report)) &&
        Object.keys(report.participants ?? {})
            .map(Number)
            .filter((accountID) => accountID !== currentUserAccountID).length > 1
    );
}

/**
 * A "root" group chat is the top level group chat and does not refer to any threads off of a Group Chat
 */
function isRootGroupChat(report: OnyxEntry<Report>): boolean {
    return !isChatThread(report) && (isGroupChat(report) || isDeprecatedGroupDM(report));
}

/**
 * Assume any report without a reportID is unusable.
 */
function isValidReport(report?: OnyxEntry<Report>): boolean {
    return !!report?.reportID;
}

/**
 * Check to see if we are a participant of this report.
 */
function isReportParticipant(accountID: number | undefined, report: OnyxEntry<Report>): boolean {
    if (!accountID) {
        return false;
    }

    const possibleAccountIDs = Object.keys(report?.participants ?? {}).map(Number);
    if (report?.ownerAccountID) {
        possibleAccountIDs.push(report?.ownerAccountID);
    }
    if (report?.managerID) {
        possibleAccountIDs.push(report?.managerID);
    }
    return possibleAccountIDs.includes(accountID);
}

/**
 * Check to see if the current user has access to view the report.
 */
function canCurrentUserOpenReport(report: OnyxEntry<Report>): boolean {
    return (isReportParticipant(currentUserAccountID, report) || isPublicRoom(report)) && canAccessReport(report, allPolicies, allBetas);
}

function shouldUseFullTitleToDisplay(report: OnyxEntry<Report>): boolean {
    return (
        isMoneyRequestReport(report) || isPolicyExpenseChat(report) || isChatRoom(report) || isChatThread(report) || isTaskReport(report) || isGroupChat(report) || isInvoiceReport(report)
    );
}

function getRoom(type: ValueOf<typeof CONST.REPORT.CHAT_TYPE>, policyID: string): OnyxEntry<Report> {
    const room = Object.values(allReports ?? {}).find((report) => report?.policyID === policyID && report?.chatType === type && !isThread(report));
    return room;
}

/**
 *  We only want policy members who are members of the report to be able to modify the report description, but not in thread chat.
 */
function canEditReportDescription(report: OnyxEntry<Report>, policy: OnyxEntry<Policy>): boolean {
    return (
        !isMoneyRequestReport(report) &&
        !isArchivedRoom(report, getReportNameValuePairs(report?.reportID)) &&
        isChatRoom(report) &&
        !isChatThread(report) &&
        !isEmpty(policy) &&
        hasParticipantInArray(report, currentUserAccountID ? [currentUserAccountID] : []) &&
        !isAuditor(report)
    );
}

function canEditPolicyDescription(policy: OnyxEntry<Policy>): boolean {
    return PolicyUtils.isPolicyAdmin(policy);
}

function getReportActionWithSmartscanError(reportActions: ReportAction[]): ReportAction | undefined {
    return reportActions.find((action) => {
        const isReportPreview = ReportActionsUtils.isReportPreviewAction(action);
        const isSplitReportAction = ReportActionsUtils.isSplitBillAction(action);
        if (!isSplitReportAction && !isReportPreview) {
            return false;
        }
        const IOUReportID = ReportActionsUtils.getIOUReportIDFromReportActionPreview(action);
        const isReportPreviewError = isReportPreview && shouldShowRBRForMissingSmartscanFields(IOUReportID) && !isSettled(IOUReportID);
        if (isReportPreviewError) {
            return true;
        }

        const transactionID = ReportActionsUtils.isMoneyRequestAction(action) ? ReportActionsUtils.getOriginalMessage(action)?.IOUTransactionID : undefined;
        const transaction = allTransactions?.[`${ONYXKEYS.COLLECTION.TRANSACTION}${transactionID}`] ?? {};
        const isSplitBillError = isSplitReportAction && TransactionUtils.hasMissingSmartscanFields(transaction as Transaction);

        return isSplitBillError;
    });
}

/**
 * Checks if report action has error when smart scanning
 */
function hasSmartscanError(reportActions: ReportAction[]): boolean {
    return !!getReportActionWithSmartscanError(reportActions);
}

function shouldAutoFocusOnKeyPress(event: KeyboardEvent): boolean {
    if (event.key.length > 1) {
        return false;
    }

    // If a key is pressed in combination with Meta, Control or Alt do not focus
    if (event.ctrlKey || event.metaKey) {
        return false;
    }

    if (event.code === 'Space') {
        return false;
    }

    return true;
}

/**
 * Navigates to the appropriate screen based on the presence of a private note for the current user.
 */
function navigateToPrivateNotes(report: OnyxEntry<Report>, session: OnyxEntry<Session>, backTo?: string) {
    if (isEmpty(report) || isEmpty(session) || !session.accountID) {
        return;
    }
    const currentUserPrivateNote = report.privateNotes?.[session.accountID]?.note ?? '';
    if (isEmpty(currentUserPrivateNote)) {
        Navigation.navigate(ROUTES.PRIVATE_NOTES_EDIT.getRoute(report.reportID, session.accountID, backTo));
        return;
    }
    Navigation.navigate(ROUTES.PRIVATE_NOTES_LIST.getRoute(report.reportID, backTo));
}

/**
 * Get all held transactions of a iouReport
 */
function getAllHeldTransactions(iouReportID?: string): Transaction[] {
    const transactions = getReportTransactions(iouReportID);
    return transactions.filter((transaction) => TransactionUtils.isOnHold(transaction));
}

/**
 * Check if Report has any held expenses
 */
function hasHeldExpenses(iouReportID?: string, allReportTransactions?: SearchTransaction[]): boolean {
    const iouReportTransactions = getReportTransactions(iouReportID);
    const transactions = allReportTransactions ?? iouReportTransactions;
    return transactions.some((transaction) => TransactionUtils.isOnHold(transaction));
}

/**
 * Check if all expenses in the Report are on hold
 */
function hasOnlyHeldExpenses(iouReportID?: string, allReportTransactions?: SearchTransaction[]): boolean {
    const transactionsByIouReportID = getReportTransactions(iouReportID);
    const reportTransactions = allReportTransactions ?? transactionsByIouReportID;
    return reportTransactions.length > 0 && !reportTransactions.some((transaction) => !TransactionUtils.isOnHold(transaction));
}

/**
 * Checks if thread replies should be displayed
 */
function shouldDisplayThreadReplies(reportAction: OnyxInputOrEntry<ReportAction>, isThreadReportParentAction: boolean): boolean {
    const hasReplies = (reportAction?.childVisibleActionCount ?? 0) > 0;
    return hasReplies && !!reportAction?.childCommenterCount && !isThreadReportParentAction;
}

/**
 * Check if money report has any transactions updated optimistically
 */
function hasUpdatedTotal(report: OnyxInputOrEntry<Report>, policy: OnyxInputOrEntry<Policy>): boolean {
    if (!report) {
        return true;
    }

    const allReportTransactions = getReportTransactions(report.reportID);

    const hasPendingTransaction = allReportTransactions.some((transaction) => !!transaction.pendingAction);
    const hasTransactionWithDifferentCurrency = allReportTransactions.some((transaction) => transaction.currency !== report.currency);
    const hasDifferentWorkspaceCurrency = report.pendingFields?.createChat && isExpenseReport(report) && report.currency !== policy?.outputCurrency;
    const hasOptimisticHeldExpense = hasHeldExpenses(report.reportID) && report?.unheldTotal === undefined;

    return !(hasPendingTransaction && (hasTransactionWithDifferentCurrency || hasDifferentWorkspaceCurrency)) && !hasOptimisticHeldExpense;
}

/**
 * Return held and full amount formatted with used currency
 */
function getNonHeldAndFullAmount(iouReport: OnyxEntry<Report>, shouldExcludeNonReimbursables: boolean): NonHeldAndFullAmount {
    // if the report is an expense report, the total amount should be negated
    const coefficient = isExpenseReport(iouReport) ? -1 : 1;

    let total = iouReport?.total ?? 0;
    let unheldTotal = iouReport?.unheldTotal ?? 0;
    if (shouldExcludeNonReimbursables) {
        total -= iouReport?.nonReimbursableTotal ?? 0;
        unheldTotal -= iouReport?.unheldNonReimbursableTotal ?? 0;
    }

    return {
        nonHeldAmount: CurrencyUtils.convertToDisplayString(unheldTotal * coefficient, iouReport?.currency),
        fullAmount: CurrencyUtils.convertToDisplayString(total * coefficient, iouReport?.currency),
        hasValidNonHeldAmount: unheldTotal * coefficient >= 0,
    };
}

/**
 * Disable reply in thread action if:
 *
 * - The action is listed in the thread-disabled list
 * - The action is a split expense action
 * - The action is deleted and is not threaded
 * - The report is archived and the action is not threaded
 * - The action is a whisper action and it's neither a report preview nor IOU action
 * - The action is the thread's first chat
 */
function shouldDisableThread(reportAction: OnyxInputOrEntry<ReportAction>, reportID: string, isThreadReportParentAction: boolean): boolean {
    const isSplitBillAction = ReportActionsUtils.isSplitBillAction(reportAction);
    const isDeletedAction = ReportActionsUtils.isDeletedAction(reportAction);
    const isReportPreviewAction = ReportActionsUtils.isReportPreviewAction(reportAction);
    const isIOUAction = ReportActionsUtils.isMoneyRequestAction(reportAction);
    const isWhisperAction = ReportActionsUtils.isWhisperAction(reportAction) || ReportActionsUtils.isActionableTrackExpense(reportAction);
    const isArchivedReport = isArchivedRoom(getReportOrDraftReport(reportID), getReportNameValuePairs(reportID));
    const isActionDisabled = CONST.REPORT.ACTIONS.THREAD_DISABLED.some((action: string) => action === reportAction?.actionName);

    return (
        isActionDisabled ||
        isSplitBillAction ||
        (isDeletedAction && !reportAction?.childVisibleActionCount) ||
        (isArchivedReport && !reportAction?.childVisibleActionCount) ||
        (isWhisperAction && !isReportPreviewAction && !isIOUAction) ||
        isThreadReportParentAction
    );
}

function getAllAncestorReportActions(report: Report | null | undefined, currentUpdatedReport?: OnyxEntry<Report>): Ancestor[] {
    if (!report) {
        return [];
    }
    const allAncestors: Ancestor[] = [];
    let parentReportID = report.parentReportID;
    let parentReportActionID = report.parentReportActionID;

    while (parentReportID) {
        const parentReport = currentUpdatedReport && currentUpdatedReport.reportID === parentReportID ? currentUpdatedReport : getReportOrDraftReport(parentReportID);
        const parentReportAction = ReportActionsUtils.getReportAction(parentReportID, parentReportActionID);

        if (
            !parentReport ||
            !parentReportAction ||
            (ReportActionsUtils.isTransactionThread(parentReportAction) && !ReportActionsUtils.isSentMoneyReportAction(parentReportAction)) ||
            ReportActionsUtils.isReportPreviewAction(parentReportAction)
        ) {
            break;
        }

        const isParentReportActionUnread = ReportActionsUtils.isCurrentActionUnread(parentReport, parentReportAction);
        allAncestors.push({
            report: parentReport,
            reportAction: parentReportAction,
            shouldDisplayNewMarker: isParentReportActionUnread,
        });

        parentReportID = parentReport?.parentReportID;
        parentReportActionID = parentReport?.parentReportActionID;
    }

    return allAncestors.reverse();
}

function getAllAncestorReportActionIDs(report: Report | null | undefined, includeTransactionThread = false): AncestorIDs {
    if (!report) {
        return {
            reportIDs: [],
            reportActionsIDs: [],
        };
    }

    const allAncestorIDs: AncestorIDs = {
        reportIDs: [],
        reportActionsIDs: [],
    };
    let parentReportID = report.parentReportID;
    let parentReportActionID = report.parentReportActionID;

    while (parentReportID) {
        const parentReport = getReportOrDraftReport(parentReportID);
        const parentReportAction = ReportActionsUtils.getReportAction(parentReportID, parentReportActionID);

        if (
            !parentReportAction ||
            (!includeTransactionThread &&
                ((ReportActionsUtils.isTransactionThread(parentReportAction) && !ReportActionsUtils.isSentMoneyReportAction(parentReportAction)) ||
                    ReportActionsUtils.isReportPreviewAction(parentReportAction)))
        ) {
            break;
        }

        allAncestorIDs.reportIDs.push(parentReportID);
        if (parentReportActionID) {
            allAncestorIDs.reportActionsIDs.push(parentReportActionID);
        }

        if (!parentReport) {
            break;
        }

        parentReportID = parentReport?.parentReportID;
        parentReportActionID = parentReport?.parentReportActionID;
    }

    return allAncestorIDs;
}

/**
 * Get optimistic data of parent report action
 * @param reportID The reportID of the report that is updated
 * @param lastVisibleActionCreated Last visible action created of the child report
 * @param type The type of action in the child report
 */
function getOptimisticDataForParentReportAction(reportID: string, lastVisibleActionCreated: string, type: string): Array<OnyxUpdate | null> {
    const report = getReportOrDraftReport(reportID);

    if (!report || isEmptyObject(report)) {
        return [];
    }

    const ancestors = getAllAncestorReportActionIDs(report, true);
    const totalAncestor = ancestors.reportIDs.length;

    return Array.from(Array(totalAncestor), (_, index) => {
        const ancestorReport = getReportOrDraftReport(ancestors.reportIDs.at(index));

        if (!ancestorReport || isEmptyObject(ancestorReport)) {
            return null;
        }

        const ancestorReportAction = ReportActionsUtils.getReportAction(ancestorReport.reportID, ancestors.reportActionsIDs.at(index) ?? '');

        if (!ancestorReportAction?.reportActionID || isEmptyObject(ancestorReportAction)) {
            return null;
        }

        return {
            onyxMethod: Onyx.METHOD.MERGE,
            key: `${ONYXKEYS.COLLECTION.REPORT_ACTIONS}${ancestorReport.reportID}`,
            value: {
                [ancestorReportAction.reportActionID]: updateOptimisticParentReportAction(ancestorReportAction, lastVisibleActionCreated, type),
            },
        };
    });
}

function getQuickActionDetails(
    quickActionReport: Report,
    personalDetails: PersonalDetailsList | undefined,
    policyChatForActivePolicy: Report | undefined,
    reportNameValuePairs: ReportNameValuePairs,
): {quickActionAvatars: Icon[]; hideQABSubtitle: boolean} {
    const isValidQuickActionReport = !(isEmptyObject(quickActionReport) || isArchivedRoom(quickActionReport, reportNameValuePairs));
    let hideQABSubtitle = false;
    let quickActionAvatars: Icon[] = [];
    if (isValidQuickActionReport) {
        const avatars = getIcons(quickActionReport, personalDetails);
        quickActionAvatars = avatars.length <= 1 || isPolicyExpenseChat(quickActionReport) ? avatars : avatars.filter((avatar) => avatar.id !== currentUserAccountID);
    } else {
        hideQABSubtitle = true;
    }
    if (!isEmptyObject(policyChatForActivePolicy)) {
        quickActionAvatars = getIcons(policyChatForActivePolicy, personalDetails);
    }
    return {
        quickActionAvatars,
        hideQABSubtitle,
    };
}

function canBeAutoReimbursed(report: OnyxInputOrEntry<Report>, policy: OnyxInputOrEntry<Policy> | SearchPolicy): boolean {
    if (isEmptyObject(policy)) {
        return false;
    }
    type CurrencyType = TupleToUnion<typeof CONST.DIRECT_REIMBURSEMENT_CURRENCIES>;
    const reimbursableTotal = getMoneyRequestSpendBreakdown(report).totalDisplaySpend;
    const autoReimbursementLimit = policy?.autoReimbursement?.limit ?? policy?.autoReimbursementLimit ?? 0;
    const isAutoReimbursable =
        isReportInGroupPolicy(report) &&
        policy.reimbursementChoice === CONST.POLICY.REIMBURSEMENT_CHOICES.REIMBURSEMENT_YES &&
        autoReimbursementLimit >= reimbursableTotal &&
        reimbursableTotal > 0 &&
        CONST.DIRECT_REIMBURSEMENT_CURRENCIES.includes(report?.currency as CurrencyType);
    return isAutoReimbursable;
}

/** Check if the current user is an owner of the report */
function isReportOwner(report: OnyxInputOrEntry<Report>): boolean {
    return report?.ownerAccountID === currentUserPersonalDetails?.accountID;
}

function isAllowedToApproveExpenseReport(report: OnyxEntry<Report>, approverAccountID?: number, reportPolicy?: OnyxEntry<Policy> | SearchPolicy): boolean {
    const policy = reportPolicy ?? getPolicy(report?.policyID);
    const isOwner = (approverAccountID ?? currentUserAccountID) === report?.ownerAccountID;
    return !(policy?.preventSelfApproval && isOwner);
}

function isAllowedToSubmitDraftExpenseReport(report: OnyxEntry<Report>): boolean {
    const policy = getPolicy(report?.policyID);
    const submitToAccountID = PolicyUtils.getSubmitToAccountID(policy, report);

    return isAllowedToApproveExpenseReport(report, submitToAccountID);
}

/**
 * What missing payment method does this report action indicate, if any?
 */
function getIndicatedMissingPaymentMethod(userWallet: OnyxEntry<UserWallet>, reportId: string, reportAction: ReportAction): MissingPaymentMethod | undefined {
    const isSubmitterOfUnsettledReport = isCurrentUserSubmitter(reportId) && !isSettled(reportId);
    if (!isSubmitterOfUnsettledReport || !ReportActionsUtils.isReimbursementQueuedAction(reportAction)) {
        return undefined;
    }
    const paymentType = ReportActionsUtils.getOriginalMessage(reportAction)?.paymentType;
    if (paymentType === CONST.IOU.PAYMENT_TYPE.EXPENSIFY) {
        return isEmpty(userWallet) || userWallet.tierName === CONST.WALLET.TIER_NAME.SILVER ? 'wallet' : undefined;
    }

    return !store.hasCreditBankAccount() ? 'bankAccount' : undefined;
}

/**
 * Checks if report chat contains missing payment method
 */
function hasMissingPaymentMethod(userWallet: OnyxEntry<UserWallet>, iouReportID: string): boolean {
    const reportActions = allReportActions?.[`${ONYXKEYS.COLLECTION.REPORT_ACTIONS}${iouReportID}`] ?? {};
    return Object.values(reportActions)
        .filter(Boolean)
        .some((action) => getIndicatedMissingPaymentMethod(userWallet, iouReportID, action) !== undefined);
}

/**
 * Used from expense actions to decide if we need to build an optimistic expense report.
 * Create a new report if:
 * - we don't have an iouReport set in the chatReport
 * - we have one, but it's waiting on the payee adding a bank account
 * - we have one, but we can't add more transactions to it due to: report is approved or settled, or report is processing and policy isn't on Instant submit reporting frequency
 */
function shouldCreateNewMoneyRequestReport(existingIOUReport: OnyxInputOrEntry<Report> | undefined, chatReport: OnyxInputOrEntry<Report>): boolean {
    return !existingIOUReport || hasIOUWaitingOnCurrentUserBankAccount(chatReport) || !canAddTransaction(existingIOUReport);
}

function getTripTransactions(tripRoomReportID: string | undefined, reportFieldToCompare: 'parentReportID' | 'reportID' = 'parentReportID'): Transaction[] {
    const tripTransactionReportIDs = Object.values(allReports ?? {})
        .filter((report) => report && report?.[reportFieldToCompare] === tripRoomReportID)
        .map((report) => report?.reportID);
    return tripTransactionReportIDs.flatMap((reportID) => getReportTransactions(reportID));
}

function getTripIDFromTransactionParentReportID(transactionParentReportID: string | undefined): string | undefined {
    return getReportOrDraftReport(transactionParentReportID)?.tripData?.tripID;
}

/**
 * Checks if report contains actions with errors
 */
function hasActionsWithErrors(reportID: string): boolean {
    const reportActions = allReportActions?.[`${ONYXKEYS.COLLECTION.REPORT_ACTIONS}${reportID}`] ?? {};
    return Object.values(reportActions)
        .filter(Boolean)
        .some((action) => !isEmptyObject(action.errors));
}

function isNonAdminOrOwnerOfPolicyExpenseChat(report: OnyxInputOrEntry<Report>, policy: OnyxInputOrEntry<Policy>): boolean {
    return isPolicyExpenseChat(report) && !(PolicyUtils.isPolicyAdmin(policy) || PolicyUtils.isPolicyOwner(policy, currentUserAccountID) || isReportOwner(report));
}

function isAdminOwnerApproverOrReportOwner(report: OnyxEntry<Report>, policy: OnyxEntry<Policy>): boolean {
    const isApprover = isMoneyRequestReport(report) && report?.managerID !== null && currentUserPersonalDetails?.accountID === report?.managerID;

    return PolicyUtils.isPolicyAdmin(policy) || PolicyUtils.isPolicyOwner(policy, currentUserAccountID) || isReportOwner(report) || isApprover;
}

/**
 * Whether the user can join a report
 */
function canJoinChat(report: OnyxEntry<Report>, parentReportAction: OnyxInputOrEntry<ReportAction>, policy: OnyxInputOrEntry<Policy>): boolean {
    // We disabled thread functions for whisper action
    // So we should not show join option for existing thread on whisper message that has already been left, or manually leave it
    if (ReportActionsUtils.isWhisperAction(parentReportAction)) {
        return false;
    }

    // If the notification preference of the chat is not hidden that means we have already joined the chat
    if (!isHiddenForCurrentUser(report)) {
        return false;
    }

    const isExpenseChat = isMoneyRequestReport(report) || isMoneyRequest(report) || isInvoiceReport(report) || isTrackExpenseReport(report);
    // Anyone viewing these chat types is already a participant and therefore cannot join
    if (isRootGroupChat(report) || isSelfDM(report) || isInvoiceRoom(report) || isSystemChat(report) || isExpenseChat) {
        return false;
    }

    // The user who is a member of the workspace has already joined the public announce room.
    if (isPublicAnnounceRoom(report) && !isEmptyObject(policy)) {
        return false;
    }

    return isChatThread(report) || isUserCreatedPolicyRoom(report) || isNonAdminOrOwnerOfPolicyExpenseChat(report, policy);
}

/**
 * Whether the user can leave a report
 */
function canLeaveChat(report: OnyxEntry<Report>, policy: OnyxEntry<Policy>): boolean {
    if (isRootGroupChat(report)) {
        return true;
    }

    if (isPolicyExpenseChat(report) && !report?.isOwnPolicyExpenseChat && !PolicyUtils.isPolicyAdmin(policy)) {
        return true;
    }

    if (isPublicRoom(report) && SessionUtils.isAnonymousUser()) {
        return false;
    }

    if (isHiddenForCurrentUser(report)) {
        return false;
    }

    // Anyone viewing these chat types is already a participant and therefore cannot leave
    if (isSelfDM(report)) {
        return false;
    }

    // The user who is a member of the workspace cannot leave the public announce room.
    if (isPublicAnnounceRoom(report) && !isEmptyObject(policy)) {
        return false;
    }

    if (isInvoiceRoom(report)) {
        return canLeaveInvoiceRoom(report);
    }

    return (isChatThread(report) && !!getReportNotificationPreference(report)) || isUserCreatedPolicyRoom(report) || isNonAdminOrOwnerOfPolicyExpenseChat(report, policy);
}

function getReportActionActorAccountID(
    reportAction: OnyxInputOrEntry<ReportAction>,
    iouReport: OnyxInputOrEntry<Report> | undefined,
    report: OnyxInputOrEntry<Report> | undefined,
): number | undefined {
    switch (reportAction?.actionName) {
        case CONST.REPORT.ACTIONS.TYPE.REPORT_PREVIEW: {
            const ownerAccountID = iouReport?.ownerAccountID ?? reportAction?.childOwnerAccountID;
            const actorAccountID = iouReport?.managerID ?? reportAction?.childManagerAccountID;
            return isPolicyExpenseChat(report) ? ownerAccountID : actorAccountID;
        }

        case CONST.REPORT.ACTIONS.TYPE.SUBMITTED:
            return reportAction?.adminAccountID ?? reportAction?.actorAccountID;

        default:
            return reportAction?.actorAccountID;
    }
}
function createDraftWorkspaceAndNavigateToConfirmationScreen(transactionID: string, actionName: IOUAction): void {
    const isCategorizing = actionName === CONST.IOU.ACTION.CATEGORIZE;
    const {expenseChatReportID, policyID, policyName} = PolicyActions.createDraftWorkspace();
    IOU.setMoneyRequestParticipants(transactionID, [
        {
            selected: true,
            accountID: 0,
            isPolicyExpenseChat: true,
            reportID: expenseChatReportID,
            policyID,
            searchText: policyName,
        },
    ]);
    if (isCategorizing) {
        Navigation.navigate(ROUTES.MONEY_REQUEST_STEP_CATEGORY.getRoute(actionName, CONST.IOU.TYPE.SUBMIT, transactionID, expenseChatReportID));
    } else {
        Navigation.navigate(ROUTES.MONEY_REQUEST_STEP_CONFIRMATION.getRoute(actionName, CONST.IOU.TYPE.SUBMIT, transactionID, expenseChatReportID, true));
    }
}

function createDraftTransactionAndNavigateToParticipantSelector(
    transactionID: string | undefined,
    reportID: string | undefined,
    actionName: IOUAction,
    reportActionID: string | undefined,
): void {
    if (!transactionID || !reportID || !reportActionID) {
        return;
    }

    const transaction = allTransactions?.[`${ONYXKEYS.COLLECTION.TRANSACTION}${transactionID}`] ?? ({} as Transaction);
    const reportActions = allReportActions?.[`${ONYXKEYS.COLLECTION.REPORT_ACTIONS}${reportID}`] ?? ([] as ReportAction[]);

    if (!transaction || !reportActions) {
        return;
    }

    const linkedTrackedExpenseReportAction = Object.values(reportActions)
        .filter(Boolean)
        .find((action) => ReportActionsUtils.isMoneyRequestAction(action) && ReportActionsUtils.getOriginalMessage(action)?.IOUTransactionID === transactionID);

    const {created, amount, currency, merchant, mccGroup} = getTransactionDetails(transaction) ?? {};
    const comment = getTransactionCommentObject(transaction);

    IOU.createDraftTransaction({
        ...transaction,
        actionableWhisperReportActionID: reportActionID,
        linkedTrackedExpenseReportAction,
        linkedTrackedExpenseReportID: reportID,
        created,
        modifiedCreated: undefined,
        modifiedAmount: undefined,
        modifiedCurrency: undefined,
        amount,
        currency,
        comment,
        merchant,
        modifiedMerchant: '',
        mccGroup,
    } as Transaction);

    const filteredPolicies = Object.values(allPolicies ?? {}).filter(
        (policy) => policy && policy.type !== CONST.POLICY.TYPE.PERSONAL && policy.pendingAction !== CONST.RED_BRICK_ROAD_PENDING_ACTION.DELETE,
    );

    if (actionName === CONST.IOU.ACTION.CATEGORIZE) {
        const activePolicy = getPolicy(activePolicyID);
        if (activePolicy && activePolicy?.type !== CONST.POLICY.TYPE.PERSONAL && activePolicy?.pendingAction !== CONST.RED_BRICK_ROAD_PENDING_ACTION.DELETE) {
            const policyExpenseReportID = getPolicyExpenseChat(currentUserAccountID, activePolicyID)?.reportID;
            IOU.setMoneyRequestParticipants(transactionID, [
                {
                    selected: true,
                    accountID: 0,
                    isPolicyExpenseChat: true,
                    reportID: policyExpenseReportID,
                    policyID: activePolicyID,
                    searchText: activePolicy?.name,
                },
            ]);
            if (policyExpenseReportID) {
                Navigation.navigate(ROUTES.MONEY_REQUEST_STEP_CATEGORY.getRoute(actionName, CONST.IOU.TYPE.SUBMIT, transactionID, policyExpenseReportID));
            } else {
                Log.warn('policyExpenseReportID is not valid during expense categorizing');
            }
            return;
        }
        if (filteredPolicies.length === 0 || filteredPolicies.length > 1) {
            Navigation.navigate(ROUTES.MONEY_REQUEST_UPGRADE.getRoute(actionName, CONST.IOU.TYPE.SUBMIT, transactionID, reportID));
            return;
        }

        const policyID = filteredPolicies.at(0)?.id;
        const policyExpenseReportID = getPolicyExpenseChat(currentUserAccountID, policyID)?.reportID;
        IOU.setMoneyRequestParticipants(transactionID, [
            {
                selected: true,
                accountID: 0,
                isPolicyExpenseChat: true,
                reportID: policyExpenseReportID,
                policyID,
                searchText: activePolicy?.name,
            },
        ]);
        if (policyExpenseReportID) {
            Navigation.navigate(ROUTES.MONEY_REQUEST_STEP_CATEGORY.getRoute(actionName, CONST.IOU.TYPE.SUBMIT, transactionID, policyExpenseReportID));
        } else {
            Log.warn('policyExpenseReportID is not valid during expense categorizing');
        }
        return;
    }

    if (actionName === CONST.IOU.ACTION.SUBMIT || (allPolicies && filteredPolicies.length > 0)) {
        Navigation.navigate(ROUTES.MONEY_REQUEST_STEP_PARTICIPANTS.getRoute(CONST.IOU.TYPE.SUBMIT, transactionID, reportID, undefined, actionName));
        return;
    }

    return createDraftWorkspaceAndNavigateToConfirmationScreen(transactionID, actionName);
}

/**
 * @returns the object to update `report.hasOutstandingChildRequest`
 */
function getOutstandingChildRequest(iouReport: OnyxInputOrEntry<Report>): OutstandingChildRequest {
    if (!iouReport || isEmptyObject(iouReport)) {
        return {};
    }

    if (!isExpenseReport(iouReport)) {
        const {reimbursableSpend} = getMoneyRequestSpendBreakdown(iouReport);
        return {
            hasOutstandingChildRequest: iouReport.managerID === currentUserAccountID && reimbursableSpend !== 0,
        };
    }

    const policy = getPolicy(iouReport.policyID);
    const shouldBeManuallySubmitted = PolicyUtils.isPaidGroupPolicy(policy) && !policy?.harvesting?.enabled;
    if (shouldBeManuallySubmitted) {
        return {
            hasOutstandingChildRequest: true,
        };
    }

    // We don't need to update hasOutstandingChildRequest in this case
    return {};
}

function canReportBeMentionedWithinPolicy(report: OnyxEntry<Report>, policyID: string): boolean {
    if (report?.policyID !== policyID) {
        return false;
    }

    return isChatRoom(report) && !isInvoiceRoom(report) && !isThread(report);
}

function shouldShowMerchantColumn(transactions: Transaction[]) {
    return transactions.some((transaction) => isExpenseReport(allReports?.[transaction.reportID] ?? null));
}

/**
 * Whether a given report is used for onboarding tasks. In the past, it could be either the Concierge chat or the system
 * DM, and we saved the report ID in the user's `onboarding` NVP. As a fallback for users who don't have the NVP, we now
 * only use the Concierge chat.
 */
function isChatUsedForOnboarding(optionOrReport: OnyxEntry<Report> | OptionData): boolean {
    // onboarding can be an empty object for old accounts and accounts created from olddot
    if (onboarding && !isEmptyObject(onboarding) && onboarding.chatReportID) {
        return onboarding.chatReportID === optionOrReport?.reportID;
    }

    return (optionOrReport as OptionData)?.isConciergeChat ?? isConciergeChatReport(optionOrReport);
}

/**
 * Get the report used for the user's onboarding process. For most users it is the Concierge chat, however in the past
 * we also used the system DM for A/B tests.
 */
function getChatUsedForOnboarding(): OnyxEntry<Report> {
    return Object.values(allReports ?? {}).find(isChatUsedForOnboarding);
}

/**
 * Checks if given field has any violations and returns name of the first encountered one
 */
function getFieldViolation(violations: OnyxEntry<ReportViolations>, reportField: PolicyReportField): ReportViolationName | undefined {
    if (!violations || !reportField) {
        return undefined;
    }

    return Object.values(CONST.REPORT_VIOLATIONS).find((violation) => !!violations[violation] && violations[violation][reportField.fieldID]);
}

/**
 * Returns translation for given field violation
 */
function getFieldViolationTranslation(reportField: PolicyReportField, violation?: ReportViolationName): string {
    if (!violation) {
        return '';
    }

    switch (violation) {
        case 'fieldRequired':
            return Localize.translateLocal('reportViolations.fieldRequired', {fieldName: reportField.name});
        default:
            return '';
    }
}

/**
 * Returns all violations for report
 */
function getReportViolations(reportID: string): ReportViolations | undefined {
    if (!allReportsViolations) {
        return undefined;
    }

    return allReportsViolations[`${ONYXKEYS.COLLECTION.REPORT_VIOLATIONS}${reportID}`];
}

function findPolicyExpenseChatByPolicyID(policyID: string): OnyxEntry<Report> {
    return Object.values(allReports ?? {}).find((report) => isPolicyExpenseChat(report) && report?.policyID === policyID);
}

/**
 * A function to get the report last message. This is usually used to restore the report message preview in LHN after report actions change.
 * @param reportID
 * @param actionsToMerge
 * @param canUserPerformWriteActionInReport
 * @returns containing the calculated message preview data of the report
 */
function getReportLastMessage(reportID: string, actionsToMerge?: ReportActions) {
    let result: Partial<Report> = {
        lastMessageText: '',
        lastVisibleActionCreated: '',
    };

    const {lastMessageText = ''} = getLastVisibleMessage(reportID, actionsToMerge);

    if (lastMessageText) {
        const report = getReport(reportID);
        const lastVisibleAction = ReportActionsUtils.getLastVisibleAction(reportID, canUserPerformWriteAction(report), actionsToMerge);
        const lastVisibleActionCreated = lastVisibleAction?.created;
        const lastActorAccountID = lastVisibleAction?.actorAccountID;
        result = {
            lastMessageText,
            lastVisibleActionCreated,
            lastActorAccountID,
        };
    }

    return result;
}

function getSourceIDFromReportAction(reportAction: OnyxEntry<ReportAction>): string {
    const message = Array.isArray(reportAction?.message) ? reportAction?.message?.at(-1) ?? null : reportAction?.message ?? null;
    const html = message?.html ?? '';
    const {sourceURL} = getAttachmentDetails(html);
    const sourceID = (sourceURL?.match(CONST.REGEX.ATTACHMENT_ID) ?? [])[1];
    return sourceID;
}

function getIntegrationIcon(connectionName?: ConnectionName) {
    if (connectionName === CONST.POLICY.CONNECTIONS.NAME.XERO) {
        return XeroSquare;
    }
    if (connectionName === CONST.POLICY.CONNECTIONS.NAME.QBO) {
        return QBOSquare;
    }
    if (connectionName === CONST.POLICY.CONNECTIONS.NAME.NETSUITE) {
        return NetSuiteSquare;
    }
    if (connectionName === CONST.POLICY.CONNECTIONS.NAME.SAGE_INTACCT) {
        return IntacctSquare;
    }

    return undefined;
}

function canBeExported(report: OnyxEntry<Report>) {
    if (!report?.statusNum) {
        return false;
    }
    const isCorrectState = [CONST.REPORT.STATUS_NUM.APPROVED, CONST.REPORT.STATUS_NUM.CLOSED, CONST.REPORT.STATUS_NUM.REIMBURSED].some((status) => status === report.statusNum);
    return isExpenseReport(report) && isCorrectState;
}

function isExported(reportActions: OnyxEntry<ReportActions>) {
    if (!reportActions) {
        return false;
    }
    return Object.values(reportActions).some((action) => ReportActionsUtils.isExportIntegrationAction(action));
}

function getApprovalChain(policy: OnyxEntry<Policy>, expenseReport: OnyxEntry<Report>): string[] {
    const approvalChain: string[] = [];
    const fullApprovalChain: string[] = [];
    const reportTotal = expenseReport?.total ?? 0;
    const submitterEmail = PersonalDetailsUtils.getLoginsByAccountIDs([expenseReport?.ownerAccountID ?? CONST.DEFAULT_NUMBER_ID]).at(0) ?? '';

    if (PolicyUtils.isSubmitAndClose(policy)) {
        return approvalChain;
    }

    // Get category/tag approver list
    const ruleApprovers = PolicyUtils.getRuleApprovers(policy, expenseReport);

    // Push rule approvers to approvalChain list before submitsTo/forwardsTo approvers
    ruleApprovers.forEach((ruleApprover) => {
        // Don't push submiiter to approve as a rule approver
        if (fullApprovalChain.includes(ruleApprover) || ruleApprover === submitterEmail) {
            return;
        }
        fullApprovalChain.push(ruleApprover);
    });

    let nextApproverEmail = PolicyUtils.getManagerAccountEmail(policy, expenseReport);

    while (nextApproverEmail && !approvalChain.includes(nextApproverEmail)) {
        approvalChain.push(nextApproverEmail);
        nextApproverEmail = PolicyUtils.getForwardsToAccount(policy, nextApproverEmail, reportTotal);
    }

    approvalChain.forEach((approver) => {
        if (fullApprovalChain.includes(approver)) {
            return;
        }

        fullApprovalChain.push(approver);
    });
    return fullApprovalChain;
}

/**
 * Checks if the user has missing bank account for the invoice room.
 */
function hasMissingInvoiceBankAccount(iouReportID: string | undefined): boolean {
    const invoiceReport = getReport(iouReportID);

    if (!isInvoiceReport(invoiceReport)) {
        return false;
    }

    return invoiceReport?.ownerAccountID === currentUserAccountID && !getPolicy(invoiceReport?.policyID)?.invoice?.bankAccount?.transferBankAccountID && isSettled(iouReportID);
}

function hasInvoiceReports() {
    const reports = Object.values(allReports ?? {});
    return reports.some((report) => isInvoiceReport(report));
}

function getReportMetadata(reportID: string | undefined) {
    return reportID ? allReportMetadataKeyValue[reportID] : undefined;
}

export {
    addDomainToShortMention,
    completeShortMention,
    areAllRequestsBeingSmartScanned,
    buildOptimisticAddCommentReportAction,
    buildOptimisticApprovedReportAction,
    buildOptimisticUnapprovedReportAction,
    buildOptimisticCancelPaymentReportAction,
    buildOptimisticChangedTaskAssigneeReportAction,
    buildOptimisticChatReport,
    buildOptimisticClosedReportAction,
    buildOptimisticCreatedReportAction,
    buildOptimisticDismissedViolationReportAction,
    buildOptimisticEditedTaskFieldReportAction,
    buildOptimisticExpenseReport,
    buildOptimisticGroupChatReport,
    buildOptimisticHoldReportAction,
    buildOptimisticHoldReportActionComment,
    buildOptimisticIOUReport,
    buildOptimisticIOUReportAction,
    buildOptimisticModifiedExpenseReportAction,
    buildOptimisticMoneyRequestEntities,
    buildOptimisticMovedReportAction,
    buildOptimisticMovedTrackedExpenseModifiedReportAction,
    buildOptimisticRenamedRoomReportAction,
    buildOptimisticRoomDescriptionUpdatedReportAction,
    buildOptimisticReportPreview,
    buildOptimisticActionableTrackExpenseWhisper,
    buildOptimisticSubmittedReportAction,
    buildOptimisticTaskCommentReportAction,
    buildOptimisticTaskReport,
    buildOptimisticTaskReportAction,
    buildOptimisticUnHoldReportAction,
    buildOptimisticAnnounceChat,
    buildOptimisticWorkspaceChats,
    buildOptimisticCardAssignedReportAction,
    buildParticipantsFromAccountIDs,
    buildTransactionThread,
    canAccessReport,
    isReportNotFound,
    canAddTransaction,
    canDeleteTransaction,
    canBeAutoReimbursed,
    canCreateRequest,
    canCreateTaskInReport,
    canCurrentUserOpenReport,
    canDeleteReportAction,
    canHoldUnholdReportAction,
    canEditFieldOfMoneyRequest,
    canEditMoneyRequest,
    canEditPolicyDescription,
    canEditReportAction,
    canEditReportDescription,
    canEditRoomVisibility,
    canEditWriteCapability,
    canFlagReportAction,
    isNonAdminOrOwnerOfPolicyExpenseChat,
    canLeaveRoom,
    canJoinChat,
    canLeaveChat,
    canReportBeMentionedWithinPolicy,
    canRequestMoney,
    canSeeDefaultRoom,
    canShowReportRecipientLocalTime,
    canUserPerformWriteAction,
    chatIncludesChronos,
    chatIncludesChronosWithID,
    chatIncludesConcierge,
    createDraftTransactionAndNavigateToParticipantSelector,
    doesReportBelongToWorkspace,
    findLastAccessedReport,
    findSelfDMReportID,
    formatReportLastMessageText,
    generateReportID,
    getAddWorkspaceRoomOrChatReportErrors,
    getAllAncestorReportActionIDs,
    getAllAncestorReportActions,
    getAllHeldTransactions,
    getAllPolicyReports,
    getAllWorkspaceReports,
    getAvailableReportFields,
    getBankAccountRoute,
    getChatByParticipants,
    getChatRoomSubtitle,
    getChildReportNotificationPreference,
    getCommentLength,
    getDefaultGroupAvatar,
    getDefaultWorkspaceAvatar,
    getDefaultWorkspaceAvatarTestID,
    getDeletedParentActionMessageForChatReport,
    getDisplayNameForParticipant,
    getDisplayNamesWithTooltips,
    getGroupChatName,
    getIOUReportActionDisplayMessage,
    getIOUReportActionMessage,
    getReportAutomaticallyApprovedMessage,
    getIOUUnapprovedMessage,
    getIOUApprovedMessage,
    getReportAutomaticallyForwardedMessage,
    getIOUForwardedMessage,
    getRejectedReportMessage,
    getWorkspaceNameUpdatedMessage,
    getReportAutomaticallySubmittedMessage,
    getIOUSubmittedMessage,
    getIcons,
    getIconsForParticipants,
    getIndicatedMissingPaymentMethod,
    getLastVisibleMessage,
    getMoneyRequestOptions,
    getMoneyRequestSpendBreakdown,
    getNonHeldAndFullAmount,
    getOptimisticDataForParentReportAction,
    getOriginalReportID,
    getOutstandingChildRequest,
    getParentNavigationSubtitle,
    getParsedComment,
    getParticipantsAccountIDsForDisplay,
    getParticipantsList,
    getParticipants,
    getPendingChatMembers,
    getPersonalDetailsForAccountID,
    getPolicyDescriptionText,
    getPolicyExpenseChat,
    getPolicyName,
    getPolicyType,
    getReimbursementDeQueuedActionMessage,
    getReimbursementQueuedActionMessage,
    getReportActionActorAccountID,
    getReportDescription,
    getReportFieldKey,
    getReportIDFromLink,
    getReportName,
    getReportNotificationPreference,
    getReportOfflinePendingActionAndErrors,
    getReportParticipantsTitle,
    getReportPreviewMessage,
    getReportRecipientAccountIDs,
    getReportOrDraftReport,
    getRoom,
    getRootParentReport,
    getRouteFromLink,
    getTaskAssigneeChatOnyxData,
    getTransactionDetails,
    getTransactionReportName,
    getDisplayedReportID,
    getTransactionsWithReceipts,
    getUserDetailTooltipText,
    getWhisperDisplayNames,
    getWorkspaceChats,
    getWorkspaceIcon,
    goBackToDetailsPage,
    goBackFromPrivateNotes,
    getInvoicePayerName,
    getInvoicesChatName,
    getPayeeName,
    getQuickActionDetails,
    hasActionsWithErrors,
    hasAutomatedExpensifyAccountIDs,
    hasExpensifyGuidesEmails,
    hasHeldExpenses,
    hasIOUWaitingOnCurrentUserBankAccount,
    hasMissingPaymentMethod,
    hasMissingSmartscanFields,
    hasNonReimbursableTransactions,
    hasOnlyHeldExpenses,
    hasOnlyTransactionsWithPendingRoutes,
    hasReportNameError,
    getReportActionWithSmartscanError,
    hasSmartscanError,
    hasUpdatedTotal,
    hasViolations,
    hasWarningTypeViolations,
    hasNoticeTypeViolations,
    isActionCreator,
    isAdminRoom,
    isAdminsOnlyPostingRoom,
    isAllowedToApproveExpenseReport,
    isAllowedToComment,
    isAllowedToSubmitDraftExpenseReport,
    isAnnounceRoom,
    isArchivedRoom,
    isArchivedRoomWithID,
    isClosedReport,
    isCanceledTaskReport,
    isChatReport,
    isChatRoom,
    isTripRoom,
    isChatThread,
    isChildReport,
    isClosedExpenseReportWithNoExpenses,
    isCompletedTaskReport,
    isConciergeChatReport,
    isControlPolicyExpenseChat,
    isControlPolicyExpenseReport,
    isCurrentUserSubmitter,
    isCurrentUserTheOnlyParticipant,
    isDM,
    isDefaultRoom,
    isDeprecatedGroupDM,
    isEmptyReport,
    isRootGroupChat,
    isExpenseReport,
    isExpenseRequest,
    isExpensifyOnlyParticipantInReport,
    isGroupChat,
    isGroupChatAdmin,
    isGroupPolicy,
    isReportInGroupPolicy,
    isHoldCreator,
    isIOUOwnedByCurrentUser,
    isIOUReport,
    isIOUReportUsingReport,
    isJoinRequestInAdminRoom,
    isDomainRoom,
    isMoneyRequest,
    isMoneyRequestReport,
    isMoneyRequestReportPendingDeletion,
    isOneOnOneChat,
    isOneTransactionThread,
    isOpenExpenseReport,
    isOpenTaskReport,
    isOptimisticPersonalDetail,
    isPaidGroupPolicy,
    isPaidGroupPolicyExpenseChat,
    isPaidGroupPolicyExpenseReport,
    isPayer,
    isPolicyAdmin,
    isPolicyExpenseChat,
    isPolicyExpenseChatAdmin,
    isProcessingReport,
    isAwaitingFirstLevelApproval,
    isPublicAnnounceRoom,
    isPublicRoom,
    isReportApproved,
    isReportManuallyReimbursed,
    isReportDataReady,
    isReportFieldDisabled,
    isReportFieldOfTypeTitle,
    isReportManager,
    isReportMessageAttachment,
    isReportOwner,
    isReportParticipant,
    isSelfDM,
    isSettled,
    isSystemChat,
    isTaskReport,
    isThread,
    isTrackExpenseReport,
    isUnread,
    isUnreadWithMention,
    isUserCreatedPolicyRoom,
    isValidReport,
    isValidReportIDFromPath,
    isWaitingForAssigneeToCompleteAction,
    isInvoiceRoom,
    isInvoiceRoomWithID,
    isInvoiceReport,
    isOpenInvoiceReport,
    getDefaultNotificationPreferenceForReport,
    canWriteInReport,
    navigateToDetailsPage,
    navigateToPrivateNotes,
    navigateBackOnDeleteTransaction,
    parseReportRouteParams,
    parseReportActionHtmlToText,
    requiresAttentionFromCurrentUser,
    shouldAutoFocusOnKeyPress,
    shouldCreateNewMoneyRequestReport,
    shouldDisableDetailPage,
    shouldDisableRename,
    shouldDisableThread,
    shouldDisplayThreadReplies,
    shouldDisplayViolationsRBRInLHN,
    shouldReportBeInOptionList,
    shouldReportShowSubscript,
    shouldShowFlagComment,
    getReportActionWithMissingSmartscanFields,
    shouldShowRBRForMissingSmartscanFields,
    shouldUseFullTitleToDisplay,
    updateOptimisticParentReportAction,
    updateReportPreview,
    temporary_getMoneyRequestOptions,
    getTripTransactions,
    getTripIDFromTransactionParentReportID,
    buildOptimisticInvoiceReport,
    getInvoiceChatByParticipants,
    shouldShowMerchantColumn,
    isCurrentUserInvoiceReceiver,
    isDraftReport,
    changeMoneyRequestHoldStatus,
    isAdminOwnerApproverOrReportOwner,
    createDraftWorkspaceAndNavigateToConfirmationScreen,
    isChatUsedForOnboarding,
    buildOptimisticExportIntegrationAction,
    getChatUsedForOnboarding,
    getFieldViolationTranslation,
    getFieldViolation,
    getReportViolations,
    findPolicyExpenseChatByPolicyID,
    getIntegrationIcon,
    canBeExported,
    isExported,
    hasOnlyNonReimbursableTransactions,
    getReportLastMessage,
    getMostRecentlyVisitedReport,
    getSourceIDFromReportAction,
    getReportNameValuePairs,
    hasReportViolations,
    isPayAtEndExpenseReport,
    getArchiveReason,
    getApprovalChain,
    isIndividualInvoiceRoom,
    isAuditor,
    hasMissingInvoiceBankAccount,
    reasonForReportToBeInOptionList,
    getReasonAndReportActionThatRequiresAttention,
    buildOptimisticChangeFieldAction,
    isPolicyRelatedReport,
    hasReportErrorsOtherThanFailedReceipt,
    getAllReportErrors,
    getAllReportActionsErrorsAndReportActionThatRequiresAttention,
    hasInvoiceReports,
    getReportMetadata,
    isHiddenForCurrentUser,
};

export type {
    Ancestor,
    DisplayNameWithTooltips,
    OptimisticAddCommentReportAction,
    OptimisticChatReport,
    OptimisticClosedReportAction,
    OptimisticCreatedReportAction,
    OptimisticIOUReportAction,
    OptimisticTaskReportAction,
    OptionData,
    TransactionDetails,
    PartialReportAction,
    ParsingDetails,
    MissingPaymentMethod,
};<|MERGE_RESOLUTION|>--- conflicted
+++ resolved
@@ -3069,13 +3069,6 @@
  * Get the report fields attached to the policy given policyID
  */
 function getReportFieldsByPolicyID(policyID: string | undefined): Record<string, PolicyReportField> {
-<<<<<<< HEAD
-    if (!policyID) {
-        return {};
-    }
-
-=======
->>>>>>> 84e51e24
     const policyReportFields = Object.entries(allPolicies ?? {}).find(([key]) => key.replace(ONYXKEYS.COLLECTION.POLICY, '') === policyID);
     const fieldList = policyReportFields?.[1]?.fieldList;
 

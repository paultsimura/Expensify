--- conflicted
+++ resolved
@@ -4326,11 +4326,7 @@
  * Given a report field and a report, get the title of the field.
  * This is specially useful when we have a report field of type formula.
  */
-<<<<<<< HEAD
-function getReportFieldTitle(report: OnyxEntry<Report>, reportField: PolicyReportField) {
-=======
 function getReportFieldTitle(report: OnyxEntry<Report>, reportField: PolicyReportField): string {
->>>>>>> 2327a35c
     const value = report?.reportFields?.[reportField.fieldID] ?? reportField.defaultValue;
 
     if (reportField.type !== 'formula') {

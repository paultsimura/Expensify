--- conflicted
+++ resolved
@@ -748,16 +748,11 @@
 /**
  * Checks if the supplied report has been approved
  */
-<<<<<<< HEAD
-function isReportApproved(reportOrID: OnyxInputOrEntry<Report> | string | EmptyObject): boolean {
+function isReportApproved(reportOrID: OnyxInputOrEntry<Report> | string | EmptyObject, parentReportAction: OnyxEntry<ReportAction> = undefined): boolean {
     const report = typeof reportOrID === 'string' ? ReportConnection.getAllReports()?.[`${ONYXKEYS.COLLECTION.REPORT}${reportOrID}`] ?? null : reportOrID;
-=======
-function isReportApproved(reportOrID: OnyxInputOrEntry<Report> | string | EmptyObject, parentReportAction: OnyxEntry<ReportAction> = undefined): boolean {
-    const report = typeof reportOrID === 'string' ? allReports?.[`${ONYXKEYS.COLLECTION.REPORT}${reportOrID}`] ?? null : reportOrID;
     if (!report) {
         return parentReportAction?.childStateNum === CONST.REPORT.STATE_NUM.APPROVED && parentReportAction?.childStatusNum === CONST.REPORT.STATUS_NUM.APPROVED;
     }
->>>>>>> 0c20881a
     return report?.stateNum === CONST.REPORT.STATE_NUM.APPROVED && report?.statusNum === CONST.REPORT.STATUS_NUM.APPROVED;
 }
 

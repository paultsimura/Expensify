import ExpensiMark from 'expensify-common/lib/ExpensiMark';
import Str from 'expensify-common/lib/str';
import {isEmpty} from 'lodash';
import lodashEscape from 'lodash/escape';
import lodashFindLastIndex from 'lodash/findLastIndex';
import lodashIntersection from 'lodash/intersection';
import lodashIsEqual from 'lodash/isEqual';
import type {OnyxCollection, OnyxEntry, OnyxUpdate} from 'react-native-onyx';
import Onyx from 'react-native-onyx';
import type {ValueOf} from 'type-fest';
import * as Expensicons from '@components/Icon/Expensicons';
import * as defaultWorkspaceAvatars from '@components/Icon/WorkspaceDefaultAvatars';
import CONST from '@src/CONST';
import type {ParentNavigationSummaryParams, TranslationPaths} from '@src/languages/types';
import ONYXKEYS from '@src/ONYXKEYS';
import ROUTES from '@src/ROUTES';
import type {
    Beta,
    Login,
    PersonalDetails,
    PersonalDetailsList,
    Policy,
    PolicyReportField,
    Report,
    ReportAction,
    ReportMetadata,
    Session,
    Transaction,
    TransactionViolation,
} from '@src/types/onyx';
import type {Participant} from '@src/types/onyx/IOU';
import type {Errors, Icon, PendingAction} from '@src/types/onyx/OnyxCommon';
import type {ChangeLog, IOUMessage, OriginalMessageActionName, OriginalMessageCreated} from '@src/types/onyx/OriginalMessage';
import type {Status} from '@src/types/onyx/PersonalDetails';
import type {NotificationPreference} from '@src/types/onyx/Report';
import type {Message, ReportActionBase, ReportActions} from '@src/types/onyx/ReportAction';
import type {Receipt, WaypointCollection} from '@src/types/onyx/Transaction';
import type DeepValueOf from '@src/types/utils/DeepValueOf';
import type {EmptyObject} from '@src/types/utils/EmptyObject';
import {isEmptyObject} from '@src/types/utils/EmptyObject';
import type IconAsset from '@src/types/utils/IconAsset';
import * as CollectionUtils from './CollectionUtils';
import * as CurrencyUtils from './CurrencyUtils';
import DateUtils from './DateUtils';
import isReportMessageAttachment from './isReportMessageAttachment';
import * as LocalePhoneNumber from './LocalePhoneNumber';
import * as Localize from './Localize';
import linkingConfig from './Navigation/linkingConfig';
import Navigation from './Navigation/Navigation';
import * as NumberUtils from './NumberUtils';
import Permissions from './Permissions';
import * as PersonalDetailsUtils from './PersonalDetailsUtils';
import * as PolicyUtils from './PolicyUtils';
import type {LastVisibleMessage} from './ReportActionsUtils';
import * as ReportActionsUtils from './ReportActionsUtils';
import * as TransactionUtils from './TransactionUtils';
import * as Url from './Url';
import * as UserUtils from './UserUtils';

type WelcomeMessage = {showReportName: boolean; phrase1?: string; phrase2?: string};

type ExpenseOriginalMessage = {
    oldComment?: string;
    newComment?: string;
    comment?: string;
    merchant?: string;
    oldCreated?: string;
    created?: string;
    oldMerchant?: string;
    oldAmount?: number;
    amount?: number;
    oldCurrency?: string;
    currency?: string;
    category?: string;
    oldCategory?: string;
    tag?: string;
    oldTag?: string;
    billable?: string;
    oldBillable?: string;
};

type SpendBreakdown = {
    nonReimbursableSpend: number;
    reimbursableSpend: number;
    totalDisplaySpend: number;
};

type ParticipantDetails = [number, string, UserUtils.AvatarSource, UserUtils.AvatarSource];

type ReportAndWorkspaceName = {
    rootReportName: string;
    workspaceName?: string;
};

type OptimisticAddCommentReportAction = Pick<
    ReportAction,
    | 'reportActionID'
    | 'actionName'
    | 'actorAccountID'
    | 'person'
    | 'automatic'
    | 'avatar'
    | 'created'
    | 'message'
    | 'isFirstItem'
    | 'isAttachment'
    | 'attachmentInfo'
    | 'pendingAction'
    | 'shouldShow'
    | 'originalMessage'
    | 'childReportID'
    | 'parentReportID'
    | 'childType'
    | 'childReportName'
    | 'childManagerAccountID'
    | 'childStatusNum'
    | 'childStateNum'
    | 'errors'
> & {isOptimisticAction: boolean};

type OptimisticReportAction = {
    commentText: string;
    reportAction: OptimisticAddCommentReportAction;
};

type UpdateOptimisticParentReportAction = {
    childVisibleActionCount: number;
    childCommenterCount: number;
    childLastVisibleActionCreated: string;
    childOldestFourAccountIDs: string | undefined;
};

type OptimisticExpenseReport = Pick<
    Report,
    | 'reportID'
    | 'chatReportID'
    | 'policyID'
    | 'type'
    | 'ownerAccountID'
    | 'managerID'
    | 'currency'
    | 'reportName'
    | 'stateNum'
    | 'statusNum'
    | 'total'
    | 'notificationPreference'
    | 'parentReportID'
    | 'lastVisibleActionCreated'
>;

type OptimisticIOUReportAction = Pick<
    ReportAction,
    | 'actionName'
    | 'actorAccountID'
    | 'automatic'
    | 'avatar'
    | 'isAttachment'
    | 'originalMessage'
    | 'message'
    | 'person'
    | 'reportActionID'
    | 'shouldShow'
    | 'created'
    | 'pendingAction'
    | 'receipt'
    | 'whisperedToAccountIDs'
>;

type OptimisticReportPreview = Pick<
    ReportAction,
    | 'actionName'
    | 'reportActionID'
    | 'pendingAction'
    | 'originalMessage'
    | 'message'
    | 'created'
    | 'actorAccountID'
    | 'childMoneyRequestCount'
    | 'childLastMoneyRequestComment'
    | 'childRecentReceiptTransactionIDs'
    | 'childReportID'
    | 'whisperedToAccountIDs'
> & {reportID?: string; accountID?: number};

type UpdateReportPreview = Pick<
    ReportAction,
    'created' | 'message' | 'childLastMoneyRequestComment' | 'childMoneyRequestCount' | 'childRecentReceiptTransactionIDs' | 'whisperedToAccountIDs'
>;

type ReportRouteParams = {
    reportID: string;
    isSubReportPageRoute: boolean;
};

type ReportOfflinePendingActionAndErrors = {
    addWorkspaceRoomOrChatPendingAction: PendingAction | undefined;
    addWorkspaceRoomOrChatErrors: Record<string, string> | null | undefined;
};

type OptimisticApprovedReportAction = Pick<
    ReportAction,
    'actionName' | 'actorAccountID' | 'automatic' | 'avatar' | 'isAttachment' | 'originalMessage' | 'message' | 'person' | 'reportActionID' | 'shouldShow' | 'created' | 'pendingAction'
>;

type OptimisticSubmittedReportAction = Pick<
    ReportAction,
    'actionName' | 'actorAccountID' | 'automatic' | 'avatar' | 'isAttachment' | 'originalMessage' | 'message' | 'person' | 'reportActionID' | 'shouldShow' | 'created' | 'pendingAction'
>;

type OptimisticEditedTaskReportAction = Pick<
    ReportAction,
    'reportActionID' | 'actionName' | 'pendingAction' | 'actorAccountID' | 'automatic' | 'avatar' | 'created' | 'shouldShow' | 'message' | 'person'
>;

type OptimisticClosedReportAction = Pick<
    ReportAction,
    'actionName' | 'actorAccountID' | 'automatic' | 'avatar' | 'created' | 'message' | 'originalMessage' | 'pendingAction' | 'person' | 'reportActionID' | 'shouldShow'
>;

type OptimisticCreatedReportAction = OriginalMessageCreated &
    Pick<ReportActionBase, 'actorAccountID' | 'automatic' | 'avatar' | 'created' | 'message' | 'person' | 'reportActionID' | 'shouldShow' | 'pendingAction'>;

type OptimisticChatReport = Pick<
    Report,
    | 'type'
    | 'chatType'
    | 'isOwnPolicyExpenseChat'
    | 'isPinned'
    | 'lastActorAccountID'
    | 'lastMessageTranslationKey'
    | 'lastMessageHtml'
    | 'lastMessageText'
    | 'lastReadTime'
    | 'lastVisibleActionCreated'
    | 'notificationPreference'
    | 'oldPolicyName'
    | 'ownerAccountID'
    | 'parentReportActionID'
    | 'parentReportID'
    | 'participantAccountIDs'
    | 'visibleChatMemberAccountIDs'
    | 'policyID'
    | 'reportID'
    | 'reportName'
    | 'stateNum'
    | 'statusNum'
    | 'visibility'
    | 'welcomeMessage'
    | 'writeCapability'
>;

type OptimisticTaskReportAction = Pick<
    ReportAction,
    | 'reportActionID'
    | 'actionName'
    | 'actorAccountID'
    | 'automatic'
    | 'avatar'
    | 'created'
    | 'isAttachment'
    | 'message'
    | 'originalMessage'
    | 'person'
    | 'pendingAction'
    | 'shouldShow'
    | 'isFirstItem'
    | 'previousMessage'
    | 'errors'
    | 'linkMetadata'
>;

type OptimisticWorkspaceChats = {
    announceChatReportID: string;
    announceChatData: OptimisticChatReport;
    announceReportActionData: Record<string, OptimisticCreatedReportAction>;
    announceCreatedReportActionID: string;
    adminsChatReportID: string;
    adminsChatData: OptimisticChatReport;
    adminsReportActionData: Record<string, OptimisticCreatedReportAction>;
    adminsCreatedReportActionID: string;
    expenseChatReportID: string;
    expenseChatData: OptimisticChatReport;
    expenseReportActionData: Record<string, OptimisticCreatedReportAction>;
    expenseCreatedReportActionID: string;
};

type OptimisticModifiedExpenseReportAction = Pick<
    ReportAction,
    'actionName' | 'actorAccountID' | 'automatic' | 'avatar' | 'created' | 'isAttachment' | 'message' | 'originalMessage' | 'person' | 'pendingAction' | 'reportActionID' | 'shouldShow'
> & {reportID?: string};

type OptimisticTaskReport = Pick<
    Report,
    | 'reportID'
    | 'reportName'
    | 'description'
    | 'ownerAccountID'
    | 'participantAccountIDs'
    | 'visibleChatMemberAccountIDs'
    | 'managerID'
    | 'type'
    | 'parentReportID'
    | 'policyID'
    | 'stateNum'
    | 'statusNum'
    | 'notificationPreference'
    | 'parentReportActionID'
    | 'lastVisibleActionCreated'
>;

type TransactionDetails =
    | {
          created: string;
          amount: number;
          currency: string;
          merchant: string;
          waypoints?: WaypointCollection;
          comment: string;
          category: string;
          billable: boolean;
          tag: string;
          mccGroup?: ValueOf<typeof CONST.MCC_GROUPS>;
          cardID: number;
          originalAmount: number;
          originalCurrency: string;
      }
    | undefined;

type OptimisticIOUReport = Pick<
    Report,
    | 'cachedTotal'
    | 'type'
    | 'chatReportID'
    | 'currency'
    | 'managerID'
    | 'ownerAccountID'
    | 'participantAccountIDs'
    | 'visibleChatMemberAccountIDs'
    | 'reportID'
    | 'stateNum'
    | 'statusNum'
    | 'total'
    | 'reportName'
    | 'notificationPreference'
    | 'parentReportID'
    | 'lastVisibleActionCreated'
>;
type DisplayNameWithTooltips = Array<Pick<PersonalDetails, 'accountID' | 'pronouns' | 'displayName' | 'login' | 'avatar'>>;

type CustomIcon = {
    src: IconAsset;
    color?: string;
};

type OptionData = {
    text?: string;
    alternateText?: string | null;
    allReportErrors?: Errors;
    brickRoadIndicator?: typeof CONST.BRICK_ROAD_INDICATOR_STATUS.ERROR | '' | null;
    tooltipText?: string | null;
    alternateTextMaxLines?: number;
    boldStyle?: boolean;
    customIcon?: CustomIcon;
    subtitle?: string | null;
    login?: string | null;
    accountID?: number | null;
    pronouns?: string;
    status?: Status | null;
    phoneNumber?: string | null;
    isUnread?: boolean | null;
    isUnreadWithMention?: boolean | null;
    hasDraftComment?: boolean | null;
    keyForList?: string | null;
    searchText?: string | null;
    isIOUReportOwner?: boolean | null;
    isArchivedRoom?: boolean | null;
    shouldShowSubscript?: boolean | null;
    isPolicyExpenseChat?: boolean | null;
    isMoneyRequestReport?: boolean | null;
    isExpenseRequest?: boolean | null;
    isAllowedToComment?: boolean | null;
    isThread?: boolean | null;
    isTaskReport?: boolean | null;
    parentReportAction?: OnyxEntry<ReportAction>;
    displayNamesWithTooltips?: DisplayNameWithTooltips | null;
    isDefaultRoom?: boolean;
    isExpenseReport?: boolean;
    isOptimisticPersonalDetail?: boolean;
    selected?: boolean;
    isOptimisticAccount?: boolean;
    isSelected?: boolean;
    descriptiveText?: string;
    notificationPreference?: NotificationPreference | null;
    isDisabled?: boolean | null;
    name?: string | null;
} & Report;

type OnyxDataTaskAssigneeChat = {
    optimisticData: OnyxUpdate[];
    successData: OnyxUpdate[];
    failureData: OnyxUpdate[];
    optimisticAssigneeAddComment?: OptimisticReportAction;
    optimisticChatCreatedReportAction?: OptimisticCreatedReportAction;
};

type Ancestor = {
    report: Report;
    reportAction: ReportAction;
    shouldDisplayNewMarker: boolean;
    shouldHideThreadDividerLine: boolean;
};

let currentUserEmail: string | undefined;
let currentUserAccountID: number | undefined;
let isAnonymousUser = false;

const defaultAvatarBuildingIconTestID = 'SvgDefaultAvatarBuilding Icon';

Onyx.connect({
    key: ONYXKEYS.SESSION,
    callback: (value) => {
        // When signed out, val is undefined
        if (!value) {
            return;
        }

        currentUserEmail = value.email;
        currentUserAccountID = value.accountID;
        isAnonymousUser = value.authTokenType === 'anonymousAccount';
    },
});

let allPersonalDetails: OnyxCollection<PersonalDetails>;
let currentUserPersonalDetails: OnyxEntry<PersonalDetails>;
Onyx.connect({
    key: ONYXKEYS.PERSONAL_DETAILS_LIST,
    callback: (value) => {
        currentUserPersonalDetails = value?.[currentUserAccountID ?? -1] ?? null;
        allPersonalDetails = value ?? {};
    },
});

let allReports: OnyxCollection<Report>;
Onyx.connect({
    key: ONYXKEYS.COLLECTION.REPORT,
    waitForCollectionCallback: true,
    callback: (value) => (allReports = value),
});

let doesDomainHaveApprovedAccountant = false;
Onyx.connect({
    key: ONYXKEYS.ACCOUNT,
    callback: (value) => (doesDomainHaveApprovedAccountant = value?.doesDomainHaveApprovedAccountant ?? false),
});

let allPolicies: OnyxCollection<Policy>;
Onyx.connect({
    key: ONYXKEYS.COLLECTION.POLICY,
    waitForCollectionCallback: true,
    callback: (value) => (allPolicies = value),
});

let loginList: OnyxEntry<Login>;
Onyx.connect({
    key: ONYXKEYS.LOGIN_LIST,
    callback: (value) => (loginList = value),
});

let allTransactions: OnyxCollection<Transaction> = {};

Onyx.connect({
    key: ONYXKEYS.COLLECTION.TRANSACTION,
    waitForCollectionCallback: true,
    callback: (value) => {
        if (!value) {
            return;
        }
        allTransactions = Object.fromEntries(Object.entries(value).filter(([, transaction]) => transaction));
    },
});

const reportActionsByReport: OnyxCollection<ReportActions> = {};
Onyx.connect({
    key: ONYXKEYS.COLLECTION.REPORT_ACTIONS,
    callback: (actions, key) => {
        if (!key || !actions) {
            return;
        }

        const reportID = CollectionUtils.extractCollectionItemID(key);
        reportActionsByReport[reportID] = actions;
    },
});

function getChatType(report: OnyxEntry<Report>): ValueOf<typeof CONST.REPORT.CHAT_TYPE> | undefined {
    return report?.chatType;
}

/**
 * Get the report given a reportID
 */
function getReport(reportID: string | undefined): OnyxEntry<Report> | EmptyObject {
    /**
     * Using typical string concatenation here due to performance issues
     * with template literals.
     */
    if (!allReports) {
        return {};
    }

    return allReports?.[ONYXKEYS.COLLECTION.REPORT + reportID] ?? {};
}

/**
 * Returns the parentReport if the given report is a thread.
 */
function getParentReport(report: OnyxEntry<Report> | EmptyObject): OnyxEntry<Report> | EmptyObject {
    if (!report?.parentReportID) {
        return {};
    }
    return allReports?.[`${ONYXKEYS.COLLECTION.REPORT}${report.parentReportID}`] ?? {};
}

/**
 * Returns the root parentReport if the given report is nested.
 * Uses recursion to iterate any depth of nested reports.
 */
function getRootParentReport(report: OnyxEntry<Report> | undefined | EmptyObject): OnyxEntry<Report> | EmptyObject {
    if (!report) {
        return {};
    }

    // Returns the current report as the root report, because it does not have a parentReportID
    if (!report?.parentReportID) {
        return report;
    }

    const parentReport = getReport(report?.parentReportID);

    // Runs recursion to iterate a parent report
    return getRootParentReport(!isEmptyObject(parentReport) ? parentReport : null);
}

function getPolicy(policyID: string): Policy | EmptyObject {
    if (!allPolicies || !policyID) {
        return {};
    }
    return allPolicies[`${ONYXKEYS.COLLECTION.POLICY}${policyID}`] ?? {};
}

/**
 * Get the policy type from a given report
 * @param policies must have Onyxkey prefix (i.e 'policy_') for keys
 */
function getPolicyType(report: OnyxEntry<Report>, policies: OnyxCollection<Policy>): string {
    return policies?.[`${ONYXKEYS.COLLECTION.POLICY}${report?.policyID}`]?.type ?? '';
}

/**
 * Get the policy name from a given report
 */
function getPolicyName(report: OnyxEntry<Report> | undefined | EmptyObject, returnEmptyIfNotFound = false, policy: OnyxEntry<Policy> | undefined = undefined): string {
    const noPolicyFound = returnEmptyIfNotFound ? '' : Localize.translateLocal('workspace.common.unavailable');
    if (isEmptyObject(report)) {
        return noPolicyFound;
    }

    if ((!allPolicies || Object.keys(allPolicies).length === 0) && !report?.policyName) {
        return Localize.translateLocal('workspace.common.unavailable');
    }
    const finalPolicy = policy ?? allPolicies?.[`${ONYXKEYS.COLLECTION.POLICY}${report?.policyID}`];

    const parentReport = getRootParentReport(report);

    // Public rooms send back the policy name with the reportSummary,
    // since they can also be accessed by people who aren't in the workspace
    // eslint-disable-next-line @typescript-eslint/prefer-nullish-coalescing
    const policyName = finalPolicy?.name || report?.policyName || report?.oldPolicyName || parentReport?.oldPolicyName || noPolicyFound;

    return policyName;
}

/**
 * Returns the concatenated title for the PrimaryLogins of a report
 */
function getReportParticipantsTitle(accountIDs: number[]): string {
    // Somehow it's possible for the logins coming from report.participantAccountIDs to contain undefined values so we use .filter(Boolean) to remove them.
    return accountIDs.filter(Boolean).join(', ');
}

/**
 * Checks if a report is a chat report.
 */
function isChatReport(report: OnyxEntry<Report> | EmptyObject): boolean {
    return report?.type === CONST.REPORT.TYPE.CHAT;
}

/**
 * Checks if a report is an Expense report.
 */
function isExpenseReport(report: OnyxEntry<Report> | EmptyObject): boolean {
    return report?.type === CONST.REPORT.TYPE.EXPENSE;
}

/**
 * Checks if a report is an IOU report.
 */
function isIOUReport(reportOrID: OnyxEntry<Report> | string | EmptyObject): boolean {
    const report = typeof reportOrID === 'string' ? allReports?.[`${ONYXKEYS.COLLECTION.REPORT}${reportOrID}`] ?? null : reportOrID;
    return report?.type === CONST.REPORT.TYPE.IOU;
}

/**
 * Checks if a report is a task report.
 */
function isTaskReport(report: OnyxEntry<Report>): boolean {
    return report?.type === CONST.REPORT.TYPE.TASK;
}

/**
 * Checks if a task has been cancelled
 * When a task is deleted, the parentReportAction is updated to have a isDeletedParentAction deleted flag
 * This is because when you delete a task, we still allow you to chat on the report itself
 * There's another situation where you don't have access to the parentReportAction (because it was created in a chat you don't have access to)
 * In this case, we have added the key to the report itself
 */
function isCanceledTaskReport(report: OnyxEntry<Report> | EmptyObject = {}, parentReportAction: OnyxEntry<ReportAction> | EmptyObject = {}): boolean {
    if (!isEmptyObject(parentReportAction) && (parentReportAction?.message?.[0]?.isDeletedParentAction ?? false)) {
        return true;
    }

    if (!isEmptyObject(report) && report?.isDeletedParentAction) {
        return true;
    }

    return false;
}

/**
 * Checks if a report is an open task report.
 *
 * @param parentReportAction - The parent report action of the report (Used to check if the task has been canceled)
 */
function isOpenTaskReport(report: OnyxEntry<Report>, parentReportAction: OnyxEntry<ReportAction> | EmptyObject = {}): boolean {
    return (
        isTaskReport(report) && !isCanceledTaskReport(report, parentReportAction) && report?.stateNum === CONST.REPORT.STATE_NUM.OPEN && report?.statusNum === CONST.REPORT.STATUS_NUM.OPEN
    );
}

/**
 * Checks if a report is a completed task report.
 */
function isCompletedTaskReport(report: OnyxEntry<Report>): boolean {
    return isTaskReport(report) && report?.stateNum === CONST.REPORT.STATE_NUM.APPROVED && report?.statusNum === CONST.REPORT.STATUS_NUM.APPROVED;
}

/**
 * Checks if the current user is the manager of the supplied report
 */
function isReportManager(report: OnyxEntry<Report>): boolean {
    return Boolean(report && report.managerID === currentUserAccountID);
}

/**
 * Checks if the supplied report has been approved
 */
function isReportApproved(reportOrID: OnyxEntry<Report> | string | EmptyObject): boolean {
    const report = typeof reportOrID === 'string' ? allReports?.[`${ONYXKEYS.COLLECTION.REPORT}${reportOrID}`] ?? null : reportOrID;
    return report?.stateNum === CONST.REPORT.STATE_NUM.APPROVED && report?.statusNum === CONST.REPORT.STATUS_NUM.APPROVED;
}

/**
 * Checks if the supplied report is an expense report in Open state and status.
 */
function isDraftExpenseReport(report: OnyxEntry<Report> | EmptyObject): boolean {
    return isExpenseReport(report) && report?.stateNum === CONST.REPORT.STATE_NUM.OPEN && report?.statusNum === CONST.REPORT.STATUS_NUM.OPEN;
}

/**
 * Checks if the supplied report has a common policy member with the array passed in params.
 */
function hasParticipantInArray(report: Report, policyMemberAccountIDs: number[]) {
    if (!report.participantAccountIDs) {
        return false;
    }

    const policyMemberAccountIDsSet = new Set(policyMemberAccountIDs);

    for (const reportParticipant of report.participantAccountIDs) {
        if (policyMemberAccountIDsSet.has(reportParticipant)) {
            return true;
        }
    }

    return false;
}

/**
 * Whether the Money Request report is settled
 */
function isSettled(reportID: string | undefined): boolean {
    if (!allReports) {
        return false;
    }
    const report: Report | EmptyObject = allReports[`${ONYXKEYS.COLLECTION.REPORT}${reportID}`] ?? {};
    if (isEmptyObject(report) || report.isWaitingOnBankAccount) {
        return false;
    }

    // In case the payment is scheduled and we are waiting for the payee to set up their wallet,
    // consider the report as paid as well.
    if (report.isWaitingOnBankAccount && report.statusNum === CONST.REPORT.STATUS_NUM.APPROVED) {
        return true;
    }

    return report?.statusNum === CONST.REPORT.STATUS_NUM.REIMBURSED;
}

/**
 * Whether the current user is the submitter of the report
 */
function isCurrentUserSubmitter(reportID: string): boolean {
    if (!allReports) {
        return false;
    }
    const report = allReports[`${ONYXKEYS.COLLECTION.REPORT}${reportID}`];
    return Boolean(report && report.ownerAccountID === currentUserAccountID);
}

/**
 * Whether the provided report is an Admin room
 */
function isAdminRoom(report: OnyxEntry<Report>): boolean {
    return getChatType(report) === CONST.REPORT.CHAT_TYPE.POLICY_ADMINS;
}

/**
 * Whether the provided report is an Admin-only posting room
 */
function isAdminsOnlyPostingRoom(report: OnyxEntry<Report>): boolean {
    return report?.writeCapability === CONST.REPORT.WRITE_CAPABILITIES.ADMINS;
}

/**
 * Whether the provided report is a Announce room
 */
function isAnnounceRoom(report: OnyxEntry<Report>): boolean {
    return getChatType(report) === CONST.REPORT.CHAT_TYPE.POLICY_ANNOUNCE;
}

/**
 * Whether the provided report is a default room
 */
function isDefaultRoom(report: OnyxEntry<Report>): boolean {
    return [CONST.REPORT.CHAT_TYPE.POLICY_ADMINS, CONST.REPORT.CHAT_TYPE.POLICY_ANNOUNCE, CONST.REPORT.CHAT_TYPE.DOMAIN_ALL].some((type) => type === getChatType(report));
}

/**
 * Whether the provided report is a Domain room
 */
function isDomainRoom(report: OnyxEntry<Report>): boolean {
    return getChatType(report) === CONST.REPORT.CHAT_TYPE.DOMAIN_ALL;
}

/**
 * Whether the provided report is a user created policy room
 */
function isUserCreatedPolicyRoom(report: OnyxEntry<Report>): boolean {
    return getChatType(report) === CONST.REPORT.CHAT_TYPE.POLICY_ROOM;
}

/**
 * Whether the provided report is a Policy Expense chat.
 */
function isPolicyExpenseChat(report: OnyxEntry<Report>): boolean {
    return getChatType(report) === CONST.REPORT.CHAT_TYPE.POLICY_EXPENSE_CHAT || (report?.isPolicyExpenseChat ?? false);
}

/**
 * Whether the provided report belongs to a Control policy and is an expense chat
 */
function isControlPolicyExpenseChat(report: OnyxEntry<Report>): boolean {
    return isPolicyExpenseChat(report) && getPolicyType(report, allPolicies) === CONST.POLICY.TYPE.CORPORATE;
}

/**
 * Whether the provided report belongs to a Free, Collect or Control policy
 */
function isGroupPolicy(report: OnyxEntry<Report>): boolean {
    const policyType = getPolicyType(report, allPolicies);
    return policyType === CONST.POLICY.TYPE.CORPORATE || policyType === CONST.POLICY.TYPE.TEAM || policyType === CONST.POLICY.TYPE.FREE;
}

/**
 * Whether the provided report belongs to a Control or Collect policy
 */
function isPaidGroupPolicy(report: OnyxEntry<Report>): boolean {
    const policyType = getPolicyType(report, allPolicies);
    return policyType === CONST.POLICY.TYPE.CORPORATE || policyType === CONST.POLICY.TYPE.TEAM;
}

/**
 * Whether the provided report belongs to a Control or Collect policy and is an expense chat
 */
function isPaidGroupPolicyExpenseChat(report: OnyxEntry<Report>): boolean {
    return isPolicyExpenseChat(report) && isPaidGroupPolicy(report);
}

/**
 * Whether the provided report belongs to a Control policy and is an expense report
 */
function isControlPolicyExpenseReport(report: OnyxEntry<Report>): boolean {
    return isExpenseReport(report) && getPolicyType(report, allPolicies) === CONST.POLICY.TYPE.CORPORATE;
}

/**
 * Whether the provided report belongs to a Control or Collect policy and is an expense report
 */
function isPaidGroupPolicyExpenseReport(report: OnyxEntry<Report>): boolean {
    return isExpenseReport(report) && isPaidGroupPolicy(report);
}

/**
 * Whether the provided report is a chat room
 */
function isChatRoom(report: OnyxEntry<Report>): boolean {
    return isUserCreatedPolicyRoom(report) || isDefaultRoom(report);
}

/**
 * Whether the provided report is a public room
 */
function isPublicRoom(report: OnyxEntry<Report>): boolean {
    return report?.visibility === CONST.REPORT.VISIBILITY.PUBLIC || report?.visibility === CONST.REPORT.VISIBILITY.PUBLIC_ANNOUNCE;
}

/**
 * Whether the provided report is a public announce room
 */
function isPublicAnnounceRoom(report: OnyxEntry<Report>): boolean {
    return report?.visibility === CONST.REPORT.VISIBILITY.PUBLIC_ANNOUNCE;
}

/**
 * If the report is a policy expense, the route should be for adding bank account for that policy
 * else since the report is a personal IOU, the route should be for personal bank account.
 */
function getBankAccountRoute(report: OnyxEntry<Report>): string {
    return isPolicyExpenseChat(report) ? ROUTES.BANK_ACCOUNT_WITH_STEP_TO_OPEN.getRoute('', report?.policyID) : ROUTES.SETTINGS_ADD_BANK_ACCOUNT;
}

/**
 * Check if personal detail of accountID is empty or optimistic data
 */
function isOptimisticPersonalDetail(accountID: number): boolean {
    return isEmptyObject(allPersonalDetails?.[accountID]) || !!allPersonalDetails?.[accountID]?.isOptimisticPersonalDetail;
}

/**
 * Checks if a report is a task report from a policy expense chat.
 */
function isWorkspaceTaskReport(report: OnyxEntry<Report>): boolean {
    if (!isTaskReport(report)) {
        return false;
    }
    const parentReport = allReports?.[`${ONYXKEYS.COLLECTION.REPORT}${report?.parentReportID}`] ?? null;
    return isPolicyExpenseChat(parentReport);
}

/**
 * Returns true if report has a parent
 */
function isThread(report: OnyxEntry<Report>): boolean {
    return Boolean(report?.parentReportID && report?.parentReportActionID);
}

/**
 * Returns true if report is of type chat and has a parent and is therefore a Thread.
 */
function isChatThread(report: OnyxEntry<Report>): boolean {
    return isThread(report) && report?.type === CONST.REPORT.TYPE.CHAT;
}

function isDM(report: OnyxEntry<Report>): boolean {
    return isChatReport(report) && !getChatType(report);
}

/**
 * Only returns true if this is our main 1:1 DM report with Concierge
 */
function isConciergeChatReport(report: OnyxEntry<Report>): boolean {
    return report?.participantAccountIDs?.length === 1 && Number(report.participantAccountIDs?.[0]) === CONST.ACCOUNT_ID.CONCIERGE && !isChatThread(report);
}

/**
 * Checks if the supplied report belongs to workspace based on the provided params. If the report's policyID is _FAKE_ or has no value, it means this report is a DM.
 * In this case report and workspace members must be compared to determine whether the report belongs to the workspace.
 */
function doesReportBelongToWorkspace(report: Report, policyID: string, policyMemberAccountIDs: number[]) {
    return (
        isConciergeChatReport(report) || (report.policyID === CONST.POLICY.ID_FAKE || !report.policyID ? hasParticipantInArray(report, policyMemberAccountIDs) : report.policyID === policyID)
    );
}

/**
 * Given an array of reports, return them filtered by a policyID and policyMemberAccountIDs.
 */
function filterReportsByPolicyIdAndMemberAccountIDs(reports: Report[], policyID = '', policyMemberAccountIDs: number[] = []) {
    return reports.filter((report) => !!report && doesReportBelongToWorkspace(report, policyID, policyMemberAccountIDs));
}

/**
 * Given an array of reports, return them sorted by the last read timestamp.
 */
function sortReportsByLastRead(reports: Report[], reportMetadata: OnyxCollection<ReportMetadata>): Array<OnyxEntry<Report>> {
    return reports
        .filter((report) => !!report?.reportID && !!(reportMetadata?.[`${ONYXKEYS.COLLECTION.REPORT_METADATA}${report.reportID}`]?.lastVisitTime ?? report?.lastReadTime))
        .sort((a, b) => {
            const aTime = new Date(reportMetadata?.[`${ONYXKEYS.COLLECTION.REPORT_METADATA}${a?.reportID}`]?.lastVisitTime ?? a?.lastReadTime ?? '');
            const bTime = new Date(reportMetadata?.[`${ONYXKEYS.COLLECTION.REPORT_METADATA}${b?.reportID}`]?.lastVisitTime ?? b?.lastReadTime ?? '');

            return aTime.valueOf() - bTime.valueOf();
        });
}

/**
 * Returns true if report is still being processed
 */
function isProcessingReport(report: OnyxEntry<Report> | EmptyObject): boolean {
    return report?.stateNum === CONST.REPORT.STATE_NUM.SUBMITTED && report?.statusNum === CONST.REPORT.STATUS_NUM.SUBMITTED;
}

/**
 * Check if the report is a single chat report that isn't a thread
 * and personal detail of participant is optimistic data
 */
function shouldDisableDetailPage(report: OnyxEntry<Report>): boolean {
    const participantAccountIDs = report?.participantAccountIDs ?? [];

    if (isChatRoom(report) || isPolicyExpenseChat(report) || isChatThread(report) || isTaskReport(report)) {
        return false;
    }
    if (participantAccountIDs.length === 1) {
        return isOptimisticPersonalDetail(participantAccountIDs[0]);
    }
    return false;
}

/**
 * Returns true if this report has only one participant and it's an Expensify account.
 */
function isExpensifyOnlyParticipantInReport(report: OnyxEntry<Report>): boolean {
    const reportParticipants = report?.participantAccountIDs?.filter((accountID) => accountID !== currentUserAccountID) ?? [];
    return reportParticipants.length === 1 && reportParticipants.some((accountID) => CONST.EXPENSIFY_ACCOUNT_IDS.includes(accountID));
}

/**
 * Returns whether a given report can have tasks created in it.
 * We only prevent the task option if it's a DM/group-DM and the other users are all special Expensify accounts
 *
 */
function canCreateTaskInReport(report: OnyxEntry<Report>): boolean {
    const otherReportParticipants = report?.participantAccountIDs?.filter((accountID) => accountID !== currentUserAccountID) ?? [];
    const areExpensifyAccountsOnlyOtherParticipants = otherReportParticipants?.length >= 1 && otherReportParticipants?.every((accountID) => CONST.EXPENSIFY_ACCOUNT_IDS.includes(accountID));
    if (areExpensifyAccountsOnlyOtherParticipants && isDM(report)) {
        return false;
    }

    return true;
}

/**
 * Returns true if there are any Expensify accounts (i.e. with domain 'expensify.com') in the set of accountIDs
 * by cross-referencing the accountIDs with personalDetails.
 */
function hasExpensifyEmails(accountIDs: number[]): boolean {
    return accountIDs.some((accountID) => Str.extractEmailDomain(allPersonalDetails?.[accountID]?.login ?? '') === CONST.EXPENSIFY_PARTNER_NAME);
}

/**
 * Returns true if there are any guides accounts (team.expensify.com) in a list of accountIDs
 * by cross-referencing the accountIDs with personalDetails since guides that are participants
 * of the user's chats should have their personal details in Onyx.
 */
function hasExpensifyGuidesEmails(accountIDs: number[]): boolean {
    return accountIDs.some((accountID) => Str.extractEmailDomain(allPersonalDetails?.[accountID]?.login ?? '') === CONST.EMAIL.GUIDES_DOMAIN);
}

function findLastAccessedReport(
    reports: OnyxCollection<Report>,
    ignoreDomainRooms: boolean,
    policies: OnyxCollection<Policy>,
    isFirstTimeNewExpensifyUser: boolean,
    openOnAdminRoom = false,
    reportMetadata: OnyxCollection<ReportMetadata> = {},
    policyID?: string,
    policyMemberAccountIDs: number[] = [],
): OnyxEntry<Report> {
    // If it's the user's first time using New Expensify, then they could either have:
    //   - just a Concierge report, if so we'll return that
    //   - their Concierge report, and a separate report that must have deeplinked them to the app before they created their account.
    // If it's the latter, we'll use the deeplinked report over the Concierge report,
    // since the Concierge report would be incorrectly selected over the deep-linked report in the logic below.

    let reportsValues = Object.values(reports ?? {}) as Report[];

    if (!!policyID || policyMemberAccountIDs.length > 0) {
        reportsValues = filterReportsByPolicyIdAndMemberAccountIDs(reportsValues, policyID, policyMemberAccountIDs);
    }

    let sortedReports = sortReportsByLastRead(reportsValues, reportMetadata);

    let adminReport: OnyxEntry<Report> | undefined;
    if (openOnAdminRoom) {
        adminReport = sortedReports.find((report) => {
            const chatType = getChatType(report);
            return chatType === CONST.REPORT.CHAT_TYPE.POLICY_ADMINS;
        });
    }

    if (ignoreDomainRooms) {
        // We allow public announce rooms, admins, and announce rooms through since we bypass the default rooms beta for them.
        // Check where ReportUtils.findLastAccessedReport is called in MainDrawerNavigator.js for more context.
        // Domain rooms are now the only type of default room that are on the defaultRooms beta.
        sortedReports = sortedReports.filter(
            (report) => !isDomainRoom(report) || getPolicyType(report, policies) === CONST.POLICY.TYPE.FREE || hasExpensifyGuidesEmails(report?.participantAccountIDs ?? []),
        );
    }

    if (isFirstTimeNewExpensifyUser) {
        if (sortedReports.length === 1) {
            return sortedReports[0];
        }

        return adminReport ?? sortedReports.find((report) => !isConciergeChatReport(report)) ?? null;
    }

    return adminReport ?? sortedReports.at(-1) ?? null;
}

/**
 * Whether the provided report is an archived room
 */
function isArchivedRoom(report: OnyxEntry<Report> | EmptyObject): boolean {
    return report?.statusNum === CONST.REPORT.STATUS_NUM.CLOSED && report?.stateNum === CONST.REPORT.STATE_NUM.APPROVED;
}

/**
 * Checks if the current user is allowed to comment on the given report.
 */
function isAllowedToComment(report: OnyxEntry<Report>): boolean {
    // Default to allowing all users to post
    const capability = report?.writeCapability ?? CONST.REPORT.WRITE_CAPABILITIES.ALL;

    if (capability === CONST.REPORT.WRITE_CAPABILITIES.ALL) {
        return true;
    }

    // If unauthenticated user opens public chat room using deeplink, they do not have policies available and they cannot comment
    if (!allPolicies) {
        return false;
    }

    // If we've made it here, commenting on this report is restricted.
    // If the user is an admin, allow them to post.
    const policy = allPolicies[`${ONYXKEYS.COLLECTION.POLICY}${report?.policyID}`];
    return policy?.role === CONST.POLICY.ROLE.ADMIN;
}

/**
 * Checks if the current user is the admin of the policy given the policy expense chat.
 */
function isPolicyExpenseChatAdmin(report: OnyxEntry<Report>, policies: OnyxCollection<Policy>): boolean {
    if (!isPolicyExpenseChat(report)) {
        return false;
    }

    const policyRole = policies?.[`${ONYXKEYS.COLLECTION.POLICY}${report?.policyID}`]?.role;

    return policyRole === CONST.POLICY.ROLE.ADMIN;
}

/**
 * Checks if the current user is the admin of the policy.
 */
function isPolicyAdmin(policyID: string, policies: OnyxCollection<Policy>): boolean {
    const policyRole = policies?.[`${ONYXKEYS.COLLECTION.POLICY}${policyID}`]?.role;

    return policyRole === CONST.POLICY.ROLE.ADMIN;
}

/**
 * Returns true if report has a single participant.
 */
function hasSingleParticipant(report: OnyxEntry<Report>): boolean {
    return report?.participantAccountIDs?.length === 1;
}

/**
 * Checks whether all the transactions linked to the IOU report are of the Distance Request type
 *
 */
function hasOnlyDistanceRequestTransactions(iouReportID: string | undefined): boolean {
    const transactions = TransactionUtils.getAllReportTransactions(iouReportID);

    // Early return false in case not having any transaction
    if (!transactions || transactions.length === 0) {
        return false;
    }

    return transactions.every((transaction) => TransactionUtils.isDistanceRequest(transaction));
}

/**
 * If the report is a thread and has a chat type set, it is a workspace chat.
 */
function isWorkspaceThread(report: OnyxEntry<Report>): boolean {
    return isThread(report) && isChatReport(report) && !isDM(report);
}

/**
 * Returns true if reportAction is the first chat preview of a Thread
 */
function isThreadFirstChat(reportAction: OnyxEntry<ReportAction>, reportID: string): boolean {
    return reportAction?.childReportID?.toString() === reportID;
}

/**
 * Checks if a report is a child report.
 */
function isChildReport(report: OnyxEntry<Report>): boolean {
    return isThread(report) || isTaskReport(report);
}

/**
 * An Expense Request is a thread where the parent report is an Expense Report and
 * the parentReportAction is a transaction.
 */
function isExpenseRequest(report: OnyxEntry<Report>): boolean {
    if (isThread(report)) {
        const parentReportAction = ReportActionsUtils.getParentReportAction(report);
        const parentReport = allReports?.[`${ONYXKEYS.COLLECTION.REPORT}${report?.parentReportID}`] ?? null;
        return isExpenseReport(parentReport) && !isEmptyObject(parentReportAction) && ReportActionsUtils.isTransactionThread(parentReportAction);
    }
    return false;
}

/**
 * An IOU Request is a thread where the parent report is an IOU Report and
 * the parentReportAction is a transaction.
 */
function isIOURequest(report: OnyxEntry<Report>): boolean {
    if (isThread(report)) {
        const parentReportAction = ReportActionsUtils.getParentReportAction(report);
        const parentReport = allReports?.[`${ONYXKEYS.COLLECTION.REPORT}${report?.parentReportID}`] ?? null;
        return isIOUReport(parentReport) && !isEmptyObject(parentReportAction) && ReportActionsUtils.isTransactionThread(parentReportAction);
    }
    return false;
}

/**
 * Checks if a report is an IOU or expense request.
 */
function isMoneyRequest(reportOrID: OnyxEntry<Report> | string): boolean {
    const report = typeof reportOrID === 'string' ? allReports?.[`${ONYXKEYS.COLLECTION.REPORT}${reportOrID}`] ?? null : reportOrID;
    return isIOURequest(report) || isExpenseRequest(report);
}

/**
 * Checks if a report is an IOU or expense report.
 */
function isMoneyRequestReport(reportOrID: OnyxEntry<Report> | string): boolean {
    const report = typeof reportOrID === 'object' ? reportOrID : allReports?.[`${ONYXKEYS.COLLECTION.REPORT}${reportOrID}`] ?? null;
    return isIOUReport(report) || isExpenseReport(report);
}

/**
 * Should return true only for personal 1:1 report
 *
 */
function isOneOnOneChat(report: OnyxEntry<Report>): boolean {
    const participantAccountIDs = report?.participantAccountIDs ?? [];
    return (
        !isThread(report) &&
        !isChatRoom(report) &&
        !isExpenseRequest(report) &&
        !isMoneyRequestReport(report) &&
        !isPolicyExpenseChat(report) &&
        !isTaskReport(report) &&
        isDM(report) &&
        !isIOUReport(report) &&
        participantAccountIDs.length === 1
    );
}

/**
 * Get the notification preference given a report
 */
function getReportNotificationPreference(report: OnyxEntry<Report>): string | number {
    return report?.notificationPreference ?? '';
}

/**
 * Checks if the current user is the action's author
 */
function isActionCreator(reportAction: OnyxEntry<ReportAction> | Partial<ReportAction>): boolean {
    return reportAction?.actorAccountID === currentUserAccountID;
}

/**
 * Returns the notification preference of the action's child report if it exists.
 * Otherwise, calculates it based on the action's authorship.
 */
function getChildReportNotificationPreference(reportAction: OnyxEntry<ReportAction> | Partial<ReportAction>): NotificationPreference {
    const childReportNotificationPreference = reportAction?.childReportNotificationPreference ?? '';
    if (childReportNotificationPreference) {
        return childReportNotificationPreference;
    }

    return isActionCreator(reportAction) ? CONST.REPORT.NOTIFICATION_PREFERENCE.ALWAYS : CONST.REPORT.NOTIFICATION_PREFERENCE.HIDDEN;
}

/**
 * Can only delete if the author is this user and the action is an ADDCOMMENT action or an IOU action in an unsettled report, or if the user is a
 * policy admin
 */
function canDeleteReportAction(reportAction: OnyxEntry<ReportAction>, reportID: string): boolean {
    const report = getReport(reportID);

    const isActionOwner = reportAction?.actorAccountID === currentUserAccountID;

    if (reportAction?.actionName === CONST.REPORT.ACTIONS.TYPE.IOU) {
        // For now, users cannot delete split actions
        const isSplitAction = reportAction?.originalMessage?.type === CONST.IOU.REPORT_ACTION_TYPE.SPLIT;

        if (isSplitAction || isSettled(String(reportAction?.originalMessage?.IOUReportID)) || (!isEmptyObject(report) && isReportApproved(report))) {
            return false;
        }

        if (isActionOwner) {
            return true;
        }
    }

    if (
        reportAction?.actionName !== CONST.REPORT.ACTIONS.TYPE.ADDCOMMENT ||
        reportAction?.pendingAction === CONST.RED_BRICK_ROAD_PENDING_ACTION.DELETE ||
        ReportActionsUtils.isCreatedTaskReportAction(reportAction) ||
        reportAction?.actorAccountID === CONST.ACCOUNT_ID.CONCIERGE
    ) {
        return false;
    }

    const policy = allPolicies?.[`${ONYXKEYS.COLLECTION.POLICY}${report?.policyID}`];
    const isAdmin = policy?.role === CONST.POLICY.ROLE.ADMIN && !isEmptyObject(report) && !isDM(report);

    return isActionOwner || isAdmin;
}

/**
 * Get welcome message based on room type
 */
function getRoomWelcomeMessage(report: OnyxEntry<Report>, isUserPolicyAdmin: boolean): WelcomeMessage {
    const welcomeMessage: WelcomeMessage = {showReportName: true};
    const workspaceName = getPolicyName(report);

    if (isArchivedRoom(report)) {
        welcomeMessage.phrase1 = Localize.translateLocal('reportActionsView.beginningOfArchivedRoomPartOne');
        welcomeMessage.phrase2 = Localize.translateLocal('reportActionsView.beginningOfArchivedRoomPartTwo');
    } else if (isDomainRoom(report)) {
        welcomeMessage.phrase1 = Localize.translateLocal('reportActionsView.beginningOfChatHistoryDomainRoomPartOne', {domainRoom: report?.reportName ?? ''});
        welcomeMessage.phrase2 = Localize.translateLocal('reportActionsView.beginningOfChatHistoryDomainRoomPartTwo');
    } else if (isAdminRoom(report)) {
        welcomeMessage.phrase1 = Localize.translateLocal('reportActionsView.beginningOfChatHistoryAdminRoomPartOne', {workspaceName});
        welcomeMessage.phrase2 = Localize.translateLocal('reportActionsView.beginningOfChatHistoryAdminRoomPartTwo');
    } else if (isAdminsOnlyPostingRoom(report) && !isUserPolicyAdmin) {
        welcomeMessage.phrase1 = Localize.translateLocal('reportActionsView.beginningOfChatHistoryAdminOnlyPostingRoom');
        welcomeMessage.showReportName = false;
    } else if (isAnnounceRoom(report)) {
        welcomeMessage.phrase1 = Localize.translateLocal('reportActionsView.beginningOfChatHistoryAnnounceRoomPartOne', {workspaceName});
        welcomeMessage.phrase2 = Localize.translateLocal('reportActionsView.beginningOfChatHistoryAnnounceRoomPartTwo', {workspaceName});
    } else {
        // Message for user created rooms or other room types.
        welcomeMessage.phrase1 = Localize.translateLocal('reportActionsView.beginningOfChatHistoryUserRoomPartOne');
        welcomeMessage.phrase2 = Localize.translateLocal('reportActionsView.beginningOfChatHistoryUserRoomPartTwo');
    }

    return welcomeMessage;
}

/**
 * Returns true if Concierge is one of the chat participants (1:1 as well as group chats)
 */
function chatIncludesConcierge(report: OnyxEntry<Report>): boolean {
    return Boolean(report?.participantAccountIDs?.length && report?.participantAccountIDs?.includes(CONST.ACCOUNT_ID.CONCIERGE));
}

/**
 * Returns true if there is any automated expensify account `in accountIDs
 */
function hasAutomatedExpensifyAccountIDs(accountIDs: number[]): boolean {
    return accountIDs.some((accountID) => CONST.EXPENSIFY_ACCOUNT_IDS.includes(accountID));
}

function getReportRecipientAccountIDs(report: OnyxEntry<Report>, currentLoginAccountID: number): number[] {
    let finalReport: OnyxEntry<Report> = report;
    // In 1:1 chat threads, the participants will be the same as parent report. If a report is specifically a 1:1 chat thread then we will
    // get parent report and use its participants array.
    if (isThread(report) && !(isTaskReport(report) || isMoneyRequestReport(report))) {
        const parentReport = allReports?.[`${ONYXKEYS.COLLECTION.REPORT}${report?.parentReportID}`] ?? null;
        if (hasSingleParticipant(parentReport)) {
            finalReport = parentReport;
        }
    }

    let finalParticipantAccountIDs: number[] | undefined = [];
    if (isMoneyRequestReport(report)) {
        // For money requests i.e the IOU (1:1 person) and Expense (1:* person) reports, use the full `initialParticipantAccountIDs` array
        // and add the `ownerAccountId`. Money request reports don't add `ownerAccountId` in `participantAccountIDs` array
        const defaultParticipantAccountIDs = finalReport?.participantAccountIDs ?? [];
        const setOfParticipantAccountIDs = new Set<number>(report?.ownerAccountID ? [...defaultParticipantAccountIDs, report.ownerAccountID] : defaultParticipantAccountIDs);
        finalParticipantAccountIDs = [...setOfParticipantAccountIDs];
    } else if (isTaskReport(report)) {
        // Task reports `managerID` will change when assignee is changed, in that case the old `managerID` is still present in `participantAccountIDs`
        // array along with the new one. We only need the `managerID` as a participant here.
        finalParticipantAccountIDs = report?.managerID ? [report?.managerID] : [];
    } else {
        finalParticipantAccountIDs = finalReport?.participantAccountIDs;
    }

    const reportParticipants = finalParticipantAccountIDs?.filter((accountID) => accountID !== currentLoginAccountID) ?? [];
    const participantsWithoutExpensifyAccountIDs = reportParticipants.filter((participant) => !CONST.EXPENSIFY_ACCOUNT_IDS.includes(participant ?? 0));
    return participantsWithoutExpensifyAccountIDs;
}

/**
 * Whether the time row should be shown for a report.
 */
function canShowReportRecipientLocalTime(personalDetails: OnyxCollection<PersonalDetails>, report: OnyxEntry<Report>, accountID: number): boolean {
    const reportRecipientAccountIDs = getReportRecipientAccountIDs(report, accountID);
    const hasMultipleParticipants = reportRecipientAccountIDs.length > 1;
    const reportRecipient = personalDetails?.[reportRecipientAccountIDs[0]];
    const reportRecipientTimezone = reportRecipient?.timezone ?? CONST.DEFAULT_TIME_ZONE;
    const isReportParticipantValidated = reportRecipient?.validated ?? false;
    return Boolean(!hasMultipleParticipants && !isChatRoom(report) && !isPolicyExpenseChat(report) && reportRecipient && reportRecipientTimezone?.selected && isReportParticipantValidated);
}

/**
 * Shorten last message text to fixed length and trim spaces.
 */
function formatReportLastMessageText(lastMessageText: string, isModifiedExpenseMessage = false): string {
    if (isModifiedExpenseMessage) {
        return String(lastMessageText).trim().replace(CONST.REGEX.LINE_BREAK, '').trim();
    }
    return String(lastMessageText).trim().replace(CONST.REGEX.LINE_BREAK, ' ').substring(0, CONST.REPORT.LAST_MESSAGE_TEXT_MAX_LENGTH).trim();
}

/**
 * Helper method to return the default avatar associated with the given login
 */
function getDefaultWorkspaceAvatar(workspaceName?: string): IconAsset {
    if (!workspaceName) {
        return defaultWorkspaceAvatars.WorkspaceBuilding;
    }

    // Remove all chars not A-Z or 0-9 including underscore
    const alphaNumeric = workspaceName
        .normalize('NFD')
        .replace(/[^0-9a-z]/gi, '')
        .toUpperCase();

    const workspace = `Workspace${alphaNumeric[0]}` as keyof typeof defaultWorkspaceAvatars;
    const defaultWorkspaceAvatar = defaultWorkspaceAvatars[workspace];

    return !alphaNumeric ? defaultWorkspaceAvatars.WorkspaceBuilding : defaultWorkspaceAvatar;
}

/**
 * Helper method to return the default avatar testID associated with the given login
 */
function getDefaultWorkspaceAvatarTestID(workspaceName: string): string {
    if (!workspaceName) {
        return defaultAvatarBuildingIconTestID;
    }

    // Remove all chars not A-Z or 0-9 including underscore
    const alphaNumeric = workspaceName
        .normalize('NFD')
        .replace(/[^0-9a-z]/gi, '')
        .toLowerCase();

    return !alphaNumeric ? defaultAvatarBuildingIconTestID : `SvgDefaultAvatar_${alphaNumeric[0]} Icon`;
}

function getWorkspaceAvatar(report: OnyxEntry<Report>): UserUtils.AvatarSource {
    const workspaceName = getPolicyName(report, false, allPolicies?.[`${ONYXKEYS.COLLECTION.POLICY}${report?.policyID}`]);
    const avatar = allPolicies?.[`${ONYXKEYS.COLLECTION.POLICY}${report?.policyID}`]?.avatar ?? '';
    return !isEmpty(avatar) ? avatar : getDefaultWorkspaceAvatar(workspaceName);
}

/**
 * Returns the appropriate icons for the given chat report using the stored personalDetails.
 * The Avatar sources can be URLs or Icon components according to the chat type.
 */
function getIconsForParticipants(participants: number[], personalDetails: OnyxCollection<PersonalDetails>): Icon[] {
    const participantDetails: ParticipantDetails[] = [];
    const participantsList = participants || [];

    for (const accountID of participantsList) {
        const avatarSource = UserUtils.getAvatar(personalDetails?.[accountID]?.avatar ?? '', accountID);
        const displayNameLogin = personalDetails?.[accountID]?.displayName ? personalDetails?.[accountID]?.displayName : personalDetails?.[accountID]?.login;
        participantDetails.push([accountID, displayNameLogin ?? '', avatarSource, personalDetails?.[accountID]?.fallbackIcon ?? '']);
    }

    const sortedParticipantDetails = participantDetails.sort((first, second) => {
        // First sort by displayName/login
        const displayNameLoginOrder = first[1].localeCompare(second[1]);
        if (displayNameLoginOrder !== 0) {
            return displayNameLoginOrder;
        }

        // Then fallback on accountID as the final sorting criteria.
        // This will ensure that the order of avatars with same login/displayName
        // stay consistent across all users and devices
        return first[0] - second[0];
    });

    // Now that things are sorted, gather only the avatars (second element in the array) and return those
    const avatars: Icon[] = [];

    for (const sortedParticipantDetail of sortedParticipantDetails) {
        const userIcon = {
            id: sortedParticipantDetail[0],
            source: sortedParticipantDetail[2],
            type: CONST.ICON_TYPE_AVATAR,
            name: sortedParticipantDetail[1],
            fallbackIcon: sortedParticipantDetail[3],
        };
        avatars.push(userIcon);
    }

    return avatars;
}

/**
 * Given a report, return the associated workspace icon.
 */
function getWorkspaceIcon(report: OnyxEntry<Report>, policy: OnyxEntry<Policy> = null): Icon {
    const workspaceName = getPolicyName(report, false, policy);
    const policyExpenseChatAvatarSource = allPolicies?.[`${ONYXKEYS.COLLECTION.POLICY}${report?.policyID}`]?.avatar
        ? allPolicies?.[`${ONYXKEYS.COLLECTION.POLICY}${report?.policyID}`]?.avatar
        : getDefaultWorkspaceAvatar(workspaceName);

    const workspaceIcon: Icon = {
        source: policyExpenseChatAvatarSource ?? '',
        type: CONST.ICON_TYPE_WORKSPACE,
        name: workspaceName,
        id: -1,
    };
    return workspaceIcon;
}

/**
 * Returns the appropriate icons for the given chat report using the stored personalDetails.
 * The Avatar sources can be URLs or Icon components according to the chat type.
 */
function getIcons(
    report: OnyxEntry<Report>,
    personalDetails: OnyxCollection<PersonalDetails>,
    defaultIcon: UserUtils.AvatarSource | null = null,
    defaultName = '',
    defaultAccountID = -1,
    policy: OnyxEntry<Policy> = null,
): Icon[] {
    if (isEmptyObject(report)) {
        const fallbackIcon: Icon = {
            source: defaultIcon ?? Expensicons.FallbackAvatar,
            type: CONST.ICON_TYPE_AVATAR,
            name: defaultName,
            id: defaultAccountID,
        };
        return [fallbackIcon];
    }
    if (isExpenseRequest(report)) {
        const parentReportAction = ReportActionsUtils.getParentReportAction(report);
        const workspaceIcon = getWorkspaceIcon(report, policy);
        const memberIcon = {
            source: UserUtils.getAvatar(personalDetails?.[parentReportAction.actorAccountID ?? -1]?.avatar ?? '', parentReportAction.actorAccountID ?? -1),
            id: parentReportAction.actorAccountID,
            type: CONST.ICON_TYPE_AVATAR,
            name: personalDetails?.[parentReportAction.actorAccountID ?? -1]?.displayName ?? '',
            fallbackIcon: personalDetails?.[parentReportAction.actorAccountID ?? -1]?.fallbackIcon,
        };

        return [memberIcon, workspaceIcon];
    }
    if (isChatThread(report)) {
        const parentReportAction = ReportActionsUtils.getParentReportAction(report);

        const actorAccountID = parentReportAction.actorAccountID;
        const actorDisplayName = PersonalDetailsUtils.getDisplayNameOrDefault(allPersonalDetails?.[actorAccountID ?? -1], '', false);
        const actorIcon = {
            id: actorAccountID,
            source: UserUtils.getAvatar(personalDetails?.[actorAccountID ?? -1]?.avatar ?? '', actorAccountID ?? -1),
            name: actorDisplayName,
            type: CONST.ICON_TYPE_AVATAR,
            fallbackIcon: personalDetails?.[parentReportAction.actorAccountID ?? -1]?.fallbackIcon,
        };

        if (isWorkspaceThread(report)) {
            const workspaceIcon = getWorkspaceIcon(report, policy);
            return [actorIcon, workspaceIcon];
        }
        return [actorIcon];
    }
    if (isTaskReport(report)) {
        const ownerIcon = {
            id: report?.ownerAccountID,
            source: UserUtils.getAvatar(personalDetails?.[report?.ownerAccountID ?? -1]?.avatar ?? '', report?.ownerAccountID ?? -1),
            type: CONST.ICON_TYPE_AVATAR,
            name: personalDetails?.[report?.ownerAccountID ?? -1]?.displayName ?? '',
            fallbackIcon: personalDetails?.[report?.ownerAccountID ?? -1]?.fallbackIcon,
        };

        if (isWorkspaceTaskReport(report)) {
            const workspaceIcon = getWorkspaceIcon(report, policy);
            return [ownerIcon, workspaceIcon];
        }

        return [ownerIcon];
    }
    if (isDomainRoom(report)) {
        // Get domain name after the #. Domain Rooms use our default workspace avatar pattern.
        const domainName = report?.reportName?.substring(1);
        const policyExpenseChatAvatarSource = getDefaultWorkspaceAvatar(domainName);
        const domainIcon: Icon = {
            source: policyExpenseChatAvatarSource,
            type: CONST.ICON_TYPE_WORKSPACE,
            name: domainName ?? '',
            id: -1,
        };
        return [domainIcon];
    }
    if (isAdminRoom(report) || isAnnounceRoom(report) || isChatRoom(report) || isArchivedRoom(report)) {
        const workspaceIcon = getWorkspaceIcon(report, policy);
        return [workspaceIcon];
    }
    if (isPolicyExpenseChat(report) || isExpenseReport(report)) {
        const workspaceIcon = getWorkspaceIcon(report, policy);
        const memberIcon = {
            source: UserUtils.getAvatar(personalDetails?.[report?.ownerAccountID ?? -1]?.avatar ?? '', report?.ownerAccountID ?? -1),
            id: report?.ownerAccountID,
            type: CONST.ICON_TYPE_AVATAR,
            name: personalDetails?.[report?.ownerAccountID ?? -1]?.displayName ?? '',
            fallbackIcon: personalDetails?.[report?.ownerAccountID ?? -1]?.fallbackIcon,
        };
        return isExpenseReport(report) ? [memberIcon, workspaceIcon] : [workspaceIcon, memberIcon];
    }
    if (isIOUReport(report)) {
        const managerIcon = {
            source: UserUtils.getAvatar(personalDetails?.[report?.managerID ?? -1]?.avatar ?? '', report?.managerID ?? -1),
            id: report?.managerID,
            type: CONST.ICON_TYPE_AVATAR,
            name: personalDetails?.[report?.managerID ?? -1]?.displayName ?? '',
            fallbackIcon: personalDetails?.[report?.managerID ?? -1]?.fallbackIcon,
        };
        const ownerIcon = {
            id: report?.ownerAccountID,
            source: UserUtils.getAvatar(personalDetails?.[report?.ownerAccountID ?? -1]?.avatar ?? '', report?.ownerAccountID ?? -1),
            type: CONST.ICON_TYPE_AVATAR,
            name: personalDetails?.[report?.ownerAccountID ?? -1]?.displayName ?? '',
            fallbackIcon: personalDetails?.[report?.ownerAccountID ?? -1]?.fallbackIcon,
        };
        const isPayer = currentUserAccountID === report?.managerID;

        return isPayer ? [managerIcon, ownerIcon] : [ownerIcon, managerIcon];
    }

    return getIconsForParticipants(report?.participantAccountIDs ?? [], personalDetails);
}

/**
 * Gets the personal details for a login by looking in the ONYXKEYS.PERSONAL_DETAILS_LIST Onyx key (stored in the local variable, allPersonalDetails). If it doesn't exist in Onyx,
 * then a default object is constructed.
 */
function getPersonalDetailsForAccountID(accountID: number): Partial<PersonalDetails> {
    if (!accountID) {
        return {};
    }
    if (Number(accountID) === CONST.ACCOUNT_ID.CONCIERGE) {
        return {
            accountID,
            displayName: 'Concierge',
            login: CONST.EMAIL.CONCIERGE,
            avatar: UserUtils.getDefaultAvatar(accountID),
        };
    }
    return (
        allPersonalDetails?.[accountID] ?? {
            avatar: UserUtils.getDefaultAvatar(accountID),
            isOptimisticPersonalDetail: true,
        }
    );
}

/**
 * Get the displayName for a single report participant.
 */
function getDisplayNameForParticipant(accountID?: number, shouldUseShortForm = false, shouldFallbackToHidden = true): string | undefined {
    if (!accountID) {
        return '';
    }

    const personalDetails = getPersonalDetailsForAccountID(accountID);
    // eslint-disable-next-line @typescript-eslint/prefer-nullish-coalescing
    const formattedLogin = LocalePhoneNumber.formatPhoneNumber(personalDetails.login || '');
    // This is to check if account is an invite/optimistically created one
    // and prevent from falling back to 'Hidden', so a correct value is shown
    // when searching for a new user
    if (personalDetails.isOptimisticPersonalDetail === true) {
        return formattedLogin;
    }

    const longName = PersonalDetailsUtils.getDisplayNameOrDefault(personalDetails, formattedLogin, shouldFallbackToHidden);

    // If the user's personal details (first name) should be hidden, make sure we return "hidden" instead of the short name
    if (shouldFallbackToHidden && longName === Localize.translateLocal('common.hidden')) {
        return longName;
    }

    const shortName = personalDetails.firstName ? personalDetails.firstName : longName;
    return shouldUseShortForm ? shortName : longName;
}

function getDisplayNamesWithTooltips(
    personalDetailsList: PersonalDetails[] | PersonalDetailsList | OptionData[],
    isMultipleParticipantReport: boolean,
    shouldFallbackToHidden = true,
): DisplayNameWithTooltips {
    const personalDetailsListArray = Array.isArray(personalDetailsList) ? personalDetailsList : Object.values(personalDetailsList);

    return personalDetailsListArray
        .map((user) => {
            const accountID = Number(user?.accountID);
            // eslint-disable-next-line @typescript-eslint/prefer-nullish-coalescing
            const displayName = getDisplayNameForParticipant(accountID, isMultipleParticipantReport, shouldFallbackToHidden) || user?.login || '';
            const avatar = UserUtils.getDefaultAvatar(accountID);

            let pronouns = user?.pronouns ?? undefined;
            if (pronouns?.startsWith(CONST.PRONOUNS.PREFIX)) {
                const pronounTranslationKey = pronouns.replace(CONST.PRONOUNS.PREFIX, '');
                pronouns = Localize.translateLocal(`pronouns.${pronounTranslationKey}` as TranslationPaths);
            }

            return {
                displayName,
                avatar,
                login: user?.login ?? '',
                accountID,
                pronouns,
            };
        })
        .sort((first, second) => {
            // First sort by displayName/login
            const displayNameLoginOrder = first.displayName.localeCompare(second.displayName);
            if (displayNameLoginOrder !== 0) {
                return displayNameLoginOrder;
            }

            // Then fallback on accountID as the final sorting criteria.
            return first.accountID - second.accountID;
        });
}

/**
 * For a deleted parent report action within a chat report,
 * let us return the appropriate display message
 *
 * @param reportAction - The deleted report action of a chat report for which we need to return message.
 */
function getDeletedParentActionMessageForChatReport(reportAction: OnyxEntry<ReportAction>): string {
    // By default, let us display [Deleted message]
    let deletedMessageText = Localize.translateLocal('parentReportAction.deletedMessage');
    if (ReportActionsUtils.isCreatedTaskReportAction(reportAction)) {
        // For canceled task report, let us display [Deleted task]
        deletedMessageText = Localize.translateLocal('parentReportAction.deletedTask');
    }
    return deletedMessageText;
}

/**
 * Returns the preview message for `REIMBURSEMENTQUEUED` action
 *

 */
function getReimbursementQueuedActionMessage(reportAction: OnyxEntry<ReportAction>, report: OnyxEntry<Report>): string {
    const submitterDisplayName = getDisplayNameForParticipant(report?.ownerAccountID, true) ?? '';
    const originalMessage = reportAction?.originalMessage as IOUMessage | undefined;
    let messageKey: TranslationPaths;
    if (originalMessage?.paymentType === CONST.IOU.PAYMENT_TYPE.EXPENSIFY) {
        messageKey = 'iou.waitingOnEnabledWallet';
    } else {
        messageKey = 'iou.waitingOnBankAccount';
    }

    return Localize.translateLocal(messageKey, {submitterDisplayName});
}

/**
 * Returns the preview message for `REIMBURSEMENTDEQUEUED` action
 */
function getReimbursementDeQueuedActionMessage(report: OnyxEntry<Report>): string {
    const submitterDisplayName = getDisplayNameForParticipant(report?.ownerAccountID, true) ?? '';
    const amount = CurrencyUtils.convertToDisplayString(report?.total ?? 0, report?.currency);

    return Localize.translateLocal('iou.canceledRequest', {submitterDisplayName, amount});
}

/**
 * Returns the last visible message for a given report after considering the given optimistic actions
 *
 * @param reportID - the report for which last visible message has to be fetched
 * @param [actionsToMerge] - the optimistic merge actions that needs to be considered while fetching last visible message

 */
function getLastVisibleMessage(reportID: string | undefined, actionsToMerge: ReportActions = {}): LastVisibleMessage {
    const report = getReport(reportID);
    const lastVisibleAction = ReportActionsUtils.getLastVisibleAction(reportID ?? '', actionsToMerge);

    // For Chat Report with deleted parent actions, let us fetch the correct message
    if (ReportActionsUtils.isDeletedParentAction(lastVisibleAction) && !isEmptyObject(report) && isChatReport(report)) {
        const lastMessageText = getDeletedParentActionMessageForChatReport(lastVisibleAction);
        return {
            lastMessageText,
        };
    }

    // Fetch the last visible message for report represented by reportID and based on actions to merge.
    return ReportActionsUtils.getLastVisibleMessage(reportID ?? '', actionsToMerge);
}

/**
 * Checks if a report is an open task report assigned to current user.
 *
 * @param [parentReportAction] - The parent report action of the report (Used to check if the task has been canceled)
 */
function isWaitingForAssigneeToCompleteTask(report: OnyxEntry<Report>, parentReportAction: OnyxEntry<ReportAction> | EmptyObject = {}): boolean {
    return isTaskReport(report) && isReportManager(report) && isOpenTaskReport(report, parentReportAction);
}

function isUnreadWithMention(reportOrOption: OnyxEntry<Report> | OptionData): boolean {
    if (!reportOrOption) {
        return false;
    }
    // lastMentionedTime and lastReadTime are both datetime strings and can be compared directly
    const lastMentionedTime = reportOrOption.lastMentionedTime ?? '';
    const lastReadTime = reportOrOption.lastReadTime ?? '';
    return Boolean('isUnreadWithMention' in reportOrOption && reportOrOption.isUnreadWithMention) || lastReadTime < lastMentionedTime;
}

/**
 * Determines if the option requires action from the current user. This can happen when it:
 - is unread and the user was mentioned in one of the unread comments
 - is for an outstanding task waiting on the user
 - has an outstanding child money request that is waiting for an action from the current user (e.g. pay, approve, add bank account)
 *
 * @param option (report or optionItem)
 * @param parentReportAction (the report action the current report is a thread of)
 */
function requiresAttentionFromCurrentUser(optionOrReport: OnyxEntry<Report> | OptionData, parentReportAction: EmptyObject | OnyxEntry<ReportAction> = {}) {
    if (!optionOrReport) {
        return false;
    }

    if (isArchivedRoom(optionOrReport) || isArchivedRoom(getReport(optionOrReport.parentReportID))) {
        return false;
    }

    if (isUnreadWithMention(optionOrReport)) {
        return true;
    }

    if (isWaitingForAssigneeToCompleteTask(optionOrReport, parentReportAction)) {
        return true;
    }

    // Has a child report that is awaiting action (e.g. approve, pay, add bank account) from current user
    if (optionOrReport.hasOutstandingChildRequest) {
        return true;
    }

    return false;
}

/**
 * Returns number of transactions that are nonReimbursable
 *
 */
function hasNonReimbursableTransactions(iouReportID: string | undefined): boolean {
    const transactions = TransactionUtils.getAllReportTransactions(iouReportID);
    return transactions.filter((transaction) => transaction.reimbursable === false).length > 0;
}

function getMoneyRequestReimbursableTotal(report: OnyxEntry<Report>, allReportsDict: OnyxCollection<Report> = null): number {
    const allAvailableReports = allReportsDict ?? allReports;
    let moneyRequestReport: OnyxEntry<Report> | undefined;
    if (isMoneyRequestReport(report)) {
        moneyRequestReport = report;
    }
    if (allAvailableReports && report?.iouReportID) {
        moneyRequestReport = allAvailableReports[`${ONYXKEYS.COLLECTION.REPORT}${report.iouReportID}`];
    }
    if (moneyRequestReport) {
        const total = moneyRequestReport?.total ?? 0;

        if (total !== 0) {
            // There is a possibility that if the Expense report has a negative total.
            // This is because there are instances where you can get a credit back on your card,
            // or you enter a negative expense to “offset” future expenses
            return isExpenseReport(moneyRequestReport) ? total * -1 : Math.abs(total);
        }
    }
    return 0;
}

function getMoneyRequestSpendBreakdown(report: OnyxEntry<Report>, allReportsDict: OnyxCollection<Report> = null): SpendBreakdown {
    const allAvailableReports = allReportsDict ?? allReports;
    let moneyRequestReport;
    if (isMoneyRequestReport(report)) {
        moneyRequestReport = report;
    }
    if (allAvailableReports && report?.iouReportID) {
        moneyRequestReport = allAvailableReports[`${ONYXKEYS.COLLECTION.REPORT}${report.iouReportID}`];
    }
    if (moneyRequestReport) {
        let nonReimbursableSpend = moneyRequestReport.nonReimbursableTotal ?? 0;
        let totalSpend = moneyRequestReport.total ?? 0;

        if (nonReimbursableSpend + totalSpend !== 0) {
            // There is a possibility that if the Expense report has a negative total.
            // This is because there are instances where you can get a credit back on your card,
            // or you enter a negative expense to “offset” future expenses
            nonReimbursableSpend = isExpenseReport(moneyRequestReport) ? nonReimbursableSpend * -1 : Math.abs(nonReimbursableSpend);
            totalSpend = isExpenseReport(moneyRequestReport) ? totalSpend * -1 : Math.abs(totalSpend);

            const totalDisplaySpend = totalSpend;
            const reimbursableSpend = totalDisplaySpend - nonReimbursableSpend;

            return {
                nonReimbursableSpend,
                reimbursableSpend,
                totalDisplaySpend,
            };
        }
    }
    return {
        nonReimbursableSpend: 0,
        reimbursableSpend: 0,
        totalDisplaySpend: 0,
    };
}

/**
 * Get the title for a policy expense chat which depends on the role of the policy member seeing this report
 */
function getPolicyExpenseChatName(report: OnyxEntry<Report>, policy: OnyxEntry<Policy> | undefined = undefined): string | undefined {
    const ownerAccountID = report?.ownerAccountID;
    const personalDetails = allPersonalDetails?.[ownerAccountID ?? -1];
    const login = personalDetails ? personalDetails.login : null;
    // eslint-disable-next-line @typescript-eslint/prefer-nullish-coalescing
    const reportOwnerDisplayName = getDisplayNameForParticipant(ownerAccountID) || login || report?.reportName;

    // If the policy expense chat is owned by this user, use the name of the policy as the report name.
    if (report?.isOwnPolicyExpenseChat) {
        return getPolicyName(report, false, policy);
    }

    let policyExpenseChatRole = 'user';
    /**
     * Using typical string concatenation here due to performance issues
     * with template literals.
     */
    const policyItem = allPolicies?.[ONYXKEYS.COLLECTION.POLICY + report?.policyID];
    if (policyItem) {
        policyExpenseChatRole = policyItem.role || 'user';
    }

    // If this user is not admin and this policy expense chat has been archived because of account merging, this must be an old workspace chat
    // of the account which was merged into the current user's account. Use the name of the policy as the name of the report.
    if (isArchivedRoom(report)) {
        const lastAction = ReportActionsUtils.getLastVisibleAction(report?.reportID ?? '');
        const archiveReason = lastAction?.actionName === CONST.REPORT.ACTIONS.TYPE.CLOSED ? lastAction?.originalMessage?.reason : CONST.REPORT.ARCHIVE_REASON.DEFAULT;
        if (archiveReason === CONST.REPORT.ARCHIVE_REASON.ACCOUNT_MERGED && policyExpenseChatRole !== CONST.POLICY.ROLE.ADMIN) {
            return getPolicyName(report, false, policy);
        }
    }

    // If user can see this report and they are not its owner, they must be an admin and the report name should be the name of the policy member
    return reportOwnerDisplayName;
}

/**
 * Get the title for an IOU or expense chat which will be showing the payer and the amount
 */
function getMoneyRequestReportName(report: OnyxEntry<Report>, policy: OnyxEntry<Policy> | undefined = undefined): string {
    const moneyRequestTotal = getMoneyRequestReimbursableTotal(report);
    const formattedAmount = CurrencyUtils.convertToDisplayString(moneyRequestTotal, report?.currency, hasOnlyDistanceRequestTransactions(report?.reportID));
    const payerOrApproverName = isExpenseReport(report) ? getPolicyName(report, false, policy) : getDisplayNameForParticipant(report?.managerID) ?? '';
    const payerPaidAmountMessage = Localize.translateLocal('iou.payerPaidAmount', {
        payer: payerOrApproverName,
        amount: formattedAmount,
    });

    if (isReportApproved(report)) {
        return Localize.translateLocal('iou.managerApprovedAmount', {
            manager: payerOrApproverName,
            amount: formattedAmount,
        });
    }

    if (report?.isWaitingOnBankAccount) {
        return `${payerPaidAmountMessage} • ${Localize.translateLocal('iou.pending')}`;
    }

    if (report?.isCancelledIOU) {
        return `${payerPaidAmountMessage} • ${Localize.translateLocal('iou.canceled')}`;
    }

    if (hasNonReimbursableTransactions(report?.reportID)) {
        return Localize.translateLocal('iou.payerSpentAmount', {payer: payerOrApproverName, amount: formattedAmount});
    }

    if (isProcessingReport(report) || isDraftExpenseReport(report) || moneyRequestTotal === 0) {
        return Localize.translateLocal('iou.payerOwesAmount', {payer: payerOrApproverName, amount: formattedAmount});
    }

    return payerPaidAmountMessage;
}

/**
 * Gets transaction created, amount, currency, comment, and waypoints (for distance request)
 * into a flat object. Used for displaying transactions and sending them in API commands
 */

function getTransactionDetails(transaction: OnyxEntry<Transaction>, createdDateFormat: string = CONST.DATE.FNS_FORMAT_STRING): TransactionDetails {
    if (!transaction) {
        return;
    }
    const report = getReport(transaction?.reportID);
    return {
        created: TransactionUtils.getCreated(transaction, createdDateFormat),
        amount: TransactionUtils.getAmount(transaction, !isEmptyObject(report) && isExpenseReport(report)),
        currency: TransactionUtils.getCurrency(transaction),
        comment: TransactionUtils.getDescription(transaction),
        merchant: TransactionUtils.getMerchant(transaction),
        waypoints: TransactionUtils.getWaypoints(transaction),
        category: TransactionUtils.getCategory(transaction),
        billable: TransactionUtils.getBillable(transaction),
        tag: TransactionUtils.getTag(transaction),
        mccGroup: TransactionUtils.getMCCGroup(transaction),
        cardID: TransactionUtils.getCardID(transaction),
        originalAmount: TransactionUtils.getOriginalAmount(transaction),
        originalCurrency: TransactionUtils.getOriginalCurrency(transaction),
    };
}

/**
 * Can only edit if:
 *
 * - in case of IOU report
 *    - the current user is the requestor and is not settled yet
 * - in case of expense report
 *    - the current user is the requestor and is not settled yet
 *    - the current user is the manager of the report
 *    - or the current user is an admin on the policy the expense report is tied to
 *
 *    This is used in conjunction with canEditRestrictedField to control editing of specific fields like amount, currency, created, receipt, and distance.
 *    On its own, it only controls allowing/disallowing navigating to the editing pages or showing/hiding the 'Edit' icon on report actions
 */
function canEditMoneyRequest(reportAction: OnyxEntry<ReportAction>): boolean {
    const isDeleted = ReportActionsUtils.isDeletedAction(reportAction);

    if (isDeleted) {
        return false;
    }

    // If the report action is not IOU type, return true early
    if (reportAction?.actionName !== CONST.REPORT.ACTIONS.TYPE.IOU) {
        return true;
    }

    if (reportAction.originalMessage.type !== CONST.IOU.REPORT_ACTION_TYPE.CREATE) {
        return false;
    }

    const moneyRequestReportID = reportAction?.originalMessage?.IOUReportID ?? 0;

    if (!moneyRequestReportID) {
        return false;
    }

    const moneyRequestReport = getReport(String(moneyRequestReportID));
    const isRequestor = currentUserAccountID === reportAction?.actorAccountID;

    if (isIOUReport(moneyRequestReport)) {
        return isProcessingReport(moneyRequestReport) && isRequestor;
    }

    const policy = getPolicy(moneyRequestReport?.policyID ?? '');
    const isAdmin = policy.role === CONST.POLICY.ROLE.ADMIN;
    const isManager = currentUserAccountID === moneyRequestReport?.managerID;

    // Admin & managers can always edit coding fields such as tag, category, billable, etc. As long as the report has a state higher than OPEN.
    if ((isAdmin || isManager) && !isDraftExpenseReport(moneyRequestReport)) {
        return true;
    }

    return !isReportApproved(moneyRequestReport) && !isSettled(moneyRequestReport?.reportID) && isRequestor;
}

/**
 * Checks if the current user can edit the provided property of a money request
 *
 */
function canEditFieldOfMoneyRequest(reportAction: OnyxEntry<ReportAction>, fieldToEdit: ValueOf<typeof CONST.EDIT_REQUEST_FIELD>): boolean {
    // A list of fields that cannot be edited by anyone, once a money request has been settled
    const restrictedFields: string[] = [
        CONST.EDIT_REQUEST_FIELD.AMOUNT,
        CONST.EDIT_REQUEST_FIELD.CURRENCY,
        CONST.EDIT_REQUEST_FIELD.MERCHANT,
        CONST.EDIT_REQUEST_FIELD.DATE,
        CONST.EDIT_REQUEST_FIELD.RECEIPT,
        CONST.EDIT_REQUEST_FIELD.DISTANCE,
    ];

    if (!canEditMoneyRequest(reportAction)) {
        return false;
    }

    // If we're editing fields such as category, tag, description, etc. the check above should be enough for handling the permission
    if (!restrictedFields.includes(fieldToEdit)) {
        return true;
    }

    const iouMessage = reportAction?.originalMessage as IOUMessage;
    const moneyRequestReport = allReports?.[`${ONYXKEYS.COLLECTION.REPORT}${iouMessage?.IOUReportID}`] ?? ({} as Report);
    const transaction = allTransactions?.[`${ONYXKEYS.COLLECTION.TRANSACTION}${iouMessage?.IOUTransactionID}`] ?? ({} as Transaction);

    if (isSettled(String(moneyRequestReport.reportID)) || isReportApproved(String(moneyRequestReport.reportID))) {
        return false;
    }

    if (fieldToEdit === CONST.EDIT_REQUEST_FIELD.AMOUNT || fieldToEdit === CONST.EDIT_REQUEST_FIELD.CURRENCY) {
        if (TransactionUtils.isCardTransaction(transaction)) {
            return false;
        }

        if (TransactionUtils.isDistanceRequest(transaction)) {
            const policy = getPolicy(moneyRequestReport?.reportID ?? '');
            const isAdmin = isExpenseReport(moneyRequestReport) && policy.role === CONST.POLICY.ROLE.ADMIN;
            const isManager = isExpenseReport(moneyRequestReport) && currentUserAccountID === moneyRequestReport?.managerID;

            return isAdmin || isManager;
        }
    }

    if (fieldToEdit === CONST.EDIT_REQUEST_FIELD.RECEIPT) {
        const isRequestor = currentUserAccountID === reportAction?.actorAccountID;
        return !TransactionUtils.isReceiptBeingScanned(transaction) && !TransactionUtils.isDistanceRequest(transaction) && isRequestor;
    }

    return true;
}

/**
 * Can only edit if:
 *
 * - It was written by the current user
 * - It's an ADDCOMMENT that is not an attachment
 * - It's money request where conditions for editability are defined in canEditMoneyRequest method
 * - It's not pending deletion
 */
function canEditReportAction(reportAction: OnyxEntry<ReportAction>): boolean {
    const isCommentOrIOU = reportAction?.actionName === CONST.REPORT.ACTIONS.TYPE.ADDCOMMENT || reportAction?.actionName === CONST.REPORT.ACTIONS.TYPE.IOU;

    return Boolean(
        reportAction?.actorAccountID === currentUserAccountID &&
            isCommentOrIOU &&
            canEditMoneyRequest(reportAction) && // Returns true for non-IOU actions
            !isReportMessageAttachment(reportAction?.message?.[0] ?? {type: '', text: ''}) &&
            !ReportActionsUtils.isDeletedAction(reportAction) &&
            !ReportActionsUtils.isCreatedTaskReportAction(reportAction) &&
            reportAction?.pendingAction !== CONST.RED_BRICK_ROAD_PENDING_ACTION.DELETE,
    );
}

/**
 * Gets all transactions on an IOU report with a receipt
 */
function getTransactionsWithReceipts(iouReportID: string | undefined): Transaction[] {
    const transactions = TransactionUtils.getAllReportTransactions(iouReportID);
    return transactions.filter((transaction) => TransactionUtils.hasReceipt(transaction));
}

/**
 * For report previews, we display a "Receipt scan in progress" indicator
 * instead of the report total only when we have no report total ready to show. This is the case when
 * all requests are receipts that are being SmartScanned. As soon as we have a non-receipt request,
 * or as soon as one receipt request is done scanning, we have at least one
 * "ready" money request, and we remove this indicator to show the partial report total.
 */
function areAllRequestsBeingSmartScanned(iouReportID: string, reportPreviewAction: OnyxEntry<ReportAction>): boolean {
    const transactionsWithReceipts = getTransactionsWithReceipts(iouReportID);
    // If we have more requests than requests with receipts, we have some manual requests
    if (ReportActionsUtils.getNumberOfMoneyRequests(reportPreviewAction) > transactionsWithReceipts.length) {
        return false;
    }
    return transactionsWithReceipts.every((transaction) => TransactionUtils.isReceiptBeingScanned(transaction));
}

/**
 * Check if any of the transactions in the report has required missing fields
 *
 */
function hasMissingSmartscanFields(iouReportID: string): boolean {
    const transactionsWithReceipts = getTransactionsWithReceipts(iouReportID);
    return transactionsWithReceipts.some((transaction) => TransactionUtils.hasMissingSmartscanFields(transaction));
}

/**
 * Given a parent IOU report action get report name for the LHN.
 */
function getTransactionReportName(reportAction: OnyxEntry<ReportAction>): string {
    if (ReportActionsUtils.isReversedTransaction(reportAction)) {
        return Localize.translateLocal('parentReportAction.reversedTransaction');
    }

    if (ReportActionsUtils.isDeletedAction(reportAction)) {
        return Localize.translateLocal('parentReportAction.deletedRequest');
    }

    const transaction = TransactionUtils.getLinkedTransaction(reportAction);
    if (isEmptyObject(transaction)) {
        // Transaction data might be empty on app's first load, if so we fallback to Request
        return Localize.translateLocal('iou.request');
    }
    if (TransactionUtils.hasReceipt(transaction) && TransactionUtils.isReceiptBeingScanned(transaction)) {
        return Localize.translateLocal('iou.receiptScanning');
    }

    if (TransactionUtils.hasMissingSmartscanFields(transaction)) {
        return Localize.translateLocal('iou.receiptMissingDetails');
    }

    const transactionDetails = getTransactionDetails(transaction);

    return Localize.translateLocal(ReportActionsUtils.isSentMoneyReportAction(reportAction) ? 'iou.threadSentMoneyReportName' : 'iou.threadRequestReportName', {
        formattedAmount: CurrencyUtils.convertToDisplayString(transactionDetails?.amount ?? 0, transactionDetails?.currency, TransactionUtils.isDistanceRequest(transaction)) ?? '',
        comment: (!TransactionUtils.isMerchantMissing(transaction) ? transactionDetails?.merchant : transactionDetails?.comment) ?? '',
    });
}

/**
 * Get money request message for an IOU report
 *
 * @param [reportAction] This can be either a report preview action or the IOU action
 */
function getReportPreviewMessage(
    report: OnyxEntry<Report> | EmptyObject,
    reportAction: OnyxEntry<ReportAction> | EmptyObject = {},
    shouldConsiderReceiptBeingScanned = false,
    isPreviewMessageForParentChatReport = false,
    policy: OnyxEntry<Policy> = null,
    isForListPreview = false,
): string {
    const reportActionMessage = reportAction?.message?.[0].html ?? '';

    if (isEmptyObject(report) || !report?.reportID) {
        // The iouReport is not found locally after SignIn because the OpenApp API won't return iouReports if they're settled
        // As a temporary solution until we know how to solve this the best, we just use the message that returned from BE
        return reportActionMessage;
    }

    if (!isEmptyObject(reportAction) && !isIOUReport(report) && reportAction && ReportActionsUtils.isSplitBillAction(reportAction)) {
        // This covers group chats where the last action is a split bill action
        const linkedTransaction = TransactionUtils.getLinkedTransaction(reportAction);
        if (isEmptyObject(linkedTransaction)) {
            return reportActionMessage;
        }

        if (!isEmptyObject(linkedTransaction)) {
            if (TransactionUtils.isReceiptBeingScanned(linkedTransaction)) {
                return Localize.translateLocal('iou.receiptScanning');
            }

            if (TransactionUtils.hasMissingSmartscanFields(linkedTransaction)) {
                return Localize.translateLocal('iou.receiptMissingDetails');
            }

            const transactionDetails = getTransactionDetails(linkedTransaction);
            const formattedAmount = CurrencyUtils.convertToDisplayString(transactionDetails?.amount ?? 0, transactionDetails?.currency ?? '');
            return Localize.translateLocal('iou.didSplitAmount', {formattedAmount, comment: transactionDetails?.comment ?? ''});
        }
    }

    const totalAmount = getMoneyRequestReimbursableTotal(report);
    const policyName = getPolicyName(report, false, policy);
    const payerName = isExpenseReport(report) ? policyName : getDisplayNameForParticipant(report.managerID, !isPreviewMessageForParentChatReport);

    const formattedAmount = CurrencyUtils.convertToDisplayString(totalAmount, report.currency);

    if (isReportApproved(report) && isPaidGroupPolicy(report)) {
        return Localize.translateLocal('iou.managerApprovedAmount', {
            manager: payerName ?? '',
            amount: formattedAmount,
        });
    }

    if (!isEmptyObject(reportAction) && shouldConsiderReceiptBeingScanned && reportAction && ReportActionsUtils.isMoneyRequestAction(reportAction)) {
        const linkedTransaction = TransactionUtils.getLinkedTransaction(reportAction);

        if (!isEmptyObject(linkedTransaction) && TransactionUtils.hasReceipt(linkedTransaction) && TransactionUtils.isReceiptBeingScanned(linkedTransaction)) {
            return Localize.translateLocal('iou.receiptScanning');
        }
    }
    const originalMessage = reportAction?.originalMessage as IOUMessage | undefined;

    // Show Paid preview message if it's settled or if the amount is paid & stuck at receivers end for only chat reports.
    if (isSettled(report.reportID) || (report.isWaitingOnBankAccount && isPreviewMessageForParentChatReport)) {
        // A settled report preview message can come in three formats "paid ... elsewhere" or "paid ... with Expensify"
        let translatePhraseKey: TranslationPaths = 'iou.paidElsewhereWithAmount';
        if (
            [CONST.IOU.PAYMENT_TYPE.VBBA, CONST.IOU.PAYMENT_TYPE.EXPENSIFY].some((paymentType) => paymentType === originalMessage?.paymentType) ||
            !!reportActionMessage.match(/ (with Expensify|using Expensify)$/) ||
            report.isWaitingOnBankAccount
        ) {
            translatePhraseKey = 'iou.paidWithExpensifyWithAmount';
        }

        let actualPayerName = report.managerID === currentUserAccountID ? '' : getDisplayNameForParticipant(report.managerID, true);
        actualPayerName = actualPayerName && isForListPreview && !isPreviewMessageForParentChatReport ? `${actualPayerName}:` : actualPayerName;
        const payerDisplayName = isPreviewMessageForParentChatReport ? payerName : actualPayerName;

        return Localize.translateLocal(translatePhraseKey, {amount: formattedAmount, payer: payerDisplayName ?? ''});
    }

    if (report.isWaitingOnBankAccount) {
        const submitterDisplayName = getDisplayNameForParticipant(report.ownerAccountID ?? -1, true) ?? '';
        return Localize.translateLocal('iou.waitingOnBankAccount', {submitterDisplayName});
    }

    const containsNonReimbursable = hasNonReimbursableTransactions(report.reportID);

    const lastActorID = reportAction?.actorAccountID;

    // if we have the amount in the originalMessage and lastActorID, we can use that to display the preview message for the latest request
    if (originalMessage?.amount !== undefined && lastActorID && !isPreviewMessageForParentChatReport) {
        const amount = originalMessage?.amount;
        const currency = originalMessage?.currency ?? report.currency ?? '';
        const amountToDisplay = CurrencyUtils.convertToDisplayString(Math.abs(amount), currency);

        // We only want to show the actor name in the preview if it's not the current user who took the action
        const requestorName = lastActorID && lastActorID !== currentUserAccountID ? getDisplayNameForParticipant(lastActorID, !isPreviewMessageForParentChatReport) : '';
        return `${requestorName ? `${requestorName}: ` : ''}${Localize.translateLocal('iou.requestedAmount', {formattedAmount: amountToDisplay})}`;
    }

    return Localize.translateLocal(containsNonReimbursable ? 'iou.payerSpentAmount' : 'iou.payerOwesAmount', {payer: payerName ?? '', amount: formattedAmount});
}

/**
 * Given the updates user made to the request, compose the originalMessage
 * object of the modified expense action.
 *
 * At the moment, we only allow changing one transaction field at a time.
 */
function getModifiedExpenseOriginalMessage(oldTransaction: OnyxEntry<Transaction>, transactionChanges: ExpenseOriginalMessage, isFromExpenseReport: boolean): ExpenseOriginalMessage {
    const originalMessage: ExpenseOriginalMessage = {};
    // Remark: Comment field is the only one which has new/old prefixes for the keys (newComment/ oldComment),
    // all others have old/- pattern such as oldCreated/created
    if ('comment' in transactionChanges) {
        originalMessage.oldComment = TransactionUtils.getDescription(oldTransaction);
        originalMessage.newComment = transactionChanges?.comment;
    }
    if ('created' in transactionChanges) {
        originalMessage.oldCreated = TransactionUtils.getCreated(oldTransaction);
        originalMessage.created = transactionChanges?.created;
    }
    if ('merchant' in transactionChanges) {
        originalMessage.oldMerchant = TransactionUtils.getMerchant(oldTransaction);
        originalMessage.merchant = transactionChanges?.merchant;
    }

    // The amount is always a combination of the currency and the number value so when one changes we need to store both
    // to match how we handle the modified expense action in oldDot
    if ('amount' in transactionChanges || 'currency' in transactionChanges) {
        originalMessage.oldAmount = TransactionUtils.getAmount(oldTransaction, isFromExpenseReport);
        originalMessage.amount = transactionChanges?.amount ?? transactionChanges.oldAmount;
        originalMessage.oldCurrency = TransactionUtils.getCurrency(oldTransaction);
        originalMessage.currency = transactionChanges?.currency ?? transactionChanges.oldCurrency;
    }

    if ('category' in transactionChanges) {
        originalMessage.oldCategory = TransactionUtils.getCategory(oldTransaction);
        originalMessage.category = transactionChanges?.category;
    }

    if ('tag' in transactionChanges) {
        originalMessage.oldTag = TransactionUtils.getTag(oldTransaction);
        originalMessage.tag = transactionChanges?.tag;
    }

    if ('billable' in transactionChanges) {
        const oldBillable = TransactionUtils.getBillable(oldTransaction);
        originalMessage.oldBillable = oldBillable ? Localize.translateLocal('common.billable').toLowerCase() : Localize.translateLocal('common.nonBillable').toLowerCase();
        originalMessage.billable = transactionChanges?.billable ? Localize.translateLocal('common.billable').toLowerCase() : Localize.translateLocal('common.nonBillable').toLowerCase();
    }

    return originalMessage;
}

/**
 * Check if original message is an object and can be used as a ChangeLog type
 * @param originalMessage
 */
function isChangeLogObject(originalMessage?: ChangeLog): ChangeLog | undefined {
    if (originalMessage && typeof originalMessage === 'object') {
        return originalMessage;
    }
    return undefined;
}

/**
 * Build invited usernames for admin chat threads
 * @param parentReportAction
 * @param parentReportActionMessage
 */
function getAdminRoomInvitedParticipants(parentReportAction: ReportAction | Record<string, never>, parentReportActionMessage: string) {
    if (!parentReportAction?.originalMessage) {
        return parentReportActionMessage || Localize.translateLocal('parentReportAction.deletedMessage');
    }
    const originalMessage = isChangeLogObject(parentReportAction.originalMessage);
    const participantAccountIDs = originalMessage?.targetAccountIDs ?? [];

    const participants = participantAccountIDs.map((id) => {
        const name = getDisplayNameForParticipant(id);
        if (name && name?.length > 0) {
            return name;
        }
        return Localize.translateLocal('common.hidden');
    });
    const users = participants.length > 1 ? participants.join(` ${Localize.translateLocal('common.and')} `) : participants[0];
    if (!users) {
        return parentReportActionMessage;
    }
    const actionType = parentReportAction.actionName;
    const isInviteAction = actionType === CONST.REPORT.ACTIONS.TYPE.ROOMCHANGELOG.INVITE_TO_ROOM || actionType === CONST.REPORT.ACTIONS.TYPE.POLICYCHANGELOG.INVITE_TO_ROOM;

    const verbKey = isInviteAction ? 'workspace.invite.invited' : 'workspace.invite.removed';
    const prepositionKey = isInviteAction ? 'workspace.invite.to' : 'workspace.invite.from';

    const verb = Localize.translateLocal(verbKey);
    const preposition = Localize.translateLocal(prepositionKey);

    const roomName = originalMessage?.roomName ?? '';

    return roomName ? `${verb} ${users} ${preposition} ${roomName}` : `${verb} ${users}`;
}

/**
 * Get the title for a report.
 */
function getReportName(report: OnyxEntry<Report>, policy: OnyxEntry<Policy> = null): string {
    let formattedName: string | undefined;
    const parentReportAction = ReportActionsUtils.getParentReportAction(report);
    if (isChatThread(report)) {
        if (!isEmptyObject(parentReportAction) && ReportActionsUtils.isTransactionThread(parentReportAction)) {
            return getTransactionReportName(parentReportAction);
        }

        const isAttachment = ReportActionsUtils.isReportActionAttachment(!isEmptyObject(parentReportAction) ? parentReportAction : null);
        const parentReportActionMessage = (parentReportAction?.message?.[0]?.text ?? '').replace(/(\r\n|\n|\r)/gm, ' ');
        if (isAttachment && parentReportActionMessage) {
            return `[${Localize.translateLocal('common.attachment')}]`;
        }
        if (
            parentReportAction?.message?.[0]?.moderationDecision?.decision === CONST.MODERATION.MODERATOR_DECISION_PENDING_HIDE ||
            parentReportAction?.message?.[0]?.moderationDecision?.decision === CONST.MODERATION.MODERATOR_DECISION_HIDDEN
        ) {
            return Localize.translateLocal('parentReportAction.hiddenMessage');
        }
        if (isAdminRoom(report) || isUserCreatedPolicyRoom(report)) {
            return getAdminRoomInvitedParticipants(parentReportAction, parentReportActionMessage);
        }
        return parentReportActionMessage || Localize.translateLocal('parentReportAction.deletedMessage');
    }

    if (isTaskReport(report) && isCanceledTaskReport(report, parentReportAction)) {
        return Localize.translateLocal('parentReportAction.deletedTask');
    }

    if (isChatRoom(report) || isTaskReport(report)) {
        formattedName = report?.reportName;
    }

    if (isPolicyExpenseChat(report)) {
        formattedName = getPolicyExpenseChatName(report, policy);
    }

    if (isMoneyRequestReport(report)) {
        formattedName = getMoneyRequestReportName(report, policy);
    }

    if (isArchivedRoom(report)) {
        formattedName += ` (${Localize.translateLocal('common.archived')})`;
    }

    if (formattedName) {
        return formattedName;
    }

    // Not a room or PolicyExpenseChat, generate title from participants
    const participantAccountIDs = report?.participantAccountIDs ?? [];
    const participantsWithoutCurrentUser = participantAccountIDs.filter((accountID) => accountID !== currentUserAccountID);
    const isMultipleParticipantReport = participantsWithoutCurrentUser.length > 1;

    return participantsWithoutCurrentUser.map((accountID) => getDisplayNameForParticipant(accountID, isMultipleParticipantReport)).join(', ');
}

/**
 * Recursively navigates through thread parents to get the root report and workspace name.
 * The recursion stops when we find a non thread or money request report, whichever comes first.
 */
function getRootReportAndWorkspaceName(report: OnyxEntry<Report>): ReportAndWorkspaceName {
    if (!report) {
        return {
            rootReportName: '',
        };
    }
    if (isChildReport(report) && !isMoneyRequestReport(report) && !isTaskReport(report)) {
        const parentReport = allReports?.[`${ONYXKEYS.COLLECTION.REPORT}${report?.parentReportID}`] ?? null;
        return getRootReportAndWorkspaceName(parentReport);
    }

    if (isIOURequest(report)) {
        return {
            rootReportName: getReportName(report),
        };
    }
    if (isExpenseRequest(report)) {
        return {
            rootReportName: getReportName(report),
            workspaceName: isIOUReport(report) ? CONST.POLICY.OWNER_EMAIL_FAKE : getPolicyName(report, true),
        };
    }

    return {
        rootReportName: getReportName(report),
        workspaceName: getPolicyName(report, true),
    };
}

/**
 * Get either the policyName or domainName the chat is tied to
 */
function getChatRoomSubtitle(report: OnyxEntry<Report>): string | undefined {
    if (isChatThread(report)) {
        return '';
    }
    if (!isDefaultRoom(report) && !isUserCreatedPolicyRoom(report) && !isPolicyExpenseChat(report)) {
        return '';
    }
    if (getChatType(report) === CONST.REPORT.CHAT_TYPE.DOMAIN_ALL) {
        // The domainAll rooms are just #domainName, so we ignore the prefix '#' to get the domainName
        return report?.reportName?.substring(1) ?? '';
    }
    if ((isPolicyExpenseChat(report) && !!report?.isOwnPolicyExpenseChat) || isExpenseReport(report)) {
        return Localize.translateLocal('workspace.common.workspace');
    }
    if (isArchivedRoom(report)) {
        return report?.oldPolicyName ?? '';
    }
    return getPolicyName(report);
}

/**
 * Gets the parent navigation subtitle for the report
 */
function getParentNavigationSubtitle(report: OnyxEntry<Report>): ParentNavigationSummaryParams {
    if (isThread(report)) {
        const parentReport = allReports?.[`${ONYXKEYS.COLLECTION.REPORT}${report?.parentReportID}`] ?? null;
        const {rootReportName, workspaceName} = getRootReportAndWorkspaceName(parentReport);
        if (!rootReportName) {
            return {};
        }

        return {rootReportName, workspaceName};
    }
    return {};
}

/**
 * Navigate to the details page of a given report
 *
 */
function navigateToDetailsPage(report: OnyxEntry<Report>) {
    const participantAccountIDs = report?.participantAccountIDs ?? [];

    if (isOneOnOneChat(report)) {
        Navigation.navigate(ROUTES.PROFILE.getRoute(participantAccountIDs[0]));
        return;
    }
    if (report?.reportID) {
        Navigation.navigate(ROUTES.REPORT_WITH_ID_DETAILS.getRoute(report?.reportID));
    }
}

/**
 * Go back to the details page of a given report
 */
function goBackToDetailsPage(report: OnyxEntry<Report>) {
    if (isOneOnOneChat(report)) {
        Navigation.goBack(ROUTES.PROFILE.getRoute(report?.participantAccountIDs?.[0] ?? ''));
        return;
    }
    Navigation.goBack(ROUTES.REPORT_SETTINGS.getRoute(report?.reportID ?? ''));
}

/**
 * Generate a random reportID up to 53 bits aka 9,007,199,254,740,991 (Number.MAX_SAFE_INTEGER).
 * There were approximately 98,000,000 reports with sequential IDs generated before we started using this approach, those make up roughly one billionth of the space for these numbers,
 * so we live with the 1 in a billion chance of a collision with an older ID until we can switch to 64-bit IDs.
 *
 * In a test of 500M reports (28 years of reports at our current max rate) we got 20-40 collisions meaning that
 * this is more than random enough for our needs.
 */
function generateReportID(): string {
    return (Math.floor(Math.random() * 2 ** 21) * 2 ** 32 + Math.floor(Math.random() * 2 ** 32)).toString();
}

function hasReportNameError(report: OnyxEntry<Report>): boolean {
    return !isEmptyObject(report?.errorFields?.reportName);
}

/**
 * For comments shorter than or equal to 10k chars, convert the comment from MD into HTML because that's how it is stored in the database
 * For longer comments, skip parsing, but still escape the text, and display plaintext for performance reasons. It takes over 40s to parse a 100k long string!!
 */
function getParsedComment(text: string): string {
    const parser = new ExpensiMark();
    return text.length <= CONST.MAX_MARKUP_LENGTH ? parser.replace(text) : lodashEscape(text);
}

function buildOptimisticAddCommentReportAction(text?: string, file?: File, actorAccountID?: number): OptimisticReportAction {
    const parser = new ExpensiMark();
    const commentText = getParsedComment(text ?? '');
    const isAttachment = !text && file !== undefined;
    const attachmentInfo = isAttachment ? file : {};
    const htmlForNewComment = isAttachment ? CONST.ATTACHMENT_UPLOADING_MESSAGE_HTML : commentText;
    const accountID = actorAccountID ?? currentUserAccountID;

    // Remove HTML from text when applying optimistic offline comment
    const textForNewComment = isAttachment ? CONST.ATTACHMENT_MESSAGE_TEXT : parser.htmlToText(htmlForNewComment);
    return {
        commentText,
        reportAction: {
            reportActionID: NumberUtils.rand64(),
            actionName: CONST.REPORT.ACTIONS.TYPE.ADDCOMMENT,
            actorAccountID: accountID,
            person: [
                {
                    style: 'strong',
                    text: allPersonalDetails?.[accountID ?? -1]?.displayName ?? currentUserEmail,
                    type: 'TEXT',
                },
            ],
            automatic: false,
            avatar: allPersonalDetails?.[accountID ?? -1]?.avatar ?? UserUtils.getDefaultAvatarURL(accountID),
            created: DateUtils.getDBTimeWithSkew(),
            message: [
                {
                    translationKey: isAttachment ? CONST.TRANSLATION_KEYS.ATTACHMENT : '',
                    type: CONST.REPORT.MESSAGE.TYPE.COMMENT,
                    html: htmlForNewComment,
                    text: textForNewComment,
                },
            ],
            isFirstItem: false,
            isAttachment,
            attachmentInfo,
            pendingAction: CONST.RED_BRICK_ROAD_PENDING_ACTION.ADD,
            shouldShow: true,
            isOptimisticAction: true,
        },
    };
}

/**
 * update optimistic parent reportAction when a comment is added or remove in the child report
 * @param parentReportAction - Parent report action of the child report
 * @param lastVisibleActionCreated - Last visible action created of the child report
 * @param type - The type of action in the child report
 */

function updateOptimisticParentReportAction(parentReportAction: OnyxEntry<ReportAction>, lastVisibleActionCreated: string, type: string): UpdateOptimisticParentReportAction {
    let childVisibleActionCount = parentReportAction?.childVisibleActionCount ?? 0;
    let childCommenterCount = parentReportAction?.childCommenterCount ?? 0;
    let childOldestFourAccountIDs = parentReportAction?.childOldestFourAccountIDs;

    if (type === CONST.RED_BRICK_ROAD_PENDING_ACTION.ADD) {
        childVisibleActionCount += 1;
        const oldestFourAccountIDs = childOldestFourAccountIDs ? childOldestFourAccountIDs.split(',') : [];
        if (oldestFourAccountIDs.length < 4) {
            const index = oldestFourAccountIDs.findIndex((accountID) => accountID === currentUserAccountID?.toString());
            if (index === -1) {
                childCommenterCount += 1;
                oldestFourAccountIDs.push(currentUserAccountID?.toString() ?? '');
            }
        }
        childOldestFourAccountIDs = oldestFourAccountIDs.join(',');
    } else if (type === CONST.RED_BRICK_ROAD_PENDING_ACTION.DELETE) {
        if (childVisibleActionCount > 0) {
            childVisibleActionCount -= 1;
        }

        if (childVisibleActionCount === 0) {
            childCommenterCount = 0;
            childOldestFourAccountIDs = '';
        }
    }

    return {
        childVisibleActionCount,
        childCommenterCount,
        childLastVisibleActionCreated: lastVisibleActionCreated,
        childOldestFourAccountIDs,
    };
}

/**
 * Get optimistic data of parent report action
 * @param reportID The reportID of the report that is updated
 * @param lastVisibleActionCreated Last visible action created of the child report
 * @param type The type of action in the child report
 * @param parentReportID Custom reportID to be updated
 * @param parentReportActionID Custom reportActionID to be updated
 */
function getOptimisticDataForParentReportAction(reportID: string, lastVisibleActionCreated: string, type: string, parentReportID = '', parentReportActionID = ''): OnyxUpdate | EmptyObject {
    const report = getReport(reportID);
    if (!report || isEmptyObject(report)) {
        return {};
    }
    const parentReportAction = ReportActionsUtils.getParentReportAction(report);
    if (!parentReportAction || isEmptyObject(parentReportAction)) {
        return {};
    }

    const optimisticParentReportAction = updateOptimisticParentReportAction(parentReportAction, lastVisibleActionCreated, type);
    return {
        onyxMethod: Onyx.METHOD.MERGE,
        key: `${ONYXKEYS.COLLECTION.REPORT_ACTIONS}${parentReportID || report?.parentReportID}`,
        value: {
            [parentReportActionID || (report?.parentReportActionID ?? '')]: optimisticParentReportAction,
        },
    };
}

/**
 * Builds an optimistic reportAction for the parent report when a task is created
 * @param taskReportID - Report ID of the task
 * @param taskTitle - Title of the task
 * @param taskAssigneeAccountID - AccountID of the person assigned to the task
 * @param text - Text of the comment
 * @param parentReportID - Report ID of the parent report
 */
function buildOptimisticTaskCommentReportAction(taskReportID: string, taskTitle: string, taskAssigneeAccountID: number, text: string, parentReportID: string): OptimisticReportAction {
    const reportAction = buildOptimisticAddCommentReportAction(text);
    if (reportAction.reportAction.message) {
        reportAction.reportAction.message[0].taskReportID = taskReportID;
    }

    // These parameters are not saved on the reportAction, but are used to display the task in the UI
    // Added when we fetch the reportActions on a report
    reportAction.reportAction.originalMessage = {
        html: reportAction.reportAction.message?.[0].html,
        taskReportID: reportAction.reportAction.message?.[0].taskReportID,
    };
    reportAction.reportAction.childReportID = taskReportID;
    reportAction.reportAction.parentReportID = parentReportID;
    reportAction.reportAction.childType = CONST.REPORT.TYPE.TASK;
    reportAction.reportAction.childReportName = taskTitle;
    reportAction.reportAction.childManagerAccountID = taskAssigneeAccountID;
    reportAction.reportAction.childStatusNum = CONST.REPORT.STATUS_NUM.OPEN;
    reportAction.reportAction.childStateNum = CONST.REPORT.STATE_NUM.OPEN;

    return reportAction;
}

/**
 * Builds an optimistic IOU report with a randomly generated reportID
 *
 * @param payeeAccountID - AccountID of the person generating the IOU.
 * @param payerAccountID - AccountID of the other person participating in the IOU.
 * @param total - IOU amount in the smallest unit of the currency.
 * @param chatReportID - Report ID of the chat where the IOU is.
 * @param currency - IOU currency.
 * @param isSendingMoney - If we send money the IOU should be created as settled
 */

function buildOptimisticIOUReport(payeeAccountID: number, payerAccountID: number, total: number, chatReportID: string, currency: string, isSendingMoney = false): OptimisticIOUReport {
    const formattedTotal = CurrencyUtils.convertToDisplayString(total, currency);
    const personalDetails = getPersonalDetailsForAccountID(payerAccountID);
    const payerEmail = 'login' in personalDetails ? personalDetails.login : '';

    // When creating a report the participantsAccountIDs and visibleChatMemberAccountIDs are the same
    const participantsAccountIDs = [payeeAccountID, payerAccountID];

    return {
        type: CONST.REPORT.TYPE.IOU,
        cachedTotal: formattedTotal,
        chatReportID,
        currency,
        managerID: payerAccountID,
        ownerAccountID: payeeAccountID,
        participantAccountIDs: participantsAccountIDs,
        visibleChatMemberAccountIDs: participantsAccountIDs,
        reportID: generateReportID(),
        stateNum: isSendingMoney ? CONST.REPORT.STATE_NUM.APPROVED : CONST.REPORT.STATE_NUM.SUBMITTED,
        statusNum: isSendingMoney ? CONST.REPORT.STATUS_NUM.REIMBURSED : CONST.REPORT.STATE_NUM.SUBMITTED,
        total,

        // We don't translate reportName because the server response is always in English
        reportName: `${payerEmail} owes ${formattedTotal}`,
        notificationPreference: CONST.REPORT.NOTIFICATION_PREFERENCE.HIDDEN,
        parentReportID: chatReportID,
        lastVisibleActionCreated: DateUtils.getDBTime(),
    };
}

/**
 * Builds an optimistic Expense report with a randomly generated reportID
 *
 * @param chatReportID - Report ID of the PolicyExpenseChat where the Expense Report is
 * @param policyID - The policy ID of the PolicyExpenseChat
 * @param payeeAccountID - AccountID of the employee (payee)
 * @param total - Amount in cents
 * @param currency
 */

function buildOptimisticExpenseReport(chatReportID: string, policyID: string, payeeAccountID: number, total: number, currency: string): OptimisticExpenseReport {
    // The amount for Expense reports are stored as negative value in the database
    const storedTotal = total * -1;
    const policyName = getPolicyName(allReports?.[`${ONYXKEYS.COLLECTION.REPORT}${chatReportID}`]);
    const formattedTotal = CurrencyUtils.convertToDisplayString(storedTotal, currency);
    const policy = getPolicy(policyID);

    const isFree = policy?.type === CONST.POLICY.TYPE.FREE;

    // Define the state and status of the report based on whether the policy is free or paid
    const stateNum = isFree ? CONST.REPORT.STATE_NUM.SUBMITTED : CONST.REPORT.STATE_NUM.OPEN;
    const statusNum = isFree ? CONST.REPORT.STATUS_NUM.SUBMITTED : CONST.REPORT.STATUS_NUM.OPEN;

    const expenseReport: OptimisticExpenseReport = {
        reportID: generateReportID(),
        chatReportID,
        policyID,
        type: CONST.REPORT.TYPE.EXPENSE,
        ownerAccountID: payeeAccountID,
        currency,

        // We don't translate reportName because the server response is always in English
        reportName: `${policyName} owes ${formattedTotal}`,
        stateNum,
        statusNum,
        total: storedTotal,
        notificationPreference: CONST.REPORT.NOTIFICATION_PREFERENCE.HIDDEN,
        parentReportID: chatReportID,
        lastVisibleActionCreated: DateUtils.getDBTime(),
    };

    // The account defined in the policy submitsTo field is the approver/ manager for this report
    if (policy?.submitsTo) {
        expenseReport.managerID = policy.submitsTo;
    }

    return expenseReport;
}

/**
 * @param iouReportID - the report ID of the IOU report the action belongs to
 * @param type - IOUReportAction type. Can be oneOf(create, decline, cancel, pay, split)
 * @param total - IOU total in cents
 * @param comment - IOU comment
 * @param currency - IOU currency
 * @param paymentType - IOU paymentMethodType. Can be oneOf(Elsewhere, Expensify)
 * @param isSettlingUp - Whether we are settling up an IOU
 */
function getIOUReportActionMessage(iouReportID: string, type: string, total: number, comment: string, currency: string, paymentType = '', isSettlingUp = false): [Message] {
    const report = getReport(iouReportID);
    const amount =
        type === CONST.IOU.REPORT_ACTION_TYPE.PAY
            ? CurrencyUtils.convertToDisplayString(getMoneyRequestReimbursableTotal(!isEmptyObject(report) ? report : null), currency)
            : CurrencyUtils.convertToDisplayString(total, currency);

    let paymentMethodMessage;
    switch (paymentType) {
        case CONST.IOU.PAYMENT_TYPE.VBBA:
        case CONST.IOU.PAYMENT_TYPE.EXPENSIFY:
            paymentMethodMessage = ' with Expensify';
            break;
        default:
            paymentMethodMessage = ` elsewhere`;
            break;
    }

    let iouMessage;
    switch (type) {
        case CONST.REPORT.ACTIONS.TYPE.APPROVED:
            iouMessage = `approved ${amount}`;
            break;
        case CONST.REPORT.ACTIONS.TYPE.SUBMITTED:
            iouMessage = `submitted ${amount}`;
            break;
        case CONST.IOU.REPORT_ACTION_TYPE.CREATE:
            iouMessage = `requested ${amount}${comment && ` for ${comment}`}`;
            break;
        case CONST.IOU.REPORT_ACTION_TYPE.SPLIT:
            iouMessage = `split ${amount}${comment && ` for ${comment}`}`;
            break;
        case CONST.IOU.REPORT_ACTION_TYPE.DELETE:
            iouMessage = `deleted the ${amount} request${comment && ` for ${comment}`}`;
            break;
        case CONST.IOU.REPORT_ACTION_TYPE.PAY:
            iouMessage = isSettlingUp ? `paid ${amount}${paymentMethodMessage}` : `sent ${amount}${comment && ` for ${comment}`}${paymentMethodMessage}`;
            break;
        default:
            break;
    }

    return [
        {
            html: lodashEscape(iouMessage),
            text: iouMessage ?? '',
            isEdited: false,
            type: CONST.REPORT.MESSAGE.TYPE.COMMENT,
        },
    ];
}

/**
 * Builds an optimistic IOU reportAction object
 *
 * @param type - IOUReportAction type. Can be oneOf(create, delete, pay, split).
 * @param amount - IOU amount in cents.
 * @param currency
 * @param comment - User comment for the IOU.
 * @param participants - An array with participants details.
 * @param [transactionID] - Not required if the IOUReportAction type is 'pay'
 * @param [paymentType] - Only required if the IOUReportAction type is 'pay'. Can be oneOf(elsewhere, Expensify).
 * @param [iouReportID] - Only required if the IOUReportActions type is oneOf(decline, cancel, pay). Generates a randomID as default.
 * @param [isSettlingUp] - Whether we are settling up an IOU.
 * @param [isSendMoneyFlow] - Whether this is send money flow
 * @param [receipt]
 * @param [isOwnPolicyExpenseChat] - Whether this is an expense report create from the current user's policy expense chat
 */

function buildOptimisticIOUReportAction(
    type: ValueOf<typeof CONST.IOU.REPORT_ACTION_TYPE>,
    amount: number,
    currency: string,
    comment: string,
    participants: Participant[],
    transactionID: string,
    paymentType: DeepValueOf<typeof CONST.IOU.PAYMENT_TYPE>,
    iouReportID = '',
    isSettlingUp = false,
    isSendMoneyFlow = false,
    receipt: Receipt = {},
    isOwnPolicyExpenseChat = false,
    created = DateUtils.getDBTime(),
): OptimisticIOUReportAction {
    const IOUReportID = iouReportID || generateReportID();

    const originalMessage: IOUMessage = {
        amount,
        comment,
        currency,
        IOUTransactionID: transactionID,
        IOUReportID,
        type,
    };

    if (type === CONST.IOU.REPORT_ACTION_TYPE.PAY) {
        // In send money flow, we store amount, comment, currency in IOUDetails when type = pay
        if (isSendMoneyFlow) {
            const keys = ['amount', 'comment', 'currency'] as const;
            keys.forEach((key) => {
                delete originalMessage[key];
            });
            originalMessage.IOUDetails = {amount, comment, currency};
            originalMessage.paymentType = paymentType;
        } else {
            // In case of pay money request action, we dont store the comment
            // and there is no single transctionID to link the action to.
            delete originalMessage.IOUTransactionID;
            delete originalMessage.comment;
            originalMessage.paymentType = paymentType;
        }
    }

    // IOUs of type split only exist in group DMs and those don't have an iouReport so we need to delete the IOUReportID key
    if (type === CONST.IOU.REPORT_ACTION_TYPE.SPLIT) {
        delete originalMessage.IOUReportID;
        // Split bill made from a policy expense chat only have the payee's accountID as the participant because the payer could be any policy admin
        if (isOwnPolicyExpenseChat) {
            originalMessage.participantAccountIDs = currentUserAccountID ? [currentUserAccountID] : [];
        } else {
            originalMessage.participantAccountIDs = currentUserAccountID
                ? [currentUserAccountID, ...participants.map((participant) => participant.accountID)]
                : participants.map((participant) => participant.accountID);
        }
    }

    return {
        actionName: CONST.REPORT.ACTIONS.TYPE.IOU,
        actorAccountID: currentUserAccountID,
        automatic: false,
        avatar: currentUserPersonalDetails?.avatar ?? UserUtils.getDefaultAvatarURL(currentUserAccountID),
        isAttachment: false,
        originalMessage,
        message: getIOUReportActionMessage(iouReportID, type, amount, comment, currency, paymentType, isSettlingUp),
        person: [
            {
                style: 'strong',
                text: currentUserPersonalDetails?.displayName ?? currentUserEmail,
                type: 'TEXT',
            },
        ],
        reportActionID: NumberUtils.rand64(),
        shouldShow: true,
        created,
        pendingAction: CONST.RED_BRICK_ROAD_PENDING_ACTION.ADD,
        whisperedToAccountIDs: [CONST.IOU.RECEIPT_STATE.SCANREADY, CONST.IOU.RECEIPT_STATE.SCANNING].some((value) => value === receipt?.state) ? [currentUserAccountID ?? -1] : [],
    };
}

/**
 * Builds an optimistic APPROVED report action with a randomly generated reportActionID.
 */
function buildOptimisticApprovedReportAction(amount: number, currency: string, expenseReportID: string): OptimisticApprovedReportAction {
    const originalMessage = {
        amount,
        currency,
        expenseReportID,
    };

    return {
        actionName: CONST.REPORT.ACTIONS.TYPE.APPROVED,
        actorAccountID: currentUserAccountID,
        automatic: false,
        avatar: currentUserPersonalDetails?.avatar ?? UserUtils.getDefaultAvatarURL(currentUserAccountID),
        isAttachment: false,
        originalMessage,
        message: getIOUReportActionMessage(expenseReportID, CONST.REPORT.ACTIONS.TYPE.APPROVED, Math.abs(amount), '', currency),
        person: [
            {
                style: 'strong',
                text: currentUserPersonalDetails?.displayName ?? currentUserEmail,
                type: 'TEXT',
            },
        ],
        reportActionID: NumberUtils.rand64(),
        shouldShow: true,
        created: DateUtils.getDBTime(),
        pendingAction: CONST.RED_BRICK_ROAD_PENDING_ACTION.ADD,
    };
}

/**
 * Builds an optimistic MOVED report action with a randomly generated reportActionID.
 * This action is used when we move reports across workspaces.
 */
function buildOptimisticMovedReportAction(fromPolicyID: string, toPolicyID: string, newParentReportID: string, movedReportID: string, policyName: string): ReportAction {
    const originalMessage = {
        fromPolicyID,
        toPolicyID,
        newParentReportID,
        movedReportID,
    };

    const movedActionMessage = [
        {
            html: `moved the report to the <a href='${CONST.NEW_EXPENSIFY_URL}r/${newParentReportID}' target='_blank' rel='noreferrer noopener'>${policyName}</a> workspace`,
            text: `moved the report to the ${policyName} workspace`,
            type: CONST.REPORT.MESSAGE.TYPE.COMMENT,
        },
    ];

    return {
        actionName: CONST.REPORT.ACTIONS.TYPE.MOVED,
        actorAccountID: currentUserAccountID,
        automatic: false,
        avatar: currentUserPersonalDetails?.avatar ?? UserUtils.getDefaultAvatarURL(currentUserAccountID),
        isAttachment: false,
        originalMessage,
        message: movedActionMessage,
        person: [
            {
                style: 'strong',
                text: currentUserPersonalDetails?.displayName ?? currentUserEmail,
                type: 'TEXT',
            },
        ],
        reportActionID: NumberUtils.rand64(),
        shouldShow: true,
        created: DateUtils.getDBTime(),
        pendingAction: CONST.RED_BRICK_ROAD_PENDING_ACTION.ADD,
    };
}

/**
 * Builds an optimistic SUBMITTED report action with a randomly generated reportActionID.
 *
 */
function buildOptimisticSubmittedReportAction(amount: number, currency: string, expenseReportID: string): OptimisticSubmittedReportAction {
    const originalMessage = {
        amount,
        currency,
        expenseReportID,
    };

    return {
        actionName: CONST.REPORT.ACTIONS.TYPE.SUBMITTED,
        actorAccountID: currentUserAccountID,
        automatic: false,
        avatar: currentUserPersonalDetails?.avatar ?? UserUtils.getDefaultAvatar(currentUserAccountID),
        isAttachment: false,
        originalMessage,
        message: getIOUReportActionMessage(expenseReportID, CONST.REPORT.ACTIONS.TYPE.SUBMITTED, Math.abs(amount), '', currency),
        person: [
            {
                style: 'strong',
                text: currentUserPersonalDetails?.displayName ?? currentUserEmail,
                type: 'TEXT',
            },
        ],
        reportActionID: NumberUtils.rand64(),
        shouldShow: true,
        created: DateUtils.getDBTime(),
        pendingAction: CONST.RED_BRICK_ROAD_PENDING_ACTION.ADD,
    };
}

/**
 * Builds an optimistic report preview action with a randomly generated reportActionID.
 *
 * @param chatReport
 * @param iouReport
 * @param [comment] - User comment for the IOU.
 * @param [transaction] - optimistic first transaction of preview
 */
function buildOptimisticReportPreview(
    chatReport: OnyxEntry<Report>,
    iouReport: OnyxEntry<Report>,
    comment = '',
    transaction: OnyxEntry<Transaction> = null,
    childReportID?: string,
): OptimisticReportPreview {
    const hasReceipt = TransactionUtils.hasReceipt(transaction);
    const isReceiptBeingScanned = hasReceipt && TransactionUtils.isReceiptBeingScanned(transaction);
    const message = getReportPreviewMessage(iouReport);
    const created = DateUtils.getDBTime();
    return {
        reportActionID: NumberUtils.rand64(),
        reportID: chatReport?.reportID,
        actionName: CONST.REPORT.ACTIONS.TYPE.REPORTPREVIEW,
        pendingAction: CONST.RED_BRICK_ROAD_PENDING_ACTION.ADD,
        originalMessage: {
            linkedReportID: iouReport?.reportID,
        },
        message: [
            {
                html: message,
                text: message,
                isEdited: false,
                type: CONST.REPORT.MESSAGE.TYPE.COMMENT,
            },
        ],
        created,
        accountID: iouReport?.managerID ?? 0,
        // The preview is initially whispered if created with a receipt, so the actor is the current user as well
        actorAccountID: hasReceipt ? currentUserAccountID : iouReport?.managerID ?? 0,
        childReportID: childReportID ?? iouReport?.reportID,
        childMoneyRequestCount: 1,
        childLastMoneyRequestComment: comment,
        childRecentReceiptTransactionIDs: hasReceipt && !isEmptyObject(transaction) ? {[transaction?.transactionID ?? '']: created} : undefined,
        whisperedToAccountIDs: isReceiptBeingScanned ? [currentUserAccountID ?? -1] : [],
    };
}

/**
 * Builds an optimistic modified expense action with a randomly generated reportActionID.
 */
function buildOptimisticModifiedExpenseReportAction(
    transactionThread: OnyxEntry<Transaction>,
    oldTransaction: OnyxEntry<Transaction>,
    transactionChanges: ExpenseOriginalMessage,
    isFromExpenseReport: boolean,
): OptimisticModifiedExpenseReportAction {
    const originalMessage = getModifiedExpenseOriginalMessage(oldTransaction, transactionChanges, isFromExpenseReport);
    return {
        actionName: CONST.REPORT.ACTIONS.TYPE.MODIFIEDEXPENSE,
        actorAccountID: currentUserAccountID,
        automatic: false,
        avatar: currentUserPersonalDetails?.avatar ?? UserUtils.getDefaultAvatarURL(currentUserAccountID),
        created: DateUtils.getDBTime(),
        isAttachment: false,
        message: [
            {
                // Currently we are composing the message from the originalMessage and message is only used in OldDot and not in the App
                text: 'You',
                style: 'strong',
                type: CONST.REPORT.MESSAGE.TYPE.TEXT,
            },
        ],
        originalMessage,
        person: [
            {
                style: 'strong',
                text: currentUserPersonalDetails?.displayName ?? String(currentUserAccountID),
                type: 'TEXT',
            },
        ],
        pendingAction: CONST.RED_BRICK_ROAD_PENDING_ACTION.ADD,
        reportActionID: NumberUtils.rand64(),
        reportID: transactionThread?.reportID,
        shouldShow: true,
    };
}

/**
 * Updates a report preview action that exists for an IOU report.
 *
 * @param [comment] - User comment for the IOU.
 * @param [transaction] - optimistic newest transaction of a report preview
 *
 */
function updateReportPreview(
    iouReport: OnyxEntry<Report>,
    reportPreviewAction: OnyxEntry<ReportAction>,
    isPayRequest = false,
    comment = '',
    transaction: OnyxEntry<Transaction> = null,
): UpdateReportPreview {
    const hasReceipt = TransactionUtils.hasReceipt(transaction);
    const recentReceiptTransactions = reportPreviewAction?.childRecentReceiptTransactionIDs ?? {};
    const transactionsToKeep = TransactionUtils.getRecentTransactions(recentReceiptTransactions);
    const previousTransactionsArray = Object.entries(recentReceiptTransactions ?? {}).map(([key, value]) => (transactionsToKeep.includes(key) ? {[key]: value} : null));
    const previousTransactions: Record<string, string> = {};

    for (const obj of previousTransactionsArray) {
        for (const key in obj) {
            if (obj) {
                previousTransactions[key] = obj[key];
            }
        }
    }

    const message = getReportPreviewMessage(iouReport, reportPreviewAction);
    return {
        ...reportPreviewAction,
        created: DateUtils.getDBTime(),
        message: [
            {
                html: message,
                text: message,
                isEdited: false,
                type: CONST.REPORT.MESSAGE.TYPE.COMMENT,
            },
        ],
        childLastMoneyRequestComment: comment || reportPreviewAction?.childLastMoneyRequestComment,
        childMoneyRequestCount: (reportPreviewAction?.childMoneyRequestCount ?? 0) + (isPayRequest ? 0 : 1),
        childRecentReceiptTransactionIDs: hasReceipt
            ? {
                  ...(transaction && {[transaction.transactionID]: transaction?.created}),
                  ...previousTransactions,
              }
            : recentReceiptTransactions,
        // As soon as we add a transaction without a receipt to the report, it will have ready money requests,
        // so we remove the whisper
        whisperedToAccountIDs: hasReceipt ? reportPreviewAction?.whisperedToAccountIDs : [],
    };
}

function buildOptimisticTaskReportAction(taskReportID: string, actionName: OriginalMessageActionName, message = ''): OptimisticTaskReportAction {
    const originalMessage = {
        taskReportID,
        type: actionName,
        text: message,
    };
    return {
        actionName,
        actorAccountID: currentUserAccountID,
        automatic: false,
        avatar: currentUserPersonalDetails?.avatar ?? UserUtils.getDefaultAvatarURL(currentUserAccountID),
        isAttachment: false,
        originalMessage,
        message: [
            {
                text: message,
                taskReportID,
                type: CONST.REPORT.MESSAGE.TYPE.TEXT,
            },
        ],
        person: [
            {
                style: 'strong',
                text: currentUserPersonalDetails?.displayName ?? String(currentUserAccountID),
                type: 'TEXT',
            },
        ],
        reportActionID: NumberUtils.rand64(),
        shouldShow: true,
        created: DateUtils.getDBTime(),
        isFirstItem: false,
        pendingAction: CONST.RED_BRICK_ROAD_PENDING_ACTION.ADD,
    };
}

/**
 * Builds an optimistic chat report with a randomly generated reportID and as much information as we currently have
 */
function buildOptimisticChatReport(
    participantList: number[],
    reportName: string = CONST.REPORT.DEFAULT_REPORT_NAME,
    chatType: ValueOf<typeof CONST.REPORT.CHAT_TYPE> | undefined = undefined,
    policyID: string = CONST.POLICY.OWNER_EMAIL_FAKE,
    ownerAccountID: number = CONST.REPORT.OWNER_ACCOUNT_ID_FAKE,
    isOwnPolicyExpenseChat = false,
    oldPolicyName = '',
    visibility: ValueOf<typeof CONST.REPORT.VISIBILITY> | undefined = undefined,
    writeCapability: ValueOf<typeof CONST.REPORT.WRITE_CAPABILITIES> | undefined = undefined,
    notificationPreference: NotificationPreference = CONST.REPORT.NOTIFICATION_PREFERENCE.ALWAYS,
    parentReportActionID = '',
    parentReportID = '',
    welcomeMessage = '',
): OptimisticChatReport {
    const currentTime = DateUtils.getDBTime();
    const isNewlyCreatedWorkspaceChat = chatType === CONST.REPORT.CHAT_TYPE.POLICY_EXPENSE_CHAT && isOwnPolicyExpenseChat;
    return {
        type: CONST.REPORT.TYPE.CHAT,
        chatType,
        isOwnPolicyExpenseChat,
        isPinned: reportName === CONST.REPORT.WORKSPACE_CHAT_ROOMS.ADMINS || isNewlyCreatedWorkspaceChat,
        lastActorAccountID: 0,
        lastMessageTranslationKey: '',
        lastMessageHtml: '',
        lastMessageText: undefined,
        lastReadTime: currentTime,
        lastVisibleActionCreated: currentTime,
        notificationPreference,
        oldPolicyName,
        ownerAccountID: ownerAccountID || CONST.REPORT.OWNER_ACCOUNT_ID_FAKE,
        parentReportActionID,
        parentReportID,
        // When creating a report the participantsAccountIDs and visibleChatMemberAccountIDs are the same
        participantAccountIDs: participantList,
        visibleChatMemberAccountIDs: participantList,
        policyID,
        reportID: generateReportID(),
        reportName,
        stateNum: 0,
        statusNum: 0,
        visibility,
        welcomeMessage,
        writeCapability,
    };
}

/**
 * Returns the necessary reportAction onyx data to indicate that the chat has been created optimistically
 * @param [created] - Action created time
 */
function buildOptimisticCreatedReportAction(emailCreatingAction: string, created = DateUtils.getDBTime()): OptimisticCreatedReportAction {
    return {
        reportActionID: NumberUtils.rand64(),
        actionName: CONST.REPORT.ACTIONS.TYPE.CREATED,
        pendingAction: CONST.RED_BRICK_ROAD_PENDING_ACTION.ADD,
        actorAccountID: currentUserAccountID,
        message: [
            {
                type: CONST.REPORT.MESSAGE.TYPE.TEXT,
                style: 'strong',
                text: emailCreatingAction,
            },
            {
                type: CONST.REPORT.MESSAGE.TYPE.TEXT,
                style: 'normal',
                text: ' created this report',
            },
        ],
        person: [
            {
                type: CONST.REPORT.MESSAGE.TYPE.TEXT,
                style: 'strong',
                text: allPersonalDetails?.[currentUserAccountID ?? '']?.displayName ?? currentUserEmail,
            },
        ],
        automatic: false,
        avatar: allPersonalDetails?.[currentUserAccountID ?? '']?.avatar ?? UserUtils.getDefaultAvatarURL(currentUserAccountID),
        created,
        shouldShow: true,
    };
}

/**
 * Returns the necessary reportAction onyx data to indicate that a task report has been edited
 */
function buildOptimisticEditedTaskReportAction(emailEditingTask: string): OptimisticEditedTaskReportAction {
    return {
        reportActionID: NumberUtils.rand64(),
        actionName: CONST.REPORT.ACTIONS.TYPE.TASKEDITED,
        pendingAction: CONST.RED_BRICK_ROAD_PENDING_ACTION.ADD,
        actorAccountID: currentUserAccountID,
        message: [
            {
                type: CONST.REPORT.MESSAGE.TYPE.TEXT,
                style: 'strong',
                text: emailEditingTask,
            },
            {
                type: CONST.REPORT.MESSAGE.TYPE.TEXT,
                style: 'normal',
                text: ' edited this task',
            },
        ],
        person: [
            {
                type: CONST.REPORT.MESSAGE.TYPE.TEXT,
                style: 'strong',
                text: allPersonalDetails?.[currentUserAccountID ?? '']?.displayName ?? currentUserEmail,
            },
        ],
        automatic: false,
        avatar: allPersonalDetails?.[currentUserAccountID ?? '']?.avatar ?? UserUtils.getDefaultAvatarURL(currentUserAccountID),
        created: DateUtils.getDBTime(),
        shouldShow: false,
    };
}

/**
 * Returns the necessary reportAction onyx data to indicate that a chat has been archived
 *
 * @param reason - A reason why the chat has been archived
 */
function buildOptimisticClosedReportAction(emailClosingReport: string, policyName: string, reason: string = CONST.REPORT.ARCHIVE_REASON.DEFAULT): OptimisticClosedReportAction {
    return {
        actionName: CONST.REPORT.ACTIONS.TYPE.CLOSED,
        actorAccountID: currentUserAccountID,
        automatic: false,
        avatar: allPersonalDetails?.[currentUserAccountID ?? '']?.avatar ?? UserUtils.getDefaultAvatarURL(currentUserAccountID),
        created: DateUtils.getDBTime(),
        message: [
            {
                type: CONST.REPORT.MESSAGE.TYPE.TEXT,
                style: 'strong',
                text: emailClosingReport,
            },
            {
                type: CONST.REPORT.MESSAGE.TYPE.TEXT,
                style: 'normal',
                text: ' closed this report',
            },
        ],
        originalMessage: {
            policyName,
            reason,
        },
        pendingAction: CONST.RED_BRICK_ROAD_PENDING_ACTION.ADD,
        person: [
            {
                type: CONST.REPORT.MESSAGE.TYPE.TEXT,
                style: 'strong',
                text: allPersonalDetails?.[currentUserAccountID ?? '']?.displayName ?? currentUserEmail,
            },
        ],
        reportActionID: NumberUtils.rand64(),
        shouldShow: true,
    };
}

function buildOptimisticWorkspaceChats(policyID: string, policyName: string): OptimisticWorkspaceChats {
    const announceChatData = buildOptimisticChatReport(
        currentUserAccountID ? [currentUserAccountID] : [],
        CONST.REPORT.WORKSPACE_CHAT_ROOMS.ANNOUNCE,
        CONST.REPORT.CHAT_TYPE.POLICY_ANNOUNCE,
        policyID,
        CONST.POLICY.OWNER_ACCOUNT_ID_FAKE,
        false,
        policyName,
        undefined,
        undefined,

        // #announce contains all policy members so notifying always should be opt-in only.
        CONST.REPORT.NOTIFICATION_PREFERENCE.DAILY,
    );
    const announceChatReportID = announceChatData.reportID;
    const announceCreatedAction = buildOptimisticCreatedReportAction(CONST.POLICY.OWNER_EMAIL_FAKE);
    const announceReportActionData = {
        [announceCreatedAction.reportActionID]: announceCreatedAction,
    };

    const adminsChatData = buildOptimisticChatReport(
        [currentUserAccountID ?? -1],
        CONST.REPORT.WORKSPACE_CHAT_ROOMS.ADMINS,
        CONST.REPORT.CHAT_TYPE.POLICY_ADMINS,
        policyID,
        CONST.POLICY.OWNER_ACCOUNT_ID_FAKE,
        false,
        policyName,
    );
    const adminsChatReportID = adminsChatData.reportID;
    const adminsCreatedAction = buildOptimisticCreatedReportAction(CONST.POLICY.OWNER_EMAIL_FAKE);
    const adminsReportActionData = {
        [adminsCreatedAction.reportActionID]: adminsCreatedAction,
    };

    const expenseChatData = buildOptimisticChatReport([currentUserAccountID ?? -1], '', CONST.REPORT.CHAT_TYPE.POLICY_EXPENSE_CHAT, policyID, currentUserAccountID, true, policyName);
    const expenseChatReportID = expenseChatData.reportID;
    const expenseReportCreatedAction = buildOptimisticCreatedReportAction(currentUserEmail ?? '');
    const expenseReportActionData = {
        [expenseReportCreatedAction.reportActionID]: expenseReportCreatedAction,
    };

    return {
        announceChatReportID,
        announceChatData,
        announceReportActionData,
        announceCreatedReportActionID: announceCreatedAction.reportActionID,
        adminsChatReportID,
        adminsChatData,
        adminsReportActionData,
        adminsCreatedReportActionID: adminsCreatedAction.reportActionID,
        expenseChatReportID,
        expenseChatData,
        expenseReportActionData,
        expenseCreatedReportActionID: expenseReportCreatedAction.reportActionID,
    };
}

/**
 * Builds an optimistic Task Report with a randomly generated reportID
 *
 * @param ownerAccountID - Account ID of the person generating the Task.
 * @param assigneeAccountID - AccountID of the other person participating in the Task.
 * @param parentReportID - Report ID of the chat where the Task is.
 * @param title - Task title.
 * @param description - Task description.
 * @param policyID - PolicyID of the parent report
 */

function buildOptimisticTaskReport(
    ownerAccountID: number,
    assigneeAccountID = 0,
    parentReportID?: string,
    title?: string,
    description?: string,
    policyID: string = CONST.POLICY.OWNER_EMAIL_FAKE,
): OptimisticTaskReport {
    // When creating a report the participantsAccountIDs and visibleChatMemberAccountIDs are the same
    const participantsAccountIDs = assigneeAccountID && assigneeAccountID !== ownerAccountID ? [assigneeAccountID] : [];

    return {
        reportID: generateReportID(),
        reportName: title,
        description,
        ownerAccountID,
        participantAccountIDs: participantsAccountIDs,
        visibleChatMemberAccountIDs: participantsAccountIDs,
        managerID: assigneeAccountID,
        type: CONST.REPORT.TYPE.TASK,
        parentReportID,
        policyID,
        stateNum: CONST.REPORT.STATE_NUM.OPEN,
        statusNum: CONST.REPORT.STATUS_NUM.OPEN,
        notificationPreference: CONST.REPORT.NOTIFICATION_PREFERENCE.ALWAYS,
        lastVisibleActionCreated: DateUtils.getDBTime(),
    };
}

/**
 * A helper method to create transaction thread
 *
 * @param reportAction - the parent IOU report action from which to create the thread
 *
 * @param moneyRequestReportID - the reportID which the report action belong to
 */
function buildTransactionThread(reportAction: OnyxEntry<ReportAction>, moneyRequestReportID: string): OptimisticChatReport {
    const participantAccountIDs = [...new Set([currentUserAccountID, Number(reportAction?.actorAccountID)])].filter(Boolean) as number[];
    return buildOptimisticChatReport(
        participantAccountIDs,
        getTransactionReportName(reportAction),
        undefined,
        getReport(moneyRequestReportID)?.policyID ?? CONST.POLICY.OWNER_EMAIL_FAKE,
        CONST.POLICY.OWNER_ACCOUNT_ID_FAKE,
        false,
        '',
        undefined,
        undefined,
        CONST.REPORT.NOTIFICATION_PREFERENCE.HIDDEN,
        reportAction?.reportActionID,
        moneyRequestReportID,
    );
}

function isUnread(report: OnyxEntry<Report>): boolean {
    if (!report) {
        return false;
    }

    // lastVisibleActionCreated and lastReadTime are both datetime strings and can be compared directly
    const lastVisibleActionCreated = report.lastVisibleActionCreated ?? '';
    const lastReadTime = report.lastReadTime ?? '';
    return lastReadTime < lastVisibleActionCreated;
}

function isIOUOwnedByCurrentUser(report: OnyxEntry<Report>, allReportsDict: OnyxCollection<Report> = null): boolean {
    const allAvailableReports = allReportsDict ?? allReports;
    if (!report || !allAvailableReports) {
        return false;
    }

    let reportToLook = report;
    if (report.iouReportID) {
        const iouReport = allAvailableReports[`${ONYXKEYS.COLLECTION.REPORT}${report.iouReportID}`];
        if (iouReport) {
            reportToLook = iouReport;
        }
    }

    return reportToLook.ownerAccountID === currentUserAccountID;
}

/**
 * Assuming the passed in report is a default room, lets us know whether we can see it or not, based on permissions and
 * the various subsets of users we've allowed to use default rooms.
 */
function canSeeDefaultRoom(report: OnyxEntry<Report>, policies: OnyxCollection<Policy>, betas: OnyxEntry<Beta[]>): boolean {
    // Include archived rooms
    if (isArchivedRoom(report)) {
        return true;
    }

    // Include default rooms for free plan policies (domain rooms aren't included in here because they do not belong to a policy)
    if (getPolicyType(report, policies) === CONST.POLICY.TYPE.FREE) {
        return true;
    }

    // Include domain rooms with Partner Managers (Expensify accounts) in them for accounts that are on a domain with an Approved Accountant
    if (isDomainRoom(report) && doesDomainHaveApprovedAccountant && hasExpensifyEmails(report?.participantAccountIDs ?? [])) {
        return true;
    }

    // If the room has an assigned guide, it can be seen.
    if (hasExpensifyGuidesEmails(report?.participantAccountIDs ?? [])) {
        return true;
    }

    // Include any admins and announce rooms, since only non partner-managed domain rooms are on the beta now.
    if (isAdminRoom(report) || isAnnounceRoom(report)) {
        return true;
    }

    // For all other cases, just check that the user belongs to the default rooms beta
    return Permissions.canUseDefaultRooms(betas ?? []);
}

function canAccessReport(report: OnyxEntry<Report>, policies: OnyxCollection<Policy>, betas: OnyxEntry<Beta[]>): boolean {
    if (isThread(report) && ReportActionsUtils.isPendingRemove(ReportActionsUtils.getParentReportAction(report))) {
        return false;
    }

    // We hide default rooms (it's basically just domain rooms now) from people who aren't on the defaultRooms beta.
    if (isDefaultRoom(report) && !canSeeDefaultRoom(report, policies, betas)) {
        return false;
    }

    return true;
}
/**
 * Check if the report is the parent report of the currently viewed report or at least one child report has report action
 */
function shouldHideReport(report: OnyxEntry<Report>, currentReportId: string): boolean {
    const currentReport = getReport(currentReportId);
    const parentReport = getParentReport(!isEmptyObject(currentReport) ? currentReport : null);
    const reportActions = ReportActionsUtils.getAllReportActions(report?.reportID ?? '');
    const isChildReportHasComment = Object.values(reportActions ?? {})?.some((reportAction) => (reportAction?.childVisibleActionCount ?? 0) > 0);
    return parentReport?.reportID !== report?.reportID && !isChildReportHasComment;
}

/**
 * Checks to see if a report's parentAction is a money request that contains a violation
 */
function doesTransactionThreadHaveViolations(report: OnyxEntry<Report>, transactionViolations: OnyxCollection<TransactionViolation[]>, parentReportAction: OnyxEntry<ReportAction>): boolean {
    if (parentReportAction?.actionName !== CONST.REPORT.ACTIONS.TYPE.IOU) {
        return false;
    }
    const {IOUTransactionID, IOUReportID} = parentReportAction.originalMessage ?? {};
    if (!IOUTransactionID || !IOUReportID) {
        return false;
    }
    if (!isCurrentUserSubmitter(IOUReportID)) {
        return false;
    }
    if (report?.stateNum !== CONST.REPORT.STATE_NUM.OPEN && report?.stateNum !== CONST.REPORT.STATE_NUM.SUBMITTED) {
        return false;
    }
    return TransactionUtils.hasViolation(IOUTransactionID, transactionViolations);
}

/**
 * Checks to see if a report contains a violation
 */
function hasViolations(reportID: string, transactionViolations: OnyxCollection<TransactionViolation[]>): boolean {
    const transactions = TransactionUtils.getAllReportTransactions(reportID);
    return transactions.some((transaction) => TransactionUtils.hasViolation(transaction.transactionID, transactionViolations));
}

/**
 * Takes several pieces of data from Onyx and evaluates if a report should be shown in the option list (either when searching
 * for reports or the reports shown in the LHN).
 *
 * This logic is very specific and the order of the logic is very important. It should fail quickly in most cases and also
 * filter out the majority of reports before filtering out very specific minority of reports.
 */
function shouldReportBeInOptionList({
    report,
    currentReportId,
    isInGSDMode,
    betas,
    policies,
    excludeEmptyChats,
    doesReportHaveViolations,
}: {
    report: OnyxEntry<Report>;
    currentReportId: string;
    isInGSDMode: boolean;
    betas: Beta[];
    policies: OnyxCollection<Policy>;
    excludeEmptyChats: boolean;
    doesReportHaveViolations: boolean;
}) {
    const isInDefaultMode = !isInGSDMode;
    // Exclude reports that have no data because there wouldn't be anything to show in the option item.
    // This can happen if data is currently loading from the server or a report is in various stages of being created.
    // This can also happen for anyone accessing a public room or archived room for which they don't have access to the underlying policy.
    if (
        !report?.reportID ||
        !report?.type ||
        report?.reportName === undefined ||
        // eslint-disable-next-line @typescript-eslint/prefer-nullish-coalescing
        report?.isHidden ||
        // eslint-disable-next-line @typescript-eslint/prefer-nullish-coalescing
        report?.participantAccountIDs?.includes(CONST.ACCOUNT_ID.NOTIFICATIONS) ||
        (report?.participantAccountIDs?.length === 0 &&
            !isChatThread(report) &&
            !isPublicRoom(report) &&
            !isUserCreatedPolicyRoom(report) &&
            !isArchivedRoom(report) &&
            !isMoneyRequestReport(report) &&
            !isTaskReport(report))
    ) {
        return false;
    }
    if (!canAccessReport(report, policies, betas)) {
        return false;
    }

    // Include the currently viewed report. If we excluded the currently viewed report, then there
    // would be no way to highlight it in the options list and it would be confusing to users because they lose
    // a sense of context.
    if (report.reportID === currentReportId) {
        return true;
    }

    // Include reports that are relevant to the user in any view mode. Criteria include having a draft or having a GBR showing.
    // eslint-disable-next-line @typescript-eslint/prefer-nullish-coalescing
    if (report.hasDraft || requiresAttentionFromCurrentUser(report)) {
        return true;
    }
    const lastVisibleMessage = ReportActionsUtils.getLastVisibleMessage(report.reportID);
    const isEmptyChat = !report.lastMessageText && !report.lastMessageTranslationKey && !lastVisibleMessage.lastMessageText && !lastVisibleMessage.lastMessageTranslationKey;
    const canHideReport = shouldHideReport(report, currentReportId);

    // Include reports if they are pinned
    if (report.isPinned) {
        return true;
    }

    // Hide only chat threads that haven't been commented on (other threads are actionable)
    if (isChatThread(report) && canHideReport && isEmptyChat) {
        return false;
    }

    // Include reports that have errors from trying to add a workspace
    // If we excluded it, then the red-brock-road pattern wouldn't work for the user to resolve the error
    if (report.errorFields?.addWorkspaceRoom) {
        return true;
    }

    // Always show IOU reports with violations
    if (isExpenseRequest(report) && doesReportHaveViolations) {
        return true;
    }

    // All unread chats (even archived ones) in GSD mode will be shown. This is because GSD mode is specifically for focusing the user on the most relevant chats, primarily, the unread ones
    if (isInGSDMode) {
        return isUnread(report) && report.notificationPreference !== CONST.REPORT.NOTIFICATION_PREFERENCE.MUTE;
    }

    // Archived reports should always be shown when in default (most recent) mode. This is because you should still be able to access and search for the chats to find them.
    if (isInDefaultMode && isArchivedRoom(report)) {
        return true;
    }

    // Hide chats between two users that haven't been commented on from the LNH
    if (excludeEmptyChats && isEmptyChat && isChatReport(report) && !isChatRoom(report) && !isPolicyExpenseChat(report) && canHideReport) {
        return false;
    }

    return true;
}

/**
 * Attempts to find a report in onyx with the provided list of participants. Does not include threads, task, money request, room, and policy expense chat.
 */
function getChatByParticipants(newParticipantList: number[]): OnyxEntry<Report> {
    const sortedNewParticipantList = newParticipantList.sort();
    return (
        Object.values(allReports ?? {}).find((report) => {
            // If the report has been deleted, or there are no participants (like an empty #admins room) then skip it
            if (
                !report ||
                report.participantAccountIDs?.length === 0 ||
                isChatThread(report) ||
                isTaskReport(report) ||
                isMoneyRequestReport(report) ||
                isChatRoom(report) ||
                isPolicyExpenseChat(report)
            ) {
                return false;
            }

            // Only return the chat if it has all the participants
            return lodashIsEqual(sortedNewParticipantList, report.participantAccountIDs?.sort());
        }) ?? null
    );
}

/**
 * Attempts to find a report in onyx with the provided list of participants in given policy
 */
function getChatByParticipantsAndPolicy(newParticipantList: number[], policyID: string): OnyxEntry<Report> {
    newParticipantList.sort();
    return (
        Object.values(allReports ?? {}).find((report) => {
            // If the report has been deleted, or there are no participants (like an empty #admins room) then skip it
            if (!report?.participantAccountIDs) {
                return false;
            }
            const sortedParticipanctsAccountIDs = report.participantAccountIDs?.sort();
            // Only return the room if it has all the participants and is not a policy room
            return report.policyID === policyID && lodashIsEqual(newParticipantList, sortedParticipanctsAccountIDs);
        }) ?? null
    );
}

function getAllPolicyReports(policyID: string): Array<OnyxEntry<Report>> {
    return Object.values(allReports ?? {}).filter((report) => report?.policyID === policyID);
}

/**
 * Returns true if Chronos is one of the chat participants (1:1)
 */
function chatIncludesChronos(report: OnyxEntry<Report> | EmptyObject): boolean {
    return Boolean(report?.participantAccountIDs?.includes(CONST.ACCOUNT_ID.CHRONOS));
}

/**
 * Can only flag if:
 *
 * - It was written by someone else and isn't a whisper
 * - It's a welcome message whisper
 * - It's an ADDCOMMENT that is not an attachment
 */
function canFlagReportAction(reportAction: OnyxEntry<ReportAction>, reportID: string | undefined): boolean {
    const report = getReport(reportID);
    const isCurrentUserAction = reportAction?.actorAccountID === currentUserAccountID;
    const isOriginalMessageHaveHtml =
        reportAction?.actionName === CONST.REPORT.ACTIONS.TYPE.ADDCOMMENT ||
        reportAction?.actionName === CONST.REPORT.ACTIONS.TYPE.RENAMED ||
        reportAction?.actionName === CONST.REPORT.ACTIONS.TYPE.CHRONOSOOOLIST;
    if (ReportActionsUtils.isWhisperAction(reportAction)) {
        // Allow flagging welcome message whispers as they can be set by any room creator
        if (report?.welcomeMessage && !isCurrentUserAction && isOriginalMessageHaveHtml && reportAction?.originalMessage?.html === report.welcomeMessage) {
            return true;
        }

        // Disallow flagging the rest of whisper as they are sent by us
        return false;
    }

    return Boolean(
        !isCurrentUserAction &&
            reportAction?.actionName === CONST.REPORT.ACTIONS.TYPE.ADDCOMMENT &&
            !ReportActionsUtils.isDeletedAction(reportAction) &&
            !ReportActionsUtils.isCreatedTaskReportAction(reportAction) &&
            !isEmptyObject(report) &&
            report &&
            isAllowedToComment(report),
    );
}

/**
 * Whether flag comment page should show
 */
function shouldShowFlagComment(reportAction: OnyxEntry<ReportAction>, report: OnyxEntry<Report>): boolean {
    return (
        canFlagReportAction(reportAction, report?.reportID) &&
        !isArchivedRoom(report) &&
        !chatIncludesChronos(report) &&
        !isConciergeChatReport(report) &&
        reportAction?.actorAccountID !== CONST.ACCOUNT_ID.CONCIERGE
    );
}

/**
 * @param sortedAndFilteredReportActions - reportActions for the report, sorted newest to oldest, and filtered for only those that should be visible
 */
function getNewMarkerReportActionID(report: OnyxEntry<Report>, sortedAndFilteredReportActions: ReportAction[]): string {
    if (!isUnread(report)) {
        return '';
    }

    const newMarkerIndex = lodashFindLastIndex(sortedAndFilteredReportActions, (reportAction) => (reportAction.created ?? '') > (report?.lastReadTime ?? ''));

    return 'reportActionID' in sortedAndFilteredReportActions[newMarkerIndex] ? sortedAndFilteredReportActions[newMarkerIndex].reportActionID : '';
}

/**
 * Performs the markdown conversion, and replaces code points > 127 with C escape sequences
 * Used for compatibility with the backend auth validator for AddComment, and to account for MD in comments
 * @returns The comment's total length as seen from the backend
 */
function getCommentLength(textComment: string): number {
    return getParsedComment(textComment)
        .replace(/[^ -~]/g, '\\u????')
        .trim().length;
}

function getRouteFromLink(url: string | null): string {
    if (!url) {
        return '';
    }

    // Get the reportID from URL
    let route = url;
    const localWebAndroidRegEx = /^(https:\/\/([0-9]{1,3})\.([0-9]{1,3})\.([0-9]{1,3})\.([0-9]{1,3}))/;
    linkingConfig.prefixes.forEach((prefix) => {
        if (route.startsWith(prefix)) {
            route = route.replace(prefix, '');
        } else if (localWebAndroidRegEx.test(route)) {
            route = route.replace(localWebAndroidRegEx, '');
        } else {
            return;
        }

        // Remove the port if it's a localhost URL
        if (/^:\d+/.test(route)) {
            route = route.replace(/:\d+/, '');
        }

        // Remove the leading slash if exists
        if (route.startsWith('/')) {
            route = route.replace('/', '');
        }
    });
    return route;
}

function parseReportRouteParams(route: string): ReportRouteParams {
    let parsingRoute = route;
    if (parsingRoute.at(0) === '/') {
        // remove the first slash
        parsingRoute = parsingRoute.slice(1);
    }

    if (!parsingRoute.startsWith(Url.addTrailingForwardSlash(ROUTES.REPORT))) {
        return {reportID: '', isSubReportPageRoute: false};
    }

    const pathSegments = parsingRoute.split('/');

    const reportIDSegment = pathSegments[1];

    // Check for "undefined" or any other unwanted string values
    if (!reportIDSegment || reportIDSegment === 'undefined') {
        return {reportID: '', isSubReportPageRoute: false};
    }

    return {
        reportID: reportIDSegment,
        isSubReportPageRoute: pathSegments.length > 2,
    };
}

function getReportIDFromLink(url: string | null): string {
    const route = getRouteFromLink(url);
    const {reportID, isSubReportPageRoute} = parseReportRouteParams(route);
    if (isSubReportPageRoute) {
        // We allow the Sub-Report deep link routes (settings, details, etc.) to be handled by their respective component pages
        return '';
    }
    return reportID;
}

/**
 * Get the report policyID given a reportID
 */
function getReportPolicyID(reportID?: string): string | undefined {
    return getReport(reportID)?.policyID;
}

/**
 * Check if the chat report is linked to an iou that is waiting for the current user to add a credit bank account.
 */
function hasIOUWaitingOnCurrentUserBankAccount(chatReport: OnyxEntry<Report>): boolean {
    if (chatReport?.iouReportID) {
        const iouReport = allReports?.[`${ONYXKEYS.COLLECTION.REPORT}${chatReport?.iouReportID}`];
        if (iouReport?.isWaitingOnBankAccount && iouReport?.ownerAccountID === currentUserAccountID) {
            return true;
        }
    }

    return false;
}

/**
 * Users can request money:
 * - in policy expense chats only if they are in a role of a member in the chat (in other words, if it's their policy expense chat)
 * - in an open or submitted expense report tied to a policy expense chat the user owns
 *     - employee can request money in submitted expense report only if the policy has Instant Submit settings turned on
 * - in an IOU report, which is not settled yet
 * - in a 1:1 DM chat
 */
function canRequestMoney(report: OnyxEntry<Report>, policy: OnyxEntry<Policy>, otherParticipants: number[]): boolean {
    // User cannot request money in chat thread or in task report or in chat room
    if (isChatThread(report) || isTaskReport(report) || isChatRoom(report)) {
        return false;
    }

    // Users can only request money in DMs if they are a 1:1 DM
    if (isDM(report)) {
        return otherParticipants.length === 1;
    }

    // Prevent requesting money if pending IOU report waiting for their bank account already exists
    if (hasIOUWaitingOnCurrentUserBankAccount(report)) {
        return false;
    }

    // In case of expense reports, we have to look at the parent workspace chat to get the isOwnPolicyExpenseChat property
    let isOwnPolicyExpenseChat = report?.isOwnPolicyExpenseChat ?? false;
    if (isExpenseReport(report) && getParentReport(report)) {
        isOwnPolicyExpenseChat = Boolean(getParentReport(report)?.isOwnPolicyExpenseChat);
    }

    // In case there are no other participants than the current user and it's not user's own policy expense chat, they can't request money from such report
    if (otherParticipants.length === 0 && !isOwnPolicyExpenseChat) {
        return false;
    }

    // User can request money in any IOU report, unless paid, but user can only request money in an expense report
    // which is tied to their workspace chat.
    if (isMoneyRequestReport(report)) {
        const isOwnExpenseReport = isExpenseReport(report) && isOwnPolicyExpenseChat;
        if (isOwnExpenseReport && PolicyUtils.isPaidGroupPolicy(policy)) {
            return isDraftExpenseReport(report);
        }

        return (isOwnExpenseReport || isIOUReport(report)) && !isReportApproved(report) && !isSettled(report?.reportID);
    }

    // In case of policy expense chat, users can only request money from their own policy expense chat
    return !isPolicyExpenseChat(report) || isOwnPolicyExpenseChat;
}

/**
 * Helper method to define what money request options we want to show for particular method.
 * There are 3 money request options: Request, Split and Send:
 * - Request option should show for:
 *     - DMs
 *     - own policy expense chats
 *     - open and processing expense reports tied to own policy expense chat
 *     - unsettled IOU reports
 * - Send option should show for:
 *     - DMs
 * - Split options should show for:
 *     - chat/ policy rooms with more than 1 participants
 *     - groups chats with 3 and more participants
 *     - corporate workspace chats
 *
 * None of the options should show in chat threads or if there is some special Expensify account
 * as a participant of the report.
 */
function getMoneyRequestOptions(report: OnyxEntry<Report>, policy: OnyxEntry<Policy>, reportParticipants: number[]): Array<ValueOf<typeof CONST.IOU.TYPE>> {
    // In any thread or task report, we do not allow any new money requests yet
    if (isChatThread(report) || isTaskReport(report)) {
        return [];
    }

    // We don't allow IOU actions if an Expensify account is a participant of the report, unless the policy that the report is on is owned by an Expensify account
    const doParticipantsIncludeExpensifyAccounts = lodashIntersection(reportParticipants, CONST.EXPENSIFY_ACCOUNT_IDS).length > 0;
    const isPolicyOwnedByExpensifyAccounts = report?.policyID ? CONST.EXPENSIFY_ACCOUNT_IDS.includes(getPolicy(report?.policyID ?? '')?.ownerAccountID ?? 0) : false;
    if (doParticipantsIncludeExpensifyAccounts && !isPolicyOwnedByExpensifyAccounts) {
        return [];
    }

    const otherParticipants = reportParticipants.filter((accountID) => currentUserPersonalDetails?.accountID !== accountID);
    const hasSingleOtherParticipantInReport = otherParticipants.length === 1;
    const hasMultipleOtherParticipants = otherParticipants.length > 1;
    let options: Array<ValueOf<typeof CONST.IOU.TYPE>> = [];

    // User created policy rooms and default rooms like #admins or #announce will always have the Split Bill option
    // unless there are no other participants at all (e.g. #admins room for a policy with only 1 admin)
    // DM chats will have the Split Bill option only when there are at least 2 other people in the chat.
    // Your own workspace chats will have the split bill option.
    if ((isChatRoom(report) && otherParticipants.length > 0) || (isDM(report) && hasMultipleOtherParticipants) || (isPolicyExpenseChat(report) && report?.isOwnPolicyExpenseChat)) {
        options = [CONST.IOU.TYPE.SPLIT];
    }

    if (canRequestMoney(report, policy, otherParticipants)) {
        options = [...options, CONST.IOU.TYPE.REQUEST];
    }

    // Send money option should be visible only in 1:1 DMs
    if (isDM(report) && hasSingleOtherParticipantInReport) {
        options = [...options, CONST.IOU.TYPE.SEND];
    }

    return options;
}

/**
 * Allows a user to leave a policy room according to the following conditions of the visibility or chatType rNVP:
 * `public` - Anyone can leave (because anybody can join)
 * `public_announce` - Only non-policy members can leave (it's auto-shared with policy members)
 * `policy_admins` - Nobody can leave (it's auto-shared with all policy admins)
 * `policy_announce` - Nobody can leave (it's auto-shared with all policy members)
 * `policyExpenseChat` - Nobody can leave (it's auto-shared with all policy members)
 * `policy` - Anyone can leave (though only policy members can join)
 * `domain` - Nobody can leave (it's auto-shared with domain members)
 * `dm` - Nobody can leave (it's auto-shared with users)
 * `private` - Anybody can leave (though you can only be invited to join)
 */
function canLeaveRoom(report: OnyxEntry<Report>, isPolicyMember: boolean): boolean {
    if (!report?.visibility) {
        if (
            report?.chatType === CONST.REPORT.CHAT_TYPE.POLICY_ADMINS ||
            report?.chatType === CONST.REPORT.CHAT_TYPE.POLICY_ANNOUNCE ||
            report?.chatType === CONST.REPORT.CHAT_TYPE.POLICY_EXPENSE_CHAT ||
            report?.chatType === CONST.REPORT.CHAT_TYPE.DOMAIN_ALL ||
            !report?.chatType
        ) {
            // DM chats don't have a chatType
            return false;
        }
    } else if (isPublicAnnounceRoom(report) && isPolicyMember) {
        return false;
    }
    return true;
}

function isCurrentUserTheOnlyParticipant(participantAccountIDs?: number[]): boolean {
    return Boolean(participantAccountIDs?.length === 1 && participantAccountIDs?.[0] === currentUserAccountID);
}

/**
 * Returns display names for those that can see the whisper.
 * However, it returns "you" if the current user is the only one who can see it besides the person that sent it.
 */
function getWhisperDisplayNames(participantAccountIDs?: number[]): string | undefined {
    const isWhisperOnlyVisibleToCurrentUser = isCurrentUserTheOnlyParticipant(participantAccountIDs);

    // When the current user is the only participant, the display name needs to be "you" because that's the only person reading it
    if (isWhisperOnlyVisibleToCurrentUser) {
        return Localize.translateLocal('common.youAfterPreposition');
    }

    return participantAccountIDs?.map((accountID) => getDisplayNameForParticipant(accountID, !isWhisperOnlyVisibleToCurrentUser)).join(', ');
}

/**
 * Show subscript on workspace chats / threads and expense requests
 */
function shouldReportShowSubscript(report: OnyxEntry<Report>): boolean {
    if (isArchivedRoom(report) && !isWorkspaceThread(report)) {
        return false;
    }

    if (isPolicyExpenseChat(report) && !isChatThread(report) && !isTaskReport(report) && !report?.isOwnPolicyExpenseChat) {
        return true;
    }

    if (isPolicyExpenseChat(report) && !isThread(report) && !isTaskReport(report)) {
        return true;
    }

    if (isExpenseRequest(report)) {
        return true;
    }

    if (isWorkspaceTaskReport(report)) {
        return true;
    }

    if (isWorkspaceThread(report)) {
        return true;
    }

    return false;
}

/**
 * Return true if reports data exists
 */
function isReportDataReady(): boolean {
    return !isEmptyObject(allReports) && Object.keys(allReports ?? {}).some((key) => allReports?.[key]?.reportID);
}

/**
 * Return true if reportID from path is valid
 */
function isValidReportIDFromPath(reportIDFromPath: string): boolean {
    return !['', 'null', '0'].includes(reportIDFromPath);
}

/**
 * Return the errors we have when creating a chat or a workspace room
 */
function getAddWorkspaceRoomOrChatReportErrors(report: OnyxEntry<Report>): Record<string, string> | null | undefined {
    // We are either adding a workspace room, or we're creating a chat, it isn't possible for both of these to have errors for the same report at the same time, so
    // simply looking up the first truthy value will get the relevant property if it's set.
    return report?.errorFields?.addWorkspaceRoom ?? report?.errorFields?.createChat;
}

/**
 * Return true if the Money Request report is marked for deletion.
 */
function isMoneyRequestReportPendingDeletion(report: OnyxEntry<Report>): boolean {
    if (!isMoneyRequestReport(report)) {
        return false;
    }

    const parentReportAction = ReportActionsUtils.getReportAction(report?.parentReportID ?? '', report?.parentReportActionID ?? '');
    return parentReportAction?.pendingAction === CONST.RED_BRICK_ROAD_PENDING_ACTION.DELETE;
}

function canUserPerformWriteAction(report: OnyxEntry<Report>) {
    const reportErrors = getAddWorkspaceRoomOrChatReportErrors(report);

    // If the Money Request report is marked for deletion, let us prevent any further write action.
    if (isMoneyRequestReportPendingDeletion(report)) {
        return false;
    }

    return !isArchivedRoom(report) && isEmptyObject(reportErrors) && report && isAllowedToComment(report) && !isAnonymousUser;
}

/**
 * Returns ID of the original report from which the given reportAction is first created.
 */
function getOriginalReportID(reportID: string, reportAction: OnyxEntry<ReportAction>): string | undefined {
    const currentReportAction = ReportActionsUtils.getReportAction(reportID, reportAction?.reportActionID ?? '');
    return isThreadFirstChat(reportAction, reportID) && Object.keys(currentReportAction ?? {}).length === 0
        ? allReports?.[`${ONYXKEYS.COLLECTION.REPORT}${reportID}`]?.parentReportID
        : reportID;
}

/**
 * Return the pendingAction and the errors we have when creating a chat or a workspace room offline
 */
function getReportOfflinePendingActionAndErrors(report: OnyxEntry<Report>): ReportOfflinePendingActionAndErrors {
    // We are either adding a workspace room, or we're creating a chat, it isn't possible for both of these to be pending, or to have errors for the same report at the same time, so
    // simply looking up the first truthy value for each case will get the relevant property if it's set.
    const addWorkspaceRoomOrChatPendingAction = report?.pendingFields?.addWorkspaceRoom ?? report?.pendingFields?.createChat;
    const addWorkspaceRoomOrChatErrors = getAddWorkspaceRoomOrChatReportErrors(report);
    return {addWorkspaceRoomOrChatPendingAction, addWorkspaceRoomOrChatErrors};
}

function getPolicyExpenseChatReportIDByOwner(policyOwner: string): string | null {
    const policyWithOwner = Object.values(allPolicies ?? {}).find((policy) => policy?.owner === policyOwner);
    if (!policyWithOwner) {
        return null;
    }

    const expenseChat = Object.values(allReports ?? {}).find((report) => isPolicyExpenseChat(report) && report?.policyID === policyWithOwner.id);
    if (!expenseChat) {
        return null;
    }
    return expenseChat.reportID;
}

/**
 * Check if the report can create the request with type is iouType
 */
function canCreateRequest(report: OnyxEntry<Report>, policy: OnyxEntry<Policy>, iouType: (typeof CONST.IOU.TYPE)[keyof typeof CONST.IOU.TYPE]): boolean {
    const participantAccountIDs = report?.participantAccountIDs ?? [];
    if (!canUserPerformWriteAction(report)) {
        return false;
    }
    return getMoneyRequestOptions(report, policy, participantAccountIDs).includes(iouType);
}

function getWorkspaceChats(policyID: string, accountIDs: number[]): Array<OnyxEntry<Report>> {
    return Object.values(allReports ?? {}).filter((report) => isPolicyExpenseChat(report) && (report?.policyID ?? '') === policyID && accountIDs.includes(report?.ownerAccountID ?? -1));
}

/**
 * @param policy - the workspace the report is on, null if the user isn't a member of the workspace
 */
function shouldDisableRename(report: OnyxEntry<Report>, policy: OnyxEntry<Policy>): boolean {
    if (isDefaultRoom(report) || isArchivedRoom(report) || isThread(report) || isMoneyRequestReport(report) || isPolicyExpenseChat(report)) {
        return true;
    }

    // if the linked workspace is null, that means the person isn't a member of the workspace the report is in
    // which means this has to be a public room we want to disable renaming for
    if (!policy) {
        return true;
    }

    // If there is a linked workspace, that means the user is a member of the workspace the report is in.
    // Still, we only want policy owners and admins to be able to modify the name.
    return !Object.keys(loginList ?? {}).includes(policy.owner) && policy.role !== CONST.POLICY.ROLE.ADMIN;
}

/**
 * @param policy - the workspace the report is on, null if the user isn't a member of the workspace
 */
function canEditWriteCapability(report: OnyxEntry<Report>, policy: OnyxEntry<Policy>): boolean {
    return PolicyUtils.isPolicyAdmin(policy) && !isAdminRoom(report) && !isArchivedRoom(report) && !isThread(report);
}

/**
 * Returns the onyx data needed for the task assignee chat
 */
function getTaskAssigneeChatOnyxData(
    accountID: number,
    assigneeAccountID: number,
    taskReportID: string,
    assigneeChatReportID: string,
    parentReportID: string,
    title: string,
    assigneeChatReport: OnyxEntry<Report>,
): OnyxDataTaskAssigneeChat {
    // Set if we need to add a comment to the assignee chat notifying them that they have been assigned a task
    let optimisticAssigneeAddComment: OptimisticReportAction | undefined;
    // Set if this is a new chat that needs to be created for the assignee
    let optimisticChatCreatedReportAction: OptimisticCreatedReportAction | undefined;
    const currentTime = DateUtils.getDBTime();
    const optimisticData: OnyxUpdate[] = [];
    const successData: OnyxUpdate[] = [];
    const failureData: OnyxUpdate[] = [];

    // You're able to assign a task to someone you haven't chatted with before - so we need to optimistically create the chat and the chat reportActions
    // Only add the assignee chat report to onyx if we haven't already set it optimistically
    if (assigneeChatReport?.isOptimisticReport && assigneeChatReport.pendingFields?.createChat !== CONST.RED_BRICK_ROAD_PENDING_ACTION.ADD) {
        optimisticChatCreatedReportAction = buildOptimisticCreatedReportAction(assigneeChatReportID);
        optimisticData.push(
            {
                onyxMethod: Onyx.METHOD.MERGE,
                key: `${ONYXKEYS.COLLECTION.REPORT}${assigneeChatReportID}`,
                value: {
                    pendingFields: {
                        createChat: CONST.RED_BRICK_ROAD_PENDING_ACTION.ADD,
                    },
                    isHidden: false,
                },
            },
            {
                onyxMethod: Onyx.METHOD.MERGE,
                key: `${ONYXKEYS.COLLECTION.REPORT_ACTIONS}${assigneeChatReportID}`,
                value: {[optimisticChatCreatedReportAction.reportActionID]: optimisticChatCreatedReportAction as Partial<ReportAction>},
            },
        );

        successData.push({
            onyxMethod: Onyx.METHOD.MERGE,
            key: `${ONYXKEYS.COLLECTION.REPORT}${assigneeChatReportID}`,
            value: {
                pendingFields: {
                    createChat: null,
                },
                isOptimisticReport: false,
            },
        });

        failureData.push(
            {
                onyxMethod: Onyx.METHOD.SET,
                key: `${ONYXKEYS.COLLECTION.REPORT}${assigneeChatReportID}`,
                value: null,
            },
            {
                onyxMethod: Onyx.METHOD.MERGE,
                key: `${ONYXKEYS.COLLECTION.REPORT_ACTIONS}${assigneeChatReportID}`,
                value: {[optimisticChatCreatedReportAction.reportActionID]: {pendingAction: null}},
            },
            // If we failed, we want to remove the optimistic personal details as it was likely due to an invalid login
            {
                onyxMethod: Onyx.METHOD.MERGE,
                key: ONYXKEYS.PERSONAL_DETAILS_LIST,
                value: {
                    [assigneeAccountID]: null,
                },
            },
        );
    }

    // If you're choosing to share the task in the same DM as the assignee then we don't need to create another reportAction indicating that you've been assigned
    if (assigneeChatReportID !== parentReportID) {
        // eslint-disable-next-line @typescript-eslint/prefer-nullish-coalescing
        const displayname = allPersonalDetails?.[assigneeAccountID]?.displayName || allPersonalDetails?.[assigneeAccountID]?.login || '';
        optimisticAssigneeAddComment = buildOptimisticTaskCommentReportAction(taskReportID, title, assigneeAccountID, `assigned to ${displayname}`, parentReportID);
        const lastAssigneeCommentText = formatReportLastMessageText(optimisticAssigneeAddComment.reportAction.message?.[0].text ?? '');
        const optimisticAssigneeReport = {
            lastVisibleActionCreated: currentTime,
            lastMessageText: lastAssigneeCommentText,
            lastActorAccountID: accountID,
            lastReadTime: currentTime,
        };

        optimisticData.push(
            {
                onyxMethod: Onyx.METHOD.MERGE,
                key: `${ONYXKEYS.COLLECTION.REPORT_ACTIONS}${assigneeChatReportID}`,
                value: {[optimisticAssigneeAddComment.reportAction.reportActionID ?? '']: optimisticAssigneeAddComment.reportAction as ReportAction},
            },
            {
                onyxMethod: Onyx.METHOD.MERGE,
                key: `${ONYXKEYS.COLLECTION.REPORT}${assigneeChatReportID}`,
                value: optimisticAssigneeReport,
            },
        );
        successData.push({
            onyxMethod: Onyx.METHOD.MERGE,
            key: `${ONYXKEYS.COLLECTION.REPORT_ACTIONS}${assigneeChatReportID}`,
            value: {[optimisticAssigneeAddComment.reportAction.reportActionID ?? '']: {isOptimisticAction: null}},
        });
        failureData.push({
            onyxMethod: Onyx.METHOD.MERGE,
            key: `${ONYXKEYS.COLLECTION.REPORT_ACTIONS}${assigneeChatReportID}`,
            value: {[optimisticAssigneeAddComment.reportAction.reportActionID ?? '']: {pendingAction: null}},
        });
    }

    return {
        optimisticData,
        successData,
        failureData,
        optimisticAssigneeAddComment,
        optimisticChatCreatedReportAction,
    };
}

/**
 * Returns an array of the participants Ids of a report
 *
 * @deprecated Use getVisibleMemberIDs instead
 */
function getParticipantsIDs(report: OnyxEntry<Report>): number[] {
    if (!report) {
        return [];
    }

    const participants = report.participantAccountIDs ?? [];

    // Build participants list for IOU/expense reports
    if (isMoneyRequestReport(report)) {
        const onlyTruthyValues = [report.managerID, report.ownerAccountID, ...participants].filter(Boolean) as number[];
        const onlyUnique = [...new Set([...onlyTruthyValues])];
        return onlyUnique;
    }
    return participants;
}

/**
 * Returns an array of the visible member accountIDs for a report*
 */
function getVisibleMemberIDs(report: OnyxEntry<Report>): number[] {
    if (!report) {
        return [];
    }

    const visibleChatMemberAccountIDs = report.visibleChatMemberAccountIDs ?? [];

    // Build participants list for IOU/expense reports
    if (isMoneyRequestReport(report)) {
        const onlyTruthyValues = [report.managerID, report.ownerAccountID, ...visibleChatMemberAccountIDs].filter(Boolean) as number[];
        const onlyUnique = [...new Set([...onlyTruthyValues])];
        return onlyUnique;
    }
    return visibleChatMemberAccountIDs;
}

/**
 * Return iou report action display message
 */
function getIOUReportActionDisplayMessage(reportAction: OnyxEntry<ReportAction>): string {
    if (reportAction?.actionName !== CONST.REPORT.ACTIONS.TYPE.IOU) {
        return '';
    }
    const originalMessage = reportAction.originalMessage;
    const {IOUReportID} = originalMessage;
    const iouReport = getReport(IOUReportID);
    let translationKey: TranslationPaths;
    if (originalMessage.type === CONST.IOU.REPORT_ACTION_TYPE.PAY) {
        // The `REPORT_ACTION_TYPE.PAY` action type is used for both fulfilling existing requests and sending money. To
        // differentiate between these two scenarios, we check if the `originalMessage` contains the `IOUDetails`
        // property. If it does, it indicates that this is a 'Send money' action.
        const {amount, currency} = originalMessage.IOUDetails ?? originalMessage;
        const formattedAmount = CurrencyUtils.convertToDisplayString(amount, currency) ?? '';
        const payerName = isExpenseReport(iouReport) ? getPolicyName(iouReport) : getDisplayNameForParticipant(iouReport?.managerID, true);

        switch (originalMessage.paymentType) {
            case CONST.IOU.PAYMENT_TYPE.ELSEWHERE:
                translationKey = 'iou.paidElsewhereWithAmount';
                break;
            case CONST.IOU.PAYMENT_TYPE.EXPENSIFY:
            case CONST.IOU.PAYMENT_TYPE.VBBA:
                translationKey = 'iou.paidWithExpensifyWithAmount';
                break;
            default:
                translationKey = 'iou.payerPaidAmount';
                break;
        }
        return Localize.translateLocal(translationKey, {amount: formattedAmount, payer: payerName ?? ''});
    }

    const transaction = TransactionUtils.getTransaction(originalMessage.IOUTransactionID ?? '');
    const transactionDetails = getTransactionDetails(!isEmptyObject(transaction) ? transaction : null);
    const formattedAmount = CurrencyUtils.convertToDisplayString(transactionDetails?.amount ?? 0, transactionDetails?.currency);
    const isRequestSettled = isSettled(originalMessage.IOUReportID);
    const isApproved = isReportApproved(iouReport);
    if (isRequestSettled) {
        return Localize.translateLocal('iou.payerSettled', {
            amount: formattedAmount,
        });
    }
    if (isApproved) {
        return Localize.translateLocal('iou.approvedAmount', {
            amount: formattedAmount,
        });
    }
    translationKey = ReportActionsUtils.isSplitBillAction(reportAction) ? 'iou.didSplitAmount' : 'iou.requestedAmount';
    return Localize.translateLocal(translationKey, {
        formattedAmount,
        comment: transactionDetails?.comment ?? '',
    });
}

/**
 * Checks if a report is a group chat.
 *
 * A report is a group chat if it meets the following conditions:
 * - Not a chat thread.
 * - Not a task report.
 * - Not a money request / IOU report.
 * - Not an archived room.
 * - Not a public / admin / announce chat room (chat type doesn't match any of the specified types).
 * - More than 2 participants.
 *
 */
function isGroupChat(report: OnyxEntry<Report>): boolean {
    return Boolean(
        report &&
            !isChatThread(report) &&
            !isTaskReport(report) &&
            !isMoneyRequestReport(report) &&
            !isArchivedRoom(report) &&
            !Object.values(CONST.REPORT.CHAT_TYPE).some((chatType) => chatType === getChatType(report)) &&
            (report.participantAccountIDs?.length ?? 0) > 2,
    );
}

/**
 * Assume any report without a reportID is unusable.
 */
function isValidReport(report?: OnyxEntry<Report>): boolean {
    return Boolean(report?.reportID);
}

/**
 * Check to see if we are a participant of this report.
 */
function isReportParticipant(accountID: number, report: OnyxEntry<Report>): boolean {
    if (!accountID) {
        return false;
    }

    // If we have a DM AND the accountID we are checking is the current user THEN we won't find them as a participant and must assume they are a participant
    if (isDM(report) && accountID === currentUserAccountID) {
        return true;
    }

    const possibleAccountIDs = report?.participantAccountIDs ?? [];
    if (report?.ownerAccountID) {
        possibleAccountIDs.push(report?.ownerAccountID);
    }
    if (report?.managerID) {
        possibleAccountIDs.push(report?.managerID);
    }
    return possibleAccountIDs.includes(accountID);
}

function shouldUseFullTitleToDisplay(report: OnyxEntry<Report>): boolean {
    return isMoneyRequestReport(report) || isPolicyExpenseChat(report) || isChatRoom(report) || isChatThread(report) || isTaskReport(report);
}

function getRoom(type: ValueOf<typeof CONST.REPORT.CHAT_TYPE>, policyID: string): OnyxEntry<Report> | undefined {
    const room = Object.values(allReports ?? {}).find((report) => report?.policyID === policyID && report?.chatType === type && !isThread(report));
    return room;
}

/**
 *  We only want policy owners and admins to be able to modify the welcome message, but not in thread chat.
 */
function shouldDisableWelcomeMessage(report: OnyxEntry<Report>, policy: OnyxEntry<Policy>): boolean {
    return isMoneyRequestReport(report) || isArchivedRoom(report) || !isChatRoom(report) || isChatThread(report) || !PolicyUtils.isPolicyAdmin(policy);
}
/**
 * Checks if report action has error when smart scanning
 */
function hasSmartscanError(reportActions: ReportAction[]) {
    return reportActions.some((action) => {
        if (!ReportActionsUtils.isSplitBillAction(action) && !ReportActionsUtils.isReportPreviewAction(action)) {
            return false;
        }
        const IOUReportID = ReportActionsUtils.getIOUReportIDFromReportActionPreview(action);
        const isReportPreviewError = ReportActionsUtils.isReportPreviewAction(action) && hasMissingSmartscanFields(IOUReportID) && !isSettled(IOUReportID);
        const transactionID = (action.originalMessage as IOUMessage).IOUTransactionID ?? '0';
        const transaction = allTransactions?.[`${ONYXKEYS.COLLECTION.TRANSACTION}${transactionID}`] ?? {};
        const isSplitBillError = ReportActionsUtils.isSplitBillAction(action) && TransactionUtils.hasMissingSmartscanFields(transaction as Transaction);

        return isReportPreviewError || isSplitBillError;
    });
}

function shouldAutoFocusOnKeyPress(event: KeyboardEvent): boolean {
    if (event.key.length > 1) {
        return false;
    }

    // If a key is pressed in combination with Meta, Control or Alt do not focus
    if (event.ctrlKey || event.metaKey) {
        return false;
    }

    if (event.code === 'Space') {
        return false;
    }

    return true;
}

/**
 * Navigates to the appropriate screen based on the presence of a private note for the current user.
 */
function navigateToPrivateNotes(report: Report, session: Session) {
    if (isEmpty(report) || isEmpty(session) || !session.accountID) {
        return;
    }
    const currentUserPrivateNote = report.privateNotes?.[session.accountID]?.note ?? '';
    if (isEmpty(currentUserPrivateNote)) {
        Navigation.navigate(ROUTES.PRIVATE_NOTES_EDIT.getRoute(report.reportID, session.accountID));
        return;
    }
    Navigation.navigate(ROUTES.PRIVATE_NOTES_LIST.getRoute(report.reportID));
}

/**
 * Given a report field and a report, get the title of the field.
 * This is specially useful when we have a report field of type formula.
 */
function getReportFieldTitle(report: OnyxEntry<Report>, reportField: PolicyReportField): string {
    const value = report?.reportFields?.[reportField.fieldID] ?? reportField.defaultValue;

    if (reportField.type !== 'formula') {
        return value;
    }

    return value.replaceAll(CONST.REGEX.REPORT_FIELD_TITLE, (match, property) => {
        if (report && property in report) {
            return report[property as keyof Report]?.toString() ?? match;
        }
        return match;
    });
}

/**
 * Given a report field, check if the field is for the report title.
 */
function isReportFieldOfTypeTitle(reportField: PolicyReportField): boolean {
    return reportField.type === 'formula' && reportField.fieldID === CONST.REPORT_FIELD_TITLE_FIELD_ID;
}

/**
 * Checks if thread replies should be displayed
 */
function shouldDisplayThreadReplies(reportAction: OnyxEntry<ReportAction>, reportID: string): boolean {
    const hasReplies = (reportAction?.childVisibleActionCount ?? 0) > 0;
    return hasReplies && !!reportAction?.childCommenterCount && !isThreadFirstChat(reportAction, reportID);
}

/**
 * Disable reply in thread action if:
 *
 * - The action is listed in the thread-disabled list
 * - The action is a split bill action
 * - The action is deleted and is not threaded
 * - The action is a whisper action and it's neither a report preview nor IOU action
 * - The action is the thread's first chat
 */
function shouldDisableThread(reportAction: OnyxEntry<ReportAction>, reportID: string): boolean {
    const isSplitBillAction = ReportActionsUtils.isSplitBillAction(reportAction);
    const isDeletedAction = ReportActionsUtils.isDeletedAction(reportAction);
    const isReportPreviewAction = ReportActionsUtils.isReportPreviewAction(reportAction);
    const isIOUAction = ReportActionsUtils.isMoneyRequestAction(reportAction);
    const isWhisperAction = ReportActionsUtils.isWhisperAction(reportAction);

    return (
        CONST.REPORT.ACTIONS.THREAD_DISABLED.some((action: string) => action === reportAction?.actionName) ||
        isSplitBillAction ||
        (isDeletedAction && !reportAction?.childVisibleActionCount) ||
        (isWhisperAction && !isReportPreviewAction && !isIOUAction) ||
        isThreadFirstChat(reportAction, reportID)
    );
}

function getAllAncestorReportActions(
    report: Report | null | undefined,
    shouldHideThreadDividerLine: boolean,
    reports: OnyxCollection<Report> = {},
    reportActions: OnyxCollection<ReportActions> = {},
): Ancestor[] {
    if (!report) {
        return [];
    }
    const convertReports: OnyxCollection<Report> = {};
    const convertReportActions: OnyxCollection<ReportActions> = {};
    Object.values(reports ?? {}).forEach((itemReport) => {
        if (!itemReport) {
            return;
        }
        convertReports[itemReport.reportID] = itemReport;
    });
    Object.keys(reportActions ?? {}).forEach((actionKey) => {
        if (!actionKey) {
            return;
        }
        const reportID = CollectionUtils.extractCollectionItemID(actionKey as `reportActions_${string}`);
        convertReportActions[reportID] = reportActions?.[actionKey] ?? null;
    });
    const allAncestors: Ancestor[] = [];
    let parentReportID = report.parentReportID;
    let parentReportActionID = report.parentReportActionID;
    // Store the child of parent report
    let currentReport = report;
    let currentUnread = shouldHideThreadDividerLine;
    while (parentReportID) {
        const parentReport = convertReports?.[parentReportID];
        const parentReportAction = convertReportActions?.[parentReportID]?.[parentReportActionID ?? ''] ?? null;
        if (!parentReportAction || ReportActionsUtils.isTransactionThread(parentReportAction) || !parentReport) {
            break;
        }
        const isParentReportActionUnread = ReportActionsUtils.isCurrentActionUnread(parentReport, parentReportAction, convertReportActions?.[parentReportID] ?? {});
        allAncestors.push({
            report: currentReport,
            reportAction: parentReportAction,
            shouldDisplayNewMarker: isParentReportActionUnread,
            // We should hide the thread divider line if the previous ancestor action is unread
            shouldHideThreadDividerLine: currentUnread,
        });
        parentReportID = parentReport?.parentReportID;
        parentReportActionID = parentReport?.parentReportActionID;
        if (!isEmptyObject(parentReport)) {
            currentReport = parentReport;
            currentUnread = isParentReportActionUnread;
        }
    }

    return allAncestors.reverse();
}

function canBeAutoReimbursed(report: OnyxEntry<Report>, policy: OnyxEntry<Policy> = null): boolean {
    if (!policy) {
        return false;
    }
    type CurrencyType = (typeof CONST.DIRECT_REIMBURSEMENT_CURRENCIES)[number];
    const reimbursableTotal = getMoneyRequestReimbursableTotal(report);
    const autoReimbursementLimit = policy.autoReimbursementLimit ?? 0;
    const isAutoReimbursable =
        isGroupPolicy(report) &&
        policy.reimbursementChoice === CONST.POLICY.REIMBURSEMENT_CHOICES.REIMBURSEMENT_YES &&
        autoReimbursementLimit >= reimbursableTotal &&
        reimbursableTotal > 0 &&
        CONST.DIRECT_REIMBURSEMENT_CURRENCIES.includes(report?.currency as CurrencyType);
    return isAutoReimbursable;
}

export {
    getReportParticipantsTitle,
    isReportMessageAttachment,
    findLastAccessedReport,
    canBeAutoReimbursed,
    canEditReportAction,
    canFlagReportAction,
    shouldShowFlagComment,
    isActionCreator,
    canDeleteReportAction,
    canLeaveRoom,
    sortReportsByLastRead,
    isDefaultRoom,
    isAdminRoom,
    isAdminsOnlyPostingRoom,
    isAnnounceRoom,
    isUserCreatedPolicyRoom,
    isChatRoom,
    getChatRoomSubtitle,
    getParentNavigationSubtitle,
    getPolicyName,
    getPolicyType,
    isArchivedRoom,
    isExpensifyOnlyParticipantInReport,
    canCreateTaskInReport,
    isPolicyExpenseChatAdmin,
    isPolicyAdmin,
    isPublicRoom,
    isPublicAnnounceRoom,
    isConciergeChatReport,
    isProcessingReport,
    isCurrentUserTheOnlyParticipant,
    hasAutomatedExpensifyAccountIDs,
    hasExpensifyGuidesEmails,
    requiresAttentionFromCurrentUser,
    isIOUOwnedByCurrentUser,
    getMoneyRequestReimbursableTotal,
    getMoneyRequestSpendBreakdown,
    canShowReportRecipientLocalTime,
    formatReportLastMessageText,
    chatIncludesConcierge,
    isPolicyExpenseChat,
    isGroupPolicy,
    isPaidGroupPolicy,
    isControlPolicyExpenseChat,
    isControlPolicyExpenseReport,
    isPaidGroupPolicyExpenseChat,
    isPaidGroupPolicyExpenseReport,
    getIconsForParticipants,
    getIcons,
    getRoomWelcomeMessage,
    getDisplayNamesWithTooltips,
    getReportName,
    getReport,
    getReportNotificationPreference,
    getReportIDFromLink,
    getReportPolicyID,
    getRouteFromLink,
    getDeletedParentActionMessageForChatReport,
    getLastVisibleMessage,
    navigateToDetailsPage,
    generateReportID,
    hasReportNameError,
    isUnread,
    isUnreadWithMention,
    buildOptimisticWorkspaceChats,
    buildOptimisticTaskReport,
    buildOptimisticChatReport,
    buildOptimisticClosedReportAction,
    buildOptimisticCreatedReportAction,
    buildOptimisticEditedTaskReportAction,
    buildOptimisticIOUReport,
    buildOptimisticApprovedReportAction,
    buildOptimisticMovedReportAction,
    buildOptimisticSubmittedReportAction,
    buildOptimisticExpenseReport,
    buildOptimisticIOUReportAction,
    buildOptimisticReportPreview,
    buildOptimisticModifiedExpenseReportAction,
    updateReportPreview,
    buildOptimisticTaskReportAction,
    buildOptimisticAddCommentReportAction,
    buildOptimisticTaskCommentReportAction,
    updateOptimisticParentReportAction,
    getOptimisticDataForParentReportAction,
    shouldReportBeInOptionList,
    getChatByParticipants,
    getChatByParticipantsAndPolicy,
    getAllPolicyReports,
    getIOUReportActionMessage,
    getDisplayNameForParticipant,
    getWorkspaceIcon,
    isOptimisticPersonalDetail,
    shouldDisableDetailPage,
    isChatReport,
    isCurrentUserSubmitter,
    isExpenseReport,
    isExpenseRequest,
    isIOUReport,
    isTaskReport,
    isOpenTaskReport,
    isCanceledTaskReport,
    isCompletedTaskReport,
    isReportManager,
    isReportApproved,
    isMoneyRequestReport,
    isMoneyRequest,
    chatIncludesChronos,
    getNewMarkerReportActionID,
    canSeeDefaultRoom,
    getDefaultWorkspaceAvatar,
    getDefaultWorkspaceAvatarTestID,
    getCommentLength,
    getParsedComment,
    getMoneyRequestOptions,
    canCreateRequest,
    hasIOUWaitingOnCurrentUserBankAccount,
    canRequestMoney,
    getWhisperDisplayNames,
    getWorkspaceAvatar,
    isThread,
    isChatThread,
    isThreadFirstChat,
    isChildReport,
    shouldReportShowSubscript,
    isReportDataReady,
    isValidReportIDFromPath,
    isSettled,
    isAllowedToComment,
    getBankAccountRoute,
    getParentReport,
    getRootParentReport,
    getReportPreviewMessage,
    isMoneyRequestReportPendingDeletion,
    canUserPerformWriteAction,
    getOriginalReportID,
    canAccessReport,
    getAddWorkspaceRoomOrChatReportErrors,
    getReportOfflinePendingActionAndErrors,
    isDM,
    getPolicy,
    getPolicyExpenseChatReportIDByOwner,
    getWorkspaceChats,
    shouldDisableRename,
    hasSingleParticipant,
    getReportRecipientAccountIDs,
    isOneOnOneChat,
    goBackToDetailsPage,
    getTransactionReportName,
    getTransactionDetails,
    getTaskAssigneeChatOnyxData,
    getParticipantsIDs,
    getVisibleMemberIDs,
    canEditMoneyRequest,
    canEditFieldOfMoneyRequest,
    buildTransactionThread,
    areAllRequestsBeingSmartScanned,
    getTransactionsWithReceipts,
    hasOnlyDistanceRequestTransactions,
    hasNonReimbursableTransactions,
    hasMissingSmartscanFields,
    getIOUReportActionDisplayMessage,
    isWaitingForAssigneeToCompleteTask,
    isGroupChat,
    isDraftExpenseReport,
    shouldUseFullTitleToDisplay,
    parseReportRouteParams,
    getReimbursementQueuedActionMessage,
    getReimbursementDeQueuedActionMessage,
    getPersonalDetailsForAccountID,
    getRoom,
    doesTransactionThreadHaveViolations,
    hasViolations,
    shouldDisableWelcomeMessage,
    navigateToPrivateNotes,
    canEditWriteCapability,
    hasSmartscanError,
    shouldAutoFocusOnKeyPress,
    getReportFieldTitle,
    shouldDisplayThreadReplies,
    shouldDisableThread,
    doesReportBelongToWorkspace,
    getChildReportNotificationPreference,
<<<<<<< HEAD
    getAllAncestorReportActions,
=======
    isReportParticipant,
    isValidReport,
>>>>>>> c5ca9a81
    isReportFieldOfTypeTitle,
};

export type {
    ExpenseOriginalMessage,
    OptionData,
    OptimisticChatReport,
    DisplayNameWithTooltips,
    OptimisticTaskReportAction,
    OptimisticAddCommentReportAction,
    OptimisticCreatedReportAction,
    OptimisticClosedReportAction,
};<|MERGE_RESOLUTION|>--- conflicted
+++ resolved
@@ -4901,12 +4901,9 @@
     shouldDisableThread,
     doesReportBelongToWorkspace,
     getChildReportNotificationPreference,
-<<<<<<< HEAD
     getAllAncestorReportActions,
-=======
     isReportParticipant,
     isValidReport,
->>>>>>> c5ca9a81
     isReportFieldOfTypeTitle,
 };
 

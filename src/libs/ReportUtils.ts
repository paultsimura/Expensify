import {format} from 'date-fns';
import ExpensiMark from 'expensify-common/lib/ExpensiMark';
import Str from 'expensify-common/lib/str';
import {isEmpty} from 'lodash';
import lodashEscape from 'lodash/escape';
import lodashFindLastIndex from 'lodash/findLastIndex';
import lodashIntersection from 'lodash/intersection';
import lodashIsEqual from 'lodash/isEqual';
import type {OnyxCollection, OnyxEntry, OnyxUpdate} from 'react-native-onyx';
import Onyx from 'react-native-onyx';
import type {ValueOf} from 'type-fest';
import type {FileObject} from '@components/AttachmentModal';
import * as Expensicons from '@components/Icon/Expensicons';
import * as defaultGroupAvatars from '@components/Icon/GroupDefaultAvatars';
import * as defaultWorkspaceAvatars from '@components/Icon/WorkspaceDefaultAvatars';
import CONST from '@src/CONST';
import type {ParentNavigationSummaryParams, TranslationPaths} from '@src/languages/types';
import ONYXKEYS from '@src/ONYXKEYS';
import type {Route} from '@src/ROUTES';
import ROUTES from '@src/ROUTES';
import type {
    Beta,
    PersonalDetails,
    PersonalDetailsList,
    Policy,
    PolicyReportField,
    Report,
    ReportAction,
    ReportMetadata,
    Session,
    Task,
    TaxRate,
    Transaction,
    TransactionViolation,
    UserWallet,
} from '@src/types/onyx';
import type {Participant} from '@src/types/onyx/IOU';
import type {Errors, Icon, PendingAction} from '@src/types/onyx/OnyxCommon';
import type {
    ChangeLog,
    IOUMessage,
    OriginalMessageActionName,
    OriginalMessageCreated,
    OriginalMessageReimbursementDequeued,
    OriginalMessageRenamed,
    OriginalMessageRoomChangeLog,
    PaymentMethodType,
    ReimbursementDeQueuedMessage,
} from '@src/types/onyx/OriginalMessage';
import type {Status} from '@src/types/onyx/PersonalDetails';
import type {NotificationPreference, Participants, PendingChatMember, Participant as ReportParticipant} from '@src/types/onyx/Report';
import type {Message, ReportActionBase, ReportActions} from '@src/types/onyx/ReportAction';
import type {Receipt, TransactionChanges, WaypointCollection} from '@src/types/onyx/Transaction';
import type {EmptyObject} from '@src/types/utils/EmptyObject';
import {isEmptyObject} from '@src/types/utils/EmptyObject';
import type IconAsset from '@src/types/utils/IconAsset';
import * as store from './actions/ReimbursementAccount/store';
import * as CollectionUtils from './CollectionUtils';
import * as CurrencyUtils from './CurrencyUtils';
import DateUtils from './DateUtils';
import {hasValidDraftComment} from './DraftCommentUtils';
import originalGetReportPolicyID from './getReportPolicyID';
import isReportMessageAttachment from './isReportMessageAttachment';
import localeCompare from './LocaleCompare';
import * as LocalePhoneNumber from './LocalePhoneNumber';
import * as Localize from './Localize';
import Log from './Log';
import {isEmailPublicDomain} from './LoginUtils';
import ModifiedExpenseMessage from './ModifiedExpenseMessage';
import linkingConfig from './Navigation/linkingConfig';
import Navigation from './Navigation/Navigation';
import * as NumberUtils from './NumberUtils';
import Permissions from './Permissions';
import * as PersonalDetailsUtils from './PersonalDetailsUtils';
import * as PhoneNumber from './PhoneNumber';
import * as PolicyUtils from './PolicyUtils';
import type {LastVisibleMessage} from './ReportActionsUtils';
import * as ReportActionsUtils from './ReportActionsUtils';
import shouldAllowRawHTMLMessages from './shouldAllowRawHTMLMessages';
import * as TransactionUtils from './TransactionUtils';
import * as Url from './Url';
import * as UserUtils from './UserUtils';

type AvatarRange = 1 | 2 | 3 | 4 | 5 | 6 | 7 | 8 | 9 | 10 | 11 | 12 | 13 | 14 | 15 | 16 | 17 | 18;

type WelcomeMessage = {showReportName: boolean; phrase1?: string; phrase2?: string};

type ExpenseOriginalMessage = {
    oldComment?: string;
    newComment?: string;
    comment?: string;
    merchant?: string;
    oldCreated?: string;
    created?: string;
    oldMerchant?: string;
    oldAmount?: number;
    amount?: number;
    oldCurrency?: string;
    currency?: string;
    category?: string;
    oldCategory?: string;
    tag?: string;
    oldTag?: string;
    billable?: string;
    oldBillable?: string;
    oldTaxAmount?: number;
    taxAmount?: number;
    taxRate?: string;
    oldTaxRate?: string;
};

type SpendBreakdown = {
    nonReimbursableSpend: number;
    reimbursableSpend: number;
    totalDisplaySpend: number;
};

type ParticipantDetails = [number, string, UserUtils.AvatarSource, UserUtils.AvatarSource];

type OptimisticInviteReportAction = ReportActionBase & OriginalMessageRoomChangeLog;

type OptimisticAddCommentReportAction = Pick<
    ReportAction,
    | 'reportActionID'
    | 'actionName'
    | 'actorAccountID'
    | 'person'
    | 'automatic'
    | 'avatar'
    | 'created'
    | 'message'
    | 'isFirstItem'
    | 'isAttachment'
    | 'attachmentInfo'
    | 'pendingAction'
    | 'shouldShow'
    | 'originalMessage'
    | 'childReportID'
    | 'parentReportID'
    | 'childType'
    | 'childReportName'
    | 'childManagerAccountID'
    | 'childStatusNum'
    | 'childStateNum'
    | 'errors'
    | 'whisperedToAccountIDs'
> & {isOptimisticAction: boolean};

type OptimisticReportAction = {
    commentText: string;
    reportAction: OptimisticAddCommentReportAction;
};

type UpdateOptimisticParentReportAction = {
    childVisibleActionCount: number;
    childCommenterCount: number;
    childLastVisibleActionCreated: string;
    childOldestFourAccountIDs: string | undefined;
};

type OptimisticExpenseReport = Pick<
    Report,
    | 'reportID'
    | 'chatReportID'
    | 'policyID'
    | 'type'
    | 'ownerAccountID'
    | 'managerID'
    | 'currency'
    | 'reportName'
    | 'stateNum'
    | 'statusNum'
    | 'total'
    | 'nonReimbursableTotal'
    | 'notificationPreference'
    | 'parentReportID'
    | 'lastVisibleActionCreated'
>;

type OptimisticIOUReportAction = Pick<
    ReportAction,
    | 'actionName'
    | 'actorAccountID'
    | 'automatic'
    | 'avatar'
    | 'isAttachment'
    | 'originalMessage'
    | 'message'
    | 'person'
    | 'reportActionID'
    | 'shouldShow'
    | 'created'
    | 'pendingAction'
    | 'receipt'
    | 'whisperedToAccountIDs'
    | 'childReportID'
>;

type ReportRouteParams = {
    reportID: string;
    isSubReportPageRoute: boolean;
};

type ReportOfflinePendingActionAndErrors = {
    reportPendingAction: PendingAction | undefined;
    reportErrors: Errors | null | undefined;
};

type OptimisticApprovedReportAction = Pick<
    ReportAction,
    'actionName' | 'actorAccountID' | 'automatic' | 'avatar' | 'isAttachment' | 'originalMessage' | 'message' | 'person' | 'reportActionID' | 'shouldShow' | 'created' | 'pendingAction'
>;

type OptimisticSubmittedReportAction = Pick<
    ReportAction,
    | 'actionName'
    | 'actorAccountID'
    | 'adminAccountID'
    | 'automatic'
    | 'avatar'
    | 'isAttachment'
    | 'originalMessage'
    | 'message'
    | 'person'
    | 'reportActionID'
    | 'shouldShow'
    | 'created'
    | 'pendingAction'
>;

type OptimisticHoldReportAction = Pick<
    ReportAction,
    'actionName' | 'actorAccountID' | 'automatic' | 'avatar' | 'isAttachment' | 'originalMessage' | 'message' | 'person' | 'reportActionID' | 'shouldShow' | 'created' | 'pendingAction'
>;

type OptimisticCancelPaymentReportAction = Pick<
    ReportAction,
    'actionName' | 'actorAccountID' | 'message' | 'originalMessage' | 'person' | 'reportActionID' | 'shouldShow' | 'created' | 'pendingAction'
>;

type OptimisticEditedTaskReportAction = Pick<
    ReportAction,
    'reportActionID' | 'actionName' | 'pendingAction' | 'actorAccountID' | 'automatic' | 'avatar' | 'created' | 'shouldShow' | 'message' | 'person'
>;

type OptimisticClosedReportAction = Pick<
    ReportAction,
    'actionName' | 'actorAccountID' | 'automatic' | 'avatar' | 'created' | 'message' | 'originalMessage' | 'pendingAction' | 'person' | 'reportActionID' | 'shouldShow'
>;

type OptimisticCreatedReportAction = OriginalMessageCreated &
    Pick<ReportActionBase, 'actorAccountID' | 'automatic' | 'avatar' | 'created' | 'message' | 'person' | 'reportActionID' | 'shouldShow' | 'pendingAction'>;

type OptimisticRenamedReportAction = OriginalMessageRenamed &
    Pick<ReportActionBase, 'actorAccountID' | 'automatic' | 'avatar' | 'created' | 'message' | 'person' | 'reportActionID' | 'shouldShow' | 'pendingAction'>;

type OptimisticChatReport = Pick<
    Report,
    | 'type'
    | 'chatType'
    | 'chatReportID'
    | 'iouReportID'
    | 'isOwnPolicyExpenseChat'
    | 'isPinned'
    | 'lastActorAccountID'
    | 'lastMessageTranslationKey'
    | 'lastMessageHtml'
    | 'lastMessageText'
    | 'lastReadTime'
    | 'lastVisibleActionCreated'
    | 'notificationPreference'
    | 'oldPolicyName'
    | 'ownerAccountID'
    | 'pendingFields'
    | 'parentReportActionID'
    | 'parentReportID'
    | 'participants'
    | 'participantAccountIDs'
    | 'visibleChatMemberAccountIDs'
    | 'policyID'
    | 'reportID'
    | 'reportName'
    | 'stateNum'
    | 'statusNum'
    | 'visibility'
    | 'description'
    | 'writeCapability'
<<<<<<< HEAD
    | 'invoiceReceiver'
=======
    | 'avatarUrl'
>>>>>>> 447f0f76
> & {
    isOptimisticReport: true;
};

type OptimisticTaskReportAction = Pick<
    ReportAction,
    | 'reportActionID'
    | 'actionName'
    | 'actorAccountID'
    | 'automatic'
    | 'avatar'
    | 'created'
    | 'isAttachment'
    | 'message'
    | 'originalMessage'
    | 'person'
    | 'pendingAction'
    | 'shouldShow'
    | 'isFirstItem'
    | 'previousMessage'
    | 'errors'
    | 'linkMetadata'
>;

type OptimisticWorkspaceChats = {
    announceChatReportID: string;
    announceChatData: OptimisticChatReport;
    announceReportActionData: Record<string, OptimisticCreatedReportAction>;
    announceCreatedReportActionID: string;
    adminsChatReportID: string;
    adminsChatData: OptimisticChatReport;
    adminsReportActionData: Record<string, OptimisticCreatedReportAction>;
    adminsCreatedReportActionID: string;
    expenseChatReportID: string;
    expenseChatData: OptimisticChatReport;
    expenseReportActionData: Record<string, OptimisticCreatedReportAction>;
    expenseCreatedReportActionID: string;
};

type OptimisticModifiedExpenseReportAction = Pick<
    ReportAction,
    'actionName' | 'actorAccountID' | 'automatic' | 'avatar' | 'created' | 'isAttachment' | 'message' | 'originalMessage' | 'person' | 'pendingAction' | 'reportActionID' | 'shouldShow'
> & {reportID?: string};

type OptimisticTaskReport = Pick<
    Report,
    | 'reportID'
    | 'reportName'
    | 'description'
    | 'ownerAccountID'
    | 'participantAccountIDs'
    | 'visibleChatMemberAccountIDs'
    | 'managerID'
    | 'type'
    | 'parentReportID'
    | 'policyID'
    | 'stateNum'
    | 'statusNum'
    | 'notificationPreference'
    | 'parentReportActionID'
    | 'lastVisibleActionCreated'
>;

type TransactionDetails = {
    created: string;
    amount: number;
    taxAmount?: number;
    taxCode?: string;
    currency: string;
    merchant: string;
    waypoints?: WaypointCollection | string;
    comment: string;
    category: string;
    billable: boolean;
    tag: string;
    mccGroup?: ValueOf<typeof CONST.MCC_GROUPS>;
    cardID: number;
    originalAmount: number;
    originalCurrency: string;
};

type OptimisticIOUReport = Pick<
    Report,
    | 'cachedTotal'
    | 'type'
    | 'chatReportID'
    | 'currency'
    | 'managerID'
    | 'policyID'
    | 'ownerAccountID'
    | 'participantAccountIDs'
    | 'visibleChatMemberAccountIDs'
    | 'reportID'
    | 'stateNum'
    | 'statusNum'
    | 'total'
    | 'reportName'
    | 'notificationPreference'
    | 'parentReportID'
    | 'lastVisibleActionCreated'
>;
type DisplayNameWithTooltips = Array<Pick<PersonalDetails, 'accountID' | 'pronouns' | 'displayName' | 'login' | 'avatar'>>;

type CustomIcon = {
    src: IconAsset;
    color?: string;
};

type OptionData = {
    text?: string;
    alternateText?: string;
    allReportErrors?: Errors;
    brickRoadIndicator?: ValueOf<typeof CONST.BRICK_ROAD_INDICATOR_STATUS> | '' | null;
    tooltipText?: string | null;
    alternateTextMaxLines?: number;
    boldStyle?: boolean;
    customIcon?: CustomIcon;
    subtitle?: string;
    login?: string;
    accountID?: number;
    pronouns?: string;
    status?: Status | null;
    phoneNumber?: string;
    isUnread?: boolean | null;
    isUnreadWithMention?: boolean | null;
    hasDraftComment?: boolean | null;
    keyForList?: string;
    searchText?: string;
    isIOUReportOwner?: boolean | null;
    isArchivedRoom?: boolean | null;
    shouldShowSubscript?: boolean | null;
    isPolicyExpenseChat?: boolean | null;
    isMoneyRequestReport?: boolean | null;
    isExpenseRequest?: boolean | null;
    isAllowedToComment?: boolean | null;
    isThread?: boolean | null;
    isTaskReport?: boolean | null;
    parentReportAction?: OnyxEntry<ReportAction>;
    displayNamesWithTooltips?: DisplayNameWithTooltips | null;
    isDefaultRoom?: boolean;
    isExpenseReport?: boolean;
    isOptimisticPersonalDetail?: boolean;
    selected?: boolean;
    isOptimisticAccount?: boolean;
    isSelected?: boolean;
    descriptiveText?: string;
    notificationPreference?: NotificationPreference | null;
    isDisabled?: boolean | null;
    name?: string | null;
    isSelfDM?: boolean;
    reportID?: string;
    enabled?: boolean;
    data?: Partial<TaxRate>;
} & Report;

type OnyxDataTaskAssigneeChat = {
    optimisticData: OnyxUpdate[];
    successData: OnyxUpdate[];
    failureData: OnyxUpdate[];
    optimisticAssigneeAddComment?: OptimisticReportAction;
    optimisticChatCreatedReportAction?: OptimisticCreatedReportAction;
};

type Ancestor = {
    report: Report;
    reportAction: ReportAction;
    shouldDisplayNewMarker: boolean;
};

type AncestorIDs = {
    reportIDs: string[];
    reportActionsIDs: string[];
};

type MissingPaymentMethod = 'bankAccount' | 'wallet';

type OutstandingChildRequest = {
    hasOutstandingChildRequest?: boolean;
};

let currentUserEmail: string | undefined;
let currentUserPrivateDomain: string | undefined;
let currentUserAccountID: number | undefined;
let isAnonymousUser = false;

const defaultAvatarBuildingIconTestID = 'SvgDefaultAvatarBuilding Icon';

Onyx.connect({
    key: ONYXKEYS.SESSION,
    callback: (value) => {
        // When signed out, val is undefined
        if (!value) {
            return;
        }

        currentUserEmail = value.email;
        currentUserAccountID = value.accountID;
        isAnonymousUser = value.authTokenType === CONST.AUTH_TOKEN_TYPES.ANONYMOUS;
        currentUserPrivateDomain = isEmailPublicDomain(currentUserEmail ?? '') ? '' : Str.extractEmailDomain(currentUserEmail ?? '');
    },
});

let allPersonalDetails: OnyxCollection<PersonalDetails>;
let allPersonalDetailLogins: string[];
let currentUserPersonalDetails: OnyxEntry<PersonalDetails>;
Onyx.connect({
    key: ONYXKEYS.PERSONAL_DETAILS_LIST,
    callback: (value) => {
        currentUserPersonalDetails = value?.[currentUserAccountID ?? -1] ?? null;
        allPersonalDetails = value ?? {};
        allPersonalDetailLogins = Object.values(allPersonalDetails).map((personalDetail) => personalDetail?.login ?? '');
    },
});

let allReports: OnyxCollection<Report>;
Onyx.connect({
    key: ONYXKEYS.COLLECTION.REPORT,
    waitForCollectionCallback: true,
    callback: (value) => (allReports = value),
});

let doesDomainHaveApprovedAccountant = false;
Onyx.connect({
    key: ONYXKEYS.ACCOUNT,
    callback: (value) => (doesDomainHaveApprovedAccountant = value?.doesDomainHaveApprovedAccountant ?? false),
});

let allPolicies: OnyxCollection<Policy>;
Onyx.connect({
    key: ONYXKEYS.COLLECTION.POLICY,
    waitForCollectionCallback: true,
    callback: (value) => (allPolicies = value),
});

let allBetas: OnyxEntry<Beta[]>;
Onyx.connect({
    key: ONYXKEYS.BETAS,
    callback: (value) => (allBetas = value),
});

let allTransactions: OnyxCollection<Transaction> = {};
Onyx.connect({
    key: ONYXKEYS.COLLECTION.TRANSACTION,
    waitForCollectionCallback: true,
    callback: (value) => {
        if (!value) {
            return;
        }
        allTransactions = Object.fromEntries(Object.entries(value).filter(([, transaction]) => transaction));
    },
});

const reportActionsByReport: OnyxCollection<ReportActions> = {};
Onyx.connect({
    key: ONYXKEYS.COLLECTION.REPORT_ACTIONS,
    callback: (actions, key) => {
        if (!key || !actions) {
            return;
        }

        const reportID = CollectionUtils.extractCollectionItemID(key);
        reportActionsByReport[reportID] = actions;
    },
});

let lastUpdatedReport: OnyxEntry<Report>;

Onyx.connect({
    key: ONYXKEYS.COLLECTION.REPORT,
    callback: (value) => {
        if (!value) {
            return;
        }

        lastUpdatedReport = value;
    },
});

function getLastUpdatedReport(): OnyxEntry<Report> {
    return lastUpdatedReport;
}

function getCurrentUserAvatarOrDefault(): UserUtils.AvatarSource {
    return currentUserPersonalDetails?.avatar ?? UserUtils.getDefaultAvatarURL(currentUserAccountID);
}

function getCurrentUserDisplayNameOrEmail(): string | undefined {
    return currentUserPersonalDetails?.displayName ?? currentUserEmail;
}

function getChatType(report: OnyxEntry<Report> | Participant | EmptyObject): ValueOf<typeof CONST.REPORT.CHAT_TYPE> | undefined {
    return report?.chatType;
}

/**
 * Get the report given a reportID
 */
function getReport(reportID: string | undefined): OnyxEntry<Report> {
    if (!allReports) {
        return null;
    }

    return allReports?.[`${ONYXKEYS.COLLECTION.REPORT}${reportID}`];
}

/**
 * Returns the parentReport if the given report is a thread
 */
function getParentReport(report: OnyxEntry<Report> | EmptyObject): OnyxEntry<Report> | EmptyObject {
    if (!report?.parentReportID) {
        return {};
    }
    return allReports?.[`${ONYXKEYS.COLLECTION.REPORT}${report.parentReportID}`] ?? {};
}

/**
 * Returns the root parentReport if the given report is nested.
 * Uses recursion to iterate any depth of nested reports.
 */
function getRootParentReport(report: OnyxEntry<Report> | undefined | EmptyObject): OnyxEntry<Report> | EmptyObject {
    if (!report) {
        return {};
    }

    // Returns the current report as the root report, because it does not have a parentReportID
    if (!report?.parentReportID) {
        return report;
    }

    const parentReport = getReport(report?.parentReportID);

    // Runs recursion to iterate a parent report
    return getRootParentReport(!isEmptyObject(parentReport) ? parentReport : null);
}

/**
 * Returns the policy of the report
 */
function getPolicy(policyID: string | undefined): Policy | EmptyObject {
    if (!allPolicies || !policyID) {
        return {};
    }
    return allPolicies[`${ONYXKEYS.COLLECTION.POLICY}${policyID}`] ?? {};
}

/**
 * Get the policy type from a given report
 * @param policies must have Onyxkey prefix (i.e 'policy_') for keys
 */
function getPolicyType(report: OnyxEntry<Report>, policies: OnyxCollection<Policy>): string {
    return policies?.[`${ONYXKEYS.COLLECTION.POLICY}${report?.policyID}`]?.type ?? '';
}

/**
 * Get the policy name from a given report
 */
function getPolicyName(report: OnyxEntry<Report> | undefined | EmptyObject, returnEmptyIfNotFound = false, policy: OnyxEntry<Policy> | undefined = undefined): string {
    const noPolicyFound = returnEmptyIfNotFound ? '' : Localize.translateLocal('workspace.common.unavailable');
    if (isEmptyObject(report)) {
        return noPolicyFound;
    }

    if ((!allPolicies || Object.keys(allPolicies).length === 0) && !report?.policyName) {
        return Localize.translateLocal('workspace.common.unavailable');
    }
    const finalPolicy = policy ?? allPolicies?.[`${ONYXKEYS.COLLECTION.POLICY}${report?.policyID}`];

    const parentReport = getRootParentReport(report);

    // Rooms send back the policy name with the reportSummary,
    // since they can also be accessed by people who aren't in the workspace
    // eslint-disable-next-line @typescript-eslint/prefer-nullish-coalescing
    const policyName = finalPolicy?.name || report?.policyName || report?.oldPolicyName || parentReport?.oldPolicyName || noPolicyFound;

    return policyName;
}

/**
 * Returns the concatenated title for the PrimaryLogins of a report
 */
function getReportParticipantsTitle(accountIDs: number[]): string {
    // Somehow it's possible for the logins coming from report.participantAccountIDs to contain undefined values so we use .filter(Boolean) to remove them.
    return accountIDs.filter(Boolean).join(', ');
}

/**
 * Checks if a report is a chat report.
 */
function isChatReport(report: OnyxEntry<Report> | EmptyObject): boolean {
    return report?.type === CONST.REPORT.TYPE.CHAT;
}

/**
 * Checks if a report is an Expense report.
 */
function isExpenseReport(report: OnyxEntry<Report> | EmptyObject): boolean {
    return report?.type === CONST.REPORT.TYPE.EXPENSE;
}

/**
 * Checks if a report is an IOU report using report or reportID
 */
function isIOUReport(reportOrID: OnyxEntry<Report> | string | EmptyObject): boolean {
    const report = typeof reportOrID === 'string' ? allReports?.[`${ONYXKEYS.COLLECTION.REPORT}${reportOrID}`] ?? null : reportOrID;
    return report?.type === CONST.REPORT.TYPE.IOU;
}

/**
 * Checks if a report is an IOU report using report
 */
function isIOUReportUsingReport(report: OnyxEntry<Report> | EmptyObject): report is Report {
    return report?.type === CONST.REPORT.TYPE.IOU;
}
/**
 * Checks if a report is a task report.
 */
function isTaskReport(report: OnyxEntry<Report>): boolean {
    return report?.type === CONST.REPORT.TYPE.TASK;
}

/**
 * Checks if a task has been cancelled
 * When a task is deleted, the parentReportAction is updated to have a isDeletedParentAction deleted flag
 * This is because when you delete a task, we still allow you to chat on the report itself
 * There's another situation where you don't have access to the parentReportAction (because it was created in a chat you don't have access to)
 * In this case, we have added the key to the report itself
 */
function isCanceledTaskReport(report: OnyxEntry<Report> | EmptyObject = {}, parentReportAction: OnyxEntry<ReportAction> | EmptyObject = {}): boolean {
    if (!isEmptyObject(parentReportAction) && (parentReportAction?.message?.[0]?.isDeletedParentAction ?? false)) {
        return true;
    }

    if (!isEmptyObject(report) && report?.isDeletedParentAction) {
        return true;
    }

    return false;
}

/**
 * Checks if a report is an open task report.
 *
 * @param parentReportAction - The parent report action of the report (Used to check if the task has been canceled)
 */
function isOpenTaskReport(report: OnyxEntry<Report>, parentReportAction: OnyxEntry<ReportAction> | EmptyObject = {}): boolean {
    return (
        isTaskReport(report) && !isCanceledTaskReport(report, parentReportAction) && report?.stateNum === CONST.REPORT.STATE_NUM.OPEN && report?.statusNum === CONST.REPORT.STATUS_NUM.OPEN
    );
}

/**
 * Checks if a report is a completed task report.
 */
function isCompletedTaskReport(report: OnyxEntry<Report>): boolean {
    return isTaskReport(report) && report?.stateNum === CONST.REPORT.STATE_NUM.APPROVED && report?.statusNum === CONST.REPORT.STATUS_NUM.APPROVED;
}

/**
 * Checks if the current user is the manager of the supplied report
 */
function isReportManager(report: OnyxEntry<Report>): boolean {
    return Boolean(report && report.managerID === currentUserAccountID);
}

/**
 * Checks if the supplied report has been approved
 */
function isReportApproved(reportOrID: OnyxEntry<Report> | string | EmptyObject): boolean {
    const report = typeof reportOrID === 'string' ? allReports?.[`${ONYXKEYS.COLLECTION.REPORT}${reportOrID}`] ?? null : reportOrID;
    return report?.stateNum === CONST.REPORT.STATE_NUM.APPROVED && report?.statusNum === CONST.REPORT.STATUS_NUM.APPROVED;
}

/**
 * Checks if the supplied report is an expense report in Open state and status.
 */
function isOpenExpenseReport(report: OnyxEntry<Report> | EmptyObject): boolean {
    return isExpenseReport(report) && report?.stateNum === CONST.REPORT.STATE_NUM.OPEN && report?.statusNum === CONST.REPORT.STATUS_NUM.OPEN;
}

/**
 * Checks if the supplied report has a member with the array passed in params.
 */
function hasParticipantInArray(report: OnyxEntry<Report>, memberAccountIDs: number[]) {
    if (!report?.participants) {
        return false;
    }

    const memberAccountIDsSet = new Set(memberAccountIDs);

    for (const accountID in report.participants) {
        if (memberAccountIDsSet.has(Number(accountID))) {
            return true;
        }
    }

    return false;
}

/**
 * Whether the Money Request report is settled
 */
function isSettled(reportID: string | undefined): boolean {
    if (!allReports || !reportID) {
        return false;
    }
    const report: Report | EmptyObject = allReports[`${ONYXKEYS.COLLECTION.REPORT}${reportID}`] ?? {};
    if (isEmptyObject(report) || report.isWaitingOnBankAccount) {
        return false;
    }

    // In case the payment is scheduled and we are waiting for the payee to set up their wallet,
    // consider the report as paid as well.
    if (report.isWaitingOnBankAccount && report.statusNum === CONST.REPORT.STATUS_NUM.APPROVED) {
        return true;
    }

    return report?.statusNum === CONST.REPORT.STATUS_NUM.REIMBURSED;
}

/**
 * Whether the current user is the submitter of the report
 */
function isCurrentUserSubmitter(reportID: string): boolean {
    if (!allReports) {
        return false;
    }
    const report = allReports[`${ONYXKEYS.COLLECTION.REPORT}${reportID}`];
    return Boolean(report && report.ownerAccountID === currentUserAccountID);
}

/**
 * Whether the provided report is an Admin room
 */
function isAdminRoom(report: OnyxEntry<Report>): boolean {
    return getChatType(report) === CONST.REPORT.CHAT_TYPE.POLICY_ADMINS;
}

/**
 * Whether the provided report is an Admin-only posting room
 */
function isAdminsOnlyPostingRoom(report: OnyxEntry<Report>): boolean {
    return report?.writeCapability === CONST.REPORT.WRITE_CAPABILITIES.ADMINS;
}

/**
 * Whether the provided report is a Announce room
 */
function isAnnounceRoom(report: OnyxEntry<Report>): boolean {
    return getChatType(report) === CONST.REPORT.CHAT_TYPE.POLICY_ANNOUNCE;
}

/**
 * Whether the provided report is a default room
 */
function isDefaultRoom(report: OnyxEntry<Report>): boolean {
    return CONST.DEFAULT_POLICY_ROOM_CHAT_TYPES.some((type) => type === getChatType(report));
}

/**
 * Whether the provided report is a Domain room
 */
function isDomainRoom(report: OnyxEntry<Report>): boolean {
    return getChatType(report) === CONST.REPORT.CHAT_TYPE.DOMAIN_ALL;
}

/**
 * Whether the provided report is a user created policy room
 */
function isUserCreatedPolicyRoom(report: OnyxEntry<Report>): boolean {
    return getChatType(report) === CONST.REPORT.CHAT_TYPE.POLICY_ROOM;
}

/**
 * Whether the provided report is a Policy Expense chat.
 */
function isPolicyExpenseChat(report: OnyxEntry<Report> | Participant | EmptyObject): boolean {
    return getChatType(report) === CONST.REPORT.CHAT_TYPE.POLICY_EXPENSE_CHAT || (report?.isPolicyExpenseChat ?? false);
}

/**
 * Whether the provided report is an Invoice room chat.
 */
function isInvoiceRoom(report: OnyxEntry<Report>): boolean {
    return getChatType(report) === CONST.REPORT.CHAT_TYPE.INVOICE;
}

/**
 * Whether the provided report belongs to a Control policy and is an expense chat
 */
function isControlPolicyExpenseChat(report: OnyxEntry<Report>): boolean {
    return isPolicyExpenseChat(report) && getPolicyType(report, allPolicies) === CONST.POLICY.TYPE.CORPORATE;
}

/**
 * Whether the provided report belongs to a Free, Collect or Control policy
 */
function isGroupPolicy(report: OnyxEntry<Report>): boolean {
    const policyType = getPolicyType(report, allPolicies);
    return policyType === CONST.POLICY.TYPE.CORPORATE || policyType === CONST.POLICY.TYPE.TEAM || policyType === CONST.POLICY.TYPE.FREE;
}

/**
 * Whether the provided report belongs to a Control or Collect policy
 */
function isPaidGroupPolicy(report: OnyxEntry<Report>): boolean {
    const policyType = getPolicyType(report, allPolicies);
    return policyType === CONST.POLICY.TYPE.CORPORATE || policyType === CONST.POLICY.TYPE.TEAM;
}

/**
 * Whether the provided report belongs to a Control or Collect policy and is an expense chat
 */
function isPaidGroupPolicyExpenseChat(report: OnyxEntry<Report>): boolean {
    return isPolicyExpenseChat(report) && isPaidGroupPolicy(report);
}

/**
 * Whether the provided report belongs to a Control policy and is an expense report
 */
function isControlPolicyExpenseReport(report: OnyxEntry<Report>): boolean {
    return isExpenseReport(report) && getPolicyType(report, allPolicies) === CONST.POLICY.TYPE.CORPORATE;
}

/**
 * Whether the provided report belongs to a Control or Collect policy and is an expense report
 */
function isPaidGroupPolicyExpenseReport(report: OnyxEntry<Report>): boolean {
    return isExpenseReport(report) && isPaidGroupPolicy(report);
}

/**
 * Whether the provided report is a chat room
 */
function isChatRoom(report: OnyxEntry<Report>): boolean {
    return isUserCreatedPolicyRoom(report) || isDefaultRoom(report);
}

/**
 * Whether the provided report is a public room
 */
function isPublicRoom(report: OnyxEntry<Report>): boolean {
    return report?.visibility === CONST.REPORT.VISIBILITY.PUBLIC || report?.visibility === CONST.REPORT.VISIBILITY.PUBLIC_ANNOUNCE;
}

/**
 * Whether the provided report is a public announce room
 */
function isPublicAnnounceRoom(report: OnyxEntry<Report>): boolean {
    return report?.visibility === CONST.REPORT.VISIBILITY.PUBLIC_ANNOUNCE;
}

/**
 * If the report is a policy expense, the route should be for adding bank account for that policy
 * else since the report is a personal IOU, the route should be for personal bank account.
 */
function getBankAccountRoute(report: OnyxEntry<Report>): Route {
    return isPolicyExpenseChat(report) ? ROUTES.BANK_ACCOUNT_WITH_STEP_TO_OPEN.getRoute('', report?.policyID) : ROUTES.SETTINGS_ADD_BANK_ACCOUNT;
}

/**
 * Check if personal detail of accountID is empty or optimistic data
 */
function isOptimisticPersonalDetail(accountID: number): boolean {
    return isEmptyObject(allPersonalDetails?.[accountID]) || !!allPersonalDetails?.[accountID]?.isOptimisticPersonalDetail;
}

/**
 * Checks if a report is a task report from a policy expense chat.
 */
function isWorkspaceTaskReport(report: OnyxEntry<Report>): boolean {
    if (!isTaskReport(report)) {
        return false;
    }
    const parentReport = allReports?.[`${ONYXKEYS.COLLECTION.REPORT}${report?.parentReportID}`] ?? null;
    return isPolicyExpenseChat(parentReport);
}

/**
 * Returns true if report has a parent
 */
function isThread(report: OnyxEntry<Report>): boolean {
    return Boolean(report?.parentReportID && report?.parentReportActionID);
}

/**
 * Returns true if report is of type chat and has a parent and is therefore a Thread.
 */
function isChatThread(report: OnyxEntry<Report>): boolean {
    return isThread(report) && report?.type === CONST.REPORT.TYPE.CHAT;
}

function isDM(report: OnyxEntry<Report>): boolean {
    return isChatReport(report) && !getChatType(report) && !isThread(report);
}

function isSelfDM(report: OnyxEntry<Report>): boolean {
    return getChatType(report) === CONST.REPORT.CHAT_TYPE.SELF_DM;
}

function isGroupChat(report: OnyxEntry<Report> | Partial<Report>): boolean {
    return getChatType(report) === CONST.REPORT.CHAT_TYPE.GROUP;
}

/**
 * Only returns true if this is our main 1:1 DM report with Concierge
 */
function isConciergeChatReport(report: OnyxEntry<Report>): boolean {
    return report?.participantAccountIDs?.length === 1 && Number(report.participantAccountIDs?.[0]) === CONST.ACCOUNT_ID.CONCIERGE && !isChatThread(report);
}

function findSelfDMReportID(): string | undefined {
    if (!allReports) {
        return;
    }

    const selfDMReport = Object.values(allReports).find((report) => isSelfDM(report) && !isThread(report));
    return selfDMReport?.reportID;
}

/**
 * Checks if the supplied report belongs to workspace based on the provided params. If the report's policyID is _FAKE_ or has no value, it means this report is a DM.
 * In this case report and workspace members must be compared to determine whether the report belongs to the workspace.
 */
function doesReportBelongToWorkspace(report: OnyxEntry<Report>, policyMemberAccountIDs: number[], policyID?: string) {
    return (
        isConciergeChatReport(report) ||
        (report?.policyID === CONST.POLICY.ID_FAKE || !report?.policyID ? hasParticipantInArray(report, policyMemberAccountIDs) : report?.policyID === policyID)
    );
}

/**
 * Given an array of reports, return them filtered by a policyID and policyMemberAccountIDs.
 */
function filterReportsByPolicyIDAndMemberAccountIDs(reports: Report[], policyMemberAccountIDs: number[] = [], policyID?: string) {
    return reports.filter((report) => !!report && doesReportBelongToWorkspace(report, policyMemberAccountIDs, policyID));
}

/**
 * Given an array of reports, return them sorted by the last read timestamp.
 */
function sortReportsByLastRead(reports: Array<OnyxEntry<Report>>, reportMetadata: OnyxCollection<ReportMetadata>): Array<OnyxEntry<Report>> {
    return reports
        .filter((report) => !!report?.reportID && !!(reportMetadata?.[`${ONYXKEYS.COLLECTION.REPORT_METADATA}${report.reportID}`]?.lastVisitTime ?? report?.lastReadTime))
        .sort((a, b) => {
            const aTime = new Date(reportMetadata?.[`${ONYXKEYS.COLLECTION.REPORT_METADATA}${a?.reportID}`]?.lastVisitTime ?? a?.lastReadTime ?? '');
            const bTime = new Date(reportMetadata?.[`${ONYXKEYS.COLLECTION.REPORT_METADATA}${b?.reportID}`]?.lastVisitTime ?? b?.lastReadTime ?? '');

            return aTime.valueOf() - bTime.valueOf();
        });
}

/**
 * Returns true if report is still being processed
 */
function isProcessingReport(report: OnyxEntry<Report> | EmptyObject): boolean {
    return report?.stateNum === CONST.REPORT.STATE_NUM.SUBMITTED && report?.statusNum === CONST.REPORT.STATUS_NUM.SUBMITTED;
}

/**
 * Check if the report is a single chat report that isn't a thread
 * and personal detail of participant is optimistic data
 */
function shouldDisableDetailPage(report: OnyxEntry<Report>): boolean {
    const participantAccountIDs = report?.participantAccountIDs ?? [];

    if (isChatRoom(report) || isPolicyExpenseChat(report) || isChatThread(report) || isTaskReport(report)) {
        return false;
    }
    if (participantAccountIDs.length === 1) {
        return isOptimisticPersonalDetail(participantAccountIDs[0]);
    }
    return false;
}

/**
 * Returns true if this report has only one participant and it's an Expensify account.
 */
function isExpensifyOnlyParticipantInReport(report: OnyxEntry<Report>): boolean {
    const reportParticipants = report?.participantAccountIDs?.filter((accountID) => accountID !== currentUserAccountID) ?? [];
    return reportParticipants.length === 1 && reportParticipants.some((accountID) => CONST.EXPENSIFY_ACCOUNT_IDS.includes(accountID));
}

/**
 * Returns whether a given report can have tasks created in it.
 * We only prevent the task option if it's a DM/group-DM and the other users are all special Expensify accounts
 *
 */
function canCreateTaskInReport(report: OnyxEntry<Report>): boolean {
    const otherReportParticipants = report?.participantAccountIDs?.filter((accountID) => accountID !== currentUserAccountID) ?? [];
    const areExpensifyAccountsOnlyOtherParticipants = otherReportParticipants?.length >= 1 && otherReportParticipants?.every((accountID) => CONST.EXPENSIFY_ACCOUNT_IDS.includes(accountID));
    if (areExpensifyAccountsOnlyOtherParticipants && isDM(report)) {
        return false;
    }

    return true;
}

/**
 * Returns true if there are any Expensify accounts (i.e. with domain 'expensify.com') in the set of accountIDs
 * by cross-referencing the accountIDs with personalDetails.
 */
function hasExpensifyEmails(accountIDs: number[]): boolean {
    return accountIDs.some((accountID) => Str.extractEmailDomain(allPersonalDetails?.[accountID]?.login ?? '') === CONST.EXPENSIFY_PARTNER_NAME);
}

/**
 * Returns true if there are any guides accounts (team.expensify.com) in a list of accountIDs
 * by cross-referencing the accountIDs with personalDetails since guides that are participants
 * of the user's chats should have their personal details in Onyx.
 */
function hasExpensifyGuidesEmails(accountIDs: number[]): boolean {
    return accountIDs.some((accountID) => Str.extractEmailDomain(allPersonalDetails?.[accountID]?.login ?? '') === CONST.EMAIL.GUIDES_DOMAIN);
}

function findLastAccessedReport(
    reports: OnyxCollection<Report>,
    ignoreDomainRooms: boolean,
    policies: OnyxCollection<Policy>,
    isFirstTimeNewExpensifyUser: boolean,
    openOnAdminRoom = false,
    reportMetadata: OnyxCollection<ReportMetadata> = {},
    policyID?: string,
    policyMemberAccountIDs: number[] = [],
): OnyxEntry<Report> {
    // If it's the user's first time using New Expensify, then they could either have:
    //   - just a Concierge report, if so we'll return that
    //   - their Concierge report, and a separate report that must have deeplinked them to the app before they created their account.
    // If it's the latter, we'll use the deeplinked report over the Concierge report,
    // since the Concierge report would be incorrectly selected over the deep-linked report in the logic below.

    let reportsValues = Object.values(reports ?? {}) as Report[];

    if (!!policyID || policyMemberAccountIDs.length > 0) {
        reportsValues = filterReportsByPolicyIDAndMemberAccountIDs(reportsValues, policyMemberAccountIDs, policyID);
    }

    let sortedReports = sortReportsByLastRead(reportsValues, reportMetadata);

    let adminReport: OnyxEntry<Report> | undefined;
    if (openOnAdminRoom) {
        adminReport = sortedReports.find((report) => {
            const chatType = getChatType(report);
            return chatType === CONST.REPORT.CHAT_TYPE.POLICY_ADMINS;
        });
    }

    if (ignoreDomainRooms) {
        // We allow public announce rooms, admins, and announce rooms through since we bypass the default rooms beta for them.
        // Check where ReportUtils.findLastAccessedReport is called in MainDrawerNavigator.js for more context.
        // Domain rooms are now the only type of default room that are on the defaultRooms beta.
        sortedReports = sortedReports.filter(
            (report) => !isDomainRoom(report) || getPolicyType(report, policies) === CONST.POLICY.TYPE.FREE || hasExpensifyGuidesEmails(report?.participantAccountIDs ?? []),
        );
    }

    if (isFirstTimeNewExpensifyUser) {
        if (sortedReports.length === 1) {
            return sortedReports[0];
        }

        return adminReport ?? sortedReports.find((report) => !isConciergeChatReport(report)) ?? null;
    }

    return adminReport ?? sortedReports.at(-1) ?? null;
}

/**
 * Whether the provided report has expenses
 */
function hasExpenses(reportID?: string): boolean {
    return !!Object.values(allTransactions ?? {}).find((transaction) => `${transaction?.reportID}` === `${reportID}`);
}

/**
 * Whether the provided report is a closed expense report with no expenses
 */
function isClosedExpenseReportWithNoExpenses(report: OnyxEntry<Report>): boolean {
    return report?.statusNum === CONST.REPORT.STATUS_NUM.CLOSED && isExpenseReport(report) && !hasExpenses(report.reportID);
}

/**
 * Whether the provided report is an archived room
 */
function isArchivedRoom(report: OnyxEntry<Report> | EmptyObject): boolean {
    return report?.statusNum === CONST.REPORT.STATUS_NUM.CLOSED && report?.stateNum === CONST.REPORT.STATE_NUM.APPROVED;
}

/**
 * Whether the provided report is the admin's room
 */
function isJoinRequestInAdminRoom(report: OnyxEntry<Report>): boolean {
    if (!report) {
        return false;
    }
    return ReportActionsUtils.isActionableJoinRequestPending(report.reportID);
}

/**
 * Checks if the current user is allowed to comment on the given report.
 */
function isAllowedToComment(report: OnyxEntry<Report>): boolean {
    // Default to allowing all users to post
    const capability = report?.writeCapability ?? CONST.REPORT.WRITE_CAPABILITIES.ALL;

    if (capability === CONST.REPORT.WRITE_CAPABILITIES.ALL) {
        return true;
    }

    // If unauthenticated user opens public chat room using deeplink, they do not have policies available and they cannot comment
    if (!allPolicies) {
        return false;
    }

    // If we've made it here, commenting on this report is restricted.
    // If the user is an admin, allow them to post.
    const policy = allPolicies[`${ONYXKEYS.COLLECTION.POLICY}${report?.policyID}`];
    return policy?.role === CONST.POLICY.ROLE.ADMIN;
}

/**
 * Checks if the current user is the admin of the policy given the policy expense chat.
 */
function isPolicyExpenseChatAdmin(report: OnyxEntry<Report>, policies: OnyxCollection<Policy>): boolean {
    if (!isPolicyExpenseChat(report)) {
        return false;
    }

    const policyRole = policies?.[`${ONYXKEYS.COLLECTION.POLICY}${report?.policyID}`]?.role;

    return policyRole === CONST.POLICY.ROLE.ADMIN;
}

/**
 * Checks if the current user is the admin of the policy.
 */
function isPolicyAdmin(policyID: string, policies: OnyxCollection<Policy>): boolean {
    const policyRole = policies?.[`${ONYXKEYS.COLLECTION.POLICY}${policyID}`]?.role;

    return policyRole === CONST.POLICY.ROLE.ADMIN;
}

/**
 * Returns true if report has a single participant.
 */
function hasSingleParticipant(report: OnyxEntry<Report>): boolean {
    return report?.participantAccountIDs?.length === 1;
}

/**
 * Checks whether all the transactions linked to the IOU report are of the Distance Request type with pending routes
 */
function hasOnlyTransactionsWithPendingRoutes(iouReportID: string | undefined): boolean {
    const transactions = TransactionUtils.getAllReportTransactions(iouReportID);

    // Early return false in case not having any transaction
    if (!transactions || transactions.length === 0) {
        return false;
    }

    return transactions.every((transaction) => TransactionUtils.isFetchingWaypointsFromServer(transaction));
}

/**
 * If the report is a thread and has a chat type set, it is a workspace chat.
 */
function isWorkspaceThread(report: OnyxEntry<Report>): boolean {
    const chatType = getChatType(report);
    return isThread(report) && isChatReport(report) && CONST.WORKSPACE_ROOM_TYPES.some((type) => chatType === type);
}

/**
 * Returns true if reportAction is the first chat preview of a Thread
 */
function isThreadFirstChat(reportAction: OnyxEntry<ReportAction>, reportID: string): boolean {
    return reportAction?.childReportID?.toString() === reportID;
}

/**
 * Checks if a report is a child report.
 */
function isChildReport(report: OnyxEntry<Report>): boolean {
    return isThread(report) || isTaskReport(report);
}

/**
 * An Expense Request is a thread where the parent report is an Expense Report and
 * the parentReportAction is a transaction.
 */
function isExpenseRequest(report: OnyxEntry<Report>): boolean {
    if (isThread(report)) {
        const parentReportAction = ReportActionsUtils.getParentReportAction(report);
        const parentReport = allReports?.[`${ONYXKEYS.COLLECTION.REPORT}${report?.parentReportID}`] ?? null;
        return isExpenseReport(parentReport) && !isEmptyObject(parentReportAction) && ReportActionsUtils.isTransactionThread(parentReportAction);
    }
    return false;
}

/**
 * An IOU Request is a thread where the parent report is an IOU Report and
 * the parentReportAction is a transaction.
 */
function isIOURequest(report: OnyxEntry<Report>): boolean {
    if (isThread(report)) {
        const parentReportAction = ReportActionsUtils.getParentReportAction(report);
        const parentReport = allReports?.[`${ONYXKEYS.COLLECTION.REPORT}${report?.parentReportID}`] ?? null;
        return isIOUReport(parentReport) && !isEmptyObject(parentReportAction) && ReportActionsUtils.isTransactionThread(parentReportAction);
    }
    return false;
}

/**
 * A Track Expense Report is a thread where the parent the parentReportAction is a transaction, and
 * parentReportAction has type of track.
 */
function isTrackExpenseReport(report: OnyxEntry<Report>): boolean {
    if (isThread(report)) {
        const parentReportAction = ReportActionsUtils.getParentReportAction(report);
        return !isEmptyObject(parentReportAction) && ReportActionsUtils.isTrackExpenseAction(parentReportAction);
    }
    return false;
}

/**
 * Checks if a report is an IOU or expense request.
 */
function isMoneyRequest(reportOrID: OnyxEntry<Report> | string): boolean {
    const report = typeof reportOrID === 'string' ? allReports?.[`${ONYXKEYS.COLLECTION.REPORT}${reportOrID}`] ?? null : reportOrID;
    return isIOURequest(report) || isExpenseRequest(report);
}

/**
 * Checks if a report is an IOU or expense report.
 */
function isMoneyRequestReport(reportOrID: OnyxEntry<Report> | EmptyObject | string): boolean {
    const report = typeof reportOrID === 'object' ? reportOrID : allReports?.[`${ONYXKEYS.COLLECTION.REPORT}${reportOrID}`] ?? null;
    return isIOUReport(report) || isExpenseReport(report);
}

/**
 * Checks if a report has only one transaction associated with it
 */
function isOneTransactionReport(reportID: string): boolean {
    const reportActions = reportActionsByReport?.[reportID] ?? ([] as ReportAction[]);
    return ReportActionsUtils.getOneTransactionThreadReportID(reportID, reportActions) !== null;
}

/**
 * Checks if a report is a transaction thread associated with a report that has only one transaction
 */
function isOneTransactionThread(reportID: string, parentReportID: string): boolean {
    const parentReportActions = reportActionsByReport?.[`${ONYXKEYS.COLLECTION.REPORT_ACTIONS}${parentReportID}`] ?? ([] as ReportAction[]);
    const transactionThreadReportID = ReportActionsUtils.getOneTransactionThreadReportID(parentReportID, parentReportActions);
    return reportID === transactionThreadReportID;
}

/**
 * Should return true only for personal 1:1 report
 *
 */
function isOneOnOneChat(report: OnyxEntry<Report>): boolean {
    const participantAccountIDs = report?.participantAccountIDs ?? [];
    return (
        !isChatRoom(report) &&
        !isExpenseRequest(report) &&
        !isMoneyRequestReport(report) &&
        !isPolicyExpenseChat(report) &&
        !isTaskReport(report) &&
        isDM(report) &&
        !isIOUReport(report) &&
        participantAccountIDs.length === 1
    );
}

/**
 * Checks if the current user is a payer of the request
 */

function isPayer(session: OnyxEntry<Session>, iouReport: OnyxEntry<Report>) {
    const isApproved = isReportApproved(iouReport);
    const policy = allPolicies?.[`${ONYXKEYS.COLLECTION.POLICY}${iouReport?.policyID}`] ?? null;
    const policyType = policy?.type;
    const isAdmin = policyType !== CONST.POLICY.TYPE.PERSONAL && policy?.role === CONST.POLICY.ROLE.ADMIN;
    const isManager = iouReport?.managerID === session?.accountID;
    if (isPaidGroupPolicy(iouReport)) {
        if (policy?.reimbursementChoice === CONST.POLICY.REIMBURSEMENT_CHOICES.REIMBURSEMENT_YES) {
            const isReimburser = session?.email === policy?.achAccount?.reimburser;
            return (!policy?.achAccount?.reimburser || isReimburser) && (isApproved || isManager);
        }
        if (policy?.reimbursementChoice === CONST.POLICY.REIMBURSEMENT_CHOICES.REIMBURSEMENT_MANUAL) {
            return isAdmin && (isApproved || isManager);
        }
        return false;
    }
    return isAdmin || (isMoneyRequestReport(iouReport) && isManager);
}

/**
 * Get the notification preference given a report
 */
function getReportNotificationPreference(report: OnyxEntry<Report>): string | number {
    return report?.notificationPreference ?? '';
}

/**
 * Checks if the current user is the action's author
 */
function isActionCreator(reportAction: OnyxEntry<ReportAction> | Partial<ReportAction>): boolean {
    return reportAction?.actorAccountID === currentUserAccountID;
}

/**
 * Returns the notification preference of the action's child report if it exists.
 * Otherwise, calculates it based on the action's authorship.
 */
function getChildReportNotificationPreference(reportAction: OnyxEntry<ReportAction> | Partial<ReportAction>): NotificationPreference {
    const childReportNotificationPreference = reportAction?.childReportNotificationPreference ?? '';
    if (childReportNotificationPreference) {
        return childReportNotificationPreference;
    }

    return isActionCreator(reportAction) ? CONST.REPORT.NOTIFICATION_PREFERENCE.ALWAYS : CONST.REPORT.NOTIFICATION_PREFERENCE.HIDDEN;
}

/**
 * Checks whether the supplied report supports adding more transactions to it.
 * Return true if:
 * - report is a non-settled IOU
 * - report is a draft
 * - report is a processing expense report and its policy has Instant reporting frequency
 */
function canAddOrDeleteTransactions(moneyRequestReport: OnyxEntry<Report>): boolean {
    if (!isMoneyRequestReport(moneyRequestReport)) {
        return false;
    }

    if (isReportApproved(moneyRequestReport) || isSettled(moneyRequestReport?.reportID)) {
        return false;
    }

    if (isGroupPolicy(moneyRequestReport) && isProcessingReport(moneyRequestReport) && !PolicyUtils.isInstantSubmitEnabled(getPolicy(moneyRequestReport?.policyID))) {
        return false;
    }

    return true;
}

/**
 * Can only delete if the author is this user and the action is an ADDCOMMENT action or an IOU action in an unsettled report, or if the user is a
 * policy admin
 */
function canDeleteReportAction(reportAction: OnyxEntry<ReportAction>, reportID: string): boolean {
    const report = getReport(reportID);

    const isActionOwner = reportAction?.actorAccountID === currentUserAccountID;
    const policy = allPolicies?.[`${ONYXKEYS.COLLECTION.POLICY}${report?.policyID}`] ?? null;

    if (reportAction?.actionName === CONST.REPORT.ACTIONS.TYPE.IOU) {
        // For now, users cannot delete split actions
        const isSplitAction = reportAction?.originalMessage?.type === CONST.IOU.REPORT_ACTION_TYPE.SPLIT;

        if (isSplitAction) {
            return false;
        }

        if (isActionOwner) {
            if (!isEmptyObject(report) && isMoneyRequestReport(report)) {
                return canAddOrDeleteTransactions(report);
            }
            return true;
        }
    }

    if (
        reportAction?.actionName !== CONST.REPORT.ACTIONS.TYPE.ADDCOMMENT ||
        reportAction?.pendingAction === CONST.RED_BRICK_ROAD_PENDING_ACTION.DELETE ||
        ReportActionsUtils.isCreatedTaskReportAction(reportAction) ||
        reportAction?.actorAccountID === CONST.ACCOUNT_ID.CONCIERGE
    ) {
        return false;
    }

    const isAdmin = policy?.role === CONST.POLICY.ROLE.ADMIN && !isEmptyObject(report) && !isDM(report);

    return isActionOwner || isAdmin;
}

/**
 * Get welcome message based on room type
 */
function getRoomWelcomeMessage(report: OnyxEntry<Report>, isUserPolicyAdmin: boolean): WelcomeMessage {
    const welcomeMessage: WelcomeMessage = {showReportName: true};
    const workspaceName = getPolicyName(report);

    if (isArchivedRoom(report)) {
        welcomeMessage.phrase1 = Localize.translateLocal('reportActionsView.beginningOfArchivedRoomPartOne');
        welcomeMessage.phrase2 = Localize.translateLocal('reportActionsView.beginningOfArchivedRoomPartTwo');
    } else if (isDomainRoom(report)) {
        welcomeMessage.phrase1 = Localize.translateLocal('reportActionsView.beginningOfChatHistoryDomainRoomPartOne', {domainRoom: report?.reportName ?? ''});
        welcomeMessage.phrase2 = Localize.translateLocal('reportActionsView.beginningOfChatHistoryDomainRoomPartTwo');
    } else if (isAdminRoom(report)) {
        welcomeMessage.phrase1 = Localize.translateLocal('reportActionsView.beginningOfChatHistoryAdminRoomPartOne', {workspaceName});
        welcomeMessage.phrase2 = Localize.translateLocal('reportActionsView.beginningOfChatHistoryAdminRoomPartTwo');
    } else if (isAdminsOnlyPostingRoom(report) && !isUserPolicyAdmin) {
        welcomeMessage.phrase1 = Localize.translateLocal('reportActionsView.beginningOfChatHistoryAdminOnlyPostingRoom');
        welcomeMessage.showReportName = false;
    } else if (isAnnounceRoom(report)) {
        welcomeMessage.phrase1 = Localize.translateLocal('reportActionsView.beginningOfChatHistoryAnnounceRoomPartOne', {workspaceName});
        welcomeMessage.phrase2 = Localize.translateLocal('reportActionsView.beginningOfChatHistoryAnnounceRoomPartTwo', {workspaceName});
    } else {
        // Message for user created rooms or other room types.
        welcomeMessage.phrase1 = Localize.translateLocal('reportActionsView.beginningOfChatHistoryUserRoomPartOne');
        welcomeMessage.phrase2 = Localize.translateLocal('reportActionsView.beginningOfChatHistoryUserRoomPartTwo');
    }

    return welcomeMessage;
}

/**
 * Returns true if Concierge is one of the chat participants (1:1 as well as group chats)
 */
function chatIncludesConcierge(report: Partial<OnyxEntry<Report>>): boolean {
    return Boolean(report?.participantAccountIDs?.length && report?.participantAccountIDs?.includes(CONST.ACCOUNT_ID.CONCIERGE));
}

/**
 * Returns true if there is any automated expensify account `in accountIDs
 */
function hasAutomatedExpensifyAccountIDs(accountIDs: number[]): boolean {
    return accountIDs.some((accountID) => CONST.EXPENSIFY_ACCOUNT_IDS.includes(accountID));
}

function getReportRecipientAccountIDs(report: OnyxEntry<Report>, currentLoginAccountID: number): number[] {
    let finalReport: OnyxEntry<Report> = report;
    // In 1:1 chat threads, the participants will be the same as parent report. If a report is specifically a 1:1 chat thread then we will
    // get parent report and use its participants array.
    if (isThread(report) && !(isTaskReport(report) || isMoneyRequestReport(report))) {
        const parentReport = allReports?.[`${ONYXKEYS.COLLECTION.REPORT}${report?.parentReportID}`] ?? null;
        if (hasSingleParticipant(parentReport)) {
            finalReport = parentReport;
        }
    }

    let finalParticipantAccountIDs: number[] | undefined = [];
    if (isMoneyRequestReport(report)) {
        // For money requests i.e the IOU (1:1 person) and Expense (1:* person) reports, use the full `initialParticipantAccountIDs` array
        // and add the `ownerAccountId`. Money request reports don't add `ownerAccountId` in `participantAccountIDs` array
        const defaultParticipantAccountIDs = finalReport?.participantAccountIDs ?? [];
        const setOfParticipantAccountIDs = new Set<number>(report?.ownerAccountID ? [...defaultParticipantAccountIDs, report.ownerAccountID] : defaultParticipantAccountIDs);
        finalParticipantAccountIDs = [...setOfParticipantAccountIDs];
    } else if (isTaskReport(report)) {
        // Task reports `managerID` will change when assignee is changed, in that case the old `managerID` is still present in `participantAccountIDs`
        // array along with the new one. We only need the `managerID` as a participant here.
        finalParticipantAccountIDs = report?.managerID ? [report?.managerID] : [];
    } else {
        finalParticipantAccountIDs = finalReport?.participantAccountIDs;
    }

    const reportParticipants = finalParticipantAccountIDs?.filter((accountID) => accountID !== currentLoginAccountID) ?? [];
    const participantsWithoutExpensifyAccountIDs = reportParticipants.filter((participant) => !CONST.EXPENSIFY_ACCOUNT_IDS.includes(participant ?? 0));
    return participantsWithoutExpensifyAccountIDs;
}

/**
 * Whether the time row should be shown for a report.
 */
function canShowReportRecipientLocalTime(personalDetails: OnyxCollection<PersonalDetails>, report: OnyxEntry<Report>, accountID: number): boolean {
    const reportRecipientAccountIDs = getReportRecipientAccountIDs(report, accountID);
    const hasMultipleParticipants = reportRecipientAccountIDs.length > 1;
    const reportRecipient = personalDetails?.[reportRecipientAccountIDs[0]];
    const reportRecipientTimezone = reportRecipient?.timezone ?? CONST.DEFAULT_TIME_ZONE;
    const isReportParticipantValidated = reportRecipient?.validated ?? false;
    return Boolean(
        !hasMultipleParticipants &&
            !isChatRoom(report) &&
            !isPolicyExpenseChat(getRootParentReport(report)) &&
            reportRecipient &&
            reportRecipientTimezone?.selected &&
            isReportParticipantValidated,
    );
}

/**
 * Shorten last message text to fixed length and trim spaces.
 */
function formatReportLastMessageText(lastMessageText: string, isModifiedExpenseMessage = false): string {
    if (isModifiedExpenseMessage) {
        return String(lastMessageText).trim().replace(CONST.REGEX.LINE_BREAK, '').trim();
    }
    return String(lastMessageText).trim().replace(CONST.REGEX.LINE_BREAK, ' ').substring(0, CONST.REPORT.LAST_MESSAGE_TEXT_MAX_LENGTH).trim();
}

/**
 * Helper method to return the default avatar associated with the given login
 */
function getDefaultWorkspaceAvatar(workspaceName?: string): IconAsset {
    if (!workspaceName) {
        return defaultWorkspaceAvatars.WorkspaceBuilding;
    }

    // Remove all chars not A-Z or 0-9 including underscore
    const alphaNumeric = workspaceName
        .normalize('NFD')
        .replace(/[^0-9a-z]/gi, '')
        .toUpperCase();

    const workspace = `Workspace${alphaNumeric[0]}` as keyof typeof defaultWorkspaceAvatars;
    const defaultWorkspaceAvatar = defaultWorkspaceAvatars[workspace];

    return !alphaNumeric ? defaultWorkspaceAvatars.WorkspaceBuilding : defaultWorkspaceAvatar;
}

/**
 * Helper method to return the default avatar testID associated with the given login
 */
function getDefaultWorkspaceAvatarTestID(workspaceName: string): string {
    if (!workspaceName) {
        return defaultAvatarBuildingIconTestID;
    }

    // Remove all chars not A-Z or 0-9 including underscore
    const alphaNumeric = workspaceName
        .normalize('NFD')
        .replace(/[^0-9a-z]/gi, '')
        .toLowerCase();

    return !alphaNumeric ? defaultAvatarBuildingIconTestID : `SvgDefaultAvatar_${alphaNumeric[0]} Icon`;
}

function getWorkspaceAvatar(report: OnyxEntry<Report>): UserUtils.AvatarSource {
    const workspaceName = getPolicyName(report, false, allPolicies?.[`${ONYXKEYS.COLLECTION.POLICY}${report?.policyID}`]);
    const avatar = allPolicies?.[`${ONYXKEYS.COLLECTION.POLICY}${report?.policyID}`]?.avatar ?? '';
    return !isEmpty(avatar) ? avatar : getDefaultWorkspaceAvatar(workspaceName);
}

/**
 * Helper method to return the default avatar associated with the given reportID
 */
function getDefaultGroupAvatar(reportID?: string): IconAsset {
    if (!reportID) {
        return defaultGroupAvatars.Avatar1;
    }
    const reportIDHashBucket: AvatarRange = ((Number(reportID) % CONST.DEFAULT_GROUP_AVATAR_COUNT) + 1) as AvatarRange;
    return defaultGroupAvatars[`Avatar${reportIDHashBucket}`];
}

/**
 * Returns the appropriate icons for the given chat report using the stored personalDetails.
 * The Avatar sources can be URLs or Icon components according to the chat type.
 */
function getIconsForParticipants(participants: number[], personalDetails: OnyxCollection<PersonalDetails>): Icon[] {
    const participantDetails: ParticipantDetails[] = [];
    const participantsList = participants || [];

    for (const accountID of participantsList) {
        const avatarSource = UserUtils.getAvatar(personalDetails?.[accountID]?.avatar ?? '', accountID);
        const displayNameLogin = personalDetails?.[accountID]?.displayName ? personalDetails?.[accountID]?.displayName : personalDetails?.[accountID]?.login;
        participantDetails.push([accountID, displayNameLogin ?? '', avatarSource, personalDetails?.[accountID]?.fallbackIcon ?? '']);
    }

    const sortedParticipantDetails = participantDetails.sort((first, second) => {
        // First sort by displayName/login
        const displayNameLoginOrder = localeCompare(first[1], second[1]);
        if (displayNameLoginOrder !== 0) {
            return displayNameLoginOrder;
        }

        // Then fallback on accountID as the final sorting criteria.
        // This will ensure that the order of avatars with same login/displayName
        // stay consistent across all users and devices
        return first[0] - second[0];
    });

    // Now that things are sorted, gather only the avatars (second element in the array) and return those
    const avatars: Icon[] = [];

    for (const sortedParticipantDetail of sortedParticipantDetails) {
        const userIcon = {
            id: sortedParticipantDetail[0],
            source: sortedParticipantDetail[2],
            type: CONST.ICON_TYPE_AVATAR,
            name: sortedParticipantDetail[1],
            fallbackIcon: sortedParticipantDetail[3],
        };
        avatars.push(userIcon);
    }

    return avatars;
}

/**
 * Given a report, return the associated workspace icon.
 */
function getWorkspaceIcon(report: OnyxEntry<Report>, policy: OnyxEntry<Policy> = null): Icon {
    const workspaceName = getPolicyName(report, false, policy);
    const policyExpenseChatAvatarSource = allPolicies?.[`${ONYXKEYS.COLLECTION.POLICY}${report?.policyID}`]?.avatar
        ? allPolicies?.[`${ONYXKEYS.COLLECTION.POLICY}${report?.policyID}`]?.avatar
        : getDefaultWorkspaceAvatar(workspaceName);

    const workspaceIcon: Icon = {
        source: policyExpenseChatAvatarSource ?? '',
        type: CONST.ICON_TYPE_WORKSPACE,
        name: workspaceName,
        id: -1,
    };
    return workspaceIcon;
}

/**
 * Gets the personal details for a login by looking in the ONYXKEYS.PERSONAL_DETAILS_LIST Onyx key (stored in the local variable, allPersonalDetails). If it doesn't exist in Onyx,
 * then a default object is constructed.
 */
function getPersonalDetailsForAccountID(accountID: number): Partial<PersonalDetails> {
    if (!accountID) {
        return {};
    }
    return (
        allPersonalDetails?.[accountID] ?? {
            avatar: UserUtils.getDefaultAvatar(accountID),
            isOptimisticPersonalDetail: true,
        }
    );
}

/**
 * Get the displayName for a single report participant.
 */
function getDisplayNameForParticipant(accountID?: number, shouldUseShortForm = false, shouldFallbackToHidden = true, shouldAddCurrentUserPostfix = false): string {
    if (!accountID) {
        return '';
    }

    const personalDetails = getPersonalDetailsForAccountID(accountID);
    // eslint-disable-next-line @typescript-eslint/prefer-nullish-coalescing
    const formattedLogin = LocalePhoneNumber.formatPhoneNumber(personalDetails.login || '');
    // This is to check if account is an invite/optimistically created one
    // and prevent from falling back to 'Hidden', so a correct value is shown
    // when searching for a new user
    if (personalDetails.isOptimisticPersonalDetail === true) {
        return formattedLogin;
    }

    // For selfDM, we display the user's displayName followed by '(you)' as a postfix
    const shouldAddPostfix = shouldAddCurrentUserPostfix && accountID === currentUserAccountID;

    const longName = PersonalDetailsUtils.getDisplayNameOrDefault(personalDetails, formattedLogin, shouldFallbackToHidden, shouldAddPostfix);

    // If the user's personal details (first name) should be hidden, make sure we return "hidden" instead of the short name
    if (shouldFallbackToHidden && longName === Localize.translateLocal('common.hidden')) {
        return longName;
    }

    const shortName = personalDetails.firstName ? personalDetails.firstName : longName;
    return shouldUseShortForm ? shortName : longName;
}

function getParticipantAccountIDs(reportID: string) {
    const report = getReport(reportID);
    if (!report || !report.participants) {
        return [];
    }

    const accountIDStrings = Object.keys(report.participants);
    return accountIDStrings.map((accountID) => Number(accountID));
}

function buildParticipantsFromAccountIDs(accountIDs: number[]): Participants {
    const finalParticipants: Participants = {};
    return accountIDs.reduce((participants, accountID) => {
        // eslint-disable-next-line no-param-reassign
        participants[accountID] = {hidden: false};
        return participants;
    }, finalParticipants);
}

/**
 * Returns the report name if the report is a group chat
 */
function getGroupChatName(participantAccountIDs?: number[], shouldApplyLimit = false, reportID = ''): string | undefined {
    // If we have a reportID always try to get the name from the report.
    if (reportID) {
        const reportKey = `${ONYXKEYS.COLLECTION.REPORT}${reportID}`;
        const reportName = allReports?.[reportKey]?.reportName;
        if (reportName) {
            return reportName;
        }
    }

    // Get participantAccountIDs from participants object
    let participants = participantAccountIDs ?? getParticipantAccountIDs(reportID);
    if (shouldApplyLimit) {
        participants = participants.slice(0, 5);
    }
    const isMultipleParticipantReport = participants.length > 1;

    if (isMultipleParticipantReport) {
        return participants
            .map((participant) => getDisplayNameForParticipant(participant, isMultipleParticipantReport))
            .sort((first, second) => localeCompare(first ?? '', second ?? ''))
            .filter(Boolean)
            .join(', ');
    }

    return Localize.translateLocal('groupChat.defaultReportName', {displayName: getDisplayNameForParticipant(participants[0], false)});
}

function getVisibleChatMemberAccountIDs(reportID: string): number[] {
    const report = getReport(reportID);
    if (!report || !report.participants) {
        return [];
    }
    const visibleParticipantAccountIDs = Object.entries(report.participants).reduce<number[]>((accountIDs, [accountID, participant]) => {
        if (participant && !participant.hidden) {
            accountIDs.push(Number(accountID));
        }
        return accountIDs;
    }, []);
    return visibleParticipantAccountIDs;
}

function getParticipants(reportID: string) {
    const report = getReport(reportID);
    if (!report) {
        return {};
    }

    return report.participants;
}

/**
 * Returns the appropriate icons for the given chat report using the stored personalDetails.
 * The Avatar sources can be URLs or Icon components according to the chat type.
 */
function getIcons(
    report: OnyxEntry<Report>,
    personalDetails: OnyxCollection<PersonalDetails>,
    defaultIcon: UserUtils.AvatarSource | null = null,
    defaultName = '',
    defaultAccountID = -1,
    policy: OnyxEntry<Policy> = null,
): Icon[] {
    if (isEmptyObject(report)) {
        const fallbackIcon: Icon = {
            source: defaultIcon ?? Expensicons.FallbackAvatar,
            type: CONST.ICON_TYPE_AVATAR,
            name: defaultName,
            id: defaultAccountID,
        };
        return [fallbackIcon];
    }
    if (isExpenseRequest(report)) {
        const parentReportAction = ReportActionsUtils.getParentReportAction(report);
        const workspaceIcon = getWorkspaceIcon(report, policy);
        const memberIcon = {
            source: UserUtils.getAvatar(personalDetails?.[parentReportAction.actorAccountID ?? -1]?.avatar ?? '', parentReportAction.actorAccountID ?? -1),
            id: parentReportAction.actorAccountID,
            type: CONST.ICON_TYPE_AVATAR,
            name: personalDetails?.[parentReportAction.actorAccountID ?? -1]?.displayName ?? '',
            fallbackIcon: personalDetails?.[parentReportAction.actorAccountID ?? -1]?.fallbackIcon,
        };

        return [memberIcon, workspaceIcon];
    }
    if (isChatThread(report)) {
        const parentReportAction = ReportActionsUtils.getParentReportAction(report);

        const actorAccountID = parentReportAction.actorAccountID;
        const actorDisplayName = PersonalDetailsUtils.getDisplayNameOrDefault(allPersonalDetails?.[actorAccountID ?? -1], '', false);
        const actorIcon = {
            id: actorAccountID,
            source: UserUtils.getAvatar(personalDetails?.[actorAccountID ?? -1]?.avatar ?? '', actorAccountID ?? -1),
            name: actorDisplayName,
            type: CONST.ICON_TYPE_AVATAR,
            fallbackIcon: personalDetails?.[parentReportAction.actorAccountID ?? -1]?.fallbackIcon,
        };

        if (isWorkspaceThread(report)) {
            const workspaceIcon = getWorkspaceIcon(report, policy);
            return [actorIcon, workspaceIcon];
        }
        return [actorIcon];
    }
    if (isTaskReport(report)) {
        const ownerIcon = {
            id: report?.ownerAccountID,
            source: UserUtils.getAvatar(personalDetails?.[report?.ownerAccountID ?? -1]?.avatar ?? '', report?.ownerAccountID ?? -1),
            type: CONST.ICON_TYPE_AVATAR,
            name: personalDetails?.[report?.ownerAccountID ?? -1]?.displayName ?? '',
            fallbackIcon: personalDetails?.[report?.ownerAccountID ?? -1]?.fallbackIcon,
        };

        if (isWorkspaceTaskReport(report)) {
            const workspaceIcon = getWorkspaceIcon(report, policy);
            return [ownerIcon, workspaceIcon];
        }

        return [ownerIcon];
    }
    if (isDomainRoom(report)) {
        // Get domain name after the #. Domain Rooms use our default workspace avatar pattern.
        const domainName = report?.reportName?.substring(1);
        const policyExpenseChatAvatarSource = getDefaultWorkspaceAvatar(domainName);
        const domainIcon: Icon = {
            source: policyExpenseChatAvatarSource,
            type: CONST.ICON_TYPE_WORKSPACE,
            name: domainName ?? '',
            id: -1,
        };
        return [domainIcon];
    }
    if (isAdminRoom(report) || isAnnounceRoom(report) || isChatRoom(report) || isArchivedRoom(report)) {
        const workspaceIcon = getWorkspaceIcon(report, policy);
        return [workspaceIcon];
    }
    if (isPolicyExpenseChat(report) || isExpenseReport(report)) {
        const workspaceIcon = getWorkspaceIcon(report, policy);
        const memberIcon = {
            source: UserUtils.getAvatar(personalDetails?.[report?.ownerAccountID ?? -1]?.avatar ?? '', report?.ownerAccountID ?? -1),
            id: report?.ownerAccountID,
            type: CONST.ICON_TYPE_AVATAR,
            name: personalDetails?.[report?.ownerAccountID ?? -1]?.displayName ?? '',
            fallbackIcon: personalDetails?.[report?.ownerAccountID ?? -1]?.fallbackIcon,
        };
        return isExpenseReport(report) ? [memberIcon, workspaceIcon] : [workspaceIcon, memberIcon];
    }
    if (isIOUReport(report)) {
        const managerIcon = {
            source: UserUtils.getAvatar(personalDetails?.[report?.managerID ?? -1]?.avatar ?? '', report?.managerID ?? -1),
            id: report?.managerID,
            type: CONST.ICON_TYPE_AVATAR,
            name: personalDetails?.[report?.managerID ?? -1]?.displayName ?? '',
            fallbackIcon: personalDetails?.[report?.managerID ?? -1]?.fallbackIcon,
        };
        const ownerIcon = {
            id: report?.ownerAccountID,
            source: UserUtils.getAvatar(personalDetails?.[report?.ownerAccountID ?? -1]?.avatar ?? '', report?.ownerAccountID ?? -1),
            type: CONST.ICON_TYPE_AVATAR,
            name: personalDetails?.[report?.ownerAccountID ?? -1]?.displayName ?? '',
            fallbackIcon: personalDetails?.[report?.ownerAccountID ?? -1]?.fallbackIcon,
        };
        const isManager = currentUserAccountID === report?.managerID;

        // For one transaction IOUs, display a simplified report icon
        if (isOneTransactionReport(report?.reportID ?? '0')) {
            return [ownerIcon];
        }

        return isManager ? [managerIcon, ownerIcon] : [ownerIcon, managerIcon];
    }

    if (isSelfDM(report)) {
        return getIconsForParticipants([currentUserAccountID ?? 0], personalDetails);
    }

    if (isGroupChat(report)) {
        const groupChatIcon = {
            // eslint-disable-next-line @typescript-eslint/prefer-nullish-coalescing
            source: report.avatarUrl || getDefaultGroupAvatar(report.reportID),
            id: -1,
            type: CONST.ICON_TYPE_AVATAR,
            name: getGroupChatName(undefined, true, report.reportID ?? ''),
        };
        return [groupChatIcon];
    }

    return getIconsForParticipants(report?.participantAccountIDs ?? [], personalDetails);
}

function getDisplayNamesWithTooltips(
    personalDetailsList: PersonalDetails[] | PersonalDetailsList | OptionData[],
    isMultipleParticipantReport: boolean,
    shouldFallbackToHidden = true,
    shouldAddCurrentUserPostfix = false,
): DisplayNameWithTooltips {
    const personalDetailsListArray = Array.isArray(personalDetailsList) ? personalDetailsList : Object.values(personalDetailsList);

    return personalDetailsListArray
        .map((user) => {
            const accountID = Number(user?.accountID);
            // eslint-disable-next-line @typescript-eslint/prefer-nullish-coalescing
            const displayName = getDisplayNameForParticipant(accountID, isMultipleParticipantReport, shouldFallbackToHidden, shouldAddCurrentUserPostfix) || user?.login || '';
            const avatar = UserUtils.getDefaultAvatar(accountID);

            let pronouns = user?.pronouns ?? undefined;
            if (pronouns?.startsWith(CONST.PRONOUNS.PREFIX)) {
                const pronounTranslationKey = pronouns.replace(CONST.PRONOUNS.PREFIX, '');
                pronouns = Localize.translateLocal(`pronouns.${pronounTranslationKey}` as TranslationPaths);
            }

            return {
                displayName,
                avatar,
                login: user?.login ?? '',
                accountID,
                pronouns,
            };
        })
        .sort((first, second) => {
            // First sort by displayName/login
            const displayNameLoginOrder = localeCompare(first.displayName, second.displayName);
            if (displayNameLoginOrder !== 0) {
                return displayNameLoginOrder;
            }

            // Then fallback on accountID as the final sorting criteria.
            return first.accountID - second.accountID;
        });
}

/**
 * Returns the the display names of the given user accountIDs
 */
function getUserDetailTooltipText(accountID: number, fallbackUserDisplayName = ''): string {
    const displayNameForParticipant = getDisplayNameForParticipant(accountID);
    return displayNameForParticipant || fallbackUserDisplayName;
}

/**
 * For a deleted parent report action within a chat report,
 * let us return the appropriate display message
 *
 * @param reportAction - The deleted report action of a chat report for which we need to return message.
 */
function getDeletedParentActionMessageForChatReport(reportAction: OnyxEntry<ReportAction>): string {
    // By default, let us display [Deleted message]
    let deletedMessageText = Localize.translateLocal('parentReportAction.deletedMessage');
    if (ReportActionsUtils.isCreatedTaskReportAction(reportAction)) {
        // For canceled task report, let us display [Deleted task]
        deletedMessageText = Localize.translateLocal('parentReportAction.deletedTask');
    }
    return deletedMessageText;
}

/**
 * Returns the preview message for `REIMBURSEMENTQUEUED` action
 */
function getReimbursementQueuedActionMessage(reportAction: OnyxEntry<ReportAction>, report: OnyxEntry<Report>, shouldUseShortDisplayName = true): string {
    const submitterDisplayName = getDisplayNameForParticipant(report?.ownerAccountID, shouldUseShortDisplayName) ?? '';
    const originalMessage = reportAction?.originalMessage as IOUMessage | undefined;
    let messageKey: TranslationPaths;
    if (originalMessage?.paymentType === CONST.IOU.PAYMENT_TYPE.EXPENSIFY) {
        messageKey = 'iou.waitingOnEnabledWallet';
    } else {
        messageKey = 'iou.waitingOnBankAccount';
    }

    return Localize.translateLocal(messageKey, {submitterDisplayName});
}

/**
 * Returns the preview message for `REIMBURSEMENTDEQUEUED` action
 */
function getReimbursementDeQueuedActionMessage(
    reportAction: OnyxEntry<ReportActionBase & OriginalMessageReimbursementDequeued>,
    report: OnyxEntry<Report> | EmptyObject,
    isLHNPreview = false,
): string {
    const originalMessage = reportAction?.originalMessage as ReimbursementDeQueuedMessage | undefined;
    const amount = originalMessage?.amount;
    const currency = originalMessage?.currency;
    const formattedAmount = CurrencyUtils.convertToDisplayString(amount, currency);
    if (originalMessage?.cancellationReason === CONST.REPORT.CANCEL_PAYMENT_REASONS.ADMIN) {
        const payerOrApproverName = report?.managerID === currentUserAccountID || !isLHNPreview ? '' : getDisplayNameForParticipant(report?.managerID, true);
        return Localize.translateLocal('iou.adminCanceledRequest', {manager: payerOrApproverName, amount: formattedAmount});
    }
    const submitterDisplayName = getDisplayNameForParticipant(report?.ownerAccountID, true) ?? '';
    return Localize.translateLocal('iou.canceledRequest', {submitterDisplayName, amount: formattedAmount});
}

/**
 * Builds an optimistic REIMBURSEMENTDEQUEUED report action with a randomly generated reportActionID.
 *
 */
function buildOptimisticCancelPaymentReportAction(expenseReportID: string, amount: number, currency: string): OptimisticCancelPaymentReportAction {
    return {
        actionName: CONST.REPORT.ACTIONS.TYPE.REIMBURSEMENTDEQUEUED,
        actorAccountID: currentUserAccountID,
        message: [
            {
                cancellationReason: CONST.REPORT.CANCEL_PAYMENT_REASONS.ADMIN,
                expenseReportID,
                type: CONST.REPORT.MESSAGE.TYPE.COMMENT,
                text: '',
                amount,
                currency,
            },
        ],
        originalMessage: {
            cancellationReason: CONST.REPORT.CANCEL_PAYMENT_REASONS.ADMIN,
            expenseReportID,
            amount,
            currency,
        },
        person: [
            {
                style: 'strong',
                text: getCurrentUserDisplayNameOrEmail(),
                type: 'TEXT',
            },
        ],
        reportActionID: NumberUtils.rand64(),
        shouldShow: true,
        created: DateUtils.getDBTime(),
        pendingAction: CONST.RED_BRICK_ROAD_PENDING_ACTION.ADD,
    };
}

/**
 * Returns the last visible message for a given report after considering the given optimistic actions
 *
 * @param reportID - the report for which last visible message has to be fetched
 * @param [actionsToMerge] - the optimistic merge actions that needs to be considered while fetching last visible message

 */
function getLastVisibleMessage(reportID: string | undefined, actionsToMerge: ReportActions = {}): LastVisibleMessage {
    const report = getReport(reportID);
    const lastVisibleAction = ReportActionsUtils.getLastVisibleAction(reportID ?? '', actionsToMerge);

    // For Chat Report with deleted parent actions, let us fetch the correct message
    if (ReportActionsUtils.isDeletedParentAction(lastVisibleAction) && !isEmptyObject(report) && isChatReport(report)) {
        const lastMessageText = getDeletedParentActionMessageForChatReport(lastVisibleAction);
        return {
            lastMessageText,
        };
    }

    // Fetch the last visible message for report represented by reportID and based on actions to merge.
    return ReportActionsUtils.getLastVisibleMessage(reportID ?? '', actionsToMerge);
}

/**
 * Checks if a report is an open task report assigned to current user.
 *
 * @param [parentReportAction] - The parent report action of the report (Used to check if the task has been canceled)
 */
function isWaitingForAssigneeToCompleteTask(report: OnyxEntry<Report>, parentReportAction: OnyxEntry<ReportAction> | EmptyObject = {}): boolean {
    return isTaskReport(report) && isReportManager(report) && isOpenTaskReport(report, parentReportAction);
}

function isUnreadWithMention(reportOrOption: OnyxEntry<Report> | OptionData): boolean {
    if (!reportOrOption) {
        return false;
    }
    // lastMentionedTime and lastReadTime are both datetime strings and can be compared directly
    const lastMentionedTime = reportOrOption.lastMentionedTime ?? '';
    const lastReadTime = reportOrOption.lastReadTime ?? '';
    return Boolean('isUnreadWithMention' in reportOrOption && reportOrOption.isUnreadWithMention) || lastReadTime < lastMentionedTime;
}

/**
 * Determines if the option requires action from the current user. This can happen when it:
 *  - is unread and the user was mentioned in one of the unread comments
 *  - is for an outstanding task waiting on the user
 *  - has an outstanding child money request that is waiting for an action from the current user (e.g. pay, approve, add bank account)
 *
 * @param option (report or optionItem)
 * @param parentReportAction (the report action the current report is a thread of)
 */
function requiresAttentionFromCurrentUser(optionOrReport: OnyxEntry<Report> | OptionData, parentReportAction: EmptyObject | OnyxEntry<ReportAction> = {}) {
    if (!optionOrReport) {
        return false;
    }

    if (isJoinRequestInAdminRoom(optionOrReport)) {
        return true;
    }

    if (isArchivedRoom(optionOrReport) || isArchivedRoom(getReport(optionOrReport.parentReportID))) {
        return false;
    }

    if (isUnreadWithMention(optionOrReport)) {
        return true;
    }

    if (isWaitingForAssigneeToCompleteTask(optionOrReport, parentReportAction)) {
        return true;
    }

    // Has a child report that is awaiting action (e.g. approve, pay, add bank account) from current user
    if (optionOrReport.hasOutstandingChildRequest) {
        return true;
    }

    return false;
}

/**
 * Returns number of transactions that are nonReimbursable
 *
 */
function hasNonReimbursableTransactions(iouReportID: string | undefined): boolean {
    const transactions = TransactionUtils.getAllReportTransactions(iouReportID);
    return transactions.filter((transaction) => transaction.reimbursable === false).length > 0;
}

function getMoneyRequestSpendBreakdown(report: OnyxEntry<Report>, allReportsDict: OnyxCollection<Report> = null): SpendBreakdown {
    const allAvailableReports = allReportsDict ?? allReports;
    let moneyRequestReport;
    if (isMoneyRequestReport(report)) {
        moneyRequestReport = report;
    }
    if (allAvailableReports && report?.iouReportID) {
        moneyRequestReport = allAvailableReports[`${ONYXKEYS.COLLECTION.REPORT}${report.iouReportID}`];
    }
    if (moneyRequestReport) {
        let nonReimbursableSpend = moneyRequestReport.nonReimbursableTotal ?? 0;
        let totalSpend = moneyRequestReport.total ?? 0;

        if (nonReimbursableSpend + totalSpend !== 0) {
            // There is a possibility that if the Expense report has a negative total.
            // This is because there are instances where you can get a credit back on your card,
            // or you enter a negative expense to “offset” future expenses
            nonReimbursableSpend = isExpenseReport(moneyRequestReport) ? nonReimbursableSpend * -1 : Math.abs(nonReimbursableSpend);
            totalSpend = isExpenseReport(moneyRequestReport) ? totalSpend * -1 : Math.abs(totalSpend);

            const totalDisplaySpend = totalSpend;
            const reimbursableSpend = totalDisplaySpend - nonReimbursableSpend;

            return {
                nonReimbursableSpend,
                reimbursableSpend,
                totalDisplaySpend,
            };
        }
    }
    return {
        nonReimbursableSpend: 0,
        reimbursableSpend: 0,
        totalDisplaySpend: 0,
    };
}

/**
 * Get the title for a policy expense chat which depends on the role of the policy member seeing this report
 */
function getPolicyExpenseChatName(report: OnyxEntry<Report>, policy: OnyxEntry<Policy> | undefined = undefined): string | undefined {
    const ownerAccountID = report?.ownerAccountID;
    const personalDetails = allPersonalDetails?.[ownerAccountID ?? -1];
    const login = personalDetails ? personalDetails.login : null;
    // eslint-disable-next-line @typescript-eslint/prefer-nullish-coalescing
    const reportOwnerDisplayName = getDisplayNameForParticipant(ownerAccountID) || login || report?.reportName;

    // If the policy expense chat is owned by this user, use the name of the policy as the report name.
    if (report?.isOwnPolicyExpenseChat) {
        return getPolicyName(report, false, policy);
    }

    let policyExpenseChatRole = 'user';
    const policyItem = allPolicies?.[`${ONYXKEYS.COLLECTION.POLICY}${report?.policyID}`];
    if (policyItem) {
        policyExpenseChatRole = policyItem.role || 'user';
    }

    // If this user is not admin and this policy expense chat has been archived because of account merging, this must be an old workspace chat
    // of the account which was merged into the current user's account. Use the name of the policy as the name of the report.
    if (isArchivedRoom(report)) {
        const lastAction = ReportActionsUtils.getLastVisibleAction(report?.reportID ?? '');
        const archiveReason = lastAction?.actionName === CONST.REPORT.ACTIONS.TYPE.CLOSED ? lastAction?.originalMessage?.reason : CONST.REPORT.ARCHIVE_REASON.DEFAULT;
        if (archiveReason === CONST.REPORT.ARCHIVE_REASON.ACCOUNT_MERGED && policyExpenseChatRole !== CONST.POLICY.ROLE.ADMIN) {
            return getPolicyName(report, false, policy);
        }
    }

    // If user can see this report and they are not its owner, they must be an admin and the report name should be the name of the policy member
    return reportOwnerDisplayName;
}

/**
 * Given a report field, check if the field is for the report title.
 */
function isReportFieldOfTypeTitle(reportField: OnyxEntry<PolicyReportField>): boolean {
    return reportField?.type === 'formula' && reportField?.fieldID === CONST.REPORT_FIELD_TITLE_FIELD_ID;
}

/**
 * Check if report fields are available to use in a report
 */
function reportFieldsEnabled(report: Report) {
    return Permissions.canUseReportFields(allBetas ?? []) && isPaidGroupPolicyExpenseReport(report);
}

/**
 * Given a report field, check if the field can be edited or not.
 * For title fields, its considered disabled if `deletable` prop is `true` (https://github.com/Expensify/App/issues/35043#issuecomment-1911275433)
 * For non title fields, its considered disabled if:
 * 1. The user is not admin of the report
 * 2. Report is settled or it is closed
 */
function isReportFieldDisabled(report: OnyxEntry<Report>, reportField: OnyxEntry<PolicyReportField>, policy: OnyxEntry<Policy>): boolean {
    const isReportSettled = isSettled(report?.reportID);
    const isReportClosed = report?.statusNum === CONST.REPORT.STATUS_NUM.CLOSED;
    const isTitleField = isReportFieldOfTypeTitle(reportField);
    const isAdmin = isPolicyAdmin(report?.policyID ?? '', {[`${ONYXKEYS.COLLECTION.POLICY}${policy?.id ?? ''}`]: policy});
    return isTitleField ? !reportField?.deletable : !isAdmin && (isReportSettled || isReportClosed);
}

/**
 * Given a set of report fields, return the field of type formula
 */
function getFormulaTypeReportField(reportFields: Record<string, PolicyReportField>) {
    return Object.values(reportFields).find((field) => field?.type === 'formula');
}

/**
 * Given a set of report fields, return the field that refers to title
 */
function getTitleReportField(reportFields: Record<string, PolicyReportField>) {
    return Object.values(reportFields).find((field) => isReportFieldOfTypeTitle(field));
}

/**
 * Get the key for a report field
 */
function getReportFieldKey(reportFieldId: string) {
    return `expensify_${reportFieldId}`;
}

/**
 * Get the report fields attached to the policy given policyID
 */
function getReportFieldsByPolicyID(policyID: string): Record<string, PolicyReportField> {
    const policyReportFields = Object.entries(allPolicies ?? {}).find(([key]) => key.replace(ONYXKEYS.COLLECTION.POLICY, '') === policyID);
    const fieldList = policyReportFields?.[1]?.fieldList;

    if (!policyReportFields || !fieldList) {
        return {};
    }

    return fieldList;
}

/**
 * Get the report fields that we should display a MoneyReportView gets opened
 */

function getAvailableReportFields(report: Report, policyReportFields: PolicyReportField[]): PolicyReportField[] {
    // Get the report fields that are attached to a report. These will persist even if a field is deleted from the policy.
    const reportFields = Object.values(report.fieldList ?? {});
    const reportIsSettled = isSettled(report.reportID);

    // If the report is settled, we don't want to show any new field that gets added to the policy.
    if (reportIsSettled) {
        return reportFields;
    }

    // If the report is unsettled, we want to merge the new fields that get added to the policy with the fields that
    // are attached to the report.
    const mergedFieldIds = Array.from(new Set([...policyReportFields.map(({fieldID}) => fieldID), ...reportFields.map(({fieldID}) => fieldID)]));

    const fields = mergedFieldIds.map((id) => {
        const field = report?.fieldList?.[getReportFieldKey(id)];

        if (field) {
            return field;
        }

        const policyReportField = policyReportFields.find(({fieldID}) => fieldID === id);

        if (policyReportField) {
            return policyReportField;
        }

        return null;
    });

    return fields.filter(Boolean) as PolicyReportField[];
}

/**
 * Get the title for an IOU or expense chat which will be showing the payer and the amount
 */
function getMoneyRequestReportName(report: OnyxEntry<Report>, policy: OnyxEntry<Policy> | undefined = undefined): string {
    const isReportSettled = isSettled(report?.reportID ?? '');
    const reportFields = isReportSettled ? report?.fieldList : getReportFieldsByPolicyID(report?.policyID ?? '');
    const titleReportField = getFormulaTypeReportField(reportFields ?? {});

    if (titleReportField && report?.reportName && reportFieldsEnabled(report)) {
        return report.reportName;
    }

    const moneyRequestTotal = getMoneyRequestSpendBreakdown(report).totalDisplaySpend;
    const formattedAmount = CurrencyUtils.convertToDisplayString(moneyRequestTotal, report?.currency);
    let payerOrApproverName = isExpenseReport(report) ? getPolicyName(report, false, policy) : getDisplayNameForParticipant(report?.managerID) ?? '';
    const payerPaidAmountMessage = Localize.translateLocal('iou.payerPaidAmount', {
        payer: payerOrApproverName,
        amount: formattedAmount,
    });

    if (isReportApproved(report)) {
        return Localize.translateLocal('iou.managerApprovedAmount', {
            manager: payerOrApproverName,
            amount: formattedAmount,
        });
    }

    if (report?.isWaitingOnBankAccount) {
        return `${payerPaidAmountMessage} ${CONST.DOT_SEPARATOR} ${Localize.translateLocal('iou.pending')}`;
    }

    if (!isSettled(report?.reportID) && hasNonReimbursableTransactions(report?.reportID)) {
        payerOrApproverName = getDisplayNameForParticipant(report?.ownerAccountID) ?? '';
        return Localize.translateLocal('iou.payerSpentAmount', {payer: payerOrApproverName, amount: formattedAmount});
    }

    if (isProcessingReport(report) || isOpenExpenseReport(report) || moneyRequestTotal === 0) {
        return Localize.translateLocal('iou.payerOwesAmount', {payer: payerOrApproverName, amount: formattedAmount});
    }

    return payerPaidAmountMessage;
}

/**
 * Gets transaction created, amount, currency, comment, and waypoints (for distance request)
 * into a flat object. Used for displaying transactions and sending them in API commands
 */

function getTransactionDetails(transaction: OnyxEntry<Transaction>, createdDateFormat: string = CONST.DATE.FNS_FORMAT_STRING): TransactionDetails | undefined {
    if (!transaction) {
        return;
    }
    const report = getReport(transaction?.reportID);
    return {
        created: TransactionUtils.getCreated(transaction, createdDateFormat),
        amount: TransactionUtils.getAmount(transaction, !isEmptyObject(report) && isExpenseReport(report)),
        taxAmount: TransactionUtils.getTaxAmount(transaction, !isEmptyObject(report) && isExpenseReport(report)),
        taxCode: TransactionUtils.getTaxCode(transaction),
        currency: TransactionUtils.getCurrency(transaction),
        comment: TransactionUtils.getDescription(transaction),
        merchant: TransactionUtils.getMerchant(transaction),
        waypoints: TransactionUtils.getWaypoints(transaction),
        category: TransactionUtils.getCategory(transaction),
        billable: TransactionUtils.getBillable(transaction),
        tag: TransactionUtils.getTag(transaction),
        mccGroup: TransactionUtils.getMCCGroup(transaction),
        cardID: TransactionUtils.getCardID(transaction),
        originalAmount: TransactionUtils.getOriginalAmount(transaction),
        originalCurrency: TransactionUtils.getOriginalCurrency(transaction),
    };
}

/**
 * Can only edit if:
 *
 * - in case of IOU report
 *    - the current user is the requestor and is not settled yet
 * - in case of expense report
 *    - the current user is the requestor and is not settled yet
 *    - the current user is the manager of the report
 *    - or the current user is an admin on the policy the expense report is tied to
 *
 *    This is used in conjunction with canEditRestrictedField to control editing of specific fields like amount, currency, created, receipt, and distance.
 *    On its own, it only controls allowing/disallowing navigating to the editing pages or showing/hiding the 'Edit' icon on report actions
 */
function canEditMoneyRequest(reportAction: OnyxEntry<ReportAction>): boolean {
    const isDeleted = ReportActionsUtils.isDeletedAction(reportAction);

    if (isDeleted) {
        return false;
    }

    // If the report action is not IOU type, return true early
    if (reportAction?.actionName !== CONST.REPORT.ACTIONS.TYPE.IOU) {
        return true;
    }

    // TODO: Uncomment this line when BE starts working properly (Editing Track Expense)
    // if (reportAction.originalMessage.type === CONST.IOU.REPORT_ACTION_TYPE.TRACK) {
    //     return true;
    // }

    if (reportAction.originalMessage.type !== CONST.IOU.REPORT_ACTION_TYPE.CREATE) {
        return false;
    }

    const moneyRequestReportID = reportAction?.originalMessage?.IOUReportID ?? 0;

    if (!moneyRequestReportID) {
        return false;
    }

    const moneyRequestReport = getReport(String(moneyRequestReportID));
    const isRequestor = currentUserAccountID === reportAction?.actorAccountID;

    if (isIOUReport(moneyRequestReport)) {
        return isProcessingReport(moneyRequestReport) && isRequestor;
    }

    const policy = getPolicy(moneyRequestReport?.policyID ?? '');
    const isAdmin = policy.role === CONST.POLICY.ROLE.ADMIN;
    const isManager = currentUserAccountID === moneyRequestReport?.managerID;

    // Admin & managers can always edit coding fields such as tag, category, billable, etc. As long as the report has a state higher than OPEN.
    if ((isAdmin || isManager) && !isOpenExpenseReport(moneyRequestReport)) {
        return true;
    }

    return !isReportApproved(moneyRequestReport) && !isSettled(moneyRequestReport?.reportID) && isRequestor;
}

/**
 * Checks if the current user can edit the provided property of a money request
 *
 */
function canEditFieldOfMoneyRequest(reportAction: OnyxEntry<ReportAction>, fieldToEdit: ValueOf<typeof CONST.EDIT_REQUEST_FIELD>): boolean {
    // A list of fields that cannot be edited by anyone, once a money request has been settled
    const restrictedFields: string[] = [
        CONST.EDIT_REQUEST_FIELD.AMOUNT,
        CONST.EDIT_REQUEST_FIELD.CURRENCY,
        CONST.EDIT_REQUEST_FIELD.MERCHANT,
        CONST.EDIT_REQUEST_FIELD.DATE,
        CONST.EDIT_REQUEST_FIELD.RECEIPT,
        CONST.EDIT_REQUEST_FIELD.DISTANCE,
    ];

    if (!canEditMoneyRequest(reportAction)) {
        return false;
    }

    // If we're editing fields such as category, tag, description, etc. the check above should be enough for handling the permission
    if (!restrictedFields.includes(fieldToEdit)) {
        return true;
    }

    const iouMessage = reportAction?.originalMessage as IOUMessage;
    const moneyRequestReport = allReports?.[`${ONYXKEYS.COLLECTION.REPORT}${iouMessage?.IOUReportID}`] ?? ({} as Report);
    const transaction = allTransactions?.[`${ONYXKEYS.COLLECTION.TRANSACTION}${iouMessage?.IOUTransactionID}`] ?? ({} as Transaction);

    if (isSettled(String(moneyRequestReport.reportID)) || isReportApproved(String(moneyRequestReport.reportID))) {
        return false;
    }

    if (fieldToEdit === CONST.EDIT_REQUEST_FIELD.AMOUNT || fieldToEdit === CONST.EDIT_REQUEST_FIELD.CURRENCY) {
        if (TransactionUtils.isCardTransaction(transaction)) {
            return false;
        }

        if (TransactionUtils.isDistanceRequest(transaction)) {
            const policy = getPolicy(moneyRequestReport?.reportID ?? '');
            const isAdmin = isExpenseReport(moneyRequestReport) && policy.role === CONST.POLICY.ROLE.ADMIN;
            const isManager = isExpenseReport(moneyRequestReport) && currentUserAccountID === moneyRequestReport?.managerID;

            return isAdmin || isManager;
        }
    }

    if (fieldToEdit === CONST.EDIT_REQUEST_FIELD.RECEIPT) {
        const isRequestor = currentUserAccountID === reportAction?.actorAccountID;
        return !TransactionUtils.isReceiptBeingScanned(transaction) && !TransactionUtils.isDistanceRequest(transaction) && isRequestor;
    }

    return true;
}

/**
 * Can only edit if:
 *
 * - It was written by the current user
 * - It's an ADDCOMMENT that is not an attachment
 * - It's money request where conditions for editability are defined in canEditMoneyRequest method
 * - It's not pending deletion
 */
function canEditReportAction(reportAction: OnyxEntry<ReportAction>): boolean {
    const isCommentOrIOU = reportAction?.actionName === CONST.REPORT.ACTIONS.TYPE.ADDCOMMENT || reportAction?.actionName === CONST.REPORT.ACTIONS.TYPE.IOU;

    return Boolean(
        reportAction?.actorAccountID === currentUserAccountID &&
            isCommentOrIOU &&
            canEditMoneyRequest(reportAction) && // Returns true for non-IOU actions
            !ReportActionsUtils.isReportActionAttachment(reportAction) &&
            !ReportActionsUtils.isDeletedAction(reportAction) &&
            !ReportActionsUtils.isCreatedTaskReportAction(reportAction) &&
            reportAction?.pendingAction !== CONST.RED_BRICK_ROAD_PENDING_ACTION.DELETE,
    );
}

/**
 * Gets all transactions on an IOU report with a receipt
 */
function getTransactionsWithReceipts(iouReportID: string | undefined): Transaction[] {
    const transactions = TransactionUtils.getAllReportTransactions(iouReportID);
    return transactions.filter((transaction) => TransactionUtils.hasReceipt(transaction));
}

/**
 * For report previews, we display a "Receipt scan in progress" indicator
 * instead of the report total only when we have no report total ready to show. This is the case when
 * all requests are receipts that are being SmartScanned. As soon as we have a non-receipt request,
 * or as soon as one receipt request is done scanning, we have at least one
 * "ready" money request, and we remove this indicator to show the partial report total.
 */
function areAllRequestsBeingSmartScanned(iouReportID: string, reportPreviewAction: OnyxEntry<ReportAction>): boolean {
    const transactionsWithReceipts = getTransactionsWithReceipts(iouReportID);
    // If we have more requests than requests with receipts, we have some manual requests
    if (ReportActionsUtils.getNumberOfMoneyRequests(reportPreviewAction) > transactionsWithReceipts.length) {
        return false;
    }
    return transactionsWithReceipts.every((transaction) => TransactionUtils.isReceiptBeingScanned(transaction));
}

/**
 * Check if any of the transactions in the report has required missing fields
 *
 */
function hasMissingSmartscanFields(iouReportID: string): boolean {
    return TransactionUtils.getAllReportTransactions(iouReportID).some((transaction) => TransactionUtils.hasMissingSmartscanFields(transaction));
}

/**
 * Get the transactions related to a report preview with receipts
 * Get the details linked to the IOU reportAction
 *
 * NOTE: This method is only meant to be used inside this action file. Do not export and use it elsewhere. Use withOnyx or Onyx.connect() instead.
 */
function getLinkedTransaction(reportAction: OnyxEntry<ReportAction | OptimisticIOUReportAction>): Transaction | EmptyObject {
    let transactionID = '';

    if (reportAction?.actionName === CONST.REPORT.ACTIONS.TYPE.IOU) {
        transactionID = (reportAction?.originalMessage as IOUMessage)?.IOUTransactionID ?? '';
    }

    return allTransactions?.[`${ONYXKEYS.COLLECTION.TRANSACTION}${transactionID}`] ?? {};
}

/**
 * Given a parent IOU report action get report name for the LHN.
 */
function getTransactionReportName(reportAction: OnyxEntry<ReportAction | OptimisticIOUReportAction>): string {
    if (ReportActionsUtils.isReversedTransaction(reportAction)) {
        return Localize.translateLocal('parentReportAction.reversedTransaction');
    }

    if (ReportActionsUtils.isDeletedAction(reportAction)) {
        if (ReportActionsUtils.isTrackExpenseAction(reportAction)) {
            return Localize.translateLocal('parentReportAction.deletedExpense');
        }
        return Localize.translateLocal('parentReportAction.deletedRequest');
    }

    const transaction = getLinkedTransaction(reportAction);

    if (ReportActionsUtils.isTrackExpenseAction(reportAction)) {
        if (isEmptyObject(transaction)) {
            return Localize.translateLocal('iou.trackExpense');
        }
        const transactionDetails = getTransactionDetails(transaction);
        return Localize.translateLocal('iou.threadTrackReportName', {
            formattedAmount: CurrencyUtils.convertToDisplayString(transactionDetails?.amount ?? 0, transactionDetails?.currency) ?? '',
            comment: (!TransactionUtils.isMerchantMissing(transaction) ? transactionDetails?.merchant : transactionDetails?.comment) ?? '',
        });
    }

    if (isEmptyObject(transaction)) {
        // Transaction data might be empty on app's first load, if so we fallback to Request
        return Localize.translateLocal('iou.request');
    }

    if (TransactionUtils.isFetchingWaypointsFromServer(transaction)) {
        return Localize.translateLocal('iou.routePending');
    }

    if (TransactionUtils.hasReceipt(transaction) && TransactionUtils.isReceiptBeingScanned(transaction)) {
        return Localize.translateLocal('iou.receiptScanning');
    }

    if (TransactionUtils.hasMissingSmartscanFields(transaction)) {
        return Localize.translateLocal('iou.receiptMissingDetails');
    }

    const transactionDetails = getTransactionDetails(transaction);

    return Localize.translateLocal(ReportActionsUtils.isSentMoneyReportAction(reportAction) ? 'iou.threadSentMoneyReportName' : 'iou.threadRequestReportName', {
        formattedAmount: CurrencyUtils.convertToDisplayString(transactionDetails?.amount ?? 0, transactionDetails?.currency) ?? '',
        comment: (!TransactionUtils.isMerchantMissing(transaction) ? transactionDetails?.merchant : transactionDetails?.comment) ?? '',
    });
}

/**
 * Get money request message for an IOU report
 *
 * @param [iouReportAction] This is always an IOU action. When necessary, report preview actions will be unwrapped and the child iou report action is passed here (the original report preview
 *     action will be passed as `originalReportAction` in this case).
 * @param [originalReportAction] This can be either a report preview action or the IOU action. This will be the original report preview action in cases where `iouReportAction` was unwrapped
 *     from a report preview action. Otherwise, it will be the same as `iouReportAction`.
 */
function getReportPreviewMessage(
    report: OnyxEntry<Report> | EmptyObject,
    iouReportAction: OnyxEntry<ReportAction> | EmptyObject = {},
    shouldConsiderScanningReceiptOrPendingRoute = false,
    isPreviewMessageForParentChatReport = false,
    policy: OnyxEntry<Policy> = null,
    isForListPreview = false,
    originalReportAction: OnyxEntry<ReportAction> | EmptyObject = iouReportAction,
): string {
    const reportActionMessage = iouReportAction?.message?.[0]?.html ?? '';

    if (isEmptyObject(report) || !report?.reportID) {
        // The iouReport is not found locally after SignIn because the OpenApp API won't return iouReports if they're settled
        // As a temporary solution until we know how to solve this the best, we just use the message that returned from BE
        return reportActionMessage;
    }

    if (!isEmptyObject(iouReportAction) && !isIOUReport(report) && iouReportAction && ReportActionsUtils.isSplitBillAction(iouReportAction)) {
        // This covers group chats where the last action is a split bill action
        const linkedTransaction = getLinkedTransaction(iouReportAction);
        if (isEmptyObject(linkedTransaction)) {
            return reportActionMessage;
        }

        if (!isEmptyObject(linkedTransaction)) {
            if (TransactionUtils.isReceiptBeingScanned(linkedTransaction)) {
                return Localize.translateLocal('iou.receiptScanning');
            }

            if (TransactionUtils.hasMissingSmartscanFields(linkedTransaction)) {
                return Localize.translateLocal('iou.receiptMissingDetails');
            }

            const transactionDetails = getTransactionDetails(linkedTransaction);
            const formattedAmount = CurrencyUtils.convertToDisplayString(transactionDetails?.amount ?? 0, transactionDetails?.currency ?? '');
            return Localize.translateLocal('iou.didSplitAmount', {formattedAmount, comment: transactionDetails?.comment ?? ''});
        }
    }

    if (!isEmptyObject(iouReportAction) && !isIOUReport(report) && iouReportAction && ReportActionsUtils.isTrackExpenseAction(iouReportAction)) {
        // This covers group chats where the last action is a track expense action
        const linkedTransaction = getLinkedTransaction(iouReportAction);
        if (isEmptyObject(linkedTransaction)) {
            return reportActionMessage;
        }

        if (!isEmptyObject(linkedTransaction)) {
            if (TransactionUtils.isReceiptBeingScanned(linkedTransaction)) {
                return Localize.translateLocal('iou.receiptScanning');
            }

            if (TransactionUtils.hasMissingSmartscanFields(linkedTransaction)) {
                return Localize.translateLocal('iou.receiptMissingDetails');
            }

            const transactionDetails = getTransactionDetails(linkedTransaction);
            const formattedAmount = CurrencyUtils.convertToDisplayString(transactionDetails?.amount ?? 0, transactionDetails?.currency ?? '');
            return Localize.translateLocal('iou.trackedAmount', {formattedAmount, comment: transactionDetails?.comment ?? ''});
        }
    }

    const containsNonReimbursable = hasNonReimbursableTransactions(report.reportID);
    const totalAmount = getMoneyRequestSpendBreakdown(report).totalDisplaySpend;

    const policyName = getPolicyName(report, false, policy);
    const payerName = isExpenseReport(report) ? policyName : getDisplayNameForParticipant(report.managerID, !isPreviewMessageForParentChatReport);

    const formattedAmount = CurrencyUtils.convertToDisplayString(totalAmount, report.currency);

    if (isReportApproved(report) && isPaidGroupPolicy(report)) {
        return Localize.translateLocal('iou.managerApprovedAmount', {
            manager: payerName ?? '',
            amount: formattedAmount,
        });
    }

    let linkedTransaction;
    if (!isEmptyObject(iouReportAction) && shouldConsiderScanningReceiptOrPendingRoute && iouReportAction && ReportActionsUtils.isMoneyRequestAction(iouReportAction)) {
        linkedTransaction = getLinkedTransaction(iouReportAction);
    }

    if (!isEmptyObject(linkedTransaction) && TransactionUtils.hasReceipt(linkedTransaction) && TransactionUtils.isReceiptBeingScanned(linkedTransaction)) {
        return Localize.translateLocal('iou.receiptScanning');
    }

    if (!isEmptyObject(linkedTransaction) && TransactionUtils.isFetchingWaypointsFromServer(linkedTransaction) && !TransactionUtils.getAmount(linkedTransaction)) {
        return Localize.translateLocal('iou.routePending');
    }

    const originalMessage = iouReportAction?.originalMessage as IOUMessage | undefined;

    // Show Paid preview message if it's settled or if the amount is paid & stuck at receivers end for only chat reports.
    if (isSettled(report.reportID) || (report.isWaitingOnBankAccount && isPreviewMessageForParentChatReport)) {
        // A settled report preview message can come in three formats "paid ... elsewhere" or "paid ... with Expensify"
        let translatePhraseKey: TranslationPaths = 'iou.paidElsewhereWithAmount';
        if (isPreviewMessageForParentChatReport) {
            translatePhraseKey = 'iou.payerPaidAmount';
        } else if (
            [CONST.IOU.PAYMENT_TYPE.VBBA, CONST.IOU.PAYMENT_TYPE.EXPENSIFY].some((paymentType) => paymentType === originalMessage?.paymentType) ||
            !!reportActionMessage.match(/ (with Expensify|using Expensify)$/) ||
            report.isWaitingOnBankAccount
        ) {
            translatePhraseKey = 'iou.paidWithExpensifyWithAmount';
        }

        let actualPayerName = report.managerID === currentUserAccountID ? '' : getDisplayNameForParticipant(report.managerID, true);
        actualPayerName = actualPayerName && isForListPreview && !isPreviewMessageForParentChatReport ? `${actualPayerName}:` : actualPayerName;
        const payerDisplayName = isPreviewMessageForParentChatReport ? payerName : actualPayerName;

        return Localize.translateLocal(translatePhraseKey, {amount: formattedAmount, payer: payerDisplayName ?? ''});
    }

    if (report.isWaitingOnBankAccount) {
        const submitterDisplayName = getDisplayNameForParticipant(report.ownerAccountID ?? -1, true) ?? '';
        return Localize.translateLocal('iou.waitingOnBankAccount', {submitterDisplayName});
    }

    const lastActorID = iouReportAction?.actorAccountID;
    let amount = originalMessage?.amount;
    let currency = originalMessage?.currency ? originalMessage?.currency : report.currency;

    if (!isEmptyObject(linkedTransaction)) {
        amount = TransactionUtils.getAmount(linkedTransaction, isExpenseReport(report));
        currency = TransactionUtils.getCurrency(linkedTransaction);
    }

    if (isEmptyObject(linkedTransaction) && !isEmptyObject(iouReportAction)) {
        linkedTransaction = getLinkedTransaction(iouReportAction);
    }

    let comment = !isEmptyObject(linkedTransaction) ? TransactionUtils.getDescription(linkedTransaction) : undefined;
    if (!isEmptyObject(originalReportAction) && ReportActionsUtils.isReportPreviewAction(originalReportAction) && ReportActionsUtils.getNumberOfMoneyRequests(originalReportAction) !== 1) {
        comment = undefined;
    }

    // if we have the amount in the originalMessage and lastActorID, we can use that to display the preview message for the latest request
    if (amount !== undefined && lastActorID && !isPreviewMessageForParentChatReport) {
        const amountToDisplay = CurrencyUtils.convertToDisplayString(Math.abs(amount), currency);

        // We only want to show the actor name in the preview if it's not the current user who took the action
        const requestorName = lastActorID && lastActorID !== currentUserAccountID ? getDisplayNameForParticipant(lastActorID, !isPreviewMessageForParentChatReport) : '';
        return `${requestorName ? `${requestorName}: ` : ''}${Localize.translateLocal('iou.requestedAmount', {formattedAmount: amountToDisplay, comment})}`;
    }

    if (containsNonReimbursable) {
        return Localize.translateLocal('iou.payerSpentAmount', {payer: getDisplayNameForParticipant(report.ownerAccountID) ?? '', amount: formattedAmount});
    }

    return Localize.translateLocal('iou.payerOwesAmount', {payer: payerName ?? '', amount: formattedAmount, comment});
}

/**
 * Given the updates user made to the request, compose the originalMessage
 * object of the modified expense action.
 *
 * At the moment, we only allow changing one transaction field at a time.
 */
function getModifiedExpenseOriginalMessage(
    oldTransaction: OnyxEntry<Transaction>,
    transactionChanges: TransactionChanges,
    isFromExpenseReport: boolean,
    policy: OnyxEntry<Policy>,
): ExpenseOriginalMessage {
    const originalMessage: ExpenseOriginalMessage = {};
    // Remark: Comment field is the only one which has new/old prefixes for the keys (newComment/ oldComment),
    // all others have old/- pattern such as oldCreated/created
    if ('comment' in transactionChanges) {
        originalMessage.oldComment = TransactionUtils.getDescription(oldTransaction);
        originalMessage.newComment = transactionChanges?.comment;
    }
    if ('created' in transactionChanges) {
        originalMessage.oldCreated = TransactionUtils.getCreated(oldTransaction);
        originalMessage.created = transactionChanges?.created;
    }
    if ('merchant' in transactionChanges) {
        originalMessage.oldMerchant = TransactionUtils.getMerchant(oldTransaction);
        originalMessage.merchant = transactionChanges?.merchant;
    }

    // The amount is always a combination of the currency and the number value so when one changes we need to store both
    // to match how we handle the modified expense action in oldDot
    if ('amount' in transactionChanges || 'currency' in transactionChanges) {
        originalMessage.oldAmount = TransactionUtils.getAmount(oldTransaction, isFromExpenseReport);
        originalMessage.amount = transactionChanges?.amount ?? transactionChanges.oldAmount;
        originalMessage.oldCurrency = TransactionUtils.getCurrency(oldTransaction);
        originalMessage.currency = transactionChanges?.currency ?? transactionChanges.oldCurrency;
    }

    if ('category' in transactionChanges) {
        originalMessage.oldCategory = TransactionUtils.getCategory(oldTransaction);
        originalMessage.category = transactionChanges?.category;
    }

    if ('tag' in transactionChanges) {
        originalMessage.oldTag = TransactionUtils.getTag(oldTransaction);
        originalMessage.tag = transactionChanges?.tag;
    }

    if ('taxAmount' in transactionChanges) {
        originalMessage.oldTaxAmount = TransactionUtils.getTaxAmount(oldTransaction, isFromExpenseReport);
        originalMessage.taxAmount = transactionChanges?.taxAmount;
        originalMessage.currency = TransactionUtils.getCurrency(oldTransaction);
    }

    if ('taxCode' in transactionChanges) {
        originalMessage.oldTaxRate = policy?.taxRates?.taxes[TransactionUtils.getTaxCode(oldTransaction)]?.value;
        originalMessage.taxRate = transactionChanges?.taxCode && policy?.taxRates?.taxes[transactionChanges?.taxCode].value;
    }

    if ('billable' in transactionChanges) {
        const oldBillable = TransactionUtils.getBillable(oldTransaction);
        originalMessage.oldBillable = oldBillable ? Localize.translateLocal('common.billable').toLowerCase() : Localize.translateLocal('common.nonBillable').toLowerCase();
        originalMessage.billable = transactionChanges?.billable ? Localize.translateLocal('common.billable').toLowerCase() : Localize.translateLocal('common.nonBillable').toLowerCase();
    }

    return originalMessage;
}

/**
 * Check if original message is an object and can be used as a ChangeLog type
 * @param originalMessage
 */
function isChangeLogObject(originalMessage?: ChangeLog): ChangeLog | undefined {
    if (originalMessage && typeof originalMessage === 'object') {
        return originalMessage;
    }
    return undefined;
}

/**
 * Build invited usernames for admin chat threads
 * @param parentReportAction
 * @param parentReportActionMessage
 */
function getAdminRoomInvitedParticipants(parentReportAction: ReportAction | Record<string, never>, parentReportActionMessage: string) {
    if (!parentReportAction?.originalMessage) {
        return parentReportActionMessage || Localize.translateLocal('parentReportAction.deletedMessage');
    }
    const originalMessage = isChangeLogObject(parentReportAction.originalMessage);
    const participantAccountIDs = originalMessage?.targetAccountIDs ?? [];

    const participants = participantAccountIDs.map((id) => {
        const name = getDisplayNameForParticipant(id);
        if (name && name?.length > 0) {
            return name;
        }
        return Localize.translateLocal('common.hidden');
    });
    const users = participants.length > 1 ? participants.join(` ${Localize.translateLocal('common.and')} `) : participants[0];
    if (!users) {
        return parentReportActionMessage;
    }
    const actionType = parentReportAction.actionName;
    const isInviteAction = actionType === CONST.REPORT.ACTIONS.TYPE.ROOMCHANGELOG.INVITE_TO_ROOM || actionType === CONST.REPORT.ACTIONS.TYPE.POLICYCHANGELOG.INVITE_TO_ROOM;

    const verbKey = isInviteAction ? 'workspace.invite.invited' : 'workspace.invite.removed';
    const prepositionKey = isInviteAction ? 'workspace.invite.to' : 'workspace.invite.from';

    const verb = Localize.translateLocal(verbKey);
    const preposition = Localize.translateLocal(prepositionKey);

    const roomName = originalMessage?.roomName ?? '';

    return roomName ? `${verb} ${users} ${preposition} ${roomName}` : `${verb} ${users}`;
}

/**
 * Get the title for a report.
 */
function getReportName(report: OnyxEntry<Report>, policy: OnyxEntry<Policy> = null): string {
    let formattedName: string | undefined;
    const parentReportAction = ReportActionsUtils.getParentReportAction(report);
    if (isChatThread(report)) {
        if (!isEmptyObject(parentReportAction) && ReportActionsUtils.isTransactionThread(parentReportAction)) {
            formattedName = getTransactionReportName(parentReportAction);
            if (isArchivedRoom(report)) {
                formattedName += ` (${Localize.translateLocal('common.archived')})`;
            }
            return formattedName;
        }

        if (parentReportAction?.message?.[0]?.isDeletedParentAction) {
            return Localize.translateLocal('parentReportAction.deletedMessage');
        }

        const isAttachment = ReportActionsUtils.isReportActionAttachment(!isEmptyObject(parentReportAction) ? parentReportAction : null);
        const parentReportActionMessage = (
            ReportActionsUtils.isApprovedOrSubmittedReportAction(parentReportAction)
                ? ReportActionsUtils.getReportActionMessageText(parentReportAction)
                : parentReportAction?.message?.[0]?.text ?? ''
        ).replace(/(\r\n|\n|\r)/gm, ' ');
        if (isAttachment && parentReportActionMessage) {
            return `[${Localize.translateLocal('common.attachment')}]`;
        }
        if (
            parentReportAction?.message?.[0]?.moderationDecision?.decision === CONST.MODERATION.MODERATOR_DECISION_PENDING_HIDE ||
            parentReportAction?.message?.[0]?.moderationDecision?.decision === CONST.MODERATION.MODERATOR_DECISION_HIDDEN ||
            parentReportAction?.message?.[0]?.moderationDecision?.decision === CONST.MODERATION.MODERATOR_DECISION_PENDING_REMOVE
        ) {
            return Localize.translateLocal('parentReportAction.hiddenMessage');
        }
        if (isAdminRoom(report) || isUserCreatedPolicyRoom(report)) {
            return getAdminRoomInvitedParticipants(parentReportAction, parentReportActionMessage);
        }
        if (parentReportActionMessage && isArchivedRoom(report)) {
            return `${parentReportActionMessage} (${Localize.translateLocal('common.archived')})`;
        }
        if (ReportActionsUtils.isModifiedExpenseAction(parentReportAction)) {
            return ModifiedExpenseMessage.getForReportAction(report?.reportID, parentReportAction);
        }
        return parentReportActionMessage;
    }

    if (isClosedExpenseReportWithNoExpenses(report)) {
        return Localize.translateLocal('parentReportAction.deletedReport');
    }

    if (isTaskReport(report) && isCanceledTaskReport(report, parentReportAction)) {
        return Localize.translateLocal('parentReportAction.deletedTask');
    }

    if (isChatRoom(report) || isTaskReport(report)) {
        formattedName = report?.reportName;
    }

    if (isPolicyExpenseChat(report)) {
        formattedName = getPolicyExpenseChatName(report, policy);
    }

    if (isMoneyRequestReport(report)) {
        formattedName = getMoneyRequestReportName(report, policy);
    }

    if (isArchivedRoom(report)) {
        formattedName += ` (${Localize.translateLocal('common.archived')})`;
    }

    if (isSelfDM(report)) {
        formattedName = getDisplayNameForParticipant(currentUserAccountID, undefined, undefined, true);
    }

    if (formattedName) {
        return formattedName;
    }

    // Not a room or PolicyExpenseChat, generate title from first 5 other participants
    const participantAccountIDs = report?.participantAccountIDs?.slice(0, 6) ?? [];
    const participantsWithoutCurrentUser = participantAccountIDs.filter((accountID) => accountID !== currentUserAccountID);
    const isMultipleParticipantReport = participantsWithoutCurrentUser.length > 1;
    if (participantsWithoutCurrentUser.length > 5) {
        participantsWithoutCurrentUser.pop();
    }
    return participantsWithoutCurrentUser.map((accountID) => getDisplayNameForParticipant(accountID, isMultipleParticipantReport)).join(', ');
}

/**
 * Get either the policyName or domainName the chat is tied to
 */
function getChatRoomSubtitle(report: OnyxEntry<Report>): string | undefined {
    if (isChatThread(report)) {
        return '';
    }
    if (!isDefaultRoom(report) && !isUserCreatedPolicyRoom(report) && !isPolicyExpenseChat(report)) {
        return '';
    }
    if (getChatType(report) === CONST.REPORT.CHAT_TYPE.DOMAIN_ALL) {
        // The domainAll rooms are just #domainName, so we ignore the prefix '#' to get the domainName
        return report?.reportName?.substring(1) ?? '';
    }
    if ((isPolicyExpenseChat(report) && !!report?.isOwnPolicyExpenseChat) || isExpenseReport(report)) {
        return Localize.translateLocal('workspace.common.workspace');
    }
    if (isArchivedRoom(report)) {
        return report?.oldPolicyName ?? '';
    }
    return getPolicyName(report);
}

/**
 * Get pending members for reports
 */
function getPendingChatMembers(accountIDs: number[], previousPendingChatMembers: PendingChatMember[], pendingAction: PendingAction): PendingChatMember[] {
    const pendingChatMembers = accountIDs.map((accountID) => ({accountID: accountID.toString(), pendingAction}));
    return [...previousPendingChatMembers, ...pendingChatMembers];
}

/**
 * Gets the parent navigation subtitle for the report
 */
function getParentNavigationSubtitle(report: OnyxEntry<Report>): ParentNavigationSummaryParams {
    const parentReport = getParentReport(report);
    if (isEmptyObject(parentReport)) {
        return {};
    }

    return {
        reportName: getReportName(parentReport),
        workspaceName: getPolicyName(parentReport, true),
    };
}

/**
 * Navigate to the details page of a given report
 */
function navigateToDetailsPage(report: OnyxEntry<Report>) {
    const participantAccountIDs = report?.participantAccountIDs ?? [];

    if (isSelfDM(report)) {
        Navigation.navigate(ROUTES.PROFILE.getRoute(currentUserAccountID ?? 0));
        return;
    }

    if (isOneOnOneChat(report)) {
        Navigation.navigate(ROUTES.PROFILE.getRoute(participantAccountIDs[0]));
        return;
    }
    if (report?.reportID) {
        Navigation.navigate(ROUTES.REPORT_WITH_ID_DETAILS.getRoute(report?.reportID));
    }
}

/**
 * Go back to the details page of a given report
 */
function goBackToDetailsPage(report: OnyxEntry<Report>) {
    if (isOneOnOneChat(report)) {
        Navigation.goBack(ROUTES.PROFILE.getRoute(report?.participantAccountIDs?.[0] ?? ''));
        return;
    }
    Navigation.goBack(ROUTES.REPORT_SETTINGS.getRoute(report?.reportID ?? ''));
}

/**
 * Generate a random reportID up to 53 bits aka 9,007,199,254,740,991 (Number.MAX_SAFE_INTEGER).
 * There were approximately 98,000,000 reports with sequential IDs generated before we started using this approach, those make up roughly one billionth of the space for these numbers,
 * so we live with the 1 in a billion chance of a collision with an older ID until we can switch to 64-bit IDs.
 *
 * In a test of 500M reports (28 years of reports at our current max rate) we got 20-40 collisions meaning that
 * this is more than random enough for our needs.
 */
function generateReportID(): string {
    return (Math.floor(Math.random() * 2 ** 21) * 2 ** 32 + Math.floor(Math.random() * 2 ** 32)).toString();
}

function hasReportNameError(report: OnyxEntry<Report>): boolean {
    return !isEmptyObject(report?.errorFields?.reportName);
}

/**
 * For comments shorter than or equal to 10k chars, convert the comment from MD into HTML because that's how it is stored in the database
 * For longer comments, skip parsing, but still escape the text, and display plaintext for performance reasons. It takes over 40s to parse a 100k long string!!
 */
function getParsedComment(text: string): string {
    const parser = new ExpensiMark();
    const textWithMention = text.replace(CONST.REGEX.SHORT_MENTION, (match) => {
        const mention = match.substring(1);

        if (!Str.isValidEmail(mention) && currentUserPrivateDomain) {
            const mentionWithEmailDomain = `${mention}@${currentUserPrivateDomain}`;
            if (allPersonalDetailLogins.includes(mentionWithEmailDomain)) {
                return `@${mentionWithEmailDomain}`;
            }
        }
        if (Str.isValidE164Phone(mention)) {
            const mentionWithSmsDomain = PhoneNumber.addSMSDomainIfPhoneNumber(mention);
            if (allPersonalDetailLogins.includes(mentionWithSmsDomain)) {
                return `@${mentionWithSmsDomain}`;
            }
        }

        return match;
    });

    return text.length <= CONST.MAX_MARKUP_LENGTH ? parser.replace(textWithMention, {shouldEscapeText: !shouldAllowRawHTMLMessages()}) : lodashEscape(text);
}

function getReportDescriptionText(report: Report): string {
    if (!report.description) {
        return '';
    }

    const parser = new ExpensiMark();
    return parser.htmlToText(report.description);
}

function getPolicyDescriptionText(policy: OnyxEntry<Policy>): string {
    if (!policy?.description) {
        return '';
    }

    const parser = new ExpensiMark();
    return parser.htmlToText(policy.description);
}

function buildOptimisticInviteReportAction(invitedUserDisplayName: string, invitedUserID: number): OptimisticInviteReportAction {
    const text = `${Localize.translateLocal('workspace.invite.invited')} ${invitedUserDisplayName}`;
    const commentText = getParsedComment(text);
    const parser = new ExpensiMark();

    return {
        reportActionID: NumberUtils.rand64(),
        actionName: CONST.REPORT.ACTIONS.TYPE.ROOMCHANGELOG.INVITE_TO_ROOM,
        actorAccountID: currentUserAccountID,
        person: [
            {
                style: 'strong',
                text: allPersonalDetails?.[currentUserAccountID ?? -1]?.displayName ?? currentUserEmail,
                type: 'TEXT',
            },
        ],
        automatic: false,
        avatar: allPersonalDetails?.[currentUserAccountID ?? -1]?.avatar ?? UserUtils.getDefaultAvatarURL(currentUserAccountID),
        created: DateUtils.getDBTime(),
        message: [
            {
                type: CONST.REPORT.MESSAGE.TYPE.COMMENT,
                html: commentText,
                text: parser.htmlToText(commentText),
            },
        ],
        originalMessage: {
            targetAccountIDs: [invitedUserID],
        },
        isFirstItem: false,
        pendingAction: CONST.RED_BRICK_ROAD_PENDING_ACTION.ADD,
        shouldShow: true,
        isOptimisticAction: true,
    };
}

function buildOptimisticAddCommentReportAction(text?: string, file?: FileObject, actorAccountID?: number): OptimisticReportAction {
    const parser = new ExpensiMark();
    const commentText = getParsedComment(text ?? '');
    const isAttachmentOnly = file && !text;
    const isTextOnly = text && !file;

    let htmlForNewComment;
    let textForNewComment;
    if (isAttachmentOnly) {
        htmlForNewComment = CONST.ATTACHMENT_UPLOADING_MESSAGE_HTML;
        textForNewComment = CONST.ATTACHMENT_UPLOADING_MESSAGE_HTML;
    } else if (isTextOnly) {
        htmlForNewComment = commentText;
        textForNewComment = parser.htmlToText(htmlForNewComment);
    } else {
        htmlForNewComment = `${commentText}\n${CONST.ATTACHMENT_UPLOADING_MESSAGE_HTML}`;
        textForNewComment = `${commentText}\n${CONST.ATTACHMENT_UPLOADING_MESSAGE_HTML}`;
    }

    const isAttachment = !text && file !== undefined;
    const attachmentInfo = file ?? {};
    const accountID = actorAccountID ?? currentUserAccountID;

    // Remove HTML from text when applying optimistic offline comment
    return {
        commentText,
        reportAction: {
            reportActionID: NumberUtils.rand64(),
            actionName: CONST.REPORT.ACTIONS.TYPE.ADDCOMMENT,
            actorAccountID: accountID,
            person: [
                {
                    style: 'strong',
                    text: allPersonalDetails?.[accountID ?? -1]?.displayName ?? currentUserEmail,
                    type: 'TEXT',
                },
            ],
            automatic: false,
            avatar: allPersonalDetails?.[accountID ?? -1]?.avatar ?? UserUtils.getDefaultAvatarURL(accountID),
            created: DateUtils.getDBTimeWithSkew(),
            message: [
                {
                    translationKey: isAttachmentOnly ? CONST.TRANSLATION_KEYS.ATTACHMENT : '',
                    type: CONST.REPORT.MESSAGE.TYPE.COMMENT,
                    html: htmlForNewComment,
                    text: textForNewComment,
                },
            ],
            isFirstItem: false,
            isAttachment,
            attachmentInfo,
            pendingAction: CONST.RED_BRICK_ROAD_PENDING_ACTION.ADD,
            shouldShow: true,
            isOptimisticAction: true,
        },
    };
}

/**
 * update optimistic parent reportAction when a comment is added or remove in the child report
 * @param parentReportAction - Parent report action of the child report
 * @param lastVisibleActionCreated - Last visible action created of the child report
 * @param type - The type of action in the child report
 */

function updateOptimisticParentReportAction(parentReportAction: OnyxEntry<ReportAction>, lastVisibleActionCreated: string, type: string): UpdateOptimisticParentReportAction {
    let childVisibleActionCount = parentReportAction?.childVisibleActionCount ?? 0;
    let childCommenterCount = parentReportAction?.childCommenterCount ?? 0;
    let childOldestFourAccountIDs = parentReportAction?.childOldestFourAccountIDs;

    if (type === CONST.RED_BRICK_ROAD_PENDING_ACTION.ADD) {
        childVisibleActionCount += 1;
        const oldestFourAccountIDs = childOldestFourAccountIDs ? childOldestFourAccountIDs.split(',') : [];
        if (oldestFourAccountIDs.length < 4) {
            const index = oldestFourAccountIDs.findIndex((accountID) => accountID === currentUserAccountID?.toString());
            if (index === -1) {
                childCommenterCount += 1;
                oldestFourAccountIDs.push(currentUserAccountID?.toString() ?? '');
            }
        }
        childOldestFourAccountIDs = oldestFourAccountIDs.join(',');
    } else if (type === CONST.RED_BRICK_ROAD_PENDING_ACTION.DELETE) {
        if (childVisibleActionCount > 0) {
            childVisibleActionCount -= 1;
        }

        if (childVisibleActionCount === 0) {
            childCommenterCount = 0;
            childOldestFourAccountIDs = '';
        }
    }

    return {
        childVisibleActionCount,
        childCommenterCount,
        childLastVisibleActionCreated: lastVisibleActionCreated,
        childOldestFourAccountIDs,
    };
}

/**
 * Builds an optimistic reportAction for the parent report when a task is created
 * @param taskReportID - Report ID of the task
 * @param taskTitle - Title of the task
 * @param taskAssigneeAccountID - AccountID of the person assigned to the task
 * @param text - Text of the comment
 * @param parentReportID - Report ID of the parent report
 */
function buildOptimisticTaskCommentReportAction(taskReportID: string, taskTitle: string, taskAssigneeAccountID: number, text: string, parentReportID: string): OptimisticReportAction {
    const reportAction = buildOptimisticAddCommentReportAction(text);
    if (reportAction.reportAction.message?.[0]) {
        reportAction.reportAction.message[0].taskReportID = taskReportID;
    }

    // These parameters are not saved on the reportAction, but are used to display the task in the UI
    // Added when we fetch the reportActions on a report
    reportAction.reportAction.originalMessage = {
        html: reportAction.reportAction.message?.[0]?.html,
        taskReportID: reportAction.reportAction.message?.[0]?.taskReportID,
    };
    reportAction.reportAction.childReportID = taskReportID;
    reportAction.reportAction.parentReportID = parentReportID;
    reportAction.reportAction.childType = CONST.REPORT.TYPE.TASK;
    reportAction.reportAction.childReportName = taskTitle;
    reportAction.reportAction.childManagerAccountID = taskAssigneeAccountID;
    reportAction.reportAction.childStatusNum = CONST.REPORT.STATUS_NUM.OPEN;
    reportAction.reportAction.childStateNum = CONST.REPORT.STATE_NUM.OPEN;

    return reportAction;
}

/**
 * Builds an optimistic IOU report with a randomly generated reportID
 *
 * @param payeeAccountID - AccountID of the person generating the IOU.
 * @param payerAccountID - AccountID of the other person participating in the IOU.
 * @param total - IOU amount in the smallest unit of the currency.
 * @param chatReportID - Report ID of the chat where the IOU is.
 * @param currency - IOU currency.
 * @param isSendingMoney - If we send money the IOU should be created as settled
 */

function buildOptimisticIOUReport(payeeAccountID: number, payerAccountID: number, total: number, chatReportID: string, currency: string, isSendingMoney = false): OptimisticIOUReport {
    const formattedTotal = CurrencyUtils.convertToDisplayString(total, currency);
    const personalDetails = getPersonalDetailsForAccountID(payerAccountID);
    const payerEmail = 'login' in personalDetails ? personalDetails.login : '';

    // When creating a report the participantsAccountIDs and visibleChatMemberAccountIDs are the same
    const participantsAccountIDs = [payeeAccountID, payerAccountID];

    return {
        type: CONST.REPORT.TYPE.IOU,
        cachedTotal: formattedTotal,
        chatReportID,
        currency,
        managerID: payerAccountID,
        ownerAccountID: payeeAccountID,
        participantAccountIDs: participantsAccountIDs,
        visibleChatMemberAccountIDs: participantsAccountIDs,
        reportID: generateReportID(),
        stateNum: isSendingMoney ? CONST.REPORT.STATE_NUM.APPROVED : CONST.REPORT.STATE_NUM.SUBMITTED,
        statusNum: isSendingMoney ? CONST.REPORT.STATUS_NUM.REIMBURSED : CONST.REPORT.STATE_NUM.SUBMITTED,
        total,

        // We don't translate reportName because the server response is always in English
        reportName: `${payerEmail} owes ${formattedTotal}`,
        notificationPreference: CONST.REPORT.NOTIFICATION_PREFERENCE.HIDDEN,
        parentReportID: chatReportID,
        lastVisibleActionCreated: DateUtils.getDBTime(),
    };
}

function getHumanReadableStatus(statusNum: number): string {
    const status = Object.keys(CONST.REPORT.STATUS_NUM).find((key) => CONST.REPORT.STATUS_NUM[key as keyof typeof CONST.REPORT.STATUS_NUM] === statusNum);
    return status ? `${status.charAt(0)}${status.slice(1).toLowerCase()}` : '';
}

/**
 * Populates the report field formula with the values from the report and policy.
 * Currently, this only supports optimistic expense reports.
 * Each formula field is either replaced with a value, or removed.
 * If after all replacements the formula is empty, the original formula is returned.
 * See {@link https://help.expensify.com/articles/expensify-classic/insights-and-custom-reporting/Custom-Templates}
 */
function populateOptimisticReportFormula(formula: string, report: OptimisticExpenseReport, policy: Policy | EmptyObject): string {
    const createdDate = report.lastVisibleActionCreated ? new Date(report.lastVisibleActionCreated) : undefined;
    const result = formula
        // We don't translate because the server response is always in English
        .replaceAll('{report:type}', 'Expense Report')
        .replaceAll('{report:startdate}', createdDate ? format(createdDate, CONST.DATE.FNS_FORMAT_STRING) : '')
        .replaceAll('{report:total}', report.total !== undefined ? CurrencyUtils.convertToDisplayString(Math.abs(report.total), report.currency).toString() : '')
        .replaceAll('{report:currency}', report.currency ?? '')
        .replaceAll('{report:policyname}', policy.name ?? '')
        .replaceAll('{report:created}', createdDate ? format(createdDate, CONST.DATE.FNS_DATE_TIME_FORMAT_STRING) : '')
        .replaceAll('{report:created:yyyy-MM-dd}', createdDate ? format(createdDate, CONST.DATE.FNS_FORMAT_STRING) : '')
        .replaceAll('{report:status}', report.statusNum !== undefined ? getHumanReadableStatus(report.statusNum) : '')
        .replaceAll('{user:email}', currentUserEmail ?? '')
        .replaceAll('{user:email|frontPart}', currentUserEmail ? currentUserEmail.split('@')[0] : '')
        .replaceAll(/\{report:(.+)}/g, '');

    return result.trim().length ? result : formula;
}

/** Builds an optimistic Invoice report with a randomly generated reportID */
function buildOptimisticInvoiceReport(chatReportID: string, policyID: string, receiverAccountID: number, receiverName: string, total: number, currency: string): OptimisticExpenseReport {
    const formattedTotal = CurrencyUtils.convertToDisplayString(total, currency);

    return {
        reportID: generateReportID(),
        chatReportID,
        policyID,
        type: CONST.REPORT.TYPE.INVOICE,
        ownerAccountID: currentUserAccountID,
        managerID: receiverAccountID,
        currency,
        // We don’t translate reportName because the server response is always in English
        reportName: `${receiverName} owes ${formattedTotal}`,
        stateNum: CONST.REPORT.STATE_NUM.OPEN,
        statusNum: CONST.REPORT.STATUS_NUM.OPEN,
        total,
        notificationPreference: CONST.REPORT.NOTIFICATION_PREFERENCE.HIDDEN,
        parentReportID: chatReportID,
        lastVisibleActionCreated: DateUtils.getDBTime(),
    };
}

/**
 * Builds an optimistic Expense report with a randomly generated reportID
 *
 * @param chatReportID - Report ID of the PolicyExpenseChat where the Expense Report is
 * @param policyID - The policy ID of the PolicyExpenseChat
 * @param payeeAccountID - AccountID of the employee (payee)
 * @param total - Amount in cents
 * @param currency
 * @param reimbursable – Whether the expense is reimbursable
 */
function buildOptimisticExpenseReport(chatReportID: string, policyID: string, payeeAccountID: number, total: number, currency: string, reimbursable = true): OptimisticExpenseReport {
    // The amount for Expense reports are stored as negative value in the database
    const storedTotal = total * -1;
    const policyName = getPolicyName(allReports?.[`${ONYXKEYS.COLLECTION.REPORT}${chatReportID}`]);
    const formattedTotal = CurrencyUtils.convertToDisplayString(storedTotal, currency);
    const policy = getPolicy(policyID);

    const isInstantSubmitEnabled = PolicyUtils.isInstantSubmitEnabled(policy);

    const stateNum = isInstantSubmitEnabled ? CONST.REPORT.STATE_NUM.SUBMITTED : CONST.REPORT.STATE_NUM.OPEN;
    const statusNum = isInstantSubmitEnabled ? CONST.REPORT.STATUS_NUM.SUBMITTED : CONST.REPORT.STATUS_NUM.OPEN;

    const expenseReport: OptimisticExpenseReport = {
        reportID: generateReportID(),
        chatReportID,
        policyID,
        type: CONST.REPORT.TYPE.EXPENSE,
        ownerAccountID: payeeAccountID,
        currency,
        // We don't translate reportName because the server response is always in English
        reportName: `${policyName} owes ${formattedTotal}`,
        stateNum,
        statusNum,
        total: storedTotal,
        nonReimbursableTotal: reimbursable ? 0 : storedTotal,
        notificationPreference: CONST.REPORT.NOTIFICATION_PREFERENCE.HIDDEN,
        parentReportID: chatReportID,
        lastVisibleActionCreated: DateUtils.getDBTime(),
    };

    // The account defined in the policy submitsTo field is the approver/ manager for this report
    if (policy?.submitsTo) {
        expenseReport.managerID = policy.submitsTo;
    }

    const titleReportField = getTitleReportField(getReportFieldsByPolicyID(policyID) ?? {});
    if (!!titleReportField && reportFieldsEnabled(expenseReport)) {
        expenseReport.reportName = populateOptimisticReportFormula(titleReportField.defaultValue, expenseReport, policy);
    }

    return expenseReport;
}

/**
 * @param iouReportID - the report ID of the IOU report the action belongs to
 * @param type - IOUReportAction type. Can be oneOf(create, decline, cancel, pay, split)
 * @param total - IOU total in cents
 * @param comment - IOU comment
 * @param currency - IOU currency
 * @param paymentType - IOU paymentMethodType. Can be oneOf(Elsewhere, Expensify)
 * @param isSettlingUp - Whether we are settling up an IOU
 */
function getIOUReportActionMessage(iouReportID: string, type: string, total: number, comment: string, currency: string, paymentType = '', isSettlingUp = false): [Message] {
    const report = getReport(iouReportID);
    const amount =
        type === CONST.IOU.REPORT_ACTION_TYPE.PAY
            ? CurrencyUtils.convertToDisplayString(getMoneyRequestSpendBreakdown(!isEmptyObject(report) ? report : null).totalDisplaySpend, currency)
            : CurrencyUtils.convertToDisplayString(total, currency);

    let paymentMethodMessage;
    switch (paymentType) {
        case CONST.IOU.PAYMENT_TYPE.VBBA:
        case CONST.IOU.PAYMENT_TYPE.EXPENSIFY:
            paymentMethodMessage = ' with Expensify';
            break;
        default:
            paymentMethodMessage = ` elsewhere`;
            break;
    }

    let iouMessage;
    switch (type) {
        case CONST.REPORT.ACTIONS.TYPE.APPROVED:
            iouMessage = `approved ${amount}`;
            break;
        case CONST.REPORT.ACTIONS.TYPE.SUBMITTED:
            iouMessage = `submitted ${amount}`;
            break;
        case CONST.IOU.REPORT_ACTION_TYPE.CREATE:
            iouMessage = `requested ${amount}${comment && ` for ${comment}`}`;
            break;
        case CONST.IOU.REPORT_ACTION_TYPE.TRACK:
            iouMessage = `tracking ${amount}${comment && ` for ${comment}`}`;
            break;
        case CONST.IOU.REPORT_ACTION_TYPE.SPLIT:
            iouMessage = `split ${amount}${comment && ` for ${comment}`}`;
            break;
        case CONST.IOU.REPORT_ACTION_TYPE.DELETE:
            iouMessage = `deleted the ${amount} request${comment && ` for ${comment}`}`;
            break;
        case CONST.IOU.REPORT_ACTION_TYPE.PAY:
            iouMessage = isSettlingUp ? `paid ${amount}${paymentMethodMessage}` : `sent ${amount}${comment && ` for ${comment}`}${paymentMethodMessage}`;
            break;
        default:
            break;
    }

    return [
        {
            html: lodashEscape(iouMessage),
            text: iouMessage ?? '',
            isEdited: false,
            type: CONST.REPORT.MESSAGE.TYPE.COMMENT,
        },
    ];
}

/**
 * Builds an optimistic IOU reportAction object
 *
 * @param type - IOUReportAction type. Can be oneOf(create, delete, pay, split).
 * @param amount - IOU amount in cents.
 * @param currency
 * @param comment - User comment for the IOU.
 * @param participants - An array with participants details.
 * @param [transactionID] - Not required if the IOUReportAction type is 'pay'
 * @param [paymentType] - Only required if the IOUReportAction type is 'pay'. Can be oneOf(elsewhere, Expensify).
 * @param [iouReportID] - Only required if the IOUReportActions type is oneOf(decline, cancel, pay). Generates a randomID as default.
 * @param [isSettlingUp] - Whether we are settling up an IOU.
 * @param [isSendMoneyFlow] - Whether this is send money flow
 * @param [receipt]
 * @param [isOwnPolicyExpenseChat] - Whether this is an expense report create from the current user's policy expense chat
 */
function buildOptimisticIOUReportAction(
    type: ValueOf<typeof CONST.IOU.REPORT_ACTION_TYPE>,
    amount: number,
    currency: string,
    comment: string,
    participants: Participant[],
    transactionID: string,
    paymentType?: PaymentMethodType,
    iouReportID = '',
    isSettlingUp = false,
    isSendMoneyFlow = false,
    receipt: Receipt = {},
    isOwnPolicyExpenseChat = false,
    created = DateUtils.getDBTime(),
): OptimisticIOUReportAction {
    const IOUReportID = iouReportID || generateReportID();

    const originalMessage: IOUMessage = {
        amount,
        comment,
        currency,
        IOUTransactionID: transactionID,
        IOUReportID,
        type,
    };

    if (type === CONST.IOU.REPORT_ACTION_TYPE.PAY) {
        // In send money flow, we store amount, comment, currency in IOUDetails when type = pay
        if (isSendMoneyFlow) {
            const keys = ['amount', 'comment', 'currency'] as const;
            keys.forEach((key) => {
                delete originalMessage[key];
            });
            originalMessage.IOUDetails = {amount, comment, currency};
            originalMessage.paymentType = paymentType;
        } else {
            // In case of pay money request action, we dont store the comment
            // and there is no single transctionID to link the action to.
            delete originalMessage.IOUTransactionID;
            delete originalMessage.comment;
            originalMessage.paymentType = paymentType;
        }
    }

    // IOUs of type split only exist in group DMs and those don't have an iouReport so we need to delete the IOUReportID key
    if (type === CONST.IOU.REPORT_ACTION_TYPE.SPLIT) {
        delete originalMessage.IOUReportID;
        // Split bill made from a policy expense chat only have the payee's accountID as the participant because the payer could be any policy admin
        if (isOwnPolicyExpenseChat) {
            originalMessage.participantAccountIDs = currentUserAccountID ? [currentUserAccountID] : [];
        } else {
            originalMessage.participantAccountIDs = currentUserAccountID
                ? [currentUserAccountID, ...participants.map((participant) => participant.accountID ?? -1)]
                : participants.map((participant) => participant.accountID ?? -1);
        }
    }

    return {
        actionName: CONST.REPORT.ACTIONS.TYPE.IOU,
        actorAccountID: currentUserAccountID,
        automatic: false,
        avatar: getCurrentUserAvatarOrDefault(),
        isAttachment: false,
        originalMessage,
        message: getIOUReportActionMessage(iouReportID, type, amount, comment, currency, paymentType, isSettlingUp),
        person: [
            {
                style: 'strong',
                text: getCurrentUserDisplayNameOrEmail(),
                type: 'TEXT',
            },
        ],
        reportActionID: NumberUtils.rand64(),
        shouldShow: true,
        created,
        pendingAction: CONST.RED_BRICK_ROAD_PENDING_ACTION.ADD,
        whisperedToAccountIDs: [CONST.IOU.RECEIPT_STATE.SCANREADY, CONST.IOU.RECEIPT_STATE.SCANNING].some((value) => value === receipt?.state) ? [currentUserAccountID ?? -1] : [],
    };
}

/**
 * Builds an optimistic APPROVED report action with a randomly generated reportActionID.
 */
function buildOptimisticApprovedReportAction(amount: number, currency: string, expenseReportID: string): OptimisticApprovedReportAction {
    const originalMessage = {
        amount,
        currency,
        expenseReportID,
    };

    return {
        actionName: CONST.REPORT.ACTIONS.TYPE.APPROVED,
        actorAccountID: currentUserAccountID,
        automatic: false,
        avatar: getCurrentUserAvatarOrDefault(),
        isAttachment: false,
        originalMessage,
        message: getIOUReportActionMessage(expenseReportID, CONST.REPORT.ACTIONS.TYPE.APPROVED, Math.abs(amount), '', currency),
        person: [
            {
                style: 'strong',
                text: getCurrentUserDisplayNameOrEmail(),
                type: 'TEXT',
            },
        ],
        reportActionID: NumberUtils.rand64(),
        shouldShow: true,
        created: DateUtils.getDBTime(),
        pendingAction: CONST.RED_BRICK_ROAD_PENDING_ACTION.ADD,
    };
}

/**
 * Builds an optimistic MOVED report action with a randomly generated reportActionID.
 * This action is used when we move reports across workspaces.
 */
function buildOptimisticMovedReportAction(fromPolicyID: string, toPolicyID: string, newParentReportID: string, movedReportID: string, policyName: string): ReportAction {
    const originalMessage = {
        fromPolicyID,
        toPolicyID,
        newParentReportID,
        movedReportID,
    };

    const movedActionMessage = [
        {
            html: `moved the report to the <a href='${CONST.NEW_EXPENSIFY_URL}r/${newParentReportID}' target='_blank' rel='noreferrer noopener'>${policyName}</a> workspace`,
            text: `moved the report to the ${policyName} workspace`,
            type: CONST.REPORT.MESSAGE.TYPE.COMMENT,
        },
    ];

    return {
        actionName: CONST.REPORT.ACTIONS.TYPE.MOVED,
        actorAccountID: currentUserAccountID,
        automatic: false,
        avatar: getCurrentUserAvatarOrDefault(),
        isAttachment: false,
        originalMessage,
        message: movedActionMessage,
        person: [
            {
                style: 'strong',
                text: getCurrentUserDisplayNameOrEmail(),
                type: 'TEXT',
            },
        ],
        reportActionID: NumberUtils.rand64(),
        shouldShow: true,
        created: DateUtils.getDBTime(),
        pendingAction: CONST.RED_BRICK_ROAD_PENDING_ACTION.ADD,
    };
}

/**
 * Builds an optimistic SUBMITTED report action with a randomly generated reportActionID.
 *
 */
function buildOptimisticSubmittedReportAction(amount: number, currency: string, expenseReportID: string, adminAccountID: number | undefined): OptimisticSubmittedReportAction {
    const originalMessage = {
        amount,
        currency,
        expenseReportID,
    };

    return {
        actionName: CONST.REPORT.ACTIONS.TYPE.SUBMITTED,
        actorAccountID: currentUserAccountID,
        adminAccountID,
        automatic: false,
        avatar: getCurrentUserAvatarOrDefault(),
        isAttachment: false,
        originalMessage,
        message: getIOUReportActionMessage(expenseReportID, CONST.REPORT.ACTIONS.TYPE.SUBMITTED, Math.abs(amount), '', currency),
        person: [
            {
                style: 'strong',
                text: getCurrentUserDisplayNameOrEmail(),
                type: 'TEXT',
            },
        ],
        reportActionID: NumberUtils.rand64(),
        shouldShow: true,
        created: DateUtils.getDBTime(),
        pendingAction: CONST.RED_BRICK_ROAD_PENDING_ACTION.ADD,
    };
}

/**
 * Builds an optimistic report preview action with a randomly generated reportActionID.
 *
 * @param chatReport
 * @param iouReport
 * @param [comment] - User comment for the IOU.
 * @param [transaction] - optimistic first transaction of preview
 */
function buildOptimisticReportPreview(chatReport: OnyxEntry<Report>, iouReport: Report, comment = '', transaction: OnyxEntry<Transaction> = null, childReportID?: string): ReportAction {
    const hasReceipt = TransactionUtils.hasReceipt(transaction);
    const isReceiptBeingScanned = hasReceipt && TransactionUtils.isReceiptBeingScanned(transaction);
    const message = getReportPreviewMessage(iouReport);
    const created = DateUtils.getDBTime();
    return {
        reportActionID: NumberUtils.rand64(),
        reportID: chatReport?.reportID,
        actionName: CONST.REPORT.ACTIONS.TYPE.REPORTPREVIEW,
        pendingAction: CONST.RED_BRICK_ROAD_PENDING_ACTION.ADD,
        originalMessage: {
            linkedReportID: iouReport?.reportID,
        },
        message: [
            {
                html: message,
                text: message,
                isEdited: false,
                type: CONST.REPORT.MESSAGE.TYPE.COMMENT,
            },
        ],
        created,
        accountID: iouReport?.managerID ?? 0,
        // The preview is initially whispered if created with a receipt, so the actor is the current user as well
        actorAccountID: hasReceipt ? currentUserAccountID : iouReport?.managerID ?? 0,
        childReportID: childReportID ?? iouReport?.reportID,
        childMoneyRequestCount: 1,
        childLastMoneyRequestComment: comment,
        childRecentReceiptTransactionIDs: hasReceipt && !isEmptyObject(transaction) ? {[transaction?.transactionID ?? '']: created} : undefined,
        whisperedToAccountIDs: isReceiptBeingScanned ? [currentUserAccountID ?? -1] : [],
    };
}

/**
 * Builds an optimistic modified expense action with a randomly generated reportActionID.
 */
function buildOptimisticModifiedExpenseReportAction(
    transactionThread: OnyxEntry<Report>,
    oldTransaction: OnyxEntry<Transaction>,
    transactionChanges: TransactionChanges,
    isFromExpenseReport: boolean,
    policy: OnyxEntry<Policy>,
): OptimisticModifiedExpenseReportAction {
    const originalMessage = getModifiedExpenseOriginalMessage(oldTransaction, transactionChanges, isFromExpenseReport, policy);
    return {
        actionName: CONST.REPORT.ACTIONS.TYPE.MODIFIEDEXPENSE,
        actorAccountID: currentUserAccountID,
        automatic: false,
        avatar: getCurrentUserAvatarOrDefault(),
        created: DateUtils.getDBTime(),
        isAttachment: false,
        message: [
            {
                // Currently we are composing the message from the originalMessage and message is only used in OldDot and not in the App
                text: 'You',
                style: 'strong',
                type: CONST.REPORT.MESSAGE.TYPE.TEXT,
            },
        ],
        originalMessage,
        person: [
            {
                style: 'strong',
                text: currentUserPersonalDetails?.displayName ?? String(currentUserAccountID),
                type: 'TEXT',
            },
        ],
        pendingAction: CONST.RED_BRICK_ROAD_PENDING_ACTION.ADD,
        reportActionID: NumberUtils.rand64(),
        reportID: transactionThread?.reportID,
        shouldShow: true,
    };
}

/**
 * Updates a report preview action that exists for an IOU report.
 *
 * @param [comment] - User comment for the IOU.
 * @param [transaction] - optimistic newest transaction of a report preview
 *
 */
function updateReportPreview(iouReport: OnyxEntry<Report>, reportPreviewAction: ReportAction, isPayRequest = false, comment = '', transaction: OnyxEntry<Transaction> = null): ReportAction {
    const hasReceipt = TransactionUtils.hasReceipt(transaction);
    const recentReceiptTransactions = reportPreviewAction?.childRecentReceiptTransactionIDs ?? {};
    const transactionsToKeep = TransactionUtils.getRecentTransactions(recentReceiptTransactions);
    const previousTransactionsArray = Object.entries(recentReceiptTransactions ?? {}).map(([key, value]) => (transactionsToKeep.includes(key) ? {[key]: value} : null));
    const previousTransactions: Record<string, string> = {};

    for (const obj of previousTransactionsArray) {
        for (const key in obj) {
            if (obj) {
                previousTransactions[key] = obj[key];
            }
        }
    }

    const message = getReportPreviewMessage(iouReport, reportPreviewAction);
    return {
        ...reportPreviewAction,
        message: [
            {
                html: message,
                text: message,
                isEdited: false,
                type: CONST.REPORT.MESSAGE.TYPE.COMMENT,
            },
        ],
        childLastMoneyRequestComment: comment || reportPreviewAction?.childLastMoneyRequestComment,
        childMoneyRequestCount: (reportPreviewAction?.childMoneyRequestCount ?? 0) + (isPayRequest ? 0 : 1),
        childRecentReceiptTransactionIDs: hasReceipt
            ? {
                  ...(transaction && {[transaction.transactionID]: transaction?.created}),
                  ...previousTransactions,
              }
            : recentReceiptTransactions,
        // As soon as we add a transaction without a receipt to the report, it will have ready money requests,
        // so we remove the whisper
        whisperedToAccountIDs: hasReceipt ? reportPreviewAction?.whisperedToAccountIDs : [],
    };
}

function buildOptimisticTaskReportAction(taskReportID: string, actionName: OriginalMessageActionName, message = ''): OptimisticTaskReportAction {
    const originalMessage = {
        taskReportID,
        type: actionName,
        text: message,
    };
    return {
        actionName,
        actorAccountID: currentUserAccountID,
        automatic: false,
        avatar: getCurrentUserAvatarOrDefault(),
        isAttachment: false,
        originalMessage,
        message: [
            {
                text: message,
                taskReportID,
                type: CONST.REPORT.MESSAGE.TYPE.TEXT,
            },
        ],
        person: [
            {
                style: 'strong',
                text: currentUserPersonalDetails?.displayName ?? String(currentUserAccountID),
                type: 'TEXT',
            },
        ],
        reportActionID: NumberUtils.rand64(),
        shouldShow: true,
        created: DateUtils.getDBTime(),
        isFirstItem: false,
        pendingAction: CONST.RED_BRICK_ROAD_PENDING_ACTION.ADD,
    };
}

/**
 * Builds an optimistic chat report with a randomly generated reportID and as much information as we currently have
 */
function buildOptimisticChatReport(
    participantList: number[],
    reportName: string = CONST.REPORT.DEFAULT_REPORT_NAME,
    chatType: ValueOf<typeof CONST.REPORT.CHAT_TYPE> | undefined = undefined,
    policyID: string = CONST.POLICY.OWNER_EMAIL_FAKE,
    ownerAccountID: number = CONST.REPORT.OWNER_ACCOUNT_ID_FAKE,
    isOwnPolicyExpenseChat = false,
    oldPolicyName = '',
    visibility: ValueOf<typeof CONST.REPORT.VISIBILITY> | undefined = undefined,
    writeCapability: ValueOf<typeof CONST.REPORT.WRITE_CAPABILITIES> | undefined = undefined,
    notificationPreference: NotificationPreference = CONST.REPORT.NOTIFICATION_PREFERENCE.ALWAYS,
    parentReportActionID = '',
    parentReportID = '',
    description = '',
    avatarUrl = '',
    optimisticReportID = '',
): OptimisticChatReport {
    const participants = participantList.reduce((reportParticipants: Participants, accountID: number) => {
        const participant: ReportParticipant = {
            hidden: false,
            role: accountID === currentUserAccountID ? CONST.REPORT.ROLE.ADMIN : CONST.REPORT.ROLE.MEMBER,
        };
        // eslint-disable-next-line no-param-reassign
        reportParticipants[accountID] = participant;
        return reportParticipants;
    }, {} as Participants);
    const currentTime = DateUtils.getDBTime();
    const isNewlyCreatedWorkspaceChat = chatType === CONST.REPORT.CHAT_TYPE.POLICY_EXPENSE_CHAT && isOwnPolicyExpenseChat;
    const optimisticChatReport: OptimisticChatReport = {
        isOptimisticReport: true,
        type: CONST.REPORT.TYPE.CHAT,
        chatType,
        isOwnPolicyExpenseChat,
        isPinned: reportName === CONST.REPORT.WORKSPACE_CHAT_ROOMS.ADMINS || isNewlyCreatedWorkspaceChat,
        lastActorAccountID: 0,
        lastMessageTranslationKey: '',
        lastMessageHtml: '',
        lastMessageText: undefined,
        lastReadTime: currentTime,
        lastVisibleActionCreated: currentTime,
        notificationPreference,
        oldPolicyName,
        ownerAccountID: ownerAccountID || CONST.REPORT.OWNER_ACCOUNT_ID_FAKE,
        parentReportActionID,
        parentReportID,
        // When creating a report the participantsAccountIDs and visibleChatMemberAccountIDs are the same
        participantAccountIDs: participantList,
        visibleChatMemberAccountIDs: participantList,
        // For group chats we need to have participants object as we are migrating away from `participantAccountIDs` and `visibleChatMemberAccountIDs`. See https://github.com/Expensify/App/issues/34692
        participants,
        policyID,
        reportID: optimisticReportID || generateReportID(),
        reportName,
        stateNum: 0,
        statusNum: 0,
        visibility,
        description,
        writeCapability,
        avatarUrl,
    };

    if (chatType === CONST.REPORT.CHAT_TYPE.INVOICE) {
        // TODO: update to support workspace receiver when workspace-workspace invoice room exists
        optimisticChatReport.invoiceReceiver = {
            type: 'individual',
            accountID: participantList[0],
        };
    }

    return optimisticChatReport;
}

function buildOptimisticGroupChatReport(participantAccountIDs: number[], reportName: string, avatarUri: string, optimisticReportID?: string) {
    return buildOptimisticChatReport(
        participantAccountIDs,
        reportName,
        CONST.REPORT.CHAT_TYPE.GROUP,
        undefined,
        undefined,
        undefined,
        undefined,
        undefined,
        undefined,
        CONST.REPORT.NOTIFICATION_PREFERENCE.HIDDEN,
        undefined,
        undefined,
        undefined,
        avatarUri,
        optimisticReportID,
    );
}

/**
 * Returns the necessary reportAction onyx data to indicate that the chat has been created optimistically
 * @param [created] - Action created time
 */
function buildOptimisticCreatedReportAction(emailCreatingAction: string, created = DateUtils.getDBTime()): OptimisticCreatedReportAction {
    return {
        reportActionID: NumberUtils.rand64(),
        actionName: CONST.REPORT.ACTIONS.TYPE.CREATED,
        pendingAction: CONST.RED_BRICK_ROAD_PENDING_ACTION.ADD,
        actorAccountID: currentUserAccountID,
        message: [
            {
                type: CONST.REPORT.MESSAGE.TYPE.TEXT,
                style: 'strong',
                text: emailCreatingAction,
            },
            {
                type: CONST.REPORT.MESSAGE.TYPE.TEXT,
                style: 'normal',
                text: ' created this report',
            },
        ],
        person: [
            {
                type: CONST.REPORT.MESSAGE.TYPE.TEXT,
                style: 'strong',
                text: getCurrentUserDisplayNameOrEmail(),
            },
        ],
        automatic: false,
        avatar: getCurrentUserAvatarOrDefault(),
        created,
        shouldShow: true,
    };
}

/**
 * Returns the necessary reportAction onyx data to indicate that the room has been renamed
 */
function buildOptimisticRenamedRoomReportAction(newName: string, oldName: string): OptimisticRenamedReportAction {
    const now = DateUtils.getDBTime();
    return {
        reportActionID: NumberUtils.rand64(),
        actionName: CONST.REPORT.ACTIONS.TYPE.RENAMED,
        pendingAction: CONST.RED_BRICK_ROAD_PENDING_ACTION.ADD,
        actorAccountID: currentUserAccountID,
        message: [
            {
                type: CONST.REPORT.MESSAGE.TYPE.TEXT,
                style: 'strong',
                text: 'You',
            },
            {
                type: CONST.REPORT.MESSAGE.TYPE.TEXT,
                style: 'normal',
                text: ` renamed this report. New title is '${newName}' (previously '${oldName}').`,
            },
        ],
        person: [
            {
                type: CONST.REPORT.MESSAGE.TYPE.TEXT,
                style: 'strong',
                text: getCurrentUserDisplayNameOrEmail(),
            },
        ],
        originalMessage: {
            oldName,
            newName,
            html: `Room renamed to ${newName}`,
            lastModified: now,
        },
        automatic: false,
        avatar: getCurrentUserAvatarOrDefault(),
        created: now,
        shouldShow: true,
    };
}

/**
 * Returns the necessary reportAction onyx data to indicate that the transaction has been put on hold optimistically
 * @param [created] - Action created time
 */
function buildOptimisticHoldReportAction(created = DateUtils.getDBTime()): OptimisticHoldReportAction {
    return {
        reportActionID: NumberUtils.rand64(),
        actionName: CONST.REPORT.ACTIONS.TYPE.HOLD,
        pendingAction: CONST.RED_BRICK_ROAD_PENDING_ACTION.ADD,
        actorAccountID: currentUserAccountID,
        message: [
            {
                type: CONST.REPORT.MESSAGE.TYPE.TEXT,
                style: 'normal',
                text: Localize.translateLocal('iou.heldRequest'),
            },
        ],
        person: [
            {
                type: CONST.REPORT.MESSAGE.TYPE.TEXT,
                style: 'strong',
                text: getCurrentUserDisplayNameOrEmail(),
            },
        ],
        automatic: false,
        avatar: getCurrentUserAvatarOrDefault(),
        created,
        shouldShow: true,
    };
}

/**
 * Returns the necessary reportAction onyx data to indicate that the transaction has been put on hold optimistically
 * @param [created] - Action created time
 */
function buildOptimisticHoldReportActionComment(comment: string, created = DateUtils.getDBTime()): OptimisticHoldReportAction {
    return {
        reportActionID: NumberUtils.rand64(),
        actionName: CONST.REPORT.ACTIONS.TYPE.HOLDCOMMENT,
        pendingAction: CONST.RED_BRICK_ROAD_PENDING_ACTION.ADD,
        actorAccountID: currentUserAccountID,
        message: [
            {
                type: CONST.REPORT.MESSAGE.TYPE.TEXT,
                style: 'normal',
                text: comment,
            },
        ],
        person: [
            {
                type: CONST.REPORT.MESSAGE.TYPE.TEXT,
                style: 'strong',
                text: getCurrentUserDisplayNameOrEmail(),
            },
        ],
        automatic: false,
        avatar: getCurrentUserAvatarOrDefault(),
        created,
        shouldShow: true,
    };
}

/**
 * Returns the necessary reportAction onyx data to indicate that the transaction has been removed from hold optimistically
 * @param [created] - Action created time
 */
function buildOptimisticUnHoldReportAction(created = DateUtils.getDBTime()): OptimisticHoldReportAction {
    return {
        reportActionID: NumberUtils.rand64(),
        actionName: CONST.REPORT.ACTIONS.TYPE.UNHOLD,
        pendingAction: CONST.RED_BRICK_ROAD_PENDING_ACTION.ADD,
        actorAccountID: currentUserAccountID,
        message: [
            {
                type: CONST.REPORT.MESSAGE.TYPE.TEXT,
                style: 'normal',
                text: Localize.translateLocal('iou.unheldRequest'),
            },
        ],
        person: [
            {
                type: CONST.REPORT.MESSAGE.TYPE.TEXT,
                style: 'normal',
                text: getCurrentUserDisplayNameOrEmail(),
            },
        ],
        automatic: false,
        avatar: getCurrentUserAvatarOrDefault(),
        created,
        shouldShow: true,
    };
}

function buildOptimisticEditedTaskFieldReportAction({title, description}: Task): OptimisticEditedTaskReportAction {
    // We do not modify title & description in one request, so we need to create a different optimistic action for each field modification
    let field = '';
    let value = '';
    if (title !== undefined) {
        field = 'task title';
        value = title;
    } else if (description !== undefined) {
        field = 'description';
        value = description;
    }

    let changelog = 'edited this task';
    if (field && value) {
        changelog = `updated the ${field} to ${value}`;
    } else if (field) {
        changelog = `removed the ${field}`;
    }

    return {
        reportActionID: NumberUtils.rand64(),
        actionName: CONST.REPORT.ACTIONS.TYPE.TASKEDITED,
        pendingAction: CONST.RED_BRICK_ROAD_PENDING_ACTION.ADD,
        actorAccountID: currentUserAccountID,
        message: [
            {
                type: CONST.REPORT.MESSAGE.TYPE.COMMENT,
                text: changelog,
                html: changelog,
            },
        ],
        person: [
            {
                type: CONST.REPORT.MESSAGE.TYPE.TEXT,
                style: 'strong',
                text: getCurrentUserDisplayNameOrEmail(),
            },
        ],
        automatic: false,
        avatar: getCurrentUserAvatarOrDefault(),
        created: DateUtils.getDBTime(),
        shouldShow: false,
    };
}

function buildOptimisticChangedTaskAssigneeReportAction(assigneeAccountID: number): OptimisticEditedTaskReportAction {
    return {
        reportActionID: NumberUtils.rand64(),
        actionName: CONST.REPORT.ACTIONS.TYPE.TASKEDITED,
        pendingAction: CONST.RED_BRICK_ROAD_PENDING_ACTION.ADD,
        actorAccountID: currentUserAccountID,
        message: [
            {
                type: CONST.REPORT.MESSAGE.TYPE.COMMENT,
                text: `assigned to ${getDisplayNameForParticipant(assigneeAccountID)}`,
                html: `assigned to <mention-user accountID=${assigneeAccountID}></mention-user>`,
            },
        ],
        person: [
            {
                type: CONST.REPORT.MESSAGE.TYPE.TEXT,
                style: 'strong',
                text: getCurrentUserDisplayNameOrEmail(),
            },
        ],
        automatic: false,
        avatar: getCurrentUserAvatarOrDefault(),
        created: DateUtils.getDBTime(),
        shouldShow: false,
    };
}

/**
 * Returns the necessary reportAction onyx data to indicate that a chat has been archived
 *
 * @param reason - A reason why the chat has been archived
 */
function buildOptimisticClosedReportAction(emailClosingReport: string, policyName: string, reason: string = CONST.REPORT.ARCHIVE_REASON.DEFAULT): OptimisticClosedReportAction {
    return {
        actionName: CONST.REPORT.ACTIONS.TYPE.CLOSED,
        actorAccountID: currentUserAccountID,
        automatic: false,
        avatar: getCurrentUserAvatarOrDefault(),
        created: DateUtils.getDBTime(),
        message: [
            {
                type: CONST.REPORT.MESSAGE.TYPE.TEXT,
                style: 'strong',
                text: emailClosingReport,
            },
            {
                type: CONST.REPORT.MESSAGE.TYPE.TEXT,
                style: 'normal',
                text: ' closed this report',
            },
        ],
        originalMessage: {
            policyName,
            reason,
        },
        pendingAction: CONST.RED_BRICK_ROAD_PENDING_ACTION.ADD,
        person: [
            {
                type: CONST.REPORT.MESSAGE.TYPE.TEXT,
                style: 'strong',
                text: getCurrentUserDisplayNameOrEmail(),
            },
        ],
        reportActionID: NumberUtils.rand64(),
        shouldShow: true,
    };
}

function buildOptimisticWorkspaceChats(policyID: string, policyName: string): OptimisticWorkspaceChats {
    const announceChatData = buildOptimisticChatReport(
        currentUserAccountID ? [currentUserAccountID] : [],
        CONST.REPORT.WORKSPACE_CHAT_ROOMS.ANNOUNCE,
        CONST.REPORT.CHAT_TYPE.POLICY_ANNOUNCE,
        policyID,
        CONST.POLICY.OWNER_ACCOUNT_ID_FAKE,
        false,
        policyName,
        undefined,
        undefined,

        // #announce contains all policy members so notifying always should be opt-in only.
        CONST.REPORT.NOTIFICATION_PREFERENCE.DAILY,
    );
    const announceChatReportID = announceChatData.reportID;
    const announceCreatedAction = buildOptimisticCreatedReportAction(CONST.POLICY.OWNER_EMAIL_FAKE);
    const announceReportActionData = {
        [announceCreatedAction.reportActionID]: announceCreatedAction,
    };
    const pendingChatMembers = getPendingChatMembers(currentUserAccountID ? [currentUserAccountID] : [], [], CONST.RED_BRICK_ROAD_PENDING_ACTION.ADD);
    const adminsChatData = {
        ...buildOptimisticChatReport(
            [currentUserAccountID ?? -1],
            CONST.REPORT.WORKSPACE_CHAT_ROOMS.ADMINS,
            CONST.REPORT.CHAT_TYPE.POLICY_ADMINS,
            policyID,
            CONST.POLICY.OWNER_ACCOUNT_ID_FAKE,
            false,
            policyName,
        ),
        pendingChatMembers,
    };
    const adminsChatReportID = adminsChatData.reportID;
    const adminsCreatedAction = buildOptimisticCreatedReportAction(CONST.POLICY.OWNER_EMAIL_FAKE);
    const adminsReportActionData = {
        [adminsCreatedAction.reportActionID]: adminsCreatedAction,
    };

    const expenseChatData = buildOptimisticChatReport([currentUserAccountID ?? -1], '', CONST.REPORT.CHAT_TYPE.POLICY_EXPENSE_CHAT, policyID, currentUserAccountID, true, policyName);
    const expenseChatReportID = expenseChatData.reportID;
    const expenseReportCreatedAction = buildOptimisticCreatedReportAction(currentUserEmail ?? '');
    const expenseReportActionData = {
        [expenseReportCreatedAction.reportActionID]: expenseReportCreatedAction,
    };

    return {
        announceChatReportID,
        announceChatData,
        announceReportActionData,
        announceCreatedReportActionID: announceCreatedAction.reportActionID,
        adminsChatReportID,
        adminsChatData,
        adminsReportActionData,
        adminsCreatedReportActionID: adminsCreatedAction.reportActionID,
        expenseChatReportID,
        expenseChatData,
        expenseReportActionData,
        expenseCreatedReportActionID: expenseReportCreatedAction.reportActionID,
    };
}

/**
 * Builds an optimistic Task Report with a randomly generated reportID
 *
 * @param ownerAccountID - Account ID of the person generating the Task.
 * @param assigneeAccountID - AccountID of the other person participating in the Task.
 * @param parentReportID - Report ID of the chat where the Task is.
 * @param title - Task title.
 * @param description - Task description.
 * @param policyID - PolicyID of the parent report
 */

function buildOptimisticTaskReport(
    ownerAccountID: number,
    assigneeAccountID = 0,
    parentReportID?: string,
    title?: string,
    description?: string,
    policyID: string = CONST.POLICY.OWNER_EMAIL_FAKE,
): OptimisticTaskReport {
    // When creating a report the participantsAccountIDs and visibleChatMemberAccountIDs are the same
    const participantsAccountIDs = assigneeAccountID && assigneeAccountID !== ownerAccountID ? [assigneeAccountID] : [];

    return {
        reportID: generateReportID(),
        reportName: title,
        description,
        ownerAccountID,
        participantAccountIDs: participantsAccountIDs,
        visibleChatMemberAccountIDs: participantsAccountIDs,
        managerID: assigneeAccountID,
        type: CONST.REPORT.TYPE.TASK,
        parentReportID,
        policyID,
        stateNum: CONST.REPORT.STATE_NUM.OPEN,
        statusNum: CONST.REPORT.STATUS_NUM.OPEN,
        notificationPreference: CONST.REPORT.NOTIFICATION_PREFERENCE.ALWAYS,
        lastVisibleActionCreated: DateUtils.getDBTime(),
    };
}

/**
 * A helper method to create transaction thread
 *
 * @param reportAction - the parent IOU report action from which to create the thread
 * @param moneyRequestReport - the report which the report action belongs to
 */
function buildTransactionThread(reportAction: OnyxEntry<ReportAction | OptimisticIOUReportAction>, moneyRequestReport: OnyxEntry<Report>): OptimisticChatReport {
    const participantAccountIDs = [...new Set([currentUserAccountID, Number(reportAction?.actorAccountID)])].filter(Boolean) as number[];
    return buildOptimisticChatReport(
        participantAccountIDs,
        getTransactionReportName(reportAction),
        undefined,
        moneyRequestReport?.policyID,
        CONST.POLICY.OWNER_ACCOUNT_ID_FAKE,
        false,
        '',
        undefined,
        undefined,
        CONST.REPORT.NOTIFICATION_PREFERENCE.HIDDEN,
        reportAction?.reportActionID,
        moneyRequestReport?.reportID,
    );
}

/**
 * Build optimistic money request entities:
 *
 * 1. CREATED action for the chatReport
 * 2. CREATED action for the iouReport
 * 3. IOU action for the iouReport linked to the transaction thread via `childReportID`
 * 4. Transaction Thread linked to the IOU action via `parentReportActionID`
 * 5. CREATED action for the Transaction Thread
 */
function buildOptimisticMoneyRequestEntities(
    iouReport: Report,
    type: ValueOf<typeof CONST.IOU.REPORT_ACTION_TYPE>,
    amount: number,
    currency: string,
    comment: string,
    payeeEmail: string,
    participants: Participant[],
    transactionID: string,
    paymentType?: PaymentMethodType,
    isSettlingUp = false,
    isSendMoneyFlow = false,
    receipt: Receipt = {},
    isOwnPolicyExpenseChat = false,
    isPersonalTrackingExpense = false,
): [OptimisticCreatedReportAction, OptimisticCreatedReportAction, OptimisticIOUReportAction, OptimisticChatReport, OptimisticCreatedReportAction] {
    const createdActionForChat = buildOptimisticCreatedReportAction(payeeEmail);

    // The `CREATED` action must be optimistically generated before the IOU action so that it won't appear after the IOU action in the chat.
    const iouActionCreationTime = DateUtils.getDBTime();
    const createdActionForIOUReport = buildOptimisticCreatedReportAction(payeeEmail, DateUtils.subtractMillisecondsFromDateTime(iouActionCreationTime, 1));
    const iouAction = buildOptimisticIOUReportAction(
        type,
        amount,
        currency,
        comment,
        participants,
        transactionID,
        paymentType,
        isPersonalTrackingExpense ? '0' : iouReport.reportID,
        isSettlingUp,
        isSendMoneyFlow,
        receipt,
        isOwnPolicyExpenseChat,
        iouActionCreationTime,
    );

    // Create optimistic transactionThread and the `CREATED` action for it
    const transactionThread = buildTransactionThread(iouAction, iouReport);
    const createdActionForTransactionThread = buildOptimisticCreatedReportAction(payeeEmail);

    // The IOU action and the transactionThread are co-dependent as parent-child, so we need to link them together
    iouAction.childReportID = transactionThread.reportID;

    return [createdActionForChat, createdActionForIOUReport, iouAction, transactionThread, createdActionForTransactionThread];
}

function isUnread(report: OnyxEntry<Report>): boolean {
    if (!report) {
        return false;
    }

    // lastVisibleActionCreated and lastReadTime are both datetime strings and can be compared directly
    const lastVisibleActionCreated = report.lastVisibleActionCreated ?? '';
    const lastReadTime = report.lastReadTime ?? '';
    const lastMentionedTime = report.lastMentionedTime ?? '';

    // If the user was mentioned and the comment got deleted the lastMentionedTime will be more recent than the lastVisibleActionCreated
    return lastReadTime < lastVisibleActionCreated || lastReadTime < lastMentionedTime;
}

function isIOUOwnedByCurrentUser(report: OnyxEntry<Report>, allReportsDict: OnyxCollection<Report> = null): boolean {
    const allAvailableReports = allReportsDict ?? allReports;
    if (!report || !allAvailableReports) {
        return false;
    }

    let reportToLook = report;
    if (report.iouReportID) {
        const iouReport = allAvailableReports[`${ONYXKEYS.COLLECTION.REPORT}${report.iouReportID}`];
        if (iouReport) {
            reportToLook = iouReport;
        }
    }

    return reportToLook.ownerAccountID === currentUserAccountID;
}

/**
 * Assuming the passed in report is a default room, lets us know whether we can see it or not, based on permissions and
 * the various subsets of users we've allowed to use default rooms.
 */
function canSeeDefaultRoom(report: OnyxEntry<Report>, policies: OnyxCollection<Policy>, betas: OnyxEntry<Beta[]>): boolean {
    // Include archived rooms
    if (isArchivedRoom(report)) {
        return true;
    }

    // Include default rooms for free plan policies (domain rooms aren't included in here because they do not belong to a policy)
    if (getPolicyType(report, policies) === CONST.POLICY.TYPE.FREE) {
        return true;
    }

    // Include domain rooms with Partner Managers (Expensify accounts) in them for accounts that are on a domain with an Approved Accountant
    if (isDomainRoom(report) && doesDomainHaveApprovedAccountant && hasExpensifyEmails(report?.participantAccountIDs ?? [])) {
        return true;
    }

    // If the room has an assigned guide, it can be seen.
    if (hasExpensifyGuidesEmails(report?.participantAccountIDs ?? [])) {
        return true;
    }

    // Include any admins and announce rooms, since only non partner-managed domain rooms are on the beta now.
    if (isAdminRoom(report) || isAnnounceRoom(report)) {
        return true;
    }

    // For all other cases, just check that the user belongs to the default rooms beta
    return Permissions.canUseDefaultRooms(betas ?? []);
}

function canAccessReport(report: OnyxEntry<Report>, policies: OnyxCollection<Policy>, betas: OnyxEntry<Beta[]>): boolean {
    // We hide default rooms (it's basically just domain rooms now) from people who aren't on the defaultRooms beta.
    if (isDefaultRoom(report) && !canSeeDefaultRoom(report, policies, betas)) {
        return false;
    }

    if (report?.errorFields?.notFound) {
        return false;
    }

    return true;
}

/**
 * Check if the report is the parent report of the currently viewed report or at least one child report has report action
 */
function shouldHideReport(report: OnyxEntry<Report>, currentReportId: string): boolean {
    const currentReport = getReport(currentReportId);
    const parentReport = getParentReport(!isEmptyObject(currentReport) ? currentReport : null);
    const reportActions = reportActionsByReport?.[report?.reportID ?? ''] ?? {};
    const isChildReportHasComment = Object.values(reportActions ?? {})?.some((reportAction) => (reportAction?.childVisibleActionCount ?? 0) > 0);
    return parentReport?.reportID !== report?.reportID && !isChildReportHasComment;
}

/**
 * Checks to see if a report's parentAction is a money request that contains a violation
 */
function doesTransactionThreadHaveViolations(report: OnyxEntry<Report>, transactionViolations: OnyxCollection<TransactionViolation[]>, parentReportAction: OnyxEntry<ReportAction>): boolean {
    if (parentReportAction?.actionName !== CONST.REPORT.ACTIONS.TYPE.IOU) {
        return false;
    }
    const {IOUTransactionID, IOUReportID} = parentReportAction.originalMessage ?? {};
    if (!IOUTransactionID || !IOUReportID) {
        return false;
    }
    if (!isCurrentUserSubmitter(IOUReportID)) {
        return false;
    }
    if (report?.stateNum !== CONST.REPORT.STATE_NUM.OPEN && report?.stateNum !== CONST.REPORT.STATE_NUM.SUBMITTED) {
        return false;
    }
    return TransactionUtils.hasViolation(IOUTransactionID, transactionViolations);
}

/**
 * Checks if we should display violation - we display violations when the money request has violation and it is not settled
 */
function shouldDisplayTransactionThreadViolations(
    report: OnyxEntry<Report>,
    transactionViolations: OnyxCollection<TransactionViolation[]>,
    parentReportAction: OnyxEntry<ReportAction>,
): boolean {
    const {IOUReportID} = (parentReportAction?.originalMessage as IOUMessage) ?? {};
    if (isSettled(IOUReportID)) {
        return false;
    }
    return doesTransactionThreadHaveViolations(report, transactionViolations, parentReportAction);
}

/**
 * Checks to see if a report contains a violation
 */
function hasViolations(reportID: string, transactionViolations: OnyxCollection<TransactionViolation[]>): boolean {
    const transactions = TransactionUtils.getAllReportTransactions(reportID);
    return transactions.some((transaction) => TransactionUtils.hasViolation(transaction.transactionID, transactionViolations));
}

/**
 * Takes several pieces of data from Onyx and evaluates if a report should be shown in the option list (either when searching
 * for reports or the reports shown in the LHN).
 *
 * This logic is very specific and the order of the logic is very important. It should fail quickly in most cases and also
 * filter out the majority of reports before filtering out very specific minority of reports.
 */
function shouldReportBeInOptionList({
    report,
    currentReportId,
    isInGSDMode,
    betas,
    policies,
    excludeEmptyChats,
    doesReportHaveViolations,
    includeSelfDM = false,
}: {
    report: OnyxEntry<Report>;
    currentReportId: string;
    isInGSDMode: boolean;
    betas: OnyxEntry<Beta[]>;
    policies: OnyxCollection<Policy>;
    excludeEmptyChats: boolean;
    doesReportHaveViolations: boolean;
    includeSelfDM?: boolean;
}) {
    const isInDefaultMode = !isInGSDMode;
    // Exclude reports that have no data because there wouldn't be anything to show in the option item.
    // This can happen if data is currently loading from the server or a report is in various stages of being created.
    // This can also happen for anyone accessing a public room or archived room for which they don't have access to the underlying policy.
    // Optionally exclude reports that do not belong to currently active workspace

    if (
        !report?.reportID ||
        !report?.type ||
        report?.reportName === undefined ||
        // eslint-disable-next-line @typescript-eslint/prefer-nullish-coalescing
        report?.isHidden ||
        // eslint-disable-next-line @typescript-eslint/prefer-nullish-coalescing
        report?.participantAccountIDs?.includes(CONST.ACCOUNT_ID.NOTIFICATIONS) ||
        (report?.participantAccountIDs?.length === 0 &&
            !isChatThread(report) &&
            !isPublicRoom(report) &&
            !isUserCreatedPolicyRoom(report) &&
            !isArchivedRoom(report) &&
            !isMoneyRequestReport(report) &&
            !isTaskReport(report) &&
            !isSelfDM(report) &&
            !isGroupChat(report))
    ) {
        return false;
    }
    if (!canAccessReport(report, policies, betas)) {
        return false;
    }

    // If this is a transaction thread associated with a report that only has one transaction, omit it
    if (isOneTransactionThread(report.reportID, report.parentReportID ?? '0')) {
        return false;
    }

    // Include the currently viewed report. If we excluded the currently viewed report, then there
    // would be no way to highlight it in the options list and it would be confusing to users because they lose
    // a sense of context.
    if (report.reportID === currentReportId) {
        return true;
    }

    // Retrieve the draft comment for the report and convert it to a boolean
    const hasDraftComment = hasValidDraftComment(report.reportID);

    // Include reports that are relevant to the user in any view mode. Criteria include having a draft or having a GBR showing.
    // eslint-disable-next-line @typescript-eslint/prefer-nullish-coalescing
    if (hasDraftComment || requiresAttentionFromCurrentUser(report)) {
        return true;
    }
    const lastVisibleMessage = ReportActionsUtils.getLastVisibleMessage(report.reportID);
    const isEmptyChat = !report.lastMessageText && !report.lastMessageTranslationKey && !lastVisibleMessage.lastMessageText && !lastVisibleMessage.lastMessageTranslationKey;
    const canHideReport = shouldHideReport(report, currentReportId);

    // Include reports if they are pinned
    if (report.isPinned) {
        return true;
    }

    const reportIsSettled = report.statusNum === CONST.REPORT.STATUS_NUM.REIMBURSED;

    // Always show IOU reports with violations unless they are reimbursed
    if (isExpenseRequest(report) && doesReportHaveViolations && !reportIsSettled) {
        return true;
    }

    // Hide only chat threads that haven't been commented on (other threads are actionable)
    if (isChatThread(report) && canHideReport && isEmptyChat) {
        return false;
    }

    // Include reports that have errors from trying to add a workspace
    // If we excluded it, then the red-brock-road pattern wouldn't work for the user to resolve the error
    if (report.errorFields?.addWorkspaceRoom) {
        return true;
    }

    // All unread chats (even archived ones) in GSD mode will be shown. This is because GSD mode is specifically for focusing the user on the most relevant chats, primarily, the unread ones
    if (isInGSDMode) {
        return isUnread(report) && report.notificationPreference !== CONST.REPORT.NOTIFICATION_PREFERENCE.MUTE;
    }

    // Archived reports should always be shown when in default (most recent) mode. This is because you should still be able to access and search for the chats to find them.
    if (isInDefaultMode && isArchivedRoom(report)) {
        return true;
    }

    // Hide chats between two users that haven't been commented on from the LNH
    if (excludeEmptyChats && isEmptyChat && isChatReport(report) && !isChatRoom(report) && !isPolicyExpenseChat(report) && canHideReport) {
        return false;
    }

    if (isSelfDM(report)) {
        return includeSelfDM;
    }

    return true;
}

/**
 * Attempts to find a report in onyx with the provided list of participants. Does not include threads, task, money request, room, and policy expense chat.
 */
function getChatByParticipants(newParticipantList: number[], reports: OnyxCollection<Report> = allReports): OnyxEntry<Report> {
    const sortedNewParticipantList = newParticipantList.sort();
    return (
        Object.values(reports ?? {}).find((report) => {
            // If the report has been deleted, or there are no participants (like an empty #admins room) then skip it
            if (
                !report ||
                report.participantAccountIDs?.length === 0 ||
                isChatThread(report) ||
                isTaskReport(report) ||
                isMoneyRequestReport(report) ||
                isChatRoom(report) ||
                isPolicyExpenseChat(report) ||
                isGroupChat(report)
            ) {
                return false;
            }

            // Only return the chat if it has all the participants
            return lodashIsEqual(sortedNewParticipantList, report.participantAccountIDs?.sort());
        }) ?? null
    );
}

/**
 * Attempts to find an invoice chat report in onyx with the provided policyID and receiverID.
 */
function getInvoiceChatByParticipants(policyID: string, receiverID: string | number, reports: OnyxCollection<Report> = allReports): OnyxEntry<Report> {
    return (
        Object.values(reports ?? {}).find((report) => {
            if (!report || !isInvoiceRoom(report)) {
                return false;
            }

            const isSameReceiver =
                report.invoiceReceiver &&
                (('accountID' in report.invoiceReceiver && report.invoiceReceiver.accountID === receiverID) ||
                    ('policyID' in report.invoiceReceiver && report.invoiceReceiver.policyID === receiverID));

            return report.policyID === policyID && isSameReceiver;
        }) ?? null
    );
}

/**
 * Attempts to find a report in onyx with the provided list of participants in given policy
 */
function getChatByParticipantsAndPolicy(newParticipantList: number[], policyID: string): OnyxEntry<Report> {
    newParticipantList.sort();
    return (
        Object.values(allReports ?? {}).find((report) => {
            // If the report has been deleted, or there are no participants (like an empty #admins room) then skip it
            if (!report?.participantAccountIDs) {
                return false;
            }
            const sortedParticipantsAccountIDs = report.participantAccountIDs?.sort();
            // Only return the room if it has all the participants and is not a policy room
            return report.policyID === policyID && newParticipantList.every((newParticipant) => sortedParticipantsAccountIDs.includes(newParticipant));
        }) ?? null
    );
}

function getAllPolicyReports(policyID: string): Array<OnyxEntry<Report>> {
    return Object.values(allReports ?? {}).filter((report) => report?.policyID === policyID);
}

/**
 * Returns true if Chronos is one of the chat participants (1:1)
 */
function chatIncludesChronos(report: OnyxEntry<Report> | EmptyObject): boolean {
    return Boolean(report?.participantAccountIDs?.includes(CONST.ACCOUNT_ID.CHRONOS));
}

/**
 * Can only flag if:
 *
 * - It was written by someone else and isn't a whisper
 * - It's a welcome message whisper
 * - It's an ADDCOMMENT that is not an attachment
 */
function canFlagReportAction(reportAction: OnyxEntry<ReportAction>, reportID: string | undefined): boolean {
    let report = getReport(reportID);

    // If the childReportID exists in reportAction and is equal to the reportID,
    // the report action being evaluated is the parent report action in a thread, and we should get the parent report to evaluate instead.
    if (reportAction?.childReportID?.toString() === reportID?.toString()) {
        report = getReport(report?.parentReportID);
    }
    const isCurrentUserAction = reportAction?.actorAccountID === currentUserAccountID;
    const isOriginalMessageHaveHtml =
        reportAction?.actionName === CONST.REPORT.ACTIONS.TYPE.ADDCOMMENT ||
        reportAction?.actionName === CONST.REPORT.ACTIONS.TYPE.RENAMED ||
        reportAction?.actionName === CONST.REPORT.ACTIONS.TYPE.CHRONOSOOOLIST;
    if (ReportActionsUtils.isWhisperAction(reportAction)) {
        // Allow flagging welcome message whispers as they can be set by any room creator
        if (report?.description && !isCurrentUserAction && isOriginalMessageHaveHtml && reportAction?.originalMessage?.html === report.description) {
            return true;
        }

        // Disallow flagging the rest of whisper as they are sent by us
        return false;
    }

    return Boolean(
        !isCurrentUserAction &&
            reportAction?.actionName === CONST.REPORT.ACTIONS.TYPE.ADDCOMMENT &&
            !ReportActionsUtils.isDeletedAction(reportAction) &&
            !ReportActionsUtils.isCreatedTaskReportAction(reportAction) &&
            !isEmptyObject(report) &&
            report &&
            isAllowedToComment(report),
    );
}

/**
 * Whether flag comment page should show
 */
function shouldShowFlagComment(reportAction: OnyxEntry<ReportAction>, report: OnyxEntry<Report>): boolean {
    return (
        canFlagReportAction(reportAction, report?.reportID) &&
        !isArchivedRoom(report) &&
        !chatIncludesChronos(report) &&
        !isConciergeChatReport(report) &&
        reportAction?.actorAccountID !== CONST.ACCOUNT_ID.CONCIERGE
    );
}

/**
 * @param sortedAndFilteredReportActions - reportActions for the report, sorted newest to oldest, and filtered for only those that should be visible
 */
function getNewMarkerReportActionID(report: OnyxEntry<Report>, sortedAndFilteredReportActions: ReportAction[]): string {
    if (!isUnread(report)) {
        return '';
    }

    const newMarkerIndex = lodashFindLastIndex(sortedAndFilteredReportActions, (reportAction) => (reportAction.created ?? '') > (report?.lastReadTime ?? ''));

    return 'reportActionID' in sortedAndFilteredReportActions[newMarkerIndex] ? sortedAndFilteredReportActions[newMarkerIndex].reportActionID : '';
}

/**
 * Performs the markdown conversion, and replaces code points > 127 with C escape sequences
 * Used for compatibility with the backend auth validator for AddComment, and to account for MD in comments
 * @returns The comment's total length as seen from the backend
 */
function getCommentLength(textComment: string): number {
    return getParsedComment(textComment)
        .replace(/[^ -~]/g, '\\u????')
        .trim().length;
}

function getRouteFromLink(url: string | null): string {
    if (!url) {
        return '';
    }

    // Get the reportID from URL
    let route = url;
    const localWebAndroidRegEx = /^(https:\/\/([0-9]{1,3})\.([0-9]{1,3})\.([0-9]{1,3})\.([0-9]{1,3}))/;
    linkingConfig.prefixes.forEach((prefix) => {
        if (route.startsWith(prefix)) {
            route = route.replace(prefix, '');
        } else if (localWebAndroidRegEx.test(route)) {
            route = route.replace(localWebAndroidRegEx, '');
        } else {
            return;
        }

        // Remove the port if it's a localhost URL
        if (/^:\d+/.test(route)) {
            route = route.replace(/:\d+/, '');
        }

        // Remove the leading slash if exists
        if (route.startsWith('/')) {
            route = route.replace('/', '');
        }
    });
    return route;
}

function parseReportRouteParams(route: string): ReportRouteParams {
    let parsingRoute = route;
    if (parsingRoute.at(0) === '/') {
        // remove the first slash
        parsingRoute = parsingRoute.slice(1);
    }

    if (!parsingRoute.startsWith(Url.addTrailingForwardSlash(ROUTES.REPORT))) {
        return {reportID: '', isSubReportPageRoute: false};
    }

    const pathSegments = parsingRoute.split('/');

    const reportIDSegment = pathSegments[1];

    // Check for "undefined" or any other unwanted string values
    if (!reportIDSegment || reportIDSegment === 'undefined') {
        return {reportID: '', isSubReportPageRoute: false};
    }

    return {
        reportID: reportIDSegment,
        isSubReportPageRoute: pathSegments.length > 2,
    };
}

function getReportIDFromLink(url: string | null): string {
    const route = getRouteFromLink(url);
    const {reportID, isSubReportPageRoute} = parseReportRouteParams(route);
    if (isSubReportPageRoute) {
        // We allow the Sub-Report deep link routes (settings, details, etc.) to be handled by their respective component pages
        return '';
    }
    return reportID;
}

/**
 * Get the report policyID given a reportID
 */
function getReportPolicyID(reportID?: string): string | undefined {
    return originalGetReportPolicyID(reportID);
}

/**
 * Check if the chat report is linked to an iou that is waiting for the current user to add a credit bank account.
 */
function hasIOUWaitingOnCurrentUserBankAccount(chatReport: OnyxEntry<Report>): boolean {
    if (chatReport?.iouReportID) {
        const iouReport = allReports?.[`${ONYXKEYS.COLLECTION.REPORT}${chatReport?.iouReportID}`];
        if (iouReport?.isWaitingOnBankAccount && iouReport?.ownerAccountID === currentUserAccountID) {
            return true;
        }
    }

    return false;
}

/**
 * Users can request money:
 * - in policy expense chats only if they are in a role of a member in the chat (in other words, if it's their policy expense chat)
 * - in an open or submitted expense report tied to a policy expense chat the user owns
 *     - employee can request money in submitted expense report only if the policy has Instant Submit settings turned on
 * - in an IOU report, which is not settled yet
 * - in a 1:1 DM chat
 */
function canRequestMoney(report: OnyxEntry<Report>, policy: OnyxEntry<Policy>, otherParticipants: number[]): boolean {
    // User cannot request money in chat thread or in task report or in chat room
    if (isChatThread(report) || isTaskReport(report) || isChatRoom(report) || isSelfDM(report) || isGroupChat(report)) {
        return false;
    }

    // Users can only request money in DMs if they are a 1:1 DM
    if (isDM(report)) {
        return otherParticipants.length === 1;
    }

    // Prevent requesting money if pending IOU report waiting for their bank account already exists
    if (hasIOUWaitingOnCurrentUserBankAccount(report)) {
        return false;
    }

    let isOwnPolicyExpenseChat = report?.isOwnPolicyExpenseChat ?? false;
    if (isExpenseReport(report) && getParentReport(report)) {
        isOwnPolicyExpenseChat = Boolean(getParentReport(report)?.isOwnPolicyExpenseChat);
    }

    // In case there are no other participants than the current user and it's not user's own policy expense chat, they can't request money from such report
    if (otherParticipants.length === 0 && !isOwnPolicyExpenseChat) {
        return false;
    }

    // User can request money in any IOU report, unless paid, but user can only request money in an expense report
    // which is tied to their workspace chat.
    if (isMoneyRequestReport(report)) {
        const canAddTransactions = canAddOrDeleteTransactions(report);
        return isGroupPolicy(report) ? isOwnPolicyExpenseChat && canAddTransactions : canAddTransactions;
    }

    // In case of policy expense chat, users can only request money from their own policy expense chat
    return !isPolicyExpenseChat(report) || isOwnPolicyExpenseChat;
}

function isGroupChatAdmin(report: OnyxEntry<Report>, accountID: number) {
    if (!report?.participants) {
        return false;
    }

    const reportParticipants = report.participants ?? {};
    const participant = reportParticipants[accountID];
    return participant?.role === CONST.REPORT.ROLE.ADMIN;
}

/**
 * Helper method to define what money request options we want to show for particular method.
 * There are 4 money request options: Request, Split, Send and Track expense:
 * - Request option should show for:
 *     - DMs
 *     - own policy expense chats
 *     - open and processing expense reports tied to own policy expense chat
 *     - unsettled IOU reports
 * - Send option should show for:
 *     - DMs
 * - Split options should show for:
 *     - DMs
 *     - chat/policy rooms with more than 1 participant
 *     - groups chats with 3 and more participants
 *     - corporate workspace chats
 * - Track expense option should show for:
 *    - Self DMs
 *    - own policy expense chats
 *    - open and processing expense reports tied to own policy expense chat
 *
 * None of the options should show in chat threads or if there is some special Expensify account
 * as a participant of the report.
 */
function getMoneyRequestOptions(report: OnyxEntry<Report>, policy: OnyxEntry<Policy>, reportParticipants: number[], canUseTrackExpense = true): Array<ValueOf<typeof CONST.IOU.TYPE>> {
    // In any thread or task report, we do not allow any new money requests yet
    if (isChatThread(report) || isTaskReport(report) || (!canUseTrackExpense && isSelfDM(report))) {
        return [];
    }

    // We don't allow IOU actions if an Expensify account is a participant of the report, unless the policy that the report is on is owned by an Expensify account
    const doParticipantsIncludeExpensifyAccounts = lodashIntersection(reportParticipants, CONST.EXPENSIFY_ACCOUNT_IDS).length > 0;
    const isPolicyOwnedByExpensifyAccounts = report?.policyID ? CONST.EXPENSIFY_ACCOUNT_IDS.includes(getPolicy(report?.policyID ?? '')?.ownerAccountID ?? 0) : false;
    if (doParticipantsIncludeExpensifyAccounts && !isPolicyOwnedByExpensifyAccounts) {
        return [];
    }

    const otherParticipants = reportParticipants.filter((accountID) => currentUserPersonalDetails?.accountID !== accountID);
    const hasSingleOtherParticipantInReport = otherParticipants.length === 1;
    let options: Array<ValueOf<typeof CONST.IOU.TYPE>> = [];

    if (isSelfDM(report)) {
        options = [CONST.IOU.TYPE.TRACK_EXPENSE];
    }

    // User created policy rooms and default rooms like #admins or #announce will always have the Split Bill option
    // unless there are no other participants at all (e.g. #admins room for a policy with only 1 admin)
    // DM chats will have the Split Bill option.
    // Your own workspace chats will have the split bill option.
    if (
        (isChatRoom(report) && otherParticipants.length > 0) ||
        (isDM(report) && otherParticipants.length > 0) ||
        (isGroupChat(report) && otherParticipants.length > 0) ||
        (isPolicyExpenseChat(report) && report?.isOwnPolicyExpenseChat)
    ) {
        options = [CONST.IOU.TYPE.SPLIT];
    }

    if (canRequestMoney(report, policy, otherParticipants)) {
        options = [...options, CONST.IOU.TYPE.REQUEST];

        // If the user can request money from the workspace report, they can also track expenses
        if (canUseTrackExpense && (isPolicyExpenseChat(report) || isExpenseReport(report))) {
            options = [...options, CONST.IOU.TYPE.TRACK_EXPENSE];
        }
    }

    // Send money option should be visible only in 1:1 DMs
    if (isDM(report) && hasSingleOtherParticipantInReport) {
        options = [...options, CONST.IOU.TYPE.SEND];
    }

    return options;
}

/**
 * Allows a user to leave a policy room according to the following conditions of the visibility or chatType rNVP:
 * `public` - Anyone can leave (because anybody can join)
 * `public_announce` - Only non-policy members can leave (it's auto-shared with policy members)
 * `policy_admins` - Nobody can leave (it's auto-shared with all policy admins)
 * `policy_announce` - Nobody can leave (it's auto-shared with all policy members)
 * `policyExpenseChat` - Nobody can leave (it's auto-shared with all policy members)
 * `policy` - Anyone can leave (though only policy members can join)
 * `domain` - Nobody can leave (it's auto-shared with domain members)
 * `dm` - Nobody can leave (it's auto-shared with users)
 * `private` - Anybody can leave (though you can only be invited to join)
 */
function canLeaveRoom(report: OnyxEntry<Report>, isPolicyMember: boolean): boolean {
    if (!report?.visibility) {
        if (
            report?.chatType === CONST.REPORT.CHAT_TYPE.POLICY_ADMINS ||
            report?.chatType === CONST.REPORT.CHAT_TYPE.POLICY_ANNOUNCE ||
            report?.chatType === CONST.REPORT.CHAT_TYPE.POLICY_EXPENSE_CHAT ||
            report?.chatType === CONST.REPORT.CHAT_TYPE.DOMAIN_ALL ||
            report?.chatType === CONST.REPORT.CHAT_TYPE.SELF_DM ||
            !report?.chatType
        ) {
            // DM chats don't have a chatType
            return false;
        }
    } else if (isPublicAnnounceRoom(report) && isPolicyMember) {
        return false;
    }
    return true;
}

function isCurrentUserTheOnlyParticipant(participantAccountIDs?: number[]): boolean {
    return Boolean(participantAccountIDs?.length === 1 && participantAccountIDs?.[0] === currentUserAccountID);
}

/**
 * Returns display names for those that can see the whisper.
 * However, it returns "you" if the current user is the only one who can see it besides the person that sent it.
 */
function getWhisperDisplayNames(participantAccountIDs?: number[]): string | undefined {
    const isWhisperOnlyVisibleToCurrentUser = isCurrentUserTheOnlyParticipant(participantAccountIDs);

    // When the current user is the only participant, the display name needs to be "you" because that's the only person reading it
    if (isWhisperOnlyVisibleToCurrentUser) {
        return Localize.translateLocal('common.youAfterPreposition');
    }

    return participantAccountIDs?.map((accountID) => getDisplayNameForParticipant(accountID, !isWhisperOnlyVisibleToCurrentUser)).join(', ');
}

/**
 * Show subscript on workspace chats / threads and expense requests
 */
function shouldReportShowSubscript(report: OnyxEntry<Report>): boolean {
    if (isArchivedRoom(report) && !isWorkspaceThread(report)) {
        return false;
    }

    if (isPolicyExpenseChat(report) && !isChatThread(report) && !isTaskReport(report) && !report?.isOwnPolicyExpenseChat) {
        return true;
    }

    if (isPolicyExpenseChat(report) && !isThread(report) && !isTaskReport(report)) {
        return true;
    }

    if (isExpenseRequest(report)) {
        return true;
    }

    if (isExpenseReport(report) && isOneTransactionReport(report?.reportID ?? '')) {
        return true;
    }

    if (isWorkspaceTaskReport(report)) {
        return true;
    }

    if (isWorkspaceThread(report)) {
        return true;
    }

    return false;
}

/**
 * Return true if reports data exists
 */
function isReportDataReady(): boolean {
    return !isEmptyObject(allReports) && Object.keys(allReports ?? {}).some((key) => allReports?.[key]?.reportID);
}

/**
 * Return true if reportID from path is valid
 */
function isValidReportIDFromPath(reportIDFromPath: string): boolean {
    return !['', 'null', '0'].includes(reportIDFromPath);
}

/**
 * Return the errors we have when creating a chat or a workspace room
 */
function getAddWorkspaceRoomOrChatReportErrors(report: OnyxEntry<Report>): Errors | null | undefined {
    // We are either adding a workspace room, or we're creating a chat, it isn't possible for both of these to have errors for the same report at the same time, so
    // simply looking up the first truthy value will get the relevant property if it's set.
    return report?.errorFields?.addWorkspaceRoom ?? report?.errorFields?.createChat;
}

/**
 * Return true if the Money Request report is marked for deletion.
 */
function isMoneyRequestReportPendingDeletion(report: OnyxEntry<Report> | EmptyObject): boolean {
    if (!isMoneyRequestReport(report)) {
        return false;
    }

    const parentReportAction = ReportActionsUtils.getReportAction(report?.parentReportID ?? '', report?.parentReportActionID ?? '');
    return parentReportAction?.pendingAction === CONST.RED_BRICK_ROAD_PENDING_ACTION.DELETE;
}

function canUserPerformWriteAction(report: OnyxEntry<Report>) {
    const reportErrors = getAddWorkspaceRoomOrChatReportErrors(report);

    // If the Money Request report is marked for deletion, let us prevent any further write action.
    if (isMoneyRequestReportPendingDeletion(report)) {
        return false;
    }

    return !isArchivedRoom(report) && isEmptyObject(reportErrors) && report && isAllowedToComment(report) && !isAnonymousUser;
}

/**
 * Returns ID of the original report from which the given reportAction is first created.
 */
function getOriginalReportID(reportID: string, reportAction: OnyxEntry<ReportAction>): string | undefined {
    const reportActions = reportActionsByReport?.[reportID];
    const currentReportAction = reportActions?.[reportAction?.reportActionID ?? ''] ?? null;
    const transactionThreadReportID = ReportActionsUtils.getOneTransactionThreadReportID(reportID, reportActions ?? ([] as ReportAction[]));
    if (transactionThreadReportID !== null) {
        return Object.keys(currentReportAction ?? {}).length === 0 ? transactionThreadReportID : reportID;
    }
    return isThreadFirstChat(reportAction, reportID) && Object.keys(currentReportAction ?? {}).length === 0
        ? allReports?.[`${ONYXKEYS.COLLECTION.REPORT}${reportID}`]?.parentReportID
        : reportID;
}

/**
 * Return the pendingAction and the errors resulting from either
 *
 * - creating a workspace room
 * - starting a chat
 * - paying the money request
 *
 * while being offline
 */
function getReportOfflinePendingActionAndErrors(report: OnyxEntry<Report>): ReportOfflinePendingActionAndErrors {
    // It shouldn't be possible for all of these actions to be pending (or to have errors) for the same report at the same time, so just take the first that exists
    const reportPendingAction = report?.pendingFields?.addWorkspaceRoom ?? report?.pendingFields?.createChat ?? report?.pendingFields?.reimbursed;

    const reportErrors = getAddWorkspaceRoomOrChatReportErrors(report);
    return {reportPendingAction, reportErrors};
}

/**
 * Check if the report can create the request with type is iouType
 */
function canCreateRequest(report: OnyxEntry<Report>, policy: OnyxEntry<Policy>, iouType: (typeof CONST.IOU.TYPE)[keyof typeof CONST.IOU.TYPE]): boolean {
    const participantAccountIDs = report?.participantAccountIDs ?? [];
    if (!canUserPerformWriteAction(report)) {
        return false;
    }
    return getMoneyRequestOptions(report, policy, participantAccountIDs).includes(iouType);
}

function getWorkspaceChats(policyID: string, accountIDs: number[]): Array<OnyxEntry<Report>> {
    return Object.values(allReports ?? {}).filter((report) => isPolicyExpenseChat(report) && (report?.policyID ?? '') === policyID && accountIDs.includes(report?.ownerAccountID ?? -1));
}

/**
 * Gets all reports that relate to the policy
 *
 * @param policyID - the workspace ID to get all associated reports
 */
function getAllWorkspaceReports(policyID: string): Array<OnyxEntry<Report>> {
    return Object.values(allReports ?? {}).filter((report) => (report?.policyID ?? '') === policyID);
}

/**
 * @param policy - the workspace the report is on, null if the user isn't a member of the workspace
 */
function shouldDisableRename(report: OnyxEntry<Report>, policy: OnyxEntry<Policy>): boolean {
    if (isDefaultRoom(report) || isArchivedRoom(report) || isThread(report) || isMoneyRequestReport(report) || isPolicyExpenseChat(report)) {
        return true;
    }

    if (isGroupChat(report)) {
        return false;
    }

    // if the linked workspace is null, that means the person isn't a member of the workspace the report is in
    // which means this has to be a public room we want to disable renaming for
    if (!policy) {
        return true;
    }

    // If there is a linked workspace, that means the user is a member of the workspace the report is in and is allowed to rename.
    return false;
}

/**
 * @param policy - the workspace the report is on, null if the user isn't a member of the workspace
 */
function canEditWriteCapability(report: OnyxEntry<Report>, policy: OnyxEntry<Policy>): boolean {
    return PolicyUtils.isPolicyAdmin(policy) && !isAdminRoom(report) && !isArchivedRoom(report) && !isThread(report);
}

/**
 * @param policy - the workspace the report is on, null if the user isn't a member of the workspace
 */
function canEditRoomVisibility(report: OnyxEntry<Report>, policy: OnyxEntry<Policy>): boolean {
    return PolicyUtils.isPolicyAdmin(policy) && !isArchivedRoom(report);
}

/**
 * Returns the onyx data needed for the task assignee chat
 */
function getTaskAssigneeChatOnyxData(
    accountID: number,
    assigneeAccountID: number,
    taskReportID: string,
    assigneeChatReportID: string,
    parentReportID: string,
    title: string,
    assigneeChatReport: OnyxEntry<Report>,
): OnyxDataTaskAssigneeChat {
    // Set if we need to add a comment to the assignee chat notifying them that they have been assigned a task
    let optimisticAssigneeAddComment: OptimisticReportAction | undefined;
    // Set if this is a new chat that needs to be created for the assignee
    let optimisticChatCreatedReportAction: OptimisticCreatedReportAction | undefined;
    const currentTime = DateUtils.getDBTime();
    const optimisticData: OnyxUpdate[] = [];
    const successData: OnyxUpdate[] = [];
    const failureData: OnyxUpdate[] = [];

    // You're able to assign a task to someone you haven't chatted with before - so we need to optimistically create the chat and the chat reportActions
    // Only add the assignee chat report to onyx if we haven't already set it optimistically
    if (assigneeChatReport?.isOptimisticReport && assigneeChatReport.pendingFields?.createChat !== CONST.RED_BRICK_ROAD_PENDING_ACTION.ADD) {
        optimisticChatCreatedReportAction = buildOptimisticCreatedReportAction(assigneeChatReportID);
        optimisticData.push(
            {
                onyxMethod: Onyx.METHOD.MERGE,
                key: `${ONYXKEYS.COLLECTION.REPORT}${assigneeChatReportID}`,
                value: {
                    pendingFields: {
                        createChat: CONST.RED_BRICK_ROAD_PENDING_ACTION.ADD,
                    },
                    isHidden: false,
                },
            },
            {
                onyxMethod: Onyx.METHOD.MERGE,
                key: `${ONYXKEYS.COLLECTION.REPORT_ACTIONS}${assigneeChatReportID}`,
                value: {[optimisticChatCreatedReportAction.reportActionID]: optimisticChatCreatedReportAction as Partial<ReportAction>},
            },
        );

        successData.push({
            onyxMethod: Onyx.METHOD.MERGE,
            key: `${ONYXKEYS.COLLECTION.REPORT}${assigneeChatReportID}`,
            value: {
                pendingFields: {
                    createChat: null,
                },
                isOptimisticReport: false,
            },
        });

        failureData.push(
            {
                onyxMethod: Onyx.METHOD.SET,
                key: `${ONYXKEYS.COLLECTION.REPORT}${assigneeChatReportID}`,
                value: null,
            },
            {
                onyxMethod: Onyx.METHOD.MERGE,
                key: `${ONYXKEYS.COLLECTION.REPORT_ACTIONS}${assigneeChatReportID}`,
                value: {[optimisticChatCreatedReportAction.reportActionID]: {pendingAction: null}},
            },
            // If we failed, we want to remove the optimistic personal details as it was likely due to an invalid login
            {
                onyxMethod: Onyx.METHOD.MERGE,
                key: ONYXKEYS.PERSONAL_DETAILS_LIST,
                value: {
                    [assigneeAccountID]: null,
                },
            },
        );
    }

    // If you're choosing to share the task in the same DM as the assignee then we don't need to create another reportAction indicating that you've been assigned
    if (assigneeChatReportID !== parentReportID) {
        // eslint-disable-next-line @typescript-eslint/prefer-nullish-coalescing
        const displayname = allPersonalDetails?.[assigneeAccountID]?.displayName || allPersonalDetails?.[assigneeAccountID]?.login || '';
        optimisticAssigneeAddComment = buildOptimisticTaskCommentReportAction(taskReportID, title, assigneeAccountID, `assigned to ${displayname}`, parentReportID);
        const lastAssigneeCommentText = formatReportLastMessageText(optimisticAssigneeAddComment.reportAction.message?.[0]?.text ?? '');
        const optimisticAssigneeReport = {
            lastVisibleActionCreated: currentTime,
            lastMessageText: lastAssigneeCommentText,
            lastActorAccountID: accountID,
            lastReadTime: currentTime,
        };

        optimisticData.push(
            {
                onyxMethod: Onyx.METHOD.MERGE,
                key: `${ONYXKEYS.COLLECTION.REPORT_ACTIONS}${assigneeChatReportID}`,
                value: {[optimisticAssigneeAddComment.reportAction.reportActionID ?? '']: optimisticAssigneeAddComment.reportAction as ReportAction},
            },
            {
                onyxMethod: Onyx.METHOD.MERGE,
                key: `${ONYXKEYS.COLLECTION.REPORT}${assigneeChatReportID}`,
                value: optimisticAssigneeReport,
            },
        );
        successData.push({
            onyxMethod: Onyx.METHOD.MERGE,
            key: `${ONYXKEYS.COLLECTION.REPORT_ACTIONS}${assigneeChatReportID}`,
            value: {[optimisticAssigneeAddComment.reportAction.reportActionID ?? '']: {isOptimisticAction: null}},
        });
        failureData.push({
            onyxMethod: Onyx.METHOD.MERGE,
            key: `${ONYXKEYS.COLLECTION.REPORT_ACTIONS}${assigneeChatReportID}`,
            value: {[optimisticAssigneeAddComment.reportAction.reportActionID ?? '']: {pendingAction: null}},
        });
    }

    return {
        optimisticData,
        successData,
        failureData,
        optimisticAssigneeAddComment,
        optimisticChatCreatedReportAction,
    };
}

/**
 * Return iou report action display message
 */
function getIOUReportActionDisplayMessage(reportAction: OnyxEntry<ReportAction>, transaction?: OnyxEntry<Transaction>, shouldLog = false): string {
    if (reportAction?.actionName !== CONST.REPORT.ACTIONS.TYPE.IOU) {
        return '';
    }
    const originalMessage = reportAction.originalMessage;
    const {IOUReportID} = originalMessage;
    const iouReport = getReport(IOUReportID);
    let translationKey: TranslationPaths;
    if (originalMessage.type === CONST.IOU.REPORT_ACTION_TYPE.PAY) {
        // The `REPORT_ACTION_TYPE.PAY` action type is used for both fulfilling existing requests and sending money. To
        // differentiate between these two scenarios, we check if the `originalMessage` contains the `IOUDetails`
        // property. If it does, it indicates that this is a 'Send money' action.
        const {amount, currency} = originalMessage.IOUDetails ?? originalMessage;
        const formattedAmount = CurrencyUtils.convertToDisplayString(Math.abs(amount), currency) ?? '';

        switch (originalMessage.paymentType) {
            case CONST.IOU.PAYMENT_TYPE.ELSEWHERE:
                translationKey = 'iou.paidElsewhereWithAmount';
                break;
            case CONST.IOU.PAYMENT_TYPE.EXPENSIFY:
            case CONST.IOU.PAYMENT_TYPE.VBBA:
                translationKey = 'iou.paidWithExpensifyWithAmount';
                break;
            default:
                translationKey = 'iou.payerPaidAmount';
                break;
        }
        return Localize.translateLocal(translationKey, {amount: formattedAmount, payer: ''});
    }

    // This log to server is temporary and needed to determine if there is a case we need the transaction param
    // when we call getIOUReportActionDisplayMessage from ReportActionItemMessage
    if (shouldLog) {
        Log.alert('Transaction Param Used when getIOUReportActionDisplayMessage was called from ReportActionItemMessage', {
            reportActionID: reportAction.reportActionID,
            originalMessageType: originalMessage.type,
        });
    }

    const transactionDetails = getTransactionDetails(!isEmptyObject(transaction) ? transaction : null);
    const formattedAmount = CurrencyUtils.convertToDisplayString(transactionDetails?.amount ?? 0, transactionDetails?.currency);
    const isRequestSettled = isSettled(originalMessage.IOUReportID);
    const isApproved = isReportApproved(iouReport);
    if (isRequestSettled) {
        return Localize.translateLocal('iou.payerSettled', {
            amount: formattedAmount,
        });
    }
    if (isApproved) {
        return Localize.translateLocal('iou.approvedAmount', {
            amount: formattedAmount,
        });
    }
    if (ReportActionsUtils.isSplitBillAction(reportAction)) {
        translationKey = 'iou.didSplitAmount';
    } else if (ReportActionsUtils.isTrackExpenseAction(reportAction)) {
        translationKey = 'iou.trackedAmount';
    } else {
        translationKey = 'iou.requestedAmount';
    }
    return Localize.translateLocal(translationKey, {
        formattedAmount,
        comment: transactionDetails?.comment ?? '',
    });
}

/**
 * Checks if a report is a group chat.
 *
 * A report is a group chat if it meets the following conditions:
 * - Not a chat thread.
 * - Not a task report.
 * - Not a money request / IOU report.
 * - Not an archived room.
 * - Not a public / admin / announce chat room (chat type doesn't match any of the specified types).
 * - More than 2 participants.
 *
 */
function isDeprecatedGroupDM(report: OnyxEntry<Report>): boolean {
    return Boolean(
        report &&
            !isChatThread(report) &&
            !isTaskReport(report) &&
            !isMoneyRequestReport(report) &&
            !isArchivedRoom(report) &&
            !Object.values(CONST.REPORT.CHAT_TYPE).some((chatType) => chatType === getChatType(report)) &&
            (report.participantAccountIDs?.length ?? 0) > 1,
    );
}

/**
 * Assume any report without a reportID is unusable.
 */
function isValidReport(report?: OnyxEntry<Report>): boolean {
    return Boolean(report?.reportID);
}

/**
 * Check to see if we are a participant of this report.
 */
function isReportParticipant(accountID: number, report: OnyxEntry<Report>): boolean {
    if (!accountID) {
        return false;
    }

    // If we have a DM AND the accountID we are checking is the current user THEN we won't find them as a participant and must assume they are a participant
    if (isDM(report) && accountID === currentUserAccountID) {
        return true;
    }

    const possibleAccountIDs = report?.participantAccountIDs ?? [];
    if (report?.ownerAccountID) {
        possibleAccountIDs.push(report?.ownerAccountID);
    }
    if (report?.managerID) {
        possibleAccountIDs.push(report?.managerID);
    }
    return possibleAccountIDs.includes(accountID);
}

function shouldUseFullTitleToDisplay(report: OnyxEntry<Report>): boolean {
    return isMoneyRequestReport(report) || isPolicyExpenseChat(report) || isChatRoom(report) || isChatThread(report) || isTaskReport(report) || isGroupChat(report);
}

function getRoom(type: ValueOf<typeof CONST.REPORT.CHAT_TYPE>, policyID: string): OnyxEntry<Report> | undefined {
    const room = Object.values(allReports ?? {}).find((report) => report?.policyID === policyID && report?.chatType === type && !isThread(report));
    return room;
}

/**
 *  We only want policy members who are members of the report to be able to modify the report description, but not in thread chat.
 */
function canEditReportDescription(report: OnyxEntry<Report>, policy: OnyxEntry<Policy> | undefined): boolean {
    return (
        !isMoneyRequestReport(report) &&
        !isArchivedRoom(report) &&
        isChatRoom(report) &&
        !isChatThread(report) &&
        !isEmpty(policy) &&
        hasParticipantInArray(report, [currentUserAccountID ?? 0])
    );
}

function canEditPolicyDescription(policy: OnyxEntry<Policy>): boolean {
    return PolicyUtils.isPolicyAdmin(policy);
}

/**
 * Checks if report action has error when smart scanning
 */
function hasSmartscanError(reportActions: ReportAction[]) {
    return reportActions.some((action) => {
        if (!ReportActionsUtils.isSplitBillAction(action) && !ReportActionsUtils.isReportPreviewAction(action)) {
            return false;
        }
        const IOUReportID = ReportActionsUtils.getIOUReportIDFromReportActionPreview(action);
        const isReportPreviewError = ReportActionsUtils.isReportPreviewAction(action) && hasMissingSmartscanFields(IOUReportID) && !isSettled(IOUReportID);
        const transactionID = (action.originalMessage as IOUMessage).IOUTransactionID ?? '0';
        const transaction = allTransactions?.[`${ONYXKEYS.COLLECTION.TRANSACTION}${transactionID}`] ?? {};
        const isSplitBillError = ReportActionsUtils.isSplitBillAction(action) && TransactionUtils.hasMissingSmartscanFields(transaction as Transaction);

        return isReportPreviewError || isSplitBillError;
    });
}

function shouldAutoFocusOnKeyPress(event: KeyboardEvent): boolean {
    if (event.key.length > 1) {
        return false;
    }

    // If a key is pressed in combination with Meta, Control or Alt do not focus
    if (event.ctrlKey || event.metaKey) {
        return false;
    }

    if (event.code === 'Space') {
        return false;
    }

    return true;
}

/**
 * Navigates to the appropriate screen based on the presence of a private note for the current user.
 */
function navigateToPrivateNotes(report: OnyxEntry<Report>, session: OnyxEntry<Session>) {
    if (isEmpty(report) || isEmpty(session) || !session.accountID) {
        return;
    }
    const currentUserPrivateNote = report.privateNotes?.[session.accountID]?.note ?? '';
    if (isEmpty(currentUserPrivateNote)) {
        Navigation.navigate(ROUTES.PRIVATE_NOTES_EDIT.getRoute(report.reportID, session.accountID));
        return;
    }
    Navigation.navigate(ROUTES.PRIVATE_NOTES_LIST.getRoute(report.reportID));
}

/**
 * Check if Report has any held expenses
 */
function isHoldCreator(transaction: OnyxEntry<Transaction>, reportID: string): boolean {
    const holdReportAction = ReportActionsUtils.getReportAction(reportID, `${transaction?.comment?.hold ?? ''}`);
    return isActionCreator(holdReportAction);
}

/**
 * Get all held transactions of a iouReport
 */
function getAllHeldTransactions(iouReportID: string): Transaction[] {
    const transactions = TransactionUtils.getAllReportTransactions(iouReportID);
    return transactions.filter((transaction) => TransactionUtils.isOnHold(transaction));
}

/**
 * Check if Report has any held expenses
 */
function hasHeldExpenses(iouReportID?: string): boolean {
    const transactions = TransactionUtils.getAllReportTransactions(iouReportID);
    return transactions.some((transaction) => TransactionUtils.isOnHold(transaction));
}

/**
 * Check if all expenses in the Report are on hold
 */
function hasOnlyHeldExpenses(iouReportID: string): boolean {
    const transactions = TransactionUtils.getAllReportTransactions(iouReportID);
    return !transactions.some((transaction) => !TransactionUtils.isOnHold(transaction));
}

/**
 * Checks if thread replies should be displayed
 */
function shouldDisplayThreadReplies(reportAction: OnyxEntry<ReportAction>, reportID: string): boolean {
    const hasReplies = (reportAction?.childVisibleActionCount ?? 0) > 0;
    return hasReplies && !!reportAction?.childCommenterCount && !isThreadFirstChat(reportAction, reportID);
}

/**
 * Check if money report has any transactions updated optimistically
 */
function hasUpdatedTotal(report: OnyxEntry<Report>, policy: OnyxEntry<Policy>): boolean {
    if (!report) {
        return true;
    }

    const transactions = TransactionUtils.getAllReportTransactions(report.reportID);
    const hasPendingTransaction = transactions.some((transaction) => !!transaction.pendingAction);
    const hasTransactionWithDifferentCurrency = transactions.some((transaction) => transaction.currency !== report.currency);
    const hasDifferentWorkspaceCurrency = report.pendingFields?.createChat && isExpenseReport(report) && report.currency !== policy?.outputCurrency;

    return !(hasPendingTransaction && (hasTransactionWithDifferentCurrency || hasDifferentWorkspaceCurrency)) && !(hasHeldExpenses(report.reportID) && report?.unheldTotal === undefined);
}

/**
 * Return held and full amount formatted with used currency
 */
function getNonHeldAndFullAmount(iouReport: OnyxEntry<Report>, policy: OnyxEntry<Policy>): string[] {
    const transactions = TransactionUtils.getAllReportTransactions(iouReport?.reportID ?? '');
    const hasPendingTransaction = transactions.some((transaction) => !!transaction.pendingAction);

    if (hasUpdatedTotal(iouReport, policy) && hasPendingTransaction) {
        const unheldTotal = transactions.reduce((currentVal, transaction) => currentVal - (!TransactionUtils.isOnHold(transaction) ? transaction.amount : 0), 0);

        return [CurrencyUtils.convertToDisplayString(unheldTotal, iouReport?.currency ?? ''), CurrencyUtils.convertToDisplayString((iouReport?.total ?? 0) * -1, iouReport?.currency ?? '')];
    }

    return [
        CurrencyUtils.convertToDisplayString((iouReport?.unheldTotal ?? 0) * -1, iouReport?.currency ?? ''),
        CurrencyUtils.convertToDisplayString((iouReport?.total ?? 0) * -1, iouReport?.currency ?? ''),
    ];
}

/**
 * Disable reply in thread action if:
 *
 * - The action is listed in the thread-disabled list
 * - The action is a split bill action
 * - The action is deleted and is not threaded
 * - The report is archived and the action is not threaded
 * - The action is a whisper action and it's neither a report preview nor IOU action
 * - The action is the thread's first chat
 */
function shouldDisableThread(reportAction: OnyxEntry<ReportAction>, reportID: string): boolean {
    const isSplitBillAction = ReportActionsUtils.isSplitBillAction(reportAction);
    const isDeletedAction = ReportActionsUtils.isDeletedAction(reportAction);
    const isReportPreviewAction = ReportActionsUtils.isReportPreviewAction(reportAction);
    const isIOUAction = ReportActionsUtils.isMoneyRequestAction(reportAction);
    const isWhisperAction = ReportActionsUtils.isWhisperAction(reportAction);
    const isArchivedReport = isArchivedRoom(getReport(reportID));

    return (
        CONST.REPORT.ACTIONS.THREAD_DISABLED.some((action: string) => action === reportAction?.actionName) ||
        isSplitBillAction ||
        (isDeletedAction && !reportAction?.childVisibleActionCount) ||
        (isArchivedReport && !reportAction?.childVisibleActionCount) ||
        (isWhisperAction && !isReportPreviewAction && !isIOUAction) ||
        isThreadFirstChat(reportAction, reportID)
    );
}

function getAllAncestorReportActions(report: Report | null | undefined): Ancestor[] {
    if (!report) {
        return [];
    }
    const allAncestors: Ancestor[] = [];
    let parentReportID = report.parentReportID;
    let parentReportActionID = report.parentReportActionID;

    // Store the child of parent report
    let currentReport = report;

    while (parentReportID) {
        const parentReport = getReport(parentReportID);
        const parentReportAction = ReportActionsUtils.getReportAction(parentReportID, parentReportActionID ?? '0');

        if (!parentReportAction || ReportActionsUtils.isTransactionThread(parentReportAction) || !parentReport) {
            break;
        }

        const isParentReportActionUnread = ReportActionsUtils.isCurrentActionUnread(parentReport, parentReportAction);
        allAncestors.push({
            report: currentReport,
            reportAction: parentReportAction,
            shouldDisplayNewMarker: isParentReportActionUnread,
        });
        parentReportID = parentReport?.parentReportID;
        parentReportActionID = parentReport?.parentReportActionID;
        if (!isEmptyObject(parentReport)) {
            currentReport = parentReport;
        }
    }

    return allAncestors.reverse();
}

function getAllAncestorReportActionIDs(report: Report | null | undefined, includeTransactionThread = false): AncestorIDs {
    if (!report) {
        return {
            reportIDs: [],
            reportActionsIDs: [],
        };
    }

    const allAncestorIDs: AncestorIDs = {
        reportIDs: [],
        reportActionsIDs: [],
    };
    let parentReportID = report.parentReportID;
    let parentReportActionID = report.parentReportActionID;

    while (parentReportID) {
        const parentReport = getReport(parentReportID);
        const parentReportAction = ReportActionsUtils.getReportAction(parentReportID, parentReportActionID ?? '0');

        if (!parentReportAction || (!includeTransactionThread && ReportActionsUtils.isTransactionThread(parentReportAction)) || !parentReport) {
            break;
        }

        allAncestorIDs.reportIDs.push(parentReportID ?? '');
        allAncestorIDs.reportActionsIDs.push(parentReportActionID ?? '');

        parentReportID = parentReport?.parentReportID;
        parentReportActionID = parentReport?.parentReportActionID;
    }

    return allAncestorIDs;
}

/**
 * Get optimistic data of parent report action
 * @param reportID The reportID of the report that is updated
 * @param lastVisibleActionCreated Last visible action created of the child report
 * @param type The type of action in the child report
 */
function getOptimisticDataForParentReportAction(reportID: string, lastVisibleActionCreated: string, type: string): Array<OnyxUpdate | EmptyObject> {
    const report = getReport(reportID);

    if (!report || isEmptyObject(report)) {
        return [];
    }

    const ancestors = getAllAncestorReportActionIDs(report, true);
    const totalAncestor = ancestors.reportIDs.length;

    return Array.from(Array(totalAncestor), (_, index) => {
        const ancestorReport = getReport(ancestors.reportIDs[index]);

        if (!ancestorReport || isEmptyObject(ancestorReport)) {
            return {} as EmptyObject;
        }

        const ancestorReportAction = ReportActionsUtils.getReportAction(ancestorReport.reportID, ancestors.reportActionsIDs[index]);

        if (!ancestorReportAction || isEmptyObject(ancestorReportAction)) {
            return {} as EmptyObject;
        }

        return {
            onyxMethod: Onyx.METHOD.MERGE,
            key: `${ONYXKEYS.COLLECTION.REPORT_ACTIONS}${ancestorReport.reportID}`,
            value: {
                [ancestorReportAction?.reportActionID ?? '']: updateOptimisticParentReportAction(ancestorReportAction, lastVisibleActionCreated, type),
            },
        };
    });
}

function canBeAutoReimbursed(report: OnyxEntry<Report>, policy: OnyxEntry<Policy> | EmptyObject): boolean {
    if (isEmptyObject(policy)) {
        return false;
    }
    type CurrencyType = (typeof CONST.DIRECT_REIMBURSEMENT_CURRENCIES)[number];
    const reimbursableTotal = getMoneyRequestSpendBreakdown(report).totalDisplaySpend;
    const autoReimbursementLimit = policy.autoReimbursementLimit ?? 0;
    const isAutoReimbursable =
        isGroupPolicy(report) &&
        policy.reimbursementChoice === CONST.POLICY.REIMBURSEMENT_CHOICES.REIMBURSEMENT_YES &&
        autoReimbursementLimit >= reimbursableTotal &&
        reimbursableTotal > 0 &&
        CONST.DIRECT_REIMBURSEMENT_CURRENCIES.includes(report?.currency as CurrencyType);
    return isAutoReimbursable;
}

/** Check if the current user is an owner of the report */
function isReportOwner(report: OnyxEntry<Report>): boolean {
    return report?.ownerAccountID === currentUserPersonalDetails?.accountID;
}

function isAllowedToApproveExpenseReport(report: OnyxEntry<Report>, approverAccountID?: number): boolean {
    const policy = getPolicy(report?.policyID);
    const {preventSelfApproval} = policy;

    const isOwner = (approverAccountID ?? currentUserAccountID) === report?.ownerAccountID;

    return !(preventSelfApproval && isOwner);
}

function isAllowedToSubmitDraftExpenseReport(report: OnyxEntry<Report>): boolean {
    const policy = getPolicy(report?.policyID);
    const {submitsTo} = policy;

    return isAllowedToApproveExpenseReport(report, submitsTo);
}

/**
 * What missing payment method does this report action indicate, if any?
 */
function getIndicatedMissingPaymentMethod(userWallet: OnyxEntry<UserWallet>, reportId: string, reportAction: ReportAction): MissingPaymentMethod | undefined {
    const isSubmitterOfUnsettledReport = isCurrentUserSubmitter(reportId) && !isSettled(reportId);
    if (!isSubmitterOfUnsettledReport || reportAction.actionName !== CONST.REPORT.ACTIONS.TYPE.REIMBURSEMENTQUEUED) {
        return undefined;
    }
    const paymentType = reportAction.originalMessage?.paymentType;
    if (paymentType === CONST.IOU.PAYMENT_TYPE.EXPENSIFY) {
        return isEmpty(userWallet) || userWallet.tierName === CONST.WALLET.TIER_NAME.SILVER ? 'wallet' : undefined;
    }

    return !store.hasCreditBankAccount() ? 'bankAccount' : undefined;
}

/**
 * Checks if report chat contains missing payment method
 */
function hasMissingPaymentMethod(userWallet: OnyxEntry<UserWallet>, iouReportID: string): boolean {
    const reportActions = reportActionsByReport?.[iouReportID] ?? {};
    return Object.values(reportActions).some((action) => getIndicatedMissingPaymentMethod(userWallet, iouReportID, action) !== undefined);
}

/**
 * Used from money request actions to decide if we need to build an optimistic money request report.
   Create a new report if:
   - we don't have an iouReport set in the chatReport
   - we have one, but it's waiting on the payee adding a bank account
   - we have one but we can't add more transactions to it due to: report is approved or settled, or report is processing and policy isn't on Instant submit reporting frequency
 */
function shouldCreateNewMoneyRequestReport(existingIOUReport: OnyxEntry<Report> | undefined | null, chatReport: OnyxEntry<Report> | null): boolean {
    return !existingIOUReport || hasIOUWaitingOnCurrentUserBankAccount(chatReport) || !canAddOrDeleteTransactions(existingIOUReport);
}

/**
 * Checks if report contains actions with errors
 */
function hasActionsWithErrors(reportID: string): boolean {
    const reportActions = reportActionsByReport?.[reportID ?? ''] ?? {};
    return Object.values(reportActions).some((action) => !isEmptyObject(action.errors));
}

function canLeavePolicyExpenseChat(report: OnyxEntry<Report>, policy: OnyxEntry<Policy>): boolean {
    return isPolicyExpenseChat(report) && !(PolicyUtils.isPolicyAdmin(policy) || PolicyUtils.isPolicyOwner(policy, currentUserAccountID ?? -1) || isReportOwner(report));
}

function getReportActionActorAccountID(reportAction: OnyxEntry<ReportAction>, iouReport: OnyxEntry<Report> | undefined): number | undefined {
    switch (reportAction?.actionName) {
        case CONST.REPORT.ACTIONS.TYPE.REPORTPREVIEW:
            return iouReport ? iouReport.managerID : reportAction?.actorAccountID;

        case CONST.REPORT.ACTIONS.TYPE.SUBMITTED:
            return reportAction?.adminAccountID ?? reportAction?.actorAccountID;

        default:
            return reportAction?.actorAccountID;
    }
}

/**
 * @returns the object to update `report.hasOutstandingChildRequest`
 */
function getOutstandingChildRequest(iouReport: OnyxEntry<Report> | EmptyObject): OutstandingChildRequest {
    if (!iouReport || isEmptyObject(iouReport)) {
        return {};
    }

    if (!isExpenseReport(iouReport)) {
        return {
            hasOutstandingChildRequest: iouReport.managerID === currentUserAccountID && iouReport.total !== 0,
        };
    }

    const policy = getPolicy(iouReport.policyID);
    const shouldBeManuallySubmitted = PolicyUtils.isPaidGroupPolicy(policy) && !policy?.harvesting?.enabled;
    const isOwnFreePolicy = PolicyUtils.isFreeGroupPolicy(policy) && PolicyUtils.isPolicyAdmin(policy);
    if (shouldBeManuallySubmitted || isOwnFreePolicy) {
        return {
            hasOutstandingChildRequest: true,
        };
    }

    // We don't need to update hasOutstandingChildRequest in this case
    return {};
}

function canReportBeMentionedWithinPolicy(report: OnyxEntry<Report>, policyID: string): boolean {
    if (report?.policyID !== policyID) {
        return false;
    }

    return isChatRoom(report) && !isThread(report);
}

export {
    getReportParticipantsTitle,
    isReportMessageAttachment,
    findLastAccessedReport,
    canBeAutoReimbursed,
    canEditReportAction,
    canFlagReportAction,
    shouldShowFlagComment,
    isActionCreator,
    canDeleteReportAction,
    canLeaveRoom,
    sortReportsByLastRead,
    isDefaultRoom,
    isAdminRoom,
    isAdminsOnlyPostingRoom,
    isAnnounceRoom,
    isUserCreatedPolicyRoom,
    isChatRoom,
    getChatRoomSubtitle,
    getParentNavigationSubtitle,
    getPolicyName,
    getPolicyType,
    isArchivedRoom,
    isClosedExpenseReportWithNoExpenses,
    isExpensifyOnlyParticipantInReport,
    canCreateTaskInReport,
    isPolicyExpenseChatAdmin,
    isPolicyAdmin,
    isPublicRoom,
    isPublicAnnounceRoom,
    isConciergeChatReport,
    isProcessingReport,
    isCurrentUserTheOnlyParticipant,
    hasAutomatedExpensifyAccountIDs,
    hasExpensifyGuidesEmails,
    requiresAttentionFromCurrentUser,
    isIOUOwnedByCurrentUser,
    getMoneyRequestSpendBreakdown,
    canShowReportRecipientLocalTime,
    formatReportLastMessageText,
    chatIncludesConcierge,
    isPolicyExpenseChat,
    isGroupPolicy,
    isPaidGroupPolicy,
    isControlPolicyExpenseChat,
    isControlPolicyExpenseReport,
    isPaidGroupPolicyExpenseChat,
    isPaidGroupPolicyExpenseReport,
    getIconsForParticipants,
    getIcons,
    getRoomWelcomeMessage,
    getDisplayNamesWithTooltips,
    getReportName,
    getReport,
    getReportNotificationPreference,
    getReportIDFromLink,
    getReportPolicyID,
    getRouteFromLink,
    getDeletedParentActionMessageForChatReport,
    getLastVisibleMessage,
    navigateToDetailsPage,
    generateReportID,
    hasReportNameError,
    isUnread,
    isUnreadWithMention,
    buildOptimisticWorkspaceChats,
    buildOptimisticTaskReport,
    buildOptimisticChatReport,
    buildOptimisticGroupChatReport,
    buildOptimisticClosedReportAction,
    buildOptimisticCreatedReportAction,
    buildOptimisticRenamedRoomReportAction,
    buildOptimisticEditedTaskFieldReportAction,
    buildOptimisticChangedTaskAssigneeReportAction,
    buildOptimisticIOUReport,
    buildOptimisticApprovedReportAction,
    buildOptimisticMovedReportAction,
    buildOptimisticSubmittedReportAction,
    buildOptimisticExpenseReport,
    buildOptimisticIOUReportAction,
    buildOptimisticMoneyRequestEntities,
    buildOptimisticReportPreview,
    buildOptimisticModifiedExpenseReportAction,
    buildOptimisticCancelPaymentReportAction,
    updateReportPreview,
    buildOptimisticTaskReportAction,
    buildOptimisticAddCommentReportAction,
    buildOptimisticTaskCommentReportAction,
    updateOptimisticParentReportAction,
    getOptimisticDataForParentReportAction,
    shouldReportBeInOptionList,
    getChatByParticipants,
    getChatByParticipantsAndPolicy,
    getAllPolicyReports,
    getIOUReportActionMessage,
    getDisplayNameForParticipant,
    getWorkspaceIcon,
    isOptimisticPersonalDetail,
    shouldDisableDetailPage,
    isChatReport,
    isCurrentUserSubmitter,
    isExpenseReport,
    isExpenseRequest,
    isIOUReport,
    isTaskReport,
    isOpenTaskReport,
    isCanceledTaskReport,
    isCompletedTaskReport,
    isReportManager,
    isReportApproved,
    isMoneyRequestReport,
    isMoneyRequest,
    chatIncludesChronos,
    getNewMarkerReportActionID,
    canSeeDefaultRoom,
    getDefaultWorkspaceAvatar,
    getDefaultWorkspaceAvatarTestID,
    getCommentLength,
    getParsedComment,
    getMoneyRequestOptions,
    canCreateRequest,
    hasIOUWaitingOnCurrentUserBankAccount,
    canRequestMoney,
    getWhisperDisplayNames,
    getWorkspaceAvatar,
    isThread,
    isChatThread,
    isThreadFirstChat,
    isChildReport,
    shouldReportShowSubscript,
    isReportDataReady,
    isValidReportIDFromPath,
    isSettled,
    isAllowedToComment,
    getBankAccountRoute,
    getRootParentReport,
    getReportPreviewMessage,
    isMoneyRequestReportPendingDeletion,
    canUserPerformWriteAction,
    getOriginalReportID,
    canAccessReport,
    getAddWorkspaceRoomOrChatReportErrors,
    getReportOfflinePendingActionAndErrors,
    isDM,
    isSelfDM,
    getWorkspaceChats,
    getAllWorkspaceReports,
    shouldDisableRename,
    hasSingleParticipant,
    getReportRecipientAccountIDs,
    isOneOnOneChat,
    isOneTransactionThread,
    isPayer,
    goBackToDetailsPage,
    getTransactionReportName,
    getTransactionDetails,
    getTaskAssigneeChatOnyxData,
    canEditMoneyRequest,
    canEditFieldOfMoneyRequest,
    buildTransactionThread,
    areAllRequestsBeingSmartScanned,
    getTransactionsWithReceipts,
    hasOnlyTransactionsWithPendingRoutes,
    hasNonReimbursableTransactions,
    hasMissingSmartscanFields,
    getIOUReportActionDisplayMessage,
    isWaitingForAssigneeToCompleteTask,
    isDeprecatedGroupDM,
    isOpenExpenseReport,
    shouldUseFullTitleToDisplay,
    parseReportRouteParams,
    getReimbursementQueuedActionMessage,
    getReimbursementDeQueuedActionMessage,
    getPersonalDetailsForAccountID,
    getRoom,
    canEditReportDescription,
    doesTransactionThreadHaveViolations,
    shouldDisplayTransactionThreadViolations,
    hasViolations,
    navigateToPrivateNotes,
    canEditWriteCapability,
    isHoldCreator,
    hasHeldExpenses,
    hasOnlyHeldExpenses,
    getNonHeldAndFullAmount,
    hasSmartscanError,
    shouldAutoFocusOnKeyPress,
    buildOptimisticHoldReportAction,
    buildOptimisticHoldReportActionComment,
    buildOptimisticUnHoldReportAction,
    shouldDisplayThreadReplies,
    shouldDisableThread,
    getUserDetailTooltipText,
    doesReportBelongToWorkspace,
    getChildReportNotificationPreference,
    getAllAncestorReportActions,
    isReportParticipant,
    isValidReport,
    getReportDescriptionText,
    isReportFieldOfTypeTitle,
    hasMissingPaymentMethod,
    isIOUReportUsingReport,
    hasUpdatedTotal,
    isReportFieldDisabled,
    getAvailableReportFields,
    isReportOwner,
    getReportFieldKey,
    reportFieldsEnabled,
    getAllAncestorReportActionIDs,
    getPendingChatMembers,
    canEditRoomVisibility,
    canEditPolicyDescription,
    getPolicyDescriptionText,
    getDefaultGroupAvatar,
    isAllowedToSubmitDraftExpenseReport,
    isAllowedToApproveExpenseReport,
    findSelfDMReportID,
    getIndicatedMissingPaymentMethod,
    isJoinRequestInAdminRoom,
    canAddOrDeleteTransactions,
    shouldCreateNewMoneyRequestReport,
    getLastUpdatedReport,
    isGroupChat,
    isTrackExpenseReport,
    hasActionsWithErrors,
    getReportActionActorAccountID,
    getGroupChatName,
    canLeavePolicyExpenseChat,
    getOutstandingChildRequest,
<<<<<<< HEAD
    buildOptimisticInvoiceReport,
    buildOptimisticInviteReportAction,
    isInvoiceRoom,
    getInvoiceChatByParticipants,
=======
    getVisibleChatMemberAccountIDs,
    getParticipantAccountIDs,
    getParticipants,
    isGroupChatAdmin,
    buildParticipantsFromAccountIDs,
    canReportBeMentionedWithinPolicy,
    getAllHeldTransactions,
>>>>>>> 447f0f76
};

export type {
    ExpenseOriginalMessage,
    OptionData,
    OptimisticChatReport,
    DisplayNameWithTooltips,
    OptimisticTaskReportAction,
    OptimisticAddCommentReportAction,
    OptimisticCreatedReportAction,
    OptimisticClosedReportAction,
    Ancestor,
    OptimisticIOUReportAction,
    TransactionDetails,
    OptimisticInviteReportAction,
};<|MERGE_RESOLUTION|>--- conflicted
+++ resolved
@@ -285,11 +285,8 @@
     | 'visibility'
     | 'description'
     | 'writeCapability'
-<<<<<<< HEAD
+    | 'avatarUrl'
     | 'invoiceReceiver'
-=======
-    | 'avatarUrl'
->>>>>>> 447f0f76
 > & {
     isOptimisticReport: true;
 };
@@ -6219,12 +6216,6 @@
     getGroupChatName,
     canLeavePolicyExpenseChat,
     getOutstandingChildRequest,
-<<<<<<< HEAD
-    buildOptimisticInvoiceReport,
-    buildOptimisticInviteReportAction,
-    isInvoiceRoom,
-    getInvoiceChatByParticipants,
-=======
     getVisibleChatMemberAccountIDs,
     getParticipantAccountIDs,
     getParticipants,
@@ -6232,7 +6223,10 @@
     buildParticipantsFromAccountIDs,
     canReportBeMentionedWithinPolicy,
     getAllHeldTransactions,
->>>>>>> 447f0f76
+    buildOptimisticInvoiceReport,
+    buildOptimisticInviteReportAction,
+    isInvoiceRoom,
+    getInvoiceChatByParticipants,
 };
 
 export type {

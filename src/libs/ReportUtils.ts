import {format} from 'date-fns';
import {ExpensiMark, Str} from 'expensify-common';
import {isEmpty} from 'lodash';
import lodashEscape from 'lodash/escape';
import lodashFindLastIndex from 'lodash/findLastIndex';
import lodashIntersection from 'lodash/intersection';
import lodashIsEqual from 'lodash/isEqual';
import type {OnyxCollection, OnyxEntry, OnyxUpdate} from 'react-native-onyx';
import Onyx from 'react-native-onyx';
import type {OriginalMessageModifiedExpense} from 'src/types/onyx/OriginalMessage';
import type {TupleToUnion, ValueOf} from 'type-fest';
import type {FileObject} from '@components/AttachmentModal';
import {FallbackAvatar} from '@components/Icon/Expensicons';
import * as defaultGroupAvatars from '@components/Icon/GroupDefaultAvatars';
import * as defaultWorkspaceAvatars from '@components/Icon/WorkspaceDefaultAvatars';
import type {MoneyRequestAmountInputProps} from '@components/MoneyRequestAmountInput';
import type {IOUAction, IOUType} from '@src/CONST';
import CONST from '@src/CONST';
import type {ParentNavigationSummaryParams, TranslationPaths} from '@src/languages/types';
import ONYXKEYS from '@src/ONYXKEYS';
import type {Route} from '@src/ROUTES';
import ROUTES from '@src/ROUTES';
import SCREENS from '@src/SCREENS';
import type {
    Beta,
    OnyxInputOrEntry,
    PersonalDetails,
    PersonalDetailsList,
    Policy,
    PolicyReportField,
    Report,
    ReportAction,
    ReportMetadata,
    ReportNameValuePairs,
    Session,
    Task,
    Transaction,
    TransactionViolation,
    UserWallet,
} from '@src/types/onyx';
import type {Participant} from '@src/types/onyx/IOU';
import type {Errors, Icon, PendingAction} from '@src/types/onyx/OnyxCommon';
import type {OriginalMessageChangeLog, PaymentMethodType} from '@src/types/onyx/OriginalMessage';
import type {Status} from '@src/types/onyx/PersonalDetails';
import type {NotificationPreference, Participants, PendingChatMember, Participant as ReportParticipant} from '@src/types/onyx/Report';
import type {Message, ReportActions} from '@src/types/onyx/ReportAction';
import type {Comment, Receipt, TransactionChanges, WaypointCollection} from '@src/types/onyx/Transaction';
import {isEmptyObject} from '@src/types/utils/EmptyObject';
import type IconAsset from '@src/types/utils/IconAsset';
import AccountUtils from './AccountUtils';
import * as IOU from './actions/IOU';
import * as PolicyActions from './actions/Policy/Policy';
import * as store from './actions/ReimbursementAccount/store';
import * as CurrencyUtils from './CurrencyUtils';
import DateUtils from './DateUtils';
import {hasValidDraftComment} from './DraftCommentUtils';
import isReportMessageAttachment from './isReportMessageAttachment';
import localeCompare from './LocaleCompare';
import * as LocalePhoneNumber from './LocalePhoneNumber';
import * as Localize from './Localize';
import {isEmailPublicDomain} from './LoginUtils';
import ModifiedExpenseMessage from './ModifiedExpenseMessage';
import linkingConfig from './Navigation/linkingConfig';
import Navigation from './Navigation/Navigation';
import * as NumberUtils from './NumberUtils';
import {parseHtmlToText} from './OnyxAwareParser';
import Permissions from './Permissions';
import * as PersonalDetailsUtils from './PersonalDetailsUtils';
import * as PhoneNumber from './PhoneNumber';
import * as PolicyUtils from './PolicyUtils';
import type {LastVisibleMessage} from './ReportActionsUtils';
import * as ReportActionsUtils from './ReportActionsUtils';
import StringUtils from './StringUtils';
import * as SubscriptionUtils from './SubscriptionUtils';
import * as TransactionUtils from './TransactionUtils';
import * as Url from './Url';
import type {AvatarSource} from './UserUtils';
import * as UserUtils from './UserUtils';

type AvatarRange = 1 | 2 | 3 | 4 | 5 | 6 | 7 | 8 | 9 | 10 | 11 | 12 | 13 | 14 | 15 | 16 | 17 | 18;

type WelcomeMessage = {showReportName: boolean; phrase1?: string; phrase2?: string};

type SpendBreakdown = {
    nonReimbursableSpend: number;
    reimbursableSpend: number;
    totalDisplaySpend: number;
};

type ParticipantDetails = [number, string, AvatarSource, AvatarSource];

type OptimisticAddCommentReportAction = Pick<
    ReportAction<typeof CONST.REPORT.ACTIONS.TYPE.ADD_COMMENT>,
    | 'reportActionID'
    | 'actionName'
    | 'actorAccountID'
    | 'person'
    | 'automatic'
    | 'avatar'
    | 'created'
    | 'message'
    | 'isFirstItem'
    | 'isAttachment'
    | 'attachmentInfo'
    | 'pendingAction'
    | 'shouldShow'
    | 'originalMessage'
    | 'childReportID'
    | 'parentReportID'
    | 'childType'
    | 'childReportName'
    | 'childManagerAccountID'
    | 'childStatusNum'
    | 'childStateNum'
    | 'errors'
    | 'childVisibleActionCount'
    | 'childCommenterCount'
    | 'childLastVisibleActionCreated'
    | 'childOldestFourAccountIDs'
> & {isOptimisticAction: boolean};

type OptimisticReportAction = {
    commentText: string;
    reportAction: OptimisticAddCommentReportAction;
};

type UpdateOptimisticParentReportAction = {
    childVisibleActionCount: number;
    childCommenterCount: number;
    childLastVisibleActionCreated: string;
    childOldestFourAccountIDs: string | undefined;
};

type OptimisticExpenseReport = Pick<
    Report,
    | 'reportID'
    | 'chatReportID'
    | 'policyID'
    | 'type'
    | 'ownerAccountID'
    | 'managerID'
    | 'currency'
    | 'reportName'
    | 'stateNum'
    | 'statusNum'
    | 'total'
    | 'nonReimbursableTotal'
    | 'notificationPreference'
    | 'parentReportID'
    | 'lastVisibleActionCreated'
>;

type OptimisticIOUReportAction = Pick<
    ReportAction,
    | 'actionName'
    | 'actorAccountID'
    | 'automatic'
    | 'avatar'
    | 'isAttachment'
    | 'originalMessage'
    | 'message'
    | 'person'
    | 'reportActionID'
    | 'shouldShow'
    | 'created'
    | 'pendingAction'
    | 'receipt'
    | 'childReportID'
    | 'childVisibleActionCount'
    | 'childCommenterCount'
>;

type PartialReportAction = OnyxInputOrEntry<ReportAction> | Partial<ReportAction> | OptimisticIOUReportAction | OptimisticApprovedReportAction | OptimisticSubmittedReportAction | undefined;

type ReportRouteParams = {
    reportID: string;
    isSubReportPageRoute: boolean;
};

type ReportOfflinePendingActionAndErrors = {
    reportPendingAction: PendingAction | undefined;
    reportErrors: Errors | null | undefined;
};

type OptimisticApprovedReportAction = Pick<
    ReportAction<typeof CONST.REPORT.ACTIONS.TYPE.APPROVED>,
    'actionName' | 'actorAccountID' | 'automatic' | 'avatar' | 'isAttachment' | 'originalMessage' | 'message' | 'person' | 'reportActionID' | 'shouldShow' | 'created' | 'pendingAction'
>;

type OptimisticSubmittedReportAction = Pick<
    ReportAction<typeof CONST.REPORT.ACTIONS.TYPE.SUBMITTED>,
    | 'actionName'
    | 'actorAccountID'
    | 'adminAccountID'
    | 'automatic'
    | 'avatar'
    | 'isAttachment'
    | 'originalMessage'
    | 'message'
    | 'person'
    | 'reportActionID'
    | 'shouldShow'
    | 'created'
    | 'pendingAction'
>;

type OptimisticHoldReportAction = Pick<
    ReportAction,
    'actionName' | 'actorAccountID' | 'automatic' | 'avatar' | 'isAttachment' | 'originalMessage' | 'message' | 'person' | 'reportActionID' | 'shouldShow' | 'created' | 'pendingAction'
>;

type OptimisticCancelPaymentReportAction = Pick<
    ReportAction,
    'actionName' | 'actorAccountID' | 'message' | 'originalMessage' | 'person' | 'reportActionID' | 'shouldShow' | 'created' | 'pendingAction'
>;

type OptimisticEditedTaskReportAction = Pick<
    ReportAction,
    'reportActionID' | 'actionName' | 'pendingAction' | 'actorAccountID' | 'automatic' | 'avatar' | 'created' | 'shouldShow' | 'message' | 'person'
>;

type OptimisticClosedReportAction = Pick<
    ReportAction<typeof CONST.REPORT.ACTIONS.TYPE.CLOSED>,
    'actionName' | 'actorAccountID' | 'automatic' | 'avatar' | 'created' | 'message' | 'originalMessage' | 'pendingAction' | 'person' | 'reportActionID' | 'shouldShow'
>;

type OptimisticDismissedViolationReportAction = Pick<
    ReportAction,
    'actionName' | 'actorAccountID' | 'avatar' | 'created' | 'message' | 'originalMessage' | 'person' | 'reportActionID' | 'shouldShow' | 'pendingAction'
>;

type OptimisticCreatedReportAction = Pick<
    ReportAction<typeof CONST.REPORT.ACTIONS.TYPE.CREATED>,
    'actorAccountID' | 'automatic' | 'avatar' | 'created' | 'message' | 'person' | 'reportActionID' | 'shouldShow' | 'pendingAction' | 'actionName'
>;

type OptimisticRenamedReportAction = Pick<
    ReportAction<typeof CONST.REPORT.ACTIONS.TYPE.RENAMED>,
    'actorAccountID' | 'automatic' | 'avatar' | 'created' | 'message' | 'person' | 'reportActionID' | 'shouldShow' | 'pendingAction' | 'actionName' | 'originalMessage'
>;

type OptimisticChatReport = Pick<
    Report,
    | 'type'
    | 'chatType'
    | 'chatReportID'
    | 'iouReportID'
    | 'isOwnPolicyExpenseChat'
    | 'isPinned'
    | 'lastActorAccountID'
    | 'lastMessageTranslationKey'
    | 'lastMessageHtml'
    | 'lastMessageText'
    | 'lastReadTime'
    | 'lastVisibleActionCreated'
    | 'notificationPreference'
    | 'oldPolicyName'
    | 'ownerAccountID'
    | 'pendingFields'
    | 'parentReportActionID'
    | 'parentReportID'
    | 'participants'
    | 'policyID'
    | 'reportID'
    | 'reportName'
    | 'stateNum'
    | 'statusNum'
    | 'visibility'
    | 'description'
    | 'writeCapability'
    | 'avatarUrl'
    | 'invoiceReceiver'
    | 'isHidden'
> & {
    isOptimisticReport: true;
};

type OptimisticTaskReportAction = Pick<
    ReportAction,
    | 'reportActionID'
    | 'actionName'
    | 'actorAccountID'
    | 'automatic'
    | 'avatar'
    | 'created'
    | 'isAttachment'
    | 'message'
    | 'originalMessage'
    | 'person'
    | 'pendingAction'
    | 'shouldShow'
    | 'isFirstItem'
    | 'previousMessage'
    | 'errors'
    | 'linkMetadata'
>;

type OptimisticWorkspaceChats = {
    announceChatReportID: string;
    announceChatData: OptimisticChatReport;
    announceReportActionData: Record<string, OptimisticCreatedReportAction>;
    announceCreatedReportActionID: string;
    adminsChatReportID: string;
    adminsChatData: OptimisticChatReport;
    adminsReportActionData: Record<string, OptimisticCreatedReportAction>;
    adminsCreatedReportActionID: string;
    expenseChatReportID: string;
    expenseChatData: OptimisticChatReport;
    expenseReportActionData: Record<string, OptimisticCreatedReportAction>;
    expenseCreatedReportActionID: string;
};

type OptimisticModifiedExpenseReportAction = Pick<
    ReportAction<typeof CONST.REPORT.ACTIONS.TYPE.MODIFIED_EXPENSE>,
    'actionName' | 'actorAccountID' | 'automatic' | 'avatar' | 'created' | 'isAttachment' | 'message' | 'originalMessage' | 'person' | 'pendingAction' | 'reportActionID' | 'shouldShow'
> & {reportID?: string};

type OptimisticTaskReport = Pick<
    Report,
    | 'reportID'
    | 'reportName'
    | 'description'
    | 'ownerAccountID'
    | 'participants'
    | 'managerID'
    | 'type'
    | 'parentReportID'
    | 'policyID'
    | 'stateNum'
    | 'statusNum'
    | 'notificationPreference'
    | 'parentReportActionID'
    | 'lastVisibleActionCreated'
    | 'hasParentAccess'
>;

type TransactionDetails = {
    created: string;
    amount: number;
    taxAmount?: number;
    taxCode?: string;
    currency: string;
    merchant: string;
    waypoints?: WaypointCollection | string;
    comment: string;
    category: string;
    billable: boolean;
    tag: string;
    mccGroup?: ValueOf<typeof CONST.MCC_GROUPS>;
    cardID: number;
    originalAmount: number;
    originalCurrency: string;
};

type OptimisticIOUReport = Pick<
    Report,
    | 'cachedTotal'
    | 'type'
    | 'chatReportID'
    | 'currency'
    | 'managerID'
    | 'policyID'
    | 'ownerAccountID'
    | 'participants'
    | 'reportID'
    | 'stateNum'
    | 'statusNum'
    | 'total'
    | 'reportName'
    | 'notificationPreference'
    | 'parentReportID'
    | 'lastVisibleActionCreated'
>;
type DisplayNameWithTooltips = Array<Pick<PersonalDetails, 'accountID' | 'pronouns' | 'displayName' | 'login' | 'avatar'>>;

type CustomIcon = {
    src: IconAsset;
    color?: string;
};

type OptionData = {
    text?: string;
    alternateText?: string;
    allReportErrors?: Errors;
    brickRoadIndicator?: ValueOf<typeof CONST.BRICK_ROAD_INDICATOR_STATUS> | '' | null;
    tooltipText?: string | null;
    alternateTextMaxLines?: number;
    boldStyle?: boolean;
    customIcon?: CustomIcon;
    subtitle?: string;
    login?: string;
    accountID?: number;
    pronouns?: string;
    status?: Status | null;
    phoneNumber?: string;
    isUnread?: boolean | null;
    isUnreadWithMention?: boolean | null;
    hasDraftComment?: boolean | null;
    keyForList?: string;
    searchText?: string;
    isIOUReportOwner?: boolean | null;
    isArchivedRoom?: boolean | null;
    shouldShowSubscript?: boolean | null;
    isPolicyExpenseChat?: boolean | null;
    isMoneyRequestReport?: boolean | null;
    isInvoiceReport?: boolean;
    isExpenseRequest?: boolean | null;
    isAllowedToComment?: boolean | null;
    isThread?: boolean | null;
    isTaskReport?: boolean | null;
    parentReportAction?: OnyxEntry<ReportAction>;
    displayNamesWithTooltips?: DisplayNameWithTooltips | null;
    isDefaultRoom?: boolean;
    isInvoiceRoom?: boolean;
    isExpenseReport?: boolean;
    isOptimisticPersonalDetail?: boolean;
    selected?: boolean;
    isOptimisticAccount?: boolean;
    isSelected?: boolean;
    descriptiveText?: string;
    notificationPreference?: NotificationPreference | null;
    isDisabled?: boolean | null;
    name?: string | null;
    isSelfDM?: boolean;
    isOneOnOneChat?: boolean;
    reportID?: string;
    enabled?: boolean;
    code?: string;
    transactionThreadReportID?: string | null;
    shouldShowAmountInput?: boolean;
    amountInputProps?: MoneyRequestAmountInputProps;
    tabIndex?: 0 | -1;
} & Report;

type OnyxDataTaskAssigneeChat = {
    optimisticData: OnyxUpdate[];
    successData: OnyxUpdate[];
    failureData: OnyxUpdate[];
    optimisticAssigneeAddComment?: OptimisticReportAction;
    optimisticChatCreatedReportAction?: OptimisticCreatedReportAction;
};

type Ancestor = {
    report: Report;
    reportAction: ReportAction;
    shouldDisplayNewMarker: boolean;
};

type AncestorIDs = {
    reportIDs: string[];
    reportActionsIDs: string[];
};

type MissingPaymentMethod = 'bankAccount' | 'wallet';

type OutstandingChildRequest = {
    hasOutstandingChildRequest?: boolean;
};

type ParsingDetails = {
    shouldEscapeText?: boolean;
    reportID?: string;
};

let currentUserEmail: string | undefined;
let currentUserPrivateDomain: string | undefined;
let currentUserAccountID: number | undefined;
let isAnonymousUser = false;

// This cache is used to save parse result of report action html message into text
// to prevent unnecessary parsing when the report action is not changed/modified.
// Example case: when we need to get a report name of a thread which is dependent on a report action message.
const parsedReportActionMessageCache: Record<string, string> = {};

const defaultAvatarBuildingIconTestID = 'SvgDefaultAvatarBuilding Icon';

Onyx.connect({
    key: ONYXKEYS.SESSION,
    callback: (value) => {
        // When signed out, val is undefined
        if (!value) {
            return;
        }

        currentUserEmail = value.email;
        currentUserAccountID = value.accountID;
        isAnonymousUser = value.authTokenType === CONST.AUTH_TOKEN_TYPES.ANONYMOUS;
        currentUserPrivateDomain = isEmailPublicDomain(currentUserEmail ?? '') ? '' : Str.extractEmailDomain(currentUserEmail ?? '');
    },
});

let allPersonalDetails: OnyxEntry<PersonalDetailsList>;
let allPersonalDetailLogins: string[];
let currentUserPersonalDetails: OnyxEntry<PersonalDetails>;
Onyx.connect({
    key: ONYXKEYS.PERSONAL_DETAILS_LIST,
    callback: (value) => {
        currentUserPersonalDetails = value?.[currentUserAccountID ?? -1] ?? undefined;
        allPersonalDetails = value ?? {};
        allPersonalDetailLogins = Object.values(allPersonalDetails).map((personalDetail) => personalDetail?.login ?? '');
    },
});

let allReports: OnyxCollection<Report>;
Onyx.connect({
    key: ONYXKEYS.COLLECTION.REPORT,
    waitForCollectionCallback: true,
    callback: (value) => (allReports = value),
});

let allReportsDraft: OnyxCollection<Report>;
Onyx.connect({
    key: ONYXKEYS.COLLECTION.REPORT_DRAFT,
    waitForCollectionCallback: true,
    callback: (value) => (allReportsDraft = value),
});

let allPolicies: OnyxCollection<Policy>;
Onyx.connect({
    key: ONYXKEYS.COLLECTION.POLICY,
    waitForCollectionCallback: true,
    callback: (value) => (allPolicies = value),
});

let allBetas: OnyxEntry<Beta[]>;
Onyx.connect({
    key: ONYXKEYS.BETAS,
    callback: (value) => (allBetas = value),
});

let allTransactions: OnyxCollection<Transaction> = {};
Onyx.connect({
    key: ONYXKEYS.COLLECTION.TRANSACTION,
    waitForCollectionCallback: true,
    callback: (value) => {
        if (!value) {
            return;
        }
        allTransactions = Object.fromEntries(Object.entries(value).filter(([, transaction]) => transaction));
    },
});

let allReportActions: OnyxCollection<ReportActions>;
Onyx.connect({
    key: ONYXKEYS.COLLECTION.REPORT_ACTIONS,
    waitForCollectionCallback: true,
    callback: (actions) => {
        if (!actions) {
            return;
        }
        allReportActions = actions;
    },
});

let lastUpdatedReport: OnyxEntry<Report>;

Onyx.connect({
    key: ONYXKEYS.COLLECTION.REPORT,
    callback: (value) => {
        if (!value) {
            return;
        }

        lastUpdatedReport = value;
    },
});

function getLastUpdatedReport(): OnyxEntry<Report> {
    return lastUpdatedReport;
}

function getCurrentUserAvatar(): AvatarSource | undefined {
    return currentUserPersonalDetails?.avatar;
}

function getCurrentUserDisplayNameOrEmail(): string | undefined {
    return currentUserPersonalDetails?.displayName ?? currentUserEmail;
}

function getChatType(report: OnyxInputOrEntry<Report> | Participant): ValueOf<typeof CONST.REPORT.CHAT_TYPE> | undefined {
    return report?.chatType;
}

/**
 * Get the report or draft report given a reportID
 */
function getReportOrDraftReport(reportID: string | undefined): OnyxEntry<Report> {
    if (!allReports && !allReportsDraft) {
        return undefined;
    }

    const report = allReports?.[`${ONYXKEYS.COLLECTION.REPORT}${reportID}`];
    const draftReport = allReportsDraft?.[`${ONYXKEYS.COLLECTION.REPORT_DRAFT}${reportID}`];

    return report ?? draftReport;
}

/**
 * Check if a report is a draft report
 */
function isDraftReport(reportID: string | undefined): boolean {
    const draftReport = allReportsDraft?.[`${ONYXKEYS.COLLECTION.REPORT_DRAFT}${reportID}`];

    return !!draftReport;
}

/**
 * Returns the parentReport if the given report is a thread
 */
function getParentReport(report: OnyxEntry<Report>): OnyxEntry<Report> {
    if (!report?.parentReportID) {
        return undefined;
    }
    return allReports?.[`${ONYXKEYS.COLLECTION.REPORT}${report.parentReportID}`];
}

/**
 * Returns the root parentReport if the given report is nested.
 * Uses recursion to iterate any depth of nested reports.
 */
function getRootParentReport(report: OnyxEntry<Report>): OnyxEntry<Report> {
    if (!report) {
        return undefined;
    }

    // Returns the current report as the root report, because it does not have a parentReportID
    if (!report?.parentReportID) {
        return report;
    }

    const parentReport = getReportOrDraftReport(report?.parentReportID);

    // Runs recursion to iterate a parent report
    return getRootParentReport(!isEmptyObject(parentReport) ? parentReport : undefined);
}

/**
 * Returns the policy of the report
 */
function getPolicy(policyID: string | undefined): OnyxEntry<Policy> {
    if (!allPolicies || !policyID) {
        return undefined;
    }
    return allPolicies[`${ONYXKEYS.COLLECTION.POLICY}${policyID}`];
}

/**
 * Get the policy type from a given report
 * @param policies must have Onyxkey prefix (i.e 'policy_') for keys
 */
function getPolicyType(report: OnyxInputOrEntry<Report>, policies: OnyxCollection<Policy>): string {
    return policies?.[`${ONYXKEYS.COLLECTION.POLICY}${report?.policyID}`]?.type ?? '';
}

/**
 * Get the policy name from a given report
 */
function getPolicyName(report: OnyxInputOrEntry<Report>, returnEmptyIfNotFound = false, policy?: OnyxInputOrEntry<Policy>): string {
    const noPolicyFound = returnEmptyIfNotFound ? '' : Localize.translateLocal('workspace.common.unavailable');
    if (isEmptyObject(report)) {
        return noPolicyFound;
    }

    if ((!allPolicies || Object.keys(allPolicies).length === 0) && !report?.policyName) {
        return Localize.translateLocal('workspace.common.unavailable');
    }
    const finalPolicy = policy ?? allPolicies?.[`${ONYXKEYS.COLLECTION.POLICY}${report?.policyID}`];

    const parentReport = getRootParentReport(report);

    // Rooms send back the policy name with the reportSummary,
    // since they can also be accessed by people who aren't in the workspace
    // eslint-disable-next-line @typescript-eslint/prefer-nullish-coalescing
    const policyName = finalPolicy?.name || report?.policyName || report?.oldPolicyName || parentReport?.oldPolicyName || noPolicyFound;

    return policyName;
}

/**
 * Returns the concatenated title for the PrimaryLogins of a report
 */
function getReportParticipantsTitle(accountIDs: number[]): string {
    // Somehow it's possible for the logins coming from report.participantAccountIDs to contain undefined values so we use .filter(Boolean) to remove them.
    return accountIDs.filter(Boolean).join(', ');
}

/**
 * Checks if a report is a chat report.
 */
function isChatReport(report: OnyxEntry<Report>): boolean {
    return report?.type === CONST.REPORT.TYPE.CHAT;
}

function isInvoiceReport(report: OnyxInputOrEntry<Report>): boolean {
    return report?.type === CONST.REPORT.TYPE.INVOICE;
}

/**
 * Checks if a report is an Expense report.
 */
function isExpenseReport(report: OnyxInputOrEntry<Report>): boolean {
    return report?.type === CONST.REPORT.TYPE.EXPENSE;
}

/**
 * Checks if a report is an IOU report using report or reportID
 */
function isIOUReport(reportOrID: OnyxInputOrEntry<Report> | string): boolean {
    const report = typeof reportOrID === 'string' ? allReports?.[`${ONYXKEYS.COLLECTION.REPORT}${reportOrID}`] ?? null : reportOrID;
    return report?.type === CONST.REPORT.TYPE.IOU;
}

/**
 * Checks if a report is an IOU report using report
 */
function isIOUReportUsingReport(report: OnyxEntry<Report>): report is Report {
    return report?.type === CONST.REPORT.TYPE.IOU;
}
/**
 * Checks if a report is a task report.
 */
function isTaskReport(report: OnyxInputOrEntry<Report>): boolean {
    return report?.type === CONST.REPORT.TYPE.TASK;
}

/**
 * Checks if a task has been cancelled
 * When a task is deleted, the parentReportAction is updated to have a isDeletedParentAction deleted flag
 * This is because when you delete a task, we still allow you to chat on the report itself
 * There's another situation where you don't have access to the parentReportAction (because it was created in a chat you don't have access to)
 * In this case, we have added the key to the report itself
 */
function isCanceledTaskReport(report: OnyxInputOrEntry<Report>, parentReportAction: OnyxInputOrEntry<ReportAction> = null): boolean {
    if (!isEmptyObject(parentReportAction) && (ReportActionsUtils.getReportActionMessage(parentReportAction)?.isDeletedParentAction ?? false)) {
        return true;
    }

    if (!isEmptyObject(report) && report?.isDeletedParentAction) {
        return true;
    }

    return false;
}

/**
 * Checks if a report is an open task report.
 *
 * @param parentReportAction - The parent report action of the report (Used to check if the task has been canceled)
 */
function isOpenTaskReport(report: OnyxInputOrEntry<Report>, parentReportAction: OnyxInputOrEntry<ReportAction> = null): boolean {
    return (
        isTaskReport(report) && !isCanceledTaskReport(report, parentReportAction) && report?.stateNum === CONST.REPORT.STATE_NUM.OPEN && report?.statusNum === CONST.REPORT.STATUS_NUM.OPEN
    );
}

/**
 * Checks if a report is a completed task report.
 */
function isCompletedTaskReport(report: OnyxEntry<Report>): boolean {
    return isTaskReport(report) && report?.stateNum === CONST.REPORT.STATE_NUM.APPROVED && report?.statusNum === CONST.REPORT.STATUS_NUM.APPROVED;
}

/**
 * Checks if the current user is the manager of the supplied report
 */
function isReportManager(report: OnyxEntry<Report>): boolean {
    return !!(report && report.managerID === currentUserAccountID);
}

/**
 * Checks if the supplied report has been approved
 */
function isReportApproved(reportOrID: OnyxInputOrEntry<Report> | string, parentReportAction: OnyxEntry<ReportAction> = undefined): boolean {
    const report = typeof reportOrID === 'string' ? allReports?.[`${ONYXKEYS.COLLECTION.REPORT}${reportOrID}`] ?? null : reportOrID;
    if (!report) {
        return parentReportAction?.childStateNum === CONST.REPORT.STATE_NUM.APPROVED && parentReportAction?.childStatusNum === CONST.REPORT.STATUS_NUM.APPROVED;
    }
    return report?.stateNum === CONST.REPORT.STATE_NUM.APPROVED && report?.statusNum === CONST.REPORT.STATUS_NUM.APPROVED;
}

/**
 * Checks if the supplied report is an expense report in Open state and status.
 */
function isOpenExpenseReport(report: OnyxInputOrEntry<Report>): boolean {
    return isExpenseReport(report) && report?.stateNum === CONST.REPORT.STATE_NUM.OPEN && report?.statusNum === CONST.REPORT.STATUS_NUM.OPEN;
}

/**
 * Checks if the supplied report has a member with the array passed in params.
 */
function hasParticipantInArray(report: OnyxEntry<Report>, memberAccountIDs: number[]) {
    if (!report?.participants) {
        return false;
    }

    const memberAccountIDsSet = new Set(memberAccountIDs);

    for (const accountID in report.participants) {
        if (memberAccountIDsSet.has(Number(accountID))) {
            return true;
        }
    }

    return false;
}

/**
 * Whether the Money Request report is settled
 */
function isSettled(reportID: string | undefined): boolean {
    if (!allReports || !reportID) {
        return false;
    }
    const report = allReports[`${ONYXKEYS.COLLECTION.REPORT}${reportID}`] ?? null;
    if (isEmptyObject(report) || report.isWaitingOnBankAccount) {
        return false;
    }

    // In case the payment is scheduled and we are waiting for the payee to set up their wallet,
    // consider the report as paid as well.
    if (report.isWaitingOnBankAccount && report.statusNum === CONST.REPORT.STATUS_NUM.APPROVED) {
        return true;
    }

    return report?.statusNum === CONST.REPORT.STATUS_NUM.REIMBURSED;
}

/**
 * Whether the current user is the submitter of the report
 */
function isCurrentUserSubmitter(reportID: string): boolean {
    if (!allReports) {
        return false;
    }
    const report = allReports[`${ONYXKEYS.COLLECTION.REPORT}${reportID}`];
    return !!(report && report.ownerAccountID === currentUserAccountID);
}

/**
 * Whether the provided report is an Admin room
 */
function isAdminRoom(report: OnyxEntry<Report>): boolean {
    return getChatType(report) === CONST.REPORT.CHAT_TYPE.POLICY_ADMINS;
}

/**
 * Whether the provided report is an Admin-only posting room
 */
function isAdminsOnlyPostingRoom(report: OnyxEntry<Report>): boolean {
    return report?.writeCapability === CONST.REPORT.WRITE_CAPABILITIES.ADMINS;
}

/**
 * Whether the provided report is a Announce room
 */
function isAnnounceRoom(report: OnyxEntry<Report>): boolean {
    return getChatType(report) === CONST.REPORT.CHAT_TYPE.POLICY_ANNOUNCE;
}

/**
 * Whether the provided report is a default room
 */
function isDefaultRoom(report: OnyxEntry<Report>): boolean {
    return CONST.DEFAULT_POLICY_ROOM_CHAT_TYPES.some((type) => type === getChatType(report));
}

/**
 * Whether the provided report is a Domain room
 */
function isDomainRoom(report: OnyxEntry<Report>): boolean {
    return getChatType(report) === CONST.REPORT.CHAT_TYPE.DOMAIN_ALL;
}

/**
 * Whether the provided report is a user created policy room
 */
function isUserCreatedPolicyRoom(report: OnyxEntry<Report>): boolean {
    return getChatType(report) === CONST.REPORT.CHAT_TYPE.POLICY_ROOM;
}

/**
 * Whether the provided report is a Policy Expense chat.
 */
function isPolicyExpenseChat(report: OnyxInputOrEntry<Report> | Participant): boolean {
    return getChatType(report) === CONST.REPORT.CHAT_TYPE.POLICY_EXPENSE_CHAT || (report?.isPolicyExpenseChat ?? false);
}

function isInvoiceRoom(report: OnyxEntry<Report>): boolean {
    return getChatType(report) === CONST.REPORT.CHAT_TYPE.INVOICE;
}

function isInvoiceRoomWithID(reportID?: string): boolean {
    // eslint-disable-next-line @typescript-eslint/prefer-nullish-coalescing
    const report = allReports?.[`${ONYXKEYS.COLLECTION.REPORT}${reportID || -1}`];
    return isInvoiceRoom(report);
}

/**
 * Checks if a report is a completed task report.
 */
function isTripRoom(report: OnyxEntry<Report>): boolean {
    return isChatReport(report) && getChatType(report) === CONST.REPORT.CHAT_TYPE.TRIP_ROOM;
}

function isCurrentUserInvoiceReceiver(report: OnyxEntry<Report>): boolean {
    if (report?.invoiceReceiver?.type === CONST.REPORT.INVOICE_RECEIVER_TYPE.INDIVIDUAL) {
        return currentUserAccountID === report.invoiceReceiver.accountID;
    }

    return false;
}

/**
 * Whether the provided report belongs to a Control policy and is an expense chat
 */
function isControlPolicyExpenseChat(report: OnyxEntry<Report>): boolean {
    return isPolicyExpenseChat(report) && getPolicyType(report, allPolicies) === CONST.POLICY.TYPE.CORPORATE;
}

/**
 * Whether the provided policyType is a Free, Collect or Control policy type
 */
function isGroupPolicy(policyType: string): boolean {
    return policyType === CONST.POLICY.TYPE.CORPORATE || policyType === CONST.POLICY.TYPE.TEAM || policyType === CONST.POLICY.TYPE.FREE;
}

/**
 * Whether the provided report belongs to a Free, Collect or Control policy
 */
function isReportInGroupPolicy(report: OnyxInputOrEntry<Report>, policy?: OnyxInputOrEntry<Policy>): boolean {
    const policyType = policy?.type ?? getPolicyType(report, allPolicies);
    return isGroupPolicy(policyType);
}

/**
 * Whether the provided report belongs to a Control or Collect policy
 */
function isPaidGroupPolicy(report: OnyxEntry<Report>): boolean {
    const policyType = getPolicyType(report, allPolicies);
    return policyType === CONST.POLICY.TYPE.CORPORATE || policyType === CONST.POLICY.TYPE.TEAM;
}

/**
 * Whether the provided report belongs to a Control or Collect policy and is an expense chat
 */
function isPaidGroupPolicyExpenseChat(report: OnyxEntry<Report>): boolean {
    return isPolicyExpenseChat(report) && isPaidGroupPolicy(report);
}

/**
 * Whether the provided report belongs to a Control policy and is an expense report
 */
function isControlPolicyExpenseReport(report: OnyxEntry<Report>): boolean {
    return isExpenseReport(report) && getPolicyType(report, allPolicies) === CONST.POLICY.TYPE.CORPORATE;
}

/**
 * Whether the provided report belongs to a Control or Collect policy and is an expense report
 */
function isPaidGroupPolicyExpenseReport(report: OnyxEntry<Report>): boolean {
    return isExpenseReport(report) && isPaidGroupPolicy(report);
}

/**
 * Checks if the supplied report is an invoice report in Open state and status.
 */
function isOpenInvoiceReport(report: OnyxEntry<Report>): boolean {
    return isInvoiceReport(report) && report?.statusNum === CONST.REPORT.STATUS_NUM.OPEN;
}

/**
 * Whether the provided report is a chat room
 */
function isChatRoom(report: OnyxEntry<Report>): boolean {
    return isUserCreatedPolicyRoom(report) || isDefaultRoom(report) || isInvoiceRoom(report);
}

/**
 * Whether the provided report is a public room
 */
function isPublicRoom(report: OnyxEntry<Report>): boolean {
    return report?.visibility === CONST.REPORT.VISIBILITY.PUBLIC || report?.visibility === CONST.REPORT.VISIBILITY.PUBLIC_ANNOUNCE;
}

/**
 * Whether the provided report is a public announce room
 */
function isPublicAnnounceRoom(report: OnyxEntry<Report>): boolean {
    return report?.visibility === CONST.REPORT.VISIBILITY.PUBLIC_ANNOUNCE;
}

/**
 * If the report is a policy expense, the route should be for adding bank account for that policy
 * else since the report is a personal IOU, the route should be for personal bank account.
 */
function getBankAccountRoute(report: OnyxEntry<Report>): Route {
    return isPolicyExpenseChat(report) ? ROUTES.BANK_ACCOUNT_WITH_STEP_TO_OPEN.getRoute('', report?.policyID) : ROUTES.SETTINGS_ADD_BANK_ACCOUNT;
}

/**
 * Check if personal detail of accountID is empty or optimistic data
 */
function isOptimisticPersonalDetail(accountID: number): boolean {
    return isEmptyObject(allPersonalDetails?.[accountID]) || !!allPersonalDetails?.[accountID]?.isOptimisticPersonalDetail;
}

/**
 * Checks if a report is a task report from a policy expense chat.
 */
function isWorkspaceTaskReport(report: OnyxEntry<Report>): boolean {
    if (!isTaskReport(report)) {
        return false;
    }
    const parentReport = allReports?.[`${ONYXKEYS.COLLECTION.REPORT}${report?.parentReportID}`];
    return isPolicyExpenseChat(parentReport);
}

/**
 * Returns true if report has a parent
 */
function isThread(report: OnyxInputOrEntry<Report>): boolean {
    return !!(report?.parentReportID && report?.parentReportActionID);
}

/**
 * Returns true if report is of type chat and has a parent and is therefore a Thread.
 */
function isChatThread(report: OnyxInputOrEntry<Report>): boolean {
    return isThread(report) && report?.type === CONST.REPORT.TYPE.CHAT;
}

function isDM(report: OnyxEntry<Report>): boolean {
    return isChatReport(report) && !getChatType(report) && !isThread(report);
}

function isSelfDM(report: OnyxInputOrEntry<Report>): boolean {
    return getChatType(report) === CONST.REPORT.CHAT_TYPE.SELF_DM;
}

function isGroupChat(report: OnyxEntry<Report> | Partial<Report>): boolean {
    return getChatType(report) === CONST.REPORT.CHAT_TYPE.GROUP;
}

/**
 * Only returns true if this is the Expensify DM report.
 */
function isSystemChat(report: OnyxEntry<Report>): boolean {
    return getChatType(report) === CONST.REPORT.CHAT_TYPE.SYSTEM;
}

/**
 * Only returns true if this is our main 1:1 DM report with Concierge.
 */
function isConciergeChatReport(report: OnyxInputOrEntry<Report>): boolean {
    const participantAccountIDs = Object.keys(report?.participants ?? {})
        .map(Number)
        .filter((accountID) => accountID !== currentUserAccountID);
    return participantAccountIDs.length === 1 && participantAccountIDs[0] === CONST.ACCOUNT_ID.CONCIERGE && !isChatThread(report);
}

function findSelfDMReportID(): string | undefined {
    if (!allReports) {
        return;
    }

    const selfDMReport = Object.values(allReports).find((report) => isSelfDM(report) && !isThread(report));
    return selfDMReport?.reportID;
}

/**
 * Checks if the supplied report belongs to workspace based on the provided params. If the report's policyID is _FAKE_ or has no value, it means this report is a DM.
 * In this case report and workspace members must be compared to determine whether the report belongs to the workspace.
 */
function doesReportBelongToWorkspace(report: OnyxEntry<Report>, policyMemberAccountIDs: number[], policyID?: string) {
    return (
        isConciergeChatReport(report) ||
        (report?.policyID === CONST.POLICY.ID_FAKE || !report?.policyID ? hasParticipantInArray(report, policyMemberAccountIDs) : report?.policyID === policyID)
    );
}

/**
 * Given an array of reports, return them filtered by a policyID and policyMemberAccountIDs.
 */
function filterReportsByPolicyIDAndMemberAccountIDs(reports: Report[], policyMemberAccountIDs: number[] = [], policyID?: string) {
    return reports.filter((report) => !!report && doesReportBelongToWorkspace(report, policyMemberAccountIDs, policyID));
}

/**
 * Given an array of reports, return them sorted by the last read timestamp.
 */
function sortReportsByLastRead(reports: Array<OnyxEntry<Report>>, reportMetadata: OnyxCollection<ReportMetadata>): Array<OnyxEntry<Report>> {
    return reports
        .filter((report) => !!report?.reportID && !!(reportMetadata?.[`${ONYXKEYS.COLLECTION.REPORT_METADATA}${report.reportID}`]?.lastVisitTime ?? report?.lastReadTime))
        .sort((a, b) => {
            const aTime = new Date(reportMetadata?.[`${ONYXKEYS.COLLECTION.REPORT_METADATA}${a?.reportID}`]?.lastVisitTime ?? a?.lastReadTime ?? '');
            const bTime = new Date(reportMetadata?.[`${ONYXKEYS.COLLECTION.REPORT_METADATA}${b?.reportID}`]?.lastVisitTime ?? b?.lastReadTime ?? '');

            return aTime.valueOf() - bTime.valueOf();
        });
}

/**
 * Returns true if report is still being processed
 */
function isProcessingReport(report: OnyxEntry<Report>): boolean {
    return report?.stateNum === CONST.REPORT.STATE_NUM.SUBMITTED && report?.statusNum === CONST.REPORT.STATUS_NUM.SUBMITTED;
}

/**
 * Check if the report is a single chat report that isn't a thread
 * and personal detail of participant is optimistic data
 */
function shouldDisableDetailPage(report: OnyxEntry<Report>): boolean {
    const participantAccountIDs = Object.keys(report?.participants ?? {}).map(Number);

    if (isChatRoom(report) || isPolicyExpenseChat(report) || isChatThread(report) || isTaskReport(report)) {
        return false;
    }
    if (participantAccountIDs.length === 1) {
        return isOptimisticPersonalDetail(participantAccountIDs[0]);
    }
    return false;
}

/**
 * Returns true if this report has only one participant and it's an Expensify account.
 */
function isExpensifyOnlyParticipantInReport(report: OnyxEntry<Report>): boolean {
    const otherParticipants = Object.keys(report?.participants ?? {})
        .map(Number)
        .filter((accountID) => accountID !== currentUserAccountID);
    return otherParticipants.length === 1 && otherParticipants.some((accountID) => CONST.EXPENSIFY_ACCOUNT_IDS.includes(accountID));
}

/**
 * Returns whether a given report can have tasks created in it.
 * We only prevent the task option if it's a DM/group-DM and the other users are all special Expensify accounts
 *
 */
function canCreateTaskInReport(report: OnyxEntry<Report>): boolean {
    const otherParticipants = Object.keys(report?.participants ?? {})
        .map(Number)
        .filter((accountID) => accountID !== currentUserAccountID);
    const areExpensifyAccountsOnlyOtherParticipants = otherParticipants.length >= 1 && otherParticipants.every((accountID) => CONST.EXPENSIFY_ACCOUNT_IDS.includes(accountID));
    if (areExpensifyAccountsOnlyOtherParticipants && isDM(report)) {
        return false;
    }

    return true;
}

/**
 * Returns true if there are any guides accounts (team.expensify.com) in a list of accountIDs
 * by cross-referencing the accountIDs with personalDetails since guides that are participants
 * of the user's chats should have their personal details in Onyx.
 */
function hasExpensifyGuidesEmails(accountIDs: number[]): boolean {
    return accountIDs.some((accountID) => Str.extractEmailDomain(allPersonalDetails?.[accountID]?.login ?? '') === CONST.EMAIL.GUIDES_DOMAIN);
}

function findLastAccessedReport(
    reports: OnyxCollection<Report>,
    ignoreDomainRooms: boolean,
    policies: OnyxCollection<Policy>,
    isFirstTimeNewExpensifyUser: boolean,
    openOnAdminRoom = false,
    reportMetadata: OnyxCollection<ReportMetadata> = {},
    policyID?: string,
    policyMemberAccountIDs: number[] = [],
): OnyxEntry<Report> {
    // If it's the user's first time using New Expensify, then they could either have:
    //   - just a Concierge report, if so we'll return that
    //   - their Concierge report, and a separate report that must have deeplinked them to the app before they created their account.
    // If it's the latter, we'll use the deeplinked report over the Concierge report,
    // since the Concierge report would be incorrectly selected over the deep-linked report in the logic below.

    let reportsValues = Object.values(reports ?? {}) as Report[];

    if (!!policyID || policyMemberAccountIDs.length > 0) {
        reportsValues = filterReportsByPolicyIDAndMemberAccountIDs(reportsValues, policyMemberAccountIDs, policyID);
    }

    let sortedReports = sortReportsByLastRead(reportsValues, reportMetadata);

    let adminReport: OnyxEntry<Report>;
    if (openOnAdminRoom) {
        adminReport = sortedReports.find((report) => {
            const chatType = getChatType(report);
            return chatType === CONST.REPORT.CHAT_TYPE.POLICY_ADMINS;
        });
    }

    if (ignoreDomainRooms) {
        // We allow public announce rooms, admins, and announce rooms through since we bypass the default rooms beta for them.
        // Check where ReportUtils.findLastAccessedReport is called in MainDrawerNavigator.js for more context.
        // Domain rooms are now the only type of default room that are on the defaultRooms beta.
        sortedReports = sortedReports.filter(
            (report) => !isDomainRoom(report) || getPolicyType(report, policies) === CONST.POLICY.TYPE.FREE || hasExpensifyGuidesEmails(Object.keys(report?.participants ?? {}).map(Number)),
        );
    }

    if (isFirstTimeNewExpensifyUser) {
        // Filter out the systemChat report from the reports list, as we don't want to drop the user into that report over Concierge when they first log in
        sortedReports = sortedReports.filter((report) => !isSystemChat(report)) ?? [];
        if (sortedReports.length === 1) {
            return sortedReports[0];
        }

        return adminReport ?? sortedReports.find((report) => !isConciergeChatReport(report));
    }

    // If we only have two reports and one of them is the system chat, filter it out so we don't
    // overwrite showing the concierge chat
    const hasSystemChat = sortedReports.find((report) => isSystemChat(report)) ?? false;
    if (sortedReports.length === 2 && hasSystemChat) {
        sortedReports = sortedReports.filter((report) => !isSystemChat(report)) ?? [];
    }

    return adminReport ?? sortedReports.at(-1);
}

/**
 * Whether the provided report has expenses
 */
function hasExpenses(reportID?: string): boolean {
    return !!Object.values(allTransactions ?? {}).find((transaction) => `${transaction?.reportID}` === `${reportID}`);
}

/**
 * Whether the provided report is a closed expense report with no expenses
 */
function isClosedExpenseReportWithNoExpenses(report: OnyxEntry<Report>): boolean {
    return report?.statusNum === CONST.REPORT.STATUS_NUM.CLOSED && isExpenseReport(report) && !hasExpenses(report.reportID);
}

/**
 * Whether the provided report is an archived room
 */
function isArchivedRoom(report: OnyxInputOrEntry<Report>, reportNameValuePairs?: OnyxInputOrEntry<ReportNameValuePairs>): boolean {
    if (reportNameValuePairs) {
        return reportNameValuePairs.isArchived;
    }

    return report?.statusNum === CONST.REPORT.STATUS_NUM.CLOSED && report?.stateNum === CONST.REPORT.STATE_NUM.APPROVED;
}

/**
 * Whether the report with the provided reportID is an archived room
 */
function isArchivedRoomWithID(reportID?: string) {
    // eslint-disable-next-line @typescript-eslint/prefer-nullish-coalescing
    const report = allReports?.[`${ONYXKEYS.COLLECTION.REPORT}${reportID || -1}`];
    return isArchivedRoom(report);
}

/**
 * Whether the provided report is a closed report
 */
function isClosedReport(report: OnyxEntry<Report>): boolean {
    return report?.statusNum === CONST.REPORT.STATUS_NUM.CLOSED;
}

/**
 * Whether the provided report is the admin's room
 */
function isJoinRequestInAdminRoom(report: OnyxEntry<Report>): boolean {
    if (!report) {
        return false;
    }
    // If this policy isn't owned by Expensify,
    // Account manager/guide should not have the workspace join request pinned to their LHN,
    // since they are not a part of the company, and should not action it on their behalf.
    if (report.policyID) {
        const policy = getPolicy(report.policyID);
        if (!PolicyUtils.isExpensifyTeam(policy?.owner) && PolicyUtils.isExpensifyTeam(currentUserPersonalDetails?.login)) {
            return false;
        }
    }
    return ReportActionsUtils.isActionableJoinRequestPending(report.reportID);
}

/**
 * Checks if the user can write in the provided report
 */
function canWriteInReport(report: OnyxEntry<Report>): boolean {
    if (Array.isArray(report?.permissions) && report?.permissions.length > 0) {
        return report?.permissions?.includes(CONST.REPORT.PERMISSIONS.WRITE);
    }

    return true;
}

/**
 * Checks if the current user is allowed to comment on the given report.
 */
function isAllowedToComment(report: OnyxEntry<Report>): boolean {
    if (!canWriteInReport(report)) {
        return false;
    }

    // Default to allowing all users to post
    const capability = report?.writeCapability ?? CONST.REPORT.WRITE_CAPABILITIES.ALL;

    if (capability === CONST.REPORT.WRITE_CAPABILITIES.ALL) {
        return true;
    }

    // If unauthenticated user opens public chat room using deeplink, they do not have policies available and they cannot comment
    if (!allPolicies) {
        return false;
    }

    // If we've made it here, commenting on this report is restricted.
    // If the user is an admin, allow them to post.
    const policy = allPolicies[`${ONYXKEYS.COLLECTION.POLICY}${report?.policyID}`];
    return policy?.role === CONST.POLICY.ROLE.ADMIN;
}

/**
 * Checks if the current user is the admin of the policy given the policy expense chat.
 */
function isPolicyExpenseChatAdmin(report: OnyxEntry<Report>, policies: OnyxCollection<Policy>): boolean {
    if (!isPolicyExpenseChat(report)) {
        return false;
    }

    const policyRole = policies?.[`${ONYXKEYS.COLLECTION.POLICY}${report?.policyID}`]?.role;

    return policyRole === CONST.POLICY.ROLE.ADMIN;
}

/**
 * Checks if the current user is the admin of the policy.
 */
function isPolicyAdmin(policyID: string, policies: OnyxCollection<Policy>): boolean {
    const policyRole = policies?.[`${ONYXKEYS.COLLECTION.POLICY}${policyID}`]?.role;

    return policyRole === CONST.POLICY.ROLE.ADMIN;
}

/**
 * Checks whether all the transactions linked to the IOU report are of the Distance Request type with pending routes
 */
function hasOnlyTransactionsWithPendingRoutes(iouReportID: string | undefined): boolean {
    const transactions = TransactionUtils.getAllReportTransactions(iouReportID);

    // Early return false in case not having any transaction
    if (!transactions || transactions.length === 0) {
        return false;
    }

    return transactions.every((transaction) => TransactionUtils.isFetchingWaypointsFromServer(transaction));
}

/**
 * If the report is a thread and has a chat type set, it is a workspace chat.
 */
function isWorkspaceThread(report: OnyxEntry<Report>): boolean {
    const chatType = getChatType(report);
    return isThread(report) && isChatReport(report) && CONST.WORKSPACE_ROOM_TYPES.some((type) => chatType === type);
}

/**
 * Returns true if reportAction is the first chat preview of a Thread
 */
function isThreadFirstChat(reportAction: OnyxInputOrEntry<ReportAction>, reportID: string): boolean {
    return reportAction?.childReportID?.toString() === reportID;
}

/**
 * Checks if a report is a child report.
 */
function isChildReport(report: OnyxEntry<Report>): boolean {
    return isThread(report) || isTaskReport(report);
}

/**
 * An Expense Request is a thread where the parent report is an Expense Report and
 * the parentReportAction is a transaction.
 */
function isExpenseRequest(report: OnyxInputOrEntry<Report>): boolean {
    if (isThread(report)) {
        const parentReportAction = ReportActionsUtils.getParentReportAction(report);
        const parentReport = allReports?.[`${ONYXKEYS.COLLECTION.REPORT}${report?.parentReportID}`];
        return isExpenseReport(parentReport) && !isEmptyObject(parentReportAction) && ReportActionsUtils.isTransactionThread(parentReportAction);
    }
    return false;
}

/**
 * An IOU Request is a thread where the parent report is an IOU Report and
 * the parentReportAction is a transaction.
 */
function isIOURequest(report: OnyxInputOrEntry<Report>): boolean {
    if (isThread(report)) {
        const parentReportAction = ReportActionsUtils.getParentReportAction(report);
        const parentReport = allReports?.[`${ONYXKEYS.COLLECTION.REPORT}${report?.parentReportID}`];
        return isIOUReport(parentReport) && !isEmptyObject(parentReportAction) && ReportActionsUtils.isTransactionThread(parentReportAction);
    }
    return false;
}

/**
 * A Track Expense Report is a thread where the parent the parentReportAction is a transaction, and
 * parentReportAction has type of track.
 */
function isTrackExpenseReport(report: OnyxInputOrEntry<Report>): boolean {
    if (isThread(report)) {
        const parentReportAction = ReportActionsUtils.getParentReportAction(report);
        return !isEmptyObject(parentReportAction) && ReportActionsUtils.isTrackExpenseAction(parentReportAction);
    }
    return false;
}

/**
 * Checks if a report is an IOU or expense request.
 */
function isMoneyRequest(reportOrID: OnyxEntry<Report> | string): boolean {
    const report = typeof reportOrID === 'string' ? allReports?.[`${ONYXKEYS.COLLECTION.REPORT}${reportOrID}`] ?? null : reportOrID;
    return isIOURequest(report) || isExpenseRequest(report);
}

/**
 * Checks if a report is an IOU or expense report.
 */
function isMoneyRequestReport(reportOrID: OnyxInputOrEntry<Report> | string): boolean {
    const report = typeof reportOrID === 'string' ? allReports?.[`${ONYXKEYS.COLLECTION.REPORT}${reportOrID}`] ?? null : reportOrID;
    return isIOUReport(report) || isExpenseReport(report);
}

/**
 * Checks if a report has only one transaction associated with it
 */
function isOneTransactionReport(reportID: string): boolean {
    const reportActions = allReportActions?.[`${ONYXKEYS.COLLECTION.REPORT_ACTIONS}${reportID}`] ?? ([] as ReportAction[]);
    return ReportActionsUtils.getOneTransactionThreadReportID(reportID, reportActions) !== null;
}

/**
 * Checks if a report is a transaction thread associated with a report that has only one transaction
 */
function isOneTransactionThread(reportID: string, parentReportID: string): boolean {
    const parentReportActions = allReportActions?.[`${ONYXKEYS.COLLECTION.REPORT_ACTIONS}${parentReportID}`] ?? ([] as ReportAction[]);
    const transactionThreadReportID = ReportActionsUtils.getOneTransactionThreadReportID(parentReportID, parentReportActions);
    return reportID === transactionThreadReportID;
}

/**
 * Should return true only for personal 1:1 report
 *
 */
function isOneOnOneChat(report: OnyxEntry<Report>): boolean {
    const participantAccountIDs = Object.keys(report?.participants ?? {})
        .map(Number)
        .filter((accountID) => accountID !== currentUserAccountID);
    return (
        !isChatRoom(report) &&
        !isExpenseRequest(report) &&
        !isMoneyRequestReport(report) &&
        !isPolicyExpenseChat(report) &&
        !isTaskReport(report) &&
        isDM(report) &&
        !isIOUReport(report) &&
        participantAccountIDs.length === 1
    );
}

/**
 * Checks if the current user is a payer of the expense
 */

function isPayer(session: OnyxEntry<Session>, iouReport: OnyxEntry<Report>) {
    const isApproved = isReportApproved(iouReport);
    const policy = allPolicies?.[`${ONYXKEYS.COLLECTION.POLICY}${iouReport?.policyID}`] ?? null;
    const policyType = policy?.type;
    const isAdmin = policyType !== CONST.POLICY.TYPE.PERSONAL && policy?.role === CONST.POLICY.ROLE.ADMIN;
    const isManager = iouReport?.managerID === session?.accountID;
    if (isPaidGroupPolicy(iouReport)) {
        if (policy?.reimbursementChoice === CONST.POLICY.REIMBURSEMENT_CHOICES.REIMBURSEMENT_YES) {
            const isReimburser = session?.email === policy?.achAccount?.reimburser;
            return (!policy?.achAccount?.reimburser || isReimburser) && (isApproved || isManager);
        }
        if (policy?.reimbursementChoice === CONST.POLICY.REIMBURSEMENT_CHOICES.REIMBURSEMENT_MANUAL) {
            return isAdmin && (isApproved || isManager);
        }
        return false;
    }
    return isAdmin || (isMoneyRequestReport(iouReport) && isManager);
}

/**
 * Get the notification preference given a report
 */
function getReportNotificationPreference(report: OnyxEntry<Report>): string | number {
    return report?.notificationPreference ?? '';
}

/**
 * Checks if the current user is the action's author
 */
function isActionCreator(reportAction: OnyxInputOrEntry<ReportAction> | Partial<ReportAction>): boolean {
    return reportAction?.actorAccountID === currentUserAccountID;
}

/**
 * Returns the notification preference of the action's child report if it exists.
 * Otherwise, calculates it based on the action's authorship.
 */
function getChildReportNotificationPreference(reportAction: OnyxInputOrEntry<ReportAction> | Partial<ReportAction>): NotificationPreference {
    const childReportNotificationPreference = reportAction?.childReportNotificationPreference ?? '';
    if (childReportNotificationPreference) {
        return childReportNotificationPreference;
    }

    return isActionCreator(reportAction) ? CONST.REPORT.NOTIFICATION_PREFERENCE.ALWAYS : CONST.REPORT.NOTIFICATION_PREFERENCE.HIDDEN;
}

/**
 * Checks whether the supplied report supports adding more transactions to it.
 * Return true if:
 * - report is a non-settled IOU
 * - report is a draft
 * - report is a processing expense report and its policy has Instant reporting frequency
 */
function canAddOrDeleteTransactions(moneyRequestReport: OnyxEntry<Report>): boolean {
    if (!isMoneyRequestReport(moneyRequestReport)) {
        return false;
    }

    if (isReportApproved(moneyRequestReport) || isSettled(moneyRequestReport?.reportID)) {
        return false;
    }

    if (isReportInGroupPolicy(moneyRequestReport) && isProcessingReport(moneyRequestReport) && !PolicyUtils.isInstantSubmitEnabled(getPolicy(moneyRequestReport?.policyID))) {
        return false;
    }

    return true;
}

/**
 * Can only delete if the author is this user and the action is an ADD_COMMENT action or an IOU action in an unsettled report, or if the user is a
 * policy admin
 */
function canDeleteReportAction(reportAction: OnyxInputOrEntry<ReportAction>, reportID: string): boolean {
    const report = getReportOrDraftReport(reportID);

    const isActionOwner = reportAction?.actorAccountID === currentUserAccountID;
    const policy = allPolicies?.[`${ONYXKEYS.COLLECTION.POLICY}${report?.policyID}`] ?? null;

    if (ReportActionsUtils.isMoneyRequestAction(reportAction)) {
        // For now, users cannot delete split actions
        const isSplitAction = ReportActionsUtils.getOriginalMessage(reportAction)?.type === CONST.IOU.REPORT_ACTION_TYPE.SPLIT;

        if (isSplitAction) {
            return false;
        }

        const linkedReport = isThreadFirstChat(reportAction, reportID) ? getReportOrDraftReport(report?.parentReportID) : report;
        if (isActionOwner) {
            if (!isEmptyObject(linkedReport) && isMoneyRequestReport(linkedReport)) {
                return canAddOrDeleteTransactions(linkedReport);
            }
            return true;
        }
    }

    if (
        reportAction?.actionName !== CONST.REPORT.ACTIONS.TYPE.ADD_COMMENT ||
        reportAction?.pendingAction === CONST.RED_BRICK_ROAD_PENDING_ACTION.DELETE ||
        ReportActionsUtils.isCreatedTaskReportAction(reportAction) ||
        reportAction?.actorAccountID === CONST.ACCOUNT_ID.CONCIERGE
    ) {
        return false;
    }

    const isAdmin = policy?.role === CONST.POLICY.ROLE.ADMIN && !isEmptyObject(report) && !isDM(report);

    return isActionOwner || isAdmin;
}

/**
 * Get welcome message based on room type
 */
function getRoomWelcomeMessage(report: OnyxEntry<Report>): WelcomeMessage {
    const welcomeMessage: WelcomeMessage = {showReportName: true};
    const workspaceName = getPolicyName(report);

    if (isArchivedRoom(report)) {
        welcomeMessage.phrase1 = Localize.translateLocal('reportActionsView.beginningOfArchivedRoomPartOne');
        welcomeMessage.phrase2 = Localize.translateLocal('reportActionsView.beginningOfArchivedRoomPartTwo');
    } else if (isDomainRoom(report)) {
        welcomeMessage.phrase1 = Localize.translateLocal('reportActionsView.beginningOfChatHistoryDomainRoomPartOne', {domainRoom: report?.reportName ?? ''});
        welcomeMessage.phrase2 = Localize.translateLocal('reportActionsView.beginningOfChatHistoryDomainRoomPartTwo');
    } else if (isAdminRoom(report)) {
        welcomeMessage.phrase1 = Localize.translateLocal('reportActionsView.beginningOfChatHistoryAdminRoomPartOne', {workspaceName});
        welcomeMessage.phrase2 = Localize.translateLocal('reportActionsView.beginningOfChatHistoryAdminRoomPartTwo');
    } else if (isAnnounceRoom(report)) {
        welcomeMessage.phrase1 = Localize.translateLocal('reportActionsView.beginningOfChatHistoryAnnounceRoomPartOne', {workspaceName});
        welcomeMessage.phrase2 = Localize.translateLocal('reportActionsView.beginningOfChatHistoryAnnounceRoomPartTwo', {workspaceName});
    } else if (isInvoiceRoom(report)) {
        welcomeMessage.showReportName = false;
        welcomeMessage.phrase1 = Localize.translateLocal('reportActionsView.beginningOfChatHistoryInvoiceRoom');
    } else {
        // Message for user created rooms or other room types.
        welcomeMessage.phrase1 = Localize.translateLocal('reportActionsView.beginningOfChatHistoryUserRoomPartOne');
        welcomeMessage.phrase2 = Localize.translateLocal('reportActionsView.beginningOfChatHistoryUserRoomPartTwo');
    }

    return welcomeMessage;
}

/**
 * Returns true if Concierge is one of the chat participants (1:1 as well as group chats)
 */
function chatIncludesConcierge(report: Partial<OnyxEntry<Report>>): boolean {
    const participantAccountIDs = Object.keys(report?.participants ?? {}).map(Number);
    return participantAccountIDs.includes(CONST.ACCOUNT_ID.CONCIERGE);
}

/**
 * Returns true if there is any automated expensify account `in accountIDs
 */
function hasAutomatedExpensifyAccountIDs(accountIDs: number[]): boolean {
    return accountIDs.some((accountID) => CONST.EXPENSIFY_ACCOUNT_IDS.includes(accountID));
}

function getReportRecipientAccountIDs(report: OnyxEntry<Report>, currentLoginAccountID: number): number[] {
    let finalReport: OnyxEntry<Report> = report;
    // In 1:1 chat threads, the participants will be the same as parent report. If a report is specifically a 1:1 chat thread then we will
    // get parent report and use its participants array.
    if (isThread(report) && !(isTaskReport(report) || isMoneyRequestReport(report))) {
        const parentReport = allReports?.[`${ONYXKEYS.COLLECTION.REPORT}${report?.parentReportID}`];
        if (isOneOnOneChat(parentReport)) {
            finalReport = parentReport;
        }
    }

    let finalParticipantAccountIDs: number[] = [];
    if (isTaskReport(report)) {
        // Task reports `managerID` will change when assignee is changed, in that case the old `managerID` is still present in `participants`
        // along with the new one. We only need the `managerID` as a participant here.
        finalParticipantAccountIDs = report?.managerID ? [report?.managerID] : [];
    } else {
        finalParticipantAccountIDs = Object.keys(finalReport?.participants ?? {}).map(Number);
    }

    const otherParticipantsWithoutExpensifyAccountIDs = finalParticipantAccountIDs.filter((accountID) => {
        if (accountID === currentLoginAccountID) {
            return false;
        }
        if (CONST.EXPENSIFY_ACCOUNT_IDS.includes(accountID)) {
            return false;
        }
        return true;
    });

    return otherParticipantsWithoutExpensifyAccountIDs;
}

/**
 * Whether the time row should be shown for a report.
 */
function canShowReportRecipientLocalTime(personalDetails: OnyxEntry<PersonalDetailsList>, report: OnyxEntry<Report>, accountID: number): boolean {
    const reportRecipientAccountIDs = getReportRecipientAccountIDs(report, accountID);
    const hasMultipleParticipants = reportRecipientAccountIDs.length > 1;
    const reportRecipient = personalDetails?.[reportRecipientAccountIDs[0]];
    const reportRecipientTimezone = reportRecipient?.timezone ?? CONST.DEFAULT_TIME_ZONE;
    const isReportParticipantValidated = reportRecipient?.validated ?? false;
    return !!(
        !hasMultipleParticipants &&
        !isChatRoom(report) &&
        !isPolicyExpenseChat(getRootParentReport(report)) &&
        reportRecipient &&
        reportRecipientTimezone?.selected &&
        isReportParticipantValidated
    );
}

/**
 * Shorten last message text to fixed length and trim spaces.
 */
function formatReportLastMessageText(lastMessageText: string, isModifiedExpenseMessage = false): string {
    if (isModifiedExpenseMessage) {
        return String(lastMessageText).trim().replace(CONST.REGEX.LINE_BREAK, '').trim();
    }
    return StringUtils.lineBreaksToSpaces(String(lastMessageText).trim()).substring(0, CONST.REPORT.LAST_MESSAGE_TEXT_MAX_LENGTH).trim();
}

/**
 * Helper method to return the default avatar associated with the given login
 */
function getDefaultWorkspaceAvatar(workspaceName?: string): IconAsset {
    if (!workspaceName) {
        return defaultWorkspaceAvatars.WorkspaceBuilding;
    }

    // Remove all chars not A-Z or 0-9 including underscore
    const alphaNumeric = workspaceName
        .normalize('NFD')
        .replace(/[^0-9a-z]/gi, '')
        .toUpperCase();

    const workspace = `Workspace${alphaNumeric[0]}` as keyof typeof defaultWorkspaceAvatars;
    const defaultWorkspaceAvatar = defaultWorkspaceAvatars[workspace];

    return !alphaNumeric ? defaultWorkspaceAvatars.WorkspaceBuilding : defaultWorkspaceAvatar;
}

/**
 * Helper method to return the default avatar testID associated with the given login
 */
function getDefaultWorkspaceAvatarTestID(workspaceName: string): string {
    if (!workspaceName) {
        return defaultAvatarBuildingIconTestID;
    }

    // Remove all chars not A-Z or 0-9 including underscore
    const alphaNumeric = workspaceName
        .normalize('NFD')
        .replace(/[^0-9a-z]/gi, '')
        .toLowerCase();

    return !alphaNumeric ? defaultAvatarBuildingIconTestID : `SvgDefaultAvatar_${alphaNumeric[0]} Icon`;
}

function getWorkspaceAvatar(report: OnyxEntry<Report>): AvatarSource {
    const workspaceName = getPolicyName(report, false, allPolicies?.[`${ONYXKEYS.COLLECTION.POLICY}${report?.policyID}`]);
    const avatar = allPolicies?.[`${ONYXKEYS.COLLECTION.POLICY}${report?.policyID}`]?.avatarURL ?? '';
    return !isEmpty(avatar) ? avatar : getDefaultWorkspaceAvatar(workspaceName);
}

/**
 * Helper method to return the default avatar associated with the given reportID
 */
function getDefaultGroupAvatar(reportID?: string): IconAsset {
    if (!reportID) {
        return defaultGroupAvatars.Avatar1;
    }
    const reportIDHashBucket: AvatarRange = ((Number(reportID) % CONST.DEFAULT_GROUP_AVATAR_COUNT) + 1) as AvatarRange;
    return defaultGroupAvatars[`Avatar${reportIDHashBucket}`];
}

/**
 * Returns the appropriate icons for the given chat report using the stored personalDetails.
 * The Avatar sources can be URLs or Icon components according to the chat type.
 */
function getIconsForParticipants(participants: number[], personalDetails: OnyxInputOrEntry<PersonalDetailsList>): Icon[] {
    const participantDetails: ParticipantDetails[] = [];
    const participantsList = participants || [];

    for (const accountID of participantsList) {
        const avatarSource = personalDetails?.[accountID]?.avatar ?? FallbackAvatar;
        const displayNameLogin = personalDetails?.[accountID]?.displayName ? personalDetails?.[accountID]?.displayName : personalDetails?.[accountID]?.login;
        participantDetails.push([accountID, displayNameLogin ?? '', avatarSource, personalDetails?.[accountID]?.fallbackIcon ?? '']);
    }

    const sortedParticipantDetails = participantDetails.sort((first, second) => {
        // First sort by displayName/login
        const displayNameLoginOrder = localeCompare(first[1], second[1]);
        if (displayNameLoginOrder !== 0) {
            return displayNameLoginOrder;
        }

        // Then fallback on accountID as the final sorting criteria.
        // This will ensure that the order of avatars with same login/displayName
        // stay consistent across all users and devices
        return first[0] - second[0];
    });

    // Now that things are sorted, gather only the avatars (second element in the array) and return those
    const avatars: Icon[] = [];

    for (const sortedParticipantDetail of sortedParticipantDetails) {
        const userIcon = {
            id: sortedParticipantDetail[0],
            source: sortedParticipantDetail[2],
            type: CONST.ICON_TYPE_AVATAR,
            name: sortedParticipantDetail[1],
            fallbackIcon: sortedParticipantDetail[3],
        };
        avatars.push(userIcon);
    }

    return avatars;
}

/**
 * Given a report, return the associated workspace icon.
 */
function getWorkspaceIcon(report: OnyxInputOrEntry<Report>, policy?: OnyxInputOrEntry<Policy>): Icon {
    const workspaceName = getPolicyName(report, false, policy);
    const policyExpenseChatAvatarSource = allPolicies?.[`${ONYXKEYS.COLLECTION.POLICY}${report?.policyID}`]?.avatarURL
        ? allPolicies?.[`${ONYXKEYS.COLLECTION.POLICY}${report?.policyID}`]?.avatarURL
        : getDefaultWorkspaceAvatar(workspaceName);

    const workspaceIcon: Icon = {
        source: policyExpenseChatAvatarSource ?? '',
        type: CONST.ICON_TYPE_WORKSPACE,
        name: workspaceName,
        id: report?.policyID,
    };
    return workspaceIcon;
}

/**
 * Gets the personal details for a login by looking in the ONYXKEYS.PERSONAL_DETAILS_LIST Onyx key (stored in the local variable, allPersonalDetails). If it doesn't exist in Onyx,
 * then a default object is constructed.
 */
function getPersonalDetailsForAccountID(accountID: number): Partial<PersonalDetails> {
    if (!accountID) {
        return {};
    }

    const defaultDetails = {
        isOptimisticPersonalDetail: true,
    };

    return allPersonalDetails?.[accountID] ?? defaultDetails;
}

/**
 * Get the displayName for a single report participant.
 */
function getDisplayNameForParticipant(accountID?: number, shouldUseShortForm = false, shouldFallbackToHidden = true, shouldAddCurrentUserPostfix = false): string {
    if (!accountID) {
        return '';
    }

    const personalDetails = getPersonalDetailsForAccountID(accountID);
    // eslint-disable-next-line @typescript-eslint/prefer-nullish-coalescing
    const formattedLogin = LocalePhoneNumber.formatPhoneNumber(personalDetails.login || '');
    // This is to check if account is an invite/optimistically created one
    // and prevent from falling back to 'Hidden', so a correct value is shown
    // when searching for a new user
    if (personalDetails.isOptimisticPersonalDetail === true) {
        return formattedLogin;
    }

    // For selfDM, we display the user's displayName followed by '(you)' as a postfix
    const shouldAddPostfix = shouldAddCurrentUserPostfix && accountID === currentUserAccountID;

    const longName = PersonalDetailsUtils.getDisplayNameOrDefault(personalDetails, formattedLogin, shouldFallbackToHidden, shouldAddPostfix);

    // If the user's personal details (first name) should be hidden, make sure we return "hidden" instead of the short name
    if (shouldFallbackToHidden && longName === Localize.translateLocal('common.hidden')) {
        return longName;
    }

    const shortName = personalDetails.firstName ? personalDetails.firstName : longName;
    return shouldUseShortForm ? shortName : longName;
}

function getParticipantsAccountIDsForDisplay(report: OnyxEntry<Report>, shouldExcludeHidden = false, shouldExcludeDeleted = false): number[] {
    let participantsEntries = Object.entries(report?.participants ?? {});

    // For 1:1 chat, we don't want to include the current user as a participant in order to not mark 1:1 chats as having multiple participants
    // For system chat, we want to display Expensify as the only participant
    const shouldExcludeCurrentUser = isOneOnOneChat(report) || isSystemChat(report);

    if (shouldExcludeCurrentUser || shouldExcludeHidden || shouldExcludeDeleted) {
        participantsEntries = participantsEntries.filter(([accountID, participant]) => {
            if (shouldExcludeCurrentUser && Number(accountID) === currentUserAccountID) {
                return false;
            }

            if (shouldExcludeHidden && participant.hidden) {
                return false;
            }

            if (shouldExcludeDeleted && report?.pendingChatMembers?.findLast((member) => member.accountID === accountID)?.pendingAction === CONST.RED_BRICK_ROAD_PENDING_ACTION.DELETE) {
                return false;
            }

            return true;
        });
    }

    return participantsEntries.map(([accountID]) => Number(accountID));
}

function buildParticipantsFromAccountIDs(accountIDs: number[]): Participants {
    const finalParticipants: Participants = {};
    return accountIDs.reduce((participants, accountID) => {
        // eslint-disable-next-line no-param-reassign
        participants[accountID] = {hidden: false};
        return participants;
    }, finalParticipants);
}

/**
 * Returns the report name if the report is a group chat
 */
function getGroupChatName(participantAccountIDs?: number[], shouldApplyLimit = false, report?: OnyxEntry<Report>): string | undefined {
    // If we have a report always try to get the name from the report.
    if (report?.reportName) {
        return report.reportName;
    }

    // Get participantAccountIDs from participants object
    let participants = participantAccountIDs ?? Object.keys(report?.participants ?? {}).map(Number);
    if (shouldApplyLimit) {
        participants = participants.slice(0, 5);
    }
    const isMultipleParticipantReport = participants.length > 1;

    if (isMultipleParticipantReport) {
        return participants
            .map((participant) => getDisplayNameForParticipant(participant, isMultipleParticipantReport))
            .sort((first, second) => localeCompare(first ?? '', second ?? ''))
            .filter(Boolean)
            .join(', ');
    }

    return Localize.translateLocal('groupChat.defaultReportName', {displayName: getDisplayNameForParticipant(participants[0], false)});
}

function getParticipants(reportID: string) {
    const report = getReportOrDraftReport(reportID);
    if (!report) {
        return {};
    }

    return report.participants;
}

/**
 * Returns the appropriate icons for the given chat report using the stored personalDetails.
 * The Avatar sources can be URLs or Icon components according to the chat type.
 */
function getIcons(
    report: OnyxInputOrEntry<Report>,
    personalDetails: OnyxInputOrEntry<PersonalDetailsList>,
    defaultIcon: AvatarSource | null = null,
    defaultName = '',
    defaultAccountID = -1,
    policy?: OnyxInputOrEntry<Policy>,
): Icon[] {
    if (isEmptyObject(report)) {
        const fallbackIcon: Icon = {
            source: defaultIcon ?? FallbackAvatar,
            type: CONST.ICON_TYPE_AVATAR,
            name: defaultName,
            id: defaultAccountID,
        };
        return [fallbackIcon];
    }
    if (isExpenseRequest(report)) {
        const parentReportAction = ReportActionsUtils.getParentReportAction(report);
        const workspaceIcon = getWorkspaceIcon(report, policy);
        const memberIcon = {
            source: personalDetails?.[parentReportAction?.actorAccountID ?? -1]?.avatar ?? FallbackAvatar,
            id: parentReportAction?.actorAccountID,
            type: CONST.ICON_TYPE_AVATAR,
            name: personalDetails?.[parentReportAction?.actorAccountID ?? -1]?.displayName ?? '',
            fallbackIcon: personalDetails?.[parentReportAction?.actorAccountID ?? -1]?.fallbackIcon,
        };

        return [memberIcon, workspaceIcon];
    }
    if (isChatThread(report)) {
        const parentReportAction = ReportActionsUtils.getParentReportAction(report);

        const actorAccountID = parentReportAction?.actorAccountID;
        const actorDisplayName = PersonalDetailsUtils.getDisplayNameOrDefault(allPersonalDetails?.[actorAccountID ?? -1], '', false);
        const actorIcon = {
            id: actorAccountID,
            source: personalDetails?.[actorAccountID ?? -1]?.avatar ?? FallbackAvatar,
            name: actorDisplayName,
            type: CONST.ICON_TYPE_AVATAR,
            fallbackIcon: personalDetails?.[parentReportAction?.actorAccountID ?? -1]?.fallbackIcon,
        };

        if (isWorkspaceThread(report)) {
            const workspaceIcon = getWorkspaceIcon(report, policy);
            return [actorIcon, workspaceIcon];
        }
        return [actorIcon];
    }
    if (isTaskReport(report)) {
        const ownerIcon = {
            id: report?.ownerAccountID,
            source: personalDetails?.[report?.ownerAccountID ?? -1]?.avatar ?? FallbackAvatar,
            type: CONST.ICON_TYPE_AVATAR,
            name: personalDetails?.[report?.ownerAccountID ?? -1]?.displayName ?? '',
            fallbackIcon: personalDetails?.[report?.ownerAccountID ?? -1]?.fallbackIcon,
        };

        if (isWorkspaceTaskReport(report)) {
            const workspaceIcon = getWorkspaceIcon(report, policy);
            return [ownerIcon, workspaceIcon];
        }

        return [ownerIcon];
    }
    if (isDomainRoom(report)) {
        // Get domain name after the #. Domain Rooms use our default workspace avatar pattern.
        const domainName = report?.reportName?.substring(1);
        const policyExpenseChatAvatarSource = getDefaultWorkspaceAvatar(domainName);
        const domainIcon: Icon = {
            source: policyExpenseChatAvatarSource,
            type: CONST.ICON_TYPE_WORKSPACE,
            name: domainName ?? '',
            id: report?.policyID,
        };
        return [domainIcon];
    }
    if (isAdminRoom(report) || isAnnounceRoom(report) || isChatRoom(report) || isArchivedRoom(report)) {
        const icons = [getWorkspaceIcon(report, policy)];

        if (isInvoiceRoom(report)) {
            if (report?.invoiceReceiver?.type === CONST.REPORT.INVOICE_RECEIVER_TYPE.INDIVIDUAL) {
                icons.push(...getIconsForParticipants([report?.invoiceReceiver.accountID], personalDetails));
            } else {
                const receiverPolicy = getPolicy(report?.invoiceReceiver?.policyID);
                if (!isEmptyObject(receiverPolicy)) {
                    icons.push(getWorkspaceIcon(report, receiverPolicy));
                }
            }
        }

        return icons;
    }
    if (isPolicyExpenseChat(report) || isExpenseReport(report)) {
        const workspaceIcon = getWorkspaceIcon(report, policy);
        const memberIcon = {
            source: personalDetails?.[report?.ownerAccountID ?? -1]?.avatar ?? FallbackAvatar,
            id: report?.ownerAccountID,
            type: CONST.ICON_TYPE_AVATAR,
            name: personalDetails?.[report?.ownerAccountID ?? -1]?.displayName ?? '',
            fallbackIcon: personalDetails?.[report?.ownerAccountID ?? -1]?.fallbackIcon,
        };
        return isExpenseReport(report) ? [memberIcon, workspaceIcon] : [workspaceIcon, memberIcon];
    }
    if (isIOUReport(report)) {
        const managerIcon = {
            source: personalDetails?.[report?.managerID ?? -1]?.avatar ?? FallbackAvatar,
            id: report?.managerID,
            type: CONST.ICON_TYPE_AVATAR,
            name: personalDetails?.[report?.managerID ?? -1]?.displayName ?? '',
            fallbackIcon: personalDetails?.[report?.managerID ?? -1]?.fallbackIcon,
        };
        const ownerIcon = {
            id: report?.ownerAccountID,
            source: personalDetails?.[report?.ownerAccountID ?? -1]?.avatar ?? FallbackAvatar,
            type: CONST.ICON_TYPE_AVATAR,
            name: personalDetails?.[report?.ownerAccountID ?? -1]?.displayName ?? '',
            fallbackIcon: personalDetails?.[report?.ownerAccountID ?? -1]?.fallbackIcon,
        };
        const isManager = currentUserAccountID === report?.managerID;

        // For one transaction IOUs, display a simplified report icon
        if (isOneTransactionReport(report?.reportID ?? '-1')) {
            return [ownerIcon];
        }

        return isManager ? [managerIcon, ownerIcon] : [ownerIcon, managerIcon];
    }

    if (isSelfDM(report)) {
        return getIconsForParticipants([currentUserAccountID ?? -1], personalDetails);
    }

    if (isSystemChat(report)) {
        return getIconsForParticipants([CONST.ACCOUNT_ID.NOTIFICATIONS ?? 0], personalDetails);
    }

    if (isGroupChat(report)) {
        const groupChatIcon = {
            // eslint-disable-next-line @typescript-eslint/prefer-nullish-coalescing
            source: report.avatarUrl || getDefaultGroupAvatar(report.reportID),
            id: -1,
            type: CONST.ICON_TYPE_AVATAR,
            name: getGroupChatName(undefined, true, report),
        };
        return [groupChatIcon];
    }

    if (isInvoiceReport(report)) {
        const invoiceRoomReport = getReportOrDraftReport(report.chatReportID);
        const icons = [getWorkspaceIcon(invoiceRoomReport, policy)];

        if (invoiceRoomReport?.invoiceReceiver?.type === CONST.REPORT.INVOICE_RECEIVER_TYPE.INDIVIDUAL) {
            icons.push(...getIconsForParticipants([invoiceRoomReport?.invoiceReceiver.accountID], personalDetails));

            return icons;
        }

        const receiverPolicy = getPolicy(invoiceRoomReport?.invoiceReceiver?.policyID);

        if (!isEmptyObject(receiverPolicy)) {
            icons.push(getWorkspaceIcon(invoiceRoomReport, receiverPolicy));
        }

        return icons;
    }

    if (isOneOnOneChat(report)) {
        const otherParticipantsAccountIDs = Object.keys(report.participants ?? {})
            .map(Number)
            .filter((accountID) => accountID !== currentUserAccountID);
        return getIconsForParticipants(otherParticipantsAccountIDs, personalDetails);
    }

    const participantAccountIDs = Object.keys(report.participants ?? {}).map(Number);
    return getIconsForParticipants(participantAccountIDs, personalDetails);
}

function getDisplayNamesWithTooltips(
    personalDetailsList: PersonalDetails[] | PersonalDetailsList | OptionData[],
    shouldUseShortForm: boolean,
    shouldFallbackToHidden = true,
    shouldAddCurrentUserPostfix = false,
): DisplayNameWithTooltips {
    const personalDetailsListArray = Array.isArray(personalDetailsList) ? personalDetailsList : Object.values(personalDetailsList);

    return personalDetailsListArray
        .map((user) => {
            const accountID = Number(user?.accountID);
            // eslint-disable-next-line @typescript-eslint/prefer-nullish-coalescing
            const displayName = getDisplayNameForParticipant(accountID, shouldUseShortForm, shouldFallbackToHidden, shouldAddCurrentUserPostfix) || user?.login || '';
            const avatar = user && 'avatar' in user ? user.avatar : undefined;

            let pronouns = user?.pronouns ?? undefined;
            if (pronouns?.startsWith(CONST.PRONOUNS.PREFIX)) {
                const pronounTranslationKey = pronouns.replace(CONST.PRONOUNS.PREFIX, '');
                pronouns = Localize.translateLocal(`pronouns.${pronounTranslationKey}` as TranslationPaths);
            }

            return {
                displayName,
                avatar,
                login: user?.login ?? '',
                accountID,
                pronouns,
            };
        })
        .sort((first, second) => {
            // First sort by displayName/login
            const displayNameLoginOrder = localeCompare(first.displayName, second.displayName);
            if (displayNameLoginOrder !== 0) {
                return displayNameLoginOrder;
            }

            // Then fallback on accountID as the final sorting criteria.
            return first.accountID - second.accountID;
        });
}

/**
 * Returns the the display names of the given user accountIDs
 */
function getUserDetailTooltipText(accountID: number, fallbackUserDisplayName = ''): string {
    const displayNameForParticipant = getDisplayNameForParticipant(accountID);
    return displayNameForParticipant || fallbackUserDisplayName;
}

/**
 * For a deleted parent report action within a chat report,
 * let us return the appropriate display message
 *
 * @param reportAction - The deleted report action of a chat report for which we need to return message.
 */
function getDeletedParentActionMessageForChatReport(reportAction: OnyxEntry<ReportAction>): string {
    // By default, let us display [Deleted message]
    let deletedMessageText = Localize.translateLocal('parentReportAction.deletedMessage');
    if (ReportActionsUtils.isCreatedTaskReportAction(reportAction)) {
        // For canceled task report, let us display [Deleted task]
        deletedMessageText = Localize.translateLocal('parentReportAction.deletedTask');
    }
    return deletedMessageText;
}

/**
 * Returns the preview message for `REIMBURSEMENT_QUEUED` action
 */
function getReimbursementQueuedActionMessage(
    reportAction: OnyxEntry<ReportAction<typeof CONST.REPORT.ACTIONS.TYPE.REIMBURSEMENT_QUEUED>>,
    reportOrID: OnyxEntry<Report> | string,
    shouldUseShortDisplayName = true,
): string {
    const report = typeof reportOrID === 'string' ? allReports?.[`${ONYXKEYS.COLLECTION.REPORT}${reportOrID}`] : reportOrID;
    const submitterDisplayName = getDisplayNameForParticipant(report?.ownerAccountID, shouldUseShortDisplayName) ?? '';
    const originalMessage = ReportActionsUtils.getOriginalMessage(reportAction);
    let messageKey: TranslationPaths;
    if (originalMessage?.paymentType === CONST.IOU.PAYMENT_TYPE.EXPENSIFY) {
        messageKey = 'iou.waitingOnEnabledWallet';
    } else {
        messageKey = 'iou.waitingOnBankAccount';
    }

    return Localize.translateLocal(messageKey, {submitterDisplayName});
}

/**
 * Returns the preview message for `REIMBURSEMENT_DEQUEUED` action
 */
function getReimbursementDeQueuedActionMessage(
    reportAction: OnyxEntry<ReportAction<typeof CONST.REPORT.ACTIONS.TYPE.REIMBURSEMENT_DEQUEUED>>,
    reportOrID: OnyxEntry<Report> | string,
    isLHNPreview = false,
): string {
    const report = typeof reportOrID === 'string' ? allReports?.[`${ONYXKEYS.COLLECTION.REPORT}${reportOrID}`] : reportOrID;
    const originalMessage = ReportActionsUtils.getOriginalMessage(reportAction);
    const amount = originalMessage?.amount;
    const currency = originalMessage?.currency;
    const formattedAmount = CurrencyUtils.convertToDisplayString(amount, currency);
    if (originalMessage?.cancellationReason === CONST.REPORT.CANCEL_PAYMENT_REASONS.ADMIN) {
        const payerOrApproverName = report?.managerID === currentUserAccountID || !isLHNPreview ? '' : getDisplayNameForParticipant(report?.managerID, true);
        return Localize.translateLocal('iou.adminCanceledRequest', {manager: payerOrApproverName, amount: formattedAmount});
    }
    const submitterDisplayName = getDisplayNameForParticipant(report?.ownerAccountID, true) ?? '';
    return Localize.translateLocal('iou.canceledRequest', {submitterDisplayName, amount: formattedAmount});
}

/**
 * Builds an optimistic REIMBURSEMENT_DEQUEUED report action with a randomly generated reportActionID.
 *
 */
function buildOptimisticCancelPaymentReportAction(expenseReportID: string, amount: number, currency: string): OptimisticCancelPaymentReportAction {
    return {
        actionName: CONST.REPORT.ACTIONS.TYPE.REIMBURSEMENT_DEQUEUED,
        actorAccountID: currentUserAccountID,
        message: [
            {
                cancellationReason: CONST.REPORT.CANCEL_PAYMENT_REASONS.ADMIN,
                expenseReportID,
                type: CONST.REPORT.MESSAGE.TYPE.COMMENT,
                text: '',
                amount,
                currency,
            },
        ],
        originalMessage: {
            cancellationReason: CONST.REPORT.CANCEL_PAYMENT_REASONS.ADMIN,
            expenseReportID,
            amount,
            currency,
        },
        person: [
            {
                style: 'strong',
                text: getCurrentUserDisplayNameOrEmail(),
                type: 'TEXT',
            },
        ],
        reportActionID: NumberUtils.rand64(),
        shouldShow: true,
        created: DateUtils.getDBTime(),
        pendingAction: CONST.RED_BRICK_ROAD_PENDING_ACTION.ADD,
    };
}

/**
 * Returns the last visible message for a given report after considering the given optimistic actions
 *
 * @param reportID - the report for which last visible message has to be fetched
 * @param [actionsToMerge] - the optimistic merge actions that needs to be considered while fetching last visible message

 */
function getLastVisibleMessage(reportID: string | undefined, actionsToMerge: ReportActions = {}): LastVisibleMessage {
    const report = getReportOrDraftReport(reportID);
    const lastVisibleAction = ReportActionsUtils.getLastVisibleAction(reportID ?? '-1', actionsToMerge);

    // For Chat Report with deleted parent actions, let us fetch the correct message
    if (ReportActionsUtils.isDeletedParentAction(lastVisibleAction) && !isEmptyObject(report) && isChatReport(report)) {
        const lastMessageText = getDeletedParentActionMessageForChatReport(lastVisibleAction);
        return {
            lastMessageText,
        };
    }

    // Fetch the last visible message for report represented by reportID and based on actions to merge.
    return ReportActionsUtils.getLastVisibleMessage(reportID ?? '-1', actionsToMerge);
}

/**
 * Checks if a report is an open task report assigned to current user.
 *
 * @param [parentReportAction] - The parent report action of the report (Used to check if the task has been canceled)
 */
<<<<<<< HEAD
function isWaitingForAssigneeToCompleteTask(report: OnyxEntry<Report>, parentReportAction: OnyxEntry<ReportAction> | EmptyObject = {}): boolean {
    if (report?.hasOutstandingChildTask) {
        return true;
    }

    if (isOpenTaskReport(report, parentReportAction) && !report?.hasParentAccess && isReportManager(report)) {
        return true;
    }

    return false;
=======
function isWaitingForAssigneeToCompleteTask(report: OnyxEntry<Report>, parentReportAction: OnyxEntry<ReportAction>): boolean {
    return isTaskReport(report) && isReportManager(report) && isOpenTaskReport(report, parentReportAction);
>>>>>>> 8a26c9d0
}

function isUnreadWithMention(reportOrOption: OnyxEntry<Report> | OptionData): boolean {
    if (!reportOrOption) {
        return false;
    }
    // lastMentionedTime and lastReadTime are both datetime strings and can be compared directly
    const lastMentionedTime = reportOrOption.lastMentionedTime ?? '';
    const lastReadTime = reportOrOption.lastReadTime ?? '';
    return !!('isUnreadWithMention' in reportOrOption && reportOrOption.isUnreadWithMention) || lastReadTime < lastMentionedTime;
}

/**
 * Determines if the option requires action from the current user. This can happen when it:
 *  - is unread and the user was mentioned in one of the unread comments
 *  - is for an outstanding task waiting on the user
 *  - has an outstanding child expense that is waiting for an action from the current user (e.g. pay, approve, add bank account)
 *  - is either the system or concierge chat, the user free trial has ended and it didn't add a payment card yet
 *
 * @param option (report or optionItem)
 * @param parentReportAction (the report action the current report is a thread of)
 */
function requiresAttentionFromCurrentUser(optionOrReport: OnyxEntry<Report> | OptionData, parentReportAction?: OnyxEntry<ReportAction>) {
    if (!optionOrReport) {
        return false;
    }

    if (isJoinRequestInAdminRoom(optionOrReport)) {
        return true;
    }

    if (isArchivedRoom(optionOrReport) || isArchivedRoom(getReportOrDraftReport(optionOrReport.parentReportID))) {
        return false;
    }

    if (isUnreadWithMention(optionOrReport)) {
        return true;
    }

    if (isWaitingForAssigneeToCompleteTask(optionOrReport, parentReportAction)) {
        return true;
    }

    // Has a child report that is awaiting action (e.g. approve, pay, add bank account) from current user
    if (optionOrReport.hasOutstandingChildRequest) {
        return true;
    }

    if (isChatUsedForOnboarding(optionOrReport) && SubscriptionUtils.hasUserFreeTrialEnded() && !SubscriptionUtils.doesUserHavePaymentCardAdded()) {
        return true;
    }

    return false;
}

/**
 * Returns number of transactions that are nonReimbursable
 *
 */
function hasNonReimbursableTransactions(iouReportID: string | undefined): boolean {
    const transactions = TransactionUtils.getAllReportTransactions(iouReportID);
    return transactions.filter((transaction) => transaction.reimbursable === false).length > 0;
}

function getMoneyRequestSpendBreakdown(report: OnyxInputOrEntry<Report>, allReportsDict?: OnyxCollection<Report>): SpendBreakdown {
    const allAvailableReports = allReportsDict ?? allReports;
    let moneyRequestReport;
    if (isMoneyRequestReport(report) || isInvoiceReport(report)) {
        moneyRequestReport = report;
    }
    if (allAvailableReports && report?.iouReportID) {
        moneyRequestReport = allAvailableReports[`${ONYXKEYS.COLLECTION.REPORT}${report.iouReportID}`];
    }
    if (moneyRequestReport) {
        let nonReimbursableSpend = moneyRequestReport.nonReimbursableTotal ?? 0;
        let totalSpend = moneyRequestReport.total ?? 0;

        if (nonReimbursableSpend + totalSpend !== 0) {
            // There is a possibility that if the Expense report has a negative total.
            // This is because there are instances where you can get a credit back on your card,
            // or you enter a negative expense to “offset” future expenses
            nonReimbursableSpend = isExpenseReport(moneyRequestReport) ? nonReimbursableSpend * -1 : Math.abs(nonReimbursableSpend);
            totalSpend = isExpenseReport(moneyRequestReport) ? totalSpend * -1 : Math.abs(totalSpend);

            const totalDisplaySpend = totalSpend;
            const reimbursableSpend = totalDisplaySpend - nonReimbursableSpend;

            return {
                nonReimbursableSpend,
                reimbursableSpend,
                totalDisplaySpend,
            };
        }
    }
    return {
        nonReimbursableSpend: 0,
        reimbursableSpend: 0,
        totalDisplaySpend: 0,
    };
}

/**
 * Get the title for a policy expense chat which depends on the role of the policy member seeing this report
 */
function getPolicyExpenseChatName(report: OnyxEntry<Report>, policy?: OnyxEntry<Policy>): string | undefined {
    const ownerAccountID = report?.ownerAccountID;
    const personalDetails = allPersonalDetails?.[ownerAccountID ?? -1];
    const login = personalDetails ? personalDetails.login : null;
    // eslint-disable-next-line @typescript-eslint/prefer-nullish-coalescing
    const reportOwnerDisplayName = getDisplayNameForParticipant(ownerAccountID) || login || report?.reportName;

    // If the policy expense chat is owned by this user, use the name of the policy as the report name.
    if (report?.isOwnPolicyExpenseChat) {
        return getPolicyName(report, false, policy);
    }

    let policyExpenseChatRole = 'user';
    const policyItem = allPolicies?.[`${ONYXKEYS.COLLECTION.POLICY}${report?.policyID}`];
    if (policyItem) {
        policyExpenseChatRole = policyItem.role || 'user';
    }

    // If this user is not admin and this policy expense chat has been archived because of account merging, this must be an old workspace chat
    // of the account which was merged into the current user's account. Use the name of the policy as the name of the report.
    if (isArchivedRoom(report)) {
        const lastAction = ReportActionsUtils.getLastVisibleAction(report?.reportID ?? '-1');
        const archiveReason = ReportActionsUtils.isClosedAction(lastAction) ? ReportActionsUtils.getOriginalMessage(lastAction)?.reason : CONST.REPORT.ARCHIVE_REASON.DEFAULT;
        if (archiveReason === CONST.REPORT.ARCHIVE_REASON.ACCOUNT_MERGED && policyExpenseChatRole !== CONST.POLICY.ROLE.ADMIN) {
            return getPolicyName(report, false, policy);
        }
    }

    // If user can see this report and they are not its owner, they must be an admin and the report name should be the name of the policy member
    return reportOwnerDisplayName;
}

/**
 * Given a report field, check if the field is for the report title.
 */
function isReportFieldOfTypeTitle(reportField: OnyxEntry<PolicyReportField>): boolean {
    return reportField?.type === 'formula' && reportField?.fieldID === CONST.REPORT_FIELD_TITLE_FIELD_ID;
}

/**
 * Check if Report has any held expenses
 */
function isHoldCreator(transaction: OnyxEntry<Transaction>, reportID: string): boolean {
    const holdReportAction = ReportActionsUtils.getReportAction(reportID, `${transaction?.comment?.hold ?? ''}`);
    return isActionCreator(holdReportAction);
}

/**
 * Check if report fields are available to use in a report
 */
function reportFieldsEnabled(report: Report) {
    return Permissions.canUseReportFields(allBetas ?? []) && isPaidGroupPolicyExpenseReport(report);
}

/**
 * Given a report field, check if the field can be edited or not.
 * For title fields, its considered disabled if `deletable` prop is `true` (https://github.com/Expensify/App/issues/35043#issuecomment-1911275433)
 * For non title fields, its considered disabled if:
 * 1. The user is not admin of the report
 * 2. Report is settled or it is closed
 */
function isReportFieldDisabled(report: OnyxEntry<Report>, reportField: OnyxEntry<PolicyReportField>, policy: OnyxEntry<Policy>): boolean {
    const isReportSettled = isSettled(report?.reportID);
    const isReportClosed = isClosedReport(report);
    const isTitleField = isReportFieldOfTypeTitle(reportField);
    const isAdmin = isPolicyAdmin(report?.policyID ?? '-1', {[`${ONYXKEYS.COLLECTION.POLICY}${policy?.id ?? '-1'}`]: policy});
    return isTitleField ? !reportField?.deletable : !isAdmin && (isReportSettled || isReportClosed);
}

/**
 * Given a set of report fields, return the field of type formula
 */
function getFormulaTypeReportField(reportFields: Record<string, PolicyReportField>) {
    return Object.values(reportFields).find((field) => field?.type === 'formula');
}

/**
 * Given a set of report fields, return the field that refers to title
 */
function getTitleReportField(reportFields: Record<string, PolicyReportField>) {
    return Object.values(reportFields).find((field) => isReportFieldOfTypeTitle(field));
}

/**
 * Get the key for a report field
 */
function getReportFieldKey(reportFieldId: string) {
    // We don't need to add `expensify_` prefix to the title field key, because backend stored title under a unique key `text_title`,
    // and all the other report field keys are stored under `expensify_FIELD_ID`.
    if (reportFieldId === CONST.REPORT_FIELD_TITLE_FIELD_ID) {
        return reportFieldId;
    }

    return `expensify_${reportFieldId}`;
}

/**
 * Get the report fields attached to the policy given policyID
 */
function getReportFieldsByPolicyID(policyID: string): Record<string, PolicyReportField> {
    const policyReportFields = Object.entries(allPolicies ?? {}).find(([key]) => key.replace(ONYXKEYS.COLLECTION.POLICY, '') === policyID);
    const fieldList = policyReportFields?.[1]?.fieldList;

    if (!policyReportFields || !fieldList) {
        return {};
    }

    return fieldList;
}

/**
 * Get the report fields that we should display a MoneyReportView gets opened
 */

function getAvailableReportFields(report: Report, policyReportFields: PolicyReportField[]): PolicyReportField[] {
    // Get the report fields that are attached to a report. These will persist even if a field is deleted from the policy.
    const reportFields = Object.values(report.fieldList ?? {});
    const reportIsSettled = isSettled(report.reportID);

    // If the report is settled, we don't want to show any new field that gets added to the policy.
    if (reportIsSettled) {
        return reportFields;
    }

    // If the report is unsettled, we want to merge the new fields that get added to the policy with the fields that
    // are attached to the report.
    const mergedFieldIds = Array.from(new Set([...policyReportFields.map(({fieldID}) => fieldID), ...reportFields.map(({fieldID}) => fieldID)]));

    const fields = mergedFieldIds.map((id) => {
        const field = report?.fieldList?.[getReportFieldKey(id)];

        if (field) {
            return field;
        }

        const policyReportField = policyReportFields.find(({fieldID}) => fieldID === id);

        if (policyReportField) {
            return policyReportField;
        }

        return null;
    });

    return fields.filter(Boolean) as PolicyReportField[];
}

/**
 * Get the title for an IOU or expense chat which will be showing the payer and the amount
 */
function getMoneyRequestReportName(report: OnyxEntry<Report>, policy?: OnyxEntry<Policy>): string {
    const isReportSettled = isSettled(report?.reportID ?? '-1');
    const reportFields = isReportSettled ? report?.fieldList : getReportFieldsByPolicyID(report?.policyID ?? '-1');
    const titleReportField = getFormulaTypeReportField(reportFields ?? {});

    if (titleReportField && report?.reportName && reportFieldsEnabled(report)) {
        return report.reportName;
    }

    const moneyRequestTotal = getMoneyRequestSpendBreakdown(report).totalDisplaySpend;
    const formattedAmount = CurrencyUtils.convertToDisplayString(moneyRequestTotal, report?.currency);
    let payerOrApproverName = isExpenseReport(report) ? getPolicyName(report, false, policy) : getDisplayNameForParticipant(report?.managerID) ?? '';
    const payerPaidAmountMessage = Localize.translateLocal('iou.payerPaidAmount', {
        payer: payerOrApproverName,
        amount: formattedAmount,
    });

    if (isReportApproved(report)) {
        return Localize.translateLocal('iou.managerApprovedAmount', {
            manager: payerOrApproverName,
            amount: formattedAmount,
        });
    }

    if (report?.isWaitingOnBankAccount) {
        return `${payerPaidAmountMessage} ${CONST.DOT_SEPARATOR} ${Localize.translateLocal('iou.pending')}`;
    }

    if (!isSettled(report?.reportID) && hasNonReimbursableTransactions(report?.reportID)) {
        payerOrApproverName = getDisplayNameForParticipant(report?.ownerAccountID) ?? '';
        return Localize.translateLocal('iou.payerSpentAmount', {payer: payerOrApproverName, amount: formattedAmount});
    }

    if (isProcessingReport(report) || isOpenExpenseReport(report) || isOpenInvoiceReport(report) || moneyRequestTotal === 0) {
        return Localize.translateLocal('iou.payerOwesAmount', {payer: payerOrApproverName, amount: formattedAmount});
    }

    return payerPaidAmountMessage;
}

/**
 * Gets transaction created, amount, currency, comment, and waypoints (for distance expense)
 * into a flat object. Used for displaying transactions and sending them in API commands
 */

function getTransactionDetails(transaction: OnyxInputOrEntry<Transaction>, createdDateFormat: string = CONST.DATE.FNS_FORMAT_STRING): TransactionDetails | undefined {
    if (!transaction) {
        return;
    }
    const report = getReportOrDraftReport(transaction?.reportID);
    return {
        created: TransactionUtils.getFormattedCreated(transaction, createdDateFormat),
        amount: TransactionUtils.getAmount(transaction, !isEmptyObject(report) && isExpenseReport(report)),
        taxAmount: TransactionUtils.getTaxAmount(transaction, !isEmptyObject(report) && isExpenseReport(report)),
        taxCode: TransactionUtils.getTaxCode(transaction),
        currency: TransactionUtils.getCurrency(transaction),
        comment: TransactionUtils.getDescription(transaction),
        merchant: TransactionUtils.getMerchant(transaction),
        waypoints: TransactionUtils.getWaypoints(transaction),
        category: TransactionUtils.getCategory(transaction),
        billable: TransactionUtils.getBillable(transaction),
        tag: TransactionUtils.getTag(transaction),
        mccGroup: TransactionUtils.getMCCGroup(transaction),
        cardID: TransactionUtils.getCardID(transaction),
        originalAmount: TransactionUtils.getOriginalAmount(transaction),
        originalCurrency: TransactionUtils.getOriginalCurrency(transaction),
    };
}

function getTransactionCommentObject(transaction: OnyxEntry<Transaction>): Comment {
    return {
        ...transaction?.comment,
        waypoints: TransactionUtils.getWaypoints(transaction),
    };
}

/**
 * Can only edit if:
 *
 * - in case of IOU report
 *    - the current user is the requestor and is not settled yet
 * - in case of expense report
 *    - the current user is the requestor and is not settled yet
 *    - the current user is the manager of the report
 *    - or the current user is an admin on the policy the expense report is tied to
 *
 *    This is used in conjunction with canEditRestrictedField to control editing of specific fields like amount, currency, created, receipt, and distance.
 *    On its own, it only controls allowing/disallowing navigating to the editing pages or showing/hiding the 'Edit' icon on report actions
 */
function canEditMoneyRequest(reportAction: OnyxInputOrEntry<ReportAction<typeof CONST.REPORT.ACTIONS.TYPE.IOU>>): boolean {
    const isDeleted = ReportActionsUtils.isDeletedAction(reportAction);

    if (isDeleted) {
        return false;
    }

    const allowedReportActionType: Array<ValueOf<typeof CONST.IOU.REPORT_ACTION_TYPE>> = [CONST.IOU.REPORT_ACTION_TYPE.TRACK, CONST.IOU.REPORT_ACTION_TYPE.CREATE];
    const originalMessage = ReportActionsUtils.getOriginalMessage(reportAction);
    const actionType = originalMessage?.type;

    if (!actionType || !allowedReportActionType.includes(actionType)) {
        return false;
    }

    const moneyRequestReportID = originalMessage?.IOUReportID ?? -1;

    if (!moneyRequestReportID) {
        return actionType === CONST.IOU.REPORT_ACTION_TYPE.TRACK;
    }

    const moneyRequestReport = getReportOrDraftReport(String(moneyRequestReportID));
    const isRequestor = currentUserAccountID === reportAction?.actorAccountID;

    if (isIOUReport(moneyRequestReport)) {
        return isProcessingReport(moneyRequestReport) && isRequestor;
    }

    const policy = getPolicy(moneyRequestReport?.policyID ?? '-1');
    const isAdmin = policy?.role === CONST.POLICY.ROLE.ADMIN;
    const isManager = currentUserAccountID === moneyRequestReport?.managerID;

    if (isInvoiceReport(moneyRequestReport) && isManager) {
        return false;
    }

    // Admin & managers can always edit coding fields such as tag, category, billable, etc. As long as the report has a state higher than OPEN.
    if ((isAdmin || isManager) && !isOpenExpenseReport(moneyRequestReport)) {
        return true;
    }

    return !isReportApproved(moneyRequestReport) && !isSettled(moneyRequestReport?.reportID) && isRequestor;
}

/**
 * Checks if the current user can edit the provided property of an expense
 *
 */
function canEditFieldOfMoneyRequest(reportAction: OnyxInputOrEntry<ReportAction>, fieldToEdit: ValueOf<typeof CONST.EDIT_REQUEST_FIELD>): boolean {
    // A list of fields that cannot be edited by anyone, once an expense has been settled
    const restrictedFields: string[] = [
        CONST.EDIT_REQUEST_FIELD.AMOUNT,
        CONST.EDIT_REQUEST_FIELD.CURRENCY,
        CONST.EDIT_REQUEST_FIELD.MERCHANT,
        CONST.EDIT_REQUEST_FIELD.DATE,
        CONST.EDIT_REQUEST_FIELD.RECEIPT,
        CONST.EDIT_REQUEST_FIELD.DISTANCE,
    ];

    if (!ReportActionsUtils.isMoneyRequestAction(reportAction) || !canEditMoneyRequest(reportAction)) {
        return false;
    }

    // If we're editing fields such as category, tag, description, etc. the check above should be enough for handling the permission
    if (!restrictedFields.includes(fieldToEdit)) {
        return true;
    }

    const iouMessage = ReportActionsUtils.getOriginalMessage(reportAction);
    const moneyRequestReport = allReports?.[`${ONYXKEYS.COLLECTION.REPORT}${iouMessage?.IOUReportID}`] ?? ({} as Report);
    const transaction = allTransactions?.[`${ONYXKEYS.COLLECTION.TRANSACTION}${iouMessage?.IOUTransactionID}`] ?? ({} as Transaction);

    if (isSettled(String(moneyRequestReport.reportID)) || isReportApproved(String(moneyRequestReport.reportID))) {
        return false;
    }

    if (
        (fieldToEdit === CONST.EDIT_REQUEST_FIELD.AMOUNT || fieldToEdit === CONST.EDIT_REQUEST_FIELD.CURRENCY || fieldToEdit === CONST.EDIT_REQUEST_FIELD.DATE) &&
        TransactionUtils.isCardTransaction(transaction)
    ) {
        return false;
    }

    if ((fieldToEdit === CONST.EDIT_REQUEST_FIELD.AMOUNT || fieldToEdit === CONST.EDIT_REQUEST_FIELD.CURRENCY) && TransactionUtils.isDistanceRequest(transaction)) {
        const policy = getPolicy(moneyRequestReport?.reportID ?? '-1');
        const isAdmin = isExpenseReport(moneyRequestReport) && policy?.role === CONST.POLICY.ROLE.ADMIN;
        const isManager = isExpenseReport(moneyRequestReport) && currentUserAccountID === moneyRequestReport?.managerID;

        return isAdmin || isManager;
    }

    if (fieldToEdit === CONST.EDIT_REQUEST_FIELD.RECEIPT) {
        const isRequestor = currentUserAccountID === reportAction?.actorAccountID;
        return !isInvoiceReport(moneyRequestReport) && !TransactionUtils.isReceiptBeingScanned(transaction) && !TransactionUtils.isDistanceRequest(transaction) && isRequestor;
    }

    return true;
}

/**
 * Can only edit if:
 *
 * - It was written by the current user
 * - It's an ADD_COMMENT that is not an attachment
 * - It's an expense where conditions for editability are defined in canEditMoneyRequest method
 * - It's not pending deletion
 */
function canEditReportAction(reportAction: OnyxInputOrEntry<ReportAction>): boolean {
    const isCommentOrIOU = reportAction?.actionName === CONST.REPORT.ACTIONS.TYPE.ADD_COMMENT || reportAction?.actionName === CONST.REPORT.ACTIONS.TYPE.IOU;
    const message = reportAction ? ReportActionsUtils.getReportActionMessage(reportAction) : undefined;

    return !!(
        reportAction?.actorAccountID === currentUserAccountID &&
        isCommentOrIOU &&
        (!ReportActionsUtils.isMoneyRequestAction(reportAction) || canEditMoneyRequest(reportAction)) && // Returns true for non-IOU actions
        !isReportMessageAttachment(message) &&
        (isEmptyObject(reportAction.attachmentInfo) || !reportAction.isOptimisticAction) &&
        !ReportActionsUtils.isDeletedAction(reportAction) &&
        !ReportActionsUtils.isCreatedTaskReportAction(reportAction) &&
        reportAction?.pendingAction !== CONST.RED_BRICK_ROAD_PENDING_ACTION.DELETE
    );
}

function canHoldUnholdReportAction(reportAction: OnyxInputOrEntry<ReportAction>): {canHoldRequest: boolean; canUnholdRequest: boolean} {
    if (!ReportActionsUtils.isMoneyRequestAction(reportAction)) {
        return {canHoldRequest: false, canUnholdRequest: false};
    }

    const moneyRequestReportID = ReportActionsUtils.getOriginalMessage(reportAction)?.IOUReportID ?? 0;
    const moneyRequestReport = getReportOrDraftReport(String(moneyRequestReportID));

    if (!moneyRequestReportID || !moneyRequestReport) {
        return {canHoldRequest: false, canUnholdRequest: false};
    }

    const isRequestSettled = isSettled(moneyRequestReport?.reportID);
    const isApproved = isReportApproved(moneyRequestReport);
    const transactionID = moneyRequestReport ? ReportActionsUtils.getOriginalMessage(reportAction)?.IOUTransactionID : 0;
    const transaction = allTransactions?.[`${ONYXKEYS.COLLECTION.TRANSACTION}${transactionID}`] ?? ({} as Transaction);

    const parentReport = getReportOrDraftReport(String(moneyRequestReport.parentReportID));
    const parentReportAction = ReportActionsUtils.getParentReportAction(moneyRequestReport);

    const isRequestIOU = parentReport?.type === 'iou';
    const isRequestHoldCreator = isHoldCreator(transaction, moneyRequestReport?.reportID) && isRequestIOU;
    const isTrackExpenseMoneyReport = isTrackExpenseReport(moneyRequestReport);
    const isActionOwner =
        typeof parentReportAction?.actorAccountID === 'number' &&
        typeof currentUserPersonalDetails?.accountID === 'number' &&
        parentReportAction.actorAccountID === currentUserPersonalDetails?.accountID;
    const isApprover = isMoneyRequestReport(moneyRequestReport) && moneyRequestReport?.managerID !== null && currentUserPersonalDetails?.accountID === moneyRequestReport?.managerID;
    const isOnHold = TransactionUtils.isOnHold(transaction);
    const isScanning = TransactionUtils.hasReceipt(transaction) && TransactionUtils.isReceiptBeingScanned(transaction);

    const canModifyStatus = !isTrackExpenseMoneyReport && (isPolicyAdmin || isActionOwner || isApprover);
    const isDeletedParentAction = isEmptyObject(parentReportAction) || ReportActionsUtils.isDeletedAction(parentReportAction);

    const canHoldOrUnholdRequest = !isRequestSettled && !isApproved && !isDeletedParentAction;
    const canHoldRequest = canHoldOrUnholdRequest && !isOnHold && (isRequestHoldCreator || (!isRequestIOU && canModifyStatus)) && !isScanning && !!transaction?.reimbursable;
    const canUnholdRequest = !!(canHoldOrUnholdRequest && isOnHold && (isRequestHoldCreator || (!isRequestIOU && canModifyStatus))) && !!transaction?.reimbursable;

    return {canHoldRequest, canUnholdRequest};
}

const changeMoneyRequestHoldStatus = (reportAction: OnyxEntry<ReportAction>, backTo?: string): void => {
    if (!ReportActionsUtils.isMoneyRequestAction(reportAction)) {
        return;
    }
    const moneyRequestReportID = ReportActionsUtils.getOriginalMessage(reportAction)?.IOUReportID ?? 0;

    const moneyRequestReport = getReportOrDraftReport(String(moneyRequestReportID));
    if (!moneyRequestReportID || !moneyRequestReport) {
        return;
    }

    const transactionID = ReportActionsUtils.getOriginalMessage(reportAction)?.IOUTransactionID ?? '';
    const transaction = allTransactions?.[`${ONYXKEYS.COLLECTION.TRANSACTION}${transactionID}`] ?? ({} as Transaction);
    const isOnHold = TransactionUtils.isOnHold(transaction);
    const policy = allPolicies?.[`${ONYXKEYS.COLLECTION.POLICY}${moneyRequestReport.policyID}`] ?? null;

    if (isOnHold) {
        IOU.unholdRequest(transactionID, reportAction.childReportID ?? '');
    } else {
        const activeRoute = encodeURIComponent(Navigation.getActiveRouteWithoutParams());
        // eslint-disable-next-line @typescript-eslint/prefer-nullish-coalescing
        Navigation.navigate(ROUTES.MONEY_REQUEST_HOLD_REASON.getRoute(policy?.type ?? CONST.POLICY.TYPE.PERSONAL, transactionID, reportAction.childReportID ?? '', backTo || activeRoute));
    }
};

/**
 * Gets all transactions on an IOU report with a receipt
 */
function getTransactionsWithReceipts(iouReportID: string | undefined): Transaction[] {
    const transactions = TransactionUtils.getAllReportTransactions(iouReportID);
    return transactions.filter((transaction) => TransactionUtils.hasReceipt(transaction));
}

/**
 * For report previews, we display a "Receipt scan in progress" indicator
 * instead of the report total only when we have no report total ready to show. This is the case when
 * all requests are receipts that are being SmartScanned. As soon as we have a non-receipt request,
 * or as soon as one receipt request is done scanning, we have at least one
 * "ready" expense, and we remove this indicator to show the partial report total.
 */
function areAllRequestsBeingSmartScanned(iouReportID: string, reportPreviewAction: OnyxEntry<ReportAction>): boolean {
    const transactionsWithReceipts = getTransactionsWithReceipts(iouReportID);
    // If we have more requests than requests with receipts, we have some manual requests
    if (ReportActionsUtils.getNumberOfMoneyRequests(reportPreviewAction) > transactionsWithReceipts.length) {
        return false;
    }
    return transactionsWithReceipts.every((transaction) => TransactionUtils.isReceiptBeingScanned(transaction));
}

/**
 * Get the transactions related to a report preview with receipts
 * Get the details linked to the IOU reportAction
 *
 * NOTE: This method is only meant to be used inside this action file. Do not export and use it elsewhere. Use withOnyx or Onyx.connect() instead.
 */
function getLinkedTransaction(reportAction: OnyxEntry<ReportAction | OptimisticIOUReportAction>): OnyxEntry<Transaction> {
    let transactionID = '';

    if (ReportActionsUtils.isMoneyRequestAction(reportAction)) {
        transactionID = ReportActionsUtils.getOriginalMessage(reportAction)?.IOUTransactionID ?? '-1';
    }

    return allTransactions?.[`${ONYXKEYS.COLLECTION.TRANSACTION}${transactionID}`];
}

/**
 * Check if any of the transactions in the report has required missing fields
 */
function hasMissingSmartscanFields(iouReportID: string): boolean {
    return TransactionUtils.getAllReportTransactions(iouReportID).some(TransactionUtils.hasMissingSmartscanFields);
}

/**
 * Check if iouReportID has required missing fields
 */
function shouldShowRBRForMissingSmartscanFields(iouReportID: string): boolean {
    const reportActions = Object.values(ReportActionsUtils.getAllReportActions(iouReportID));
    return reportActions.some((action) => {
        if (!ReportActionsUtils.isMoneyRequestAction(action)) {
            return false;
        }
        const transaction = getLinkedTransaction(action);
        if (isEmptyObject(transaction)) {
            return false;
        }
        if (!ReportActionsUtils.wasActionTakenByCurrentUser(action)) {
            return false;
        }
        return TransactionUtils.hasMissingSmartscanFields(transaction);
    });
}

/**
 * Given a parent IOU report action get report name for the LHN.
 */
function getTransactionReportName(reportAction: OnyxEntry<ReportAction | OptimisticIOUReportAction>): string {
    if (ReportActionsUtils.isReversedTransaction(reportAction)) {
        return Localize.translateLocal('parentReportAction.reversedTransaction');
    }

    if (ReportActionsUtils.isDeletedAction(reportAction)) {
        return Localize.translateLocal('parentReportAction.deletedExpense');
    }

    const transaction = getLinkedTransaction(reportAction);

    if (isEmptyObject(transaction)) {
        // Transaction data might be empty on app's first load, if so we fallback to Expense/Track Expense
        return ReportActionsUtils.isTrackExpenseAction(reportAction) ? Localize.translateLocal('iou.trackExpense') : Localize.translateLocal('iou.expense');
    }

    if (TransactionUtils.hasReceipt(transaction) && TransactionUtils.isReceiptBeingScanned(transaction)) {
        return Localize.translateLocal('iou.receiptScanning');
    }

    if (TransactionUtils.hasMissingSmartscanFields(transaction)) {
        return Localize.translateLocal('iou.receiptMissingDetails');
    }

    if (TransactionUtils.isFetchingWaypointsFromServer(transaction) && TransactionUtils.getMerchant(transaction) === Localize.translateLocal('iou.fieldPending')) {
        return Localize.translateLocal('iou.fieldPending');
    }

    const transactionDetails = getTransactionDetails(transaction);

    const formattedAmount = CurrencyUtils.convertToDisplayString(transactionDetails?.amount ?? 0, transactionDetails?.currency) ?? '';
    const comment = (!TransactionUtils.isMerchantMissing(transaction) ? transactionDetails?.merchant : transactionDetails?.comment) ?? '';
    if (ReportActionsUtils.isTrackExpenseAction(reportAction)) {
        return Localize.translateLocal('iou.threadTrackReportName', {formattedAmount, comment});
    }
    if (ReportActionsUtils.isSentMoneyReportAction(reportAction)) {
        return Localize.translateLocal('iou.threadPaySomeoneReportName', {formattedAmount, comment});
    }
    return Localize.translateLocal('iou.threadExpenseReportName', {formattedAmount, comment});
}

/**
 * Get expense message for an IOU report
 *
 * @param [iouReportAction] This is always an IOU action. When necessary, report preview actions will be unwrapped and the child iou report action is passed here (the original report preview
 *     action will be passed as `originalReportAction` in this case).
 * @param [originalReportAction] This can be either a report preview action or the IOU action. This will be the original report preview action in cases where `iouReportAction` was unwrapped
 *     from a report preview action. Otherwise, it will be the same as `iouReportAction`.
 */
function getReportPreviewMessage(
    reportOrID: OnyxInputOrEntry<Report> | string,
    iouReportAction: OnyxInputOrEntry<ReportAction> = null,
    shouldConsiderScanningReceiptOrPendingRoute = false,
    isPreviewMessageForParentChatReport = false,
    policy?: OnyxInputOrEntry<Policy>,
    isForListPreview = false,
    originalReportAction: OnyxInputOrEntry<ReportAction> = iouReportAction,
): string {
    const report = typeof reportOrID === 'string' ? allReports?.[`${ONYXKEYS.COLLECTION.REPORT}${reportOrID}`] : reportOrID;
    const reportActionMessage = ReportActionsUtils.getReportActionHtml(iouReportAction);

    if (isEmptyObject(report) || !report?.reportID) {
        // The iouReport is not found locally after SignIn because the OpenApp API won't return iouReports if they're settled
        // As a temporary solution until we know how to solve this the best, we just use the message that returned from BE
        return reportActionMessage;
    }

    if (!isEmptyObject(iouReportAction) && !isIOUReport(report) && iouReportAction && ReportActionsUtils.isSplitBillAction(iouReportAction)) {
        // This covers group chats where the last action is a split expense action
        const linkedTransaction = getLinkedTransaction(iouReportAction);
        if (isEmptyObject(linkedTransaction)) {
            return reportActionMessage;
        }

        if (!isEmptyObject(linkedTransaction)) {
            if (TransactionUtils.isReceiptBeingScanned(linkedTransaction)) {
                return Localize.translateLocal('iou.receiptScanning');
            }

            if (TransactionUtils.hasMissingSmartscanFields(linkedTransaction)) {
                return Localize.translateLocal('iou.receiptMissingDetails');
            }

            const transactionDetails = getTransactionDetails(linkedTransaction);
            const formattedAmount = CurrencyUtils.convertToDisplayString(transactionDetails?.amount ?? 0, transactionDetails?.currency);
            return Localize.translateLocal('iou.didSplitAmount', {formattedAmount, comment: transactionDetails?.comment ?? ''});
        }
    }

    if (!isEmptyObject(iouReportAction) && !isIOUReport(report) && iouReportAction && ReportActionsUtils.isTrackExpenseAction(iouReportAction)) {
        // This covers group chats where the last action is a track expense action
        const linkedTransaction = getLinkedTransaction(iouReportAction);
        if (isEmptyObject(linkedTransaction)) {
            return reportActionMessage;
        }

        if (!isEmptyObject(linkedTransaction)) {
            if (TransactionUtils.isReceiptBeingScanned(linkedTransaction)) {
                return Localize.translateLocal('iou.receiptScanning');
            }

            if (TransactionUtils.hasMissingSmartscanFields(linkedTransaction)) {
                return Localize.translateLocal('iou.receiptMissingDetails');
            }

            const transactionDetails = getTransactionDetails(linkedTransaction);
            const formattedAmount = CurrencyUtils.convertToDisplayString(transactionDetails?.amount ?? 0, transactionDetails?.currency);
            return Localize.translateLocal('iou.trackedAmount', {formattedAmount, comment: transactionDetails?.comment ?? ''});
        }
    }

    const containsNonReimbursable = hasNonReimbursableTransactions(report.reportID);
    const totalAmount = getMoneyRequestSpendBreakdown(report).totalDisplaySpend;

    const policyName = getPolicyName(report, false, policy);
    const payerName = isExpenseReport(report) ? policyName : getDisplayNameForParticipant(report.managerID, !isPreviewMessageForParentChatReport);

    const formattedAmount = CurrencyUtils.convertToDisplayString(totalAmount, report.currency);

    if (isReportApproved(report) && isPaidGroupPolicy(report)) {
        return Localize.translateLocal('iou.managerApprovedAmount', {
            manager: payerName ?? '',
            amount: formattedAmount,
        });
    }

    let linkedTransaction;
    if (!isEmptyObject(iouReportAction) && shouldConsiderScanningReceiptOrPendingRoute && iouReportAction && ReportActionsUtils.isMoneyRequestAction(iouReportAction)) {
        linkedTransaction = getLinkedTransaction(iouReportAction);
    }

    if (!isEmptyObject(linkedTransaction) && TransactionUtils.hasReceipt(linkedTransaction) && TransactionUtils.isReceiptBeingScanned(linkedTransaction)) {
        return Localize.translateLocal('iou.receiptScanning');
    }

    if (!isEmptyObject(linkedTransaction) && TransactionUtils.isFetchingWaypointsFromServer(linkedTransaction) && !TransactionUtils.getAmount(linkedTransaction)) {
        return Localize.translateLocal('iou.fieldPending');
    }

    const originalMessage = !isEmptyObject(iouReportAction) && ReportActionsUtils.isMoneyRequestAction(iouReportAction) ? ReportActionsUtils.getOriginalMessage(iouReportAction) : undefined;

    // Show Paid preview message if it's settled or if the amount is paid & stuck at receivers end for only chat reports.
    if (isSettled(report.reportID) || (report.isWaitingOnBankAccount && isPreviewMessageForParentChatReport)) {
        // A settled report preview message can come in three formats "paid ... elsewhere" or "paid ... with Expensify"
        let translatePhraseKey: TranslationPaths = 'iou.paidElsewhereWithAmount';
        if (isPreviewMessageForParentChatReport) {
            translatePhraseKey = 'iou.payerPaidAmount';
        } else if (
            [CONST.IOU.PAYMENT_TYPE.VBBA, CONST.IOU.PAYMENT_TYPE.EXPENSIFY].some((paymentType) => paymentType === originalMessage?.paymentType) ||
            !!reportActionMessage.match(/ (with Expensify|using Expensify)$/) ||
            report.isWaitingOnBankAccount
        ) {
            translatePhraseKey = 'iou.paidWithExpensifyWithAmount';
        }

        let actualPayerName = report.managerID === currentUserAccountID ? '' : getDisplayNameForParticipant(report.managerID, true);
        actualPayerName = actualPayerName && isForListPreview && !isPreviewMessageForParentChatReport ? `${actualPayerName}:` : actualPayerName;
        const payerDisplayName = isPreviewMessageForParentChatReport ? payerName : actualPayerName;

        return Localize.translateLocal(translatePhraseKey, {amount: formattedAmount, payer: payerDisplayName ?? ''});
    }

    if (report.isWaitingOnBankAccount) {
        const submitterDisplayName = getDisplayNameForParticipant(report.ownerAccountID ?? -1, true) ?? '';
        return Localize.translateLocal('iou.waitingOnBankAccount', {submitterDisplayName});
    }

    const lastActorID = iouReportAction?.actorAccountID;
    let amount = originalMessage?.amount;
    let currency = originalMessage?.currency ? originalMessage?.currency : report.currency;

    if (!isEmptyObject(linkedTransaction)) {
        amount = TransactionUtils.getAmount(linkedTransaction, isExpenseReport(report));
        currency = TransactionUtils.getCurrency(linkedTransaction);
    }

    if (isEmptyObject(linkedTransaction) && !isEmptyObject(iouReportAction)) {
        linkedTransaction = getLinkedTransaction(iouReportAction);
    }

    let comment = !isEmptyObject(linkedTransaction) ? TransactionUtils.getDescription(linkedTransaction) : undefined;
    if (!isEmptyObject(originalReportAction) && ReportActionsUtils.isReportPreviewAction(originalReportAction) && ReportActionsUtils.getNumberOfMoneyRequests(originalReportAction) !== 1) {
        comment = undefined;
    }

    // if we have the amount in the originalMessage and lastActorID, we can use that to display the preview message for the latest expense
    if (amount !== undefined && lastActorID && !isPreviewMessageForParentChatReport) {
        const amountToDisplay = CurrencyUtils.convertToDisplayString(Math.abs(amount), currency);

        // We only want to show the actor name in the preview if it's not the current user who took the action
        const requestorName = lastActorID && lastActorID !== currentUserAccountID ? getDisplayNameForParticipant(lastActorID, !isPreviewMessageForParentChatReport) : '';
        return `${requestorName ? `${requestorName}: ` : ''}${Localize.translateLocal('iou.submittedAmount', {formattedAmount: amountToDisplay, comment})}`;
    }

    if (containsNonReimbursable) {
        return Localize.translateLocal('iou.payerSpentAmount', {payer: getDisplayNameForParticipant(report.ownerAccountID) ?? '', amount: formattedAmount});
    }

    return Localize.translateLocal('iou.payerOwesAmount', {payer: payerName ?? '', amount: formattedAmount, comment});
}

/**
 * Given the updates user made to the expense, compose the originalMessage
 * object of the modified expense action.
 *
 * At the moment, we only allow changing one transaction field at a time.
 */
function getModifiedExpenseOriginalMessage(
    oldTransaction: OnyxInputOrEntry<Transaction>,
    transactionChanges: TransactionChanges,
    isFromExpenseReport: boolean,
    policy: OnyxInputOrEntry<Policy>,
): OriginalMessageModifiedExpense {
    const originalMessage: OriginalMessageModifiedExpense = {};
    // Remark: Comment field is the only one which has new/old prefixes for the keys (newComment/ oldComment),
    // all others have old/- pattern such as oldCreated/created
    if ('comment' in transactionChanges) {
        originalMessage.oldComment = TransactionUtils.getDescription(oldTransaction);
        originalMessage.newComment = transactionChanges?.comment;
    }
    if ('created' in transactionChanges) {
        originalMessage.oldCreated = TransactionUtils.getFormattedCreated(oldTransaction);
        originalMessage.created = transactionChanges?.created;
    }
    if ('merchant' in transactionChanges) {
        originalMessage.oldMerchant = TransactionUtils.getMerchant(oldTransaction);
        originalMessage.merchant = transactionChanges?.merchant;
    }

    // The amount is always a combination of the currency and the number value so when one changes we need to store both
    // to match how we handle the modified expense action in oldDot
    const didAmountOrCurrencyChange = 'amount' in transactionChanges || 'currency' in transactionChanges;
    if (didAmountOrCurrencyChange) {
        originalMessage.oldAmount = TransactionUtils.getAmount(oldTransaction, isFromExpenseReport);
        originalMessage.amount = transactionChanges?.amount ?? transactionChanges.oldAmount;
        originalMessage.oldCurrency = TransactionUtils.getCurrency(oldTransaction);
        originalMessage.currency = transactionChanges?.currency ?? transactionChanges.oldCurrency;
    }

    if ('category' in transactionChanges) {
        originalMessage.oldCategory = TransactionUtils.getCategory(oldTransaction);
        originalMessage.category = transactionChanges?.category;
    }

    if ('tag' in transactionChanges) {
        originalMessage.oldTag = TransactionUtils.getTag(oldTransaction);
        originalMessage.tag = transactionChanges?.tag;
    }

    // We only want to display a tax rate update system message when tax rate is updated by user.
    // Tax rate can change as a result of currency update. In such cases, we want to skip displaying a system message, as discussed.
    const didTaxCodeChange = 'taxCode' in transactionChanges;
    if (didTaxCodeChange && !didAmountOrCurrencyChange) {
        originalMessage.oldTaxRate = policy?.taxRates?.taxes[TransactionUtils.getTaxCode(oldTransaction)]?.value;
        originalMessage.taxRate = transactionChanges?.taxCode && policy?.taxRates?.taxes[transactionChanges?.taxCode].value;
    }

    // We only want to display a tax amount update system message when tax amount is updated by user.
    // Tax amount can change as a result of amount, currency or tax rate update. In such cases, we want to skip displaying a system message, as discussed.
    if ('taxAmount' in transactionChanges && !(didAmountOrCurrencyChange || didTaxCodeChange)) {
        originalMessage.oldTaxAmount = TransactionUtils.getTaxAmount(oldTransaction, isFromExpenseReport);
        originalMessage.taxAmount = transactionChanges?.taxAmount;
        originalMessage.currency = TransactionUtils.getCurrency(oldTransaction);
    }

    if ('billable' in transactionChanges) {
        const oldBillable = TransactionUtils.getBillable(oldTransaction);
        originalMessage.oldBillable = oldBillable ? Localize.translateLocal('common.billable').toLowerCase() : Localize.translateLocal('common.nonBillable').toLowerCase();
        originalMessage.billable = transactionChanges?.billable ? Localize.translateLocal('common.billable').toLowerCase() : Localize.translateLocal('common.nonBillable').toLowerCase();
    }

    return originalMessage;
}

/**
 * Check if original message is an object and can be used as a ChangeLog type
 * @param originalMessage
 */
function isChangeLogObject(originalMessage?: OriginalMessageChangeLog): OriginalMessageChangeLog | undefined {
    if (originalMessage && typeof originalMessage === 'object') {
        return originalMessage;
    }
    return undefined;
}

/**
 * Build invited usernames for admin chat threads
 * @param parentReportAction
 * @param parentReportActionMessage
 */
function getAdminRoomInvitedParticipants(parentReportAction: OnyxEntry<ReportAction>, parentReportActionMessage: string) {
    if (isEmptyObject(parentReportAction)) {
        return parentReportActionMessage || Localize.translateLocal('parentReportAction.deletedMessage');
    }
    if (!ReportActionsUtils.getOriginalMessage(parentReportAction)) {
        return parentReportActionMessage || Localize.translateLocal('parentReportAction.deletedMessage');
    }
    if (!ReportActionsUtils.isPolicyChangeLogAction(parentReportAction) || !ReportActionsUtils.isRoomChangeLogAction(parentReportAction)) {
        return parentReportActionMessage || Localize.translateLocal('parentReportAction.deletedMessage');
    }

    const originalMessage = isChangeLogObject(ReportActionsUtils.getOriginalMessage(parentReportAction));
    const participantAccountIDs = originalMessage?.targetAccountIDs ?? [];

    const participants = participantAccountIDs.map((id: number) => {
        const name = getDisplayNameForParticipant(id);
        if (name && name?.length > 0) {
            return name;
        }
        return Localize.translateLocal('common.hidden');
    });
    const users = participants.length > 1 ? participants.join(` ${Localize.translateLocal('common.and')} `) : participants[0];
    if (!users) {
        return parentReportActionMessage;
    }
    const actionType = parentReportAction.actionName;
    const isInviteAction = actionType === CONST.REPORT.ACTIONS.TYPE.ROOM_CHANGE_LOG.INVITE_TO_ROOM || actionType === CONST.REPORT.ACTIONS.TYPE.POLICY_CHANGE_LOG.INVITE_TO_ROOM;

    const verbKey = isInviteAction ? 'workspace.invite.invited' : 'workspace.invite.removed';
    const prepositionKey = isInviteAction ? 'workspace.invite.to' : 'workspace.invite.from';

    const verb = Localize.translateLocal(verbKey);
    const preposition = Localize.translateLocal(prepositionKey);

    const roomName = originalMessage?.roomName ?? '';

    return roomName ? `${verb} ${users} ${preposition} ${roomName}` : `${verb} ${users}`;
}

/**
 * Get the invoice payer name based on its type:
 * - Individual - a receiver display name.
 * - Policy - a receiver policy name.
 */
function getInvoicePayerName(report: OnyxEntry<Report>): string {
    const invoiceReceiver = report?.invoiceReceiver;
    const isIndividual = invoiceReceiver?.type === CONST.REPORT.INVOICE_RECEIVER_TYPE.INDIVIDUAL;

    if (isIndividual) {
        return PersonalDetailsUtils.getDisplayNameOrDefault(allPersonalDetails?.[invoiceReceiver.accountID]);
    }

    return getPolicyName(report, false, allPolicies?.[`${ONYXKEYS.COLLECTION.POLICY}${invoiceReceiver?.policyID}`]);
}

/**
 * Parse html of reportAction into text
 */
function parseReportActionHtmlToText(reportAction: OnyxEntry<ReportAction>, reportID: string, childReportID?: string): string {
    if (!reportAction) {
        return '';
    }
    const key = `${reportID}_${reportAction.reportActionID}_${reportAction.lastModified}`;
    const cachedText = parsedReportActionMessageCache[key];
    if (cachedText !== undefined) {
        return cachedText;
    }

    const {html, text} = ReportActionsUtils.getReportActionMessage(reportAction) ?? {};

    if (!html) {
        return text ?? '';
    }

    const mentionReportRegex = /<mention-report reportID="(\d+)" *\/>/gi;
    const matches = html.matchAll(mentionReportRegex);

    const reportIDToName: Record<string, string> = {};
    for (const match of matches) {
        if (match[1] !== childReportID) {
            // eslint-disable-next-line @typescript-eslint/no-use-before-define
            reportIDToName[match[1]] = getReportName(getReportOrDraftReport(match[1])) ?? '';
        }
    }

    const mentionUserRegex = /<mention-user accountID="(\d+)" *\/>/gi;
    const accountIDToName: Record<string, string> = {};
    const accountIDs = Array.from(html.matchAll(mentionUserRegex), (mention) => Number(mention[1]));
    const logins = PersonalDetailsUtils.getLoginsByAccountIDs(accountIDs);
    accountIDs.forEach((id, index) => (accountIDToName[id] = logins[index]));

    const textMessage = Str.removeSMSDomain(parseHtmlToText(html, reportIDToName, accountIDToName));
    parsedReportActionMessageCache[key] = textMessage;

    return textMessage;
}

/**
 * Get the report action message for a report action.
 */
function getReportActionMessage(reportAction: OnyxEntry<ReportAction>, reportID?: string, childReportID?: string) {
    if (isEmptyObject(reportAction)) {
        return '';
    }
    if (reportAction.actionName === CONST.REPORT.ACTIONS.TYPE.HOLD) {
        return Localize.translateLocal('iou.heldExpense');
    }
    if (reportAction.actionName === CONST.REPORT.ACTIONS.TYPE.UNHOLD) {
        return Localize.translateLocal('iou.unheldExpense');
    }
    if (ReportActionsUtils.isApprovedOrSubmittedReportAction(reportAction)) {
        return ReportActionsUtils.getReportActionMessageText(reportAction);
    }
    if (ReportActionsUtils.isReimbursementQueuedAction(reportAction)) {
        return getReimbursementQueuedActionMessage(reportAction, getReportOrDraftReport(reportID), false);
    }

    return parseReportActionHtmlToText(reportAction, reportID ?? '', childReportID);
}

/**
 * Get the title for an invoice room.
 */
function getInvoicesChatName(report: OnyxEntry<Report>): string {
    const invoiceReceiver = report?.invoiceReceiver;
    const isIndividual = invoiceReceiver?.type === CONST.REPORT.INVOICE_RECEIVER_TYPE.INDIVIDUAL;
    const invoiceReceiverAccountID = isIndividual ? invoiceReceiver.accountID : -1;
    const invoiceReceiverPolicyID = isIndividual ? '' : invoiceReceiver?.policyID ?? '-1';
    const isCurrentUserReceiver =
        (isIndividual && invoiceReceiverAccountID === currentUserAccountID) || (!isIndividual && PolicyUtils.isPolicyEmployee(invoiceReceiverPolicyID, allPolicies));

    if (isCurrentUserReceiver) {
        return getPolicyName(report);
    }

    if (isIndividual) {
        return PersonalDetailsUtils.getDisplayNameOrDefault(allPersonalDetails?.[invoiceReceiverAccountID]);
    }

    // TODO: Check this flow in a scope of the Invoice V0.3
    return getPolicyName(report, false, allPolicies?.[`${ONYXKEYS.COLLECTION.POLICY}${invoiceReceiverPolicyID}`]);
}

/**
 * Get the title for a report.
 */
function getReportName(report: OnyxEntry<Report>, policy?: OnyxEntry<Policy>): string {
    let formattedName: string | undefined;
    const parentReportAction = ReportActionsUtils.getParentReportAction(report);
    if (isChatThread(report)) {
        if (!isEmptyObject(parentReportAction) && ReportActionsUtils.isTransactionThread(parentReportAction)) {
            formattedName = getTransactionReportName(parentReportAction);
            if (isArchivedRoom(report)) {
                formattedName += ` (${Localize.translateLocal('common.archived')})`;
            }
            return formatReportLastMessageText(formattedName);
        }

        if (ReportActionsUtils.getReportActionMessage(parentReportAction)?.isDeletedParentAction) {
            return Localize.translateLocal('parentReportAction.deletedMessage');
        }

        const isAttachment = ReportActionsUtils.isReportActionAttachment(!isEmptyObject(parentReportAction) ? parentReportAction : undefined);
        const parentReportActionMessage = getReportActionMessage(parentReportAction, report?.parentReportID, report?.reportID ?? '').replace(/(\r\n|\n|\r)/gm, ' ');
        if (isAttachment && parentReportActionMessage) {
            return `[${Localize.translateLocal('common.attachment')}]`;
        }
        if (
            ReportActionsUtils.getReportActionMessage(parentReportAction)?.moderationDecision?.decision === CONST.MODERATION.MODERATOR_DECISION_PENDING_HIDE ||
            ReportActionsUtils.getReportActionMessage(parentReportAction)?.moderationDecision?.decision === CONST.MODERATION.MODERATOR_DECISION_HIDDEN ||
            ReportActionsUtils.getReportActionMessage(parentReportAction)?.moderationDecision?.decision === CONST.MODERATION.MODERATOR_DECISION_PENDING_REMOVE
        ) {
            return Localize.translateLocal('parentReportAction.hiddenMessage');
        }
        if (isAdminRoom(report) || isUserCreatedPolicyRoom(report)) {
            return getAdminRoomInvitedParticipants(parentReportAction, parentReportActionMessage);
        }
        if (parentReportActionMessage && isArchivedRoom(report)) {
            return `${parentReportActionMessage} (${Localize.translateLocal('common.archived')})`;
        }
        if (!isEmptyObject(parentReportAction) && ReportActionsUtils.isModifiedExpenseAction(parentReportAction)) {
            return ModifiedExpenseMessage.getForReportAction(report?.reportID, parentReportAction);
        }

        if (isTripRoom(report)) {
            return report?.reportName ?? '';
        }

        return parentReportActionMessage;
    }

    if (isClosedExpenseReportWithNoExpenses(report)) {
        return Localize.translateLocal('parentReportAction.deletedReport');
    }

    if (isTaskReport(report) && isCanceledTaskReport(report, parentReportAction)) {
        return Localize.translateLocal('parentReportAction.deletedTask');
    }

    if (isGroupChat(report)) {
        return getGroupChatName(undefined, true, report) ?? '';
    }

    if (isChatRoom(report) || isTaskReport(report)) {
        formattedName = report?.reportName;
    }

    if (isPolicyExpenseChat(report)) {
        formattedName = getPolicyExpenseChatName(report, policy);
    }

    if (isMoneyRequestReport(report) || isInvoiceReport(report)) {
        formattedName = getMoneyRequestReportName(report, policy);
    }

    if (isInvoiceRoom(report)) {
        formattedName = getInvoicesChatName(report);
    }

    if (isArchivedRoom(report)) {
        formattedName += ` (${Localize.translateLocal('common.archived')})`;
    }

    if (isSelfDM(report)) {
        formattedName = getDisplayNameForParticipant(currentUserAccountID, undefined, undefined, true);
    }

    if (isInvoiceRoom(report)) {
        formattedName = getInvoicesChatName(report);
    }

    if (formattedName) {
        return formatReportLastMessageText(formattedName);
    }

    // Not a room or PolicyExpenseChat, generate title from first 5 other participants
    const participantsWithoutCurrentUser = Object.keys(report?.participants ?? {})
        .map(Number)
        .filter((accountID) => accountID !== currentUserAccountID)
        .slice(0, 5);
    const isMultipleParticipantReport = participantsWithoutCurrentUser.length > 1;
    return participantsWithoutCurrentUser.map((accountID) => getDisplayNameForParticipant(accountID, isMultipleParticipantReport)).join(', ');
}

/**
 * Get the payee name given a report.
 */
function getPayeeName(report: OnyxEntry<Report>): string | undefined {
    if (isEmptyObject(report)) {
        return undefined;
    }

    const participantsWithoutCurrentUser = Object.keys(report?.participants ?? {})
        .map(Number)
        .filter((accountID) => accountID !== currentUserAccountID);

    if (participantsWithoutCurrentUser.length === 0) {
        return undefined;
    }
    return getDisplayNameForParticipant(participantsWithoutCurrentUser[0], true);
}

/**
 * Get either the policyName or domainName the chat is tied to
 */
function getChatRoomSubtitle(report: OnyxEntry<Report>): string | undefined {
    if (isChatThread(report)) {
        return '';
    }
    if (isSelfDM(report)) {
        return Localize.translateLocal('reportActionsView.yourSpace');
    }
    if (isInvoiceRoom(report)) {
        return Localize.translateLocal('workspace.common.invoices');
    }
    if (!isDefaultRoom(report) && !isUserCreatedPolicyRoom(report) && !isPolicyExpenseChat(report)) {
        return '';
    }
    if (getChatType(report) === CONST.REPORT.CHAT_TYPE.DOMAIN_ALL) {
        // The domainAll rooms are just #domainName, so we ignore the prefix '#' to get the domainName
        return report?.reportName?.substring(1) ?? '';
    }
    if ((isPolicyExpenseChat(report) && !!report?.isOwnPolicyExpenseChat) || isExpenseReport(report)) {
        return Localize.translateLocal('workspace.common.workspace');
    }
    if (isArchivedRoom(report)) {
        return report?.oldPolicyName ?? '';
    }
    return getPolicyName(report);
}

/**
 * Get pending members for reports
 */
function getPendingChatMembers(accountIDs: number[], previousPendingChatMembers: PendingChatMember[], pendingAction: PendingAction): PendingChatMember[] {
    const pendingChatMembers = accountIDs.map((accountID) => ({accountID: accountID.toString(), pendingAction}));
    return [...previousPendingChatMembers, ...pendingChatMembers];
}

/**
 * Gets the parent navigation subtitle for the report
 */
function getParentNavigationSubtitle(report: OnyxEntry<Report>): ParentNavigationSummaryParams {
    const parentReport = getParentReport(report);
    if (isEmptyObject(parentReport)) {
        return {};
    }

    if (isInvoiceReport(report) || isInvoiceRoom(parentReport)) {
        let reportName = `${getPolicyName(parentReport)} & ${getInvoicePayerName(parentReport)}`;

        if (isArchivedRoom(parentReport)) {
            reportName += ` (${Localize.translateLocal('common.archived')})`;
        }

        return {
            reportName,
        };
    }

    return {
        reportName: getReportName(parentReport),
        workspaceName: getPolicyName(parentReport, true),
    };
}

/**
 * Navigate to the details page of a given report
 */
function navigateToDetailsPage(report: OnyxEntry<Report>) {
    const isSelfDMReport = isSelfDM(report);
    const isOneOnOneChatReport = isOneOnOneChat(report);
    const participantAccountID = getParticipantsAccountIDsForDisplay(report);

    if (isSelfDMReport || isOneOnOneChatReport) {
        Navigation.navigate(ROUTES.PROFILE.getRoute(participantAccountID[0]));
        return;
    }

    if (report?.reportID) {
        Navigation.navigate(ROUTES.REPORT_WITH_ID_DETAILS.getRoute(report?.reportID));
    }
}

/**
 * Go back to the details page of a given report
 */
function goBackToDetailsPage(report: OnyxEntry<Report>) {
    const isOneOnOneChatReport = isOneOnOneChat(report);
    const participantAccountID = getParticipantsAccountIDsForDisplay(report);

    if (isOneOnOneChatReport) {
        Navigation.navigate(ROUTES.PROFILE.getRoute(participantAccountID[0]));
        return;
    }

    Navigation.goBack(ROUTES.REPORT_SETTINGS.getRoute(report?.reportID ?? '-1'));
}

function navigateBackAfterDeleteTransaction(backRoute: Route | undefined) {
    if (!backRoute) {
        return;
    }
    const topmostCentralPaneRoute = Navigation.getTopMostCentralPaneRouteFromRootState();
    if (topmostCentralPaneRoute?.name === SCREENS.SEARCH.CENTRAL_PANE) {
        Navigation.dismissModal();
        return;
    }
    Navigation.goBack(backRoute);
}

/**
 * Go back to the previous page from the edit private page of a given report
 */
function goBackFromPrivateNotes(report: OnyxEntry<Report>, session: OnyxEntry<Session>) {
    if (isEmpty(report) || isEmpty(session) || !session.accountID) {
        return;
    }
    const currentUserPrivateNote = report.privateNotes?.[session.accountID]?.note ?? '';
    if (isEmpty(currentUserPrivateNote)) {
        const participantAccountIDs = getParticipantsAccountIDsForDisplay(report);

        if (isOneOnOneChat(report)) {
            Navigation.goBack(ROUTES.PROFILE.getRoute(participantAccountIDs[0]));
            return;
        }

        if (report?.reportID) {
            Navigation.goBack(ROUTES.REPORT_WITH_ID_DETAILS.getRoute(report?.reportID));
            return;
        }
    }
    Navigation.goBack(ROUTES.PRIVATE_NOTES_LIST.getRoute(report.reportID));
}

/**
 * Generate a random reportID up to 53 bits aka 9,007,199,254,740,991 (Number.MAX_SAFE_INTEGER).
 * There were approximately 98,000,000 reports with sequential IDs generated before we started using this approach, those make up roughly one billionth of the space for these numbers,
 * so we live with the 1 in a billion chance of a collision with an older ID until we can switch to 64-bit IDs.
 *
 * In a test of 500M reports (28 years of reports at our current max rate) we got 20-40 collisions meaning that
 * this is more than random enough for our needs.
 */
function generateReportID(): string {
    return (Math.floor(Math.random() * 2 ** 21) * 2 ** 32 + Math.floor(Math.random() * 2 ** 32)).toString();
}

function hasReportNameError(report: OnyxEntry<Report>): boolean {
    return !isEmptyObject(report?.errorFields?.reportName);
}

/**
 * Adds a domain to a short mention, converting it into a full mention with email or SMS domain.
 * @param mention The user mention to be converted.
 * @returns The converted mention as a full mention string or undefined if conversion is not applicable.
 */
function addDomainToShortMention(mention: string): string | undefined {
    if (!Str.isValidEmail(mention) && currentUserPrivateDomain) {
        const mentionWithEmailDomain = `${mention}@${currentUserPrivateDomain}`;
        if (allPersonalDetailLogins.includes(mentionWithEmailDomain)) {
            return mentionWithEmailDomain;
        }
    }
    if (Str.isValidE164Phone(mention)) {
        const mentionWithSmsDomain = PhoneNumber.addSMSDomainIfPhoneNumber(mention);
        if (allPersonalDetailLogins.includes(mentionWithSmsDomain)) {
            return mentionWithSmsDomain;
        }
    }
    return undefined;
}

/**
 * For comments shorter than or equal to 10k chars, convert the comment from MD into HTML because that's how it is stored in the database
 * For longer comments, skip parsing, but still escape the text, and display plaintext for performance reasons. It takes over 40s to parse a 100k long string!!
 */
function getParsedComment(text: string, parsingDetails?: ParsingDetails): string {
    let isGroupPolicyReport = false;
    if (parsingDetails?.reportID) {
        const currentReport = getReportOrDraftReport(parsingDetails?.reportID);
        isGroupPolicyReport = isReportInGroupPolicy(currentReport);
    }

    const parser = new ExpensiMark();
    const textWithMention = text.replace(CONST.REGEX.SHORT_MENTION, (match) => {
        if (!Str.isValidMention(match)) {
            return match;
        }
        const mention = match.substring(1);
        const mentionWithDomain = addDomainToShortMention(mention);
        return mentionWithDomain ? `@${mentionWithDomain}` : match;
    });

    return text.length <= CONST.MAX_MARKUP_LENGTH
        ? parser.replace(textWithMention, {shouldEscapeText: parsingDetails?.shouldEscapeText, disabledRules: isGroupPolicyReport ? [] : ['reportMentions']})
        : lodashEscape(text);
}

function getReportDescriptionText(report: Report): string {
    if (!report.description) {
        return '';
    }

    return parseHtmlToText(report.description);
}

function getPolicyDescriptionText(policy: OnyxEntry<Policy>): string {
    if (!policy?.description) {
        return '';
    }

    return parseHtmlToText(policy.description);
}

function buildOptimisticAddCommentReportAction(
    text?: string,
    file?: FileObject,
    actorAccountID?: number,
    createdOffset = 0,
    shouldEscapeText?: boolean,
    reportID?: string,
): OptimisticReportAction {
    const commentText = getParsedComment(text ?? '', {shouldEscapeText, reportID});
    const isAttachmentOnly = file && !text;
    const isTextOnly = text && !file;

    let htmlForNewComment;
    let textForNewComment;
    if (isAttachmentOnly) {
        htmlForNewComment = CONST.ATTACHMENT_UPLOADING_MESSAGE_HTML;
        textForNewComment = CONST.ATTACHMENT_UPLOADING_MESSAGE_HTML;
    } else if (isTextOnly) {
        htmlForNewComment = commentText;
        textForNewComment = parseHtmlToText(htmlForNewComment);
    } else {
        htmlForNewComment = `${commentText}<uploading-attachment>${CONST.ATTACHMENT_UPLOADING_MESSAGE_HTML}</uploading-attachment>`;
        textForNewComment = `${parseHtmlToText(commentText)}\n${CONST.ATTACHMENT_UPLOADING_MESSAGE_HTML}`;
    }

    const isAttachment = !text && file !== undefined;
    const attachmentInfo = file ?? {};
    const accountID = actorAccountID ?? currentUserAccountID;

    // Remove HTML from text when applying optimistic offline comment
    return {
        commentText,
        reportAction: {
            reportActionID: NumberUtils.rand64(),
            actionName: CONST.REPORT.ACTIONS.TYPE.ADD_COMMENT,
            actorAccountID: accountID,
            person: [
                {
                    style: 'strong',
                    text: allPersonalDetails?.[accountID ?? -1]?.displayName ?? currentUserEmail,
                    type: 'TEXT',
                },
            ],
            automatic: false,
            avatar: allPersonalDetails?.[accountID ?? -1]?.avatar,
            created: DateUtils.getDBTimeWithSkew(Date.now() + createdOffset),
            message: [
                {
                    translationKey: isAttachmentOnly ? CONST.TRANSLATION_KEYS.ATTACHMENT : '',
                    type: CONST.REPORT.MESSAGE.TYPE.COMMENT,
                    html: htmlForNewComment,
                    text: textForNewComment,
                },
            ],
            originalMessage: {
                html: htmlForNewComment,
                whisperedTo: [],
            },
            isFirstItem: false,
            isAttachment,
            attachmentInfo,
            pendingAction: CONST.RED_BRICK_ROAD_PENDING_ACTION.ADD,
            shouldShow: true,
            isOptimisticAction: true,
        },
    };
}

/**
 * update optimistic parent reportAction when a comment is added or remove in the child report
 * @param parentReportAction - Parent report action of the child report
 * @param lastVisibleActionCreated - Last visible action created of the child report
 * @param type - The type of action in the child report
 */

function updateOptimisticParentReportAction(parentReportAction: OnyxEntry<ReportAction>, lastVisibleActionCreated: string, type: string): UpdateOptimisticParentReportAction {
    let childVisibleActionCount = parentReportAction?.childVisibleActionCount ?? 0;
    let childCommenterCount = parentReportAction?.childCommenterCount ?? 0;
    let childOldestFourAccountIDs = parentReportAction?.childOldestFourAccountIDs;

    if (type === CONST.RED_BRICK_ROAD_PENDING_ACTION.ADD) {
        childVisibleActionCount += 1;
        const oldestFourAccountIDs = childOldestFourAccountIDs ? childOldestFourAccountIDs.split(',') : [];
        if (oldestFourAccountIDs.length < 4) {
            const index = oldestFourAccountIDs.findIndex((accountID) => accountID === currentUserAccountID?.toString());
            if (index === -1) {
                childCommenterCount += 1;
                oldestFourAccountIDs.push(currentUserAccountID?.toString() ?? '');
            }
        }
        childOldestFourAccountIDs = oldestFourAccountIDs.join(',');
    } else if (type === CONST.RED_BRICK_ROAD_PENDING_ACTION.DELETE) {
        if (childVisibleActionCount > 0) {
            childVisibleActionCount -= 1;
        }

        if (childVisibleActionCount === 0) {
            childCommenterCount = 0;
            childOldestFourAccountIDs = '';
        }
    }

    return {
        childVisibleActionCount,
        childCommenterCount,
        childLastVisibleActionCreated: lastVisibleActionCreated,
        childOldestFourAccountIDs,
    };
}

/**
 * Builds an optimistic reportAction for the parent report when a task is created
 * @param taskReportID - Report ID of the task
 * @param taskTitle - Title of the task
 * @param taskAssigneeAccountID - AccountID of the person assigned to the task
 * @param text - Text of the comment
 * @param parentReportID - Report ID of the parent report
 * @param createdOffset - The offset for task's created time that created via a loop
 */
function buildOptimisticTaskCommentReportAction(
    taskReportID: string,
    taskTitle: string,
    taskAssigneeAccountID: number,
    text: string,
    parentReportID: string,
    actorAccountID?: number,
    createdOffset = 0,
): OptimisticReportAction {
    const reportAction = buildOptimisticAddCommentReportAction(text, undefined, undefined, createdOffset, undefined, taskReportID);
    if (Array.isArray(reportAction.reportAction.message) && reportAction.reportAction.message?.[0]) {
        reportAction.reportAction.message[0].taskReportID = taskReportID;
    } else if (!Array.isArray(reportAction.reportAction.message) && reportAction.reportAction.message) {
        reportAction.reportAction.message.taskReportID = taskReportID;
    }

    // These parameters are not saved on the reportAction, but are used to display the task in the UI
    // Added when we fetch the reportActions on a report
    reportAction.reportAction.originalMessage = {
        html: ReportActionsUtils.getReportActionHtml(reportAction.reportAction),
        taskReportID: ReportActionsUtils.getReportActionMessage(reportAction.reportAction)?.taskReportID,
        whisperedTo: [],
    };
    reportAction.reportAction.childReportID = taskReportID;
    reportAction.reportAction.parentReportID = parentReportID;
    reportAction.reportAction.childType = CONST.REPORT.TYPE.TASK;
    reportAction.reportAction.childReportName = taskTitle;
    reportAction.reportAction.childManagerAccountID = taskAssigneeAccountID;
    reportAction.reportAction.childStatusNum = CONST.REPORT.STATUS_NUM.OPEN;
    reportAction.reportAction.childStateNum = CONST.REPORT.STATE_NUM.OPEN;

    if (actorAccountID) {
        reportAction.reportAction.actorAccountID = actorAccountID;
    }

    return reportAction;
}

/**
 * Builds an optimistic IOU report with a randomly generated reportID
 *
 * @param payeeAccountID - AccountID of the person generating the IOU.
 * @param payerAccountID - AccountID of the other person participating in the IOU.
 * @param total - IOU amount in the smallest unit of the currency.
 * @param chatReportID - Report ID of the chat where the IOU is.
 * @param currency - IOU currency.
 * @param isSendingMoney - If we pay someone the IOU should be created as settled
 */

function buildOptimisticIOUReport(payeeAccountID: number, payerAccountID: number, total: number, chatReportID: string, currency: string, isSendingMoney = false): OptimisticIOUReport {
    const formattedTotal = CurrencyUtils.convertToDisplayString(total, currency);
    const personalDetails = getPersonalDetailsForAccountID(payerAccountID);
    const payerEmail = 'login' in personalDetails ? personalDetails.login : '';

    const participants: Participants = {
        [payeeAccountID]: {hidden: true},
        [payerAccountID]: {hidden: true},
    };

    return {
        type: CONST.REPORT.TYPE.IOU,
        cachedTotal: formattedTotal,
        chatReportID,
        currency,
        managerID: payerAccountID,
        ownerAccountID: payeeAccountID,
        participants,
        reportID: generateReportID(),
        stateNum: isSendingMoney ? CONST.REPORT.STATE_NUM.APPROVED : CONST.REPORT.STATE_NUM.SUBMITTED,
        statusNum: isSendingMoney ? CONST.REPORT.STATUS_NUM.REIMBURSED : CONST.REPORT.STATE_NUM.SUBMITTED,
        total,

        // We don't translate reportName because the server response is always in English
        reportName: `${payerEmail} owes ${formattedTotal}`,
        notificationPreference: CONST.REPORT.NOTIFICATION_PREFERENCE.HIDDEN,
        parentReportID: chatReportID,
        lastVisibleActionCreated: DateUtils.getDBTime(),
    };
}

function getHumanReadableStatus(statusNum: number): string {
    const status = Object.keys(CONST.REPORT.STATUS_NUM).find((key) => CONST.REPORT.STATUS_NUM[key as keyof typeof CONST.REPORT.STATUS_NUM] === statusNum);
    return status ? `${status.charAt(0)}${status.slice(1).toLowerCase()}` : '';
}

/**
 * Populates the report field formula with the values from the report and policy.
 * Currently, this only supports optimistic expense reports.
 * Each formula field is either replaced with a value, or removed.
 * If after all replacements the formula is empty, the original formula is returned.
 * See {@link https://help.expensify.com/articles/expensify-classic/insights-and-custom-reporting/Custom-Templates}
 */
function populateOptimisticReportFormula(formula: string, report: OptimisticExpenseReport, policy: OnyxEntry<Policy>): string {
    const createdDate = report.lastVisibleActionCreated ? new Date(report.lastVisibleActionCreated) : undefined;
    const result = formula
        // We don't translate because the server response is always in English
        .replaceAll('{report:type}', 'Expense Report')
        .replaceAll('{report:startdate}', createdDate ? format(createdDate, CONST.DATE.FNS_FORMAT_STRING) : '')
        .replaceAll('{report:total}', report.total !== undefined ? CurrencyUtils.convertToDisplayString(Math.abs(report.total), report.currency).toString() : '')
        .replaceAll('{report:currency}', report.currency ?? '')
        .replaceAll('{report:policyname}', policy?.name ?? '')
        .replaceAll('{report:created}', createdDate ? format(createdDate, CONST.DATE.FNS_DATE_TIME_FORMAT_STRING) : '')
        .replaceAll('{report:created:yyyy-MM-dd}', createdDate ? format(createdDate, CONST.DATE.FNS_FORMAT_STRING) : '')
        .replaceAll('{report:status}', report.statusNum !== undefined ? getHumanReadableStatus(report.statusNum) : '')
        .replaceAll('{user:email}', currentUserEmail ?? '')
        .replaceAll('{user:email|frontPart}', currentUserEmail ? currentUserEmail.split('@')[0] : '')
        .replaceAll(/\{report:(.+)}/g, '');

    return result.trim().length ? result : formula;
}

/** Builds an optimistic invoice report with a randomly generated reportID */
function buildOptimisticInvoiceReport(chatReportID: string, policyID: string, receiverAccountID: number, receiverName: string, total: number, currency: string): OptimisticExpenseReport {
    const formattedTotal = CurrencyUtils.convertToDisplayString(total, currency);

    return {
        reportID: generateReportID(),
        chatReportID,
        policyID,
        type: CONST.REPORT.TYPE.INVOICE,
        ownerAccountID: currentUserAccountID,
        managerID: receiverAccountID,
        currency,
        // We don’t translate reportName because the server response is always in English
        reportName: `${receiverName} owes ${formattedTotal}`,
        stateNum: CONST.REPORT.STATE_NUM.SUBMITTED,
        statusNum: CONST.REPORT.STATUS_NUM.OPEN,
        total,
        notificationPreference: CONST.REPORT.NOTIFICATION_PREFERENCE.HIDDEN,
        parentReportID: chatReportID,
        lastVisibleActionCreated: DateUtils.getDBTime(),
    };
}

/**
 * Builds an optimistic Expense report with a randomly generated reportID
 *
 * @param chatReportID - Report ID of the PolicyExpenseChat where the Expense Report is
 * @param policyID - The policy ID of the PolicyExpenseChat
 * @param payeeAccountID - AccountID of the employee (payee)
 * @param total - Amount in cents
 * @param currency
 * @param reimbursable – Whether the expense is reimbursable
 */
function buildOptimisticExpenseReport(chatReportID: string, policyID: string, payeeAccountID: number, total: number, currency: string, reimbursable = true): OptimisticExpenseReport {
    // The amount for Expense reports are stored as negative value in the database
    const storedTotal = total * -1;
    const policyName = getPolicyName(allReports?.[`${ONYXKEYS.COLLECTION.REPORT}${chatReportID}`]);
    const formattedTotal = CurrencyUtils.convertToDisplayString(storedTotal, currency);
    const policy = getPolicy(policyID);

    const isInstantSubmitEnabled = PolicyUtils.isInstantSubmitEnabled(policy);

    const stateNum = isInstantSubmitEnabled ? CONST.REPORT.STATE_NUM.SUBMITTED : CONST.REPORT.STATE_NUM.OPEN;
    const statusNum = isInstantSubmitEnabled ? CONST.REPORT.STATUS_NUM.SUBMITTED : CONST.REPORT.STATUS_NUM.OPEN;

    const expenseReport: OptimisticExpenseReport = {
        reportID: generateReportID(),
        chatReportID,
        policyID,
        type: CONST.REPORT.TYPE.EXPENSE,
        ownerAccountID: payeeAccountID,
        currency,
        // We don't translate reportName because the server response is always in English
        reportName: `${policyName} owes ${formattedTotal}`,
        stateNum,
        statusNum,
        total: storedTotal,
        nonReimbursableTotal: reimbursable ? 0 : storedTotal,
        notificationPreference: CONST.REPORT.NOTIFICATION_PREFERENCE.HIDDEN,
        parentReportID: chatReportID,
        lastVisibleActionCreated: DateUtils.getDBTime(),
    };

    // Get the approver/manager for this report to properly display the optimistic data
    const submitToAccountID = PolicyUtils.getSubmitToAccountID(policy, payeeAccountID);
    if (submitToAccountID) {
        expenseReport.managerID = submitToAccountID;
    }

    const titleReportField = getTitleReportField(getReportFieldsByPolicyID(policyID) ?? {});
    if (!!titleReportField && reportFieldsEnabled(expenseReport)) {
        expenseReport.reportName = populateOptimisticReportFormula(titleReportField.defaultValue, expenseReport, policy);
    }

    return expenseReport;
}

function getIOUSubmittedMessage(report: OnyxEntry<Report>) {
    const policy = getPolicy(report?.policyID);

    if (report?.ownerAccountID !== currentUserAccountID && policy?.role === CONST.POLICY.ROLE.ADMIN) {
        const ownerPersonalDetail = getPersonalDetailsForAccountID(report?.ownerAccountID ?? -1);
        const ownerDisplayName = `${ownerPersonalDetail.displayName ?? ''}${ownerPersonalDetail.displayName !== ownerPersonalDetail.login ? ` (${ownerPersonalDetail.login})` : ''}`;

        return [
            {
                style: 'normal',
                text: 'You (on behalf of ',
                type: CONST.REPORT.MESSAGE.TYPE.TEXT,
            },
            {
                style: 'strong',
                text: ownerDisplayName,
                type: CONST.REPORT.MESSAGE.TYPE.TEXT,
            },
            {
                style: 'normal',
                text: ' via admin-submit)',
                type: CONST.REPORT.MESSAGE.TYPE.TEXT,
            },
            {
                style: 'normal',
                text: ' submitted this report',
                type: CONST.REPORT.MESSAGE.TYPE.TEXT,
            },
            {
                style: 'normal',
                text: ' to ',
                type: CONST.REPORT.MESSAGE.TYPE.TEXT,
            },
            {
                style: 'strong',
                text: 'you',
                type: CONST.REPORT.MESSAGE.TYPE.TEXT,
            },
        ];
    }

    const submittedToPersonalDetail = getPersonalDetailsForAccountID(PolicyUtils.getSubmitToAccountID(policy, report?.ownerAccountID ?? 0));
    let submittedToDisplayName = `${submittedToPersonalDetail.displayName ?? ''}${
        submittedToPersonalDetail.displayName !== submittedToPersonalDetail.login ? ` (${submittedToPersonalDetail.login})` : ''
    }`;
    if (submittedToPersonalDetail?.accountID === currentUserAccountID) {
        submittedToDisplayName = 'yourself';
    }

    return [
        {
            type: CONST.REPORT.MESSAGE.TYPE.TEXT,
            style: 'strong',
            text: 'You',
        },
        {
            type: CONST.REPORT.MESSAGE.TYPE.TEXT,
            style: 'normal',
            text: ' submitted this report',
        },
        {
            type: CONST.REPORT.MESSAGE.TYPE.TEXT,
            style: 'normal',
            text: ' to ',
        },
        {
            type: CONST.REPORT.MESSAGE.TYPE.TEXT,
            style: 'strong',
            text: submittedToDisplayName,
        },
    ];
}

/**
 * @param iouReportID - the report ID of the IOU report the action belongs to
 * @param type - IOUReportAction type. Can be oneOf(create, decline, cancel, pay, split)
 * @param total - IOU total in cents
 * @param comment - IOU comment
 * @param currency - IOU currency
 * @param paymentType - IOU paymentMethodType. Can be oneOf(Elsewhere, Expensify)
 * @param isSettlingUp - Whether we are settling up an IOU
 */
function getIOUReportActionMessage(iouReportID: string, type: string, total: number, comment: string, currency: string, paymentType = '', isSettlingUp = false): Message[] {
    const report = getReportOrDraftReport(iouReportID);

    if (type === CONST.REPORT.ACTIONS.TYPE.SUBMITTED) {
        return getIOUSubmittedMessage(!isEmptyObject(report) ? report : undefined);
    }

    const amount =
        type === CONST.IOU.REPORT_ACTION_TYPE.PAY
            ? CurrencyUtils.convertToDisplayString(getMoneyRequestSpendBreakdown(!isEmptyObject(report) ? report : undefined).totalDisplaySpend, currency)
            : CurrencyUtils.convertToDisplayString(total, currency);

    let paymentMethodMessage;
    switch (paymentType) {
        case CONST.IOU.PAYMENT_TYPE.VBBA:
        case CONST.IOU.PAYMENT_TYPE.EXPENSIFY:
            paymentMethodMessage = ' with Expensify';
            break;
        default:
            paymentMethodMessage = ` elsewhere`;
            break;
    }

    let iouMessage;
    switch (type) {
        case CONST.REPORT.ACTIONS.TYPE.APPROVED:
            iouMessage = `approved ${amount}`;
            break;
        case CONST.IOU.REPORT_ACTION_TYPE.CREATE:
            iouMessage = `submitted ${amount}${comment && ` for ${comment}`}`;
            break;
        case CONST.IOU.REPORT_ACTION_TYPE.TRACK:
            iouMessage = `tracking ${amount}${comment && ` for ${comment}`}`;
            break;
        case CONST.IOU.REPORT_ACTION_TYPE.SPLIT:
            iouMessage = `split ${amount}${comment && ` for ${comment}`}`;
            break;
        case CONST.IOU.REPORT_ACTION_TYPE.DELETE:
            iouMessage = `deleted the ${amount} expense${comment && ` for ${comment}`}`;
            break;
        case CONST.IOU.REPORT_ACTION_TYPE.PAY:
            iouMessage = isSettlingUp ? `paid ${amount}${paymentMethodMessage}` : `sent ${amount}${comment && ` for ${comment}`}${paymentMethodMessage}`;
            break;
        default:
            break;
    }

    return [
        {
            html: lodashEscape(iouMessage),
            text: iouMessage ?? '',
            isEdited: false,
            type: CONST.REPORT.MESSAGE.TYPE.COMMENT,
        },
    ];
}

/**
 * Builds an optimistic IOU reportAction object
 *
 * @param type - IOUReportAction type. Can be oneOf(create, delete, pay, split).
 * @param amount - IOU amount in cents.
 * @param currency
 * @param comment - User comment for the IOU.
 * @param participants - An array with participants details.
 * @param [transactionID] - Not required if the IOUReportAction type is 'pay'
 * @param [paymentType] - Only required if the IOUReportAction type is 'pay'. Can be oneOf(elsewhere, Expensify).
 * @param [iouReportID] - Only required if the IOUReportActions type is oneOf(decline, cancel, pay). Generates a randomID as default.
 * @param [isSettlingUp] - Whether we are settling up an IOU.
 * @param [isSendMoneyFlow] - Whether this is pay someone flow
 * @param [receipt]
 * @param [isOwnPolicyExpenseChat] - Whether this is an expense report create from the current user's policy expense chat
 */
function buildOptimisticIOUReportAction(
    type: ValueOf<typeof CONST.IOU.REPORT_ACTION_TYPE>,
    amount: number,
    currency: string,
    comment: string,
    participants: Participant[],
    transactionID: string,
    paymentType?: PaymentMethodType,
    iouReportID = '',
    isSettlingUp = false,
    isSendMoneyFlow = false,
    receipt: Receipt = {},
    isOwnPolicyExpenseChat = false,
    created = DateUtils.getDBTime(),
    linkedExpenseReportAction?: OnyxEntry<ReportAction>,
): OptimisticIOUReportAction {
    const IOUReportID = iouReportID || generateReportID();

    const originalMessage: ReportAction<typeof CONST.REPORT.ACTIONS.TYPE.IOU>['originalMessage'] = {
        amount,
        comment,
        currency,
        IOUTransactionID: transactionID,
        IOUReportID,
        type,
        whisperedTo: [CONST.IOU.RECEIPT_STATE.SCANREADY, CONST.IOU.RECEIPT_STATE.SCANNING].some((value) => value === receipt?.state) ? [currentUserAccountID ?? -1] : [],
    };

    if (type === CONST.IOU.REPORT_ACTION_TYPE.PAY) {
        // In pay someone flow, we store amount, comment, currency in IOUDetails when type = pay
        if (isSendMoneyFlow) {
            const keys = ['amount', 'comment', 'currency'] as const;
            keys.forEach((key) => {
                delete originalMessage[key];
            });
            originalMessage.IOUDetails = {amount, comment, currency};
            originalMessage.paymentType = paymentType;
        } else {
            // In case of pay someone action, we dont store the comment
            // and there is no single transctionID to link the action to.
            delete originalMessage.IOUTransactionID;
            delete originalMessage.comment;
            originalMessage.paymentType = paymentType;
        }
    }

    // IOUs of type split only exist in group DMs and those don't have an iouReport so we need to delete the IOUReportID key
    if (type === CONST.IOU.REPORT_ACTION_TYPE.SPLIT) {
        delete originalMessage.IOUReportID;
        // Split expense made from a policy expense chat only have the payee's accountID as the participant because the payer could be any policy admin
        if (isOwnPolicyExpenseChat) {
            originalMessage.participantAccountIDs = currentUserAccountID ? [currentUserAccountID] : [];
        } else {
            originalMessage.participantAccountIDs = currentUserAccountID
                ? [currentUserAccountID, ...participants.map((participant) => participant.accountID ?? -1)]
                : participants.map((participant) => participant.accountID ?? -1);
        }
    }

    return {
        ...linkedExpenseReportAction,
        actionName: CONST.REPORT.ACTIONS.TYPE.IOU,
        actorAccountID: currentUserAccountID,
        automatic: false,
        avatar: getCurrentUserAvatar(),
        isAttachment: false,
        originalMessage,
        message: getIOUReportActionMessage(iouReportID, type, amount, comment, currency, paymentType, isSettlingUp),
        person: [
            {
                style: 'strong',
                text: getCurrentUserDisplayNameOrEmail(),
                type: 'TEXT',
            },
        ],
        reportActionID: NumberUtils.rand64(),
        shouldShow: true,
        created,
        pendingAction: CONST.RED_BRICK_ROAD_PENDING_ACTION.ADD,
    };
}

/**
 * Builds an optimistic APPROVED report action with a randomly generated reportActionID.
 */
function buildOptimisticApprovedReportAction(amount: number, currency: string, expenseReportID: string): OptimisticApprovedReportAction {
    const originalMessage = {
        amount,
        currency,
        expenseReportID,
    };

    return {
        actionName: CONST.REPORT.ACTIONS.TYPE.APPROVED,
        actorAccountID: currentUserAccountID,
        automatic: false,
        avatar: getCurrentUserAvatar(),
        isAttachment: false,
        originalMessage,
        message: getIOUReportActionMessage(expenseReportID, CONST.REPORT.ACTIONS.TYPE.APPROVED, Math.abs(amount), '', currency),
        person: [
            {
                style: 'strong',
                text: getCurrentUserDisplayNameOrEmail(),
                type: 'TEXT',
            },
        ],
        reportActionID: NumberUtils.rand64(),
        shouldShow: true,
        created: DateUtils.getDBTime(),
        pendingAction: CONST.RED_BRICK_ROAD_PENDING_ACTION.ADD,
    };
}

/**
 * Builds an optimistic MOVED report action with a randomly generated reportActionID.
 * This action is used when we move reports across workspaces.
 */
function buildOptimisticMovedReportAction(fromPolicyID: string, toPolicyID: string, newParentReportID: string, movedReportID: string, policyName: string): ReportAction {
    const originalMessage = {
        fromPolicyID,
        toPolicyID,
        newParentReportID,
        movedReportID,
    };

    const movedActionMessage = [
        {
            html: `moved the report to the <a href='${CONST.NEW_EXPENSIFY_URL}r/${newParentReportID}' target='_blank' rel='noreferrer noopener'>${policyName}</a> workspace`,
            text: `moved the report to the ${policyName} workspace`,
            type: CONST.REPORT.MESSAGE.TYPE.COMMENT,
        },
    ];

    return {
        actionName: CONST.REPORT.ACTIONS.TYPE.MOVED,
        actorAccountID: currentUserAccountID,
        automatic: false,
        avatar: getCurrentUserAvatar(),
        isAttachment: false,
        originalMessage,
        message: movedActionMessage,
        person: [
            {
                style: 'strong',
                text: getCurrentUserDisplayNameOrEmail(),
                type: 'TEXT',
            },
        ],
        reportActionID: NumberUtils.rand64(),
        shouldShow: true,
        created: DateUtils.getDBTime(),
        pendingAction: CONST.RED_BRICK_ROAD_PENDING_ACTION.ADD,
    };
}

/**
 * Builds an optimistic SUBMITTED report action with a randomly generated reportActionID.
 *
 */
function buildOptimisticSubmittedReportAction(amount: number, currency: string, expenseReportID: string, adminAccountID: number | undefined): OptimisticSubmittedReportAction {
    const originalMessage = {
        amount,
        currency,
        expenseReportID,
    };

    return {
        actionName: CONST.REPORT.ACTIONS.TYPE.SUBMITTED,
        actorAccountID: currentUserAccountID,
        adminAccountID,
        automatic: false,
        avatar: getCurrentUserAvatar(),
        isAttachment: false,
        originalMessage,
        message: getIOUReportActionMessage(expenseReportID, CONST.REPORT.ACTIONS.TYPE.SUBMITTED, Math.abs(amount), '', currency),
        person: [
            {
                style: 'strong',
                text: getCurrentUserDisplayNameOrEmail(),
                type: 'TEXT',
            },
        ],
        reportActionID: NumberUtils.rand64(),
        shouldShow: true,
        created: DateUtils.getDBTime(),
        pendingAction: CONST.RED_BRICK_ROAD_PENDING_ACTION.ADD,
    };
}

/**
 * Builds an optimistic report preview action with a randomly generated reportActionID.
 *
 * @param chatReport
 * @param iouReport
 * @param [comment] - User comment for the IOU.
 * @param [transaction] - optimistic first transaction of preview
 */
function buildOptimisticReportPreview(
    chatReport: OnyxInputOrEntry<Report>,
    iouReport: Report,
    comment = '',
    transaction: OnyxInputOrEntry<Transaction> = null,
    childReportID?: string,
): ReportAction<typeof CONST.REPORT.ACTIONS.TYPE.REPORT_PREVIEW> {
    const hasReceipt = TransactionUtils.hasReceipt(transaction);
    const isReceiptBeingScanned = hasReceipt && TransactionUtils.isReceiptBeingScanned(transaction);
    const message = getReportPreviewMessage(iouReport);
    const created = DateUtils.getDBTime();
    return {
        reportActionID: NumberUtils.rand64(),
        reportID: chatReport?.reportID,
        actionName: CONST.REPORT.ACTIONS.TYPE.REPORT_PREVIEW,
        pendingAction: CONST.RED_BRICK_ROAD_PENDING_ACTION.ADD,
        originalMessage: {
            linkedReportID: iouReport?.reportID,
            whisperedTo: isReceiptBeingScanned ? [currentUserAccountID ?? -1] : [],
        },
        message: [
            {
                html: message,
                text: message,
                isEdited: false,
                type: CONST.REPORT.MESSAGE.TYPE.COMMENT,
            },
        ],
        created,
        accountID: iouReport?.managerID ?? -1,
        // The preview is initially whispered if created with a receipt, so the actor is the current user as well
        actorAccountID: hasReceipt ? currentUserAccountID : iouReport?.managerID ?? -1,
        childReportID: childReportID ?? iouReport?.reportID,
        childMoneyRequestCount: 1,
        childLastMoneyRequestComment: comment,
        childRecentReceiptTransactionIDs: hasReceipt && !isEmptyObject(transaction) ? {[transaction?.transactionID ?? '-1']: created} : undefined,
    };
}

/**
 * Builds an optimistic ACTIONABLETRACKEXPENSEWHISPER action with a randomly generated reportActionID.
 */
function buildOptimisticActionableTrackExpenseWhisper(iouAction: OptimisticIOUReportAction, transactionID: string): ReportAction {
    const currentTime = DateUtils.getDBTime();
    const targetEmail = CONST.EMAIL.CONCIERGE;
    const actorAccountID = PersonalDetailsUtils.getAccountIDsByLogins([targetEmail])[0];
    const reportActionID = NumberUtils.rand64();
    return {
        actionName: CONST.REPORT.ACTIONS.TYPE.ACTIONABLE_TRACK_EXPENSE_WHISPER,
        actorAccountID,
        avatar: UserUtils.getDefaultAvatarURL(actorAccountID),
        created: DateUtils.addMillisecondsFromDateTime(currentTime, 1),
        lastModified: DateUtils.addMillisecondsFromDateTime(currentTime, 1),
        message: [
            {
                html: CONST.ACTIONABLE_TRACK_EXPENSE_WHISPER_MESSAGE,
                text: CONST.ACTIONABLE_TRACK_EXPENSE_WHISPER_MESSAGE,
                whisperedTo: [],
                type: CONST.REPORT.MESSAGE.TYPE.COMMENT,
            },
        ],
        originalMessage: {
            lastModified: DateUtils.addMillisecondsFromDateTime(currentTime, 1),
            transactionID,
        },
        person: [
            {
                text: CONST.DISPLAY_NAME.EXPENSIFY_CONCIERGE,
                type: 'TEXT',
            },
        ],
        previousReportActionID: iouAction?.reportActionID,
        reportActionID,
        shouldShow: true,
        pendingAction: CONST.RED_BRICK_ROAD_PENDING_ACTION.ADD,
    };
}

/**
 * Builds an optimistic modified expense action with a randomly generated reportActionID.
 */
function buildOptimisticModifiedExpenseReportAction(
    transactionThread: OnyxInputOrEntry<Report>,
    oldTransaction: OnyxInputOrEntry<Transaction>,
    transactionChanges: TransactionChanges,
    isFromExpenseReport: boolean,
    policy: OnyxInputOrEntry<Policy>,
): OptimisticModifiedExpenseReportAction {
    const originalMessage = getModifiedExpenseOriginalMessage(oldTransaction, transactionChanges, isFromExpenseReport, policy);
    return {
        actionName: CONST.REPORT.ACTIONS.TYPE.MODIFIED_EXPENSE,
        actorAccountID: currentUserAccountID,
        automatic: false,
        avatar: getCurrentUserAvatar(),
        created: DateUtils.getDBTime(),
        isAttachment: false,
        message: [
            {
                // Currently we are composing the message from the originalMessage and message is only used in OldDot and not in the App
                text: 'You',
                style: 'strong',
                type: CONST.REPORT.MESSAGE.TYPE.TEXT,
            },
        ],
        originalMessage,
        person: [
            {
                style: 'strong',
                text: currentUserPersonalDetails?.displayName ?? String(currentUserAccountID),
                type: 'TEXT',
            },
        ],
        pendingAction: CONST.RED_BRICK_ROAD_PENDING_ACTION.ADD,
        reportActionID: NumberUtils.rand64(),
        reportID: transactionThread?.reportID,
        shouldShow: true,
    };
}

/**
 * Builds an optimistic modified expense action for a tracked expense move with a randomly generated reportActionID.
 * @param transactionThreadID - The reportID of the transaction thread
 * @param movedToReportID - The reportID of the report the transaction is moved to
 */
function buildOptimisticMovedTrackedExpenseModifiedReportAction(transactionThreadID: string, movedToReportID: string): OptimisticModifiedExpenseReportAction {
    return {
        actionName: CONST.REPORT.ACTIONS.TYPE.MODIFIED_EXPENSE,
        actorAccountID: currentUserAccountID,
        automatic: false,
        avatar: getCurrentUserAvatar(),
        created: DateUtils.getDBTime(),
        isAttachment: false,
        message: [
            {
                // Currently we are composing the message from the originalMessage and message is only used in OldDot and not in the App
                text: 'You',
                style: 'strong',
                type: CONST.REPORT.MESSAGE.TYPE.TEXT,
            },
        ],
        originalMessage: {
            movedToReportID,
        },
        person: [
            {
                style: 'strong',
                text: currentUserPersonalDetails?.displayName ?? String(currentUserAccountID),
                type: 'TEXT',
            },
        ],
        pendingAction: CONST.RED_BRICK_ROAD_PENDING_ACTION.ADD,
        reportActionID: NumberUtils.rand64(),
        reportID: transactionThreadID,
        shouldShow: true,
    };
}

/**
 * Updates a report preview action that exists for an IOU report.
 *
 * @param [comment] - User comment for the IOU.
 * @param [transaction] - optimistic newest transaction of a report preview
 *
 */
function updateReportPreview(
    iouReport: OnyxEntry<Report>,
    reportPreviewAction: ReportAction<typeof CONST.REPORT.ACTIONS.TYPE.REPORT_PREVIEW>,
    isPayRequest = false,
    comment = '',
    transaction?: OnyxEntry<Transaction>,
): ReportAction<typeof CONST.REPORT.ACTIONS.TYPE.REPORT_PREVIEW> {
    const hasReceipt = TransactionUtils.hasReceipt(transaction);
    const recentReceiptTransactions = reportPreviewAction?.childRecentReceiptTransactionIDs ?? {};
    const transactionsToKeep = TransactionUtils.getRecentTransactions(recentReceiptTransactions);
    const previousTransactionsArray = Object.entries(recentReceiptTransactions ?? {}).map(([key, value]) => (transactionsToKeep.includes(key) ? {[key]: value} : null));
    const previousTransactions: Record<string, string> = {};

    for (const obj of previousTransactionsArray) {
        for (const key in obj) {
            if (obj) {
                previousTransactions[key] = obj[key];
            }
        }
    }

    const message = getReportPreviewMessage(iouReport, reportPreviewAction);
    const originalMessage = ReportActionsUtils.getOriginalMessage(reportPreviewAction);
    return {
        ...reportPreviewAction,
        message: [
            {
                html: message,
                text: message,
                isEdited: false,
                type: CONST.REPORT.MESSAGE.TYPE.COMMENT,
            },
        ],
        childLastMoneyRequestComment: comment || reportPreviewAction?.childLastMoneyRequestComment,
        childMoneyRequestCount: (reportPreviewAction?.childMoneyRequestCount ?? 0) + (isPayRequest ? 0 : 1),
        childRecentReceiptTransactionIDs: hasReceipt
            ? {
                  ...(transaction && {[transaction.transactionID]: transaction?.created}),
                  ...previousTransactions,
              }
            : recentReceiptTransactions,
        // As soon as we add a transaction without a receipt to the report, it will have ready expenses,
        // so we remove the whisper
        originalMessage: {
            ...(originalMessage ?? {}),
            whisperedTo: hasReceipt ? originalMessage?.whisperedTo : [],
            linkedReportID: originalMessage?.linkedReportID ?? '0',
        },
    };
}

function buildOptimisticTaskReportAction(
    taskReportID: string,
    actionName: typeof CONST.REPORT.ACTIONS.TYPE.TASK_COMPLETED | typeof CONST.REPORT.ACTIONS.TYPE.TASK_REOPENED | typeof CONST.REPORT.ACTIONS.TYPE.TASK_CANCELLED,
    message = '',
    actorAccountID = currentUserAccountID,
    createdOffset = 0,
): OptimisticTaskReportAction {
    const originalMessage = {
        taskReportID,
        type: actionName,
        text: message,
        html: message,
        whisperedTo: [],
    };
    return {
        actionName,
        actorAccountID,
        automatic: false,
        avatar: getCurrentUserAvatar(),
        isAttachment: false,
        originalMessage,
        message: [
            {
                text: message,
                taskReportID,
                type: CONST.REPORT.MESSAGE.TYPE.TEXT,
            },
        ],
        person: [
            {
                style: 'strong',
                text: currentUserPersonalDetails?.displayName ?? String(currentUserAccountID),
                type: 'TEXT',
            },
        ],
        reportActionID: NumberUtils.rand64(),
        shouldShow: true,
        created: DateUtils.getDBTimeWithSkew(Date.now() + createdOffset),
        isFirstItem: false,
        pendingAction: CONST.RED_BRICK_ROAD_PENDING_ACTION.ADD,
    };
}

/**
 * Builds an optimistic chat report with a randomly generated reportID and as much information as we currently have
 */
function buildOptimisticChatReport(
    participantList: number[],
    reportName: string = CONST.REPORT.DEFAULT_REPORT_NAME,
    chatType?: ValueOf<typeof CONST.REPORT.CHAT_TYPE>,
    policyID: string = CONST.POLICY.OWNER_EMAIL_FAKE,
    ownerAccountID: number = CONST.REPORT.OWNER_ACCOUNT_ID_FAKE,
    isOwnPolicyExpenseChat = false,
    oldPolicyName = '',
    visibility?: ValueOf<typeof CONST.REPORT.VISIBILITY>,
    writeCapability?: ValueOf<typeof CONST.REPORT.WRITE_CAPABILITIES>,
    notificationPreference: NotificationPreference = CONST.REPORT.NOTIFICATION_PREFERENCE.ALWAYS,
    parentReportActionID = '',
    parentReportID = '',
    description = '',
    avatarUrl = '',
    optimisticReportID = '',
    shouldShowParticipants = true,
): OptimisticChatReport {
    const participants = participantList.reduce((reportParticipants: Participants, accountID: number) => {
        const participant: ReportParticipant = {
            hidden: !shouldShowParticipants,
            role: accountID === currentUserAccountID ? CONST.REPORT.ROLE.ADMIN : CONST.REPORT.ROLE.MEMBER,
        };
        // eslint-disable-next-line no-param-reassign
        reportParticipants[accountID] = participant;
        return reportParticipants;
    }, {} as Participants);
    const currentTime = DateUtils.getDBTime();
    const isNewlyCreatedWorkspaceChat = chatType === CONST.REPORT.CHAT_TYPE.POLICY_EXPENSE_CHAT && isOwnPolicyExpenseChat;
    const optimisticChatReport: OptimisticChatReport = {
        isOptimisticReport: true,
        type: CONST.REPORT.TYPE.CHAT,
        chatType,
        isOwnPolicyExpenseChat,
        isPinned: reportName === CONST.REPORT.WORKSPACE_CHAT_ROOMS.ADMINS || isNewlyCreatedWorkspaceChat,
        lastActorAccountID: 0,
        lastMessageTranslationKey: '',
        lastMessageHtml: '',
        lastMessageText: undefined,
        lastReadTime: currentTime,
        lastVisibleActionCreated: currentTime,
        notificationPreference,
        oldPolicyName,
        ownerAccountID: ownerAccountID || CONST.REPORT.OWNER_ACCOUNT_ID_FAKE,
        parentReportActionID,
        parentReportID,
        participants,
        policyID,
        reportID: optimisticReportID || generateReportID(),
        reportName,
        stateNum: 0,
        statusNum: 0,
        visibility,
        description,
        writeCapability,
        avatarUrl,
    };

    if (chatType === CONST.REPORT.CHAT_TYPE.INVOICE) {
        // TODO: update to support workspace as an invoice receiver when workspace-to-workspace invoice room implemented
        optimisticChatReport.invoiceReceiver = {
            type: 'individual',
            accountID: participantList[0],
        };
    }

    return optimisticChatReport;
}

function buildOptimisticGroupChatReport(
    participantAccountIDs: number[],
    reportName: string,
    avatarUri: string,
    optimisticReportID?: string,
    notificationPreference?: NotificationPreference,
) {
    return buildOptimisticChatReport(
        participantAccountIDs,
        reportName,
        CONST.REPORT.CHAT_TYPE.GROUP,
        undefined,
        undefined,
        undefined,
        undefined,
        undefined,
        undefined,
        notificationPreference,
        undefined,
        undefined,
        undefined,
        avatarUri,
        optimisticReportID,
    );
}

/**
 * Returns the necessary reportAction onyx data to indicate that the chat has been created optimistically
 * @param [created] - Action created time
 */
function buildOptimisticCreatedReportAction(emailCreatingAction: string, created = DateUtils.getDBTime()): OptimisticCreatedReportAction {
    return {
        reportActionID: NumberUtils.rand64(),
        actionName: CONST.REPORT.ACTIONS.TYPE.CREATED,
        pendingAction: CONST.RED_BRICK_ROAD_PENDING_ACTION.ADD,
        actorAccountID: currentUserAccountID,
        message: [
            {
                type: CONST.REPORT.MESSAGE.TYPE.TEXT,
                style: 'strong',
                text: emailCreatingAction,
            },
            {
                type: CONST.REPORT.MESSAGE.TYPE.TEXT,
                style: 'normal',
                text: ' created this report',
            },
        ],
        person: [
            {
                type: CONST.REPORT.MESSAGE.TYPE.TEXT,
                style: 'strong',
                text: getCurrentUserDisplayNameOrEmail(),
            },
        ],
        automatic: false,
        avatar: getCurrentUserAvatar(),
        created,
        shouldShow: true,
    };
}

/**
 * Returns the necessary reportAction onyx data to indicate that the room has been renamed
 */
function buildOptimisticRenamedRoomReportAction(newName: string, oldName: string): OptimisticRenamedReportAction {
    const now = DateUtils.getDBTime();
    return {
        reportActionID: NumberUtils.rand64(),
        actionName: CONST.REPORT.ACTIONS.TYPE.RENAMED,
        pendingAction: CONST.RED_BRICK_ROAD_PENDING_ACTION.ADD,
        actorAccountID: currentUserAccountID,
        message: [
            {
                type: CONST.REPORT.MESSAGE.TYPE.TEXT,
                style: 'strong',
                text: 'You',
            },
            {
                type: CONST.REPORT.MESSAGE.TYPE.TEXT,
                style: 'normal',
                text: ` renamed this report. New title is '${newName}' (previously '${oldName}').`,
            },
        ],
        person: [
            {
                type: CONST.REPORT.MESSAGE.TYPE.TEXT,
                style: 'strong',
                text: getCurrentUserDisplayNameOrEmail(),
            },
        ],
        originalMessage: {
            oldName,
            newName,
            html: `Room renamed to ${newName}`,
            lastModified: now,
        },
        automatic: false,
        avatar: getCurrentUserAvatar(),
        created: now,
        shouldShow: true,
    };
}

/**
 * Returns the necessary reportAction onyx data to indicate that the transaction has been put on hold optimistically
 * @param [created] - Action created time
 */
function buildOptimisticHoldReportAction(created = DateUtils.getDBTime()): OptimisticHoldReportAction {
    return {
        reportActionID: NumberUtils.rand64(),
        actionName: CONST.REPORT.ACTIONS.TYPE.HOLD,
        pendingAction: CONST.RED_BRICK_ROAD_PENDING_ACTION.ADD,
        actorAccountID: currentUserAccountID,
        message: [
            {
                type: CONST.REPORT.MESSAGE.TYPE.TEXT,
                style: 'normal',
                text: Localize.translateLocal('iou.heldExpense'),
            },
        ],
        person: [
            {
                type: CONST.REPORT.MESSAGE.TYPE.TEXT,
                style: 'strong',
                text: getCurrentUserDisplayNameOrEmail(),
            },
        ],
        automatic: false,
        avatar: getCurrentUserAvatar(),
        created,
        shouldShow: true,
    };
}

/**
 * Returns the necessary reportAction onyx data to indicate that the transaction has been put on hold optimistically
 * @param [created] - Action created time
 */
function buildOptimisticHoldReportActionComment(comment: string, created = DateUtils.getDBTime()): OptimisticHoldReportAction {
    return {
        reportActionID: NumberUtils.rand64(),
        actionName: CONST.REPORT.ACTIONS.TYPE.ADD_COMMENT,
        pendingAction: CONST.RED_BRICK_ROAD_PENDING_ACTION.ADD,
        actorAccountID: currentUserAccountID,
        message: [
            {
                type: CONST.REPORT.MESSAGE.TYPE.COMMENT,
                text: comment,
                html: comment, // as discussed on https://github.com/Expensify/App/pull/39452 we will not support HTML for now
            },
        ],
        person: [
            {
                type: CONST.REPORT.MESSAGE.TYPE.TEXT,
                style: 'strong',
                text: getCurrentUserDisplayNameOrEmail(),
            },
        ],
        automatic: false,
        avatar: getCurrentUserAvatar(),
        created,
        shouldShow: true,
    };
}

/**
 * Returns the necessary reportAction onyx data to indicate that the transaction has been removed from hold optimistically
 * @param [created] - Action created time
 */
function buildOptimisticUnHoldReportAction(created = DateUtils.getDBTime()): OptimisticHoldReportAction {
    return {
        reportActionID: NumberUtils.rand64(),
        actionName: CONST.REPORT.ACTIONS.TYPE.UNHOLD,
        pendingAction: CONST.RED_BRICK_ROAD_PENDING_ACTION.ADD,
        actorAccountID: currentUserAccountID,
        message: [
            {
                type: CONST.REPORT.MESSAGE.TYPE.TEXT,
                style: 'normal',
                text: Localize.translateLocal('iou.unheldExpense'),
            },
        ],
        person: [
            {
                type: CONST.REPORT.MESSAGE.TYPE.TEXT,
                style: 'normal',
                text: getCurrentUserDisplayNameOrEmail(),
            },
        ],
        automatic: false,
        avatar: getCurrentUserAvatar(),
        created,
        shouldShow: true,
    };
}

function buildOptimisticEditedTaskFieldReportAction({title, description}: Task): OptimisticEditedTaskReportAction {
    // We do not modify title & description in one request, so we need to create a different optimistic action for each field modification
    let field = '';
    let value = '';
    if (title !== undefined) {
        field = 'task title';
        value = title;
    } else if (description !== undefined) {
        field = 'description';
        value = description;
    }

    let changelog = 'edited this task';
    if (field && value) {
        changelog = `updated the ${field} to ${value}`;
    } else if (field) {
        changelog = `removed the ${field}`;
    }

    return {
        reportActionID: NumberUtils.rand64(),
        actionName: CONST.REPORT.ACTIONS.TYPE.TASK_EDITED,
        pendingAction: CONST.RED_BRICK_ROAD_PENDING_ACTION.ADD,
        actorAccountID: currentUserAccountID,
        message: [
            {
                type: CONST.REPORT.MESSAGE.TYPE.COMMENT,
                text: changelog,
                html: description ? getParsedComment(changelog) : changelog,
            },
        ],
        person: [
            {
                type: CONST.REPORT.MESSAGE.TYPE.TEXT,
                style: 'strong',
                text: getCurrentUserDisplayNameOrEmail(),
            },
        ],
        automatic: false,
        avatar: getCurrentUserAvatar(),
        created: DateUtils.getDBTime(),
        shouldShow: false,
    };
}

function buildOptimisticChangedTaskAssigneeReportAction(assigneeAccountID: number): OptimisticEditedTaskReportAction {
    return {
        reportActionID: NumberUtils.rand64(),
        actionName: CONST.REPORT.ACTIONS.TYPE.TASK_EDITED,
        pendingAction: CONST.RED_BRICK_ROAD_PENDING_ACTION.ADD,
        actorAccountID: currentUserAccountID,
        message: [
            {
                type: CONST.REPORT.MESSAGE.TYPE.COMMENT,
                text: `assigned to ${getDisplayNameForParticipant(assigneeAccountID)}`,
                html: `assigned to <mention-user accountID=${assigneeAccountID}></mention-user>`,
            },
        ],
        person: [
            {
                type: CONST.REPORT.MESSAGE.TYPE.TEXT,
                style: 'strong',
                text: getCurrentUserDisplayNameOrEmail(),
            },
        ],
        automatic: false,
        avatar: getCurrentUserAvatar(),
        created: DateUtils.getDBTime(),
        shouldShow: false,
    };
}

/**
 * Returns the necessary reportAction onyx data to indicate that a chat has been archived
 *
 * @param reason - A reason why the chat has been archived
 */
function buildOptimisticClosedReportAction(
    emailClosingReport: string,
    policyName: string,
    reason: ValueOf<typeof CONST.REPORT.ARCHIVE_REASON> = CONST.REPORT.ARCHIVE_REASON.DEFAULT,
): OptimisticClosedReportAction {
    return {
        actionName: CONST.REPORT.ACTIONS.TYPE.CLOSED,
        actorAccountID: currentUserAccountID,
        automatic: false,
        avatar: getCurrentUserAvatar(),
        created: DateUtils.getDBTime(),
        message: [
            {
                type: CONST.REPORT.MESSAGE.TYPE.TEXT,
                style: 'strong',
                text: emailClosingReport,
            },
            {
                type: CONST.REPORT.MESSAGE.TYPE.TEXT,
                style: 'normal',
                text: ' closed this report',
            },
        ],
        originalMessage: {
            policyName,
            reason,
        },
        pendingAction: CONST.RED_BRICK_ROAD_PENDING_ACTION.ADD,
        person: [
            {
                type: CONST.REPORT.MESSAGE.TYPE.TEXT,
                style: 'strong',
                text: getCurrentUserDisplayNameOrEmail(),
            },
        ],
        reportActionID: NumberUtils.rand64(),
        shouldShow: true,
    };
}

/**
 * Returns an optimistic Dismissed Violation Report Action. Use the originalMessage customize this to the type of
 * violation being dismissed.
 */
function buildOptimisticDismissedViolationReportAction(
    originalMessage: ReportAction<typeof CONST.REPORT.ACTIONS.TYPE.DISMISSED_VIOLATION>['originalMessage'],
): OptimisticDismissedViolationReportAction {
    return {
        actionName: CONST.REPORT.ACTIONS.TYPE.DISMISSED_VIOLATION,
        actorAccountID: currentUserAccountID,
        avatar: getCurrentUserAvatar(),
        created: DateUtils.getDBTime(),
        message: [
            {
                type: CONST.REPORT.MESSAGE.TYPE.TEXT,
                style: 'normal',
                text: ReportActionsUtils.getDismissedViolationMessageText(originalMessage),
            },
        ],
        originalMessage,
        pendingAction: CONST.RED_BRICK_ROAD_PENDING_ACTION.ADD,
        person: [
            {
                type: CONST.REPORT.MESSAGE.TYPE.TEXT,
                style: 'strong',
                text: getCurrentUserDisplayNameOrEmail(),
            },
        ],
        reportActionID: NumberUtils.rand64(),
        shouldShow: true,
    };
}

function buildOptimisticWorkspaceChats(policyID: string, policyName: string, expenseReportId?: string): OptimisticWorkspaceChats {
    const announceChatData = buildOptimisticChatReport(
        currentUserAccountID ? [currentUserAccountID] : [],
        CONST.REPORT.WORKSPACE_CHAT_ROOMS.ANNOUNCE,
        CONST.REPORT.CHAT_TYPE.POLICY_ANNOUNCE,
        policyID,
        CONST.POLICY.OWNER_ACCOUNT_ID_FAKE,
        false,
        policyName,
        undefined,
        undefined,

        // #announce contains all policy members so notifying always should be opt-in only.
        CONST.REPORT.NOTIFICATION_PREFERENCE.DAILY,
    );
    const announceChatReportID = announceChatData.reportID;
    const announceCreatedAction = buildOptimisticCreatedReportAction(CONST.POLICY.OWNER_EMAIL_FAKE);
    const announceReportActionData = {
        [announceCreatedAction.reportActionID]: announceCreatedAction,
    };
    const pendingChatMembers = getPendingChatMembers(currentUserAccountID ? [currentUserAccountID] : [], [], CONST.RED_BRICK_ROAD_PENDING_ACTION.ADD);
    const adminsChatData = {
        ...buildOptimisticChatReport(
            [currentUserAccountID ?? -1],
            CONST.REPORT.WORKSPACE_CHAT_ROOMS.ADMINS,
            CONST.REPORT.CHAT_TYPE.POLICY_ADMINS,
            policyID,
            CONST.POLICY.OWNER_ACCOUNT_ID_FAKE,
            false,
            policyName,
        ),
        pendingChatMembers,
    };
    const adminsChatReportID = adminsChatData.reportID;
    const adminsCreatedAction = buildOptimisticCreatedReportAction(CONST.POLICY.OWNER_EMAIL_FAKE);
    const adminsReportActionData = {
        [adminsCreatedAction.reportActionID]: adminsCreatedAction,
    };

    const expenseChatData = buildOptimisticChatReport(
        [currentUserAccountID ?? -1],
        '',
        CONST.REPORT.CHAT_TYPE.POLICY_EXPENSE_CHAT,
        policyID,
        currentUserAccountID,
        true,
        policyName,
        undefined,
        undefined,
        undefined,
        undefined,
        undefined,
        undefined,
        undefined,
        expenseReportId,
    );
    const expenseChatReportID = expenseChatData.reportID;
    const expenseReportCreatedAction = buildOptimisticCreatedReportAction(currentUserEmail ?? '');
    const expenseReportActionData = {
        [expenseReportCreatedAction.reportActionID]: expenseReportCreatedAction,
    };

    return {
        announceChatReportID,
        announceChatData,
        announceReportActionData,
        announceCreatedReportActionID: announceCreatedAction.reportActionID,
        adminsChatReportID,
        adminsChatData,
        adminsReportActionData,
        adminsCreatedReportActionID: adminsCreatedAction.reportActionID,
        expenseChatReportID,
        expenseChatData,
        expenseReportActionData,
        expenseCreatedReportActionID: expenseReportCreatedAction.reportActionID,
    };
}

/**
 * Builds an optimistic Task Report with a randomly generated reportID
 *
 * @param ownerAccountID - Account ID of the person generating the Task.
 * @param assigneeAccountID - AccountID of the other person participating in the Task.
 * @param parentReportID - Report ID of the chat where the Task is.
 * @param title - Task title.
 * @param description - Task description.
 * @param policyID - PolicyID of the parent report
 */

function buildOptimisticTaskReport(
    ownerAccountID: number,
    assigneeAccountID = 0,
    parentReportID?: string,
    title?: string,
    description?: string,
    policyID: string = CONST.POLICY.OWNER_EMAIL_FAKE,
    notificationPreference: NotificationPreference = CONST.REPORT.NOTIFICATION_PREFERENCE.ALWAYS,
): OptimisticTaskReport {
    const participants: Participants = {
        [ownerAccountID]: {
            hidden: false,
        },
    };

    if (assigneeAccountID) {
        participants[assigneeAccountID] = {hidden: false};
    }

    return {
        reportID: generateReportID(),
        reportName: title,
        description: getParsedComment(description ?? ''),
        ownerAccountID,
        participants,
        managerID: assigneeAccountID,
        type: CONST.REPORT.TYPE.TASK,
        parentReportID,
        policyID,
        stateNum: CONST.REPORT.STATE_NUM.OPEN,
        statusNum: CONST.REPORT.STATUS_NUM.OPEN,
        notificationPreference,
        lastVisibleActionCreated: DateUtils.getDBTime(),
        hasParentAccess: true,
    };
}

/**
 * A helper method to create transaction thread
 *
 * @param reportAction - the parent IOU report action from which to create the thread
 * @param moneyRequestReport - the report which the report action belongs to
 */
function buildTransactionThread(
    reportAction: OnyxEntry<ReportAction | OptimisticIOUReportAction>,
    moneyRequestReport: OnyxEntry<Report>,
    existingTransactionThreadReportID?: string,
): OptimisticChatReport {
    const participantAccountIDs = [...new Set([currentUserAccountID, Number(reportAction?.actorAccountID)])].filter(Boolean) as number[];
    const existingTransactionThreadReport = getReportOrDraftReport(existingTransactionThreadReportID);

    if (existingTransactionThreadReportID && existingTransactionThreadReport) {
        return {
            ...existingTransactionThreadReport,
            isOptimisticReport: true,
            parentReportActionID: reportAction?.reportActionID,
            parentReportID: moneyRequestReport?.reportID,
            reportName: getTransactionReportName(reportAction),
            policyID: moneyRequestReport?.policyID,
        };
    }

    return buildOptimisticChatReport(
        participantAccountIDs,
        getTransactionReportName(reportAction),
        undefined,
        moneyRequestReport?.policyID,
        CONST.POLICY.OWNER_ACCOUNT_ID_FAKE,
        false,
        '',
        undefined,
        undefined,
        CONST.REPORT.NOTIFICATION_PREFERENCE.HIDDEN,
        reportAction?.reportActionID,
        moneyRequestReport?.reportID,
        '',
        '',
        '',
        false,
    );
}

/**
 * Build optimistic expense entities:
 *
 * 1. CREATED action for the chatReport
 * 2. CREATED action for the iouReport
 * 3. IOU action for the iouReport linked to the transaction thread via `childReportID`
 * 4. Transaction Thread linked to the IOU action via `parentReportActionID`
 * 5. CREATED action for the Transaction Thread
 */
function buildOptimisticMoneyRequestEntities(
    iouReport: Report,
    type: ValueOf<typeof CONST.IOU.REPORT_ACTION_TYPE>,
    amount: number,
    currency: string,
    comment: string,
    payeeEmail: string,
    participants: Participant[],
    transactionID: string,
    paymentType?: PaymentMethodType,
    isSettlingUp = false,
    isSendMoneyFlow = false,
    receipt: Receipt = {},
    isOwnPolicyExpenseChat = false,
    isPersonalTrackingExpense?: boolean,
    existingTransactionThreadReportID?: string,
    linkedTrackedExpenseReportAction?: ReportAction,
): [OptimisticCreatedReportAction, OptimisticCreatedReportAction, OptimisticIOUReportAction, OptimisticChatReport, OptimisticCreatedReportAction | null] {
    const createdActionForChat = buildOptimisticCreatedReportAction(payeeEmail);

    // The `CREATED` action must be optimistically generated before the IOU action so that it won't appear after the IOU action in the chat.
    const iouActionCreationTime = DateUtils.getDBTime();
    const createdActionForIOUReport = buildOptimisticCreatedReportAction(payeeEmail, DateUtils.subtractMillisecondsFromDateTime(iouActionCreationTime, 1));

    const iouAction = buildOptimisticIOUReportAction(
        type,
        amount,
        currency,
        comment,
        participants,
        transactionID,
        paymentType,
        isPersonalTrackingExpense ? '0' : iouReport.reportID,
        isSettlingUp,
        isSendMoneyFlow,
        receipt,
        isOwnPolicyExpenseChat,
        iouActionCreationTime,
        linkedTrackedExpenseReportAction,
    );

    // Create optimistic transactionThread and the `CREATED` action for it, if existingTransactionThreadReportID is undefined
    const transactionThread = buildTransactionThread(iouAction, iouReport, existingTransactionThreadReportID);
    const createdActionForTransactionThread = existingTransactionThreadReportID ? null : buildOptimisticCreatedReportAction(payeeEmail);

    // The IOU action and the transactionThread are co-dependent as parent-child, so we need to link them together
    iouAction.childReportID = existingTransactionThreadReportID ?? transactionThread.reportID;

    return [createdActionForChat, createdActionForIOUReport, iouAction, transactionThread, createdActionForTransactionThread];
}

// Check if the report is empty, meaning it has no visible messages (i.e. only a "created" report action).
function isEmptyReport(report: OnyxEntry<Report>): boolean {
    if (!report) {
        return true;
    }
    const lastVisibleMessage = ReportActionsUtils.getLastVisibleMessage(report.reportID);
    return !report.lastMessageText && !report.lastMessageTranslationKey && !lastVisibleMessage.lastMessageText && !lastVisibleMessage.lastMessageTranslationKey;
}

function isUnread(report: OnyxEntry<Report>): boolean {
    if (!report) {
        return false;
    }

    if (isEmptyReport(report)) {
        return false;
    }
    // lastVisibleActionCreated and lastReadTime are both datetime strings and can be compared directly
    const lastVisibleActionCreated = report.lastVisibleActionCreated ?? '';
    const lastReadTime = report.lastReadTime ?? '';
    const lastMentionedTime = report.lastMentionedTime ?? '';

    // If the user was mentioned and the comment got deleted the lastMentionedTime will be more recent than the lastVisibleActionCreated
    return lastReadTime < lastVisibleActionCreated || lastReadTime < lastMentionedTime;
}

function isIOUOwnedByCurrentUser(report: OnyxEntry<Report>, allReportsDict?: OnyxCollection<Report>): boolean {
    const allAvailableReports = allReportsDict ?? allReports;
    if (!report || !allAvailableReports) {
        return false;
    }

    let reportToLook = report;
    if (report.iouReportID) {
        const iouReport = allAvailableReports[`${ONYXKEYS.COLLECTION.REPORT}${report.iouReportID}`];
        if (iouReport) {
            reportToLook = iouReport;
        }
    }

    return reportToLook.ownerAccountID === currentUserAccountID;
}

/**
 * Assuming the passed in report is a default room, lets us know whether we can see it or not, based on permissions and
 * the various subsets of users we've allowed to use default rooms.
 */
function canSeeDefaultRoom(report: OnyxEntry<Report>, policies: OnyxCollection<Policy>, betas: OnyxEntry<Beta[]>): boolean {
    // Include archived rooms
    if (isArchivedRoom(report)) {
        return true;
    }

    // Include default rooms for free plan policies (domain rooms aren't included in here because they do not belong to a policy)
    if (getPolicyType(report, policies) === CONST.POLICY.TYPE.FREE) {
        return true;
    }

    // If the room has an assigned guide, it can be seen.
    if (hasExpensifyGuidesEmails(Object.keys(report?.participants ?? {}).map(Number))) {
        return true;
    }

    // Include any admins and announce rooms, since only non partner-managed domain rooms are on the beta now.
    if (isAdminRoom(report) || isAnnounceRoom(report)) {
        return true;
    }

    // For all other cases, just check that the user belongs to the default rooms beta
    return Permissions.canUseDefaultRooms(betas ?? []);
}

function canAccessReport(report: OnyxEntry<Report>, policies: OnyxCollection<Policy>, betas: OnyxEntry<Beta[]>): boolean {
    // We hide default rooms (it's basically just domain rooms now) from people who aren't on the defaultRooms beta.
    if (isDefaultRoom(report) && !canSeeDefaultRoom(report, policies, betas)) {
        return false;
    }

    if (report?.errorFields?.notFound) {
        return false;
    }

    return true;
}

/**
 * Check if the report is the parent report of the currently viewed report or at least one child report has report action
 */
function shouldHideReport(report: OnyxEntry<Report>, currentReportId: string): boolean {
    const currentReport = getReportOrDraftReport(currentReportId);
    const parentReport = getParentReport(!isEmptyObject(currentReport) ? currentReport : undefined);
    const reportActions = allReportActions?.[`${ONYXKEYS.COLLECTION.REPORT_ACTIONS}${report?.reportID}`] ?? {};
    const isChildReportHasComment = Object.values(reportActions ?? {})?.some((reportAction) => (reportAction?.childVisibleActionCount ?? 0) > 0);
    return parentReport?.reportID !== report?.reportID && !isChildReportHasComment;
}

/**
 * Checks to see if a report's parentAction is an expense that contains a violation type of either violation or warning
 */
function doesTransactionThreadHaveViolations(
    report: OnyxInputOrEntry<Report>,
    transactionViolations: OnyxCollection<TransactionViolation[]>,
    parentReportAction: OnyxInputOrEntry<ReportAction>,
): boolean {
    if (!ReportActionsUtils.isMoneyRequestAction(parentReportAction)) {
        return false;
    }
    const {IOUTransactionID, IOUReportID} = ReportActionsUtils.getOriginalMessage(parentReportAction) ?? {};
    if (!IOUTransactionID || !IOUReportID) {
        return false;
    }
    if (!isCurrentUserSubmitter(IOUReportID)) {
        return false;
    }
    if (report?.stateNum !== CONST.REPORT.STATE_NUM.OPEN && report?.stateNum !== CONST.REPORT.STATE_NUM.SUBMITTED) {
        return false;
    }
    return TransactionUtils.hasViolation(IOUTransactionID, transactionViolations) || TransactionUtils.hasWarningTypeViolation(IOUTransactionID, transactionViolations);
}

/**
 * Checks if we should display violation - we display violations when the expense has violation and it is not settled
 */
function shouldDisplayTransactionThreadViolations(
    report: OnyxEntry<Report>,
    transactionViolations: OnyxCollection<TransactionViolation[]>,
    parentReportAction: OnyxEntry<ReportAction>,
): boolean {
    if (!ReportActionsUtils.isMoneyRequestAction(parentReportAction)) {
        return false;
    }
    const {IOUReportID} = ReportActionsUtils.getOriginalMessage(parentReportAction) ?? {};
    if (isSettled(IOUReportID)) {
        return false;
    }
    return doesTransactionThreadHaveViolations(report, transactionViolations, parentReportAction);
}

/**
 * Checks to see if a report contains a violation
 */
function hasViolations(reportID: string, transactionViolations: OnyxCollection<TransactionViolation[]>): boolean {
    const transactions = TransactionUtils.getAllReportTransactions(reportID);
    return transactions.some((transaction) => TransactionUtils.hasViolation(transaction.transactionID, transactionViolations));
}

/**
 * Checks to see if a report contains a violation of type `warning`
 */
function hasWarningTypeViolations(reportID: string, transactionViolations: OnyxCollection<TransactionViolation[]>): boolean {
    const transactions = TransactionUtils.getAllReportTransactions(reportID);
    return transactions.some((transaction) => TransactionUtils.hasWarningTypeViolation(transaction.transactionID, transactionViolations));
}

/**
 * Takes several pieces of data from Onyx and evaluates if a report should be shown in the option list (either when searching
 * for reports or the reports shown in the LHN).
 *
 * This logic is very specific and the order of the logic is very important. It should fail quickly in most cases and also
 * filter out the majority of reports before filtering out very specific minority of reports.
 */
function shouldReportBeInOptionList({
    report,
    currentReportId,
    isInFocusMode,
    betas,
    policies,
    excludeEmptyChats,
    doesReportHaveViolations,
    includeSelfDM = false,
}: {
    report: OnyxEntry<Report>;
    currentReportId: string;
    isInFocusMode: boolean;
    betas: OnyxEntry<Beta[]>;
    policies: OnyxCollection<Policy>;
    excludeEmptyChats: boolean;
    doesReportHaveViolations: boolean;
    includeSelfDM?: boolean;
}) {
    const isInDefaultMode = !isInFocusMode;
    // Exclude reports that have no data because there wouldn't be anything to show in the option item.
    // This can happen if data is currently loading from the server or a report is in various stages of being created.
    // This can also happen for anyone accessing a public room or archived room for which they don't have access to the underlying policy.
    // Optionally exclude reports that do not belong to currently active workspace

    const participantAccountIDs = Object.keys(report?.participants ?? {}).map(Number);

    if (
        !report?.reportID ||
        !report?.type ||
        report?.reportName === undefined ||
        // eslint-disable-next-line @typescript-eslint/prefer-nullish-coalescing
        report?.isHidden ||
        (participantAccountIDs.length === 0 &&
            !isChatThread(report) &&
            !isPublicRoom(report) &&
            !isUserCreatedPolicyRoom(report) &&
            !isArchivedRoom(report) &&
            !isMoneyRequestReport(report) &&
            !isTaskReport(report) &&
            !isSelfDM(report) &&
            !isSystemChat(report) &&
            !isGroupChat(report) &&
            !isInvoiceRoom(report))
    ) {
        return false;
    }

    if (participantAccountIDs.includes(CONST.ACCOUNT_ID.NOTIFICATIONS) && (!currentUserAccountID || !AccountUtils.isAccountIDOddNumber(currentUserAccountID))) {
        return false;
    }

    if (!canAccessReport(report, policies, betas)) {
        return false;
    }

    // If this is a transaction thread associated with a report that only has one transaction, omit it
    if (isOneTransactionThread(report.reportID, report.parentReportID ?? '-1')) {
        return false;
    }

    // Include the currently viewed report. If we excluded the currently viewed report, then there
    // would be no way to highlight it in the options list and it would be confusing to users because they lose
    // a sense of context.
    if (report.reportID === currentReportId) {
        return true;
    }

    // Retrieve the draft comment for the report and convert it to a boolean
    const hasDraftComment = hasValidDraftComment(report.reportID);

    // Include reports that are relevant to the user in any view mode. Criteria include having a draft or having a GBR showing.
    // eslint-disable-next-line @typescript-eslint/prefer-nullish-coalescing
    if (hasDraftComment || requiresAttentionFromCurrentUser(report)) {
        return true;
    }

    const isEmptyChat = isEmptyReport(report);
    const canHideReport = shouldHideReport(report, currentReportId);

    // Include reports if they are pinned
    if (report.isPinned) {
        return true;
    }

    const reportIsSettled = report.statusNum === CONST.REPORT.STATUS_NUM.REIMBURSED;

    // Always show IOU reports with violations unless they are reimbursed
    if (isExpenseRequest(report) && doesReportHaveViolations && !reportIsSettled) {
        return true;
    }

    // Hide only chat threads that haven't been commented on (other threads are actionable)
    if (isChatThread(report) && canHideReport && isEmptyChat) {
        return false;
    }

    // Include reports that have errors from trying to add a workspace
    // If we excluded it, then the red-brock-road pattern wouldn't work for the user to resolve the error
    if (report.errorFields?.addWorkspaceRoom) {
        return true;
    }

    // All unread chats (even archived ones) in GSD mode will be shown. This is because GSD mode is specifically for focusing the user on the most relevant chats, primarily, the unread ones
    if (isInFocusMode) {
        return isUnread(report) && report.notificationPreference !== CONST.REPORT.NOTIFICATION_PREFERENCE.MUTE;
    }

    // Archived reports should always be shown when in default (most recent) mode. This is because you should still be able to access and search for the chats to find them.
    if (isInDefaultMode && isArchivedRoom(report)) {
        return true;
    }

    // Hide chats between two users that haven't been commented on from the LNH
    if (excludeEmptyChats && isEmptyChat && isChatReport(report) && !isChatRoom(report) && !isPolicyExpenseChat(report) && !isSystemChat(report) && !isGroupChat(report) && canHideReport) {
        return false;
    }

    if (isSelfDM(report)) {
        return includeSelfDM;
    }
    const parentReportAction = ReportActionsUtils.getParentReportAction(report);

    // Hide chat threads where the parent message is pending removal
    if (
        !isEmptyObject(parentReportAction) &&
        ReportActionsUtils.isPendingRemove(parentReportAction) &&
        ReportActionsUtils.isThreadParentMessage(parentReportAction, report?.reportID ?? '')
    ) {
        return false;
    }

    return true;
}

/**
 * Returns the system report from the list of reports.
 */
function getSystemChat(): OnyxEntry<Report> {
    if (!allReports) {
        return undefined;
    }

    return Object.values(allReports ?? {}).find((report) => report?.chatType === CONST.REPORT.CHAT_TYPE.SYSTEM);
}

/**
 * Attempts to find a report in onyx with the provided list of participants. Does not include threads, task, expense, room, and policy expense chat.
 */
function getChatByParticipants(newParticipantList: number[], reports: OnyxCollection<Report> = allReports): OnyxEntry<Report> {
    const sortedNewParticipantList = newParticipantList.sort();
    return Object.values(reports ?? {}).find((report) => {
        const participantAccountIDs = Object.keys(report?.participants ?? {});

        // If the report has been deleted, or there are no participants (like an empty #admins room) then skip it
        if (
            participantAccountIDs.length === 0 ||
            isChatThread(report) ||
            isTaskReport(report) ||
            isMoneyRequestReport(report) ||
            isChatRoom(report) ||
            isPolicyExpenseChat(report) ||
            isGroupChat(report)
        ) {
            return false;
        }

        const sortedParticipantsAccountIDs = participantAccountIDs.map(Number).sort();

        // Only return the chat if it has all the participants
        return lodashIsEqual(sortedNewParticipantList, sortedParticipantsAccountIDs);
    });
}

/**
 * Attempts to find an invoice chat report in onyx with the provided policyID and receiverID.
 */
function getInvoiceChatByParticipants(policyID: string, receiverID: string | number, reports: OnyxCollection<Report> = allReports): OnyxEntry<Report> {
    return Object.values(reports ?? {}).find((report) => {
        if (!report || !isInvoiceRoom(report)) {
            return false;
        }

        const isSameReceiver =
            report.invoiceReceiver &&
            (('accountID' in report.invoiceReceiver && report.invoiceReceiver.accountID === receiverID) ||
                ('policyID' in report.invoiceReceiver && report.invoiceReceiver.policyID === receiverID));

        return report.policyID === policyID && isSameReceiver;
    });
}

/**
 * Attempts to find a policy expense report in onyx that is owned by ownerAccountID in a given policy
 */
function getPolicyExpenseChat(ownerAccountID: number, policyID: string): OnyxEntry<Report> {
    return Object.values(allReports ?? {}).find((report: OnyxEntry<Report>) => {
        // If the report has been deleted, then skip it
        if (!report) {
            return false;
        }

        return report.policyID === policyID && isPolicyExpenseChat(report) && report.ownerAccountID === ownerAccountID;
    });
}

function getAllPolicyReports(policyID: string): Array<OnyxEntry<Report>> {
    return Object.values(allReports ?? {}).filter((report) => report?.policyID === policyID);
}

/**
 * Returns true if Chronos is one of the chat participants (1:1)
 */
function chatIncludesChronos(report: OnyxInputOrEntry<Report>): boolean {
    const participantAccountIDs = Object.keys(report?.participants ?? {}).map(Number);
    return participantAccountIDs.includes(CONST.ACCOUNT_ID.CHRONOS);
}

function chatIncludesChronosWithID(reportID?: string): boolean {
    // eslint-disable-next-line @typescript-eslint/prefer-nullish-coalescing
    const report = allReports?.[`${ONYXKEYS.COLLECTION.REPORT}${reportID || -1}`];
    return chatIncludesChronos(report);
}

/**
 * Can only flag if:
 *
 * - It was written by someone else and isn't a whisper
 * - It's a welcome message whisper
 * - It's an ADD_COMMENT that is not an attachment
 */
function canFlagReportAction(reportAction: OnyxInputOrEntry<ReportAction>, reportID: string | undefined): boolean {
    let report = getReportOrDraftReport(reportID);

    // If the childReportID exists in reportAction and is equal to the reportID,
    // the report action being evaluated is the parent report action in a thread, and we should get the parent report to evaluate instead.
    if (reportAction?.childReportID?.toString() === reportID?.toString()) {
        report = getReportOrDraftReport(report?.parentReportID);
    }
    const isCurrentUserAction = reportAction?.actorAccountID === currentUserAccountID;
    if (ReportActionsUtils.isWhisperAction(reportAction)) {
        // Allow flagging whispers that are sent by other users
        if (!isCurrentUserAction && reportAction?.actorAccountID !== CONST.ACCOUNT_ID.CONCIERGE) {
            return true;
        }

        // Disallow flagging the rest of whisper as they are sent by us
        return false;
    }

    return !!(
        !isCurrentUserAction &&
        reportAction?.actionName === CONST.REPORT.ACTIONS.TYPE.ADD_COMMENT &&
        !ReportActionsUtils.isDeletedAction(reportAction) &&
        !ReportActionsUtils.isCreatedTaskReportAction(reportAction) &&
        !isEmptyObject(report) &&
        report &&
        isAllowedToComment(report)
    );
}

/**
 * Whether flag comment page should show
 */
function shouldShowFlagComment(reportAction: OnyxInputOrEntry<ReportAction>, report: OnyxInputOrEntry<Report>): boolean {
    return (
        canFlagReportAction(reportAction, report?.reportID) &&
        !isArchivedRoom(report) &&
        !chatIncludesChronos(report) &&
        !isConciergeChatReport(report) &&
        reportAction?.actorAccountID !== CONST.ACCOUNT_ID.CONCIERGE
    );
}

/**
 * @param sortedAndFilteredReportActions - reportActions for the report, sorted newest to oldest, and filtered for only those that should be visible
 */
function getNewMarkerReportActionID(report: OnyxEntry<Report>, sortedAndFilteredReportActions: ReportAction[]): string {
    if (!isUnread(report)) {
        return '';
    }

    const newMarkerIndex = lodashFindLastIndex(sortedAndFilteredReportActions, (reportAction) => (reportAction.created ?? '') > (report?.lastReadTime ?? ''));

    return 'reportActionID' in sortedAndFilteredReportActions[newMarkerIndex] ? sortedAndFilteredReportActions[newMarkerIndex].reportActionID : '';
}

/**
 * Performs the markdown conversion, and replaces code points > 127 with C escape sequences
 * Used for compatibility with the backend auth validator for AddComment, and to account for MD in comments
 * @returns The comment's total length as seen from the backend
 */
function getCommentLength(textComment: string, parsingDetails?: ParsingDetails): number {
    return getParsedComment(textComment, parsingDetails)
        .replace(/[^ -~]/g, '\\u????')
        .trim().length;
}

function getRouteFromLink(url: string | null): string {
    if (!url) {
        return '';
    }

    // Get the reportID from URL
    let route = url;
    const localWebAndroidRegEx = /^(https:\/\/([0-9]{1,3})\.([0-9]{1,3})\.([0-9]{1,3})\.([0-9]{1,3}))/;
    linkingConfig.prefixes.forEach((prefix) => {
        if (route.startsWith(prefix)) {
            route = route.replace(prefix, '');
        } else if (localWebAndroidRegEx.test(route)) {
            route = route.replace(localWebAndroidRegEx, '');
        } else {
            return;
        }

        // Remove the port if it's a localhost URL
        if (/^:\d+/.test(route)) {
            route = route.replace(/:\d+/, '');
        }

        // Remove the leading slash if exists
        if (route.startsWith('/')) {
            route = route.replace('/', '');
        }
    });
    return route;
}

function parseReportRouteParams(route: string): ReportRouteParams {
    let parsingRoute = route;
    if (parsingRoute.at(0) === '/') {
        // remove the first slash
        parsingRoute = parsingRoute.slice(1);
    }

    if (!parsingRoute.startsWith(Url.addTrailingForwardSlash(ROUTES.REPORT))) {
        return {reportID: '', isSubReportPageRoute: false};
    }

    const pathSegments = parsingRoute.split('/');

    const reportIDSegment = pathSegments[1];
    const hasRouteReportActionID = !Number.isNaN(Number(reportIDSegment));

    // Check for "undefined" or any other unwanted string values
    if (!reportIDSegment || reportIDSegment === 'undefined') {
        return {reportID: '', isSubReportPageRoute: false};
    }

    return {
        reportID: reportIDSegment,
        isSubReportPageRoute: pathSegments.length > 2 && !hasRouteReportActionID,
    };
}

function getReportIDFromLink(url: string | null): string {
    const route = getRouteFromLink(url);
    const {reportID, isSubReportPageRoute} = parseReportRouteParams(route);
    if (isSubReportPageRoute) {
        // We allow the Sub-Report deep link routes (settings, details, etc.) to be handled by their respective component pages
        return '';
    }
    return reportID;
}

/**
 * Check if the chat report is linked to an iou that is waiting for the current user to add a credit bank account.
 */
function hasIOUWaitingOnCurrentUserBankAccount(chatReport: OnyxInputOrEntry<Report>): boolean {
    if (chatReport?.iouReportID) {
        const iouReport = allReports?.[`${ONYXKEYS.COLLECTION.REPORT}${chatReport?.iouReportID}`];
        if (iouReport?.isWaitingOnBankAccount && iouReport?.ownerAccountID === currentUserAccountID) {
            return true;
        }
    }

    return false;
}

/**
 * Users can submit an expense:
 * - in policy expense chats only if they are in a role of a member in the chat (in other words, if it's their policy expense chat)
 * - in an open or submitted expense report tied to a policy expense chat the user owns
 *     - employee can submit expenses in a submitted expense report only if the policy has Instant Submit settings turned on
 * - in an IOU report, which is not settled yet
 * - in a 1:1 DM chat
 */
function canRequestMoney(report: OnyxEntry<Report>, policy: OnyxEntry<Policy>, otherParticipants: number[]): boolean {
    // User cannot submit expenses in a chat thread, task report or in a chat room
    if (isChatThread(report) || isTaskReport(report) || isChatRoom(report) || isSelfDM(report) || isGroupChat(report)) {
        return false;
    }

    // Users can only submit expenses in DMs if they are a 1:1 DM
    if (isDM(report)) {
        return otherParticipants.length === 1;
    }

    // Prevent requesting money if pending IOU report waiting for their bank account already exists
    if (hasIOUWaitingOnCurrentUserBankAccount(report)) {
        return false;
    }

    let isOwnPolicyExpenseChat = report?.isOwnPolicyExpenseChat ?? false;
    if (isExpenseReport(report) && getParentReport(report)) {
        isOwnPolicyExpenseChat = !!getParentReport(report)?.isOwnPolicyExpenseChat;
    }

    // In case there are no other participants than the current user and it's not user's own policy expense chat, they can't submit expenses from such report
    if (otherParticipants.length === 0 && !isOwnPolicyExpenseChat) {
        return false;
    }

    // User can submit expenses in any IOU report, unless paid, but the user can only submit expenses in an expense report
    // which is tied to their workspace chat.
    if (isMoneyRequestReport(report)) {
        const canAddTransactions = canAddOrDeleteTransactions(report);
        return isReportInGroupPolicy(report) ? isOwnPolicyExpenseChat && canAddTransactions : canAddTransactions;
    }

    // In the case of policy expense chat, users can only submit expenses from their own policy expense chat
    return !isPolicyExpenseChat(report) || isOwnPolicyExpenseChat;
}

function isGroupChatAdmin(report: OnyxEntry<Report>, accountID: number) {
    if (!report?.participants) {
        return false;
    }

    const reportParticipants = report.participants ?? {};
    const participant = reportParticipants[accountID];
    return participant?.role === CONST.REPORT.ROLE.ADMIN;
}

/**
 * Helper method to define what expense options we want to show for particular method.
 * There are 4 expense options: Submit, Split, Pay and Track expense:
 * - Submit option should show for:
 *     - DMs
 *     - own policy expense chats
 *     - open and processing expense reports tied to own policy expense chat
 *     - unsettled IOU reports
 * - Pay option should show for:
 *     - DMs
 * - Split options should show for:
 *     - DMs
 *     - chat/policy rooms with more than 1 participant
 *     - groups chats with 2 and more participants
 *     - corporate workspace chats
 * - Track expense option should show for:
 *    - Self DMs
 *    - own policy expense chats
 *    - open and processing expense reports tied to own policy expense chat
 * - Send invoice option should show for:
 *    - invoice rooms if the user is an admin of the sender workspace
 * None of the options should show in chat threads or if there is some special Expensify account
 * as a participant of the report.
 */
function getMoneyRequestOptions(report: OnyxEntry<Report>, policy: OnyxEntry<Policy>, reportParticipants: number[], filterDeprecatedTypes = false): IOUType[] {
    // In any thread or task report, we do not allow any new expenses yet
    if (isChatThread(report) || isTaskReport(report) || isInvoiceReport(report) || isSystemChat(report)) {
        return [];
    }

    if (isInvoiceRoom(report)) {
        if (isPolicyAdmin(report?.policyID ?? '-1', allPolicies)) {
            return [CONST.IOU.TYPE.INVOICE];
        }
        return [];
    }

    // We don't allow IOU actions if an Expensify account is a participant of the report, unless the policy that the report is on is owned by an Expensify account
    const doParticipantsIncludeExpensifyAccounts = lodashIntersection(reportParticipants, CONST.EXPENSIFY_ACCOUNT_IDS).length > 0;
    const isPolicyOwnedByExpensifyAccounts = report?.policyID ? CONST.EXPENSIFY_ACCOUNT_IDS.includes(getPolicy(report?.policyID ?? '-1')?.ownerAccountID ?? -1) : false;
    if (doParticipantsIncludeExpensifyAccounts && !isPolicyOwnedByExpensifyAccounts) {
        return [];
    }

    const otherParticipants = reportParticipants.filter((accountID) => currentUserPersonalDetails?.accountID !== accountID);
    const hasSingleParticipantInReport = otherParticipants.length === 1;
    let options: IOUType[] = [];

    if (isSelfDM(report)) {
        options = [CONST.IOU.TYPE.TRACK];
    }

    // User created policy rooms and default rooms like #admins or #announce will always have the Split Expense option
    // unless there are no other participants at all (e.g. #admins room for a policy with only 1 admin)
    // DM chats will have the Split Expense option.
    // Your own workspace chats will have the split expense option.
    if (
        (isChatRoom(report) && !isAnnounceRoom(report) && otherParticipants.length > 0) ||
        (isDM(report) && otherParticipants.length > 0) ||
        (isGroupChat(report) && otherParticipants.length > 0) ||
        (isPolicyExpenseChat(report) && report?.isOwnPolicyExpenseChat)
    ) {
        options = [CONST.IOU.TYPE.SPLIT];
    }

    if (canRequestMoney(report, policy, otherParticipants)) {
        options = [...options, CONST.IOU.TYPE.SUBMIT];
        if (!filterDeprecatedTypes) {
            options = [...options, CONST.IOU.TYPE.REQUEST];
        }

        // If the user can request money from the workspace report, they can also track expenses
        if (isPolicyExpenseChat(report) || isExpenseReport(report)) {
            options = [...options, CONST.IOU.TYPE.TRACK];
        }
    }

    // Pay someone option should be visible only in 1:1 DMs
    if (isDM(report) && hasSingleParticipantInReport) {
        options = [...options, CONST.IOU.TYPE.PAY];
        if (!filterDeprecatedTypes) {
            options = [...options, CONST.IOU.TYPE.SEND];
        }
    }

    return options;
}

/**
 * This is a temporary function to help with the smooth transition with the oldDot.
 * This function will be removed once the transition occurs in oldDot to new links.
 */
// eslint-disable-next-line @typescript-eslint/naming-convention
function temporary_getMoneyRequestOptions(
    report: OnyxEntry<Report>,
    policy: OnyxEntry<Policy>,
    reportParticipants: number[],
): Array<Exclude<IOUType, typeof CONST.IOU.TYPE.REQUEST | typeof CONST.IOU.TYPE.SEND>> {
    return getMoneyRequestOptions(report, policy, reportParticipants, true) as Array<Exclude<IOUType, typeof CONST.IOU.TYPE.REQUEST | typeof CONST.IOU.TYPE.SEND>>;
}

/**
 * Invoice sender, invoice receiver and auto-invited admins cannot leave
 */
function canLeaveInvoiceRoom(report: OnyxEntry<Report>): boolean {
    if (!report || !report?.invoiceReceiver) {
        return false;
    }

    if (report?.statusNum === CONST.REPORT.STATUS_NUM.CLOSED) {
        return false;
    }

    const isSenderPolicyAdmin = getPolicy(report.policyID)?.role === CONST.POLICY.ROLE.ADMIN;

    if (isSenderPolicyAdmin) {
        return false;
    }

    if (report.invoiceReceiver.type === CONST.REPORT.INVOICE_RECEIVER_TYPE.INDIVIDUAL) {
        return report?.invoiceReceiver?.accountID !== currentUserAccountID;
    }

    const isReceiverPolicyAdmin = getPolicy(report.invoiceReceiver.policyID)?.role === CONST.POLICY.ROLE.ADMIN;

    if (isReceiverPolicyAdmin) {
        return false;
    }

    return true;
}

/**
 * Allows a user to leave a policy room according to the following conditions of the visibility or chatType rNVP:
 * `public` - Anyone can leave (because anybody can join)
 * `public_announce` - Only non-policy members can leave (it's auto-shared with policy members)
 * `policy_admins` - Nobody can leave (it's auto-shared with all policy admins)
 * `policy_announce` - Nobody can leave (it's auto-shared with all policy members)
 * `policyExpenseChat` - Nobody can leave (it's auto-shared with all policy members)
 * `policy` - Anyone can leave (though only policy members can join)
 * `domain` - Nobody can leave (it's auto-shared with domain members)
 * `dm` - Nobody can leave (it's auto-shared with users)
 * `private` - Anybody can leave (though you can only be invited to join)
 * `invoice` - Invoice sender, invoice receiver and auto-invited admins cannot leave
 */
function canLeaveRoom(report: OnyxEntry<Report>, isPolicyEmployee: boolean): boolean {
    if (isInvoiceRoom(report)) {
        if (isArchivedRoom(report)) {
            return false;
        }

        const invoiceReport = getReportOrDraftReport(report?.iouReportID ?? '-1');

        if (invoiceReport?.ownerAccountID === currentUserAccountID) {
            return false;
        }

        if (invoiceReport?.managerID === currentUserAccountID) {
            return false;
        }

        const isSenderPolicyAdmin = getPolicy(report?.policyID)?.role === CONST.POLICY.ROLE.ADMIN;

        if (isSenderPolicyAdmin) {
            return false;
        }

        const isReceiverPolicyAdmin =
            report?.invoiceReceiver?.type === CONST.REPORT.INVOICE_RECEIVER_TYPE.BUSINESS ? getPolicy(report?.invoiceReceiver?.policyID)?.role === CONST.POLICY.ROLE.ADMIN : false;

        if (isReceiverPolicyAdmin) {
            return false;
        }

        return true;
    }

    if (!report?.visibility) {
        if (
            report?.chatType === CONST.REPORT.CHAT_TYPE.POLICY_ADMINS ||
            report?.chatType === CONST.REPORT.CHAT_TYPE.POLICY_ANNOUNCE ||
            report?.chatType === CONST.REPORT.CHAT_TYPE.POLICY_EXPENSE_CHAT ||
            report?.chatType === CONST.REPORT.CHAT_TYPE.DOMAIN_ALL ||
            report?.chatType === CONST.REPORT.CHAT_TYPE.SELF_DM ||
            !report?.chatType
        ) {
            // DM chats don't have a chatType
            return false;
        }
    } else if (isPublicAnnounceRoom(report) && isPolicyEmployee) {
        return false;
    }
    return true;
}

function isCurrentUserTheOnlyParticipant(participantAccountIDs?: number[]): boolean {
    return !!(participantAccountIDs?.length === 1 && participantAccountIDs?.[0] === currentUserAccountID);
}

/**
 * Returns display names for those that can see the whisper.
 * However, it returns "you" if the current user is the only one who can see it besides the person that sent it.
 */
function getWhisperDisplayNames(participantAccountIDs?: number[]): string | undefined {
    const isWhisperOnlyVisibleToCurrentUser = isCurrentUserTheOnlyParticipant(participantAccountIDs);

    // When the current user is the only participant, the display name needs to be "you" because that's the only person reading it
    if (isWhisperOnlyVisibleToCurrentUser) {
        return Localize.translateLocal('common.youAfterPreposition');
    }

    return participantAccountIDs?.map((accountID) => getDisplayNameForParticipant(accountID, !isWhisperOnlyVisibleToCurrentUser)).join(', ');
}

/**
 * Show subscript on workspace chats / threads and expense requests
 */
function shouldReportShowSubscript(report: OnyxEntry<Report>): boolean {
    if (isArchivedRoom(report) && !isWorkspaceThread(report)) {
        return false;
    }

    if (isPolicyExpenseChat(report) && !isChatThread(report) && !isTaskReport(report) && !report?.isOwnPolicyExpenseChat) {
        return true;
    }

    if (isPolicyExpenseChat(report) && !isThread(report) && !isTaskReport(report)) {
        return true;
    }

    if (isExpenseRequest(report)) {
        return true;
    }

    if (isExpenseReport(report) && isOneTransactionReport(report?.reportID ?? '-1')) {
        return true;
    }

    if (isWorkspaceTaskReport(report)) {
        return true;
    }

    if (isWorkspaceThread(report)) {
        return true;
    }

    if (isInvoiceRoom(report)) {
        return true;
    }

    return false;
}

/**
 * Return true if reports data exists
 */
function isReportDataReady(): boolean {
    return !isEmptyObject(allReports) && Object.keys(allReports ?? {}).some((key) => allReports?.[key]?.reportID);
}

/**
 * Return true if reportID from path is valid
 */
function isValidReportIDFromPath(reportIDFromPath: string): boolean {
    return !['', 'null', '0', '-1'].includes(reportIDFromPath);
}

/**
 * Return the errors we have when creating a chat or a workspace room
 */
function getAddWorkspaceRoomOrChatReportErrors(report: OnyxEntry<Report>): Errors | null | undefined {
    // We are either adding a workspace room, or we're creating a chat, it isn't possible for both of these to have errors for the same report at the same time, so
    // simply looking up the first truthy value will get the relevant property if it's set.
    return report?.errorFields?.addWorkspaceRoom ?? report?.errorFields?.createChat;
}

/**
 * Return true if the expense report is marked for deletion.
 */
function isMoneyRequestReportPendingDeletion(reportOrID: OnyxEntry<Report> | string): boolean {
    const report = typeof reportOrID === 'string' ? allReports?.[`${ONYXKEYS.COLLECTION.REPORT}${reportOrID}`] : reportOrID;
    if (!isMoneyRequestReport(report)) {
        return false;
    }

    const parentReportAction = ReportActionsUtils.getReportAction(report?.parentReportID ?? '-1', report?.parentReportActionID ?? '-1');
    return parentReportAction?.pendingAction === CONST.RED_BRICK_ROAD_PENDING_ACTION.DELETE;
}

function canUserPerformWriteAction(report: OnyxEntry<Report>, reportNameValuePairs?: OnyxEntry<ReportNameValuePairs>) {
    const reportErrors = getAddWorkspaceRoomOrChatReportErrors(report);

    // If the expense report is marked for deletion, let us prevent any further write action.
    if (isMoneyRequestReportPendingDeletion(report)) {
        return false;
    }

    return !isArchivedRoom(report, reportNameValuePairs) && isEmptyObject(reportErrors) && report && isAllowedToComment(report) && !isAnonymousUser && canWriteInReport(report);
}

/**
 * Returns ID of the original report from which the given reportAction is first created.
 */
function getOriginalReportID(reportID: string, reportAction: OnyxInputOrEntry<ReportAction>): string | undefined {
    const reportActions = allReportActions?.[`${ONYXKEYS.COLLECTION.REPORT_ACTIONS}${reportID}`];
    const currentReportAction = reportActions?.[reportAction?.reportActionID ?? '-1'] ?? null;
    const transactionThreadReportID = ReportActionsUtils.getOneTransactionThreadReportID(reportID, reportActions ?? ([] as ReportAction[]));
    if (Object.keys(currentReportAction ?? {}).length === 0) {
        return isThreadFirstChat(reportAction, reportID) ? allReports?.[`${ONYXKEYS.COLLECTION.REPORT}${reportID}`]?.parentReportID : transactionThreadReportID ?? reportID;
    }
    return reportID;
}

/**
 * Return the pendingAction and the errors resulting from either
 *
 * - creating a workspace room
 * - starting a chat
 * - paying the expense
 *
 * while being offline
 */
function getReportOfflinePendingActionAndErrors(report: OnyxEntry<Report>): ReportOfflinePendingActionAndErrors {
    // It shouldn't be possible for all of these actions to be pending (or to have errors) for the same report at the same time, so just take the first that exists
    const reportPendingAction = report?.pendingFields?.addWorkspaceRoom ?? report?.pendingFields?.createChat ?? report?.pendingFields?.reimbursed;

    const reportErrors = getAddWorkspaceRoomOrChatReportErrors(report);
    return {reportPendingAction, reportErrors};
}

/**
 * Check if the report can create the expense with type is iouType
 */
function canCreateRequest(report: OnyxEntry<Report>, policy: OnyxEntry<Policy>, iouType: ValueOf<typeof CONST.IOU.TYPE>): boolean {
    const participantAccountIDs = Object.keys(report?.participants ?? {}).map(Number);
    if (!canUserPerformWriteAction(report)) {
        return false;
    }
    return getMoneyRequestOptions(report, policy, participantAccountIDs).includes(iouType);
}

function getWorkspaceChats(policyID: string, accountIDs: number[]): Array<OnyxEntry<Report>> {
    return Object.values(allReports ?? {}).filter((report) => isPolicyExpenseChat(report) && (report?.policyID ?? '-1') === policyID && accountIDs.includes(report?.ownerAccountID ?? -1));
}

/**
 * Gets all reports that relate to the policy
 *
 * @param policyID - the workspace ID to get all associated reports
 */
function getAllWorkspaceReports(policyID: string): Array<OnyxEntry<Report>> {
    return Object.values(allReports ?? {}).filter((report) => (report?.policyID ?? '-1') === policyID);
}

/**
 * @param policy - the workspace the report is on, null if the user isn't a member of the workspace
 */
function shouldDisableRename(report: OnyxEntry<Report>): boolean {
    if (
        isDefaultRoom(report) ||
        isArchivedRoom(report) ||
        isPublicRoom(report) ||
        isThread(report) ||
        isMoneyRequest(report) ||
        isMoneyRequestReport(report) ||
        isPolicyExpenseChat(report) ||
        isInvoiceRoom(report) ||
        isInvoiceReport(report) ||
        isSystemChat(report)
    ) {
        return true;
    }

    if (isGroupChat(report)) {
        return false;
    }

    if (isDeprecatedGroupDM(report) || isTaskReport(report)) {
        return true;
    }

    return false;
}

/**
 * @param policy - the workspace the report is on, null if the user isn't a member of the workspace
 */
function canEditWriteCapability(report: OnyxEntry<Report>, policy: OnyxEntry<Policy>): boolean {
    return PolicyUtils.isPolicyAdmin(policy) && !isAdminRoom(report) && !isArchivedRoom(report) && !isThread(report) && !isInvoiceRoom(report);
}

/**
 * @param policy - the workspace the report is on, null if the user isn't a member of the workspace
 */
function canEditRoomVisibility(report: OnyxEntry<Report>, policy: OnyxEntry<Policy>): boolean {
    return PolicyUtils.isPolicyAdmin(policy) && !isArchivedRoom(report);
}

/**
 * Returns the onyx data needed for the task assignee chat
 */
function getTaskAssigneeChatOnyxData(
    accountID: number,
    assigneeAccountID: number,
    taskReportID: string,
    assigneeChatReportID: string,
    parentReportID: string,
    title: string,
    assigneeChatReport: OnyxEntry<Report>,
): OnyxDataTaskAssigneeChat {
    // Set if we need to add a comment to the assignee chat notifying them that they have been assigned a task
    let optimisticAssigneeAddComment: OptimisticReportAction | undefined;
    // Set if this is a new chat that needs to be created for the assignee
    let optimisticChatCreatedReportAction: OptimisticCreatedReportAction | undefined;
    const currentTime = DateUtils.getDBTime();
    const optimisticData: OnyxUpdate[] = [];
    const successData: OnyxUpdate[] = [];
    const failureData: OnyxUpdate[] = [];

    // You're able to assign a task to someone you haven't chatted with before - so we need to optimistically create the chat and the chat reportActions
    // Only add the assignee chat report to onyx if we haven't already set it optimistically
    if (assigneeChatReport?.isOptimisticReport && assigneeChatReport.pendingFields?.createChat !== CONST.RED_BRICK_ROAD_PENDING_ACTION.ADD) {
        optimisticChatCreatedReportAction = buildOptimisticCreatedReportAction(assigneeChatReportID);
        optimisticData.push(
            {
                onyxMethod: Onyx.METHOD.MERGE,
                key: `${ONYXKEYS.COLLECTION.REPORT}${assigneeChatReportID}`,
                value: {
                    pendingFields: {
                        createChat: CONST.RED_BRICK_ROAD_PENDING_ACTION.ADD,
                    },
                    isHidden: false,
                },
            },
            {
                onyxMethod: Onyx.METHOD.MERGE,
                key: `${ONYXKEYS.COLLECTION.REPORT_ACTIONS}${assigneeChatReportID}`,
                value: {[optimisticChatCreatedReportAction.reportActionID]: optimisticChatCreatedReportAction as Partial<ReportAction>},
            },
        );

        successData.push({
            onyxMethod: Onyx.METHOD.MERGE,
            key: `${ONYXKEYS.COLLECTION.REPORT}${assigneeChatReportID}`,
            value: {
                pendingFields: {
                    createChat: null,
                },
                isOptimisticReport: false,
                // BE will send a different participant. We clear the optimistic one to avoid duplicated entries
                participants: {[assigneeAccountID]: null},
            },
        });

        failureData.push(
            {
                onyxMethod: Onyx.METHOD.SET,
                key: `${ONYXKEYS.COLLECTION.REPORT}${assigneeChatReportID}`,
                value: null,
            },
            {
                onyxMethod: Onyx.METHOD.MERGE,
                key: `${ONYXKEYS.COLLECTION.REPORT_ACTIONS}${assigneeChatReportID}`,
                value: {[optimisticChatCreatedReportAction.reportActionID]: {pendingAction: null}},
            },
            // If we failed, we want to remove the optimistic personal details as it was likely due to an invalid login
            {
                onyxMethod: Onyx.METHOD.MERGE,
                key: ONYXKEYS.PERSONAL_DETAILS_LIST,
                value: {
                    [assigneeAccountID]: null,
                },
            },
        );
    }

    // If you're choosing to share the task in the same DM as the assignee then we don't need to create another reportAction indicating that you've been assigned
    if (assigneeChatReportID !== parentReportID) {
        // eslint-disable-next-line @typescript-eslint/prefer-nullish-coalescing
        const displayname = allPersonalDetails?.[assigneeAccountID]?.displayName || allPersonalDetails?.[assigneeAccountID]?.login || '';
        optimisticAssigneeAddComment = buildOptimisticTaskCommentReportAction(taskReportID, title, assigneeAccountID, `assigned to ${displayname}`, parentReportID);
        const lastAssigneeCommentText = formatReportLastMessageText(ReportActionsUtils.getReportActionText(optimisticAssigneeAddComment.reportAction as ReportAction));
        const optimisticAssigneeReport = {
            lastVisibleActionCreated: currentTime,
            lastMessageText: lastAssigneeCommentText,
            lastActorAccountID: accountID,
            lastReadTime: currentTime,
        };

        optimisticData.push(
            {
                onyxMethod: Onyx.METHOD.MERGE,
                key: `${ONYXKEYS.COLLECTION.REPORT_ACTIONS}${assigneeChatReportID}`,
                value: {[optimisticAssigneeAddComment.reportAction.reportActionID ?? '-1']: optimisticAssigneeAddComment.reportAction as ReportAction},
            },
            {
                onyxMethod: Onyx.METHOD.MERGE,
                key: `${ONYXKEYS.COLLECTION.REPORT}${assigneeChatReportID}`,
                value: optimisticAssigneeReport,
            },
        );
        successData.push({
            onyxMethod: Onyx.METHOD.MERGE,
            key: `${ONYXKEYS.COLLECTION.REPORT_ACTIONS}${assigneeChatReportID}`,
            value: {[optimisticAssigneeAddComment.reportAction.reportActionID ?? '-1']: {isOptimisticAction: null}},
        });
        failureData.push({
            onyxMethod: Onyx.METHOD.MERGE,
            key: `${ONYXKEYS.COLLECTION.REPORT_ACTIONS}${assigneeChatReportID}`,
            value: {[optimisticAssigneeAddComment.reportAction.reportActionID ?? '-1']: {pendingAction: null}},
        });
    }

    return {
        optimisticData,
        successData,
        failureData,
        optimisticAssigneeAddComment,
        optimisticChatCreatedReportAction,
    };
}

/**
 * Return iou report action display message
 */
function getIOUReportActionDisplayMessage(reportAction: OnyxEntry<ReportAction>, transaction?: OnyxEntry<Transaction>): string {
    if (!ReportActionsUtils.isMoneyRequestAction(reportAction)) {
        return '';
    }
    const originalMessage = ReportActionsUtils.getOriginalMessage(reportAction);
    const {IOUReportID} = originalMessage ?? {};
    const iouReport = getReportOrDraftReport(IOUReportID);
    let translationKey: TranslationPaths;
    if (originalMessage?.type === CONST.IOU.REPORT_ACTION_TYPE.PAY) {
        // The `REPORT_ACTION_TYPE.PAY` action type is used for both fulfilling existing requests and sending money. To
        // differentiate between these two scenarios, we check if the `originalMessage` contains the `IOUDetails`
        // property. If it does, it indicates that this is a 'Pay someone' action.
        const {amount, currency} = originalMessage?.IOUDetails ?? originalMessage ?? {};
        const formattedAmount = CurrencyUtils.convertToDisplayString(Math.abs(amount), currency) ?? '';

        switch (originalMessage.paymentType) {
            case CONST.IOU.PAYMENT_TYPE.ELSEWHERE:
                translationKey = 'iou.paidElsewhereWithAmount';
                break;
            case CONST.IOU.PAYMENT_TYPE.EXPENSIFY:
            case CONST.IOU.PAYMENT_TYPE.VBBA:
                translationKey = 'iou.paidWithExpensifyWithAmount';
                break;
            default:
                translationKey = 'iou.payerPaidAmount';
                break;
        }
        return Localize.translateLocal(translationKey, {amount: formattedAmount, payer: ''});
    }

    const transactionDetails = getTransactionDetails(!isEmptyObject(transaction) ? transaction : undefined);
    const formattedAmount = CurrencyUtils.convertToDisplayString(transactionDetails?.amount ?? 0, transactionDetails?.currency);
    const isRequestSettled = isSettled(originalMessage?.IOUReportID);
    const isApproved = isReportApproved(iouReport);
    if (isRequestSettled) {
        return Localize.translateLocal('iou.payerSettled', {
            amount: formattedAmount,
        });
    }
    if (isApproved) {
        return Localize.translateLocal('iou.approvedAmount', {
            amount: formattedAmount,
        });
    }
    if (ReportActionsUtils.isSplitBillAction(reportAction)) {
        translationKey = 'iou.didSplitAmount';
    } else if (ReportActionsUtils.isTrackExpenseAction(reportAction)) {
        translationKey = 'iou.trackedAmount';
    } else {
        translationKey = 'iou.submittedAmount';
    }
    return Localize.translateLocal(translationKey, {
        formattedAmount,
        comment: transactionDetails?.comment ?? '',
    });
}

/**
 * Checks if a report is a group chat.
 *
 * A report is a group chat if it meets the following conditions:
 * - Not a chat thread.
 * - Not a task report.
 * - Not an expense / IOU report.
 * - Not an archived room.
 * - Not a public / admin / announce chat room (chat type doesn't match any of the specified types).
 * - More than 2 participants.
 *
 */
function isDeprecatedGroupDM(report: OnyxEntry<Report>): boolean {
    return !!(
        report &&
        !isChatThread(report) &&
        !isTaskReport(report) &&
        !isInvoiceReport(report) &&
        !isMoneyRequestReport(report) &&
        !isArchivedRoom(report) &&
        !Object.values(CONST.REPORT.CHAT_TYPE).some((chatType) => chatType === getChatType(report)) &&
        Object.keys(report.participants ?? {})
            .map(Number)
            .filter((accountID) => accountID !== currentUserAccountID).length > 1
    );
}

/**
 * A "root" group chat is the top level group chat and does not refer to any threads off of a Group Chat
 */
function isRootGroupChat(report: OnyxEntry<Report>): boolean {
    return !isChatThread(report) && (isGroupChat(report) || isDeprecatedGroupDM(report));
}

/**
 * Assume any report without a reportID is unusable.
 */
function isValidReport(report?: OnyxEntry<Report>): boolean {
    return !!report?.reportID;
}

/**
 * Check to see if we are a participant of this report.
 */
function isReportParticipant(accountID: number, report: OnyxEntry<Report>): boolean {
    if (!accountID) {
        return false;
    }

    const possibleAccountIDs = Object.keys(report?.participants ?? {}).map(Number);
    if (report?.ownerAccountID) {
        possibleAccountIDs.push(report?.ownerAccountID);
    }
    if (report?.managerID) {
        possibleAccountIDs.push(report?.managerID);
    }
    return possibleAccountIDs.includes(accountID);
}

/**
 * Check to see if the current user has access to view the report.
 */
function canCurrentUserOpenReport(report: OnyxEntry<Report>): boolean {
    return (isReportParticipant(currentUserAccountID ?? 0, report) || isPublicRoom(report)) && canAccessReport(report, allPolicies, allBetas);
}

function shouldUseFullTitleToDisplay(report: OnyxEntry<Report>): boolean {
    return (
        isMoneyRequestReport(report) || isPolicyExpenseChat(report) || isChatRoom(report) || isChatThread(report) || isTaskReport(report) || isGroupChat(report) || isInvoiceReport(report)
    );
}

function getRoom(type: ValueOf<typeof CONST.REPORT.CHAT_TYPE>, policyID: string): OnyxEntry<Report> {
    const room = Object.values(allReports ?? {}).find((report) => report?.policyID === policyID && report?.chatType === type && !isThread(report));
    return room;
}

/**
 *  We only want policy members who are members of the report to be able to modify the report description, but not in thread chat.
 */
function canEditReportDescription(report: OnyxEntry<Report>, policy: OnyxEntry<Policy>): boolean {
    return (
        !isMoneyRequestReport(report) &&
        !isArchivedRoom(report) &&
        isChatRoom(report) &&
        !isChatThread(report) &&
        !isEmpty(policy) &&
        hasParticipantInArray(report, [currentUserAccountID ?? 0])
    );
}

function canEditPolicyDescription(policy: OnyxEntry<Policy>): boolean {
    return PolicyUtils.isPolicyAdmin(policy);
}

/**
 * Checks if report action has error when smart scanning
 */
function hasSmartscanError(reportActions: ReportAction[]) {
    return reportActions.some((action) => {
        if (!ReportActionsUtils.isSplitBillAction(action) && !ReportActionsUtils.isReportPreviewAction(action)) {
            return false;
        }
        const IOUReportID = ReportActionsUtils.getIOUReportIDFromReportActionPreview(action);
        const isReportPreviewError = ReportActionsUtils.isReportPreviewAction(action) && shouldShowRBRForMissingSmartscanFields(IOUReportID) && !isSettled(IOUReportID);
        const transactionID = ReportActionsUtils.isMoneyRequestAction(action) ? ReportActionsUtils.getOriginalMessage(action)?.IOUTransactionID ?? '-1' : '-1';
        const transaction = allTransactions?.[`${ONYXKEYS.COLLECTION.TRANSACTION}${transactionID}`] ?? {};
        const isSplitBillError = ReportActionsUtils.isSplitBillAction(action) && TransactionUtils.hasMissingSmartscanFields(transaction as Transaction);

        return isReportPreviewError || isSplitBillError;
    });
}

function shouldAutoFocusOnKeyPress(event: KeyboardEvent): boolean {
    if (event.key.length > 1) {
        return false;
    }

    // If a key is pressed in combination with Meta, Control or Alt do not focus
    if (event.ctrlKey || event.metaKey) {
        return false;
    }

    if (event.code === 'Space') {
        return false;
    }

    return true;
}

/**
 * Navigates to the appropriate screen based on the presence of a private note for the current user.
 */
function navigateToPrivateNotes(report: OnyxEntry<Report>, session: OnyxEntry<Session>) {
    if (isEmpty(report) || isEmpty(session) || !session.accountID) {
        return;
    }
    const currentUserPrivateNote = report.privateNotes?.[session.accountID]?.note ?? '';
    if (isEmpty(currentUserPrivateNote)) {
        Navigation.navigate(ROUTES.PRIVATE_NOTES_EDIT.getRoute(report.reportID, session.accountID));
        return;
    }
    Navigation.navigate(ROUTES.PRIVATE_NOTES_LIST.getRoute(report.reportID));
}

/**
 * Get all held transactions of a iouReport
 */
function getAllHeldTransactions(iouReportID?: string): Transaction[] {
    const transactions = TransactionUtils.getAllReportTransactions(iouReportID);
    return transactions.filter((transaction) => TransactionUtils.isOnHold(transaction));
}

/**
 * Check if Report has any held expenses
 */
function hasHeldExpenses(iouReportID?: string): boolean {
    const transactions = TransactionUtils.getAllReportTransactions(iouReportID);
    return transactions.some((transaction) => TransactionUtils.isOnHold(transaction));
}

/**
 * Check if all expenses in the Report are on hold
 */
function hasOnlyHeldExpenses(iouReportID: string, transactions?: OnyxCollection<Transaction>): boolean {
    const reportTransactions = TransactionUtils.getAllReportTransactions(iouReportID, transactions);
    return !reportTransactions.some((transaction) => !TransactionUtils.isOnHold(transaction));
}

/**
 * Checks if thread replies should be displayed
 */
function shouldDisplayThreadReplies(reportAction: OnyxInputOrEntry<ReportAction>, reportID: string): boolean {
    const hasReplies = (reportAction?.childVisibleActionCount ?? 0) > 0;
    return hasReplies && !!reportAction?.childCommenterCount && !isThreadFirstChat(reportAction, reportID);
}

/**
 * Check if money report has any transactions updated optimistically
 */
function hasUpdatedTotal(report: OnyxInputOrEntry<Report>, policy: OnyxInputOrEntry<Policy>): boolean {
    if (!report) {
        return true;
    }

    const transactions = TransactionUtils.getAllReportTransactions(report.reportID);
    const hasPendingTransaction = transactions.some((transaction) => !!transaction.pendingAction);
    const hasTransactionWithDifferentCurrency = transactions.some((transaction) => transaction.currency !== report.currency);
    const hasDifferentWorkspaceCurrency = report.pendingFields?.createChat && isExpenseReport(report) && report.currency !== policy?.outputCurrency;
    const hasOptimisticHeldExpense = hasHeldExpenses(report.reportID) && report?.unheldTotal === undefined;

    return !(hasPendingTransaction && (hasTransactionWithDifferentCurrency || hasDifferentWorkspaceCurrency)) && !hasOptimisticHeldExpense;
}

/**
 * Return held and full amount formatted with used currency
 */
function getNonHeldAndFullAmount(iouReport: OnyxEntry<Report>, policy: OnyxEntry<Policy>): string[] {
    const transactions = TransactionUtils.getAllReportTransactions(iouReport?.reportID ?? '-1');
    const hasPendingTransaction = transactions.some((transaction) => !!transaction.pendingAction);

    if (hasUpdatedTotal(iouReport, policy) && hasPendingTransaction) {
        const unheldTotal = transactions.reduce((currentVal, transaction) => currentVal - (!TransactionUtils.isOnHold(transaction) ? transaction.amount : 0), 0);

        return [CurrencyUtils.convertToDisplayString(unheldTotal, iouReport?.currency), CurrencyUtils.convertToDisplayString((iouReport?.total ?? 0) * -1, iouReport?.currency)];
    }

    return [
        CurrencyUtils.convertToDisplayString((iouReport?.unheldTotal ?? 0) * -1, iouReport?.currency),
        CurrencyUtils.convertToDisplayString((iouReport?.total ?? 0) * -1, iouReport?.currency),
    ];
}

/**
 * Disable reply in thread action if:
 *
 * - The action is listed in the thread-disabled list
 * - The action is a split expense action
 * - The action is deleted and is not threaded
 * - The report is archived and the action is not threaded
 * - The action is a whisper action and it's neither a report preview nor IOU action
 * - The action is the thread's first chat
 */
function shouldDisableThread(reportAction: OnyxInputOrEntry<ReportAction>, reportID: string): boolean {
    const isSplitBillAction = ReportActionsUtils.isSplitBillAction(reportAction);
    const isDeletedAction = ReportActionsUtils.isDeletedAction(reportAction);
    const isReportPreviewAction = ReportActionsUtils.isReportPreviewAction(reportAction);
    const isIOUAction = ReportActionsUtils.isMoneyRequestAction(reportAction);
    const isWhisperAction = ReportActionsUtils.isWhisperAction(reportAction) || ReportActionsUtils.isActionableTrackExpense(reportAction);
    const isArchivedReport = isArchivedRoom(getReportOrDraftReport(reportID));
    const isActionDisabled = CONST.REPORT.ACTIONS.THREAD_DISABLED.some((action: string) => action === reportAction?.actionName);

    return (
        isActionDisabled ||
        isSplitBillAction ||
        (isDeletedAction && !reportAction?.childVisibleActionCount) ||
        (isArchivedReport && !reportAction?.childVisibleActionCount) ||
        (isWhisperAction && !isReportPreviewAction && !isIOUAction) ||
        isThreadFirstChat(reportAction, reportID)
    );
}

function getAllAncestorReportActions(report: Report | null | undefined): Ancestor[] {
    if (!report) {
        return [];
    }
    const allAncestors: Ancestor[] = [];
    let parentReportID = report.parentReportID;
    let parentReportActionID = report.parentReportActionID;

    // Store the child of parent report
    let currentReport = report;

    while (parentReportID) {
        const parentReport = getReportOrDraftReport(parentReportID);
        const parentReportAction = ReportActionsUtils.getReportAction(parentReportID, parentReportActionID ?? '-1');

        if (!parentReportAction || ReportActionsUtils.isTransactionThread(parentReportAction) || ReportActionsUtils.isReportPreviewAction(parentReportAction)) {
            break;
        }

        const isParentReportActionUnread = ReportActionsUtils.isCurrentActionUnread(parentReport, parentReportAction);
        allAncestors.push({
            report: currentReport,
            reportAction: parentReportAction,
            shouldDisplayNewMarker: isParentReportActionUnread,
        });

        if (!parentReport) {
            break;
        }

        parentReportID = parentReport?.parentReportID;
        parentReportActionID = parentReport?.parentReportActionID;
        if (!isEmptyObject(parentReport)) {
            currentReport = parentReport;
        }
    }

    return allAncestors.reverse();
}

function getAllAncestorReportActionIDs(report: Report | null | undefined, includeTransactionThread = false): AncestorIDs {
    if (!report) {
        return {
            reportIDs: [],
            reportActionsIDs: [],
        };
    }

    const allAncestorIDs: AncestorIDs = {
        reportIDs: [],
        reportActionsIDs: [],
    };
    let parentReportID = report.parentReportID;
    let parentReportActionID = report.parentReportActionID;

    while (parentReportID) {
        const parentReport = getReportOrDraftReport(parentReportID);
        const parentReportAction = ReportActionsUtils.getReportAction(parentReportID, parentReportActionID ?? '-1');

        if (
            !parentReportAction ||
            (!includeTransactionThread && (ReportActionsUtils.isTransactionThread(parentReportAction) || ReportActionsUtils.isReportPreviewAction(parentReportAction)))
        ) {
            break;
        }

        allAncestorIDs.reportIDs.push(parentReportID ?? '-1');
        allAncestorIDs.reportActionsIDs.push(parentReportActionID ?? '-1');

        if (!parentReport) {
            break;
        }

        parentReportID = parentReport?.parentReportID;
        parentReportActionID = parentReport?.parentReportActionID;
    }

    return allAncestorIDs;
}

/**
 * Get optimistic data of parent report action
 * @param reportID The reportID of the report that is updated
 * @param lastVisibleActionCreated Last visible action created of the child report
 * @param type The type of action in the child report
 */
function getOptimisticDataForParentReportAction(reportID: string, lastVisibleActionCreated: string, type: string): Array<OnyxUpdate | null> {
    const report = getReportOrDraftReport(reportID);

    if (!report || isEmptyObject(report)) {
        return [];
    }

    const ancestors = getAllAncestorReportActionIDs(report, true);
    const totalAncestor = ancestors.reportIDs.length;

    return Array.from(Array(totalAncestor), (_, index) => {
        const ancestorReport = getReportOrDraftReport(ancestors.reportIDs[index]);

        if (!ancestorReport || isEmptyObject(ancestorReport)) {
            return null;
        }

        const ancestorReportAction = ReportActionsUtils.getReportAction(ancestorReport.reportID, ancestors.reportActionsIDs[index]);

        if (!ancestorReportAction || isEmptyObject(ancestorReportAction)) {
            return null;
        }

        return {
            onyxMethod: Onyx.METHOD.MERGE,
            key: `${ONYXKEYS.COLLECTION.REPORT_ACTIONS}${ancestorReport.reportID}`,
            value: {
                [ancestorReportAction?.reportActionID ?? '-1']: updateOptimisticParentReportAction(ancestorReportAction, lastVisibleActionCreated, type),
            },
        };
    });
}

function canBeAutoReimbursed(report: OnyxInputOrEntry<Report>, policy: OnyxInputOrEntry<Policy>): boolean {
    if (isEmptyObject(policy)) {
        return false;
    }
    type CurrencyType = TupleToUnion<typeof CONST.DIRECT_REIMBURSEMENT_CURRENCIES>;
    const reimbursableTotal = getMoneyRequestSpendBreakdown(report).totalDisplaySpend;
    const autoReimbursementLimit = policy.autoReimbursementLimit ?? 0;
    const isAutoReimbursable =
        isReportInGroupPolicy(report) &&
        policy.reimbursementChoice === CONST.POLICY.REIMBURSEMENT_CHOICES.REIMBURSEMENT_YES &&
        autoReimbursementLimit >= reimbursableTotal &&
        reimbursableTotal > 0 &&
        CONST.DIRECT_REIMBURSEMENT_CURRENCIES.includes(report?.currency as CurrencyType);
    return isAutoReimbursable;
}

/** Check if the current user is an owner of the report */
function isReportOwner(report: OnyxInputOrEntry<Report>): boolean {
    return report?.ownerAccountID === currentUserPersonalDetails?.accountID;
}

function isAllowedToApproveExpenseReport(report: OnyxEntry<Report>, approverAccountID?: number): boolean {
    const policy = getPolicy(report?.policyID);
    const isOwner = (approverAccountID ?? currentUserAccountID) === report?.ownerAccountID;
    return !(policy?.preventSelfApproval && isOwner);
}

function isAllowedToSubmitDraftExpenseReport(report: OnyxEntry<Report>): boolean {
    const policy = getPolicy(report?.policyID);
    const submitToAccountID = PolicyUtils.getSubmitToAccountID(policy, report?.ownerAccountID ?? -1);

    return isAllowedToApproveExpenseReport(report, submitToAccountID);
}

/**
 * What missing payment method does this report action indicate, if any?
 */
function getIndicatedMissingPaymentMethod(userWallet: OnyxEntry<UserWallet>, reportId: string, reportAction: ReportAction): MissingPaymentMethod | undefined {
    const isSubmitterOfUnsettledReport = isCurrentUserSubmitter(reportId) && !isSettled(reportId);
    if (!isSubmitterOfUnsettledReport || !ReportActionsUtils.isReimbursementQueuedAction(reportAction)) {
        return undefined;
    }
    const paymentType = ReportActionsUtils.getOriginalMessage(reportAction)?.paymentType;
    if (paymentType === CONST.IOU.PAYMENT_TYPE.EXPENSIFY) {
        return isEmpty(userWallet) || userWallet.tierName === CONST.WALLET.TIER_NAME.SILVER ? 'wallet' : undefined;
    }

    return !store.hasCreditBankAccount() ? 'bankAccount' : undefined;
}

/**
 * Checks if report chat contains missing payment method
 */
function hasMissingPaymentMethod(userWallet: OnyxEntry<UserWallet>, iouReportID: string): boolean {
    const reportActions = allReportActions?.[`${ONYXKEYS.COLLECTION.REPORT_ACTIONS}${iouReportID}`] ?? {};
    return Object.values(reportActions)
        .filter(Boolean)
        .some((action) => getIndicatedMissingPaymentMethod(userWallet, iouReportID, action) !== undefined);
}

/**
 * Used from expense actions to decide if we need to build an optimistic expense report.
 * Create a new report if:
 * - we don't have an iouReport set in the chatReport
 * - we have one, but it's waiting on the payee adding a bank account
 * - we have one, but we can't add more transactions to it due to: report is approved or settled, or report is processing and policy isn't on Instant submit reporting frequency
 */
function shouldCreateNewMoneyRequestReport(existingIOUReport: OnyxInputOrEntry<Report> | undefined, chatReport: OnyxInputOrEntry<Report>): boolean {
    return !existingIOUReport || hasIOUWaitingOnCurrentUserBankAccount(chatReport) || !canAddOrDeleteTransactions(existingIOUReport);
}

function getTripTransactions(tripRoomReportID: string | undefined, reportFieldToCompare: 'parentReportID' | 'reportID' = 'parentReportID'): Transaction[] {
    const tripTransactionReportIDs = Object.values(allReports ?? {})
        .filter((report) => report && report?.[reportFieldToCompare] === tripRoomReportID)
        .map((report) => report?.reportID);
    return tripTransactionReportIDs.flatMap((reportID) => TransactionUtils.getAllReportTransactions(reportID));
}

function getTripIDFromTransactionParentReport(transactionParentReport: OnyxEntry<Report> | undefined | null): string | undefined {
    return getReportOrDraftReport(transactionParentReport?.parentReportID)?.tripData?.tripID;
}

/**
 * Checks if report contains actions with errors
 */
function hasActionsWithErrors(reportID: string): boolean {
    const reportActions = allReportActions?.[`${ONYXKEYS.COLLECTION.REPORT_ACTIONS}${reportID}`] ?? {};
    return Object.values(reportActions)
        .filter(Boolean)
        .some((action) => !isEmptyObject(action.errors));
}

function isNonAdminOrOwnerOfPolicyExpenseChat(report: OnyxInputOrEntry<Report>, policy: OnyxInputOrEntry<Policy>): boolean {
    return isPolicyExpenseChat(report) && !(PolicyUtils.isPolicyAdmin(policy) || PolicyUtils.isPolicyOwner(policy, currentUserAccountID ?? -1) || isReportOwner(report));
}

/**
 * Whether the user can join a report
 */
function canJoinChat(report: OnyxInputOrEntry<Report>, parentReportAction: OnyxInputOrEntry<ReportAction>, policy: OnyxInputOrEntry<Policy>): boolean {
    // We disabled thread functions for whisper action
    // So we should not show join option for existing thread on whisper message that has already been left, or manually leave it
    if (ReportActionsUtils.isWhisperAction(parentReportAction)) {
        return false;
    }

    // If the notification preference of the chat is not hidden that means we have already joined the chat
    if (report?.notificationPreference !== CONST.REPORT.NOTIFICATION_PREFERENCE.HIDDEN) {
        return false;
    }

    const isExpenseChat = isMoneyRequestReport(report) || isMoneyRequest(report) || isInvoiceReport(report) || isTrackExpenseReport(report);
    // Anyone viewing these chat types is already a participant and therefore cannot join
    if (isRootGroupChat(report) || isSelfDM(report) || isInvoiceRoom(report) || isSystemChat(report) || isExpenseChat) {
        return false;
    }

    // The user who is a member of the workspace has already joined the public announce room.
    if (isPublicAnnounceRoom(report) && !isEmptyObject(policy)) {
        return false;
    }

    return isChatThread(report) || isUserCreatedPolicyRoom(report) || isNonAdminOrOwnerOfPolicyExpenseChat(report, policy);
}

/**
 * Whether the user can leave a report
 */
function canLeaveChat(report: OnyxEntry<Report>, policy: OnyxEntry<Policy>): boolean {
    if (report?.notificationPreference === CONST.REPORT.NOTIFICATION_PREFERENCE.HIDDEN) {
        return false;
    }

    // Anyone viewing these chat types is already a participant and therefore cannot leave
    if (isSelfDM(report) || isRootGroupChat(report)) {
        return false;
    }

    // The user who is a member of the workspace cannot leave the public announce room.
    if (isPublicAnnounceRoom(report) && !isEmptyObject(policy)) {
        return false;
    }

    if (isInvoiceRoom(report)) {
        return canLeaveInvoiceRoom(report);
    }

    return (isChatThread(report) && !!report?.notificationPreference?.length) || isUserCreatedPolicyRoom(report) || isNonAdminOrOwnerOfPolicyExpenseChat(report, policy);
}

function getReportActionActorAccountID(reportAction: OnyxInputOrEntry<ReportAction>, iouReport: OnyxInputOrEntry<Report> | undefined): number | undefined {
    switch (reportAction?.actionName) {
        case CONST.REPORT.ACTIONS.TYPE.REPORT_PREVIEW:
            return !isEmptyObject(iouReport) ? iouReport.managerID : reportAction?.childManagerAccountID;

        case CONST.REPORT.ACTIONS.TYPE.SUBMITTED:
            return reportAction?.adminAccountID ?? reportAction?.actorAccountID;

        default:
            return reportAction?.actorAccountID;
    }
}

function createDraftWorkspaceAndNavigateToConfirmationScreen(transactionID: string, actionName: IOUAction): void {
    const isCategorizing = actionName === CONST.IOU.ACTION.CATEGORIZE;
    const {expenseChatReportID, policyID, policyName} = PolicyActions.createDraftWorkspace();
    IOU.setMoneyRequestParticipants(transactionID, [
        {
            selected: true,
            accountID: 0,
            isPolicyExpenseChat: true,
            reportID: expenseChatReportID,
            policyID,
            searchText: policyName,
        },
    ]);
    const iouConfirmationPageRoute = ROUTES.MONEY_REQUEST_STEP_CONFIRMATION.getRoute(actionName, CONST.IOU.TYPE.SUBMIT, transactionID, expenseChatReportID);
    if (isCategorizing) {
        Navigation.navigate(ROUTES.MONEY_REQUEST_STEP_CATEGORY.getRoute(actionName, CONST.IOU.TYPE.SUBMIT, transactionID, expenseChatReportID, iouConfirmationPageRoute));
    } else {
        Navigation.navigate(iouConfirmationPageRoute);
    }
}

function createDraftTransactionAndNavigateToParticipantSelector(transactionID: string, reportID: string, actionName: IOUAction, reportActionID: string): void {
    const transaction = allTransactions?.[`${ONYXKEYS.COLLECTION.TRANSACTION}${transactionID}`] ?? ({} as Transaction);
    const reportActions = allReportActions?.[`${ONYXKEYS.COLLECTION.REPORT_ACTIONS}${reportID}`] ?? ([] as ReportAction[]);

    if (!transaction || !reportActions) {
        return;
    }

    const linkedTrackedExpenseReportAction = Object.values(reportActions)
        .filter(Boolean)
        .find((action) => ReportActionsUtils.isMoneyRequestAction(action) && ReportActionsUtils.getOriginalMessage(action)?.IOUTransactionID === transactionID);

    const {created, amount, currency, merchant, mccGroup} = getTransactionDetails(transaction) ?? {};
    const comment = getTransactionCommentObject(transaction);

    IOU.createDraftTransaction({
        ...transaction,
        actionableWhisperReportActionID: reportActionID,
        linkedTrackedExpenseReportAction,
        linkedTrackedExpenseReportID: reportID,
        created,
        amount,
        currency,
        comment,
        merchant,
        mccGroup,
    } as Transaction);

    const filteredPolicies = Object.values(allPolicies ?? {}).filter(
        (policy) => policy && policy.type !== CONST.POLICY.TYPE.PERSONAL && policy.pendingAction !== CONST.RED_BRICK_ROAD_PENDING_ACTION.DELETE,
    );

    if (actionName === CONST.IOU.ACTION.SUBMIT || (allPolicies && filteredPolicies.length > 0)) {
        Navigation.navigate(ROUTES.MONEY_REQUEST_STEP_PARTICIPANTS.getRoute(CONST.IOU.TYPE.SUBMIT, transactionID, reportID, undefined, actionName));
        return;
    }

    return createDraftWorkspaceAndNavigateToConfirmationScreen(transactionID, actionName);
}

/**
 * @returns the object to update `report.hasOutstandingChildRequest`
 */
function getOutstandingChildRequest(iouReport: OnyxInputOrEntry<Report>): OutstandingChildRequest {
    if (!iouReport || isEmptyObject(iouReport)) {
        return {};
    }

    if (!isExpenseReport(iouReport)) {
        const {reimbursableSpend} = getMoneyRequestSpendBreakdown(iouReport);
        return {
            hasOutstandingChildRequest: iouReport.managerID === currentUserAccountID && reimbursableSpend !== 0,
        };
    }

    const policy = getPolicy(iouReport.policyID);
    const shouldBeManuallySubmitted = PolicyUtils.isPaidGroupPolicy(policy) && !policy?.harvesting?.enabled;
    const isOwnFreePolicy = PolicyUtils.isFreeGroupPolicy(policy) && PolicyUtils.isPolicyAdmin(policy);
    if (shouldBeManuallySubmitted || isOwnFreePolicy) {
        return {
            hasOutstandingChildRequest: true,
        };
    }

    // We don't need to update hasOutstandingChildRequest in this case
    return {};
}

function canReportBeMentionedWithinPolicy(report: OnyxEntry<Report>, policyID: string): boolean {
    if (report?.policyID !== policyID) {
        return false;
    }

    return isChatRoom(report) && !isThread(report);
}

function shouldShowMerchantColumn(transactions: Transaction[]) {
    return transactions.some((transaction) => isExpenseReport(allReports?.[transaction.reportID] ?? null));
}

/**
 * Whether the report is a system chat or concierge chat, depending on the user's account ID (used for A/B testing purposes).
 */
function isChatUsedForOnboarding(report: OnyxEntry<Report>): boolean {
    return AccountUtils.isAccountIDOddNumber(currentUserAccountID ?? -1) ? isSystemChat(report) : isConciergeChatReport(report);
}

/**
 * Get the report (system or concierge chat) used for the user's onboarding process.
 */
function getChatUsedForOnboarding(): OnyxEntry<Report> {
    return Object.values(allReports ?? {}).find(isChatUsedForOnboarding);
}

function findPolicyExpenseChatByPolicyID(policyID: string): OnyxEntry<Report> {
    return Object.values(allReports ?? {}).find((report) => isPolicyExpenseChat(report) && report?.policyID === policyID);
}

export {
    addDomainToShortMention,
    areAllRequestsBeingSmartScanned,
    buildOptimisticAddCommentReportAction,
    buildOptimisticApprovedReportAction,
    buildOptimisticCancelPaymentReportAction,
    buildOptimisticChangedTaskAssigneeReportAction,
    buildOptimisticChatReport,
    buildOptimisticClosedReportAction,
    buildOptimisticCreatedReportAction,
    buildOptimisticDismissedViolationReportAction,
    buildOptimisticEditedTaskFieldReportAction,
    buildOptimisticExpenseReport,
    buildOptimisticGroupChatReport,
    buildOptimisticHoldReportAction,
    buildOptimisticHoldReportActionComment,
    buildOptimisticIOUReport,
    buildOptimisticIOUReportAction,
    buildOptimisticModifiedExpenseReportAction,
    buildOptimisticMoneyRequestEntities,
    buildOptimisticMovedReportAction,
    buildOptimisticMovedTrackedExpenseModifiedReportAction,
    buildOptimisticRenamedRoomReportAction,
    buildOptimisticReportPreview,
    buildOptimisticActionableTrackExpenseWhisper,
    buildOptimisticSubmittedReportAction,
    buildOptimisticTaskCommentReportAction,
    buildOptimisticTaskReport,
    buildOptimisticTaskReportAction,
    buildOptimisticUnHoldReportAction,
    buildOptimisticWorkspaceChats,
    buildParticipantsFromAccountIDs,
    buildTransactionThread,
    canAccessReport,
    canAddOrDeleteTransactions,
    canBeAutoReimbursed,
    canCreateRequest,
    canCreateTaskInReport,
    canCurrentUserOpenReport,
    canDeleteReportAction,
    canHoldUnholdReportAction,
    canEditFieldOfMoneyRequest,
    canEditMoneyRequest,
    canEditPolicyDescription,
    canEditReportAction,
    canEditReportDescription,
    canEditRoomVisibility,
    canEditWriteCapability,
    canFlagReportAction,
    isNonAdminOrOwnerOfPolicyExpenseChat,
    canLeaveRoom,
    canJoinChat,
    canLeaveChat,
    canReportBeMentionedWithinPolicy,
    canRequestMoney,
    canSeeDefaultRoom,
    canShowReportRecipientLocalTime,
    canUserPerformWriteAction,
    chatIncludesChronos,
    chatIncludesChronosWithID,
    chatIncludesConcierge,
    createDraftTransactionAndNavigateToParticipantSelector,
    doesReportBelongToWorkspace,
    doesTransactionThreadHaveViolations,
    findLastAccessedReport,
    findSelfDMReportID,
    formatReportLastMessageText,
    generateReportID,
    getAddWorkspaceRoomOrChatReportErrors,
    getAllAncestorReportActionIDs,
    getAllAncestorReportActions,
    getAllHeldTransactions,
    getAllPolicyReports,
    getAllWorkspaceReports,
    getAvailableReportFields,
    getBankAccountRoute,
    getChatByParticipants,
    getChatRoomSubtitle,
    getChildReportNotificationPreference,
    getCommentLength,
    getDefaultGroupAvatar,
    getDefaultWorkspaceAvatar,
    getDefaultWorkspaceAvatarTestID,
    getDeletedParentActionMessageForChatReport,
    getDisplayNameForParticipant,
    getDisplayNamesWithTooltips,
    getGroupChatName,
    getIOUReportActionDisplayMessage,
    getIOUReportActionMessage,
    getIcons,
    getIconsForParticipants,
    getIndicatedMissingPaymentMethod,
    getLastUpdatedReport,
    getLastVisibleMessage,
    getMoneyRequestOptions,
    getMoneyRequestSpendBreakdown,
    getNewMarkerReportActionID,
    getNonHeldAndFullAmount,
    getOptimisticDataForParentReportAction,
    getOriginalReportID,
    getOutstandingChildRequest,
    getParentNavigationSubtitle,
    getParsedComment,
    getParticipantsAccountIDsForDisplay,
    getParticipants,
    getPendingChatMembers,
    getPersonalDetailsForAccountID,
    getPolicyDescriptionText,
    getPolicyExpenseChat,
    getPolicyName,
    getPolicyType,
    getReimbursementDeQueuedActionMessage,
    getReimbursementQueuedActionMessage,
    getReportActionActorAccountID,
    getReportDescriptionText,
    getReportFieldKey,
    getReportIDFromLink,
    getReportName,
    getReportNotificationPreference,
    getReportOfflinePendingActionAndErrors,
    getReportParticipantsTitle,
    getReportPreviewMessage,
    getReportRecipientAccountIDs,
    getRoom,
    getRoomWelcomeMessage,
    getRootParentReport,
    getRouteFromLink,
    getSystemChat,
    getTaskAssigneeChatOnyxData,
    getTransactionDetails,
    getTransactionReportName,
    getTransactionsWithReceipts,
    getUserDetailTooltipText,
    getWhisperDisplayNames,
    getWorkspaceAvatar,
    getWorkspaceChats,
    getWorkspaceIcon,
    goBackToDetailsPage,
    goBackFromPrivateNotes,
    getInvoicePayerName,
    getInvoicesChatName,
    getPayeeName,
    hasActionsWithErrors,
    hasAutomatedExpensifyAccountIDs,
    hasExpensifyGuidesEmails,
    hasHeldExpenses,
    hasIOUWaitingOnCurrentUserBankAccount,
    hasMissingPaymentMethod,
    hasMissingSmartscanFields,
    hasNonReimbursableTransactions,
    hasOnlyHeldExpenses,
    hasOnlyTransactionsWithPendingRoutes,
    hasReportNameError,
    hasSmartscanError,
    hasUpdatedTotal,
    hasViolations,
    hasWarningTypeViolations,
    isActionCreator,
    isAdminRoom,
    isAdminsOnlyPostingRoom,
    isAllowedToApproveExpenseReport,
    isAllowedToComment,
    isAllowedToSubmitDraftExpenseReport,
    isAnnounceRoom,
    isArchivedRoom,
    isArchivedRoomWithID,
    isClosedReport,
    isCanceledTaskReport,
    isChatReport,
    isChatRoom,
    isTripRoom,
    isChatThread,
    isChildReport,
    isClosedExpenseReportWithNoExpenses,
    isCompletedTaskReport,
    isConciergeChatReport,
    isControlPolicyExpenseChat,
    isControlPolicyExpenseReport,
    isCurrentUserSubmitter,
    isCurrentUserTheOnlyParticipant,
    isDM,
    isDefaultRoom,
    isDeprecatedGroupDM,
    isEmptyReport,
    isRootGroupChat,
    isExpenseReport,
    isExpenseRequest,
    isExpensifyOnlyParticipantInReport,
    isGroupChat,
    isGroupChatAdmin,
    isGroupPolicy,
    isReportInGroupPolicy,
    isHoldCreator,
    isIOUOwnedByCurrentUser,
    isIOUReport,
    isIOUReportUsingReport,
    isJoinRequestInAdminRoom,
    isMoneyRequest,
    isMoneyRequestReport,
    isMoneyRequestReportPendingDeletion,
    isOneOnOneChat,
    isOneTransactionThread,
    isOpenExpenseReport,
    isOpenTaskReport,
    isOptimisticPersonalDetail,
    isPaidGroupPolicy,
    isPaidGroupPolicyExpenseChat,
    isPaidGroupPolicyExpenseReport,
    isPayer,
    isPolicyAdmin,
    isPolicyExpenseChat,
    isPolicyExpenseChatAdmin,
    isProcessingReport,
    isPublicAnnounceRoom,
    isPublicRoom,
    isReportApproved,
    isReportDataReady,
    isReportFieldDisabled,
    isReportFieldOfTypeTitle,
    isReportManager,
    isReportMessageAttachment,
    isReportOwner,
    isReportParticipant,
    isSelfDM,
    isSettled,
    isSystemChat,
    isTaskReport,
    isThread,
    isThreadFirstChat,
    isTrackExpenseReport,
    isUnread,
    isUnreadWithMention,
    isUserCreatedPolicyRoom,
    isValidReport,
    isValidReportIDFromPath,
    isWaitingForAssigneeToCompleteTask,
    isInvoiceRoom,
    isInvoiceRoomWithID,
    isInvoiceReport,
    isOpenInvoiceReport,
    canWriteInReport,
    navigateToDetailsPage,
    navigateToPrivateNotes,
    navigateBackAfterDeleteTransaction,
    parseReportRouteParams,
    parseReportActionHtmlToText,
    reportFieldsEnabled,
    requiresAttentionFromCurrentUser,
    shouldAutoFocusOnKeyPress,
    shouldCreateNewMoneyRequestReport,
    shouldDisableDetailPage,
    shouldDisableRename,
    shouldDisableThread,
    shouldDisplayThreadReplies,
    shouldDisplayTransactionThreadViolations,
    shouldReportBeInOptionList,
    shouldReportShowSubscript,
    shouldShowFlagComment,
    shouldShowRBRForMissingSmartscanFields,
    shouldUseFullTitleToDisplay,
    sortReportsByLastRead,
    updateOptimisticParentReportAction,
    updateReportPreview,
    temporary_getMoneyRequestOptions,
    getTripTransactions,
    getTripIDFromTransactionParentReport,
    buildOptimisticInvoiceReport,
    getInvoiceChatByParticipants,
    shouldShowMerchantColumn,
    isCurrentUserInvoiceReceiver,
    isDraftReport,
    changeMoneyRequestHoldStatus,
    createDraftWorkspaceAndNavigateToConfirmationScreen,
    isChatUsedForOnboarding,
    getChatUsedForOnboarding,
    findPolicyExpenseChatByPolicyID,
};

export type {
    Ancestor,
    DisplayNameWithTooltips,
    OptimisticAddCommentReportAction,
    OptimisticChatReport,
    OptimisticClosedReportAction,
    OptimisticCreatedReportAction,
    OptimisticIOUReportAction,
    OptimisticTaskReportAction,
    OptionData,
    TransactionDetails,
    PartialReportAction,
    ParsingDetails,
};<|MERGE_RESOLUTION|>--- conflicted
+++ resolved
@@ -2279,8 +2279,7 @@
  *
  * @param [parentReportAction] - The parent report action of the report (Used to check if the task has been canceled)
  */
-<<<<<<< HEAD
-function isWaitingForAssigneeToCompleteTask(report: OnyxEntry<Report>, parentReportAction: OnyxEntry<ReportAction> | EmptyObject = {}): boolean {
+function isWaitingForAssigneeToCompleteTask(report: OnyxEntry<Report>, parentReportAction: OnyxEntry<ReportAction>): boolean {
     if (report?.hasOutstandingChildTask) {
         return true;
     }
@@ -2290,10 +2289,6 @@
     }
 
     return false;
-=======
-function isWaitingForAssigneeToCompleteTask(report: OnyxEntry<Report>, parentReportAction: OnyxEntry<ReportAction>): boolean {
-    return isTaskReport(report) && isReportManager(report) && isOpenTaskReport(report, parentReportAction);
->>>>>>> 8a26c9d0
 }
 
 function isUnreadWithMention(reportOrOption: OnyxEntry<Report> | OptionData): boolean {

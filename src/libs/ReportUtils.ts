import {format} from 'date-fns';
import {ExpensiMark, Str} from 'expensify-common';
import {isEmpty} from 'lodash';
import lodashEscape from 'lodash/escape';
import lodashFindLastIndex from 'lodash/findLastIndex';
import lodashIntersection from 'lodash/intersection';
import lodashIsEqual from 'lodash/isEqual';
import type {OnyxCollection, OnyxEntry, OnyxUpdate} from 'react-native-onyx';
import Onyx from 'react-native-onyx';
import type {OriginalMessageModifiedExpense} from 'src/types/onyx/OriginalMessage';
import type {TupleToUnion, ValueOf} from 'type-fest';
import type {FileObject} from '@components/AttachmentModal';
import {FallbackAvatar, QBOSquare, XeroSquare} from '@components/Icon/Expensicons';
import * as defaultGroupAvatars from '@components/Icon/GroupDefaultAvatars';
import * as defaultWorkspaceAvatars from '@components/Icon/WorkspaceDefaultAvatars';
import type {MoneyRequestAmountInputProps} from '@components/MoneyRequestAmountInput';
import type {IOUAction, IOUType} from '@src/CONST';
import CONST from '@src/CONST';
import type {ParentNavigationSummaryParams, TranslationPaths} from '@src/languages/types';
import ONYXKEYS from '@src/ONYXKEYS';
import type {Route} from '@src/ROUTES';
import ROUTES from '@src/ROUTES';
import SCREENS from '@src/SCREENS';
import type {
    Beta,
    OnyxInputOrEntry,
    PersonalDetails,
    PersonalDetailsList,
    Policy,
    PolicyReportField,
    Report,
    ReportAction,
    ReportMetadata,
    ReportNameValuePairs,
    Session,
    Task,
    Transaction,
    TransactionViolation,
    UserWallet,
} from '@src/types/onyx';
import type {Participant} from '@src/types/onyx/IOU';
import type {Errors, Icon, PendingAction} from '@src/types/onyx/OnyxCommon';
import type {OriginalMessageChangeLog, PaymentMethodType} from '@src/types/onyx/OriginalMessage';
import type {Status} from '@src/types/onyx/PersonalDetails';
import type {ConnectionName} from '@src/types/onyx/Policy';
import type {NotificationPreference, Participants, PendingChatMember, Participant as ReportParticipant} from '@src/types/onyx/Report';
import type {Message, ReportActions} from '@src/types/onyx/ReportAction';
import type {Comment, Receipt, TransactionChanges, WaypointCollection} from '@src/types/onyx/Transaction';
import {isEmptyObject} from '@src/types/utils/EmptyObject';
import type IconAsset from '@src/types/utils/IconAsset';
import AccountUtils from './AccountUtils';
import * as IOU from './actions/IOU';
import * as PolicyActions from './actions/Policy/Policy';
import * as store from './actions/ReimbursementAccount/store';
import * as CurrencyUtils from './CurrencyUtils';
import DateUtils from './DateUtils';
import {hasValidDraftComment} from './DraftCommentUtils';
import isReportMessageAttachment from './isReportMessageAttachment';
import localeCompare from './LocaleCompare';
import * as LocalePhoneNumber from './LocalePhoneNumber';
import * as Localize from './Localize';
import {isEmailPublicDomain} from './LoginUtils';
import ModifiedExpenseMessage from './ModifiedExpenseMessage';
import linkingConfig from './Navigation/linkingConfig';
import Navigation from './Navigation/Navigation';
import * as NumberUtils from './NumberUtils';
import {parseHtmlToText} from './OnyxAwareParser';
import Permissions from './Permissions';
import * as PersonalDetailsUtils from './PersonalDetailsUtils';
import * as PhoneNumber from './PhoneNumber';
import * as PolicyUtils from './PolicyUtils';
import type {LastVisibleMessage} from './ReportActionsUtils';
import * as ReportActionsUtils from './ReportActionsUtils';
import * as ReportConnection from './ReportConnection';
import StringUtils from './StringUtils';
import * as SubscriptionUtils from './SubscriptionUtils';
import * as TransactionUtils from './TransactionUtils';
import * as Url from './Url';
import type {AvatarSource} from './UserUtils';
import * as UserUtils from './UserUtils';

type AvatarRange = 1 | 2 | 3 | 4 | 5 | 6 | 7 | 8 | 9 | 10 | 11 | 12 | 13 | 14 | 15 | 16 | 17 | 18;

type WelcomeMessage = {showReportName: boolean; phrase1?: string; phrase2?: string};

type SpendBreakdown = {
    nonReimbursableSpend: number;
    reimbursableSpend: number;
    totalDisplaySpend: number;
};

type ParticipantDetails = [number, string, AvatarSource, AvatarSource];

type OptimisticAddCommentReportAction = Pick<
    ReportAction<typeof CONST.REPORT.ACTIONS.TYPE.ADD_COMMENT>,
    | 'reportActionID'
    | 'actionName'
    | 'actorAccountID'
    | 'person'
    | 'automatic'
    | 'avatar'
    | 'created'
    | 'message'
    | 'isFirstItem'
    | 'isAttachment'
    | 'attachmentInfo'
    | 'pendingAction'
    | 'shouldShow'
    | 'originalMessage'
    | 'childReportID'
    | 'parentReportID'
    | 'childType'
    | 'childReportName'
    | 'childManagerAccountID'
    | 'childStatusNum'
    | 'childStateNum'
    | 'errors'
    | 'childVisibleActionCount'
    | 'childCommenterCount'
    | 'childLastVisibleActionCreated'
    | 'childOldestFourAccountIDs'
> & {isOptimisticAction: boolean};

type OptimisticReportAction = {
    commentText: string;
    reportAction: OptimisticAddCommentReportAction;
};

type UpdateOptimisticParentReportAction = {
    childVisibleActionCount: number;
    childCommenterCount: number;
    childLastVisibleActionCreated: string;
    childOldestFourAccountIDs: string | undefined;
};

type OptimisticExpenseReport = Pick<
    Report,
    | 'reportID'
    | 'chatReportID'
    | 'policyID'
    | 'type'
    | 'ownerAccountID'
    | 'managerID'
    | 'currency'
    | 'reportName'
    | 'stateNum'
    | 'statusNum'
    | 'total'
    | 'nonReimbursableTotal'
    | 'notificationPreference'
    | 'parentReportID'
    | 'lastVisibleActionCreated'
>;

type OptimisticIOUReportAction = Pick<
    ReportAction,
    | 'actionName'
    | 'actorAccountID'
    | 'automatic'
    | 'avatar'
    | 'isAttachment'
    | 'originalMessage'
    | 'message'
    | 'person'
    | 'reportActionID'
    | 'shouldShow'
    | 'created'
    | 'pendingAction'
    | 'receipt'
    | 'childReportID'
    | 'childVisibleActionCount'
    | 'childCommenterCount'
>;

type PartialReportAction = OnyxInputOrEntry<ReportAction> | Partial<ReportAction> | OptimisticIOUReportAction | OptimisticApprovedReportAction | OptimisticSubmittedReportAction | undefined;

type ReportRouteParams = {
    reportID: string;
    isSubReportPageRoute: boolean;
};

type ReportOfflinePendingActionAndErrors = {
    reportPendingAction: PendingAction | undefined;
    reportErrors: Errors | null | undefined;
};

type OptimisticApprovedReportAction = Pick<
    ReportAction<typeof CONST.REPORT.ACTIONS.TYPE.APPROVED>,
    'actionName' | 'actorAccountID' | 'automatic' | 'avatar' | 'isAttachment' | 'originalMessage' | 'message' | 'person' | 'reportActionID' | 'shouldShow' | 'created' | 'pendingAction'
>;

type OptimisticUnapprovedReportAction = Pick<
    ReportAction<typeof CONST.REPORT.ACTIONS.TYPE.UNAPPROVED>,
    'actionName' | 'actorAccountID' | 'automatic' | 'avatar' | 'isAttachment' | 'originalMessage' | 'message' | 'person' | 'reportActionID' | 'shouldShow' | 'created' | 'pendingAction'
>;

type OptimisticSubmittedReportAction = Pick<
    ReportAction<typeof CONST.REPORT.ACTIONS.TYPE.SUBMITTED>,
    | 'actionName'
    | 'actorAccountID'
    | 'adminAccountID'
    | 'automatic'
    | 'avatar'
    | 'isAttachment'
    | 'originalMessage'
    | 'message'
    | 'person'
    | 'reportActionID'
    | 'shouldShow'
    | 'created'
    | 'pendingAction'
>;

type OptimisticHoldReportAction = Pick<
    ReportAction,
    'actionName' | 'actorAccountID' | 'automatic' | 'avatar' | 'isAttachment' | 'originalMessage' | 'message' | 'person' | 'reportActionID' | 'shouldShow' | 'created' | 'pendingAction'
>;

type OptimisticCancelPaymentReportAction = Pick<
    ReportAction,
    'actionName' | 'actorAccountID' | 'message' | 'originalMessage' | 'person' | 'reportActionID' | 'shouldShow' | 'created' | 'pendingAction'
>;

type OptimisticEditedTaskReportAction = Pick<
    ReportAction,
    'reportActionID' | 'actionName' | 'pendingAction' | 'actorAccountID' | 'automatic' | 'avatar' | 'created' | 'shouldShow' | 'message' | 'person'
>;

type OptimisticClosedReportAction = Pick<
    ReportAction<typeof CONST.REPORT.ACTIONS.TYPE.CLOSED>,
    'actionName' | 'actorAccountID' | 'automatic' | 'avatar' | 'created' | 'message' | 'originalMessage' | 'pendingAction' | 'person' | 'reportActionID' | 'shouldShow'
>;

type OptimisticDismissedViolationReportAction = Pick<
    ReportAction,
    'actionName' | 'actorAccountID' | 'avatar' | 'created' | 'message' | 'originalMessage' | 'person' | 'reportActionID' | 'shouldShow' | 'pendingAction'
>;

type OptimisticCreatedReportAction = Pick<
    ReportAction<typeof CONST.REPORT.ACTIONS.TYPE.CREATED>,
    'actorAccountID' | 'automatic' | 'avatar' | 'created' | 'message' | 'person' | 'reportActionID' | 'shouldShow' | 'pendingAction' | 'actionName'
>;

type OptimisticRenamedReportAction = Pick<
    ReportAction<typeof CONST.REPORT.ACTIONS.TYPE.RENAMED>,
    'actorAccountID' | 'automatic' | 'avatar' | 'created' | 'message' | 'person' | 'reportActionID' | 'shouldShow' | 'pendingAction' | 'actionName' | 'originalMessage'
>;

type OptimisticChatReport = Pick<
    Report,
    | 'type'
    | 'chatType'
    | 'chatReportID'
    | 'iouReportID'
    | 'isOwnPolicyExpenseChat'
    | 'isPinned'
    | 'lastActorAccountID'
    | 'lastMessageTranslationKey'
    | 'lastMessageHtml'
    | 'lastMessageText'
    | 'lastReadTime'
    | 'lastVisibleActionCreated'
    | 'notificationPreference'
    | 'oldPolicyName'
    | 'ownerAccountID'
    | 'pendingFields'
    | 'parentReportActionID'
    | 'parentReportID'
    | 'participants'
    | 'policyID'
    | 'reportID'
    | 'reportName'
    | 'stateNum'
    | 'statusNum'
    | 'visibility'
    | 'description'
    | 'writeCapability'
    | 'avatarUrl'
    | 'invoiceReceiver'
    | 'isHidden'
> & {
    isOptimisticReport: true;
};

type OptimisticTaskReportAction = Pick<
    ReportAction,
    | 'reportActionID'
    | 'actionName'
    | 'actorAccountID'
    | 'automatic'
    | 'avatar'
    | 'created'
    | 'isAttachment'
    | 'message'
    | 'originalMessage'
    | 'person'
    | 'pendingAction'
    | 'shouldShow'
    | 'isFirstItem'
    | 'previousMessage'
    | 'errors'
    | 'linkMetadata'
>;

type OptimisticWorkspaceChats = {
    announceChatReportID: string;
    announceChatData: OptimisticChatReport;
    announceReportActionData: Record<string, OptimisticCreatedReportAction>;
    announceCreatedReportActionID: string;
    adminsChatReportID: string;
    adminsChatData: OptimisticChatReport;
    adminsReportActionData: Record<string, OptimisticCreatedReportAction>;
    adminsCreatedReportActionID: string;
    expenseChatReportID: string;
    expenseChatData: OptimisticChatReport;
    expenseReportActionData: Record<string, OptimisticCreatedReportAction>;
    expenseCreatedReportActionID: string;
};

type OptimisticModifiedExpenseReportAction = Pick<
    ReportAction<typeof CONST.REPORT.ACTIONS.TYPE.MODIFIED_EXPENSE>,
    'actionName' | 'actorAccountID' | 'automatic' | 'avatar' | 'created' | 'isAttachment' | 'message' | 'originalMessage' | 'person' | 'pendingAction' | 'reportActionID' | 'shouldShow'
> & {reportID?: string};

type OptimisticTaskReport = Pick<
    Report,
    | 'reportID'
    | 'reportName'
    | 'description'
    | 'ownerAccountID'
    | 'participants'
    | 'managerID'
    | 'type'
    | 'parentReportID'
    | 'policyID'
    | 'stateNum'
    | 'statusNum'
    | 'notificationPreference'
    | 'parentReportActionID'
    | 'lastVisibleActionCreated'
    | 'hasParentAccess'
>;

type TransactionDetails = {
    created: string;
    amount: number;
    taxAmount?: number;
    taxCode?: string;
    currency: string;
    merchant: string;
    waypoints?: WaypointCollection | string;
    comment: string;
    category: string;
    billable: boolean;
    tag: string;
    mccGroup?: ValueOf<typeof CONST.MCC_GROUPS>;
    cardID: number;
    originalAmount: number;
    originalCurrency: string;
};

type OptimisticIOUReport = Pick<
    Report,
    | 'cachedTotal'
    | 'type'
    | 'chatReportID'
    | 'currency'
    | 'managerID'
    | 'policyID'
    | 'ownerAccountID'
    | 'participants'
    | 'reportID'
    | 'stateNum'
    | 'statusNum'
    | 'total'
    | 'reportName'
    | 'notificationPreference'
    | 'parentReportID'
    | 'lastVisibleActionCreated'
>;
type DisplayNameWithTooltips = Array<Pick<PersonalDetails, 'accountID' | 'pronouns' | 'displayName' | 'login' | 'avatar'>>;

type CustomIcon = {
    src: IconAsset;
    color?: string;
};

type OptionData = {
    text?: string;
    alternateText?: string;
    allReportErrors?: Errors;
    brickRoadIndicator?: ValueOf<typeof CONST.BRICK_ROAD_INDICATOR_STATUS> | '' | null;
    tooltipText?: string | null;
    alternateTextMaxLines?: number;
    boldStyle?: boolean;
    customIcon?: CustomIcon;
    subtitle?: string;
    login?: string;
    accountID?: number;
    pronouns?: string;
    status?: Status | null;
    phoneNumber?: string;
    isUnread?: boolean | null;
    isUnreadWithMention?: boolean | null;
    hasDraftComment?: boolean | null;
    keyForList?: string;
    searchText?: string;
    isIOUReportOwner?: boolean | null;
    isArchivedRoom?: boolean | null;
    shouldShowSubscript?: boolean | null;
    isPolicyExpenseChat?: boolean | null;
    isMoneyRequestReport?: boolean | null;
    isInvoiceReport?: boolean;
    isExpenseRequest?: boolean | null;
    isAllowedToComment?: boolean | null;
    isThread?: boolean | null;
    isTaskReport?: boolean | null;
    parentReportAction?: OnyxEntry<ReportAction>;
    displayNamesWithTooltips?: DisplayNameWithTooltips | null;
    isDefaultRoom?: boolean;
    isInvoiceRoom?: boolean;
    isExpenseReport?: boolean;
    isOptimisticPersonalDetail?: boolean;
    selected?: boolean;
    isOptimisticAccount?: boolean;
    isSelected?: boolean;
    descriptiveText?: string;
    notificationPreference?: NotificationPreference | null;
    isDisabled?: boolean | null;
    name?: string | null;
    isSelfDM?: boolean;
    isOneOnOneChat?: boolean;
    reportID?: string;
    enabled?: boolean;
    code?: string;
    transactionThreadReportID?: string | null;
    shouldShowAmountInput?: boolean;
    amountInputProps?: MoneyRequestAmountInputProps;
    tabIndex?: 0 | -1;
} & Report;

type OnyxDataTaskAssigneeChat = {
    optimisticData: OnyxUpdate[];
    successData: OnyxUpdate[];
    failureData: OnyxUpdate[];
    optimisticAssigneeAddComment?: OptimisticReportAction;
    optimisticChatCreatedReportAction?: OptimisticCreatedReportAction;
};

type Ancestor = {
    report: Report;
    reportAction: ReportAction;
    shouldDisplayNewMarker: boolean;
};

type AncestorIDs = {
    reportIDs: string[];
    reportActionsIDs: string[];
};

type MissingPaymentMethod = 'bankAccount' | 'wallet';

type OutstandingChildRequest = {
    hasOutstandingChildRequest?: boolean;
};

type ParsingDetails = {
    shouldEscapeText?: boolean;
    reportID?: string;
};

let currentUserEmail: string | undefined;
let currentUserPrivateDomain: string | undefined;
let currentUserAccountID: number | undefined;
let isAnonymousUser = false;

// This cache is used to save parse result of report action html message into text
// to prevent unnecessary parsing when the report action is not changed/modified.
// Example case: when we need to get a report name of a thread which is dependent on a report action message.
const parsedReportActionMessageCache: Record<string, string> = {};

const defaultAvatarBuildingIconTestID = 'SvgDefaultAvatarBuilding Icon';
Onyx.connect({
    key: ONYXKEYS.SESSION,
    callback: (value) => {
        // When signed out, val is undefined
        if (!value) {
            return;
        }

        currentUserEmail = value.email;
        currentUserAccountID = value.accountID;
        isAnonymousUser = value.authTokenType === CONST.AUTH_TOKEN_TYPES.ANONYMOUS;
        currentUserPrivateDomain = isEmailPublicDomain(currentUserEmail ?? '') ? '' : Str.extractEmailDomain(currentUserEmail ?? '');
    },
});

let allPersonalDetails: OnyxEntry<PersonalDetailsList>;
let allPersonalDetailLogins: string[];
let currentUserPersonalDetails: OnyxEntry<PersonalDetails>;
Onyx.connect({
    key: ONYXKEYS.PERSONAL_DETAILS_LIST,
    callback: (value) => {
        currentUserPersonalDetails = value?.[currentUserAccountID ?? -1] ?? undefined;
        allPersonalDetails = value ?? {};
        allPersonalDetailLogins = Object.values(allPersonalDetails).map((personalDetail) => personalDetail?.login ?? '');
    },
});

let allReportsDraft: OnyxCollection<Report>;
Onyx.connect({
    key: ONYXKEYS.COLLECTION.REPORT_DRAFT,
    waitForCollectionCallback: true,
    callback: (value) => (allReportsDraft = value),
});

let allPolicies: OnyxCollection<Policy>;
Onyx.connect({
    key: ONYXKEYS.COLLECTION.POLICY,
    waitForCollectionCallback: true,
    callback: (value) => (allPolicies = value),
});

let allBetas: OnyxEntry<Beta[]>;
Onyx.connect({
    key: ONYXKEYS.BETAS,
    callback: (value) => (allBetas = value),
});

let allTransactions: OnyxCollection<Transaction> = {};
Onyx.connect({
    key: ONYXKEYS.COLLECTION.TRANSACTION,
    waitForCollectionCallback: true,
    callback: (value) => {
        if (!value) {
            return;
        }
        allTransactions = Object.fromEntries(Object.entries(value).filter(([, transaction]) => transaction));
    },
});

let allReportActions: OnyxCollection<ReportActions>;
Onyx.connect({
    key: ONYXKEYS.COLLECTION.REPORT_ACTIONS,
    waitForCollectionCallback: true,
    callback: (actions) => {
        if (!actions) {
            return;
        }
        allReportActions = actions;
    },
});

function getCurrentUserAvatar(): AvatarSource | undefined {
    return currentUserPersonalDetails?.avatar;
}

function getCurrentUserDisplayNameOrEmail(): string | undefined {
    return currentUserPersonalDetails?.displayName ?? currentUserEmail;
}

function getChatType(report: OnyxInputOrEntry<Report> | Participant): ValueOf<typeof CONST.REPORT.CHAT_TYPE> | undefined {
    return report?.chatType;
}

/**
 * Get the report or draft report given a reportID
 */
function getReportOrDraftReport(reportID: string | undefined): OnyxEntry<Report> {
    const allReports = ReportConnection.getAllReports();
    if (!allReports && !allReportsDraft) {
        return undefined;
    }

    const report = allReports?.[`${ONYXKEYS.COLLECTION.REPORT}${reportID}`];
    const draftReport = allReportsDraft?.[`${ONYXKEYS.COLLECTION.REPORT_DRAFT}${reportID}`];

    return report ?? draftReport;
}

/**
 * Check if a report is a draft report
 */
function isDraftReport(reportID: string | undefined): boolean {
    const draftReport = allReportsDraft?.[`${ONYXKEYS.COLLECTION.REPORT_DRAFT}${reportID}`];

    return !!draftReport;
}

/**
 * Returns the parentReport if the given report is a thread
 */
function getParentReport(report: OnyxEntry<Report>): OnyxEntry<Report> {
    if (!report?.parentReportID) {
        return undefined;
    }
    return ReportConnection.getAllReports()?.[`${ONYXKEYS.COLLECTION.REPORT}${report.parentReportID}`];
}

/**
 * Returns the root parentReport if the given report is nested.
 * Uses recursion to iterate any depth of nested reports.
 */
function getRootParentReport(report: OnyxEntry<Report>): OnyxEntry<Report> {
    if (!report) {
        return undefined;
    }

    // Returns the current report as the root report, because it does not have a parentReportID
    if (!report?.parentReportID) {
        return report;
    }

    const parentReport = getReportOrDraftReport(report?.parentReportID);

    // Runs recursion to iterate a parent report
    return getRootParentReport(!isEmptyObject(parentReport) ? parentReport : undefined);
}

/**
 * Returns the policy of the report
 */
function getPolicy(policyID: string | undefined): OnyxEntry<Policy> {
    if (!allPolicies || !policyID) {
        return undefined;
    }
    return allPolicies[`${ONYXKEYS.COLLECTION.POLICY}${policyID}`];
}

/**
 * Get the policy type from a given report
 * @param policies must have Onyxkey prefix (i.e 'policy_') for keys
 */
function getPolicyType(report: OnyxInputOrEntry<Report>, policies: OnyxCollection<Policy>): string {
    return policies?.[`${ONYXKEYS.COLLECTION.POLICY}${report?.policyID}`]?.type ?? '';
}

const unavailableTranslation = Localize.translateLocal('workspace.common.unavailable');
/**
 * Get the policy name from a given report
 */
function getPolicyName(report: OnyxInputOrEntry<Report>, returnEmptyIfNotFound = false, policy?: OnyxInputOrEntry<Policy>): string {
    const noPolicyFound = returnEmptyIfNotFound ? '' : unavailableTranslation;
    if (isEmptyObject(report)) {
        return noPolicyFound;
    }

    if ((!allPolicies || Object.keys(allPolicies).length === 0) && !report?.policyName) {
        return unavailableTranslation;
    }
    const finalPolicy = policy ?? allPolicies?.[`${ONYXKEYS.COLLECTION.POLICY}${report?.policyID}`];

    const parentReport = getRootParentReport(report);

    // Rooms send back the policy name with the reportSummary,
    // since they can also be accessed by people who aren't in the workspace
    // eslint-disable-next-line @typescript-eslint/prefer-nullish-coalescing
    const policyName = finalPolicy?.name || report?.policyName || report?.oldPolicyName || parentReport?.oldPolicyName || noPolicyFound;

    return policyName;
}

/**
 * Returns the concatenated title for the PrimaryLogins of a report
 */
function getReportParticipantsTitle(accountIDs: number[]): string {
    // Somehow it's possible for the logins coming from report.participantAccountIDs to contain undefined values so we use .filter(Boolean) to remove them.
    return accountIDs.filter(Boolean).join(', ');
}

/**
 * Checks if a report is a chat report.
 */
function isChatReport(report: OnyxEntry<Report>): boolean {
    return report?.type === CONST.REPORT.TYPE.CHAT;
}

function isInvoiceReport(report: OnyxInputOrEntry<Report>): boolean {
    return report?.type === CONST.REPORT.TYPE.INVOICE;
}

/**
 * Checks if a report is an Expense report.
 */
function isExpenseReport(report: OnyxInputOrEntry<Report>): boolean {
    return report?.type === CONST.REPORT.TYPE.EXPENSE;
}

/**
 * Checks if a report is an IOU report using report or reportID
 */
function isIOUReport(reportOrID: OnyxInputOrEntry<Report> | string): boolean {
    const report = typeof reportOrID === 'string' ? ReportConnection.getAllReports()?.[`${ONYXKEYS.COLLECTION.REPORT}${reportOrID}`] ?? null : reportOrID;
    return report?.type === CONST.REPORT.TYPE.IOU;
}

/**
 * Checks if a report is an IOU report using report
 */
function isIOUReportUsingReport(report: OnyxEntry<Report>): report is Report {
    return report?.type === CONST.REPORT.TYPE.IOU;
}
/**
 * Checks if a report is a task report.
 */
function isTaskReport(report: OnyxInputOrEntry<Report>): boolean {
    return report?.type === CONST.REPORT.TYPE.TASK;
}

/**
 * Checks if a task has been cancelled
 * When a task is deleted, the parentReportAction is updated to have a isDeletedParentAction deleted flag
 * This is because when you delete a task, we still allow you to chat on the report itself
 * There's another situation where you don't have access to the parentReportAction (because it was created in a chat you don't have access to)
 * In this case, we have added the key to the report itself
 */
function isCanceledTaskReport(report: OnyxInputOrEntry<Report>, parentReportAction: OnyxInputOrEntry<ReportAction> = null): boolean {
    if (!isEmptyObject(parentReportAction) && (ReportActionsUtils.getReportActionMessage(parentReportAction)?.isDeletedParentAction ?? false)) {
        return true;
    }

    if (!isEmptyObject(report) && report?.isDeletedParentAction) {
        return true;
    }

    return false;
}

/**
 * Checks if a report is an open task report.
 *
 * @param parentReportAction - The parent report action of the report (Used to check if the task has been canceled)
 */
function isOpenTaskReport(report: OnyxInputOrEntry<Report>, parentReportAction: OnyxInputOrEntry<ReportAction> = null): boolean {
    return (
        isTaskReport(report) && !isCanceledTaskReport(report, parentReportAction) && report?.stateNum === CONST.REPORT.STATE_NUM.OPEN && report?.statusNum === CONST.REPORT.STATUS_NUM.OPEN
    );
}

/**
 * Checks if a report is a completed task report.
 */
function isCompletedTaskReport(report: OnyxEntry<Report>): boolean {
    return isTaskReport(report) && report?.stateNum === CONST.REPORT.STATE_NUM.APPROVED && report?.statusNum === CONST.REPORT.STATUS_NUM.APPROVED;
}

/**
 * Checks if the current user is the manager of the supplied report
 */
function isReportManager(report: OnyxEntry<Report>): boolean {
    return !!(report && report.managerID === currentUserAccountID);
}

/**
 * Checks if the supplied report has been approved
 */
function isReportApproved(reportOrID: OnyxInputOrEntry<Report> | string, parentReportAction: OnyxEntry<ReportAction> = undefined): boolean {
    const report = typeof reportOrID === 'string' ? ReportConnection.getAllReports()?.[`${ONYXKEYS.COLLECTION.REPORT}${reportOrID}`] ?? null : reportOrID;
    if (!report) {
        return parentReportAction?.childStateNum === CONST.REPORT.STATE_NUM.APPROVED && parentReportAction?.childStatusNum === CONST.REPORT.STATUS_NUM.APPROVED;
    }
    return report?.stateNum === CONST.REPORT.STATE_NUM.APPROVED && report?.statusNum === CONST.REPORT.STATUS_NUM.APPROVED;
}

/**
 * Checks if the supplied report has been manually reimbursed
 */
function isReportManuallyReimbursed(report: OnyxEntry<Report>): boolean {
    return report?.stateNum === CONST.REPORT.STATE_NUM.APPROVED && report?.statusNum === CONST.REPORT.STATUS_NUM.REIMBURSED;
}

/**
 * Checks if the supplied report is an expense report in Open state and status.
 */
function isOpenExpenseReport(report: OnyxInputOrEntry<Report>): boolean {
    return isExpenseReport(report) && report?.stateNum === CONST.REPORT.STATE_NUM.OPEN && report?.statusNum === CONST.REPORT.STATUS_NUM.OPEN;
}

/**
 * Checks if the supplied report has a member with the array passed in params.
 */
function hasParticipantInArray(report: OnyxEntry<Report>, memberAccountIDs: number[]) {
    if (!report?.participants) {
        return false;
    }

    const memberAccountIDsSet = new Set(memberAccountIDs);

    for (const accountID in report.participants) {
        if (memberAccountIDsSet.has(Number(accountID))) {
            return true;
        }
    }

    return false;
}

/**
 * Whether the Money Request report is settled
 */
function isSettled(reportID: string | undefined): boolean {
    const allReports = ReportConnection.getAllReports();
    if (!allReports || !reportID) {
        return false;
    }
    const report = allReports[`${ONYXKEYS.COLLECTION.REPORT}${reportID}`] ?? null;
    if (isEmptyObject(report) || report.isWaitingOnBankAccount) {
        return false;
    }

    // In case the payment is scheduled and we are waiting for the payee to set up their wallet,
    // consider the report as paid as well.
    if (report.isWaitingOnBankAccount && report.statusNum === CONST.REPORT.STATUS_NUM.APPROVED) {
        return true;
    }

    return report?.statusNum === CONST.REPORT.STATUS_NUM.REIMBURSED;
}

/**
 * Whether the current user is the submitter of the report
 */
function isCurrentUserSubmitter(reportID: string): boolean {
    const allReports = ReportConnection.getAllReports();
    if (!allReports) {
        return false;
    }
    const report = allReports[`${ONYXKEYS.COLLECTION.REPORT}${reportID}`];
    return !!(report && report.ownerAccountID === currentUserAccountID);
}

/**
 * Whether the provided report is an Admin room
 */
function isAdminRoom(report: OnyxEntry<Report>): boolean {
    return getChatType(report) === CONST.REPORT.CHAT_TYPE.POLICY_ADMINS;
}

/**
 * Whether the provided report is an Admin-only posting room
 */
function isAdminsOnlyPostingRoom(report: OnyxEntry<Report>): boolean {
    return report?.writeCapability === CONST.REPORT.WRITE_CAPABILITIES.ADMINS;
}

/**
 * Whether the provided report is a Announce room
 */
function isAnnounceRoom(report: OnyxEntry<Report>): boolean {
    return getChatType(report) === CONST.REPORT.CHAT_TYPE.POLICY_ANNOUNCE;
}

/**
 * Whether the provided report is a default room
 */
function isDefaultRoom(report: OnyxEntry<Report>): boolean {
    return CONST.DEFAULT_POLICY_ROOM_CHAT_TYPES.some((type) => type === getChatType(report));
}

/**
 * Whether the provided report is a Domain room
 */
function isDomainRoom(report: OnyxEntry<Report>): boolean {
    return getChatType(report) === CONST.REPORT.CHAT_TYPE.DOMAIN_ALL;
}

/**
 * Whether the provided report is a user created policy room
 */
function isUserCreatedPolicyRoom(report: OnyxEntry<Report>): boolean {
    return getChatType(report) === CONST.REPORT.CHAT_TYPE.POLICY_ROOM;
}

/**
 * Whether the provided report is a Policy Expense chat.
 */
function isPolicyExpenseChat(report: OnyxInputOrEntry<Report> | Participant): boolean {
    return getChatType(report) === CONST.REPORT.CHAT_TYPE.POLICY_EXPENSE_CHAT || (report?.isPolicyExpenseChat ?? false);
}

function isInvoiceRoom(report: OnyxEntry<Report>): boolean {
    return getChatType(report) === CONST.REPORT.CHAT_TYPE.INVOICE;
}

function isInvoiceRoomWithID(reportID?: string): boolean {
    // eslint-disable-next-line @typescript-eslint/prefer-nullish-coalescing
    const report = ReportConnection.getAllReports()?.[`${ONYXKEYS.COLLECTION.REPORT}${reportID || -1}`];
    return isInvoiceRoom(report);
}

/**
 * Checks if a report is a completed task report.
 */
function isTripRoom(report: OnyxEntry<Report>): boolean {
    return isChatReport(report) && getChatType(report) === CONST.REPORT.CHAT_TYPE.TRIP_ROOM;
}

function isCurrentUserInvoiceReceiver(report: OnyxEntry<Report>): boolean {
    if (report?.invoiceReceiver?.type === CONST.REPORT.INVOICE_RECEIVER_TYPE.INDIVIDUAL) {
        return currentUserAccountID === report.invoiceReceiver.accountID;
    }

    return false;
}

/**
 * Whether the provided report belongs to a Control policy and is an expense chat
 */
function isControlPolicyExpenseChat(report: OnyxEntry<Report>): boolean {
    return isPolicyExpenseChat(report) && getPolicyType(report, allPolicies) === CONST.POLICY.TYPE.CORPORATE;
}

/**
 * Whether the provided policyType is a Free, Collect or Control policy type
 */
function isGroupPolicy(policyType: string): boolean {
    return policyType === CONST.POLICY.TYPE.CORPORATE || policyType === CONST.POLICY.TYPE.TEAM || policyType === CONST.POLICY.TYPE.FREE;
}

/**
 * Whether the provided report belongs to a Free, Collect or Control policy
 */
function isReportInGroupPolicy(report: OnyxInputOrEntry<Report>, policy?: OnyxInputOrEntry<Policy>): boolean {
    const policyType = policy?.type ?? getPolicyType(report, allPolicies);
    return isGroupPolicy(policyType);
}

/**
 * Whether the provided report belongs to a Control or Collect policy
 */
function isPaidGroupPolicy(report: OnyxEntry<Report>): boolean {
    const policyType = getPolicyType(report, allPolicies);
    return policyType === CONST.POLICY.TYPE.CORPORATE || policyType === CONST.POLICY.TYPE.TEAM;
}

/**
 * Whether the provided report belongs to a Control or Collect policy and is an expense chat
 */
function isPaidGroupPolicyExpenseChat(report: OnyxEntry<Report>): boolean {
    return isPolicyExpenseChat(report) && isPaidGroupPolicy(report);
}

/**
 * Whether the provided report belongs to a Control policy and is an expense report
 */
function isControlPolicyExpenseReport(report: OnyxEntry<Report>): boolean {
    return isExpenseReport(report) && getPolicyType(report, allPolicies) === CONST.POLICY.TYPE.CORPORATE;
}

/**
 * Whether the provided report belongs to a Control or Collect policy and is an expense report
 */
function isPaidGroupPolicyExpenseReport(report: OnyxEntry<Report>): boolean {
    return isExpenseReport(report) && isPaidGroupPolicy(report);
}

/**
 * Checks if the supplied report is an invoice report in Open state and status.
 */
function isOpenInvoiceReport(report: OnyxEntry<Report>): boolean {
    return isInvoiceReport(report) && report?.statusNum === CONST.REPORT.STATUS_NUM.OPEN;
}

/**
 * Whether the provided report is a chat room
 */
function isChatRoom(report: OnyxEntry<Report>): boolean {
    return isUserCreatedPolicyRoom(report) || isDefaultRoom(report) || isInvoiceRoom(report);
}

/**
 * Whether the provided report is a public room
 */
function isPublicRoom(report: OnyxEntry<Report>): boolean {
    return report?.visibility === CONST.REPORT.VISIBILITY.PUBLIC || report?.visibility === CONST.REPORT.VISIBILITY.PUBLIC_ANNOUNCE;
}

/**
 * Whether the provided report is a public announce room
 */
function isPublicAnnounceRoom(report: OnyxEntry<Report>): boolean {
    return report?.visibility === CONST.REPORT.VISIBILITY.PUBLIC_ANNOUNCE;
}

/**
 * If the report is a policy expense, the route should be for adding bank account for that policy
 * else since the report is a personal IOU, the route should be for personal bank account.
 */
function getBankAccountRoute(report: OnyxEntry<Report>): Route {
    return isPolicyExpenseChat(report) ? ROUTES.BANK_ACCOUNT_WITH_STEP_TO_OPEN.getRoute('', report?.policyID) : ROUTES.SETTINGS_ADD_BANK_ACCOUNT;
}

/**
 * Check if personal detail of accountID is empty or optimistic data
 */
function isOptimisticPersonalDetail(accountID: number): boolean {
    return isEmptyObject(allPersonalDetails?.[accountID]) || !!allPersonalDetails?.[accountID]?.isOptimisticPersonalDetail;
}

/**
 * Checks if a report is a task report from a policy expense chat.
 */
function isWorkspaceTaskReport(report: OnyxEntry<Report>): boolean {
    if (!isTaskReport(report)) {
        return false;
    }
    const parentReport = ReportConnection.getAllReports()?.[`${ONYXKEYS.COLLECTION.REPORT}${report?.parentReportID}`];
    return isPolicyExpenseChat(parentReport);
}

/**
 * Returns true if report has a parent
 */
function isThread(report: OnyxInputOrEntry<Report>): boolean {
    return !!(report?.parentReportID && report?.parentReportActionID);
}

/**
 * Returns true if report is of type chat and has a parent and is therefore a Thread.
 */
function isChatThread(report: OnyxInputOrEntry<Report>): boolean {
    return isThread(report) && report?.type === CONST.REPORT.TYPE.CHAT;
}

function isDM(report: OnyxEntry<Report>): boolean {
    return isChatReport(report) && !getChatType(report) && !isThread(report);
}

function isSelfDM(report: OnyxInputOrEntry<Report>): boolean {
    return getChatType(report) === CONST.REPORT.CHAT_TYPE.SELF_DM;
}

function isGroupChat(report: OnyxEntry<Report> | Partial<Report>): boolean {
    return getChatType(report) === CONST.REPORT.CHAT_TYPE.GROUP;
}

/**
 * Only returns true if this is the Expensify DM report.
 */
function isSystemChat(report: OnyxEntry<Report>): boolean {
    return getChatType(report) === CONST.REPORT.CHAT_TYPE.SYSTEM;
}

/**
 * Only returns true if this is our main 1:1 DM report with Concierge.
 */
function isConciergeChatReport(report: OnyxInputOrEntry<Report>): boolean {
    const participantAccountIDs = Object.keys(report?.participants ?? {});
    return participantAccountIDs.length === 1 && Number(participantAccountIDs[0]) === CONST.ACCOUNT_ID.CONCIERGE && !isChatThread(report);
}

function findSelfDMReportID(): string | undefined {
    const allReports = ReportConnection.getAllReports();
    if (!allReports) {
        return;
    }

    const selfDMReport = Object.values(allReports).find((report) => isSelfDM(report) && !isThread(report));
    return selfDMReport?.reportID;
}

/**
 * Checks if the supplied report belongs to workspace based on the provided params. If the report's policyID is _FAKE_ or has no value, it means this report is a DM.
 * In this case report and workspace members must be compared to determine whether the report belongs to the workspace.
 */
function doesReportBelongToWorkspace(report: OnyxEntry<Report>, policyMemberAccountIDs: number[], policyID?: string) {
    return (
        isConciergeChatReport(report) ||
        (report?.policyID === CONST.POLICY.ID_FAKE || !report?.policyID ? hasParticipantInArray(report, policyMemberAccountIDs) : report?.policyID === policyID)
    );
}

/**
 * Given an array of reports, return them filtered by a policyID and policyMemberAccountIDs.
 */
function filterReportsByPolicyIDAndMemberAccountIDs(reports: Array<OnyxEntry<Report>>, policyMemberAccountIDs: number[] = [], policyID?: string) {
    return reports.filter((report) => !!report && doesReportBelongToWorkspace(report, policyMemberAccountIDs, policyID));
}

/**
 * Given an array of reports, return them sorted by the last read timestamp.
 */
function sortReportsByLastRead(reports: Array<OnyxEntry<Report>>, reportMetadata: OnyxCollection<ReportMetadata>): Array<OnyxEntry<Report>> {
    return reports
        .filter((report) => !!report?.reportID && !!(reportMetadata?.[`${ONYXKEYS.COLLECTION.REPORT_METADATA}${report.reportID}`]?.lastVisitTime ?? report?.lastReadTime))
        .sort((a, b) => {
            const aTime = new Date(reportMetadata?.[`${ONYXKEYS.COLLECTION.REPORT_METADATA}${a?.reportID}`]?.lastVisitTime ?? a?.lastReadTime ?? '');
            const bTime = new Date(reportMetadata?.[`${ONYXKEYS.COLLECTION.REPORT_METADATA}${b?.reportID}`]?.lastVisitTime ?? b?.lastReadTime ?? '');

            return aTime.valueOf() - bTime.valueOf();
        });
}

/**
 * Returns true if report is still being processed
 */
function isProcessingReport(report: OnyxEntry<Report>): boolean {
    return report?.stateNum === CONST.REPORT.STATE_NUM.SUBMITTED && report?.statusNum === CONST.REPORT.STATUS_NUM.SUBMITTED;
}

/**
 * Check if the report is a single chat report that isn't a thread
 * and personal detail of participant is optimistic data
 */
function shouldDisableDetailPage(report: OnyxEntry<Report>): boolean {
    if (isChatRoom(report) || isPolicyExpenseChat(report) || isChatThread(report) || isTaskReport(report)) {
        return false;
    }
    if (isOneOnOneChat(report)) {
        const participantAccountIDs = Object.keys(report?.participants ?? {})
            .map(Number)
            .filter((accountID) => accountID !== currentUserAccountID);
        return isOptimisticPersonalDetail(participantAccountIDs[0]);
    }
    return false;
}

/**
 * Returns true if this report has only one participant and it's an Expensify account.
 */
function isExpensifyOnlyParticipantInReport(report: OnyxEntry<Report>): boolean {
    const otherParticipants = Object.keys(report?.participants ?? {})
        .map(Number)
        .filter((accountID) => accountID !== currentUserAccountID);
    return otherParticipants.length === 1 && otherParticipants.some((accountID) => CONST.EXPENSIFY_ACCOUNT_IDS.includes(accountID));
}

/**
 * Returns whether a given report can have tasks created in it.
 * We only prevent the task option if it's a DM/group-DM and the other users are all special Expensify accounts
 *
 */
function canCreateTaskInReport(report: OnyxEntry<Report>): boolean {
    const otherParticipants = Object.keys(report?.participants ?? {})
        .map(Number)
        .filter((accountID) => accountID !== currentUserAccountID);
    const areExpensifyAccountsOnlyOtherParticipants = otherParticipants.length >= 1 && otherParticipants.every((accountID) => CONST.EXPENSIFY_ACCOUNT_IDS.includes(accountID));
    if (areExpensifyAccountsOnlyOtherParticipants && isDM(report)) {
        return false;
    }

    return true;
}

/**
 * Returns true if there are any guides accounts (team.expensify.com) in a list of accountIDs
 * by cross-referencing the accountIDs with personalDetails since guides that are participants
 * of the user's chats should have their personal details in Onyx.
 */
function hasExpensifyGuidesEmails(accountIDs: number[]): boolean {
    return accountIDs.some((accountID) => Str.extractEmailDomain(allPersonalDetails?.[accountID]?.login ?? '') === CONST.EMAIL.GUIDES_DOMAIN);
}

function findLastAccessedReport(
    reports: OnyxCollection<Report>,
    ignoreDomainRooms: boolean,
    policies: OnyxCollection<Policy>,
    isFirstTimeNewExpensifyUser: boolean,
    openOnAdminRoom = false,
    reportMetadata: OnyxCollection<ReportMetadata> = {},
    policyID?: string,
    policyMemberAccountIDs: number[] = [],
    excludeReportID?: string,
): OnyxEntry<Report> {
    // If it's the user's first time using New Expensify, then they could either have:
    //   - just a Concierge report, if so we'll return that
    //   - their Concierge report, and a separate report that must have deeplinked them to the app before they created their account.
    // If it's the latter, we'll use the deeplinked report over the Concierge report,
    // since the Concierge report would be incorrectly selected over the deep-linked report in the logic below.

    let reportsValues = Object.values(reports ?? {});

    if (!!policyID || policyMemberAccountIDs.length > 0) {
        reportsValues = filterReportsByPolicyIDAndMemberAccountIDs(reportsValues, policyMemberAccountIDs, policyID);
    }

    let sortedReports = sortReportsByLastRead(reportsValues, reportMetadata);

    let adminReport: OnyxEntry<Report>;
    if (openOnAdminRoom) {
        adminReport = sortedReports.find((report) => {
            const chatType = getChatType(report);
            return chatType === CONST.REPORT.CHAT_TYPE.POLICY_ADMINS;
        });
    }

    // eslint-disable-next-line @typescript-eslint/prefer-nullish-coalescing
    const shouldFilter = excludeReportID || ignoreDomainRooms;
    if (shouldFilter) {
        sortedReports = sortedReports.filter((report) => {
            if (excludeReportID && report?.reportID === excludeReportID) {
                return false;
            }

            // We allow public announce rooms, admins, and announce rooms through since we bypass the default rooms beta for them.
            // Check where ReportUtils.findLastAccessedReport is called in MainDrawerNavigator.js for more context.
            // Domain rooms are now the only type of default room that are on the defaultRooms beta.
            if (
                ignoreDomainRooms &&
                isDomainRoom(report) &&
                getPolicyType(report, policies) !== CONST.POLICY.TYPE.FREE &&
                !hasExpensifyGuidesEmails(Object.keys(report?.participants ?? {}).map(Number))
            ) {
                return false;
            }

            return true;
        });
    }

    if (isFirstTimeNewExpensifyUser) {
        // Filter out the systemChat report from the reports list, as we don't want to drop the user into that report over Concierge when they first log in
        sortedReports = sortedReports.filter((report) => !isSystemChat(report)) ?? [];
        if (sortedReports.length === 1) {
            return sortedReports[0];
        }

        return adminReport ?? sortedReports.find((report) => !isConciergeChatReport(report));
    }

    // If we only have two reports and one of them is the system chat, filter it out so we don't
    // overwrite showing the concierge chat
    const hasSystemChat = sortedReports.find((report) => isSystemChat(report)) ?? false;
    if (sortedReports.length === 2 && hasSystemChat) {
        sortedReports = sortedReports.filter((report) => !isSystemChat(report)) ?? [];
    }

    return adminReport ?? sortedReports.at(-1);
}

/**
 * Whether the provided report has expenses
 */
function hasExpenses(reportID?: string): boolean {
    return !!Object.values(allTransactions ?? {}).find((transaction) => `${transaction?.reportID}` === `${reportID}`);
}

/**
 * Whether the provided report is a closed expense report with no expenses
 */
function isClosedExpenseReportWithNoExpenses(report: OnyxEntry<Report>): boolean {
    return report?.statusNum === CONST.REPORT.STATUS_NUM.CLOSED && isExpenseReport(report) && !hasExpenses(report.reportID);
}

/**
 * Whether the provided report is an archived room
 */
function isArchivedRoom(report: OnyxInputOrEntry<Report>, reportNameValuePairs?: OnyxInputOrEntry<ReportNameValuePairs>): boolean {
    if (reportNameValuePairs) {
        return reportNameValuePairs.isArchived;
    }

    return report?.statusNum === CONST.REPORT.STATUS_NUM.CLOSED && report?.stateNum === CONST.REPORT.STATE_NUM.APPROVED;
}

/**
 * Whether the report with the provided reportID is an archived room
 */
function isArchivedRoomWithID(reportID?: string) {
    // eslint-disable-next-line @typescript-eslint/prefer-nullish-coalescing
    const report = ReportConnection.getAllReports()?.[`${ONYXKEYS.COLLECTION.REPORT}${reportID || -1}`];
    return isArchivedRoom(report);
}

/**
 * Whether the provided report is a closed report
 */
function isClosedReport(report: OnyxEntry<Report>): boolean {
    return report?.statusNum === CONST.REPORT.STATUS_NUM.CLOSED;
}

/**
 * Whether the provided report is the admin's room
 */
function isJoinRequestInAdminRoom(report: OnyxEntry<Report>): boolean {
    if (!report) {
        return false;
    }
    // If this policy isn't owned by Expensify,
    // Account manager/guide should not have the workspace join request pinned to their LHN,
    // since they are not a part of the company, and should not action it on their behalf.
    if (report.policyID) {
        const policy = getPolicy(report.policyID);
        if (!PolicyUtils.isExpensifyTeam(policy?.owner) && PolicyUtils.isExpensifyTeam(currentUserPersonalDetails?.login)) {
            return false;
        }
    }
    return ReportActionsUtils.isActionableJoinRequestPending(report.reportID);
}

/**
 * Checks if the user can write in the provided report
 */
function canWriteInReport(report: OnyxEntry<Report>): boolean {
    if (Array.isArray(report?.permissions) && report?.permissions.length > 0) {
        return report?.permissions?.includes(CONST.REPORT.PERMISSIONS.WRITE);
    }

    return true;
}

/**
 * Checks if the current user is allowed to comment on the given report.
 */
function isAllowedToComment(report: OnyxEntry<Report>): boolean {
    if (!canWriteInReport(report)) {
        return false;
    }

    // Default to allowing all users to post
    const capability = report?.writeCapability ?? CONST.REPORT.WRITE_CAPABILITIES.ALL;

    if (capability === CONST.REPORT.WRITE_CAPABILITIES.ALL) {
        return true;
    }

    // If unauthenticated user opens public chat room using deeplink, they do not have policies available and they cannot comment
    if (!allPolicies) {
        return false;
    }

    // If we've made it here, commenting on this report is restricted.
    // If the user is an admin, allow them to post.
    const policy = allPolicies[`${ONYXKEYS.COLLECTION.POLICY}${report?.policyID}`];
    return policy?.role === CONST.POLICY.ROLE.ADMIN;
}

/**
 * Checks if the current user is the admin of the policy given the policy expense chat.
 */
function isPolicyExpenseChatAdmin(report: OnyxEntry<Report>, policies: OnyxCollection<Policy>): boolean {
    if (!isPolicyExpenseChat(report)) {
        return false;
    }

    const policyRole = policies?.[`${ONYXKEYS.COLLECTION.POLICY}${report?.policyID}`]?.role;

    return policyRole === CONST.POLICY.ROLE.ADMIN;
}

/**
 * Checks if the current user is the admin of the policy.
 */
function isPolicyAdmin(policyID: string, policies: OnyxCollection<Policy>): boolean {
    const policyRole = policies?.[`${ONYXKEYS.COLLECTION.POLICY}${policyID}`]?.role;

    return policyRole === CONST.POLICY.ROLE.ADMIN;
}

/**
 * Checks whether all the transactions linked to the IOU report are of the Distance Request type with pending routes
 */
function hasOnlyTransactionsWithPendingRoutes(iouReportID: string | undefined): boolean {
    const transactions = TransactionUtils.getAllReportTransactions(iouReportID);

    // Early return false in case not having any transaction
    if (!transactions || transactions.length === 0) {
        return false;
    }

    return transactions.every((transaction) => TransactionUtils.isFetchingWaypointsFromServer(transaction));
}

/**
 * If the report is a thread and has a chat type set, it is a workspace chat.
 */
function isWorkspaceThread(report: OnyxEntry<Report>): boolean {
    const chatType = getChatType(report);
    return isThread(report) && isChatReport(report) && CONST.WORKSPACE_ROOM_TYPES.some((type) => chatType === type);
}

/**
 * Returns true if reportAction is the first chat preview of a Thread
 */
function isThreadFirstChat(reportAction: OnyxInputOrEntry<ReportAction>, reportID: string): boolean {
    return reportAction?.childReportID?.toString() === reportID;
}

/**
 * Checks if a report is a child report.
 */
function isChildReport(report: OnyxEntry<Report>): boolean {
    return isThread(report) || isTaskReport(report);
}

/**
 * An Expense Request is a thread where the parent report is an Expense Report and
 * the parentReportAction is a transaction.
 */
function isExpenseRequest(report: OnyxInputOrEntry<Report>): boolean {
    if (isThread(report)) {
        const parentReportAction = ReportActionsUtils.getParentReportAction(report);
        const parentReport = ReportConnection.getAllReports()?.[`${ONYXKEYS.COLLECTION.REPORT}${report?.parentReportID}`];
        return isExpenseReport(parentReport) && !isEmptyObject(parentReportAction) && ReportActionsUtils.isTransactionThread(parentReportAction);
    }
    return false;
}

/**
 * An IOU Request is a thread where the parent report is an IOU Report and
 * the parentReportAction is a transaction.
 */
function isIOURequest(report: OnyxInputOrEntry<Report>): boolean {
    if (isThread(report)) {
        const parentReportAction = ReportActionsUtils.getParentReportAction(report);
        const parentReport = ReportConnection.getAllReports()?.[`${ONYXKEYS.COLLECTION.REPORT}${report?.parentReportID}`];
        return isIOUReport(parentReport) && !isEmptyObject(parentReportAction) && ReportActionsUtils.isTransactionThread(parentReportAction);
    }
    return false;
}

/**
 * A Track Expense Report is a thread where the parent the parentReportAction is a transaction, and
 * parentReportAction has type of track.
 */
function isTrackExpenseReport(report: OnyxInputOrEntry<Report>): boolean {
    if (isThread(report)) {
        const parentReportAction = ReportActionsUtils.getParentReportAction(report);
        return !isEmptyObject(parentReportAction) && ReportActionsUtils.isTrackExpenseAction(parentReportAction);
    }
    return false;
}

/**
 * Checks if a report is an IOU or expense request.
 */
function isMoneyRequest(reportOrID: OnyxEntry<Report> | string): boolean {
    const report = typeof reportOrID === 'string' ? ReportConnection.getAllReports()?.[`${ONYXKEYS.COLLECTION.REPORT}${reportOrID}`] ?? null : reportOrID;
    return isIOURequest(report) || isExpenseRequest(report);
}

/**
 * Checks if a report is an IOU or expense report.
 */
function isMoneyRequestReport(reportOrID: OnyxInputOrEntry<Report> | string): boolean {
    const report = typeof reportOrID === 'string' ? ReportConnection.getAllReports()?.[`${ONYXKEYS.COLLECTION.REPORT}${reportOrID}`] ?? null : reportOrID;
    return isIOUReport(report) || isExpenseReport(report);
}

/**
 * Checks if a report contains only Non-Reimbursable transactions
 */
function hasOnlyNonReimbursableTransactions(iouReportID: string | undefined): boolean {
    if (!iouReportID) {
        return false;
    }

    const transactions = TransactionUtils.getAllReportTransactions(iouReportID);
    if (!transactions || transactions.length === 0) {
        return false;
    }

    return transactions.every((transaction) => !TransactionUtils.getReimbursable(transaction));
}

/**
 * Checks if a report has only one transaction associated with it
 */
function isOneTransactionReport(reportID: string): boolean {
    const reportActions = allReportActions?.[`${ONYXKEYS.COLLECTION.REPORT_ACTIONS}${reportID}`] ?? ([] as ReportAction[]);
    return ReportActionsUtils.getOneTransactionThreadReportID(reportID, reportActions) !== null;
}

/**
 * Checks if a report is a transaction thread associated with a report that has only one transaction
 */
function isOneTransactionThread(reportID: string, parentReportID: string): boolean {
    const parentReportActions = allReportActions?.[`${ONYXKEYS.COLLECTION.REPORT_ACTIONS}${parentReportID}`] ?? ([] as ReportAction[]);
    const transactionThreadReportID = ReportActionsUtils.getOneTransactionThreadReportID(parentReportID, parentReportActions);
    return reportID === transactionThreadReportID;
}

/**
 * Should return true only for personal 1:1 report
 *
 */
function isOneOnOneChat(report: OnyxEntry<Report>): boolean {
    const participantAccountIDs = Object.keys(report?.participants ?? {})
        .map(Number)
        .filter((accountID) => accountID !== currentUserAccountID);
    return (
        !isChatRoom(report) &&
        !isExpenseRequest(report) &&
        !isMoneyRequestReport(report) &&
        !isPolicyExpenseChat(report) &&
        !isTaskReport(report) &&
        isDM(report) &&
        !isIOUReport(report) &&
        participantAccountIDs.length === 1
    );
}

/**
 * Checks if the current user is a payer of the expense
 */

function isPayer(session: OnyxEntry<Session>, iouReport: OnyxEntry<Report>) {
    const isApproved = isReportApproved(iouReport);
    const policy = allPolicies?.[`${ONYXKEYS.COLLECTION.POLICY}${iouReport?.policyID}`] ?? null;
    const policyType = policy?.type;
    const isAdmin = policyType !== CONST.POLICY.TYPE.PERSONAL && policy?.role === CONST.POLICY.ROLE.ADMIN;
    const isManager = iouReport?.managerID === session?.accountID;
    if (isPaidGroupPolicy(iouReport)) {
        if (policy?.reimbursementChoice === CONST.POLICY.REIMBURSEMENT_CHOICES.REIMBURSEMENT_YES) {
            const isReimburser = session?.email === policy?.achAccount?.reimburser;
            return (!policy?.achAccount?.reimburser || isReimburser) && (isApproved || isManager);
        }
        if (policy?.reimbursementChoice === CONST.POLICY.REIMBURSEMENT_CHOICES.REIMBURSEMENT_MANUAL) {
            return isAdmin && (isApproved || isManager);
        }
        return false;
    }
    return isAdmin || (isMoneyRequestReport(iouReport) && isManager);
}

/**
 * Get the notification preference given a report
 */
function getReportNotificationPreference(report: OnyxEntry<Report>): string | number {
    return report?.notificationPreference ?? '';
}

/**
 * Checks if the current user is the action's author
 */
function isActionCreator(reportAction: OnyxInputOrEntry<ReportAction> | Partial<ReportAction>): boolean {
    return reportAction?.actorAccountID === currentUserAccountID;
}

/**
 * Returns the notification preference of the action's child report if it exists.
 * Otherwise, calculates it based on the action's authorship.
 */
function getChildReportNotificationPreference(reportAction: OnyxInputOrEntry<ReportAction> | Partial<ReportAction>): NotificationPreference {
    const childReportNotificationPreference = reportAction?.childReportNotificationPreference ?? '';
    if (childReportNotificationPreference) {
        return childReportNotificationPreference;
    }

    return isActionCreator(reportAction) ? CONST.REPORT.NOTIFICATION_PREFERENCE.ALWAYS : CONST.REPORT.NOTIFICATION_PREFERENCE.HIDDEN;
}

/**
 * Checks whether the supplied report supports adding more transactions to it.
 * Return true if:
 * - report is a non-settled IOU
 * - report is a draft
 * - report is a processing expense report and its policy has Instant reporting frequency
 */
function canAddOrDeleteTransactions(moneyRequestReport: OnyxEntry<Report>): boolean {
    if (!isMoneyRequestReport(moneyRequestReport)) {
        return false;
    }

    const policy = getPolicy(moneyRequestReport?.policyID);
    if (PolicyUtils.isInstantSubmitEnabled(policy) && PolicyUtils.isSubmitAndClose(policy) && hasOnlyNonReimbursableTransactions(moneyRequestReport?.reportID)) {
        return false;
    }

    if (isReportApproved(moneyRequestReport) || isSettled(moneyRequestReport?.reportID)) {
        return false;
    }

    if (isReportInGroupPolicy(moneyRequestReport) && isProcessingReport(moneyRequestReport) && !PolicyUtils.isInstantSubmitEnabled(getPolicy(moneyRequestReport?.policyID))) {
        return false;
    }

    return true;
}

/**
 * Can only delete if the author is this user and the action is an ADD_COMMENT action or an IOU action in an unsettled report, or if the user is a
 * policy admin
 */
function canDeleteReportAction(reportAction: OnyxInputOrEntry<ReportAction>, reportID: string): boolean {
    const report = getReportOrDraftReport(reportID);

    const isActionOwner = reportAction?.actorAccountID === currentUserAccountID;
    const policy = allPolicies?.[`${ONYXKEYS.COLLECTION.POLICY}${report?.policyID}`] ?? null;

    if (ReportActionsUtils.isMoneyRequestAction(reportAction)) {
        // For now, users cannot delete split actions
        const isSplitAction = ReportActionsUtils.getOriginalMessage(reportAction)?.type === CONST.IOU.REPORT_ACTION_TYPE.SPLIT;

        if (isSplitAction) {
            return false;
        }

        const linkedReport = isThreadFirstChat(reportAction, reportID) ? getReportOrDraftReport(report?.parentReportID) : report;
        if (isActionOwner) {
            if (!isEmptyObject(linkedReport) && isMoneyRequestReport(linkedReport)) {
                return canAddOrDeleteTransactions(linkedReport);
            }
            return true;
        }
    }

    if (
        reportAction?.actionName !== CONST.REPORT.ACTIONS.TYPE.ADD_COMMENT ||
        reportAction?.pendingAction === CONST.RED_BRICK_ROAD_PENDING_ACTION.DELETE ||
        ReportActionsUtils.isCreatedTaskReportAction(reportAction) ||
        reportAction?.actorAccountID === CONST.ACCOUNT_ID.CONCIERGE
    ) {
        return false;
    }

    const isAdmin = policy?.role === CONST.POLICY.ROLE.ADMIN && !isEmptyObject(report) && !isDM(report);

    return isActionOwner || isAdmin;
}

/**
 * Get welcome message based on room type
 */
function getRoomWelcomeMessage(report: OnyxEntry<Report>): WelcomeMessage {
    const welcomeMessage: WelcomeMessage = {showReportName: true};
    const workspaceName = getPolicyName(report);

    if (isArchivedRoom(report)) {
        welcomeMessage.phrase1 = Localize.translateLocal('reportActionsView.beginningOfArchivedRoomPartOne');
        welcomeMessage.phrase2 = Localize.translateLocal('reportActionsView.beginningOfArchivedRoomPartTwo');
    } else if (isDomainRoom(report)) {
        welcomeMessage.phrase1 = Localize.translateLocal('reportActionsView.beginningOfChatHistoryDomainRoomPartOne', {domainRoom: report?.reportName ?? ''});
        welcomeMessage.phrase2 = Localize.translateLocal('reportActionsView.beginningOfChatHistoryDomainRoomPartTwo');
    } else if (isAdminRoom(report)) {
        welcomeMessage.phrase1 = Localize.translateLocal('reportActionsView.beginningOfChatHistoryAdminRoomPartOne', {workspaceName});
        welcomeMessage.phrase2 = Localize.translateLocal('reportActionsView.beginningOfChatHistoryAdminRoomPartTwo');
    } else if (isAnnounceRoom(report)) {
        welcomeMessage.phrase1 = Localize.translateLocal('reportActionsView.beginningOfChatHistoryAnnounceRoomPartOne', {workspaceName});
        welcomeMessage.phrase2 = Localize.translateLocal('reportActionsView.beginningOfChatHistoryAnnounceRoomPartTwo', {workspaceName});
    } else if (isInvoiceRoom(report)) {
        welcomeMessage.showReportName = false;
        welcomeMessage.phrase1 = Localize.translateLocal('reportActionsView.beginningOfChatHistoryInvoiceRoom');
    } else {
        // Message for user created rooms or other room types.
        welcomeMessage.phrase1 = Localize.translateLocal('reportActionsView.beginningOfChatHistoryUserRoomPartOne');
        welcomeMessage.phrase2 = Localize.translateLocal('reportActionsView.beginningOfChatHistoryUserRoomPartTwo');
    }

    return welcomeMessage;
}

/**
 * Returns true if Concierge is one of the chat participants (1:1 as well as group chats)
 */
function chatIncludesConcierge(report: Partial<OnyxEntry<Report>>): boolean {
    const participantAccountIDs = Object.keys(report?.participants ?? {}).map(Number);
    return participantAccountIDs.includes(CONST.ACCOUNT_ID.CONCIERGE);
}

/**
 * Returns true if there is any automated expensify account `in accountIDs
 */
function hasAutomatedExpensifyAccountIDs(accountIDs: number[]): boolean {
    return accountIDs.some((accountID) => CONST.EXPENSIFY_ACCOUNT_IDS.includes(accountID));
}

function getReportRecipientAccountIDs(report: OnyxEntry<Report>, currentLoginAccountID: number): number[] {
    let finalReport: OnyxEntry<Report> = report;
    // In 1:1 chat threads, the participants will be the same as parent report. If a report is specifically a 1:1 chat thread then we will
    // get parent report and use its participants array.
    if (isThread(report) && !(isTaskReport(report) || isMoneyRequestReport(report))) {
        const parentReport = ReportConnection.getAllReports()?.[`${ONYXKEYS.COLLECTION.REPORT}${report?.parentReportID}`];
        if (isOneOnOneChat(parentReport)) {
            finalReport = parentReport;
        }
    }

    let finalParticipantAccountIDs: number[] = [];
    if (isTaskReport(report)) {
        // Task reports `managerID` will change when assignee is changed, in that case the old `managerID` is still present in `participants`
        // along with the new one. We only need the `managerID` as a participant here.
        finalParticipantAccountIDs = report?.managerID ? [report?.managerID] : [];
    } else {
        finalParticipantAccountIDs = Object.keys(finalReport?.participants ?? {}).map(Number);
    }

    const otherParticipantsWithoutExpensifyAccountIDs = finalParticipantAccountIDs.filter((accountID) => {
        if (accountID === currentLoginAccountID) {
            return false;
        }
        if (CONST.EXPENSIFY_ACCOUNT_IDS.includes(accountID)) {
            return false;
        }
        return true;
    });

    return otherParticipantsWithoutExpensifyAccountIDs;
}

/**
 * Whether the time row should be shown for a report.
 */
function canShowReportRecipientLocalTime(personalDetails: OnyxEntry<PersonalDetailsList>, report: OnyxEntry<Report>, accountID: number): boolean {
    const reportRecipientAccountIDs = getReportRecipientAccountIDs(report, accountID);
    const hasMultipleParticipants = reportRecipientAccountIDs.length > 1;
    const reportRecipient = personalDetails?.[reportRecipientAccountIDs[0]];
    const reportRecipientTimezone = reportRecipient?.timezone ?? CONST.DEFAULT_TIME_ZONE;
    const isReportParticipantValidated = reportRecipient?.validated ?? false;
    return !!(
        !hasMultipleParticipants &&
        !isChatRoom(report) &&
        !isPolicyExpenseChat(getRootParentReport(report)) &&
        reportRecipient &&
        reportRecipientTimezone?.selected &&
        isReportParticipantValidated
    );
}

/**
 * Shorten last message text to fixed length and trim spaces.
 */
function formatReportLastMessageText(lastMessageText: string, isModifiedExpenseMessage = false): string {
    if (isModifiedExpenseMessage) {
        return String(lastMessageText).trim().replace(CONST.REGEX.LINE_BREAK, '').trim();
    }
    return StringUtils.lineBreaksToSpaces(String(lastMessageText).trim()).substring(0, CONST.REPORT.LAST_MESSAGE_TEXT_MAX_LENGTH).trim();
}

/**
 * Helper method to return the default avatar associated with the given login
 */
function getDefaultWorkspaceAvatar(workspaceName?: string): IconAsset {
    if (!workspaceName) {
        return defaultWorkspaceAvatars.WorkspaceBuilding;
    }

    // Remove all chars not A-Z or 0-9 including underscore
    const alphaNumeric = workspaceName
        .normalize('NFD')
        .replace(/[^0-9a-z]/gi, '')
        .toUpperCase();

    const workspace = `Workspace${alphaNumeric[0]}` as keyof typeof defaultWorkspaceAvatars;
    const defaultWorkspaceAvatar = defaultWorkspaceAvatars[workspace];

    return !alphaNumeric ? defaultWorkspaceAvatars.WorkspaceBuilding : defaultWorkspaceAvatar;
}

/**
 * Helper method to return the default avatar testID associated with the given login
 */
function getDefaultWorkspaceAvatarTestID(workspaceName: string): string {
    if (!workspaceName) {
        return defaultAvatarBuildingIconTestID;
    }

    // Remove all chars not A-Z or 0-9 including underscore
    const alphaNumeric = workspaceName
        .normalize('NFD')
        .replace(/[^0-9a-z]/gi, '')
        .toLowerCase();

    return !alphaNumeric ? defaultAvatarBuildingIconTestID : `SvgDefaultAvatar_${alphaNumeric[0]} Icon`;
}

function getWorkspaceAvatar(report: OnyxEntry<Report>): AvatarSource {
    const workspaceName = getPolicyName(report, false, allPolicies?.[`${ONYXKEYS.COLLECTION.POLICY}${report?.policyID}`]);
    const avatar = allPolicies?.[`${ONYXKEYS.COLLECTION.POLICY}${report?.policyID}`]?.avatarURL ?? '';
    return !isEmpty(avatar) ? avatar : getDefaultWorkspaceAvatar(workspaceName);
}

/**
 * Helper method to return the default avatar associated with the given reportID
 */
function getDefaultGroupAvatar(reportID?: string): IconAsset {
    if (!reportID) {
        return defaultGroupAvatars.Avatar1;
    }
    const reportIDHashBucket: AvatarRange = ((Number(reportID) % CONST.DEFAULT_GROUP_AVATAR_COUNT) + 1) as AvatarRange;
    return defaultGroupAvatars[`Avatar${reportIDHashBucket}`];
}

/**
 * Returns the appropriate icons for the given chat report using the stored personalDetails.
 * The Avatar sources can be URLs or Icon components according to the chat type.
 */
function getIconsForParticipants(participants: number[], personalDetails: OnyxInputOrEntry<PersonalDetailsList>): Icon[] {
    const participantDetails: ParticipantDetails[] = [];
    const participantsList = participants || [];

    for (const accountID of participantsList) {
        const avatarSource = personalDetails?.[accountID]?.avatar ?? FallbackAvatar;
        const displayNameLogin = personalDetails?.[accountID]?.displayName ? personalDetails?.[accountID]?.displayName : personalDetails?.[accountID]?.login;
        participantDetails.push([accountID, displayNameLogin ?? '', avatarSource, personalDetails?.[accountID]?.fallbackIcon ?? '']);
    }

    const sortedParticipantDetails = participantDetails.sort((first, second) => {
        // First sort by displayName/login
        const displayNameLoginOrder = localeCompare(first[1], second[1]);
        if (displayNameLoginOrder !== 0) {
            return displayNameLoginOrder;
        }

        // Then fallback on accountID as the final sorting criteria.
        // This will ensure that the order of avatars with same login/displayName
        // stay consistent across all users and devices
        return first[0] - second[0];
    });

    // Now that things are sorted, gather only the avatars (second element in the array) and return those
    const avatars: Icon[] = [];

    for (const sortedParticipantDetail of sortedParticipantDetails) {
        const userIcon = {
            id: sortedParticipantDetail[0],
            source: sortedParticipantDetail[2],
            type: CONST.ICON_TYPE_AVATAR,
            name: sortedParticipantDetail[1],
            fallbackIcon: sortedParticipantDetail[3],
        };
        avatars.push(userIcon);
    }

    return avatars;
}

/**
 * Given a report, return the associated workspace icon.
 */
function getWorkspaceIcon(report: OnyxInputOrEntry<Report>, policy?: OnyxInputOrEntry<Policy>): Icon {
    const workspaceName = getPolicyName(report, false, policy);
    const policyExpenseChatAvatarSource = allPolicies?.[`${ONYXKEYS.COLLECTION.POLICY}${report?.policyID}`]?.avatarURL
        ? allPolicies?.[`${ONYXKEYS.COLLECTION.POLICY}${report?.policyID}`]?.avatarURL
        : getDefaultWorkspaceAvatar(workspaceName);

    const workspaceIcon: Icon = {
        source: policyExpenseChatAvatarSource ?? '',
        type: CONST.ICON_TYPE_WORKSPACE,
        name: workspaceName,
        id: report?.policyID,
    };
    return workspaceIcon;
}

/**
 * Gets the personal details for a login by looking in the ONYXKEYS.PERSONAL_DETAILS_LIST Onyx key (stored in the local variable, allPersonalDetails). If it doesn't exist in Onyx,
 * then a default object is constructed.
 */
function getPersonalDetailsForAccountID(accountID: number): Partial<PersonalDetails> {
    if (!accountID) {
        return {};
    }

    const defaultDetails = {
        isOptimisticPersonalDetail: true,
    };

    return allPersonalDetails?.[accountID] ?? defaultDetails;
}

const hiddenTranslation = Localize.translateLocal('common.hidden');
/**
 * Get the displayName for a single report participant.
 */
function getDisplayNameForParticipant(accountID?: number, shouldUseShortForm = false, shouldFallbackToHidden = true, shouldAddCurrentUserPostfix = false): string {
    if (!accountID) {
        return '';
    }

    const personalDetails = getPersonalDetailsForAccountID(accountID);
    // eslint-disable-next-line @typescript-eslint/prefer-nullish-coalescing
    const formattedLogin = LocalePhoneNumber.formatPhoneNumber(personalDetails.login || '');
    // This is to check if account is an invite/optimistically created one
    // and prevent from falling back to 'Hidden', so a correct value is shown
    // when searching for a new user
    if (personalDetails.isOptimisticPersonalDetail === true) {
        return formattedLogin;
    }

    // For selfDM, we display the user's displayName followed by '(you)' as a postfix
    const shouldAddPostfix = shouldAddCurrentUserPostfix && accountID === currentUserAccountID;

    const longName = PersonalDetailsUtils.getDisplayNameOrDefault(personalDetails, formattedLogin, shouldFallbackToHidden, shouldAddPostfix);

    // If the user's personal details (first name) should be hidden, make sure we return "hidden" instead of the short name
    if (shouldFallbackToHidden && longName === hiddenTranslation) {
        return longName;
    }

    const shortName = personalDetails.firstName ? personalDetails.firstName : longName;
    return shouldUseShortForm ? shortName : longName;
}

function getParticipantsAccountIDsForDisplay(report: OnyxEntry<Report>, shouldExcludeHidden = false, shouldExcludeDeleted = false): number[] {
    let participantsEntries = Object.entries(report?.participants ?? {});

    // For 1:1 chat, we don't want to include the current user as a participant in order to not mark 1:1 chats as having multiple participants
    // For system chat, we want to display Expensify as the only participant
    const shouldExcludeCurrentUser = isOneOnOneChat(report) || isSystemChat(report);

    if (shouldExcludeCurrentUser || shouldExcludeHidden || shouldExcludeDeleted) {
        participantsEntries = participantsEntries.filter(([accountID, participant]) => {
            if (shouldExcludeCurrentUser && Number(accountID) === currentUserAccountID) {
                return false;
            }

            if (shouldExcludeHidden && participant.hidden) {
                return false;
            }

            if (shouldExcludeDeleted && report?.pendingChatMembers?.findLast((member) => member.accountID === accountID)?.pendingAction === CONST.RED_BRICK_ROAD_PENDING_ACTION.DELETE) {
                return false;
            }

            return true;
        });
    }

    return participantsEntries.map(([accountID]) => Number(accountID));
}

function buildParticipantsFromAccountIDs(accountIDs: number[]): Participants {
    const finalParticipants: Participants = {};
    return accountIDs.reduce((participants, accountID) => {
        // eslint-disable-next-line no-param-reassign
        participants[accountID] = {hidden: false};
        return participants;
    }, finalParticipants);
}

/**
 * Returns the report name if the report is a group chat
 */
function getGroupChatName(participantAccountIDs?: number[], shouldApplyLimit = false, report?: OnyxEntry<Report>): string | undefined {
    // If we have a report always try to get the name from the report.
    if (report?.reportName) {
        return report.reportName;
    }

    // Get participantAccountIDs from participants object
    let participants = participantAccountIDs ?? Object.keys(report?.participants ?? {}).map(Number);
    if (shouldApplyLimit) {
        participants = participants.slice(0, 5);
    }
    const isMultipleParticipantReport = participants.length > 1;

    if (isMultipleParticipantReport) {
        return participants
            .map((participant) => getDisplayNameForParticipant(participant, isMultipleParticipantReport))
            .sort((first, second) => localeCompare(first ?? '', second ?? ''))
            .filter(Boolean)
            .join(', ');
    }

    return Localize.translateLocal('groupChat.defaultReportName', {displayName: getDisplayNameForParticipant(participants[0], false)});
}

function getParticipants(reportID: string) {
    const report = getReportOrDraftReport(reportID);
    if (!report) {
        return {};
    }

    return report.participants;
}

/**
 * Returns the appropriate icons for the given chat report using the stored personalDetails.
 * The Avatar sources can be URLs or Icon components according to the chat type.
 */
function getIcons(
    report: OnyxInputOrEntry<Report>,
    personalDetails: OnyxInputOrEntry<PersonalDetailsList>,
    defaultIcon: AvatarSource | null = null,
    defaultName = '',
    defaultAccountID = -1,
    policy?: OnyxInputOrEntry<Policy>,
): Icon[] {
    if (isEmptyObject(report)) {
        const fallbackIcon: Icon = {
            source: defaultIcon ?? FallbackAvatar,
            type: CONST.ICON_TYPE_AVATAR,
            name: defaultName,
            id: defaultAccountID,
        };
        return [fallbackIcon];
    }
    if (isExpenseRequest(report)) {
        const parentReportAction = ReportActionsUtils.getParentReportAction(report);
        const workspaceIcon = getWorkspaceIcon(report, policy);
        const memberIcon = {
            source: personalDetails?.[parentReportAction?.actorAccountID ?? -1]?.avatar ?? FallbackAvatar,
            id: parentReportAction?.actorAccountID,
            type: CONST.ICON_TYPE_AVATAR,
            name: personalDetails?.[parentReportAction?.actorAccountID ?? -1]?.displayName ?? '',
            fallbackIcon: personalDetails?.[parentReportAction?.actorAccountID ?? -1]?.fallbackIcon,
        };

        return [memberIcon, workspaceIcon];
    }
    if (isChatThread(report)) {
        const parentReportAction = ReportActionsUtils.getParentReportAction(report);

        const actorAccountID = getReportActionActorAccountID(parentReportAction, report);
        const actorDisplayName = PersonalDetailsUtils.getDisplayNameOrDefault(allPersonalDetails?.[actorAccountID ?? -1], '', false);
        const actorIcon = {
            id: actorAccountID,
            source: personalDetails?.[actorAccountID ?? -1]?.avatar ?? FallbackAvatar,
            name: actorDisplayName,
            type: CONST.ICON_TYPE_AVATAR,
            fallbackIcon: personalDetails?.[parentReportAction?.actorAccountID ?? -1]?.fallbackIcon,
        };

        if (isWorkspaceThread(report)) {
            const workspaceIcon = getWorkspaceIcon(report, policy);
            return [actorIcon, workspaceIcon];
        }
        return [actorIcon];
    }
    if (isTaskReport(report)) {
        const ownerIcon = {
            id: report?.ownerAccountID,
            source: personalDetails?.[report?.ownerAccountID ?? -1]?.avatar ?? FallbackAvatar,
            type: CONST.ICON_TYPE_AVATAR,
            name: personalDetails?.[report?.ownerAccountID ?? -1]?.displayName ?? '',
            fallbackIcon: personalDetails?.[report?.ownerAccountID ?? -1]?.fallbackIcon,
        };

        if (isWorkspaceTaskReport(report)) {
            const workspaceIcon = getWorkspaceIcon(report, policy);
            return [ownerIcon, workspaceIcon];
        }

        return [ownerIcon];
    }
    if (isDomainRoom(report)) {
        // Get domain name after the #. Domain Rooms use our default workspace avatar pattern.
        const domainName = report?.reportName?.substring(1);
        const policyExpenseChatAvatarSource = getDefaultWorkspaceAvatar(domainName);
        const domainIcon: Icon = {
            source: policyExpenseChatAvatarSource,
            type: CONST.ICON_TYPE_WORKSPACE,
            name: domainName ?? '',
            id: report?.policyID,
        };
        return [domainIcon];
    }
    if (isAdminRoom(report) || isAnnounceRoom(report) || isChatRoom(report) || isArchivedRoom(report)) {
        const icons = [getWorkspaceIcon(report, policy)];

        if (isInvoiceRoom(report)) {
            if (report?.invoiceReceiver?.type === CONST.REPORT.INVOICE_RECEIVER_TYPE.INDIVIDUAL) {
                icons.push(...getIconsForParticipants([report?.invoiceReceiver.accountID], personalDetails));
            } else {
                const receiverPolicy = getPolicy(report?.invoiceReceiver?.policyID);
                if (!isEmptyObject(receiverPolicy)) {
                    icons.push(getWorkspaceIcon(report, receiverPolicy));
                }
            }
        }

        return icons;
    }
    if (isPolicyExpenseChat(report) || isExpenseReport(report)) {
        const workspaceIcon = getWorkspaceIcon(report, policy);
        const memberIcon = {
            source: personalDetails?.[report?.ownerAccountID ?? -1]?.avatar ?? FallbackAvatar,
            id: report?.ownerAccountID,
            type: CONST.ICON_TYPE_AVATAR,
            name: personalDetails?.[report?.ownerAccountID ?? -1]?.displayName ?? '',
            fallbackIcon: personalDetails?.[report?.ownerAccountID ?? -1]?.fallbackIcon,
        };
        return isExpenseReport(report) ? [memberIcon, workspaceIcon] : [workspaceIcon, memberIcon];
    }
    if (isIOUReport(report)) {
        const managerIcon = {
            source: personalDetails?.[report?.managerID ?? -1]?.avatar ?? FallbackAvatar,
            id: report?.managerID,
            type: CONST.ICON_TYPE_AVATAR,
            name: personalDetails?.[report?.managerID ?? -1]?.displayName ?? '',
            fallbackIcon: personalDetails?.[report?.managerID ?? -1]?.fallbackIcon,
        };
        const ownerIcon = {
            id: report?.ownerAccountID,
            source: personalDetails?.[report?.ownerAccountID ?? -1]?.avatar ?? FallbackAvatar,
            type: CONST.ICON_TYPE_AVATAR,
            name: personalDetails?.[report?.ownerAccountID ?? -1]?.displayName ?? '',
            fallbackIcon: personalDetails?.[report?.ownerAccountID ?? -1]?.fallbackIcon,
        };
        const isManager = currentUserAccountID === report?.managerID;

        // For one transaction IOUs, display a simplified report icon
        if (isOneTransactionReport(report?.reportID ?? '-1')) {
            return [ownerIcon];
        }

        return isManager ? [managerIcon, ownerIcon] : [ownerIcon, managerIcon];
    }

    if (isSelfDM(report)) {
        return getIconsForParticipants([currentUserAccountID ?? -1], personalDetails);
    }

    if (isSystemChat(report)) {
        return getIconsForParticipants([CONST.ACCOUNT_ID.NOTIFICATIONS ?? 0], personalDetails);
    }

    if (isGroupChat(report)) {
        const groupChatIcon = {
            // eslint-disable-next-line @typescript-eslint/prefer-nullish-coalescing
            source: report.avatarUrl || getDefaultGroupAvatar(report.reportID),
            id: -1,
            type: CONST.ICON_TYPE_AVATAR,
            name: getGroupChatName(undefined, true, report),
        };
        return [groupChatIcon];
    }

    if (isInvoiceReport(report)) {
        const invoiceRoomReport = getReportOrDraftReport(report.chatReportID);
        const icons = [getWorkspaceIcon(invoiceRoomReport, policy)];

        if (invoiceRoomReport?.invoiceReceiver?.type === CONST.REPORT.INVOICE_RECEIVER_TYPE.INDIVIDUAL) {
            icons.push(...getIconsForParticipants([invoiceRoomReport?.invoiceReceiver.accountID], personalDetails));

            return icons;
        }

        const receiverPolicy = getPolicy(invoiceRoomReport?.invoiceReceiver?.policyID);

        if (!isEmptyObject(receiverPolicy)) {
            icons.push(getWorkspaceIcon(invoiceRoomReport, receiverPolicy));
        }

        return icons;
    }

    if (isOneOnOneChat(report)) {
        const otherParticipantsAccountIDs = Object.keys(report.participants ?? {})
            .map(Number)
            .filter((accountID) => accountID !== currentUserAccountID);
        return getIconsForParticipants(otherParticipantsAccountIDs, personalDetails);
    }

    const participantAccountIDs = Object.keys(report.participants ?? {}).map(Number);
    return getIconsForParticipants(participantAccountIDs, personalDetails);
}

function getDisplayNamesWithTooltips(
    personalDetailsList: PersonalDetails[] | PersonalDetailsList | OptionData[],
    shouldUseShortForm: boolean,
    shouldFallbackToHidden = true,
    shouldAddCurrentUserPostfix = false,
): DisplayNameWithTooltips {
    const personalDetailsListArray = Array.isArray(personalDetailsList) ? personalDetailsList : Object.values(personalDetailsList);

    return personalDetailsListArray
        .map((user) => {
            const accountID = Number(user?.accountID);
            // eslint-disable-next-line @typescript-eslint/prefer-nullish-coalescing
            const displayName = getDisplayNameForParticipant(accountID, shouldUseShortForm, shouldFallbackToHidden, shouldAddCurrentUserPostfix) || user?.login || '';
            const avatar = user && 'avatar' in user ? user.avatar : undefined;

            let pronouns = user?.pronouns ?? undefined;
            if (pronouns?.startsWith(CONST.PRONOUNS.PREFIX)) {
                const pronounTranslationKey = pronouns.replace(CONST.PRONOUNS.PREFIX, '');
                pronouns = Localize.translateLocal(`pronouns.${pronounTranslationKey}` as TranslationPaths);
            }

            return {
                displayName,
                avatar,
                login: user?.login ?? '',
                accountID,
                pronouns,
            };
        })
        .sort((first, second) => {
            // First sort by displayName/login
            const displayNameLoginOrder = localeCompare(first.displayName, second.displayName);
            if (displayNameLoginOrder !== 0) {
                return displayNameLoginOrder;
            }

            // Then fallback on accountID as the final sorting criteria.
            return first.accountID - second.accountID;
        });
}

/**
 * Returns the the display names of the given user accountIDs
 */
function getUserDetailTooltipText(accountID: number, fallbackUserDisplayName = ''): string {
    const displayNameForParticipant = getDisplayNameForParticipant(accountID);
    return displayNameForParticipant || fallbackUserDisplayName;
}

/**
 * For a deleted parent report action within a chat report,
 * let us return the appropriate display message
 *
 * @param reportAction - The deleted report action of a chat report for which we need to return message.
 */
function getDeletedParentActionMessageForChatReport(reportAction: OnyxEntry<ReportAction>): string {
    // By default, let us display [Deleted message]
    let deletedMessageText = Localize.translateLocal('parentReportAction.deletedMessage');
    if (ReportActionsUtils.isCreatedTaskReportAction(reportAction)) {
        // For canceled task report, let us display [Deleted task]
        deletedMessageText = Localize.translateLocal('parentReportAction.deletedTask');
    }
    return deletedMessageText;
}

/**
 * Returns the preview message for `REIMBURSEMENT_QUEUED` action
 */
function getReimbursementQueuedActionMessage(
    reportAction: OnyxEntry<ReportAction<typeof CONST.REPORT.ACTIONS.TYPE.REIMBURSEMENT_QUEUED>>,
    reportOrID: OnyxEntry<Report> | string,
    shouldUseShortDisplayName = true,
): string {
    const report = typeof reportOrID === 'string' ? ReportConnection.getAllReports()?.[`${ONYXKEYS.COLLECTION.REPORT}${reportOrID}`] : reportOrID;
    const submitterDisplayName = getDisplayNameForParticipant(report?.ownerAccountID, shouldUseShortDisplayName) ?? '';
    const originalMessage = ReportActionsUtils.getOriginalMessage(reportAction);
    let messageKey: TranslationPaths;
    if (originalMessage?.paymentType === CONST.IOU.PAYMENT_TYPE.EXPENSIFY) {
        messageKey = 'iou.waitingOnEnabledWallet';
    } else {
        messageKey = 'iou.waitingOnBankAccount';
    }

    return Localize.translateLocal(messageKey, {submitterDisplayName});
}

/**
 * Returns the preview message for `REIMBURSEMENT_DEQUEUED` action
 */
function getReimbursementDeQueuedActionMessage(
    reportAction: OnyxEntry<ReportAction<typeof CONST.REPORT.ACTIONS.TYPE.REIMBURSEMENT_DEQUEUED>>,
    reportOrID: OnyxEntry<Report> | string,
    isLHNPreview = false,
): string {
    const report = typeof reportOrID === 'string' ? ReportConnection.getAllReports()?.[`${ONYXKEYS.COLLECTION.REPORT}${reportOrID}`] : reportOrID;
    const originalMessage = ReportActionsUtils.getOriginalMessage(reportAction);
    const amount = originalMessage?.amount;
    const currency = originalMessage?.currency;
    const formattedAmount = CurrencyUtils.convertToDisplayString(amount, currency);
    if (originalMessage?.cancellationReason === CONST.REPORT.CANCEL_PAYMENT_REASONS.ADMIN) {
        const payerOrApproverName = report?.managerID === currentUserAccountID || !isLHNPreview ? '' : getDisplayNameForParticipant(report?.managerID, true);
        return Localize.translateLocal('iou.adminCanceledRequest', {manager: payerOrApproverName, amount: formattedAmount});
    }
    const submitterDisplayName = getDisplayNameForParticipant(report?.ownerAccountID, true) ?? '';
    return Localize.translateLocal('iou.canceledRequest', {submitterDisplayName, amount: formattedAmount});
}

/**
 * Builds an optimistic REIMBURSEMENT_DEQUEUED report action with a randomly generated reportActionID.
 *
 */
function buildOptimisticCancelPaymentReportAction(expenseReportID: string, amount: number, currency: string): OptimisticCancelPaymentReportAction {
    return {
        actionName: CONST.REPORT.ACTIONS.TYPE.REIMBURSEMENT_DEQUEUED,
        actorAccountID: currentUserAccountID,
        message: [
            {
                cancellationReason: CONST.REPORT.CANCEL_PAYMENT_REASONS.ADMIN,
                expenseReportID,
                type: CONST.REPORT.MESSAGE.TYPE.COMMENT,
                text: '',
                amount,
                currency,
            },
        ],
        originalMessage: {
            cancellationReason: CONST.REPORT.CANCEL_PAYMENT_REASONS.ADMIN,
            expenseReportID,
            amount,
            currency,
        },
        person: [
            {
                style: 'strong',
                text: getCurrentUserDisplayNameOrEmail(),
                type: 'TEXT',
            },
        ],
        reportActionID: NumberUtils.rand64(),
        shouldShow: true,
        created: DateUtils.getDBTime(),
        pendingAction: CONST.RED_BRICK_ROAD_PENDING_ACTION.ADD,
    };
}

/**
 * Returns the last visible message for a given report after considering the given optimistic actions
 *
 * @param reportID - the report for which last visible message has to be fetched
 * @param [actionsToMerge] - the optimistic merge actions that needs to be considered while fetching last visible message

 */
function getLastVisibleMessage(reportID: string | undefined, actionsToMerge: ReportActions = {}): LastVisibleMessage {
    const report = getReportOrDraftReport(reportID);
    const lastVisibleAction = ReportActionsUtils.getLastVisibleAction(reportID ?? '-1', actionsToMerge);

    // For Chat Report with deleted parent actions, let us fetch the correct message
    if (ReportActionsUtils.isDeletedParentAction(lastVisibleAction) && !isEmptyObject(report) && isChatReport(report)) {
        const lastMessageText = getDeletedParentActionMessageForChatReport(lastVisibleAction);
        return {
            lastMessageText,
        };
    }

    // Fetch the last visible message for report represented by reportID and based on actions to merge.
    return ReportActionsUtils.getLastVisibleMessage(reportID ?? '-1', actionsToMerge);
}

/**
 * Checks if a report is an open task report assigned to current user.
 *
 * @param [parentReportAction] - The parent report action of the report (Used to check if the task has been canceled)
 */
function isWaitingForAssigneeToCompleteTask(report: OnyxEntry<Report>, parentReportAction: OnyxEntry<ReportAction>): boolean {
    if (report?.hasOutstandingChildTask) {
        return true;
    }

    if (isOpenTaskReport(report, parentReportAction) && !report?.hasParentAccess && isReportManager(report)) {
        return true;
    }

    return false;
}

function isUnreadWithMention(reportOrOption: OnyxEntry<Report> | OptionData): boolean {
    if (!reportOrOption) {
        return false;
    }
    // lastMentionedTime and lastReadTime are both datetime strings and can be compared directly
    const lastMentionedTime = reportOrOption.lastMentionedTime ?? '';
    const lastReadTime = reportOrOption.lastReadTime ?? '';
    return !!('isUnreadWithMention' in reportOrOption && reportOrOption.isUnreadWithMention) || lastReadTime < lastMentionedTime;
}

/**
 * Determines if the option requires action from the current user. This can happen when it:
 *  - is unread and the user was mentioned in one of the unread comments
 *  - is for an outstanding task waiting on the user
 *  - has an outstanding child expense that is waiting for an action from the current user (e.g. pay, approve, add bank account)
 *  - is either the system or concierge chat, the user free trial has ended and it didn't add a payment card yet
 *
 * @param option (report or optionItem)
 * @param parentReportAction (the report action the current report is a thread of)
 */
function requiresAttentionFromCurrentUser(optionOrReport: OnyxEntry<Report> | OptionData, parentReportAction?: OnyxEntry<ReportAction>) {
    if (!optionOrReport) {
        return false;
    }

    if (isJoinRequestInAdminRoom(optionOrReport)) {
        return true;
    }

    if (isArchivedRoom(optionOrReport) || isArchivedRoom(getReportOrDraftReport(optionOrReport.parentReportID))) {
        return false;
    }

    if (isUnreadWithMention(optionOrReport)) {
        return true;
    }

    if (isWaitingForAssigneeToCompleteTask(optionOrReport, parentReportAction)) {
        return true;
    }

    // Has a child report that is awaiting action (e.g. approve, pay, add bank account) from current user
    if (optionOrReport.hasOutstandingChildRequest) {
        return true;
    }

    if (isChatUsedForOnboarding(optionOrReport) && SubscriptionUtils.hasUserFreeTrialEnded() && !SubscriptionUtils.doesUserHavePaymentCardAdded()) {
        return true;
    }

    return false;
}

/**
 * Returns number of transactions that are nonReimbursable
 *
 */
function hasNonReimbursableTransactions(iouReportID: string | undefined): boolean {
    const transactions = TransactionUtils.getAllReportTransactions(iouReportID);
    return transactions.filter((transaction) => transaction.reimbursable === false).length > 0;
}

function getMoneyRequestSpendBreakdown(report: OnyxInputOrEntry<Report>, allReportsDict?: OnyxCollection<Report>): SpendBreakdown {
    const allAvailableReports = allReportsDict ?? ReportConnection.getAllReports();
    let moneyRequestReport;
    if (isMoneyRequestReport(report) || isInvoiceReport(report)) {
        moneyRequestReport = report;
    }
    if (allAvailableReports && report?.iouReportID) {
        moneyRequestReport = allAvailableReports[`${ONYXKEYS.COLLECTION.REPORT}${report.iouReportID}`];
    }
    if (moneyRequestReport) {
        let nonReimbursableSpend = moneyRequestReport.nonReimbursableTotal ?? 0;
        let totalSpend = moneyRequestReport.total ?? 0;

        if (nonReimbursableSpend + totalSpend !== 0) {
            // There is a possibility that if the Expense report has a negative total.
            // This is because there are instances where you can get a credit back on your card,
            // or you enter a negative expense to “offset” future expenses
            nonReimbursableSpend = isExpenseReport(moneyRequestReport) ? nonReimbursableSpend * -1 : Math.abs(nonReimbursableSpend);
            totalSpend = isExpenseReport(moneyRequestReport) ? totalSpend * -1 : Math.abs(totalSpend);

            const totalDisplaySpend = totalSpend;
            const reimbursableSpend = totalDisplaySpend - nonReimbursableSpend;

            return {
                nonReimbursableSpend,
                reimbursableSpend,
                totalDisplaySpend,
            };
        }
    }
    return {
        nonReimbursableSpend: 0,
        reimbursableSpend: 0,
        totalDisplaySpend: 0,
    };
}

/**
 * Get the title for a policy expense chat which depends on the role of the policy member seeing this report
 */
function getPolicyExpenseChatName(report: OnyxEntry<Report>, policy?: OnyxEntry<Policy>): string | undefined {
    const ownerAccountID = report?.ownerAccountID;
    const personalDetails = allPersonalDetails?.[ownerAccountID ?? -1];
    const login = personalDetails ? personalDetails.login : null;
    // eslint-disable-next-line @typescript-eslint/prefer-nullish-coalescing
    const reportOwnerDisplayName = getDisplayNameForParticipant(ownerAccountID) || login || report?.reportName;

    // If the policy expense chat is owned by this user, use the name of the policy as the report name.
    if (report?.isOwnPolicyExpenseChat) {
        return getPolicyName(report, false, policy);
    }

    let policyExpenseChatRole = 'user';
    const policyItem = allPolicies?.[`${ONYXKEYS.COLLECTION.POLICY}${report?.policyID}`];
    if (policyItem) {
        policyExpenseChatRole = policyItem.role || 'user';
    }

    // If this user is not admin and this policy expense chat has been archived because of account merging, this must be an old workspace chat
    // of the account which was merged into the current user's account. Use the name of the policy as the name of the report.
    if (isArchivedRoom(report)) {
        const lastAction = ReportActionsUtils.getLastVisibleAction(report?.reportID ?? '-1');
        const archiveReason = ReportActionsUtils.isClosedAction(lastAction) ? ReportActionsUtils.getOriginalMessage(lastAction)?.reason : CONST.REPORT.ARCHIVE_REASON.DEFAULT;
        if (archiveReason === CONST.REPORT.ARCHIVE_REASON.ACCOUNT_MERGED && policyExpenseChatRole !== CONST.POLICY.ROLE.ADMIN) {
            return getPolicyName(report, false, policy);
        }
    }

    // If user can see this report and they are not its owner, they must be an admin and the report name should be the name of the policy member
    return reportOwnerDisplayName;
}

/**
 * Given a report field, check if the field is for the report title.
 */
function isReportFieldOfTypeTitle(reportField: OnyxEntry<PolicyReportField>): boolean {
    return reportField?.type === 'formula' && reportField?.fieldID === CONST.REPORT_FIELD_TITLE_FIELD_ID;
}

/**
 * Check if Report has any held expenses
 */
function isHoldCreator(transaction: OnyxEntry<Transaction>, reportID: string): boolean {
    const holdReportAction = ReportActionsUtils.getReportAction(reportID, `${transaction?.comment?.hold ?? ''}`);
    return isActionCreator(holdReportAction);
}

/**
 * Check if report fields are available to use in a report
 */
function reportFieldsEnabled(report: Report) {
    return Permissions.canUseReportFields(allBetas ?? []) && isPaidGroupPolicyExpenseReport(report);
}

/**
 * Given a report field, check if the field can be edited or not.
 * For title fields, its considered disabled if `deletable` prop is `true` (https://github.com/Expensify/App/issues/35043#issuecomment-1911275433)
 * For non title fields, its considered disabled if:
 * 1. The user is not admin of the report
 * 2. Report is settled or it is closed
 */
function isReportFieldDisabled(report: OnyxEntry<Report>, reportField: OnyxEntry<PolicyReportField>, policy: OnyxEntry<Policy>): boolean {
    const isReportSettled = isSettled(report?.reportID);
    const isReportClosed = isClosedReport(report);
    const isTitleField = isReportFieldOfTypeTitle(reportField);
    const isAdmin = isPolicyAdmin(report?.policyID ?? '-1', {[`${ONYXKEYS.COLLECTION.POLICY}${policy?.id ?? '-1'}`]: policy});
    return isTitleField ? !reportField?.deletable : !isAdmin && (isReportSettled || isReportClosed);
}

/**
 * Given a set of report fields, return the field of type formula
 */
function getFormulaTypeReportField(reportFields: Record<string, PolicyReportField>) {
    return Object.values(reportFields).find((field) => field?.type === 'formula');
}

/**
 * Given a set of report fields, return the field that refers to title
 */
function getTitleReportField(reportFields: Record<string, PolicyReportField>) {
    return Object.values(reportFields).find((field) => isReportFieldOfTypeTitle(field));
}

/**
 * Get the key for a report field
 */
function getReportFieldKey(reportFieldId: string) {
    // We don't need to add `expensify_` prefix to the title field key, because backend stored title under a unique key `text_title`,
    // and all the other report field keys are stored under `expensify_FIELD_ID`.
    if (reportFieldId === CONST.REPORT_FIELD_TITLE_FIELD_ID) {
        return reportFieldId;
    }

    return `expensify_${reportFieldId}`;
}

/**
 * Get the report fields attached to the policy given policyID
 */
function getReportFieldsByPolicyID(policyID: string): Record<string, PolicyReportField> {
    const policyReportFields = Object.entries(allPolicies ?? {}).find(([key]) => key.replace(ONYXKEYS.COLLECTION.POLICY, '') === policyID);
    const fieldList = policyReportFields?.[1]?.fieldList;

    if (!policyReportFields || !fieldList) {
        return {};
    }

    return fieldList;
}

/**
 * Get the report fields that we should display a MoneyReportView gets opened
 */

function getAvailableReportFields(report: Report, policyReportFields: PolicyReportField[]): PolicyReportField[] {
    // Get the report fields that are attached to a report. These will persist even if a field is deleted from the policy.
    const reportFields = Object.values(report.fieldList ?? {});
    const reportIsSettled = isSettled(report.reportID);

    // If the report is settled, we don't want to show any new field that gets added to the policy.
    if (reportIsSettled) {
        return reportFields;
    }

    // If the report is unsettled, we want to merge the new fields that get added to the policy with the fields that
    // are attached to the report.
    const mergedFieldIds = Array.from(new Set([...policyReportFields.map(({fieldID}) => fieldID), ...reportFields.map(({fieldID}) => fieldID)]));

    const fields = mergedFieldIds.map((id) => {
        const field = report?.fieldList?.[getReportFieldKey(id)];

        if (field) {
            return field;
        }

        const policyReportField = policyReportFields.find(({fieldID}) => fieldID === id);

        if (policyReportField) {
            return policyReportField;
        }

        return null;
    });

    return fields.filter(Boolean) as PolicyReportField[];
}

/**
 * Get the title for an IOU or expense chat which will be showing the payer and the amount
 */
function getMoneyRequestReportName(report: OnyxEntry<Report>, policy?: OnyxEntry<Policy>): string {
    const isReportSettled = isSettled(report?.reportID ?? '-1');
    const reportFields = isReportSettled ? report?.fieldList : getReportFieldsByPolicyID(report?.policyID ?? '-1');
    const titleReportField = getFormulaTypeReportField(reportFields ?? {});

    if (titleReportField && report?.reportName && reportFieldsEnabled(report)) {
        return report.reportName;
    }

    const moneyRequestTotal = getMoneyRequestSpendBreakdown(report).totalDisplaySpend;
    const formattedAmount = CurrencyUtils.convertToDisplayString(moneyRequestTotal, report?.currency);
    let payerOrApproverName = isExpenseReport(report) ? getPolicyName(report, false, policy) : getDisplayNameForParticipant(report?.managerID) ?? '';
    const payerPaidAmountMessage = Localize.translateLocal('iou.payerPaidAmount', {
        payer: payerOrApproverName,
        amount: formattedAmount,
    });

    if (isReportApproved(report)) {
        return Localize.translateLocal('iou.managerApprovedAmount', {
            manager: payerOrApproverName,
            amount: formattedAmount,
        });
    }

    if (report?.isWaitingOnBankAccount) {
        return `${payerPaidAmountMessage} ${CONST.DOT_SEPARATOR} ${Localize.translateLocal('iou.pending')}`;
    }

    if (!isSettled(report?.reportID) && hasNonReimbursableTransactions(report?.reportID)) {
        payerOrApproverName = getDisplayNameForParticipant(report?.ownerAccountID) ?? '';
        return Localize.translateLocal('iou.payerSpentAmount', {payer: payerOrApproverName, amount: formattedAmount});
    }

    if (isProcessingReport(report) || isOpenExpenseReport(report) || isOpenInvoiceReport(report) || moneyRequestTotal === 0) {
        return Localize.translateLocal('iou.payerOwesAmount', {payer: payerOrApproverName, amount: formattedAmount});
    }

    return payerPaidAmountMessage;
}

/**
 * Gets transaction created, amount, currency, comment, and waypoints (for distance expense)
 * into a flat object. Used for displaying transactions and sending them in API commands
 */

function getTransactionDetails(transaction: OnyxInputOrEntry<Transaction>, createdDateFormat: string = CONST.DATE.FNS_FORMAT_STRING): TransactionDetails | undefined {
    if (!transaction) {
        return;
    }
    const report = getReportOrDraftReport(transaction?.reportID);
    return {
        created: TransactionUtils.getFormattedCreated(transaction, createdDateFormat),
        amount: TransactionUtils.getAmount(transaction, !isEmptyObject(report) && isExpenseReport(report)),
        taxAmount: TransactionUtils.getTaxAmount(transaction, !isEmptyObject(report) && isExpenseReport(report)),
        taxCode: TransactionUtils.getTaxCode(transaction),
        currency: TransactionUtils.getCurrency(transaction),
        comment: TransactionUtils.getDescription(transaction),
        merchant: TransactionUtils.getMerchant(transaction),
        waypoints: TransactionUtils.getWaypoints(transaction),
        category: TransactionUtils.getCategory(transaction),
        billable: TransactionUtils.getBillable(transaction),
        tag: TransactionUtils.getTag(transaction),
        mccGroup: TransactionUtils.getMCCGroup(transaction),
        cardID: TransactionUtils.getCardID(transaction),
        originalAmount: TransactionUtils.getOriginalAmount(transaction),
        originalCurrency: TransactionUtils.getOriginalCurrency(transaction),
    };
}

function getTransactionCommentObject(transaction: OnyxEntry<Transaction>): Comment {
    return {
        ...transaction?.comment,
        waypoints: TransactionUtils.getWaypoints(transaction),
    };
}

/**
 * Can only edit if:
 *
 * - in case of IOU report
 *    - the current user is the requestor and is not settled yet
 * - in case of expense report
 *    - the current user is the requestor and is not settled yet
 *    - the current user is the manager of the report
 *    - or the current user is an admin on the policy the expense report is tied to
 *
 *    This is used in conjunction with canEditRestrictedField to control editing of specific fields like amount, currency, created, receipt, and distance.
 *    On its own, it only controls allowing/disallowing navigating to the editing pages or showing/hiding the 'Edit' icon on report actions
 */
function canEditMoneyRequest(reportAction: OnyxInputOrEntry<ReportAction<typeof CONST.REPORT.ACTIONS.TYPE.IOU>>): boolean {
    const isDeleted = ReportActionsUtils.isDeletedAction(reportAction);

    if (isDeleted) {
        return false;
    }

    const allowedReportActionType: Array<ValueOf<typeof CONST.IOU.REPORT_ACTION_TYPE>> = [CONST.IOU.REPORT_ACTION_TYPE.TRACK, CONST.IOU.REPORT_ACTION_TYPE.CREATE];
    const originalMessage = ReportActionsUtils.getOriginalMessage(reportAction);
    const actionType = originalMessage?.type;

    if (!actionType || !allowedReportActionType.includes(actionType)) {
        return false;
    }

    const moneyRequestReportID = originalMessage?.IOUReportID ?? -1;

    if (!moneyRequestReportID) {
        return actionType === CONST.IOU.REPORT_ACTION_TYPE.TRACK;
    }

    const moneyRequestReport = getReportOrDraftReport(String(moneyRequestReportID));
    const isRequestor = currentUserAccountID === reportAction?.actorAccountID;

    if (isIOUReport(moneyRequestReport)) {
        return isProcessingReport(moneyRequestReport) && isRequestor;
    }

    const policy = getPolicy(moneyRequestReport?.policyID ?? '-1');
    const isAdmin = policy?.role === CONST.POLICY.ROLE.ADMIN;
    const isManager = currentUserAccountID === moneyRequestReport?.managerID;

    if (isInvoiceReport(moneyRequestReport) && isManager) {
        return false;
    }

    // Admin & managers can always edit coding fields such as tag, category, billable, etc. As long as the report has a state higher than OPEN.
    if ((isAdmin || isManager) && !isOpenExpenseReport(moneyRequestReport)) {
        return true;
    }

    return !isReportApproved(moneyRequestReport) && !isSettled(moneyRequestReport?.reportID) && isRequestor;
}

/**
 * Checks if the current user can edit the provided property of an expense
 *
 */
function canEditFieldOfMoneyRequest(reportAction: OnyxInputOrEntry<ReportAction>, fieldToEdit: ValueOf<typeof CONST.EDIT_REQUEST_FIELD>): boolean {
    // A list of fields that cannot be edited by anyone, once an expense has been settled
    const restrictedFields: string[] = [
        CONST.EDIT_REQUEST_FIELD.AMOUNT,
        CONST.EDIT_REQUEST_FIELD.CURRENCY,
        CONST.EDIT_REQUEST_FIELD.MERCHANT,
        CONST.EDIT_REQUEST_FIELD.DATE,
        CONST.EDIT_REQUEST_FIELD.RECEIPT,
        CONST.EDIT_REQUEST_FIELD.DISTANCE,
    ];

    if (!ReportActionsUtils.isMoneyRequestAction(reportAction) || !canEditMoneyRequest(reportAction)) {
        return false;
    }

    // If we're editing fields such as category, tag, description, etc. the check above should be enough for handling the permission
    if (!restrictedFields.includes(fieldToEdit)) {
        return true;
    }

    const iouMessage = ReportActionsUtils.getOriginalMessage(reportAction);
    const moneyRequestReport = ReportConnection.getAllReports()?.[`${ONYXKEYS.COLLECTION.REPORT}${iouMessage?.IOUReportID}`] ?? ({} as Report);
    const transaction = allTransactions?.[`${ONYXKEYS.COLLECTION.TRANSACTION}${iouMessage?.IOUTransactionID}`] ?? ({} as Transaction);

    if (isSettled(String(moneyRequestReport.reportID)) || isReportApproved(String(moneyRequestReport.reportID))) {
        return false;
    }

    if (
        (fieldToEdit === CONST.EDIT_REQUEST_FIELD.AMOUNT || fieldToEdit === CONST.EDIT_REQUEST_FIELD.CURRENCY || fieldToEdit === CONST.EDIT_REQUEST_FIELD.DATE) &&
        TransactionUtils.isCardTransaction(transaction)
    ) {
        return false;
    }

    if ((fieldToEdit === CONST.EDIT_REQUEST_FIELD.AMOUNT || fieldToEdit === CONST.EDIT_REQUEST_FIELD.CURRENCY) && TransactionUtils.isDistanceRequest(transaction)) {
        const policy = getPolicy(moneyRequestReport?.reportID ?? '-1');
        const isAdmin = isExpenseReport(moneyRequestReport) && policy?.role === CONST.POLICY.ROLE.ADMIN;
        const isManager = isExpenseReport(moneyRequestReport) && currentUserAccountID === moneyRequestReport?.managerID;

        return isAdmin || isManager;
    }

    if (fieldToEdit === CONST.EDIT_REQUEST_FIELD.RECEIPT) {
        const isRequestor = currentUserAccountID === reportAction?.actorAccountID;
        return !isInvoiceReport(moneyRequestReport) && !TransactionUtils.isReceiptBeingScanned(transaction) && !TransactionUtils.isDistanceRequest(transaction) && isRequestor;
    }

    return true;
}

/**
 * Can only edit if:
 *
 * - It was written by the current user
 * - It's an ADD_COMMENT that is not an attachment
 * - It's an expense where conditions for editability are defined in canEditMoneyRequest method
 * - It's not pending deletion
 */
function canEditReportAction(reportAction: OnyxInputOrEntry<ReportAction>): boolean {
    const isCommentOrIOU = reportAction?.actionName === CONST.REPORT.ACTIONS.TYPE.ADD_COMMENT || reportAction?.actionName === CONST.REPORT.ACTIONS.TYPE.IOU;
    const message = reportAction ? ReportActionsUtils.getReportActionMessage(reportAction) : undefined;

    return !!(
        reportAction?.actorAccountID === currentUserAccountID &&
        isCommentOrIOU &&
        (!ReportActionsUtils.isMoneyRequestAction(reportAction) || canEditMoneyRequest(reportAction)) && // Returns true for non-IOU actions
        !isReportMessageAttachment(message) &&
        (isEmptyObject(reportAction.attachmentInfo) || !reportAction.isOptimisticAction) &&
        !ReportActionsUtils.isDeletedAction(reportAction) &&
        !ReportActionsUtils.isCreatedTaskReportAction(reportAction) &&
        reportAction?.pendingAction !== CONST.RED_BRICK_ROAD_PENDING_ACTION.DELETE
    );
}

function canHoldUnholdReportAction(reportAction: OnyxInputOrEntry<ReportAction>): {canHoldRequest: boolean; canUnholdRequest: boolean} {
    if (!ReportActionsUtils.isMoneyRequestAction(reportAction)) {
        return {canHoldRequest: false, canUnholdRequest: false};
    }

    const moneyRequestReportID = ReportActionsUtils.getOriginalMessage(reportAction)?.IOUReportID ?? 0;
    const moneyRequestReport = getReportOrDraftReport(String(moneyRequestReportID));

    if (!moneyRequestReportID || !moneyRequestReport) {
        return {canHoldRequest: false, canUnholdRequest: false};
    }

    const isRequestSettled = isSettled(moneyRequestReport?.reportID);
    const isApproved = isReportApproved(moneyRequestReport);
    const transactionID = moneyRequestReport ? ReportActionsUtils.getOriginalMessage(reportAction)?.IOUTransactionID : 0;
    const transaction = allTransactions?.[`${ONYXKEYS.COLLECTION.TRANSACTION}${transactionID}`] ?? ({} as Transaction);

    const parentReport = getReportOrDraftReport(String(moneyRequestReport.parentReportID));
    const parentReportAction = ReportActionsUtils.getParentReportAction(moneyRequestReport);

    const isRequestIOU = parentReport?.type === 'iou';
    const isRequestHoldCreator = isHoldCreator(transaction, moneyRequestReport?.reportID) && isRequestIOU;
    const isTrackExpenseMoneyReport = isTrackExpenseReport(moneyRequestReport);
    const isActionOwner =
        typeof parentReportAction?.actorAccountID === 'number' &&
        typeof currentUserPersonalDetails?.accountID === 'number' &&
        parentReportAction.actorAccountID === currentUserPersonalDetails?.accountID;
    const isApprover = isMoneyRequestReport(moneyRequestReport) && moneyRequestReport?.managerID !== null && currentUserPersonalDetails?.accountID === moneyRequestReport?.managerID;
    const isOnHold = TransactionUtils.isOnHold(transaction);
    const isScanning = TransactionUtils.hasReceipt(transaction) && TransactionUtils.isReceiptBeingScanned(transaction);

    const canModifyStatus = !isTrackExpenseMoneyReport && (isPolicyAdmin || isActionOwner || isApprover);
    const isDeletedParentAction = isEmptyObject(parentReportAction) || ReportActionsUtils.isDeletedAction(parentReportAction);

    const canHoldOrUnholdRequest = !isRequestSettled && !isApproved && !isDeletedParentAction;
    const canHoldRequest = canHoldOrUnholdRequest && !isOnHold && (isRequestHoldCreator || (!isRequestIOU && canModifyStatus)) && !isScanning && !!transaction?.reimbursable;
    const canUnholdRequest = !!(canHoldOrUnholdRequest && isOnHold && (isRequestHoldCreator || (!isRequestIOU && canModifyStatus))) && !!transaction?.reimbursable;

    return {canHoldRequest, canUnholdRequest};
}

const changeMoneyRequestHoldStatus = (reportAction: OnyxEntry<ReportAction>, backTo?: string): void => {
    if (!ReportActionsUtils.isMoneyRequestAction(reportAction)) {
        return;
    }
    const moneyRequestReportID = ReportActionsUtils.getOriginalMessage(reportAction)?.IOUReportID ?? 0;

    const moneyRequestReport = getReportOrDraftReport(String(moneyRequestReportID));
    if (!moneyRequestReportID || !moneyRequestReport) {
        return;
    }

    const transactionID = ReportActionsUtils.getOriginalMessage(reportAction)?.IOUTransactionID ?? '';
    const transaction = allTransactions?.[`${ONYXKEYS.COLLECTION.TRANSACTION}${transactionID}`] ?? ({} as Transaction);
    const isOnHold = TransactionUtils.isOnHold(transaction);
    const policy = allPolicies?.[`${ONYXKEYS.COLLECTION.POLICY}${moneyRequestReport.policyID}`] ?? null;

    if (isOnHold) {
        IOU.unholdRequest(transactionID, reportAction.childReportID ?? '');
    } else {
        const activeRoute = encodeURIComponent(Navigation.getActiveRouteWithoutParams());
        // eslint-disable-next-line @typescript-eslint/prefer-nullish-coalescing
        Navigation.navigate(ROUTES.MONEY_REQUEST_HOLD_REASON.getRoute(policy?.type ?? CONST.POLICY.TYPE.PERSONAL, transactionID, reportAction.childReportID ?? '', backTo || activeRoute));
    }
};

/**
 * Gets all transactions on an IOU report with a receipt
 */
function getTransactionsWithReceipts(iouReportID: string | undefined): Transaction[] {
    const transactions = TransactionUtils.getAllReportTransactions(iouReportID);
    return transactions.filter((transaction) => TransactionUtils.hasReceipt(transaction));
}

/**
 * For report previews, we display a "Receipt scan in progress" indicator
 * instead of the report total only when we have no report total ready to show. This is the case when
 * all requests are receipts that are being SmartScanned. As soon as we have a non-receipt request,
 * or as soon as one receipt request is done scanning, we have at least one
 * "ready" expense, and we remove this indicator to show the partial report total.
 */
function areAllRequestsBeingSmartScanned(iouReportID: string, reportPreviewAction: OnyxEntry<ReportAction>): boolean {
    const transactionsWithReceipts = getTransactionsWithReceipts(iouReportID);
    // If we have more requests than requests with receipts, we have some manual requests
    if (ReportActionsUtils.getNumberOfMoneyRequests(reportPreviewAction) > transactionsWithReceipts.length) {
        return false;
    }
    return transactionsWithReceipts.every((transaction) => TransactionUtils.isReceiptBeingScanned(transaction));
}

/**
 * Get the transactions related to a report preview with receipts
 * Get the details linked to the IOU reportAction
 *
 * NOTE: This method is only meant to be used inside this action file. Do not export and use it elsewhere. Use withOnyx or Onyx.connect() instead.
 */
function getLinkedTransaction(reportAction: OnyxEntry<ReportAction | OptimisticIOUReportAction>): OnyxEntry<Transaction> {
    let transactionID = '';

    if (ReportActionsUtils.isMoneyRequestAction(reportAction)) {
        transactionID = ReportActionsUtils.getOriginalMessage(reportAction)?.IOUTransactionID ?? '-1';
    }

    return allTransactions?.[`${ONYXKEYS.COLLECTION.TRANSACTION}${transactionID}`];
}

/**
 * Check if any of the transactions in the report has required missing fields
 */
function hasMissingSmartscanFields(iouReportID: string): boolean {
    return TransactionUtils.getAllReportTransactions(iouReportID).some(TransactionUtils.hasMissingSmartscanFields);
}

/**
 * Check if iouReportID has required missing fields
 */
function shouldShowRBRForMissingSmartscanFields(iouReportID: string): boolean {
    const reportActions = Object.values(ReportActionsUtils.getAllReportActions(iouReportID));
    return reportActions.some((action) => {
        if (!ReportActionsUtils.isMoneyRequestAction(action)) {
            return false;
        }
        const transaction = getLinkedTransaction(action);
        if (isEmptyObject(transaction)) {
            return false;
        }
        if (!ReportActionsUtils.wasActionTakenByCurrentUser(action)) {
            return false;
        }
        return TransactionUtils.hasMissingSmartscanFields(transaction);
    });
}

/**
 * Given a parent IOU report action get report name for the LHN.
 */
function getTransactionReportName(reportAction: OnyxEntry<ReportAction | OptimisticIOUReportAction>): string {
    if (ReportActionsUtils.isReversedTransaction(reportAction)) {
        return Localize.translateLocal('parentReportAction.reversedTransaction');
    }

    if (ReportActionsUtils.isDeletedAction(reportAction)) {
        return Localize.translateLocal('parentReportAction.deletedExpense');
    }

    const transaction = getLinkedTransaction(reportAction);

    if (isEmptyObject(transaction)) {
        // Transaction data might be empty on app's first load, if so we fallback to Expense/Track Expense
        return ReportActionsUtils.isTrackExpenseAction(reportAction) ? Localize.translateLocal('iou.trackExpense') : Localize.translateLocal('iou.expense');
    }

    if (TransactionUtils.hasReceipt(transaction) && TransactionUtils.isReceiptBeingScanned(transaction)) {
        return Localize.translateLocal('iou.receiptScanning');
    }

    if (TransactionUtils.hasMissingSmartscanFields(transaction)) {
        return Localize.translateLocal('iou.receiptMissingDetails');
    }

    if (TransactionUtils.isFetchingWaypointsFromServer(transaction) && TransactionUtils.getMerchant(transaction) === Localize.translateLocal('iou.fieldPending')) {
        return Localize.translateLocal('iou.fieldPending');
    }

    const transactionDetails = getTransactionDetails(transaction);

    const formattedAmount = CurrencyUtils.convertToDisplayString(transactionDetails?.amount ?? 0, transactionDetails?.currency) ?? '';
    const comment = (!TransactionUtils.isMerchantMissing(transaction) ? transactionDetails?.merchant : transactionDetails?.comment) ?? '';
    if (ReportActionsUtils.isTrackExpenseAction(reportAction)) {
        return Localize.translateLocal('iou.threadTrackReportName', {formattedAmount, comment});
    }
    if (ReportActionsUtils.isSentMoneyReportAction(reportAction)) {
        return getIOUReportActionDisplayMessage(reportAction as ReportAction, transaction);
    }
    return Localize.translateLocal('iou.threadExpenseReportName', {formattedAmount, comment});
}

/**
 * Get expense message for an IOU report
 *
 * @param [iouReportAction] This is always an IOU action. When necessary, report preview actions will be unwrapped and the child iou report action is passed here (the original report preview
 *     action will be passed as `originalReportAction` in this case).
 * @param [originalReportAction] This can be either a report preview action or the IOU action. This will be the original report preview action in cases where `iouReportAction` was unwrapped
 *     from a report preview action. Otherwise, it will be the same as `iouReportAction`.
 */
function getReportPreviewMessage(
    reportOrID: OnyxInputOrEntry<Report> | string,
    iouReportAction: OnyxInputOrEntry<ReportAction> = null,
    shouldConsiderScanningReceiptOrPendingRoute = false,
    isPreviewMessageForParentChatReport = false,
    policy?: OnyxInputOrEntry<Policy>,
    isForListPreview = false,
    originalReportAction: OnyxInputOrEntry<ReportAction> = iouReportAction,
): string {
    const report = typeof reportOrID === 'string' ? ReportConnection.getAllReports()?.[`${ONYXKEYS.COLLECTION.REPORT}${reportOrID}`] : reportOrID;
    const reportActionMessage = ReportActionsUtils.getReportActionHtml(iouReportAction);

    if (isEmptyObject(report) || !report?.reportID) {
        // The iouReport is not found locally after SignIn because the OpenApp API won't return iouReports if they're settled
        // As a temporary solution until we know how to solve this the best, we just use the message that returned from BE
        return reportActionMessage;
    }

    if (!isEmptyObject(iouReportAction) && !isIOUReport(report) && iouReportAction && ReportActionsUtils.isSplitBillAction(iouReportAction)) {
        // This covers group chats where the last action is a split expense action
        const linkedTransaction = getLinkedTransaction(iouReportAction);
        if (isEmptyObject(linkedTransaction)) {
            return reportActionMessage;
        }

        if (!isEmptyObject(linkedTransaction)) {
            if (TransactionUtils.isReceiptBeingScanned(linkedTransaction)) {
                return Localize.translateLocal('iou.receiptScanning');
            }

            if (TransactionUtils.hasMissingSmartscanFields(linkedTransaction)) {
                return Localize.translateLocal('iou.receiptMissingDetails');
            }

            const transactionDetails = getTransactionDetails(linkedTransaction);
            const formattedAmount = CurrencyUtils.convertToDisplayString(transactionDetails?.amount ?? 0, transactionDetails?.currency);
            return Localize.translateLocal('iou.didSplitAmount', {formattedAmount, comment: transactionDetails?.comment ?? ''});
        }
    }

    if (!isEmptyObject(iouReportAction) && !isIOUReport(report) && iouReportAction && ReportActionsUtils.isTrackExpenseAction(iouReportAction)) {
        // This covers group chats where the last action is a track expense action
        const linkedTransaction = getLinkedTransaction(iouReportAction);
        if (isEmptyObject(linkedTransaction)) {
            return reportActionMessage;
        }

        if (!isEmptyObject(linkedTransaction)) {
            if (TransactionUtils.isReceiptBeingScanned(linkedTransaction)) {
                return Localize.translateLocal('iou.receiptScanning');
            }

            if (TransactionUtils.hasMissingSmartscanFields(linkedTransaction)) {
                return Localize.translateLocal('iou.receiptMissingDetails');
            }

            const transactionDetails = getTransactionDetails(linkedTransaction);
            const formattedAmount = CurrencyUtils.convertToDisplayString(transactionDetails?.amount ?? 0, transactionDetails?.currency);
            return Localize.translateLocal('iou.trackedAmount', {formattedAmount, comment: transactionDetails?.comment ?? ''});
        }
    }

    const containsNonReimbursable = hasNonReimbursableTransactions(report.reportID);
    const totalAmount = getMoneyRequestSpendBreakdown(report).totalDisplaySpend;

    const policyName = getPolicyName(report, false, policy);
    const payerName = isExpenseReport(report) ? policyName : getDisplayNameForParticipant(report.managerID, !isPreviewMessageForParentChatReport);

    const formattedAmount = CurrencyUtils.convertToDisplayString(totalAmount, report.currency);

    if (isReportApproved(report) && isPaidGroupPolicy(report)) {
        return Localize.translateLocal('iou.managerApprovedAmount', {
            manager: payerName ?? '',
            amount: formattedAmount,
        });
    }

    let linkedTransaction;
    if (!isEmptyObject(iouReportAction) && shouldConsiderScanningReceiptOrPendingRoute && iouReportAction && ReportActionsUtils.isMoneyRequestAction(iouReportAction)) {
        linkedTransaction = getLinkedTransaction(iouReportAction);
    }

    if (!isEmptyObject(linkedTransaction) && TransactionUtils.hasReceipt(linkedTransaction) && TransactionUtils.isReceiptBeingScanned(linkedTransaction)) {
        return Localize.translateLocal('iou.receiptScanning');
    }

    if (!isEmptyObject(linkedTransaction) && TransactionUtils.isFetchingWaypointsFromServer(linkedTransaction) && !TransactionUtils.getAmount(linkedTransaction)) {
        return Localize.translateLocal('iou.fieldPending');
    }

    const originalMessage = !isEmptyObject(iouReportAction) && ReportActionsUtils.isMoneyRequestAction(iouReportAction) ? ReportActionsUtils.getOriginalMessage(iouReportAction) : undefined;

    // Show Paid preview message if it's settled or if the amount is paid & stuck at receivers end for only chat reports.
    if (isSettled(report.reportID) || (report.isWaitingOnBankAccount && isPreviewMessageForParentChatReport)) {
        // A settled report preview message can come in three formats "paid ... elsewhere" or "paid ... with Expensify"
        let translatePhraseKey: TranslationPaths = 'iou.paidElsewhereWithAmount';
        if (isPreviewMessageForParentChatReport) {
            translatePhraseKey = 'iou.payerPaidAmount';
        } else if (
            [CONST.IOU.PAYMENT_TYPE.VBBA, CONST.IOU.PAYMENT_TYPE.EXPENSIFY].some((paymentType) => paymentType === originalMessage?.paymentType) ||
            !!reportActionMessage.match(/ (with Expensify|using Expensify)$/) ||
            report.isWaitingOnBankAccount
        ) {
            translatePhraseKey = 'iou.paidWithExpensifyWithAmount';
        }

        let actualPayerName = report.managerID === currentUserAccountID ? '' : getDisplayNameForParticipant(report.managerID, true);
        actualPayerName = actualPayerName && isForListPreview && !isPreviewMessageForParentChatReport ? `${actualPayerName}:` : actualPayerName;
        const payerDisplayName = isPreviewMessageForParentChatReport ? payerName : actualPayerName;

        return Localize.translateLocal(translatePhraseKey, {amount: formattedAmount, payer: payerDisplayName ?? ''});
    }

    if (report.isWaitingOnBankAccount) {
        const submitterDisplayName = getDisplayNameForParticipant(report.ownerAccountID ?? -1, true) ?? '';
        return Localize.translateLocal('iou.waitingOnBankAccount', {submitterDisplayName});
    }

    const lastActorID = iouReportAction?.actorAccountID;
    let amount = originalMessage?.amount;
    let currency = originalMessage?.currency ? originalMessage?.currency : report.currency;

    if (!isEmptyObject(linkedTransaction)) {
        amount = TransactionUtils.getAmount(linkedTransaction, isExpenseReport(report));
        currency = TransactionUtils.getCurrency(linkedTransaction);
    }

    if (isEmptyObject(linkedTransaction) && !isEmptyObject(iouReportAction)) {
        linkedTransaction = getLinkedTransaction(iouReportAction);
    }

    let comment = !isEmptyObject(linkedTransaction) ? TransactionUtils.getDescription(linkedTransaction) : undefined;
    if (!isEmptyObject(originalReportAction) && ReportActionsUtils.isReportPreviewAction(originalReportAction) && ReportActionsUtils.getNumberOfMoneyRequests(originalReportAction) !== 1) {
        comment = undefined;
    }

    // if we have the amount in the originalMessage and lastActorID, we can use that to display the preview message for the latest expense
    if (amount !== undefined && lastActorID && !isPreviewMessageForParentChatReport) {
        const amountToDisplay = CurrencyUtils.convertToDisplayString(Math.abs(amount), currency);

        // We only want to show the actor name in the preview if it's not the current user who took the action
        const requestorName = lastActorID && lastActorID !== currentUserAccountID ? getDisplayNameForParticipant(lastActorID, !isPreviewMessageForParentChatReport) : '';
        return `${requestorName ? `${requestorName}: ` : ''}${Localize.translateLocal('iou.submittedAmount', {formattedAmount: amountToDisplay, comment})}`;
    }

    if (containsNonReimbursable) {
        return Localize.translateLocal('iou.payerSpentAmount', {payer: getDisplayNameForParticipant(report.ownerAccountID) ?? '', amount: formattedAmount});
    }

    return Localize.translateLocal('iou.payerOwesAmount', {payer: payerName ?? '', amount: formattedAmount, comment});
}

/**
 * Given the updates user made to the expense, compose the originalMessage
 * object of the modified expense action.
 *
 * At the moment, we only allow changing one transaction field at a time.
 */
function getModifiedExpenseOriginalMessage(
    oldTransaction: OnyxInputOrEntry<Transaction>,
    transactionChanges: TransactionChanges,
    isFromExpenseReport: boolean,
    policy: OnyxInputOrEntry<Policy>,
): OriginalMessageModifiedExpense {
    const originalMessage: OriginalMessageModifiedExpense = {};
    // Remark: Comment field is the only one which has new/old prefixes for the keys (newComment/ oldComment),
    // all others have old/- pattern such as oldCreated/created
    if ('comment' in transactionChanges) {
        originalMessage.oldComment = TransactionUtils.getDescription(oldTransaction);
        originalMessage.newComment = transactionChanges?.comment;
    }
    if ('created' in transactionChanges) {
        originalMessage.oldCreated = TransactionUtils.getFormattedCreated(oldTransaction);
        originalMessage.created = transactionChanges?.created;
    }
    if ('merchant' in transactionChanges) {
        originalMessage.oldMerchant = TransactionUtils.getMerchant(oldTransaction);
        originalMessage.merchant = transactionChanges?.merchant;
    }

    // The amount is always a combination of the currency and the number value so when one changes we need to store both
    // to match how we handle the modified expense action in oldDot
    const didAmountOrCurrencyChange = 'amount' in transactionChanges || 'currency' in transactionChanges;
    if (didAmountOrCurrencyChange) {
        originalMessage.oldAmount = TransactionUtils.getAmount(oldTransaction, isFromExpenseReport);
        originalMessage.amount = transactionChanges?.amount ?? transactionChanges.oldAmount;
        originalMessage.oldCurrency = TransactionUtils.getCurrency(oldTransaction);
        originalMessage.currency = transactionChanges?.currency ?? transactionChanges.oldCurrency;
    }

    if ('category' in transactionChanges) {
        originalMessage.oldCategory = TransactionUtils.getCategory(oldTransaction);
        originalMessage.category = transactionChanges?.category;
    }

    if ('tag' in transactionChanges) {
        originalMessage.oldTag = TransactionUtils.getTag(oldTransaction);
        originalMessage.tag = transactionChanges?.tag;
    }

    // We only want to display a tax rate update system message when tax rate is updated by user.
    // Tax rate can change as a result of currency update. In such cases, we want to skip displaying a system message, as discussed.
    const didTaxCodeChange = 'taxCode' in transactionChanges;
    if (didTaxCodeChange && !didAmountOrCurrencyChange) {
        originalMessage.oldTaxRate = policy?.taxRates?.taxes[TransactionUtils.getTaxCode(oldTransaction)]?.value;
        originalMessage.taxRate = transactionChanges?.taxCode && policy?.taxRates?.taxes[transactionChanges?.taxCode].value;
    }

    // We only want to display a tax amount update system message when tax amount is updated by user.
    // Tax amount can change as a result of amount, currency or tax rate update. In such cases, we want to skip displaying a system message, as discussed.
    if ('taxAmount' in transactionChanges && !(didAmountOrCurrencyChange || didTaxCodeChange)) {
        originalMessage.oldTaxAmount = TransactionUtils.getTaxAmount(oldTransaction, isFromExpenseReport);
        originalMessage.taxAmount = transactionChanges?.taxAmount;
        originalMessage.currency = TransactionUtils.getCurrency(oldTransaction);
    }

    if ('billable' in transactionChanges) {
        const oldBillable = TransactionUtils.getBillable(oldTransaction);
        originalMessage.oldBillable = oldBillable ? Localize.translateLocal('common.billable').toLowerCase() : Localize.translateLocal('common.nonBillable').toLowerCase();
        originalMessage.billable = transactionChanges?.billable ? Localize.translateLocal('common.billable').toLowerCase() : Localize.translateLocal('common.nonBillable').toLowerCase();
    }

    return originalMessage;
}

/**
 * Check if original message is an object and can be used as a ChangeLog type
 * @param originalMessage
 */
function isChangeLogObject(originalMessage?: OriginalMessageChangeLog): OriginalMessageChangeLog | undefined {
    if (originalMessage && typeof originalMessage === 'object') {
        return originalMessage;
    }
    return undefined;
}

/**
 * Build invited usernames for admin chat threads
 * @param parentReportAction
 * @param parentReportActionMessage
 */
function getAdminRoomInvitedParticipants(parentReportAction: OnyxEntry<ReportAction>, parentReportActionMessage: string) {
    if (isEmptyObject(parentReportAction)) {
        return parentReportActionMessage || Localize.translateLocal('parentReportAction.deletedMessage');
    }
    if (!ReportActionsUtils.getOriginalMessage(parentReportAction)) {
        return parentReportActionMessage || Localize.translateLocal('parentReportAction.deletedMessage');
    }
    if (!ReportActionsUtils.isPolicyChangeLogAction(parentReportAction) || !ReportActionsUtils.isRoomChangeLogAction(parentReportAction)) {
        return parentReportActionMessage || Localize.translateLocal('parentReportAction.deletedMessage');
    }

    const originalMessage = isChangeLogObject(ReportActionsUtils.getOriginalMessage(parentReportAction));
    const participantAccountIDs = originalMessage?.targetAccountIDs ?? [];

    const participants = participantAccountIDs.map((id: number) => {
        const name = getDisplayNameForParticipant(id);
        if (name && name?.length > 0) {
            return name;
        }
        return Localize.translateLocal('common.hidden');
    });
    const users = participants.length > 1 ? participants.join(` ${Localize.translateLocal('common.and')} `) : participants[0];
    if (!users) {
        return parentReportActionMessage;
    }
    const actionType = parentReportAction.actionName;
    const isInviteAction = actionType === CONST.REPORT.ACTIONS.TYPE.ROOM_CHANGE_LOG.INVITE_TO_ROOM || actionType === CONST.REPORT.ACTIONS.TYPE.POLICY_CHANGE_LOG.INVITE_TO_ROOM;

    const verbKey = isInviteAction ? 'workspace.invite.invited' : 'workspace.invite.removed';
    const prepositionKey = isInviteAction ? 'workspace.invite.to' : 'workspace.invite.from';

    const verb = Localize.translateLocal(verbKey);
    const preposition = Localize.translateLocal(prepositionKey);

    const roomName = originalMessage?.roomName ?? '';

    return roomName ? `${verb} ${users} ${preposition} ${roomName}` : `${verb} ${users}`;
}

/**
 * Get the invoice payer name based on its type:
 * - Individual - a receiver display name.
 * - Policy - a receiver policy name.
 */
function getInvoicePayerName(report: OnyxEntry<Report>): string {
    const invoiceReceiver = report?.invoiceReceiver;
    const isIndividual = invoiceReceiver?.type === CONST.REPORT.INVOICE_RECEIVER_TYPE.INDIVIDUAL;

    if (isIndividual) {
        return PersonalDetailsUtils.getDisplayNameOrDefault(allPersonalDetails?.[invoiceReceiver.accountID]);
    }

    return getPolicyName(report, false, allPolicies?.[`${ONYXKEYS.COLLECTION.POLICY}${invoiceReceiver?.policyID}`]);
}

/**
 * Parse html of reportAction into text
 */
function parseReportActionHtmlToText(reportAction: OnyxEntry<ReportAction>, reportID: string, childReportID?: string): string {
    if (!reportAction) {
        return '';
    }
    const key = `${reportID}_${reportAction.reportActionID}_${reportAction.lastModified}`;
    const cachedText = parsedReportActionMessageCache[key];
    if (cachedText !== undefined) {
        return cachedText;
    }

    const {html, text} = ReportActionsUtils.getReportActionMessage(reportAction) ?? {};

    if (!html) {
        return text ?? '';
    }

    const mentionReportRegex = /<mention-report reportID="(\d+)" *\/>/gi;
    const matches = html.matchAll(mentionReportRegex);

    const reportIDToName: Record<string, string> = {};
    for (const match of matches) {
        if (match[1] !== childReportID) {
            // eslint-disable-next-line @typescript-eslint/no-use-before-define
            reportIDToName[match[1]] = getReportName(getReportOrDraftReport(match[1])) ?? '';
        }
    }

    const mentionUserRegex = /<mention-user accountID="(\d+)" *\/>/gi;
    const accountIDToName: Record<string, string> = {};
    const accountIDs = Array.from(html.matchAll(mentionUserRegex), (mention) => Number(mention[1]));
    const logins = PersonalDetailsUtils.getLoginsByAccountIDs(accountIDs);
    accountIDs.forEach((id, index) => (accountIDToName[id] = logins[index]));

    const textMessage = Str.removeSMSDomain(parseHtmlToText(html, reportIDToName, accountIDToName));
    parsedReportActionMessageCache[key] = textMessage;

    return textMessage;
}

/**
 * Get the report action message for a report action.
 */
function getReportActionMessage(reportAction: OnyxEntry<ReportAction>, reportID?: string, childReportID?: string) {
    if (isEmptyObject(reportAction)) {
        return '';
    }
    if (reportAction.actionName === CONST.REPORT.ACTIONS.TYPE.HOLD) {
        return Localize.translateLocal('iou.heldExpense');
    }
    if (reportAction.actionName === CONST.REPORT.ACTIONS.TYPE.UNHOLD) {
        return Localize.translateLocal('iou.unheldExpense');
    }
    if (ReportActionsUtils.isApprovedOrSubmittedReportAction(reportAction)) {
        return ReportActionsUtils.getReportActionMessageText(reportAction);
    }
    if (ReportActionsUtils.isReimbursementQueuedAction(reportAction)) {
        return getReimbursementQueuedActionMessage(reportAction, getReportOrDraftReport(reportID), false);
    }

    return parseReportActionHtmlToText(reportAction, reportID ?? '', childReportID);
}

/**
 * Get the title for an invoice room.
 */
function getInvoicesChatName(report: OnyxEntry<Report>): string {
    const invoiceReceiver = report?.invoiceReceiver;
    const isIndividual = invoiceReceiver?.type === CONST.REPORT.INVOICE_RECEIVER_TYPE.INDIVIDUAL;
    const invoiceReceiverAccountID = isIndividual ? invoiceReceiver.accountID : -1;
    const invoiceReceiverPolicyID = isIndividual ? '' : invoiceReceiver?.policyID ?? '-1';
    const isCurrentUserReceiver =
        (isIndividual && invoiceReceiverAccountID === currentUserAccountID) || (!isIndividual && PolicyUtils.isPolicyEmployee(invoiceReceiverPolicyID, allPolicies));

    if (isCurrentUserReceiver) {
        return getPolicyName(report);
    }

    if (isIndividual) {
        return PersonalDetailsUtils.getDisplayNameOrDefault(allPersonalDetails?.[invoiceReceiverAccountID]);
    }

    // TODO: Check this flow in a scope of the Invoice V0.3
    return getPolicyName(report, false, allPolicies?.[`${ONYXKEYS.COLLECTION.POLICY}${invoiceReceiverPolicyID}`]);
}

/**
 * Get the title for a report.
 */
function getReportName(report: OnyxEntry<Report>, policy?: OnyxEntry<Policy>, parentReportActionParam?: OnyxInputOrEntry<ReportAction>): string {
    let formattedName: string | undefined;
    const parentReportAction = parentReportActionParam ?? ReportActionsUtils.getParentReportAction(report);
    if (isChatThread(report)) {
        if (!isEmptyObject(parentReportAction) && ReportActionsUtils.isTransactionThread(parentReportAction)) {
            formattedName = getTransactionReportName(parentReportAction);
            if (isArchivedRoom(report)) {
                formattedName += ` (${Localize.translateLocal('common.archived')})`;
            }
            return formatReportLastMessageText(formattedName);
        }

        if (ReportActionsUtils.getReportActionMessage(parentReportAction)?.isDeletedParentAction) {
            return Localize.translateLocal('parentReportAction.deletedMessage');
        }

        const isAttachment = ReportActionsUtils.isReportActionAttachment(!isEmptyObject(parentReportAction) ? parentReportAction : undefined);
        const parentReportActionMessage = getReportActionMessage(parentReportAction, report?.parentReportID, report?.reportID ?? '').replace(/(\r\n|\n|\r)/gm, ' ');
        if (isAttachment && parentReportActionMessage) {
            return `[${Localize.translateLocal('common.attachment')}]`;
        }
        if (
            ReportActionsUtils.getReportActionMessage(parentReportAction)?.moderationDecision?.decision === CONST.MODERATION.MODERATOR_DECISION_PENDING_HIDE ||
            ReportActionsUtils.getReportActionMessage(parentReportAction)?.moderationDecision?.decision === CONST.MODERATION.MODERATOR_DECISION_HIDDEN ||
            ReportActionsUtils.getReportActionMessage(parentReportAction)?.moderationDecision?.decision === CONST.MODERATION.MODERATOR_DECISION_PENDING_REMOVE
        ) {
            return Localize.translateLocal('parentReportAction.hiddenMessage');
        }
        if (isAdminRoom(report) || isUserCreatedPolicyRoom(report)) {
            return getAdminRoomInvitedParticipants(parentReportAction, parentReportActionMessage);
        }
        if (parentReportActionMessage && isArchivedRoom(report)) {
            return `${parentReportActionMessage} (${Localize.translateLocal('common.archived')})`;
        }
        if (!isEmptyObject(parentReportAction) && ReportActionsUtils.isModifiedExpenseAction(parentReportAction)) {
            return ModifiedExpenseMessage.getForReportAction(report?.reportID, parentReportAction);
        }

        if (isTripRoom(report)) {
            return report?.reportName ?? '';
        }

        return parentReportActionMessage;
    }

    if (isClosedExpenseReportWithNoExpenses(report)) {
        return Localize.translateLocal('parentReportAction.deletedReport');
    }

    if (isTaskReport(report) && isCanceledTaskReport(report, parentReportAction)) {
        return Localize.translateLocal('parentReportAction.deletedTask');
    }

    if (isGroupChat(report)) {
        return getGroupChatName(undefined, true, report) ?? '';
    }

    if (isChatRoom(report) || isTaskReport(report)) {
        formattedName = report?.reportName;
    }

    if (isPolicyExpenseChat(report)) {
        formattedName = getPolicyExpenseChatName(report, policy);
    }

    if (isMoneyRequestReport(report) || isInvoiceReport(report)) {
        formattedName = getMoneyRequestReportName(report, policy);
    }

    if (isInvoiceRoom(report)) {
        formattedName = getInvoicesChatName(report);
    }

    if (isArchivedRoom(report)) {
        formattedName += ` (${Localize.translateLocal('common.archived')})`;
    }

    if (isSelfDM(report)) {
        formattedName = getDisplayNameForParticipant(currentUserAccountID, undefined, undefined, true);
    }

    if (isInvoiceRoom(report)) {
        formattedName = getInvoicesChatName(report);
    }

    if (formattedName) {
        return formatReportLastMessageText(formattedName);
    }

    // Not a room or PolicyExpenseChat, generate title from first 5 other participants
    const participantsWithoutCurrentUser: number[] = [];
    Object.keys(report?.participants ?? {}).forEach((accountID) => {
        const accID = Number(accountID);
        if (accID !== currentUserAccountID && participantsWithoutCurrentUser.length < 5) {
            participantsWithoutCurrentUser.push(accID);
        }
    });
    const isMultipleParticipantReport = participantsWithoutCurrentUser.length > 1;
    return participantsWithoutCurrentUser.map((accountID) => getDisplayNameForParticipant(accountID, isMultipleParticipantReport)).join(', ');
}

/**
 * Get the payee name given a report.
 */
function getPayeeName(report: OnyxEntry<Report>): string | undefined {
    if (isEmptyObject(report)) {
        return undefined;
    }

    const participantsWithoutCurrentUser = Object.keys(report?.participants ?? {})
        .map(Number)
        .filter((accountID) => accountID !== currentUserAccountID);

    if (participantsWithoutCurrentUser.length === 0) {
        return undefined;
    }
    return getDisplayNameForParticipant(participantsWithoutCurrentUser[0], true);
}

/**
 * Get either the policyName or domainName the chat is tied to
 */
function getChatRoomSubtitle(report: OnyxEntry<Report>): string | undefined {
    if (isChatThread(report)) {
        return '';
    }
    if (isSelfDM(report)) {
        return Localize.translateLocal('reportActionsView.yourSpace');
    }
    if (isInvoiceRoom(report)) {
        return Localize.translateLocal('workspace.common.invoices');
    }
    if (!isDefaultRoom(report) && !isUserCreatedPolicyRoom(report) && !isPolicyExpenseChat(report)) {
        return '';
    }
    if (getChatType(report) === CONST.REPORT.CHAT_TYPE.DOMAIN_ALL) {
        // The domainAll rooms are just #domainName, so we ignore the prefix '#' to get the domainName
        return report?.reportName?.substring(1) ?? '';
    }
    if ((isPolicyExpenseChat(report) && !!report?.isOwnPolicyExpenseChat) || isExpenseReport(report)) {
        return Localize.translateLocal('workspace.common.workspace');
    }
    if (isArchivedRoom(report)) {
        return report?.oldPolicyName ?? '';
    }
    return getPolicyName(report);
}

/**
 * Get pending members for reports
 */
function getPendingChatMembers(accountIDs: number[], previousPendingChatMembers: PendingChatMember[], pendingAction: PendingAction): PendingChatMember[] {
    const pendingChatMembers = accountIDs.map((accountID) => ({accountID: accountID.toString(), pendingAction}));
    return [...previousPendingChatMembers, ...pendingChatMembers];
}

/**
 * Gets the parent navigation subtitle for the report
 */
function getParentNavigationSubtitle(report: OnyxEntry<Report>): ParentNavigationSummaryParams {
    const parentReport = getParentReport(report);
    if (isEmptyObject(parentReport)) {
        return {};
    }

    if (isInvoiceReport(report) || isInvoiceRoom(parentReport)) {
        let reportName = `${getPolicyName(parentReport)} & ${getInvoicePayerName(parentReport)}`;

        if (isArchivedRoom(parentReport)) {
            reportName += ` (${Localize.translateLocal('common.archived')})`;
        }

        return {
            reportName,
        };
    }

    return {
        reportName: getReportName(parentReport),
        workspaceName: getPolicyName(parentReport, true),
    };
}

/**
 * Navigate to the details page of a given report
 */
function navigateToDetailsPage(report: OnyxEntry<Report>) {
    const isSelfDMReport = isSelfDM(report);
    const isOneOnOneChatReport = isOneOnOneChat(report);
    const participantAccountID = getParticipantsAccountIDsForDisplay(report);

    if (isSelfDMReport || isOneOnOneChatReport) {
        Navigation.navigate(ROUTES.PROFILE.getRoute(participantAccountID[0]));
        return;
    }

    if (report?.reportID) {
        Navigation.navigate(ROUTES.REPORT_WITH_ID_DETAILS.getRoute(report?.reportID));
    }
}

/**
 * Go back to the details page of a given report
 */
function goBackToDetailsPage(report: OnyxEntry<Report>) {
    const isOneOnOneChatReport = isOneOnOneChat(report);
    const participantAccountID = getParticipantsAccountIDsForDisplay(report);

    if (isOneOnOneChatReport) {
        Navigation.navigate(ROUTES.PROFILE.getRoute(participantAccountID[0]));
        return;
    }

    Navigation.goBack(ROUTES.REPORT_SETTINGS.getRoute(report?.reportID ?? '-1'));
}

function navigateBackAfterDeleteTransaction(backRoute: Route | undefined) {
    if (!backRoute) {
        return;
    }
    const topmostCentralPaneRoute = Navigation.getTopMostCentralPaneRouteFromRootState();
    if (topmostCentralPaneRoute?.name === SCREENS.SEARCH.CENTRAL_PANE) {
        Navigation.dismissModal();
        return;
    }
    Navigation.goBack(backRoute);
}

/**
 * Go back to the previous page from the edit private page of a given report
 */
function goBackFromPrivateNotes(report: OnyxEntry<Report>, session: OnyxEntry<Session>) {
    if (isEmpty(report) || isEmpty(session) || !session.accountID) {
        return;
    }
    const currentUserPrivateNote = report.privateNotes?.[session.accountID]?.note ?? '';
    if (isEmpty(currentUserPrivateNote)) {
        const participantAccountIDs = getParticipantsAccountIDsForDisplay(report);

        if (isOneOnOneChat(report)) {
            Navigation.goBack(ROUTES.PROFILE.getRoute(participantAccountIDs[0]));
            return;
        }

        if (report?.reportID) {
            Navigation.goBack(ROUTES.REPORT_WITH_ID_DETAILS.getRoute(report?.reportID));
            return;
        }
    }
    Navigation.goBack(ROUTES.PRIVATE_NOTES_LIST.getRoute(report.reportID));
}

/**
 * Generate a random reportID up to 53 bits aka 9,007,199,254,740,991 (Number.MAX_SAFE_INTEGER).
 * There were approximately 98,000,000 reports with sequential IDs generated before we started using this approach, those make up roughly one billionth of the space for these numbers,
 * so we live with the 1 in a billion chance of a collision with an older ID until we can switch to 64-bit IDs.
 *
 * In a test of 500M reports (28 years of reports at our current max rate) we got 20-40 collisions meaning that
 * this is more than random enough for our needs.
 */
function generateReportID(): string {
    return (Math.floor(Math.random() * 2 ** 21) * 2 ** 32 + Math.floor(Math.random() * 2 ** 32)).toString();
}

function hasReportNameError(report: OnyxEntry<Report>): boolean {
    return !isEmptyObject(report?.errorFields?.reportName);
}

/**
 * Adds a domain to a short mention, converting it into a full mention with email or SMS domain.
 * @param mention The user mention to be converted.
 * @returns The converted mention as a full mention string or undefined if conversion is not applicable.
 */
function addDomainToShortMention(mention: string): string | undefined {
    if (!Str.isValidEmail(mention) && currentUserPrivateDomain) {
        const mentionWithEmailDomain = `${mention}@${currentUserPrivateDomain}`;
        if (allPersonalDetailLogins.includes(mentionWithEmailDomain)) {
            return mentionWithEmailDomain;
        }
    }
    if (Str.isValidE164Phone(mention)) {
        const mentionWithSmsDomain = PhoneNumber.addSMSDomainIfPhoneNumber(mention);
        if (allPersonalDetailLogins.includes(mentionWithSmsDomain)) {
            return mentionWithSmsDomain;
        }
    }
    return undefined;
}

/**
 * For comments shorter than or equal to 10k chars, convert the comment from MD into HTML because that's how it is stored in the database
 * For longer comments, skip parsing, but still escape the text, and display plaintext for performance reasons. It takes over 40s to parse a 100k long string!!
 */
function getParsedComment(text: string, parsingDetails?: ParsingDetails): string {
    let isGroupPolicyReport = false;
    if (parsingDetails?.reportID) {
        const currentReport = getReportOrDraftReport(parsingDetails?.reportID);
        isGroupPolicyReport = isReportInGroupPolicy(currentReport);
    }

    const parser = new ExpensiMark();
    const textWithMention = text.replace(CONST.REGEX.SHORT_MENTION, (match) => {
        if (!Str.isValidMention(match)) {
            return match;
        }
        const mention = match.substring(1);
        const mentionWithDomain = addDomainToShortMention(mention);
        return mentionWithDomain ? `@${mentionWithDomain}` : match;
    });

    return text.length <= CONST.MAX_MARKUP_LENGTH
        ? parser.replace(textWithMention, {shouldEscapeText: parsingDetails?.shouldEscapeText, disabledRules: isGroupPolicyReport ? [] : ['reportMentions']})
        : lodashEscape(text);
}

function getReportDescriptionText(report: Report): string {
    if (!report.description) {
        return '';
    }

    return parseHtmlToText(report.description);
}

function getPolicyDescriptionText(policy: OnyxEntry<Policy>): string {
    if (!policy?.description) {
        return '';
    }

    return parseHtmlToText(policy.description);
}

function buildOptimisticAddCommentReportAction(
    text?: string,
    file?: FileObject,
    actorAccountID?: number,
    createdOffset = 0,
    shouldEscapeText?: boolean,
    reportID?: string,
): OptimisticReportAction {
    const commentText = getParsedComment(text ?? '', {shouldEscapeText, reportID});
    const isAttachmentOnly = file && !text;
    const isTextOnly = text && !file;

    let htmlForNewComment;
    let textForNewComment;
    if (isAttachmentOnly) {
        htmlForNewComment = CONST.ATTACHMENT_UPLOADING_MESSAGE_HTML;
        textForNewComment = CONST.ATTACHMENT_UPLOADING_MESSAGE_HTML;
    } else if (isTextOnly) {
        htmlForNewComment = commentText;
        textForNewComment = parseHtmlToText(htmlForNewComment);
    } else {
        htmlForNewComment = `${commentText}<uploading-attachment>${CONST.ATTACHMENT_UPLOADING_MESSAGE_HTML}</uploading-attachment>`;
        textForNewComment = `${parseHtmlToText(commentText)}\n${CONST.ATTACHMENT_UPLOADING_MESSAGE_HTML}`;
    }

    const isAttachment = !text && file !== undefined;
    const attachmentInfo = file ?? {};
    const accountID = actorAccountID ?? currentUserAccountID;

    // Remove HTML from text when applying optimistic offline comment
    return {
        commentText,
        reportAction: {
            reportActionID: NumberUtils.rand64(),
            actionName: CONST.REPORT.ACTIONS.TYPE.ADD_COMMENT,
            actorAccountID: accountID,
            person: [
                {
                    style: 'strong',
                    text: allPersonalDetails?.[accountID ?? -1]?.displayName ?? currentUserEmail,
                    type: 'TEXT',
                },
            ],
            automatic: false,
            avatar: allPersonalDetails?.[accountID ?? -1]?.avatar,
            created: DateUtils.getDBTimeWithSkew(Date.now() + createdOffset),
            message: [
                {
                    translationKey: isAttachmentOnly ? CONST.TRANSLATION_KEYS.ATTACHMENT : '',
                    type: CONST.REPORT.MESSAGE.TYPE.COMMENT,
                    html: htmlForNewComment,
                    text: textForNewComment,
                },
            ],
            originalMessage: {
                html: htmlForNewComment,
                whisperedTo: [],
            },
            isFirstItem: false,
            isAttachment,
            attachmentInfo,
            pendingAction: CONST.RED_BRICK_ROAD_PENDING_ACTION.ADD,
            shouldShow: true,
            isOptimisticAction: true,
        },
    };
}

/**
 * update optimistic parent reportAction when a comment is added or remove in the child report
 * @param parentReportAction - Parent report action of the child report
 * @param lastVisibleActionCreated - Last visible action created of the child report
 * @param type - The type of action in the child report
 */

function updateOptimisticParentReportAction(parentReportAction: OnyxEntry<ReportAction>, lastVisibleActionCreated: string, type: string): UpdateOptimisticParentReportAction {
    let childVisibleActionCount = parentReportAction?.childVisibleActionCount ?? 0;
    let childCommenterCount = parentReportAction?.childCommenterCount ?? 0;
    let childOldestFourAccountIDs = parentReportAction?.childOldestFourAccountIDs;

    if (type === CONST.RED_BRICK_ROAD_PENDING_ACTION.ADD) {
        childVisibleActionCount += 1;
        const oldestFourAccountIDs = childOldestFourAccountIDs ? childOldestFourAccountIDs.split(',') : [];
        if (oldestFourAccountIDs.length < 4) {
            const index = oldestFourAccountIDs.findIndex((accountID) => accountID === currentUserAccountID?.toString());
            if (index === -1) {
                childCommenterCount += 1;
                oldestFourAccountIDs.push(currentUserAccountID?.toString() ?? '');
            }
        }
        childOldestFourAccountIDs = oldestFourAccountIDs.join(',');
    } else if (type === CONST.RED_BRICK_ROAD_PENDING_ACTION.DELETE) {
        if (childVisibleActionCount > 0) {
            childVisibleActionCount -= 1;
        }

        if (childVisibleActionCount === 0) {
            childCommenterCount = 0;
            childOldestFourAccountIDs = '';
        }
    }

    return {
        childVisibleActionCount,
        childCommenterCount,
        childLastVisibleActionCreated: lastVisibleActionCreated,
        childOldestFourAccountIDs,
    };
}

/**
 * Builds an optimistic reportAction for the parent report when a task is created
 * @param taskReportID - Report ID of the task
 * @param taskTitle - Title of the task
 * @param taskAssigneeAccountID - AccountID of the person assigned to the task
 * @param text - Text of the comment
 * @param parentReportID - Report ID of the parent report
 * @param createdOffset - The offset for task's created time that created via a loop
 */
function buildOptimisticTaskCommentReportAction(
    taskReportID: string,
    taskTitle: string,
    taskAssigneeAccountID: number,
    text: string,
    parentReportID: string,
    actorAccountID?: number,
    createdOffset = 0,
): OptimisticReportAction {
    const reportAction = buildOptimisticAddCommentReportAction(text, undefined, undefined, createdOffset, undefined, taskReportID);
    if (Array.isArray(reportAction.reportAction.message) && reportAction.reportAction.message?.[0]) {
        reportAction.reportAction.message[0].taskReportID = taskReportID;
    } else if (!Array.isArray(reportAction.reportAction.message) && reportAction.reportAction.message) {
        reportAction.reportAction.message.taskReportID = taskReportID;
    }

    // These parameters are not saved on the reportAction, but are used to display the task in the UI
    // Added when we fetch the reportActions on a report
    reportAction.reportAction.originalMessage = {
        html: ReportActionsUtils.getReportActionHtml(reportAction.reportAction),
        taskReportID: ReportActionsUtils.getReportActionMessage(reportAction.reportAction)?.taskReportID,
        whisperedTo: [],
    };
    reportAction.reportAction.childReportID = taskReportID;
    reportAction.reportAction.parentReportID = parentReportID;
    reportAction.reportAction.childType = CONST.REPORT.TYPE.TASK;
    reportAction.reportAction.childReportName = taskTitle;
    reportAction.reportAction.childManagerAccountID = taskAssigneeAccountID;
    reportAction.reportAction.childStatusNum = CONST.REPORT.STATUS_NUM.OPEN;
    reportAction.reportAction.childStateNum = CONST.REPORT.STATE_NUM.OPEN;

    if (actorAccountID) {
        reportAction.reportAction.actorAccountID = actorAccountID;
    }

    return reportAction;
}

/**
 * Builds an optimistic IOU report with a randomly generated reportID
 *
 * @param payeeAccountID - AccountID of the person generating the IOU.
 * @param payerAccountID - AccountID of the other person participating in the IOU.
 * @param total - IOU amount in the smallest unit of the currency.
 * @param chatReportID - Report ID of the chat where the IOU is.
 * @param currency - IOU currency.
 * @param isSendingMoney - If we pay someone the IOU should be created as settled
 */

function buildOptimisticIOUReport(payeeAccountID: number, payerAccountID: number, total: number, chatReportID: string, currency: string, isSendingMoney = false): OptimisticIOUReport {
    const formattedTotal = CurrencyUtils.convertToDisplayString(total, currency);
    const personalDetails = getPersonalDetailsForAccountID(payerAccountID);
    const payerEmail = 'login' in personalDetails ? personalDetails.login : '';

    const participants: Participants = {
        [payeeAccountID]: {hidden: true},
        [payerAccountID]: {hidden: true},
    };

    return {
        type: CONST.REPORT.TYPE.IOU,
        cachedTotal: formattedTotal,
        chatReportID,
        currency,
        managerID: payerAccountID,
        ownerAccountID: payeeAccountID,
        participants,
        reportID: generateReportID(),
        stateNum: isSendingMoney ? CONST.REPORT.STATE_NUM.APPROVED : CONST.REPORT.STATE_NUM.SUBMITTED,
        statusNum: isSendingMoney ? CONST.REPORT.STATUS_NUM.REIMBURSED : CONST.REPORT.STATE_NUM.SUBMITTED,
        total,

        // We don't translate reportName because the server response is always in English
        reportName: `${payerEmail} owes ${formattedTotal}`,
        notificationPreference: CONST.REPORT.NOTIFICATION_PREFERENCE.HIDDEN,
        parentReportID: chatReportID,
        lastVisibleActionCreated: DateUtils.getDBTime(),
    };
}

function getHumanReadableStatus(statusNum: number): string {
    const status = Object.keys(CONST.REPORT.STATUS_NUM).find((key) => CONST.REPORT.STATUS_NUM[key as keyof typeof CONST.REPORT.STATUS_NUM] === statusNum);
    return status ? `${status.charAt(0)}${status.slice(1).toLowerCase()}` : '';
}

/**
 * Populates the report field formula with the values from the report and policy.
 * Currently, this only supports optimistic expense reports.
 * Each formula field is either replaced with a value, or removed.
 * If after all replacements the formula is empty, the original formula is returned.
 * See {@link https://help.expensify.com/articles/expensify-classic/insights-and-custom-reporting/Custom-Templates}
 */
function populateOptimisticReportFormula(formula: string, report: OptimisticExpenseReport, policy: OnyxEntry<Policy>): string {
    const createdDate = report.lastVisibleActionCreated ? new Date(report.lastVisibleActionCreated) : undefined;
    const result = formula
        // We don't translate because the server response is always in English
        .replaceAll('{report:type}', 'Expense Report')
        .replaceAll('{report:startdate}', createdDate ? format(createdDate, CONST.DATE.FNS_FORMAT_STRING) : '')
        .replaceAll('{report:total}', report.total !== undefined ? CurrencyUtils.convertToDisplayString(Math.abs(report.total), report.currency).toString() : '')
        .replaceAll('{report:currency}', report.currency ?? '')
        .replaceAll('{report:policyname}', policy?.name ?? '')
        .replaceAll('{report:created}', createdDate ? format(createdDate, CONST.DATE.FNS_DATE_TIME_FORMAT_STRING) : '')
        .replaceAll('{report:created:yyyy-MM-dd}', createdDate ? format(createdDate, CONST.DATE.FNS_FORMAT_STRING) : '')
        .replaceAll('{report:status}', report.statusNum !== undefined ? getHumanReadableStatus(report.statusNum) : '')
        .replaceAll('{user:email}', currentUserEmail ?? '')
        .replaceAll('{user:email|frontPart}', currentUserEmail ? currentUserEmail.split('@')[0] : '')
        .replaceAll(/\{report:(.+)}/g, '');

    return result.trim().length ? result : formula;
}

/** Builds an optimistic invoice report with a randomly generated reportID */
function buildOptimisticInvoiceReport(chatReportID: string, policyID: string, receiverAccountID: number, receiverName: string, total: number, currency: string): OptimisticExpenseReport {
    const formattedTotal = CurrencyUtils.convertToDisplayString(total, currency);

    return {
        reportID: generateReportID(),
        chatReportID,
        policyID,
        type: CONST.REPORT.TYPE.INVOICE,
        ownerAccountID: currentUserAccountID,
        managerID: receiverAccountID,
        currency,
        // We don’t translate reportName because the server response is always in English
        reportName: `${receiverName} owes ${formattedTotal}`,
        stateNum: CONST.REPORT.STATE_NUM.SUBMITTED,
        statusNum: CONST.REPORT.STATUS_NUM.OPEN,
        total,
        notificationPreference: CONST.REPORT.NOTIFICATION_PREFERENCE.HIDDEN,
        parentReportID: chatReportID,
        lastVisibleActionCreated: DateUtils.getDBTime(),
    };
}

/**
 * Builds an optimistic Expense report with a randomly generated reportID
 *
 * @param chatReportID - Report ID of the PolicyExpenseChat where the Expense Report is
 * @param policyID - The policy ID of the PolicyExpenseChat
 * @param payeeAccountID - AccountID of the employee (payee)
 * @param total - Amount in cents
 * @param currency
 * @param reimbursable – Whether the expense is reimbursable
 */
function buildOptimisticExpenseReport(chatReportID: string, policyID: string, payeeAccountID: number, total: number, currency: string, reimbursable = true): OptimisticExpenseReport {
    // The amount for Expense reports are stored as negative value in the database
    const storedTotal = total * -1;
    const policyName = getPolicyName(ReportConnection.getAllReports()?.[`${ONYXKEYS.COLLECTION.REPORT}${chatReportID}`]);
    const formattedTotal = CurrencyUtils.convertToDisplayString(storedTotal, currency);
    const policy = getPolicy(policyID);

    const isInstantSubmitEnabled = PolicyUtils.isInstantSubmitEnabled(policy);

    const stateNum = isInstantSubmitEnabled ? CONST.REPORT.STATE_NUM.SUBMITTED : CONST.REPORT.STATE_NUM.OPEN;
    const statusNum = isInstantSubmitEnabled ? CONST.REPORT.STATUS_NUM.SUBMITTED : CONST.REPORT.STATUS_NUM.OPEN;

    const expenseReport: OptimisticExpenseReport = {
        reportID: generateReportID(),
        chatReportID,
        policyID,
        type: CONST.REPORT.TYPE.EXPENSE,
        ownerAccountID: payeeAccountID,
        currency,
        // We don't translate reportName because the server response is always in English
        reportName: `${policyName} owes ${formattedTotal}`,
        stateNum,
        statusNum,
        total: storedTotal,
        nonReimbursableTotal: reimbursable ? 0 : storedTotal,
        notificationPreference: CONST.REPORT.NOTIFICATION_PREFERENCE.HIDDEN,
        parentReportID: chatReportID,
        lastVisibleActionCreated: DateUtils.getDBTime(),
    };

    // Get the approver/manager for this report to properly display the optimistic data
    const submitToAccountID = PolicyUtils.getSubmitToAccountID(policy, payeeAccountID);
    if (submitToAccountID) {
        expenseReport.managerID = submitToAccountID;
    }

    const titleReportField = getTitleReportField(getReportFieldsByPolicyID(policyID) ?? {});
    if (!!titleReportField && reportFieldsEnabled(expenseReport)) {
        expenseReport.reportName = populateOptimisticReportFormula(titleReportField.defaultValue, expenseReport, policy);
    }

    return expenseReport;
}

function getIOUSubmittedMessage(reportID: string) {
    const report = getReportOrDraftReport(reportID);
    const linkedReport = isChatThread(report) ? getParentReport(report) : report;
    const formattedAmount = CurrencyUtils.convertToDisplayString(Math.abs(linkedReport?.total ?? 0), linkedReport?.currency);
    return Localize.translateLocal('iou.submittedAmount', {formattedAmount});
}

/**
 * @param iouReportID - the report ID of the IOU report the action belongs to
 * @param type - IOUReportAction type. Can be oneOf(create, decline, cancel, pay, split)
 * @param total - IOU total in cents
 * @param comment - IOU comment
 * @param currency - IOU currency
 * @param paymentType - IOU paymentMethodType. Can be oneOf(Elsewhere, Expensify)
 * @param isSettlingUp - Whether we are settling up an IOU
 */
function getIOUReportActionMessage(iouReportID: string, type: string, total: number, comment: string, currency: string, paymentType = '', isSettlingUp = false): Message[] {
    const report = getReportOrDraftReport(iouReportID);
    const amount =
        type === CONST.IOU.REPORT_ACTION_TYPE.PAY && !isEmptyObject(report)
            ? CurrencyUtils.convertToDisplayString(getMoneyRequestSpendBreakdown(report).totalDisplaySpend, currency)
            : CurrencyUtils.convertToDisplayString(total, currency);

    let paymentMethodMessage;
    switch (paymentType) {
        case CONST.IOU.PAYMENT_TYPE.VBBA:
        case CONST.IOU.PAYMENT_TYPE.EXPENSIFY:
            paymentMethodMessage = ' with Expensify';
            break;
        default:
            paymentMethodMessage = ` elsewhere`;
            break;
    }

    let iouMessage;
    switch (type) {
        case CONST.REPORT.ACTIONS.TYPE.APPROVED:
            iouMessage = `approved ${amount}`;
            break;
        case CONST.REPORT.ACTIONS.TYPE.UNAPPROVED:
            iouMessage = `unapproved ${amount}`;
            break;
        case CONST.IOU.REPORT_ACTION_TYPE.CREATE:
            iouMessage = `submitted ${amount}${comment && ` for ${comment}`}`;
            break;
        case CONST.IOU.REPORT_ACTION_TYPE.TRACK:
            iouMessage = `tracking ${amount}${comment && ` for ${comment}`}`;
            break;
        case CONST.IOU.REPORT_ACTION_TYPE.SPLIT:
            iouMessage = `split ${amount}${comment && ` for ${comment}`}`;
            break;
        case CONST.IOU.REPORT_ACTION_TYPE.DELETE:
            iouMessage = `deleted the ${amount} expense${comment && ` for ${comment}`}`;
            break;
        case CONST.IOU.REPORT_ACTION_TYPE.PAY:
            iouMessage = isSettlingUp ? `paid ${amount}${paymentMethodMessage}` : `sent ${amount}${comment && ` for ${comment}`}${paymentMethodMessage}`;
            break;
        case CONST.REPORT.ACTIONS.TYPE.SUBMITTED:
            iouMessage = Localize.translateLocal('iou.submittedAmount', {formattedAmount: amount});
            break;
        default:
            break;
    }

    return [
        {
            html: lodashEscape(iouMessage),
            text: iouMessage ?? '',
            isEdited: false,
            type: CONST.REPORT.MESSAGE.TYPE.COMMENT,
        },
    ];
}

/**
 * Builds an optimistic IOU reportAction object
 *
 * @param type - IOUReportAction type. Can be oneOf(create, delete, pay, split).
 * @param amount - IOU amount in cents.
 * @param currency
 * @param comment - User comment for the IOU.
 * @param participants - An array with participants details.
 * @param [transactionID] - Not required if the IOUReportAction type is 'pay'
 * @param [paymentType] - Only required if the IOUReportAction type is 'pay'. Can be oneOf(elsewhere, Expensify).
 * @param [iouReportID] - Only required if the IOUReportActions type is oneOf(decline, cancel, pay). Generates a randomID as default.
 * @param [isSettlingUp] - Whether we are settling up an IOU.
 * @param [isSendMoneyFlow] - Whether this is pay someone flow
 * @param [receipt]
 * @param [isOwnPolicyExpenseChat] - Whether this is an expense report create from the current user's policy expense chat
 */
function buildOptimisticIOUReportAction(
    type: ValueOf<typeof CONST.IOU.REPORT_ACTION_TYPE>,
    amount: number,
    currency: string,
    comment: string,
    participants: Participant[],
    transactionID: string,
    paymentType?: PaymentMethodType,
    iouReportID = '',
    isSettlingUp = false,
    isSendMoneyFlow = false,
    receipt: Receipt = {},
    isOwnPolicyExpenseChat = false,
    created = DateUtils.getDBTime(),
    linkedExpenseReportAction?: OnyxEntry<ReportAction>,
): OptimisticIOUReportAction {
    const IOUReportID = iouReportID || generateReportID();

    const originalMessage: ReportAction<typeof CONST.REPORT.ACTIONS.TYPE.IOU>['originalMessage'] = {
        amount,
        comment,
        currency,
        IOUTransactionID: transactionID,
        IOUReportID,
        type,
        whisperedTo: [CONST.IOU.RECEIPT_STATE.SCANREADY, CONST.IOU.RECEIPT_STATE.SCANNING].some((value) => value === receipt?.state) ? [currentUserAccountID ?? -1] : [],
    };

    if (type === CONST.IOU.REPORT_ACTION_TYPE.PAY) {
        // In pay someone flow, we store amount, comment, currency in IOUDetails when type = pay
        if (isSendMoneyFlow) {
            const keys = ['amount', 'comment', 'currency'] as const;
            keys.forEach((key) => {
                delete originalMessage[key];
            });
            originalMessage.IOUDetails = {amount, comment, currency};
            originalMessage.paymentType = paymentType;
        } else {
            // In case of pay someone action, we dont store the comment
            // and there is no single transctionID to link the action to.
            delete originalMessage.IOUTransactionID;
            delete originalMessage.comment;
            originalMessage.paymentType = paymentType;
        }
    }

    // IOUs of type split only exist in group DMs and those don't have an iouReport so we need to delete the IOUReportID key
    if (type === CONST.IOU.REPORT_ACTION_TYPE.SPLIT) {
        delete originalMessage.IOUReportID;
        // Split expense made from a policy expense chat only have the payee's accountID as the participant because the payer could be any policy admin
        if (isOwnPolicyExpenseChat) {
            originalMessage.participantAccountIDs = currentUserAccountID ? [currentUserAccountID] : [];
        } else {
            originalMessage.participantAccountIDs = currentUserAccountID
                ? [currentUserAccountID, ...participants.map((participant) => participant.accountID ?? -1)]
                : participants.map((participant) => participant.accountID ?? -1);
        }
    }

    return {
        ...linkedExpenseReportAction,
        actionName: CONST.REPORT.ACTIONS.TYPE.IOU,
        actorAccountID: currentUserAccountID,
        automatic: false,
        avatar: getCurrentUserAvatar(),
        isAttachment: false,
        originalMessage,
        message: getIOUReportActionMessage(iouReportID, type, amount, comment, currency, paymentType, isSettlingUp),
        person: [
            {
                style: 'strong',
                text: getCurrentUserDisplayNameOrEmail(),
                type: 'TEXT',
            },
        ],
        reportActionID: NumberUtils.rand64(),
        shouldShow: true,
        created,
        pendingAction: CONST.RED_BRICK_ROAD_PENDING_ACTION.ADD,
    };
}

/**
 * Builds an optimistic APPROVED report action with a randomly generated reportActionID.
 */
function buildOptimisticApprovedReportAction(amount: number, currency: string, expenseReportID: string): OptimisticApprovedReportAction {
    const originalMessage = {
        amount,
        currency,
        expenseReportID,
    };

    return {
        actionName: CONST.REPORT.ACTIONS.TYPE.APPROVED,
        actorAccountID: currentUserAccountID,
        automatic: false,
        avatar: getCurrentUserAvatar(),
        isAttachment: false,
        originalMessage,
        message: getIOUReportActionMessage(expenseReportID, CONST.REPORT.ACTIONS.TYPE.APPROVED, Math.abs(amount), '', currency),
        person: [
            {
                style: 'strong',
                text: getCurrentUserDisplayNameOrEmail(),
                type: 'TEXT',
            },
        ],
        reportActionID: NumberUtils.rand64(),
        shouldShow: true,
        created: DateUtils.getDBTime(),
        pendingAction: CONST.RED_BRICK_ROAD_PENDING_ACTION.ADD,
    };
}

/**
 * Builds an optimistic APPROVED report action with a randomly generated reportActionID.
 */
function buildOptimisticUnapprovedReportAction(amount: number, currency: string, expenseReportID: string): OptimisticUnapprovedReportAction {
    return {
        actionName: CONST.REPORT.ACTIONS.TYPE.UNAPPROVED,
        actorAccountID: currentUserAccountID,
        automatic: false,
        avatar: getCurrentUserAvatar(),
        isAttachment: false,
        originalMessage: {
            amount,
            currency,
            expenseReportID,
        },
        message: getIOUReportActionMessage(expenseReportID, CONST.REPORT.ACTIONS.TYPE.UNAPPROVED, Math.abs(amount), '', currency),
        person: [
            {
                style: 'strong',
                text: getCurrentUserDisplayNameOrEmail(),
                type: 'TEXT',
            },
        ],
        reportActionID: NumberUtils.rand64(),
        shouldShow: true,
        created: DateUtils.getDBTime(),
        pendingAction: CONST.RED_BRICK_ROAD_PENDING_ACTION.ADD,
    };
}

/**
 * Builds an optimistic MOVED report action with a randomly generated reportActionID.
 * This action is used when we move reports across workspaces.
 */
function buildOptimisticMovedReportAction(fromPolicyID: string, toPolicyID: string, newParentReportID: string, movedReportID: string, policyName: string): ReportAction {
    const originalMessage = {
        fromPolicyID,
        toPolicyID,
        newParentReportID,
        movedReportID,
    };

    const movedActionMessage = [
        {
            html: `moved the report to the <a href='${CONST.NEW_EXPENSIFY_URL}r/${newParentReportID}' target='_blank' rel='noreferrer noopener'>${policyName}</a> workspace`,
            text: `moved the report to the ${policyName} workspace`,
            type: CONST.REPORT.MESSAGE.TYPE.COMMENT,
        },
    ];

    return {
        actionName: CONST.REPORT.ACTIONS.TYPE.MOVED,
        actorAccountID: currentUserAccountID,
        automatic: false,
        avatar: getCurrentUserAvatar(),
        isAttachment: false,
        originalMessage,
        message: movedActionMessage,
        person: [
            {
                style: 'strong',
                text: getCurrentUserDisplayNameOrEmail(),
                type: 'TEXT',
            },
        ],
        reportActionID: NumberUtils.rand64(),
        shouldShow: true,
        created: DateUtils.getDBTime(),
        pendingAction: CONST.RED_BRICK_ROAD_PENDING_ACTION.ADD,
    };
}

/**
 * Builds an optimistic SUBMITTED report action with a randomly generated reportActionID.
 *
 */
function buildOptimisticSubmittedReportAction(amount: number, currency: string, expenseReportID: string, adminAccountID: number | undefined): OptimisticSubmittedReportAction {
    const originalMessage = {
        amount,
        currency,
        expenseReportID,
    };

    return {
        actionName: CONST.REPORT.ACTIONS.TYPE.SUBMITTED,
        actorAccountID: currentUserAccountID,
        adminAccountID,
        automatic: false,
        avatar: getCurrentUserAvatar(),
        isAttachment: false,
        originalMessage,
        message: getIOUReportActionMessage(expenseReportID, CONST.REPORT.ACTIONS.TYPE.SUBMITTED, Math.abs(amount), '', currency),
        person: [
            {
                style: 'strong',
                text: getCurrentUserDisplayNameOrEmail(),
                type: 'TEXT',
            },
        ],
        reportActionID: NumberUtils.rand64(),
        shouldShow: true,
        created: DateUtils.getDBTime(),
        pendingAction: CONST.RED_BRICK_ROAD_PENDING_ACTION.ADD,
    };
}

/**
 * Builds an optimistic report preview action with a randomly generated reportActionID.
 *
 * @param chatReport
 * @param iouReport
 * @param [comment] - User comment for the IOU.
 * @param [transaction] - optimistic first transaction of preview
 */
function buildOptimisticReportPreview(
    chatReport: OnyxInputOrEntry<Report>,
    iouReport: Report,
    comment = '',
    transaction: OnyxInputOrEntry<Transaction> = null,
    childReportID?: string,
): ReportAction<typeof CONST.REPORT.ACTIONS.TYPE.REPORT_PREVIEW> {
    const hasReceipt = TransactionUtils.hasReceipt(transaction);
    const isReceiptBeingScanned = hasReceipt && TransactionUtils.isReceiptBeingScanned(transaction);
    const message = getReportPreviewMessage(iouReport);
    const created = DateUtils.getDBTime();
    return {
        reportActionID: NumberUtils.rand64(),
        reportID: chatReport?.reportID,
        actionName: CONST.REPORT.ACTIONS.TYPE.REPORT_PREVIEW,
        pendingAction: CONST.RED_BRICK_ROAD_PENDING_ACTION.ADD,
        originalMessage: {
            linkedReportID: iouReport?.reportID,
            whisperedTo: isReceiptBeingScanned ? [currentUserAccountID ?? -1] : [],
        },
        message: [
            {
                html: message,
                text: message,
                isEdited: false,
                type: CONST.REPORT.MESSAGE.TYPE.COMMENT,
            },
        ],
        created,
        accountID: iouReport?.managerID ?? -1,
        // The preview is initially whispered if created with a receipt, so the actor is the current user as well
        actorAccountID: hasReceipt ? currentUserAccountID : iouReport?.managerID ?? -1,
        childReportID: childReportID ?? iouReport?.reportID,
        childMoneyRequestCount: 1,
        childLastMoneyRequestComment: comment,
        childRecentReceiptTransactionIDs: hasReceipt && !isEmptyObject(transaction) ? {[transaction?.transactionID ?? '-1']: created} : undefined,
    };
}

/**
 * Builds an optimistic ACTIONABLETRACKEXPENSEWHISPER action with a randomly generated reportActionID.
 */
function buildOptimisticActionableTrackExpenseWhisper(iouAction: OptimisticIOUReportAction, transactionID: string): ReportAction {
    const currentTime = DateUtils.getDBTime();
    const targetEmail = CONST.EMAIL.CONCIERGE;
    const actorAccountID = PersonalDetailsUtils.getAccountIDsByLogins([targetEmail])[0];
    const reportActionID = NumberUtils.rand64();
    return {
        actionName: CONST.REPORT.ACTIONS.TYPE.ACTIONABLE_TRACK_EXPENSE_WHISPER,
        actorAccountID,
        avatar: UserUtils.getDefaultAvatarURL(actorAccountID),
        created: DateUtils.addMillisecondsFromDateTime(currentTime, 1),
        lastModified: DateUtils.addMillisecondsFromDateTime(currentTime, 1),
        message: [
            {
                html: CONST.ACTIONABLE_TRACK_EXPENSE_WHISPER_MESSAGE,
                text: CONST.ACTIONABLE_TRACK_EXPENSE_WHISPER_MESSAGE,
                whisperedTo: [],
                type: CONST.REPORT.MESSAGE.TYPE.COMMENT,
            },
        ],
        originalMessage: {
            lastModified: DateUtils.addMillisecondsFromDateTime(currentTime, 1),
            transactionID,
        },
        person: [
            {
                text: CONST.DISPLAY_NAME.EXPENSIFY_CONCIERGE,
                type: 'TEXT',
            },
        ],
        reportActionID,
        shouldShow: true,
        pendingAction: CONST.RED_BRICK_ROAD_PENDING_ACTION.ADD,
    };
}

/**
 * Builds an optimistic modified expense action with a randomly generated reportActionID.
 */
function buildOptimisticModifiedExpenseReportAction(
    transactionThread: OnyxInputOrEntry<Report>,
    oldTransaction: OnyxInputOrEntry<Transaction>,
    transactionChanges: TransactionChanges,
    isFromExpenseReport: boolean,
    policy: OnyxInputOrEntry<Policy>,
): OptimisticModifiedExpenseReportAction {
    const originalMessage = getModifiedExpenseOriginalMessage(oldTransaction, transactionChanges, isFromExpenseReport, policy);
    return {
        actionName: CONST.REPORT.ACTIONS.TYPE.MODIFIED_EXPENSE,
        actorAccountID: currentUserAccountID,
        automatic: false,
        avatar: getCurrentUserAvatar(),
        created: DateUtils.getDBTime(),
        isAttachment: false,
        message: [
            {
                // Currently we are composing the message from the originalMessage and message is only used in OldDot and not in the App
                text: 'You',
                style: 'strong',
                type: CONST.REPORT.MESSAGE.TYPE.TEXT,
            },
        ],
        originalMessage,
        person: [
            {
                style: 'strong',
                text: currentUserPersonalDetails?.displayName ?? String(currentUserAccountID),
                type: 'TEXT',
            },
        ],
        pendingAction: CONST.RED_BRICK_ROAD_PENDING_ACTION.ADD,
        reportActionID: NumberUtils.rand64(),
        reportID: transactionThread?.reportID,
        shouldShow: true,
    };
}

/**
 * Builds an optimistic modified expense action for a tracked expense move with a randomly generated reportActionID.
 * @param transactionThreadID - The reportID of the transaction thread
 * @param movedToReportID - The reportID of the report the transaction is moved to
 */
function buildOptimisticMovedTrackedExpenseModifiedReportAction(transactionThreadID: string, movedToReportID: string): OptimisticModifiedExpenseReportAction {
    return {
        actionName: CONST.REPORT.ACTIONS.TYPE.MODIFIED_EXPENSE,
        actorAccountID: currentUserAccountID,
        automatic: false,
        avatar: getCurrentUserAvatar(),
        created: DateUtils.getDBTime(),
        isAttachment: false,
        message: [
            {
                // Currently we are composing the message from the originalMessage and message is only used in OldDot and not in the App
                text: 'You',
                style: 'strong',
                type: CONST.REPORT.MESSAGE.TYPE.TEXT,
            },
        ],
        originalMessage: {
            movedToReportID,
        },
        person: [
            {
                style: 'strong',
                text: currentUserPersonalDetails?.displayName ?? String(currentUserAccountID),
                type: 'TEXT',
            },
        ],
        pendingAction: CONST.RED_BRICK_ROAD_PENDING_ACTION.ADD,
        reportActionID: NumberUtils.rand64(),
        reportID: transactionThreadID,
        shouldShow: true,
    };
}

/**
 * Updates a report preview action that exists for an IOU report.
 *
 * @param [comment] - User comment for the IOU.
 * @param [transaction] - optimistic newest transaction of a report preview
 *
 */
function updateReportPreview(
    iouReport: OnyxEntry<Report>,
    reportPreviewAction: ReportAction<typeof CONST.REPORT.ACTIONS.TYPE.REPORT_PREVIEW>,
    isPayRequest = false,
    comment = '',
    transaction?: OnyxEntry<Transaction>,
): ReportAction<typeof CONST.REPORT.ACTIONS.TYPE.REPORT_PREVIEW> {
    const hasReceipt = TransactionUtils.hasReceipt(transaction);
    const recentReceiptTransactions = reportPreviewAction?.childRecentReceiptTransactionIDs ?? {};
    const transactionsToKeep = TransactionUtils.getRecentTransactions(recentReceiptTransactions);
    const previousTransactionsArray = Object.entries(recentReceiptTransactions ?? {}).map(([key, value]) => (transactionsToKeep.includes(key) ? {[key]: value} : null));
    const previousTransactions: Record<string, string> = {};

    for (const obj of previousTransactionsArray) {
        for (const key in obj) {
            if (obj) {
                previousTransactions[key] = obj[key];
            }
        }
    }

    const message = getReportPreviewMessage(iouReport, reportPreviewAction);
    const originalMessage = ReportActionsUtils.getOriginalMessage(reportPreviewAction);
    return {
        ...reportPreviewAction,
        message: [
            {
                html: message,
                text: message,
                isEdited: false,
                type: CONST.REPORT.MESSAGE.TYPE.COMMENT,
            },
        ],
        childLastMoneyRequestComment: comment || reportPreviewAction?.childLastMoneyRequestComment,
        childMoneyRequestCount: (reportPreviewAction?.childMoneyRequestCount ?? 0) + (isPayRequest ? 0 : 1),
        childRecentReceiptTransactionIDs: hasReceipt
            ? {
                  ...(transaction && {[transaction.transactionID]: transaction?.created}),
                  ...previousTransactions,
              }
            : recentReceiptTransactions,
        // As soon as we add a transaction without a receipt to the report, it will have ready expenses,
        // so we remove the whisper
        originalMessage: {
            ...(originalMessage ?? {}),
            whisperedTo: hasReceipt ? originalMessage?.whisperedTo : [],
            linkedReportID: originalMessage?.linkedReportID ?? '0',
        },
    };
}

function buildOptimisticTaskReportAction(
    taskReportID: string,
    actionName: typeof CONST.REPORT.ACTIONS.TYPE.TASK_COMPLETED | typeof CONST.REPORT.ACTIONS.TYPE.TASK_REOPENED | typeof CONST.REPORT.ACTIONS.TYPE.TASK_CANCELLED,
    message = '',
    actorAccountID = currentUserAccountID,
    createdOffset = 0,
): OptimisticTaskReportAction {
    const originalMessage = {
        taskReportID,
        type: actionName,
        text: message,
        html: message,
        whisperedTo: [],
    };
    return {
        actionName,
        actorAccountID,
        automatic: false,
        avatar: getCurrentUserAvatar(),
        isAttachment: false,
        originalMessage,
        message: [
            {
                text: message,
                taskReportID,
                type: CONST.REPORT.MESSAGE.TYPE.TEXT,
            },
        ],
        person: [
            {
                style: 'strong',
                text: currentUserPersonalDetails?.displayName ?? String(currentUserAccountID),
                type: 'TEXT',
            },
        ],
        reportActionID: NumberUtils.rand64(),
        shouldShow: true,
        created: DateUtils.getDBTimeWithSkew(Date.now() + createdOffset),
        isFirstItem: false,
        pendingAction: CONST.RED_BRICK_ROAD_PENDING_ACTION.ADD,
    };
}

/**
 * Builds an optimistic chat report with a randomly generated reportID and as much information as we currently have
 */
function buildOptimisticChatReport(
    participantList: number[],
    reportName: string = CONST.REPORT.DEFAULT_REPORT_NAME,
    chatType?: ValueOf<typeof CONST.REPORT.CHAT_TYPE>,
    policyID: string = CONST.POLICY.OWNER_EMAIL_FAKE,
    ownerAccountID: number = CONST.REPORT.OWNER_ACCOUNT_ID_FAKE,
    isOwnPolicyExpenseChat = false,
    oldPolicyName = '',
    visibility?: ValueOf<typeof CONST.REPORT.VISIBILITY>,
    writeCapability?: ValueOf<typeof CONST.REPORT.WRITE_CAPABILITIES>,
    notificationPreference: NotificationPreference = CONST.REPORT.NOTIFICATION_PREFERENCE.ALWAYS,
    parentReportActionID = '',
    parentReportID = '',
    description = '',
    avatarUrl = '',
    optimisticReportID = '',
    shouldShowParticipants = true,
): OptimisticChatReport {
    const participants = participantList.reduce((reportParticipants: Participants, accountID: number) => {
        const participant: ReportParticipant = {
            hidden: !shouldShowParticipants,
            role: accountID === currentUserAccountID ? CONST.REPORT.ROLE.ADMIN : CONST.REPORT.ROLE.MEMBER,
        };
        // eslint-disable-next-line no-param-reassign
        reportParticipants[accountID] = participant;
        return reportParticipants;
    }, {} as Participants);
    const currentTime = DateUtils.getDBTime();
    const isNewlyCreatedWorkspaceChat = chatType === CONST.REPORT.CHAT_TYPE.POLICY_EXPENSE_CHAT && isOwnPolicyExpenseChat;
    const optimisticChatReport: OptimisticChatReport = {
        isOptimisticReport: true,
        type: CONST.REPORT.TYPE.CHAT,
        chatType,
        isOwnPolicyExpenseChat,
        isPinned: reportName === CONST.REPORT.WORKSPACE_CHAT_ROOMS.ADMINS || isNewlyCreatedWorkspaceChat,
        lastActorAccountID: 0,
        lastMessageTranslationKey: '',
        lastMessageHtml: '',
        lastMessageText: undefined,
        lastReadTime: currentTime,
        lastVisibleActionCreated: currentTime,
        notificationPreference,
        oldPolicyName,
        ownerAccountID: ownerAccountID || CONST.REPORT.OWNER_ACCOUNT_ID_FAKE,
        parentReportActionID,
        parentReportID,
        participants,
        policyID,
        reportID: optimisticReportID || generateReportID(),
        reportName,
        stateNum: 0,
        statusNum: 0,
        visibility,
        description,
        writeCapability,
        avatarUrl,
    };

    if (chatType === CONST.REPORT.CHAT_TYPE.INVOICE) {
        // TODO: update to support workspace as an invoice receiver when workspace-to-workspace invoice room implemented
        optimisticChatReport.invoiceReceiver = {
            type: 'individual',
            accountID: participantList[0],
        };
    }

    return optimisticChatReport;
}

function buildOptimisticGroupChatReport(
    participantAccountIDs: number[],
    reportName: string,
    avatarUri: string,
    optimisticReportID?: string,
    notificationPreference?: NotificationPreference,
) {
    return buildOptimisticChatReport(
        participantAccountIDs,
        reportName,
        CONST.REPORT.CHAT_TYPE.GROUP,
        undefined,
        undefined,
        undefined,
        undefined,
        undefined,
        undefined,
        notificationPreference,
        undefined,
        undefined,
        undefined,
        avatarUri,
        optimisticReportID,
    );
}

/**
 * Returns the necessary reportAction onyx data to indicate that the chat has been created optimistically
 * @param [created] - Action created time
 */
function buildOptimisticCreatedReportAction(emailCreatingAction: string, created = DateUtils.getDBTime()): OptimisticCreatedReportAction {
    return {
        reportActionID: NumberUtils.rand64(),
        actionName: CONST.REPORT.ACTIONS.TYPE.CREATED,
        pendingAction: CONST.RED_BRICK_ROAD_PENDING_ACTION.ADD,
        actorAccountID: currentUserAccountID,
        message: [
            {
                type: CONST.REPORT.MESSAGE.TYPE.TEXT,
                style: 'strong',
                text: emailCreatingAction,
            },
            {
                type: CONST.REPORT.MESSAGE.TYPE.TEXT,
                style: 'normal',
                text: ' created this report',
            },
        ],
        person: [
            {
                type: CONST.REPORT.MESSAGE.TYPE.TEXT,
                style: 'strong',
                text: getCurrentUserDisplayNameOrEmail(),
            },
        ],
        automatic: false,
        avatar: getCurrentUserAvatar(),
        created,
        shouldShow: true,
    };
}

/**
 * Returns the necessary reportAction onyx data to indicate that the room has been renamed
 */
function buildOptimisticRenamedRoomReportAction(newName: string, oldName: string): OptimisticRenamedReportAction {
    const now = DateUtils.getDBTime();
    return {
        reportActionID: NumberUtils.rand64(),
        actionName: CONST.REPORT.ACTIONS.TYPE.RENAMED,
        pendingAction: CONST.RED_BRICK_ROAD_PENDING_ACTION.ADD,
        actorAccountID: currentUserAccountID,
        message: [
            {
                type: CONST.REPORT.MESSAGE.TYPE.TEXT,
                style: 'strong',
                text: 'You',
            },
            {
                type: CONST.REPORT.MESSAGE.TYPE.TEXT,
                style: 'normal',
                text: ` renamed this report. New title is '${newName}' (previously '${oldName}').`,
            },
        ],
        person: [
            {
                type: CONST.REPORT.MESSAGE.TYPE.TEXT,
                style: 'strong',
                text: getCurrentUserDisplayNameOrEmail(),
            },
        ],
        originalMessage: {
            oldName,
            newName,
            html: `Room renamed to ${newName}`,
            lastModified: now,
        },
        automatic: false,
        avatar: getCurrentUserAvatar(),
        created: now,
        shouldShow: true,
    };
}

/**
 * Returns the necessary reportAction onyx data to indicate that the transaction has been put on hold optimistically
 * @param [created] - Action created time
 */
function buildOptimisticHoldReportAction(created = DateUtils.getDBTime()): OptimisticHoldReportAction {
    return {
        reportActionID: NumberUtils.rand64(),
        actionName: CONST.REPORT.ACTIONS.TYPE.HOLD,
        pendingAction: CONST.RED_BRICK_ROAD_PENDING_ACTION.ADD,
        actorAccountID: currentUserAccountID,
        message: [
            {
                type: CONST.REPORT.MESSAGE.TYPE.TEXT,
                style: 'normal',
                text: Localize.translateLocal('iou.heldExpense'),
            },
        ],
        person: [
            {
                type: CONST.REPORT.MESSAGE.TYPE.TEXT,
                style: 'strong',
                text: getCurrentUserDisplayNameOrEmail(),
            },
        ],
        automatic: false,
        avatar: getCurrentUserAvatar(),
        created,
        shouldShow: true,
    };
}

/**
 * Returns the necessary reportAction onyx data to indicate that the transaction has been put on hold optimistically
 * @param [created] - Action created time
 */
function buildOptimisticHoldReportActionComment(comment: string, created = DateUtils.getDBTime()): OptimisticHoldReportAction {
    return {
        reportActionID: NumberUtils.rand64(),
        actionName: CONST.REPORT.ACTIONS.TYPE.ADD_COMMENT,
        pendingAction: CONST.RED_BRICK_ROAD_PENDING_ACTION.ADD,
        actorAccountID: currentUserAccountID,
        message: [
            {
                type: CONST.REPORT.MESSAGE.TYPE.COMMENT,
                text: comment,
                html: comment, // as discussed on https://github.com/Expensify/App/pull/39452 we will not support HTML for now
            },
        ],
        person: [
            {
                type: CONST.REPORT.MESSAGE.TYPE.TEXT,
                style: 'strong',
                text: getCurrentUserDisplayNameOrEmail(),
            },
        ],
        automatic: false,
        avatar: getCurrentUserAvatar(),
        created,
        shouldShow: true,
    };
}

/**
 * Returns the necessary reportAction onyx data to indicate that the transaction has been removed from hold optimistically
 * @param [created] - Action created time
 */
function buildOptimisticUnHoldReportAction(created = DateUtils.getDBTime()): OptimisticHoldReportAction {
    return {
        reportActionID: NumberUtils.rand64(),
        actionName: CONST.REPORT.ACTIONS.TYPE.UNHOLD,
        pendingAction: CONST.RED_BRICK_ROAD_PENDING_ACTION.ADD,
        actorAccountID: currentUserAccountID,
        message: [
            {
                type: CONST.REPORT.MESSAGE.TYPE.TEXT,
                style: 'normal',
                text: Localize.translateLocal('iou.unheldExpense'),
            },
        ],
        person: [
            {
                type: CONST.REPORT.MESSAGE.TYPE.TEXT,
                style: 'normal',
                text: getCurrentUserDisplayNameOrEmail(),
            },
        ],
        automatic: false,
        avatar: getCurrentUserAvatar(),
        created,
        shouldShow: true,
    };
}

function buildOptimisticEditedTaskFieldReportAction({title, description}: Task): OptimisticEditedTaskReportAction {
    // We do not modify title & description in one request, so we need to create a different optimistic action for each field modification
    let field = '';
    let value = '';
    if (title !== undefined) {
        field = 'task title';
        value = title;
    } else if (description !== undefined) {
        field = 'description';
        value = description;
    }

    let changelog = 'edited this task';
    if (field && value) {
        changelog = `updated the ${field} to ${value}`;
    } else if (field) {
        changelog = `removed the ${field}`;
    }

    return {
        reportActionID: NumberUtils.rand64(),
        actionName: CONST.REPORT.ACTIONS.TYPE.TASK_EDITED,
        pendingAction: CONST.RED_BRICK_ROAD_PENDING_ACTION.ADD,
        actorAccountID: currentUserAccountID,
        message: [
            {
                type: CONST.REPORT.MESSAGE.TYPE.COMMENT,
                text: changelog,
                html: description ? getParsedComment(changelog) : changelog,
            },
        ],
        person: [
            {
                type: CONST.REPORT.MESSAGE.TYPE.TEXT,
                style: 'strong',
                text: getCurrentUserDisplayNameOrEmail(),
            },
        ],
        automatic: false,
        avatar: getCurrentUserAvatar(),
        created: DateUtils.getDBTime(),
        shouldShow: false,
    };
}

function buildOptimisticChangedTaskAssigneeReportAction(assigneeAccountID: number): OptimisticEditedTaskReportAction {
    return {
        reportActionID: NumberUtils.rand64(),
        actionName: CONST.REPORT.ACTIONS.TYPE.TASK_EDITED,
        pendingAction: CONST.RED_BRICK_ROAD_PENDING_ACTION.ADD,
        actorAccountID: currentUserAccountID,
        message: [
            {
                type: CONST.REPORT.MESSAGE.TYPE.COMMENT,
                text: `assigned to ${getDisplayNameForParticipant(assigneeAccountID)}`,
                html: `assigned to <mention-user accountID=${assigneeAccountID}></mention-user>`,
            },
        ],
        person: [
            {
                type: CONST.REPORT.MESSAGE.TYPE.TEXT,
                style: 'strong',
                text: getCurrentUserDisplayNameOrEmail(),
            },
        ],
        automatic: false,
        avatar: getCurrentUserAvatar(),
        created: DateUtils.getDBTime(),
        shouldShow: false,
    };
}

/**
 * Returns the necessary reportAction onyx data to indicate that a chat has been archived
 *
 * @param reason - A reason why the chat has been archived
 */
function buildOptimisticClosedReportAction(
    emailClosingReport: string,
    policyName: string,
    reason: ValueOf<typeof CONST.REPORT.ARCHIVE_REASON> = CONST.REPORT.ARCHIVE_REASON.DEFAULT,
): OptimisticClosedReportAction {
    return {
        actionName: CONST.REPORT.ACTIONS.TYPE.CLOSED,
        actorAccountID: currentUserAccountID,
        automatic: false,
        avatar: getCurrentUserAvatar(),
        created: DateUtils.getDBTime(),
        message: [
            {
                type: CONST.REPORT.MESSAGE.TYPE.TEXT,
                style: 'strong',
                text: emailClosingReport,
            },
            {
                type: CONST.REPORT.MESSAGE.TYPE.TEXT,
                style: 'normal',
                text: ' closed this report',
            },
        ],
        originalMessage: {
            policyName,
            reason,
        },
        pendingAction: CONST.RED_BRICK_ROAD_PENDING_ACTION.ADD,
        person: [
            {
                type: CONST.REPORT.MESSAGE.TYPE.TEXT,
                style: 'strong',
                text: getCurrentUserDisplayNameOrEmail(),
            },
        ],
        reportActionID: NumberUtils.rand64(),
        shouldShow: true,
    };
}

/**
 * Returns an optimistic Dismissed Violation Report Action. Use the originalMessage customize this to the type of
 * violation being dismissed.
 */
function buildOptimisticDismissedViolationReportAction(
    originalMessage: ReportAction<typeof CONST.REPORT.ACTIONS.TYPE.DISMISSED_VIOLATION>['originalMessage'],
): OptimisticDismissedViolationReportAction {
    return {
        actionName: CONST.REPORT.ACTIONS.TYPE.DISMISSED_VIOLATION,
        actorAccountID: currentUserAccountID,
        avatar: getCurrentUserAvatar(),
        created: DateUtils.getDBTime(),
        message: [
            {
                type: CONST.REPORT.MESSAGE.TYPE.TEXT,
                style: 'normal',
                text: ReportActionsUtils.getDismissedViolationMessageText(originalMessage),
            },
        ],
        originalMessage,
        pendingAction: CONST.RED_BRICK_ROAD_PENDING_ACTION.ADD,
        person: [
            {
                type: CONST.REPORT.MESSAGE.TYPE.TEXT,
                style: 'strong',
                text: getCurrentUserDisplayNameOrEmail(),
            },
        ],
        reportActionID: NumberUtils.rand64(),
        shouldShow: true,
    };
}

function buildOptimisticWorkspaceChats(policyID: string, policyName: string, expenseReportId?: string): OptimisticWorkspaceChats {
    const announceChatData = buildOptimisticChatReport(
        currentUserAccountID ? [currentUserAccountID] : [],
        CONST.REPORT.WORKSPACE_CHAT_ROOMS.ANNOUNCE,
        CONST.REPORT.CHAT_TYPE.POLICY_ANNOUNCE,
        policyID,
        CONST.POLICY.OWNER_ACCOUNT_ID_FAKE,
        false,
        policyName,
        undefined,
        undefined,

        // #announce contains all policy members so notifying always should be opt-in only.
        CONST.REPORT.NOTIFICATION_PREFERENCE.DAILY,
    );
    const announceChatReportID = announceChatData.reportID;
    const announceCreatedAction = buildOptimisticCreatedReportAction(CONST.POLICY.OWNER_EMAIL_FAKE);
    const announceReportActionData = {
        [announceCreatedAction.reportActionID]: announceCreatedAction,
    };
    const pendingChatMembers = getPendingChatMembers(currentUserAccountID ? [currentUserAccountID] : [], [], CONST.RED_BRICK_ROAD_PENDING_ACTION.ADD);
    const adminsChatData = {
        ...buildOptimisticChatReport(
            [currentUserAccountID ?? -1],
            CONST.REPORT.WORKSPACE_CHAT_ROOMS.ADMINS,
            CONST.REPORT.CHAT_TYPE.POLICY_ADMINS,
            policyID,
            CONST.POLICY.OWNER_ACCOUNT_ID_FAKE,
            false,
            policyName,
        ),
        pendingChatMembers,
    };
    const adminsChatReportID = adminsChatData.reportID;
    const adminsCreatedAction = buildOptimisticCreatedReportAction(CONST.POLICY.OWNER_EMAIL_FAKE);
    const adminsReportActionData = {
        [adminsCreatedAction.reportActionID]: adminsCreatedAction,
    };

    const expenseChatData = buildOptimisticChatReport(
        [currentUserAccountID ?? -1],
        '',
        CONST.REPORT.CHAT_TYPE.POLICY_EXPENSE_CHAT,
        policyID,
        currentUserAccountID,
        true,
        policyName,
        undefined,
        undefined,
        undefined,
        undefined,
        undefined,
        undefined,
        undefined,
        expenseReportId,
    );
    const expenseChatReportID = expenseChatData.reportID;
    const expenseReportCreatedAction = buildOptimisticCreatedReportAction(currentUserEmail ?? '');
    const expenseReportActionData = {
        [expenseReportCreatedAction.reportActionID]: expenseReportCreatedAction,
    };

    return {
        announceChatReportID,
        announceChatData,
        announceReportActionData,
        announceCreatedReportActionID: announceCreatedAction.reportActionID,
        adminsChatReportID,
        adminsChatData,
        adminsReportActionData,
        adminsCreatedReportActionID: adminsCreatedAction.reportActionID,
        expenseChatReportID,
        expenseChatData,
        expenseReportActionData,
        expenseCreatedReportActionID: expenseReportCreatedAction.reportActionID,
    };
}

/**
 * Builds an optimistic Task Report with a randomly generated reportID
 *
 * @param ownerAccountID - Account ID of the person generating the Task.
 * @param assigneeAccountID - AccountID of the other person participating in the Task.
 * @param parentReportID - Report ID of the chat where the Task is.
 * @param title - Task title.
 * @param description - Task description.
 * @param policyID - PolicyID of the parent report
 */

function buildOptimisticTaskReport(
    ownerAccountID: number,
    assigneeAccountID = 0,
    parentReportID?: string,
    title?: string,
    description?: string,
    policyID: string = CONST.POLICY.OWNER_EMAIL_FAKE,
    notificationPreference: NotificationPreference = CONST.REPORT.NOTIFICATION_PREFERENCE.ALWAYS,
): OptimisticTaskReport {
    const participants: Participants = {
        [ownerAccountID]: {
            hidden: false,
        },
    };

    if (assigneeAccountID) {
        participants[assigneeAccountID] = {hidden: false};
    }

    return {
        reportID: generateReportID(),
        reportName: title,
        description: getParsedComment(description ?? ''),
        ownerAccountID,
        participants,
        managerID: assigneeAccountID,
        type: CONST.REPORT.TYPE.TASK,
        parentReportID,
        policyID,
        stateNum: CONST.REPORT.STATE_NUM.OPEN,
        statusNum: CONST.REPORT.STATUS_NUM.OPEN,
        notificationPreference,
        lastVisibleActionCreated: DateUtils.getDBTime(),
        hasParentAccess: true,
    };
}

/**
 * A helper method to create transaction thread
 *
 * @param reportAction - the parent IOU report action from which to create the thread
 * @param moneyRequestReport - the report which the report action belongs to
 */
function buildTransactionThread(
    reportAction: OnyxEntry<ReportAction | OptimisticIOUReportAction>,
    moneyRequestReport: OnyxEntry<Report>,
    existingTransactionThreadReportID?: string,
): OptimisticChatReport {
    const participantAccountIDs = [...new Set([currentUserAccountID, Number(reportAction?.actorAccountID)])].filter(Boolean) as number[];
    const existingTransactionThreadReport = getReportOrDraftReport(existingTransactionThreadReportID);

    if (existingTransactionThreadReportID && existingTransactionThreadReport) {
        return {
            ...existingTransactionThreadReport,
            isOptimisticReport: true,
            parentReportActionID: reportAction?.reportActionID,
            parentReportID: moneyRequestReport?.reportID,
            reportName: getTransactionReportName(reportAction),
            policyID: moneyRequestReport?.policyID,
        };
    }

    return buildOptimisticChatReport(
        participantAccountIDs,
        getTransactionReportName(reportAction),
        undefined,
        moneyRequestReport?.policyID,
        CONST.POLICY.OWNER_ACCOUNT_ID_FAKE,
        false,
        '',
        undefined,
        undefined,
        CONST.REPORT.NOTIFICATION_PREFERENCE.HIDDEN,
        reportAction?.reportActionID,
        moneyRequestReport?.reportID,
        '',
        '',
        '',
        false,
    );
}

/**
 * Build optimistic expense entities:
 *
 * 1. CREATED action for the chatReport
 * 2. CREATED action for the iouReport
 * 3. IOU action for the iouReport linked to the transaction thread via `childReportID`
 * 4. Transaction Thread linked to the IOU action via `parentReportActionID`
 * 5. CREATED action for the Transaction Thread
 */
function buildOptimisticMoneyRequestEntities(
    iouReport: Report,
    type: ValueOf<typeof CONST.IOU.REPORT_ACTION_TYPE>,
    amount: number,
    currency: string,
    comment: string,
    payeeEmail: string,
    participants: Participant[],
    transactionID: string,
    paymentType?: PaymentMethodType,
    isSettlingUp = false,
    isSendMoneyFlow = false,
    receipt: Receipt = {},
    isOwnPolicyExpenseChat = false,
    isPersonalTrackingExpense?: boolean,
    existingTransactionThreadReportID?: string,
    linkedTrackedExpenseReportAction?: ReportAction,
): [OptimisticCreatedReportAction, OptimisticCreatedReportAction, OptimisticIOUReportAction, OptimisticChatReport, OptimisticCreatedReportAction | null] {
    const createdActionForChat = buildOptimisticCreatedReportAction(payeeEmail);

    // The `CREATED` action must be optimistically generated before the IOU action so that it won't appear after the IOU action in the chat.
    const iouActionCreationTime = DateUtils.getDBTime();
    const createdActionForIOUReport = buildOptimisticCreatedReportAction(payeeEmail, DateUtils.subtractMillisecondsFromDateTime(iouActionCreationTime, 1));

    const iouAction = buildOptimisticIOUReportAction(
        type,
        amount,
        currency,
        comment,
        participants,
        transactionID,
        paymentType,
        isPersonalTrackingExpense ? '0' : iouReport.reportID,
        isSettlingUp,
        isSendMoneyFlow,
        receipt,
        isOwnPolicyExpenseChat,
        iouActionCreationTime,
        linkedTrackedExpenseReportAction,
    );

    // Create optimistic transactionThread and the `CREATED` action for it, if existingTransactionThreadReportID is undefined
    const transactionThread = buildTransactionThread(iouAction, iouReport, existingTransactionThreadReportID);
    const createdActionForTransactionThread = existingTransactionThreadReportID ? null : buildOptimisticCreatedReportAction(payeeEmail);

    // The IOU action and the transactionThread are co-dependent as parent-child, so we need to link them together
    iouAction.childReportID = existingTransactionThreadReportID ?? transactionThread.reportID;

    return [createdActionForChat, createdActionForIOUReport, iouAction, transactionThread, createdActionForTransactionThread];
}

// Check if the report is empty, meaning it has no visible messages (i.e. only a "created" report action).
function isEmptyReport(report: OnyxEntry<Report>): boolean {
    if (!report) {
        return true;
    }
    const lastVisibleMessage = getLastVisibleMessage(report.reportID);
    return !report.lastMessageText && !report.lastMessageTranslationKey && !lastVisibleMessage.lastMessageText && !lastVisibleMessage.lastMessageTranslationKey;
}

function isUnread(report: OnyxEntry<Report>): boolean {
    if (!report) {
        return false;
    }

    if (isEmptyReport(report) && !isSelfDM(report)) {
        return false;
    }
    // lastVisibleActionCreated and lastReadTime are both datetime strings and can be compared directly
    const lastVisibleActionCreated = report.lastVisibleActionCreated ?? '';
    const lastReadTime = report.lastReadTime ?? '';
    const lastMentionedTime = report.lastMentionedTime ?? '';

    // If the user was mentioned and the comment got deleted the lastMentionedTime will be more recent than the lastVisibleActionCreated
    return lastReadTime < lastVisibleActionCreated || lastReadTime < lastMentionedTime;
}

function isIOUOwnedByCurrentUser(report: OnyxEntry<Report>, allReportsDict?: OnyxCollection<Report>): boolean {
    const allAvailableReports = allReportsDict ?? ReportConnection.getAllReports();
    if (!report || !allAvailableReports) {
        return false;
    }

    let reportToLook = report;
    if (report.iouReportID) {
        const iouReport = allAvailableReports[`${ONYXKEYS.COLLECTION.REPORT}${report.iouReportID}`];
        if (iouReport) {
            reportToLook = iouReport;
        }
    }

    return reportToLook.ownerAccountID === currentUserAccountID;
}

/**
 * Assuming the passed in report is a default room, lets us know whether we can see it or not, based on permissions and
 * the various subsets of users we've allowed to use default rooms.
 */
function canSeeDefaultRoom(report: OnyxEntry<Report>, policies: OnyxCollection<Policy>, betas: OnyxEntry<Beta[]>): boolean {
    // Include archived rooms
    if (isArchivedRoom(report)) {
        return true;
    }

    // Include default rooms for free plan policies (domain rooms aren't included in here because they do not belong to a policy)
    if (getPolicyType(report, policies) === CONST.POLICY.TYPE.FREE) {
        return true;
    }

    // If the room has an assigned guide, it can be seen.
    if (hasExpensifyGuidesEmails(Object.keys(report?.participants ?? {}).map(Number))) {
        return true;
    }

    // Include any admins and announce rooms, since only non partner-managed domain rooms are on the beta now.
    if (isAdminRoom(report) || isAnnounceRoom(report)) {
        return true;
    }

    // For all other cases, just check that the user belongs to the default rooms beta
    return Permissions.canUseDefaultRooms(betas ?? []);
}

function canAccessReport(report: OnyxEntry<Report>, policies: OnyxCollection<Policy>, betas: OnyxEntry<Beta[]>): boolean {
    // We hide default rooms (it's basically just domain rooms now) from people who aren't on the defaultRooms beta.
    if (isDefaultRoom(report) && !canSeeDefaultRoom(report, policies, betas)) {
        return false;
    }

    if (report?.errorFields?.notFound) {
        return false;
    }

    return true;
}

/**
 * Check if the report is the parent report of the currently viewed report or at least one child report has report action
 */
function shouldHideReport(report: OnyxEntry<Report>, currentReportId: string): boolean {
    const currentReport = getReportOrDraftReport(currentReportId);
    const parentReport = getParentReport(!isEmptyObject(currentReport) ? currentReport : undefined);
    const reportActions = allReportActions?.[`${ONYXKEYS.COLLECTION.REPORT_ACTIONS}${report?.reportID}`] ?? {};
    const isChildReportHasComment = Object.values(reportActions ?? {})?.some((reportAction) => (reportAction?.childVisibleActionCount ?? 0) > 0);
    return parentReport?.reportID !== report?.reportID && !isChildReportHasComment;
}

/**
 * Checks to see if a report's parentAction is an expense that contains a violation type of either violation or warning
 */
function doesTransactionThreadHaveViolations(
    report: OnyxInputOrEntry<Report>,
    transactionViolations: OnyxCollection<TransactionViolation[]>,
    parentReportAction: OnyxInputOrEntry<ReportAction>,
): boolean {
    if (!ReportActionsUtils.isMoneyRequestAction(parentReportAction)) {
        return false;
    }
    const {IOUTransactionID, IOUReportID} = ReportActionsUtils.getOriginalMessage(parentReportAction) ?? {};
    if (!IOUTransactionID || !IOUReportID) {
        return false;
    }
    if (!isCurrentUserSubmitter(IOUReportID)) {
        return false;
    }
    if (report?.stateNum !== CONST.REPORT.STATE_NUM.OPEN && report?.stateNum !== CONST.REPORT.STATE_NUM.SUBMITTED) {
        return false;
    }
    return TransactionUtils.hasViolation(IOUTransactionID, transactionViolations) || TransactionUtils.hasWarningTypeViolation(IOUTransactionID, transactionViolations);
}

/**
 * Checks if we should display violation - we display violations when the expense has violation and it is not settled
 */
function shouldDisplayTransactionThreadViolations(
    report: OnyxEntry<Report>,
    transactionViolations: OnyxCollection<TransactionViolation[]>,
    parentReportAction: OnyxEntry<ReportAction>,
): boolean {
    if (!ReportActionsUtils.isMoneyRequestAction(parentReportAction)) {
        return false;
    }
    const {IOUReportID} = ReportActionsUtils.getOriginalMessage(parentReportAction) ?? {};
    if (isSettled(IOUReportID)) {
        return false;
    }
    return doesTransactionThreadHaveViolations(report, transactionViolations, parentReportAction);
}

/**
 * Checks to see if a report contains a violation
 */
function hasViolations(reportID: string, transactionViolations: OnyxCollection<TransactionViolation[]>): boolean {
    const transactions = TransactionUtils.getAllReportTransactions(reportID);
    return transactions.some((transaction) => TransactionUtils.hasViolation(transaction.transactionID, transactionViolations));
}

/**
 * Checks to see if a report contains a violation of type `warning`
 */
function hasWarningTypeViolations(reportID: string, transactionViolations: OnyxCollection<TransactionViolation[]>): boolean {
    const transactions = TransactionUtils.getAllReportTransactions(reportID);
    return transactions.some((transaction) => TransactionUtils.hasWarningTypeViolation(transaction.transactionID, transactionViolations));
}

/**
 * Takes several pieces of data from Onyx and evaluates if a report should be shown in the option list (either when searching
 * for reports or the reports shown in the LHN).
 *
 * This logic is very specific and the order of the logic is very important. It should fail quickly in most cases and also
 * filter out the majority of reports before filtering out very specific minority of reports.
 */
function shouldReportBeInOptionList({
    report,
    currentReportId,
    isInFocusMode,
    betas,
    policies,
    excludeEmptyChats,
    doesReportHaveViolations,
    includeSelfDM = false,
    login,
    includeDomainEmail = false,
}: {
    report: OnyxEntry<Report>;
    currentReportId: string;
    isInFocusMode: boolean;
    betas: OnyxEntry<Beta[]>;
    policies: OnyxCollection<Policy>;
    excludeEmptyChats: boolean;
    doesReportHaveViolations: boolean;
    includeSelfDM?: boolean;
    login?: string;
    includeDomainEmail?: boolean;
}) {
    const isInDefaultMode = !isInFocusMode;
    // Exclude reports that have no data because there wouldn't be anything to show in the option item.
    // This can happen if data is currently loading from the server or a report is in various stages of being created.
    // This can also happen for anyone accessing a public room or archived room for which they don't have access to the underlying policy.
    // Optionally exclude reports that do not belong to currently active workspace

    if (
        !report?.reportID ||
        !report?.type ||
        report?.reportName === undefined ||
        // eslint-disable-next-line @typescript-eslint/prefer-nullish-coalescing
        report?.isHidden ||
        (!report?.participants &&
            !isChatThread(report) &&
            !isPublicRoom(report) &&
            !isUserCreatedPolicyRoom(report) &&
            !isArchivedRoom(report) &&
            !isMoneyRequestReport(report) &&
            !isTaskReport(report) &&
            !isSelfDM(report) &&
            !isSystemChat(report) &&
            !isGroupChat(report) &&
            !isInvoiceRoom(report))
    ) {
        return false;
    }

    if (report?.participants?.[CONST.ACCOUNT_ID.NOTIFICATIONS] && (!currentUserAccountID || !AccountUtils.isAccountIDOddNumber(currentUserAccountID))) {
        return false;
    }

    if (!canAccessReport(report, policies, betas)) {
        return false;
    }

    // If this is a transaction thread associated with a report that only has one transaction, omit it
    if (isOneTransactionThread(report.reportID, report.parentReportID ?? '-1')) {
        return false;
    }

    // Include the currently viewed report. If we excluded the currently viewed report, then there
    // would be no way to highlight it in the options list and it would be confusing to users because they lose
    // a sense of context.
    if (report.reportID === currentReportId) {
        return true;
    }

    // Retrieve the draft comment for the report and convert it to a boolean
    const hasDraftComment = hasValidDraftComment(report.reportID);

    // Include reports that are relevant to the user in any view mode. Criteria include having a draft or having a GBR showing.
    // eslint-disable-next-line @typescript-eslint/prefer-nullish-coalescing
    if (hasDraftComment || requiresAttentionFromCurrentUser(report)) {
        return true;
    }

    const isEmptyChat = isEmptyReport(report);
    const canHideReport = shouldHideReport(report, currentReportId);

    // Include reports if they are pinned
    if (report.isPinned) {
        return true;
    }

    const reportIsSettled = report.statusNum === CONST.REPORT.STATUS_NUM.REIMBURSED;

    // Always show IOU reports with violations unless they are reimbursed
    if (isExpenseRequest(report) && doesReportHaveViolations && !reportIsSettled) {
        return true;
    }

    // Hide only chat threads that haven't been commented on (other threads are actionable)
    if (isChatThread(report) && canHideReport && isEmptyChat) {
        return false;
    }

    // Include reports that have errors from trying to add a workspace
    // If we excluded it, then the red-brock-road pattern wouldn't work for the user to resolve the error
    if (report.errorFields?.addWorkspaceRoom) {
        return true;
    }

    // All unread chats (even archived ones) in GSD mode will be shown. This is because GSD mode is specifically for focusing the user on the most relevant chats, primarily, the unread ones
    if (isInFocusMode) {
        return isUnread(report) && report.notificationPreference !== CONST.REPORT.NOTIFICATION_PREFERENCE.MUTE;
    }

    // Archived reports should always be shown when in default (most recent) mode. This is because you should still be able to access and search for the chats to find them.
    if (isInDefaultMode && isArchivedRoom(report)) {
        return true;
    }

    // Hide chats between two users that haven't been commented on from the LNH
    if (excludeEmptyChats && isEmptyChat && isChatReport(report) && !isChatRoom(report) && !isPolicyExpenseChat(report) && !isSystemChat(report) && !isGroupChat(report) && canHideReport) {
        return false;
    }

    if (isSelfDM(report)) {
        return includeSelfDM;
    }

    if (Str.isDomainEmail(login ?? '') && !includeDomainEmail) {
        return false;
    }

    const parentReportAction = ReportActionsUtils.getParentReportAction(report);

    // Hide chat threads where the parent message is pending removal
    if (
        !isEmptyObject(parentReportAction) &&
        ReportActionsUtils.isPendingRemove(parentReportAction) &&
        ReportActionsUtils.isThreadParentMessage(parentReportAction, report?.reportID ?? '')
    ) {
        return false;
    }

    return true;
}

/**
 * Returns the system report from the list of reports.
 */
function getSystemChat(): OnyxEntry<Report> {
    const allReports = ReportConnection.getAllReports();
    if (!allReports) {
        return undefined;
    }

    return Object.values(allReports ?? {}).find((report) => report?.chatType === CONST.REPORT.CHAT_TYPE.SYSTEM);
}

/**
 * Attempts to find a report in onyx with the provided list of participants. Does not include threads, task, expense, room, and policy expense chat.
 */
function getChatByParticipants(newParticipantList: number[], reports: OnyxCollection<Report> = ReportConnection.getAllReports(), shouldIncludeGroupChats = false): OnyxEntry<Report> {
    const sortedNewParticipantList = newParticipantList.sort();
    return Object.values(reports ?? {}).find((report) => {
        const participantAccountIDs = Object.keys(report?.participants ?? {});

        // If the report has been deleted, or there are no participants (like an empty #admins room) then skip it
        if (
            participantAccountIDs.length === 0 ||
            isChatThread(report) ||
            isTaskReport(report) ||
            isMoneyRequestReport(report) ||
            isChatRoom(report) ||
            isPolicyExpenseChat(report) ||
            (isGroupChat(report) && !shouldIncludeGroupChats)
        ) {
            return false;
        }

        const sortedParticipantsAccountIDs = participantAccountIDs.map(Number).sort();

        // Only return the chat if it has all the participants
        return lodashIsEqual(sortedNewParticipantList, sortedParticipantsAccountIDs);
    });
}

/**
 * Attempts to find an invoice chat report in onyx with the provided policyID and receiverID.
 */
function getInvoiceChatByParticipants(policyID: string, receiverID: string | number, reports: OnyxCollection<Report> = ReportConnection.getAllReports()): OnyxEntry<Report> {
    return Object.values(reports ?? {}).find((report) => {
        if (!report || !isInvoiceRoom(report)) {
            return false;
        }

        const isSameReceiver =
            report.invoiceReceiver &&
            (('accountID' in report.invoiceReceiver && report.invoiceReceiver.accountID === receiverID) ||
                ('policyID' in report.invoiceReceiver && report.invoiceReceiver.policyID === receiverID));

        return report.policyID === policyID && isSameReceiver;
    });
}

/**
 * Attempts to find a policy expense report in onyx that is owned by ownerAccountID in a given policy
 */
function getPolicyExpenseChat(ownerAccountID: number, policyID: string): OnyxEntry<Report> {
    return Object.values(ReportConnection.getAllReports() ?? {}).find((report: OnyxEntry<Report>) => {
        // If the report has been deleted, then skip it
        if (!report) {
            return false;
        }

        return report.policyID === policyID && isPolicyExpenseChat(report) && report.ownerAccountID === ownerAccountID;
    });
}

function getAllPolicyReports(policyID: string): Array<OnyxEntry<Report>> {
    return Object.values(ReportConnection.getAllReports() ?? {}).filter((report) => report?.policyID === policyID);
}

/**
 * Returns true if Chronos is one of the chat participants (1:1)
 */
function chatIncludesChronos(report: OnyxInputOrEntry<Report>): boolean {
    const participantAccountIDs = Object.keys(report?.participants ?? {}).map(Number);
    return participantAccountIDs.includes(CONST.ACCOUNT_ID.CHRONOS);
}

function chatIncludesChronosWithID(reportID?: string): boolean {
    // eslint-disable-next-line @typescript-eslint/prefer-nullish-coalescing
    const report = ReportConnection.getAllReports()?.[`${ONYXKEYS.COLLECTION.REPORT}${reportID || -1}`];
    return chatIncludesChronos(report);
}

/**
 * Can only flag if:
 *
 * - It was written by someone else and isn't a whisper
 * - It's a welcome message whisper
 * - It's an ADD_COMMENT that is not an attachment
 */
function canFlagReportAction(reportAction: OnyxInputOrEntry<ReportAction>, reportID: string | undefined): boolean {
    let report = getReportOrDraftReport(reportID);

    // If the childReportID exists in reportAction and is equal to the reportID,
    // the report action being evaluated is the parent report action in a thread, and we should get the parent report to evaluate instead.
    if (reportAction?.childReportID?.toString() === reportID?.toString()) {
        report = getReportOrDraftReport(report?.parentReportID);
    }
    const isCurrentUserAction = reportAction?.actorAccountID === currentUserAccountID;
    if (ReportActionsUtils.isWhisperAction(reportAction)) {
        // Allow flagging whispers that are sent by other users
        if (!isCurrentUserAction && reportAction?.actorAccountID !== CONST.ACCOUNT_ID.CONCIERGE) {
            return true;
        }

        // Disallow flagging the rest of whisper as they are sent by us
        return false;
    }

    return !!(
        !isCurrentUserAction &&
        reportAction?.actionName === CONST.REPORT.ACTIONS.TYPE.ADD_COMMENT &&
        !ReportActionsUtils.isDeletedAction(reportAction) &&
        !ReportActionsUtils.isCreatedTaskReportAction(reportAction) &&
        !isEmptyObject(report) &&
        report &&
        isAllowedToComment(report)
    );
}

/**
 * Whether flag comment page should show
 */
function shouldShowFlagComment(reportAction: OnyxInputOrEntry<ReportAction>, report: OnyxInputOrEntry<Report>): boolean {
    return (
        canFlagReportAction(reportAction, report?.reportID) &&
        !isArchivedRoom(report) &&
        !chatIncludesChronos(report) &&
        !isConciergeChatReport(report) &&
        reportAction?.actorAccountID !== CONST.ACCOUNT_ID.CONCIERGE
    );
}

/**
 * @param sortedAndFilteredReportActions - reportActions for the report, sorted newest to oldest, and filtered for only those that should be visible
 */
function getNewMarkerReportActionID(report: OnyxEntry<Report>, sortedAndFilteredReportActions: ReportAction[]): string {
    if (!isUnread(report)) {
        return '';
    }

    const newMarkerIndex = lodashFindLastIndex(sortedAndFilteredReportActions, (reportAction) => (reportAction.created ?? '') > (report?.lastReadTime ?? ''));

    return 'reportActionID' in sortedAndFilteredReportActions[newMarkerIndex] ? sortedAndFilteredReportActions[newMarkerIndex].reportActionID : '';
}

/**
 * Performs the markdown conversion, and replaces code points > 127 with C escape sequences
 * Used for compatibility with the backend auth validator for AddComment, and to account for MD in comments
 * @returns The comment's total length as seen from the backend
 */
function getCommentLength(textComment: string, parsingDetails?: ParsingDetails): number {
    return getParsedComment(textComment, parsingDetails)
        .replace(/[^ -~]/g, '\\u????')
        .trim().length;
}

function getRouteFromLink(url: string | null): string {
    if (!url) {
        return '';
    }

    // Get the reportID from URL
    let route = url;
    const localWebAndroidRegEx = /^(https:\/\/([0-9]{1,3})\.([0-9]{1,3})\.([0-9]{1,3})\.([0-9]{1,3}))/;
    linkingConfig.prefixes.forEach((prefix) => {
        if (route.startsWith(prefix)) {
            route = route.replace(prefix, '');
        } else if (localWebAndroidRegEx.test(route)) {
            route = route.replace(localWebAndroidRegEx, '');
        } else {
            return;
        }

        // Remove the port if it's a localhost URL
        if (/^:\d+/.test(route)) {
            route = route.replace(/:\d+/, '');
        }

        // Remove the leading slash if exists
        if (route.startsWith('/')) {
            route = route.replace('/', '');
        }
    });
    return route;
}

function parseReportRouteParams(route: string): ReportRouteParams {
    let parsingRoute = route;
    if (parsingRoute.at(0) === '/') {
        // remove the first slash
        parsingRoute = parsingRoute.slice(1);
    }

    if (!parsingRoute.startsWith(Url.addTrailingForwardSlash(ROUTES.REPORT))) {
        return {reportID: '', isSubReportPageRoute: false};
    }

    const pathSegments = parsingRoute.split('/');

    const reportIDSegment = pathSegments[1];
    const hasRouteReportActionID = !Number.isNaN(Number(reportIDSegment));

    // Check for "undefined" or any other unwanted string values
    if (!reportIDSegment || reportIDSegment === 'undefined') {
        return {reportID: '', isSubReportPageRoute: false};
    }

    return {
        reportID: reportIDSegment,
        isSubReportPageRoute: pathSegments.length > 2 && !hasRouteReportActionID,
    };
}

function getReportIDFromLink(url: string | null): string {
    const route = getRouteFromLink(url);
    const {reportID, isSubReportPageRoute} = parseReportRouteParams(route);
    if (isSubReportPageRoute) {
        // We allow the Sub-Report deep link routes (settings, details, etc.) to be handled by their respective component pages
        return '';
    }
    return reportID;
}

/**
 * Check if the chat report is linked to an iou that is waiting for the current user to add a credit bank account.
 */
function hasIOUWaitingOnCurrentUserBankAccount(chatReport: OnyxInputOrEntry<Report>): boolean {
    if (chatReport?.iouReportID) {
        const iouReport = ReportConnection.getAllReports()?.[`${ONYXKEYS.COLLECTION.REPORT}${chatReport?.iouReportID}`];
        if (iouReport?.isWaitingOnBankAccount && iouReport?.ownerAccountID === currentUserAccountID) {
            return true;
        }
    }

    return false;
}

/**
 * Users can submit an expense:
 * - in policy expense chats only if they are in a role of a member in the chat (in other words, if it's their policy expense chat)
 * - in an open or submitted expense report tied to a policy expense chat the user owns
 *     - employee can submit expenses in a submitted expense report only if the policy has Instant Submit settings turned on
 * - in an IOU report, which is not settled yet
 * - in a 1:1 DM chat
 */
function canRequestMoney(report: OnyxEntry<Report>, policy: OnyxEntry<Policy>, otherParticipants: number[]): boolean {
    // User cannot submit expenses in a chat thread, task report or in a chat room
    if (isChatThread(report) || isTaskReport(report) || isChatRoom(report) || isSelfDM(report) || isGroupChat(report)) {
        return false;
    }

    // Users can only submit expenses in DMs if they are a 1:1 DM
    if (isDM(report)) {
        return otherParticipants.length === 1;
    }

    // Prevent requesting money if pending IOU report waiting for their bank account already exists
    if (hasIOUWaitingOnCurrentUserBankAccount(report)) {
        return false;
    }

    let isOwnPolicyExpenseChat = report?.isOwnPolicyExpenseChat ?? false;
    if (isExpenseReport(report) && getParentReport(report)) {
        isOwnPolicyExpenseChat = !!getParentReport(report)?.isOwnPolicyExpenseChat;
    }

    // In case there are no other participants than the current user and it's not user's own policy expense chat, they can't submit expenses from such report
    if (otherParticipants.length === 0 && !isOwnPolicyExpenseChat) {
        return false;
    }

    // User can submit expenses in any IOU report, unless paid, but the user can only submit expenses in an expense report
    // which is tied to their workspace chat.
    if (isMoneyRequestReport(report)) {
        const canAddTransactions = canAddOrDeleteTransactions(report);
        return isReportInGroupPolicy(report) ? isOwnPolicyExpenseChat && canAddTransactions : canAddTransactions;
    }

    // In the case of policy expense chat, users can only submit expenses from their own policy expense chat
    return !isPolicyExpenseChat(report) || isOwnPolicyExpenseChat;
}

function isGroupChatAdmin(report: OnyxEntry<Report>, accountID: number) {
    if (!report?.participants) {
        return false;
    }

    const reportParticipants = report.participants ?? {};
    const participant = reportParticipants[accountID];
    return participant?.role === CONST.REPORT.ROLE.ADMIN;
}

/**
 * Helper method to define what expense options we want to show for particular method.
 * There are 4 expense options: Submit, Split, Pay and Track expense:
 * - Submit option should show for:
 *     - DMs
 *     - own policy expense chats
 *     - open and processing expense reports tied to own policy expense chat
 *     - unsettled IOU reports
 * - Pay option should show for:
 *     - DMs
 * - Split options should show for:
 *     - DMs
 *     - chat/policy rooms with more than 1 participant
 *     - groups chats with 2 and more participants
 *     - corporate workspace chats
 * - Track expense option should show for:
 *    - Self DMs
 *    - own policy expense chats
 *    - open and processing expense reports tied to own policy expense chat
 * - Send invoice option should show for:
 *    - invoice rooms if the user is an admin of the sender workspace
 * None of the options should show in chat threads or if there is some special Expensify account
 * as a participant of the report.
 */
function getMoneyRequestOptions(report: OnyxEntry<Report>, policy: OnyxEntry<Policy>, reportParticipants: number[], filterDeprecatedTypes = false): IOUType[] {
    // In any thread or task report, we do not allow any new expenses yet
    if (isChatThread(report) || isTaskReport(report) || isInvoiceReport(report) || isSystemChat(report)) {
        return [];
    }

    if (isInvoiceRoom(report)) {
        if (isPolicyAdmin(report?.policyID ?? '-1', allPolicies)) {
            return [CONST.IOU.TYPE.INVOICE];
        }
        return [];
    }

    // We don't allow IOU actions if an Expensify account is a participant of the report, unless the policy that the report is on is owned by an Expensify account
    const doParticipantsIncludeExpensifyAccounts = lodashIntersection(reportParticipants, CONST.EXPENSIFY_ACCOUNT_IDS).length > 0;
    const isPolicyOwnedByExpensifyAccounts = report?.policyID ? CONST.EXPENSIFY_ACCOUNT_IDS.includes(getPolicy(report?.policyID ?? '-1')?.ownerAccountID ?? -1) : false;
    if (doParticipantsIncludeExpensifyAccounts && !isPolicyOwnedByExpensifyAccounts) {
        return [];
    }

    const otherParticipants = reportParticipants.filter((accountID) => currentUserPersonalDetails?.accountID !== accountID);
    const hasSingleParticipantInReport = otherParticipants.length === 1;
    let options: IOUType[] = [];

    if (isSelfDM(report)) {
        options = [CONST.IOU.TYPE.TRACK];
    }

    // User created policy rooms and default rooms like #admins or #announce will always have the Split Expense option
    // unless there are no other participants at all (e.g. #admins room for a policy with only 1 admin)
    // DM chats will have the Split Expense option.
    // Your own workspace chats will have the split expense option.
    if (
        (isChatRoom(report) && !isAnnounceRoom(report) && otherParticipants.length > 0) ||
        (isDM(report) && otherParticipants.length > 0) ||
        (isGroupChat(report) && otherParticipants.length > 0) ||
        (isPolicyExpenseChat(report) && report?.isOwnPolicyExpenseChat)
    ) {
        options = [CONST.IOU.TYPE.SPLIT];
    }

    if (canRequestMoney(report, policy, otherParticipants)) {
        options = [...options, CONST.IOU.TYPE.SUBMIT];
        if (!filterDeprecatedTypes) {
            options = [...options, CONST.IOU.TYPE.REQUEST];
        }

        // If the user can request money from the workspace report, they can also track expenses
        if (isPolicyExpenseChat(report) || isExpenseReport(report)) {
            options = [...options, CONST.IOU.TYPE.TRACK];
        }
    }

    // Pay someone option should be visible only in 1:1 DMs
    if (isDM(report) && hasSingleParticipantInReport) {
        options = [...options, CONST.IOU.TYPE.PAY];
        if (!filterDeprecatedTypes) {
            options = [...options, CONST.IOU.TYPE.SEND];
        }
    }

    return options;
}

/**
 * This is a temporary function to help with the smooth transition with the oldDot.
 * This function will be removed once the transition occurs in oldDot to new links.
 */
// eslint-disable-next-line @typescript-eslint/naming-convention
function temporary_getMoneyRequestOptions(
    report: OnyxEntry<Report>,
    policy: OnyxEntry<Policy>,
    reportParticipants: number[],
): Array<Exclude<IOUType, typeof CONST.IOU.TYPE.REQUEST | typeof CONST.IOU.TYPE.SEND>> {
    return getMoneyRequestOptions(report, policy, reportParticipants, true) as Array<Exclude<IOUType, typeof CONST.IOU.TYPE.REQUEST | typeof CONST.IOU.TYPE.SEND>>;
}

/**
 * Invoice sender, invoice receiver and auto-invited admins cannot leave
 */
function canLeaveInvoiceRoom(report: OnyxEntry<Report>): boolean {
    if (!report || !report?.invoiceReceiver) {
        return false;
    }

    if (report?.statusNum === CONST.REPORT.STATUS_NUM.CLOSED) {
        return false;
    }

    const isSenderPolicyAdmin = getPolicy(report.policyID)?.role === CONST.POLICY.ROLE.ADMIN;

    if (isSenderPolicyAdmin) {
        return false;
    }

    if (report.invoiceReceiver.type === CONST.REPORT.INVOICE_RECEIVER_TYPE.INDIVIDUAL) {
        return report?.invoiceReceiver?.accountID !== currentUserAccountID;
    }

    const isReceiverPolicyAdmin = getPolicy(report.invoiceReceiver.policyID)?.role === CONST.POLICY.ROLE.ADMIN;

    if (isReceiverPolicyAdmin) {
        return false;
    }

    return true;
}

/**
 * Allows a user to leave a policy room according to the following conditions of the visibility or chatType rNVP:
 * `public` - Anyone can leave (because anybody can join)
 * `public_announce` - Only non-policy members can leave (it's auto-shared with policy members)
 * `policy_admins` - Nobody can leave (it's auto-shared with all policy admins)
 * `policy_announce` - Nobody can leave (it's auto-shared with all policy members)
 * `policyExpenseChat` - Nobody can leave (it's auto-shared with all policy members)
 * `policy` - Anyone can leave (though only policy members can join)
 * `domain` - Nobody can leave (it's auto-shared with domain members)
 * `dm` - Nobody can leave (it's auto-shared with users)
 * `private` - Anybody can leave (though you can only be invited to join)
 * `invoice` - Invoice sender, invoice receiver and auto-invited admins cannot leave
 */
function canLeaveRoom(report: OnyxEntry<Report>, isPolicyEmployee: boolean): boolean {
    if (isInvoiceRoom(report)) {
        if (isArchivedRoom(report)) {
            return false;
        }

        const invoiceReport = getReportOrDraftReport(report?.iouReportID ?? '-1');

        if (invoiceReport?.ownerAccountID === currentUserAccountID) {
            return false;
        }

        if (invoiceReport?.managerID === currentUserAccountID) {
            return false;
        }

        const isSenderPolicyAdmin = getPolicy(report?.policyID)?.role === CONST.POLICY.ROLE.ADMIN;

        if (isSenderPolicyAdmin) {
            return false;
        }

        const isReceiverPolicyAdmin =
            report?.invoiceReceiver?.type === CONST.REPORT.INVOICE_RECEIVER_TYPE.BUSINESS ? getPolicy(report?.invoiceReceiver?.policyID)?.role === CONST.POLICY.ROLE.ADMIN : false;

        if (isReceiverPolicyAdmin) {
            return false;
        }

        return true;
    }

    if (!report?.visibility) {
        if (
            report?.chatType === CONST.REPORT.CHAT_TYPE.POLICY_ADMINS ||
            report?.chatType === CONST.REPORT.CHAT_TYPE.POLICY_ANNOUNCE ||
            report?.chatType === CONST.REPORT.CHAT_TYPE.POLICY_EXPENSE_CHAT ||
            report?.chatType === CONST.REPORT.CHAT_TYPE.DOMAIN_ALL ||
            report?.chatType === CONST.REPORT.CHAT_TYPE.SELF_DM ||
            !report?.chatType
        ) {
            // DM chats don't have a chatType
            return false;
        }
    } else if (isPublicAnnounceRoom(report) && isPolicyEmployee) {
        return false;
    }
    return true;
}

function isCurrentUserTheOnlyParticipant(participantAccountIDs?: number[]): boolean {
    return !!(participantAccountIDs?.length === 1 && participantAccountIDs?.[0] === currentUserAccountID);
}

/**
 * Returns display names for those that can see the whisper.
 * However, it returns "you" if the current user is the only one who can see it besides the person that sent it.
 */
function getWhisperDisplayNames(participantAccountIDs?: number[]): string | undefined {
    const isWhisperOnlyVisibleToCurrentUser = isCurrentUserTheOnlyParticipant(participantAccountIDs);

    // When the current user is the only participant, the display name needs to be "you" because that's the only person reading it
    if (isWhisperOnlyVisibleToCurrentUser) {
        return Localize.translateLocal('common.youAfterPreposition');
    }

    return participantAccountIDs?.map((accountID) => getDisplayNameForParticipant(accountID, !isWhisperOnlyVisibleToCurrentUser)).join(', ');
}

/**
 * Show subscript on workspace chats / threads and expense requests
 */
function shouldReportShowSubscript(report: OnyxEntry<Report>): boolean {
    if (isArchivedRoom(report) && !isWorkspaceThread(report)) {
        return false;
    }

    if (isPolicyExpenseChat(report) && !isChatThread(report) && !isTaskReport(report) && !report?.isOwnPolicyExpenseChat) {
        return true;
    }

    if (isPolicyExpenseChat(report) && !isThread(report) && !isTaskReport(report)) {
        return true;
    }

    if (isExpenseRequest(report)) {
        return true;
    }

    if (isExpenseReport(report) && isOneTransactionReport(report?.reportID ?? '-1')) {
        return true;
    }

    if (isWorkspaceTaskReport(report)) {
        return true;
    }

    if (isWorkspaceThread(report)) {
        return true;
    }

    if (isInvoiceRoom(report)) {
        return true;
    }

    return false;
}

/**
 * Return true if reports data exists
 */
function isReportDataReady(): boolean {
    const allReports = ReportConnection.getAllReports();
    return !isEmptyObject(allReports) && Object.keys(allReports ?? {}).some((key) => allReports?.[key]?.reportID);
}

/**
 * Return true if reportID from path is valid
 */
function isValidReportIDFromPath(reportIDFromPath: string): boolean {
    return !['', 'null', '0', '-1'].includes(reportIDFromPath);
}

/**
 * Return the errors we have when creating a chat or a workspace room
 */
function getAddWorkspaceRoomOrChatReportErrors(report: OnyxEntry<Report>): Errors | null | undefined {
    // We are either adding a workspace room, or we're creating a chat, it isn't possible for both of these to have errors for the same report at the same time, so
    // simply looking up the first truthy value will get the relevant property if it's set.
    return report?.errorFields?.addWorkspaceRoom ?? report?.errorFields?.createChat;
}

/**
 * Return true if the expense report is marked for deletion.
 */
function isMoneyRequestReportPendingDeletion(reportOrID: OnyxEntry<Report> | string): boolean {
    const report = typeof reportOrID === 'string' ? ReportConnection.getAllReports()?.[`${ONYXKEYS.COLLECTION.REPORT}${reportOrID}`] : reportOrID;
    if (!isMoneyRequestReport(report)) {
        return false;
    }

    const parentReportAction = ReportActionsUtils.getReportAction(report?.parentReportID ?? '-1', report?.parentReportActionID ?? '-1');
    return parentReportAction?.pendingAction === CONST.RED_BRICK_ROAD_PENDING_ACTION.DELETE;
}

function canUserPerformWriteAction(report: OnyxEntry<Report>, reportNameValuePairs?: OnyxEntry<ReportNameValuePairs>) {
    const reportErrors = getAddWorkspaceRoomOrChatReportErrors(report);

    // If the expense report is marked for deletion, let us prevent any further write action.
    if (isMoneyRequestReportPendingDeletion(report)) {
        return false;
    }

    return !isArchivedRoom(report, reportNameValuePairs) && isEmptyObject(reportErrors) && report && isAllowedToComment(report) && !isAnonymousUser && canWriteInReport(report);
}

/**
 * Returns ID of the original report from which the given reportAction is first created.
 */
function getOriginalReportID(reportID: string, reportAction: OnyxInputOrEntry<ReportAction>): string | undefined {
    const reportActions = allReportActions?.[`${ONYXKEYS.COLLECTION.REPORT_ACTIONS}${reportID}`];
    const currentReportAction = reportActions?.[reportAction?.reportActionID ?? '-1'] ?? null;
    const transactionThreadReportID = ReportActionsUtils.getOneTransactionThreadReportID(reportID, reportActions ?? ([] as ReportAction[]));
    if (Object.keys(currentReportAction ?? {}).length === 0) {
        return isThreadFirstChat(reportAction, reportID)
            ? ReportConnection.getAllReports()?.[`${ONYXKEYS.COLLECTION.REPORT}${reportID}`]?.parentReportID
            : transactionThreadReportID ?? reportID;
    }
    return reportID;
}

/**
 * Return the pendingAction and the errors resulting from either
 *
 * - creating a workspace room
 * - starting a chat
 * - paying the expense
 *
 * while being offline
 */
function getReportOfflinePendingActionAndErrors(report: OnyxEntry<Report>): ReportOfflinePendingActionAndErrors {
    // It shouldn't be possible for all of these actions to be pending (or to have errors) for the same report at the same time, so just take the first that exists
    const reportPendingAction = report?.pendingFields?.addWorkspaceRoom ?? report?.pendingFields?.createChat ?? report?.pendingFields?.reimbursed;

    const reportErrors = getAddWorkspaceRoomOrChatReportErrors(report);
    return {reportPendingAction, reportErrors};
}

/**
 * Check if the report can create the expense with type is iouType
 */
function canCreateRequest(report: OnyxEntry<Report>, policy: OnyxEntry<Policy>, iouType: ValueOf<typeof CONST.IOU.TYPE>): boolean {
    const participantAccountIDs = Object.keys(report?.participants ?? {}).map(Number);
    if (!canUserPerformWriteAction(report)) {
        return false;
    }
    return getMoneyRequestOptions(report, policy, participantAccountIDs).includes(iouType);
}

function getWorkspaceChats(policyID: string, accountIDs: number[]): Array<OnyxEntry<Report>> {
    const allReports = ReportConnection.getAllReports();
    return Object.values(allReports ?? {}).filter((report) => isPolicyExpenseChat(report) && (report?.policyID ?? '-1') === policyID && accountIDs.includes(report?.ownerAccountID ?? -1));
}

/**
 * Gets all reports that relate to the policy
 *
 * @param policyID - the workspace ID to get all associated reports
 */
function getAllWorkspaceReports(policyID: string): Array<OnyxEntry<Report>> {
    const allReports = ReportConnection.getAllReports();
    return Object.values(allReports ?? {}).filter((report) => (report?.policyID ?? '-1') === policyID);
}

/**
 * @param policy - the workspace the report is on, null if the user isn't a member of the workspace
 */
function shouldDisableRename(report: OnyxEntry<Report>): boolean {
    if (
        isDefaultRoom(report) ||
        isArchivedRoom(report) ||
        isPublicRoom(report) ||
        isThread(report) ||
        isMoneyRequest(report) ||
        isMoneyRequestReport(report) ||
        isPolicyExpenseChat(report) ||
        isInvoiceRoom(report) ||
        isInvoiceReport(report) ||
        isSystemChat(report)
    ) {
        return true;
    }

    if (isGroupChat(report)) {
        return false;
    }

    if (isDeprecatedGroupDM(report) || isTaskReport(report)) {
        return true;
    }

    return false;
}

/**
 * @param policy - the workspace the report is on, null if the user isn't a member of the workspace
 */
function canEditWriteCapability(report: OnyxEntry<Report>, policy: OnyxEntry<Policy>): boolean {
    return PolicyUtils.isPolicyAdmin(policy) && !isAdminRoom(report) && !isArchivedRoom(report) && !isThread(report) && !isInvoiceRoom(report);
}

/**
 * @param policy - the workspace the report is on, null if the user isn't a member of the workspace
 */
function canEditRoomVisibility(report: OnyxEntry<Report>, policy: OnyxEntry<Policy>): boolean {
    return PolicyUtils.isPolicyAdmin(policy) && !isArchivedRoom(report);
}

/**
 * Returns the onyx data needed for the task assignee chat
 */
function getTaskAssigneeChatOnyxData(
    accountID: number,
    assigneeAccountID: number,
    taskReportID: string,
    assigneeChatReportID: string,
    parentReportID: string,
    title: string,
    assigneeChatReport: OnyxEntry<Report>,
): OnyxDataTaskAssigneeChat {
    // Set if we need to add a comment to the assignee chat notifying them that they have been assigned a task
    let optimisticAssigneeAddComment: OptimisticReportAction | undefined;
    // Set if this is a new chat that needs to be created for the assignee
    let optimisticChatCreatedReportAction: OptimisticCreatedReportAction | undefined;
    const currentTime = DateUtils.getDBTime();
    const optimisticData: OnyxUpdate[] = [];
    const successData: OnyxUpdate[] = [];
    const failureData: OnyxUpdate[] = [];

    // You're able to assign a task to someone you haven't chatted with before - so we need to optimistically create the chat and the chat reportActions
    // Only add the assignee chat report to onyx if we haven't already set it optimistically
    if (assigneeChatReport?.isOptimisticReport && assigneeChatReport.pendingFields?.createChat !== CONST.RED_BRICK_ROAD_PENDING_ACTION.ADD) {
        optimisticChatCreatedReportAction = buildOptimisticCreatedReportAction(assigneeChatReportID);
        optimisticData.push(
            {
                onyxMethod: Onyx.METHOD.MERGE,
                key: `${ONYXKEYS.COLLECTION.REPORT}${assigneeChatReportID}`,
                value: {
                    pendingFields: {
                        createChat: CONST.RED_BRICK_ROAD_PENDING_ACTION.ADD,
                    },
                    isHidden: false,
                },
            },
            {
                onyxMethod: Onyx.METHOD.MERGE,
                key: `${ONYXKEYS.COLLECTION.REPORT_ACTIONS}${assigneeChatReportID}`,
                value: {[optimisticChatCreatedReportAction.reportActionID]: optimisticChatCreatedReportAction as Partial<ReportAction>},
            },
        );

        successData.push({
            onyxMethod: Onyx.METHOD.MERGE,
            key: `${ONYXKEYS.COLLECTION.REPORT}${assigneeChatReportID}`,
            value: {
                pendingFields: {
                    createChat: null,
                },
                isOptimisticReport: false,
                // BE will send a different participant. We clear the optimistic one to avoid duplicated entries
                participants: {[assigneeAccountID]: null},
            },
        });

        failureData.push(
            {
                onyxMethod: Onyx.METHOD.SET,
                key: `${ONYXKEYS.COLLECTION.REPORT}${assigneeChatReportID}`,
                value: null,
            },
            {
                onyxMethod: Onyx.METHOD.MERGE,
                key: `${ONYXKEYS.COLLECTION.REPORT_ACTIONS}${assigneeChatReportID}`,
                value: {[optimisticChatCreatedReportAction.reportActionID]: {pendingAction: null}},
            },
            // If we failed, we want to remove the optimistic personal details as it was likely due to an invalid login
            {
                onyxMethod: Onyx.METHOD.MERGE,
                key: ONYXKEYS.PERSONAL_DETAILS_LIST,
                value: {
                    [assigneeAccountID]: null,
                },
            },
        );
    }

    // If you're choosing to share the task in the same DM as the assignee then we don't need to create another reportAction indicating that you've been assigned
    if (assigneeChatReportID !== parentReportID) {
        // eslint-disable-next-line @typescript-eslint/prefer-nullish-coalescing
        const displayname = allPersonalDetails?.[assigneeAccountID]?.displayName || allPersonalDetails?.[assigneeAccountID]?.login || '';
        optimisticAssigneeAddComment = buildOptimisticTaskCommentReportAction(taskReportID, title, assigneeAccountID, `assigned to ${displayname}`, parentReportID);
        const lastAssigneeCommentText = formatReportLastMessageText(ReportActionsUtils.getReportActionText(optimisticAssigneeAddComment.reportAction as ReportAction));
        const optimisticAssigneeReport = {
            lastVisibleActionCreated: currentTime,
            lastMessageText: lastAssigneeCommentText,
            lastActorAccountID: accountID,
            lastReadTime: currentTime,
        };

        optimisticData.push(
            {
                onyxMethod: Onyx.METHOD.MERGE,
                key: `${ONYXKEYS.COLLECTION.REPORT_ACTIONS}${assigneeChatReportID}`,
                value: {[optimisticAssigneeAddComment.reportAction.reportActionID ?? '-1']: optimisticAssigneeAddComment.reportAction as ReportAction},
            },
            {
                onyxMethod: Onyx.METHOD.MERGE,
                key: `${ONYXKEYS.COLLECTION.REPORT}${assigneeChatReportID}`,
                value: optimisticAssigneeReport,
            },
        );
        successData.push({
            onyxMethod: Onyx.METHOD.MERGE,
            key: `${ONYXKEYS.COLLECTION.REPORT_ACTIONS}${assigneeChatReportID}`,
            value: {[optimisticAssigneeAddComment.reportAction.reportActionID ?? '-1']: {isOptimisticAction: null}},
        });
        failureData.push({
            onyxMethod: Onyx.METHOD.MERGE,
            key: `${ONYXKEYS.COLLECTION.REPORT_ACTIONS}${assigneeChatReportID}`,
            value: {[optimisticAssigneeAddComment.reportAction.reportActionID ?? '-1']: {pendingAction: null}},
        });
    }

    return {
        optimisticData,
        successData,
        failureData,
        optimisticAssigneeAddComment,
        optimisticChatCreatedReportAction,
    };
}

/**
 * Return iou report action display message
 */
function getIOUReportActionDisplayMessage(reportAction: OnyxEntry<ReportAction>, transaction?: OnyxEntry<Transaction>): string {
    if (!ReportActionsUtils.isMoneyRequestAction(reportAction)) {
        return '';
    }
    const originalMessage = ReportActionsUtils.getOriginalMessage(reportAction);
    const {IOUReportID} = originalMessage ?? {};
    const iouReport = getReportOrDraftReport(IOUReportID);
    let translationKey: TranslationPaths;
    if (originalMessage?.type === CONST.IOU.REPORT_ACTION_TYPE.PAY) {
        // The `REPORT_ACTION_TYPE.PAY` action type is used for both fulfilling existing requests and sending money. To
        // differentiate between these two scenarios, we check if the `originalMessage` contains the `IOUDetails`
        // property. If it does, it indicates that this is a 'Pay someone' action.
        const {amount, currency} = originalMessage?.IOUDetails ?? originalMessage ?? {};
        const formattedAmount = CurrencyUtils.convertToDisplayString(Math.abs(amount), currency) ?? '';

        switch (originalMessage.paymentType) {
            case CONST.IOU.PAYMENT_TYPE.ELSEWHERE:
                translationKey = 'iou.paidElsewhereWithAmount';
                break;
            case CONST.IOU.PAYMENT_TYPE.EXPENSIFY:
            case CONST.IOU.PAYMENT_TYPE.VBBA:
                translationKey = 'iou.paidWithExpensifyWithAmount';
                break;
            default:
                translationKey = 'iou.payerPaidAmount';
                break;
        }
        return Localize.translateLocal(translationKey, {amount: formattedAmount, payer: ''});
    }

    const transactionDetails = getTransactionDetails(!isEmptyObject(transaction) ? transaction : undefined);
    const formattedAmount = CurrencyUtils.convertToDisplayString(transactionDetails?.amount ?? 0, transactionDetails?.currency);
    const isRequestSettled = isSettled(originalMessage?.IOUReportID);
    const isApproved = isReportApproved(iouReport);
    if (isRequestSettled) {
        return Localize.translateLocal('iou.payerSettled', {
            amount: formattedAmount,
        });
    }
    if (isApproved) {
        return Localize.translateLocal('iou.approvedAmount', {
            amount: formattedAmount,
        });
    }
    if (ReportActionsUtils.isSplitBillAction(reportAction)) {
        translationKey = 'iou.didSplitAmount';
    } else if (ReportActionsUtils.isTrackExpenseAction(reportAction)) {
        translationKey = 'iou.trackedAmount';
    } else {
        translationKey = 'iou.submittedAmount';
    }
    return Localize.translateLocal(translationKey, {
        formattedAmount,
        comment: transactionDetails?.comment ?? '',
    });
}

/**
 * Checks if a report is a group chat.
 *
 * A report is a group chat if it meets the following conditions:
 * - Not a chat thread.
 * - Not a task report.
 * - Not an expense / IOU report.
 * - Not an archived room.
 * - Not a public / admin / announce chat room (chat type doesn't match any of the specified types).
 * - More than 2 participants.
 *
 */
function isDeprecatedGroupDM(report: OnyxEntry<Report>): boolean {
    return !!(
        report &&
        !isChatThread(report) &&
        !isTaskReport(report) &&
        !isInvoiceReport(report) &&
        !isMoneyRequestReport(report) &&
        !isArchivedRoom(report) &&
        !Object.values(CONST.REPORT.CHAT_TYPE).some((chatType) => chatType === getChatType(report)) &&
        Object.keys(report.participants ?? {})
            .map(Number)
            .filter((accountID) => accountID !== currentUserAccountID).length > 1
    );
}

/**
 * A "root" group chat is the top level group chat and does not refer to any threads off of a Group Chat
 */
function isRootGroupChat(report: OnyxEntry<Report>): boolean {
    return !isChatThread(report) && (isGroupChat(report) || isDeprecatedGroupDM(report));
}

/**
 * Assume any report without a reportID is unusable.
 */
function isValidReport(report?: OnyxEntry<Report>): boolean {
    return !!report?.reportID;
}

/**
 * Check to see if we are a participant of this report.
 */
function isReportParticipant(accountID: number, report: OnyxEntry<Report>): boolean {
    if (!accountID) {
        return false;
    }

    const possibleAccountIDs = Object.keys(report?.participants ?? {}).map(Number);
    if (report?.ownerAccountID) {
        possibleAccountIDs.push(report?.ownerAccountID);
    }
    if (report?.managerID) {
        possibleAccountIDs.push(report?.managerID);
    }
    return possibleAccountIDs.includes(accountID);
}

/**
 * Check to see if the current user has access to view the report.
 */
function canCurrentUserOpenReport(report: OnyxEntry<Report>): boolean {
    return (isReportParticipant(currentUserAccountID ?? 0, report) || isPublicRoom(report)) && canAccessReport(report, allPolicies, allBetas);
}

function shouldUseFullTitleToDisplay(report: OnyxEntry<Report>): boolean {
    return (
        isMoneyRequestReport(report) || isPolicyExpenseChat(report) || isChatRoom(report) || isChatThread(report) || isTaskReport(report) || isGroupChat(report) || isInvoiceReport(report)
    );
}

function getRoom(type: ValueOf<typeof CONST.REPORT.CHAT_TYPE>, policyID: string): OnyxEntry<Report> {
    const room = Object.values(ReportConnection.getAllReports() ?? {}).find((report) => report?.policyID === policyID && report?.chatType === type && !isThread(report));
    return room;
}

/**
 *  We only want policy members who are members of the report to be able to modify the report description, but not in thread chat.
 */
function canEditReportDescription(report: OnyxEntry<Report>, policy: OnyxEntry<Policy>): boolean {
    return (
        !isMoneyRequestReport(report) &&
        !isArchivedRoom(report) &&
        isChatRoom(report) &&
        !isChatThread(report) &&
        !isEmpty(policy) &&
        hasParticipantInArray(report, [currentUserAccountID ?? 0])
    );
}

function canEditPolicyDescription(policy: OnyxEntry<Policy>): boolean {
    return PolicyUtils.isPolicyAdmin(policy);
}

/**
 * Checks if report action has error when smart scanning
 */
function hasSmartscanError(reportActions: ReportAction[]) {
    return reportActions.some((action) => {
        if (!ReportActionsUtils.isSplitBillAction(action) && !ReportActionsUtils.isReportPreviewAction(action)) {
            return false;
        }
        const IOUReportID = ReportActionsUtils.getIOUReportIDFromReportActionPreview(action);
        const isReportPreviewError = ReportActionsUtils.isReportPreviewAction(action) && shouldShowRBRForMissingSmartscanFields(IOUReportID) && !isSettled(IOUReportID);
        const transactionID = ReportActionsUtils.isMoneyRequestAction(action) ? ReportActionsUtils.getOriginalMessage(action)?.IOUTransactionID ?? '-1' : '-1';
        const transaction = allTransactions?.[`${ONYXKEYS.COLLECTION.TRANSACTION}${transactionID}`] ?? {};
        const isSplitBillError = ReportActionsUtils.isSplitBillAction(action) && TransactionUtils.hasMissingSmartscanFields(transaction as Transaction);

        return isReportPreviewError || isSplitBillError;
    });
}

function shouldAutoFocusOnKeyPress(event: KeyboardEvent): boolean {
    if (event.key.length > 1) {
        return false;
    }

    // If a key is pressed in combination with Meta, Control or Alt do not focus
    if (event.ctrlKey || event.metaKey) {
        return false;
    }

    if (event.code === 'Space') {
        return false;
    }

    return true;
}

/**
 * Navigates to the appropriate screen based on the presence of a private note for the current user.
 */
function navigateToPrivateNotes(report: OnyxEntry<Report>, session: OnyxEntry<Session>) {
    if (isEmpty(report) || isEmpty(session) || !session.accountID) {
        return;
    }
    const currentUserPrivateNote = report.privateNotes?.[session.accountID]?.note ?? '';
    if (isEmpty(currentUserPrivateNote)) {
        Navigation.navigate(ROUTES.PRIVATE_NOTES_EDIT.getRoute(report.reportID, session.accountID));
        return;
    }
    Navigation.navigate(ROUTES.PRIVATE_NOTES_LIST.getRoute(report.reportID));
}

/**
 * Get all held transactions of a iouReport
 */
function getAllHeldTransactions(iouReportID?: string): Transaction[] {
    const transactions = TransactionUtils.getAllReportTransactions(iouReportID);
    return transactions.filter((transaction) => TransactionUtils.isOnHold(transaction));
}

/**
 * Check if Report has any held expenses
 */
function hasHeldExpenses(iouReportID?: string): boolean {
    const transactions = TransactionUtils.getAllReportTransactions(iouReportID);
    return transactions.some((transaction) => TransactionUtils.isOnHold(transaction));
}

/**
 * Check if all expenses in the Report are on hold
 */
function hasOnlyHeldExpenses(iouReportID: string, transactions?: OnyxCollection<Transaction>): boolean {
    const reportTransactions = TransactionUtils.getAllReportTransactions(iouReportID, transactions);
    return reportTransactions.length > 0 && !reportTransactions.some((transaction) => !TransactionUtils.isOnHold(transaction));
}

/**
 * Checks if thread replies should be displayed
 */
function shouldDisplayThreadReplies(reportAction: OnyxInputOrEntry<ReportAction>, reportID: string): boolean {
    const hasReplies = (reportAction?.childVisibleActionCount ?? 0) > 0;
    return hasReplies && !!reportAction?.childCommenterCount && !isThreadFirstChat(reportAction, reportID);
}

/**
 * Check if money report has any transactions updated optimistically
 */
function hasUpdatedTotal(report: OnyxInputOrEntry<Report>, policy: OnyxInputOrEntry<Policy>): boolean {
    if (!report) {
        return true;
    }

    const transactions = TransactionUtils.getAllReportTransactions(report.reportID);
    const hasPendingTransaction = transactions.some((transaction) => !!transaction.pendingAction);
    const hasTransactionWithDifferentCurrency = transactions.some((transaction) => transaction.currency !== report.currency);
    const hasDifferentWorkspaceCurrency = report.pendingFields?.createChat && isExpenseReport(report) && report.currency !== policy?.outputCurrency;
    const hasOptimisticHeldExpense = hasHeldExpenses(report.reportID) && report?.unheldTotal === undefined;

    return !(hasPendingTransaction && (hasTransactionWithDifferentCurrency || hasDifferentWorkspaceCurrency)) && !hasOptimisticHeldExpense;
}

/**
 * Return held and full amount formatted with used currency
 */
function getNonHeldAndFullAmount(iouReport: OnyxEntry<Report>, policy: OnyxEntry<Policy>): string[] {
    const transactions = TransactionUtils.getAllReportTransactions(iouReport?.reportID ?? '-1');
    const hasPendingTransaction = transactions.some((transaction) => !!transaction.pendingAction);

    if (hasUpdatedTotal(iouReport, policy) && hasPendingTransaction) {
        const unheldTotal = transactions.reduce((currentVal, transaction) => currentVal - (!TransactionUtils.isOnHold(transaction) ? transaction.amount : 0), 0);

        return [CurrencyUtils.convertToDisplayString(unheldTotal, iouReport?.currency), CurrencyUtils.convertToDisplayString((iouReport?.total ?? 0) * -1, iouReport?.currency)];
    }

    return [
        CurrencyUtils.convertToDisplayString((iouReport?.unheldTotal ?? 0) * -1, iouReport?.currency),
        CurrencyUtils.convertToDisplayString((iouReport?.total ?? 0) * -1, iouReport?.currency),
    ];
}

/**
 * Disable reply in thread action if:
 *
 * - The action is listed in the thread-disabled list
 * - The action is a split expense action
 * - The action is deleted and is not threaded
 * - The report is archived and the action is not threaded
 * - The action is a whisper action and it's neither a report preview nor IOU action
 * - The action is the thread's first chat
 */
function shouldDisableThread(reportAction: OnyxInputOrEntry<ReportAction>, reportID: string): boolean {
    const isSplitBillAction = ReportActionsUtils.isSplitBillAction(reportAction);
    const isDeletedAction = ReportActionsUtils.isDeletedAction(reportAction);
    const isReportPreviewAction = ReportActionsUtils.isReportPreviewAction(reportAction);
    const isIOUAction = ReportActionsUtils.isMoneyRequestAction(reportAction);
    const isWhisperAction = ReportActionsUtils.isWhisperAction(reportAction) || ReportActionsUtils.isActionableTrackExpense(reportAction);
    const isArchivedReport = isArchivedRoom(getReportOrDraftReport(reportID));
    const isActionDisabled = CONST.REPORT.ACTIONS.THREAD_DISABLED.some((action: string) => action === reportAction?.actionName);

    return (
        isActionDisabled ||
        isSplitBillAction ||
        (isDeletedAction && !reportAction?.childVisibleActionCount) ||
        (isArchivedReport && !reportAction?.childVisibleActionCount) ||
        (isWhisperAction && !isReportPreviewAction && !isIOUAction) ||
        isThreadFirstChat(reportAction, reportID)
    );
}

function getAllAncestorReportActions(report: Report | null | undefined): Ancestor[] {
    if (!report) {
        return [];
    }
    const allAncestors: Ancestor[] = [];
    let parentReportID = report.parentReportID;
    let parentReportActionID = report.parentReportActionID;

    // Store the child of parent report
    let currentReport = report;

    while (parentReportID) {
        const parentReport = getReportOrDraftReport(parentReportID);
        const parentReportAction = ReportActionsUtils.getReportAction(parentReportID, parentReportActionID ?? '-1');

        if (
            !parentReportAction ||
            (ReportActionsUtils.isTransactionThread(parentReportAction) && !ReportActionsUtils.isSentMoneyReportAction(parentReportAction)) ||
            ReportActionsUtils.isReportPreviewAction(parentReportAction)
        ) {
            break;
        }

        const isParentReportActionUnread = ReportActionsUtils.isCurrentActionUnread(parentReport, parentReportAction);
        allAncestors.push({
            report: currentReport,
            reportAction: parentReportAction,
            shouldDisplayNewMarker: isParentReportActionUnread,
        });

        if (!parentReport) {
            break;
        }

        parentReportID = parentReport?.parentReportID;
        parentReportActionID = parentReport?.parentReportActionID;
        if (!isEmptyObject(parentReport)) {
            currentReport = parentReport;
        }
    }

    return allAncestors.reverse();
}

function getAllAncestorReportActionIDs(report: Report | null | undefined, includeTransactionThread = false): AncestorIDs {
    if (!report) {
        return {
            reportIDs: [],
            reportActionsIDs: [],
        };
    }

    const allAncestorIDs: AncestorIDs = {
        reportIDs: [],
        reportActionsIDs: [],
    };
    let parentReportID = report.parentReportID;
    let parentReportActionID = report.parentReportActionID;

    while (parentReportID) {
        const parentReport = getReportOrDraftReport(parentReportID);
        const parentReportAction = ReportActionsUtils.getReportAction(parentReportID, parentReportActionID ?? '-1');

        if (
            !parentReportAction ||
            (!includeTransactionThread &&
                ((ReportActionsUtils.isTransactionThread(parentReportAction) && !ReportActionsUtils.isSentMoneyReportAction(parentReportAction)) ||
                    ReportActionsUtils.isReportPreviewAction(parentReportAction)))
        ) {
            break;
        }

        allAncestorIDs.reportIDs.push(parentReportID ?? '-1');
        allAncestorIDs.reportActionsIDs.push(parentReportActionID ?? '-1');

        if (!parentReport) {
            break;
        }

        parentReportID = parentReport?.parentReportID;
        parentReportActionID = parentReport?.parentReportActionID;
    }

    return allAncestorIDs;
}

/**
 * Get optimistic data of parent report action
 * @param reportID The reportID of the report that is updated
 * @param lastVisibleActionCreated Last visible action created of the child report
 * @param type The type of action in the child report
 */
function getOptimisticDataForParentReportAction(reportID: string, lastVisibleActionCreated: string, type: string): Array<OnyxUpdate | null> {
    const report = getReportOrDraftReport(reportID);

    if (!report || isEmptyObject(report)) {
        return [];
    }

    const ancestors = getAllAncestorReportActionIDs(report, true);
    const totalAncestor = ancestors.reportIDs.length;

    return Array.from(Array(totalAncestor), (_, index) => {
        const ancestorReport = getReportOrDraftReport(ancestors.reportIDs[index]);

        if (!ancestorReport || isEmptyObject(ancestorReport)) {
            return null;
        }

        const ancestorReportAction = ReportActionsUtils.getReportAction(ancestorReport.reportID, ancestors.reportActionsIDs[index]);

        if (!ancestorReportAction || isEmptyObject(ancestorReportAction)) {
            return null;
        }

        return {
            onyxMethod: Onyx.METHOD.MERGE,
            key: `${ONYXKEYS.COLLECTION.REPORT_ACTIONS}${ancestorReport.reportID}`,
            value: {
                [ancestorReportAction?.reportActionID ?? '-1']: updateOptimisticParentReportAction(ancestorReportAction, lastVisibleActionCreated, type),
            },
        };
    });
}

function canBeAutoReimbursed(report: OnyxInputOrEntry<Report>, policy: OnyxInputOrEntry<Policy>): boolean {
    if (isEmptyObject(policy)) {
        return false;
    }
    type CurrencyType = TupleToUnion<typeof CONST.DIRECT_REIMBURSEMENT_CURRENCIES>;
    const reimbursableTotal = getMoneyRequestSpendBreakdown(report).totalDisplaySpend;
    const autoReimbursementLimit = policy.autoReimbursementLimit ?? 0;
    const isAutoReimbursable =
        isReportInGroupPolicy(report) &&
        policy.reimbursementChoice === CONST.POLICY.REIMBURSEMENT_CHOICES.REIMBURSEMENT_YES &&
        autoReimbursementLimit >= reimbursableTotal &&
        reimbursableTotal > 0 &&
        CONST.DIRECT_REIMBURSEMENT_CURRENCIES.includes(report?.currency as CurrencyType);
    return isAutoReimbursable;
}

/** Check if the current user is an owner of the report */
function isReportOwner(report: OnyxInputOrEntry<Report>): boolean {
    return report?.ownerAccountID === currentUserPersonalDetails?.accountID;
}

function isAllowedToApproveExpenseReport(report: OnyxEntry<Report>, approverAccountID?: number): boolean {
    const policy = getPolicy(report?.policyID);
    const isOwner = (approverAccountID ?? currentUserAccountID) === report?.ownerAccountID;
    return !(policy?.preventSelfApproval && isOwner);
}

function isAllowedToSubmitDraftExpenseReport(report: OnyxEntry<Report>): boolean {
    const policy = getPolicy(report?.policyID);
    const submitToAccountID = PolicyUtils.getSubmitToAccountID(policy, report?.ownerAccountID ?? -1);

    return isAllowedToApproveExpenseReport(report, submitToAccountID);
}

/**
 * What missing payment method does this report action indicate, if any?
 */
function getIndicatedMissingPaymentMethod(userWallet: OnyxEntry<UserWallet>, reportId: string, reportAction: ReportAction): MissingPaymentMethod | undefined {
    const isSubmitterOfUnsettledReport = isCurrentUserSubmitter(reportId) && !isSettled(reportId);
    if (!isSubmitterOfUnsettledReport || !ReportActionsUtils.isReimbursementQueuedAction(reportAction)) {
        return undefined;
    }
    const paymentType = ReportActionsUtils.getOriginalMessage(reportAction)?.paymentType;
    if (paymentType === CONST.IOU.PAYMENT_TYPE.EXPENSIFY) {
        return isEmpty(userWallet) || userWallet.tierName === CONST.WALLET.TIER_NAME.SILVER ? 'wallet' : undefined;
    }

    return !store.hasCreditBankAccount() ? 'bankAccount' : undefined;
}

/**
 * Checks if report chat contains missing payment method
 */
function hasMissingPaymentMethod(userWallet: OnyxEntry<UserWallet>, iouReportID: string): boolean {
    const reportActions = allReportActions?.[`${ONYXKEYS.COLLECTION.REPORT_ACTIONS}${iouReportID}`] ?? {};
    return Object.values(reportActions)
        .filter(Boolean)
        .some((action) => getIndicatedMissingPaymentMethod(userWallet, iouReportID, action) !== undefined);
}

/**
 * Used from expense actions to decide if we need to build an optimistic expense report.
 * Create a new report if:
 * - we don't have an iouReport set in the chatReport
 * - we have one, but it's waiting on the payee adding a bank account
 * - we have one, but we can't add more transactions to it due to: report is approved or settled, or report is processing and policy isn't on Instant submit reporting frequency
 */
function shouldCreateNewMoneyRequestReport(existingIOUReport: OnyxInputOrEntry<Report> | undefined, chatReport: OnyxInputOrEntry<Report>): boolean {
    return !existingIOUReport || hasIOUWaitingOnCurrentUserBankAccount(chatReport) || !canAddOrDeleteTransactions(existingIOUReport);
}

function getTripTransactions(tripRoomReportID: string | undefined, reportFieldToCompare: 'parentReportID' | 'reportID' = 'parentReportID'): Transaction[] {
    const tripTransactionReportIDs = Object.values(ReportConnection.getAllReports() ?? {})
        .filter((report) => report && report?.[reportFieldToCompare] === tripRoomReportID)
        .map((report) => report?.reportID);
    return tripTransactionReportIDs.flatMap((reportID) => TransactionUtils.getAllReportTransactions(reportID));
}

function getTripIDFromTransactionParentReport(transactionParentReport: OnyxEntry<Report> | undefined | null): string | undefined {
    return getReportOrDraftReport(transactionParentReport?.parentReportID)?.tripData?.tripID;
}

/**
 * Checks if report contains actions with errors
 */
function hasActionsWithErrors(reportID: string): boolean {
    const reportActions = allReportActions?.[`${ONYXKEYS.COLLECTION.REPORT_ACTIONS}${reportID}`] ?? {};
    return Object.values(reportActions)
        .filter(Boolean)
        .some((action) => !isEmptyObject(action.errors));
}

function isNonAdminOrOwnerOfPolicyExpenseChat(report: OnyxInputOrEntry<Report>, policy: OnyxInputOrEntry<Policy>): boolean {
    return isPolicyExpenseChat(report) && !(PolicyUtils.isPolicyAdmin(policy) || PolicyUtils.isPolicyOwner(policy, currentUserAccountID ?? -1) || isReportOwner(report));
}

function isAdminOwnerApproverOrReportOwner(report: OnyxEntry<Report>, policy: OnyxEntry<Policy>): boolean {
    const isApprover = isMoneyRequestReport(report) && report?.managerID !== null && currentUserPersonalDetails?.accountID === report?.managerID;

    return PolicyUtils.isPolicyAdmin(policy) || PolicyUtils.isPolicyOwner(policy, currentUserAccountID ?? -1) || isReportOwner(report) || isApprover;
}

/**
 * Whether the user can join a report
 */
function canJoinChat(report: OnyxInputOrEntry<Report>, parentReportAction: OnyxInputOrEntry<ReportAction>, policy: OnyxInputOrEntry<Policy>): boolean {
    // We disabled thread functions for whisper action
    // So we should not show join option for existing thread on whisper message that has already been left, or manually leave it
    if (ReportActionsUtils.isWhisperAction(parentReportAction)) {
        return false;
    }

    // If the notification preference of the chat is not hidden that means we have already joined the chat
    if (report?.notificationPreference !== CONST.REPORT.NOTIFICATION_PREFERENCE.HIDDEN) {
        return false;
    }

    const isExpenseChat = isMoneyRequestReport(report) || isMoneyRequest(report) || isInvoiceReport(report) || isTrackExpenseReport(report);
    // Anyone viewing these chat types is already a participant and therefore cannot join
    if (isRootGroupChat(report) || isSelfDM(report) || isInvoiceRoom(report) || isSystemChat(report) || isExpenseChat) {
        return false;
    }

    // The user who is a member of the workspace has already joined the public announce room.
    if (isPublicAnnounceRoom(report) && !isEmptyObject(policy)) {
        return false;
    }

    return isChatThread(report) || isUserCreatedPolicyRoom(report) || isNonAdminOrOwnerOfPolicyExpenseChat(report, policy);
}

/**
 * Whether the user can leave a report
 */
function canLeaveChat(report: OnyxEntry<Report>, policy: OnyxEntry<Policy>): boolean {
    if (report?.notificationPreference === CONST.REPORT.NOTIFICATION_PREFERENCE.HIDDEN) {
        return false;
    }

    // Anyone viewing these chat types is already a participant and therefore cannot leave
    if (isSelfDM(report) || isRootGroupChat(report)) {
        return false;
    }

    // The user who is a member of the workspace cannot leave the public announce room.
    if (isPublicAnnounceRoom(report) && !isEmptyObject(policy)) {
        return false;
    }

    if (isInvoiceRoom(report)) {
        return canLeaveInvoiceRoom(report);
    }

    return (isChatThread(report) && !!report?.notificationPreference?.length) || isUserCreatedPolicyRoom(report) || isNonAdminOrOwnerOfPolicyExpenseChat(report, policy);
}

function getReportActionActorAccountID(reportAction: OnyxInputOrEntry<ReportAction>, iouReport: OnyxInputOrEntry<Report> | undefined): number | undefined {
    switch (reportAction?.actionName) {
        case CONST.REPORT.ACTIONS.TYPE.REPORT_PREVIEW:
            return !isEmptyObject(iouReport) ? iouReport.managerID : reportAction?.childManagerAccountID;

        case CONST.REPORT.ACTIONS.TYPE.SUBMITTED:
            return reportAction?.adminAccountID ?? reportAction?.actorAccountID;

        default:
            return reportAction?.actorAccountID;
    }
}

function createDraftWorkspaceAndNavigateToConfirmationScreen(transactionID: string, actionName: IOUAction): void {
    const isCategorizing = actionName === CONST.IOU.ACTION.CATEGORIZE;
    const {expenseChatReportID, policyID, policyName} = PolicyActions.createDraftWorkspace();
    IOU.setMoneyRequestParticipants(transactionID, [
        {
            selected: true,
            accountID: 0,
            isPolicyExpenseChat: true,
            reportID: expenseChatReportID,
            policyID,
            searchText: policyName,
        },
    ]);
    const iouConfirmationPageRoute = ROUTES.MONEY_REQUEST_STEP_CONFIRMATION.getRoute(actionName, CONST.IOU.TYPE.SUBMIT, transactionID, expenseChatReportID);
    if (isCategorizing) {
        Navigation.navigate(ROUTES.MONEY_REQUEST_STEP_CATEGORY.getRoute(actionName, CONST.IOU.TYPE.SUBMIT, transactionID, expenseChatReportID, iouConfirmationPageRoute));
    } else {
        Navigation.navigate(iouConfirmationPageRoute);
    }
}

function createDraftTransactionAndNavigateToParticipantSelector(transactionID: string, reportID: string, actionName: IOUAction, reportActionID: string): void {
    const transaction = allTransactions?.[`${ONYXKEYS.COLLECTION.TRANSACTION}${transactionID}`] ?? ({} as Transaction);
    const reportActions = allReportActions?.[`${ONYXKEYS.COLLECTION.REPORT_ACTIONS}${reportID}`] ?? ([] as ReportAction[]);

    if (!transaction || !reportActions) {
        return;
    }

    const linkedTrackedExpenseReportAction = Object.values(reportActions)
        .filter(Boolean)
        .find((action) => ReportActionsUtils.isMoneyRequestAction(action) && ReportActionsUtils.getOriginalMessage(action)?.IOUTransactionID === transactionID);

    const {created, amount, currency, merchant, mccGroup} = getTransactionDetails(transaction) ?? {};
    const comment = getTransactionCommentObject(transaction);

    IOU.createDraftTransaction({
        ...transaction,
        actionableWhisperReportActionID: reportActionID,
        linkedTrackedExpenseReportAction,
        linkedTrackedExpenseReportID: reportID,
        created,
        amount,
        currency,
        comment,
        merchant,
        modifiedMerchant: '',
        mccGroup,
    } as Transaction);

    const filteredPolicies = Object.values(allPolicies ?? {}).filter(
        (policy) => policy && policy.type !== CONST.POLICY.TYPE.PERSONAL && policy.pendingAction !== CONST.RED_BRICK_ROAD_PENDING_ACTION.DELETE,
    );

    if (actionName === CONST.IOU.ACTION.SUBMIT || (allPolicies && filteredPolicies.length > 0)) {
        Navigation.navigate(ROUTES.MONEY_REQUEST_STEP_PARTICIPANTS.getRoute(CONST.IOU.TYPE.SUBMIT, transactionID, reportID, undefined, actionName));
        return;
    }

    return createDraftWorkspaceAndNavigateToConfirmationScreen(transactionID, actionName);
}

/**
 * @returns the object to update `report.hasOutstandingChildRequest`
 */
function getOutstandingChildRequest(iouReport: OnyxInputOrEntry<Report>): OutstandingChildRequest {
    if (!iouReport || isEmptyObject(iouReport)) {
        return {};
    }

    if (!isExpenseReport(iouReport)) {
        const {reimbursableSpend} = getMoneyRequestSpendBreakdown(iouReport);
        return {
            hasOutstandingChildRequest: iouReport.managerID === currentUserAccountID && reimbursableSpend !== 0,
        };
    }

    const policy = getPolicy(iouReport.policyID);
    const shouldBeManuallySubmitted = PolicyUtils.isPaidGroupPolicy(policy) && !policy?.harvesting?.enabled;
    const isOwnFreePolicy = PolicyUtils.isFreeGroupPolicy(policy) && PolicyUtils.isPolicyAdmin(policy);
    if (shouldBeManuallySubmitted || isOwnFreePolicy) {
        return {
            hasOutstandingChildRequest: true,
        };
    }

    // We don't need to update hasOutstandingChildRequest in this case
    return {};
}

function canReportBeMentionedWithinPolicy(report: OnyxEntry<Report>, policyID: string): boolean {
    if (report?.policyID !== policyID) {
        return false;
    }

    return isChatRoom(report) && !isInvoiceRoom(report) && !isThread(report);
}

function shouldShowMerchantColumn(transactions: Transaction[]) {
    const allReports = ReportConnection.getAllReports();
    return transactions.some((transaction) => isExpenseReport(allReports?.[transaction.reportID] ?? null));
}

/**
 * Whether the report is a system chat or concierge chat, depending on the user's account ID (used for A/B testing purposes).
 */
function isChatUsedForOnboarding(report: OnyxEntry<Report>): boolean {
    return AccountUtils.isAccountIDOddNumber(currentUserAccountID ?? -1) ? isSystemChat(report) : isConciergeChatReport(report);
}

/**
 * Get the report (system or concierge chat) used for the user's onboarding process.
 */
function getChatUsedForOnboarding(): OnyxEntry<Report> {
    return Object.values(ReportConnection.getAllReports() ?? {}).find(isChatUsedForOnboarding);
}

function findPolicyExpenseChatByPolicyID(policyID: string): OnyxEntry<Report> {
    return Object.values(ReportConnection.getAllReports() ?? {}).find((report) => isPolicyExpenseChat(report) && report?.policyID === policyID);
}

function getIntegrationIcon(connectionName?: ConnectionName) {
    if (connectionName === CONST.POLICY.CONNECTIONS.NAME.XERO) {
        return XeroSquare;
    }
    if (connectionName === CONST.POLICY.CONNECTIONS.NAME.QBO) {
        return QBOSquare;
    }
    return undefined;
}

function canBeExported(report: OnyxEntry<Report>) {
    if (!report?.statusNum) {
        return false;
    }
    const isCorrectState = [CONST.REPORT.STATUS_NUM.APPROVED, CONST.REPORT.STATUS_NUM.CLOSED, CONST.REPORT.STATUS_NUM.REIMBURSED].some((status) => status === report.statusNum);
    return isExpenseReport(report) && isCorrectState;
}

function isExported(report: OnyxEntry<Report>) {
    if (!report) {
        return false;
    }
    const reportActions = Object.values(ReportActionsUtils.getAllReportActions(report?.reportID));
    return reportActions.some((action) => ReportActionsUtils.isExportIntegrationAction(action));
}

export {
    addDomainToShortMention,
    areAllRequestsBeingSmartScanned,
    buildOptimisticAddCommentReportAction,
    buildOptimisticApprovedReportAction,
    buildOptimisticUnapprovedReportAction,
    buildOptimisticCancelPaymentReportAction,
    buildOptimisticChangedTaskAssigneeReportAction,
    buildOptimisticChatReport,
    buildOptimisticClosedReportAction,
    buildOptimisticCreatedReportAction,
    buildOptimisticDismissedViolationReportAction,
    buildOptimisticEditedTaskFieldReportAction,
    buildOptimisticExpenseReport,
    buildOptimisticGroupChatReport,
    buildOptimisticHoldReportAction,
    buildOptimisticHoldReportActionComment,
    buildOptimisticIOUReport,
    buildOptimisticIOUReportAction,
    buildOptimisticModifiedExpenseReportAction,
    buildOptimisticMoneyRequestEntities,
    buildOptimisticMovedReportAction,
    buildOptimisticMovedTrackedExpenseModifiedReportAction,
    buildOptimisticRenamedRoomReportAction,
    buildOptimisticReportPreview,
    buildOptimisticActionableTrackExpenseWhisper,
    buildOptimisticSubmittedReportAction,
    buildOptimisticTaskCommentReportAction,
    buildOptimisticTaskReport,
    buildOptimisticTaskReportAction,
    buildOptimisticUnHoldReportAction,
    buildOptimisticWorkspaceChats,
    buildParticipantsFromAccountIDs,
    buildTransactionThread,
    canAccessReport,
    canAddOrDeleteTransactions,
    canBeAutoReimbursed,
    canCreateRequest,
    canCreateTaskInReport,
    canCurrentUserOpenReport,
    canDeleteReportAction,
    canHoldUnholdReportAction,
    canEditFieldOfMoneyRequest,
    canEditMoneyRequest,
    canEditPolicyDescription,
    canEditReportAction,
    canEditReportDescription,
    canEditRoomVisibility,
    canEditWriteCapability,
    canFlagReportAction,
    isNonAdminOrOwnerOfPolicyExpenseChat,
    canLeaveRoom,
    canJoinChat,
    canLeaveChat,
    canReportBeMentionedWithinPolicy,
    canRequestMoney,
    canSeeDefaultRoom,
    canShowReportRecipientLocalTime,
    canUserPerformWriteAction,
    chatIncludesChronos,
    chatIncludesChronosWithID,
    chatIncludesConcierge,
    createDraftTransactionAndNavigateToParticipantSelector,
    doesReportBelongToWorkspace,
    doesTransactionThreadHaveViolations,
    findLastAccessedReport,
    findSelfDMReportID,
    formatReportLastMessageText,
    generateReportID,
    getAddWorkspaceRoomOrChatReportErrors,
    getAllAncestorReportActionIDs,
    getAllAncestorReportActions,
    getAllHeldTransactions,
    getAllPolicyReports,
    getAllWorkspaceReports,
    getAvailableReportFields,
    getBankAccountRoute,
    getChatByParticipants,
    getChatRoomSubtitle,
    getChildReportNotificationPreference,
    getCommentLength,
    getDefaultGroupAvatar,
    getDefaultWorkspaceAvatar,
    getDefaultWorkspaceAvatarTestID,
    getDeletedParentActionMessageForChatReport,
    getDisplayNameForParticipant,
    getDisplayNamesWithTooltips,
    getGroupChatName,
    getIOUReportActionDisplayMessage,
    getIOUReportActionMessage,
    getIOUSubmittedMessage,
    getIcons,
    getIconsForParticipants,
    getIndicatedMissingPaymentMethod,
    getLastVisibleMessage,
    getMoneyRequestOptions,
    getMoneyRequestSpendBreakdown,
    getNewMarkerReportActionID,
    getNonHeldAndFullAmount,
    getOptimisticDataForParentReportAction,
    getOriginalReportID,
    getOutstandingChildRequest,
    getParentNavigationSubtitle,
    getParsedComment,
    getParticipantsAccountIDsForDisplay,
    getParticipants,
    getPendingChatMembers,
    getPersonalDetailsForAccountID,
    getPolicyDescriptionText,
    getPolicyExpenseChat,
    getPolicyName,
    getPolicyType,
    getReimbursementDeQueuedActionMessage,
    getReimbursementQueuedActionMessage,
    getReportActionActorAccountID,
    getReportDescriptionText,
    getReportFieldKey,
    getReportIDFromLink,
    getReportName,
    getReportNotificationPreference,
    getReportOfflinePendingActionAndErrors,
    getReportParticipantsTitle,
    getReportPreviewMessage,
    getReportRecipientAccountIDs,
    getRoom,
    getRoomWelcomeMessage,
    getRootParentReport,
    getRouteFromLink,
    getSystemChat,
    getTaskAssigneeChatOnyxData,
    getTransactionDetails,
    getTransactionReportName,
    getTransactionsWithReceipts,
    getUserDetailTooltipText,
    getWhisperDisplayNames,
    getWorkspaceAvatar,
    getWorkspaceChats,
    getWorkspaceIcon,
    goBackToDetailsPage,
    goBackFromPrivateNotes,
    getInvoicePayerName,
    getInvoicesChatName,
    getPayeeName,
    hasActionsWithErrors,
    hasAutomatedExpensifyAccountIDs,
    hasExpensifyGuidesEmails,
    hasHeldExpenses,
    hasIOUWaitingOnCurrentUserBankAccount,
    hasMissingPaymentMethod,
    hasMissingSmartscanFields,
    hasNonReimbursableTransactions,
    hasOnlyHeldExpenses,
    hasOnlyTransactionsWithPendingRoutes,
    hasReportNameError,
    hasSmartscanError,
    hasUpdatedTotal,
    hasViolations,
    hasWarningTypeViolations,
    isActionCreator,
    isAdminRoom,
    isAdminsOnlyPostingRoom,
    isAllowedToApproveExpenseReport,
    isAllowedToComment,
    isAllowedToSubmitDraftExpenseReport,
    isAnnounceRoom,
    isArchivedRoom,
    isArchivedRoomWithID,
    isClosedReport,
    isCanceledTaskReport,
    isChatReport,
    isChatRoom,
    isTripRoom,
    isChatThread,
    isChildReport,
    isClosedExpenseReportWithNoExpenses,
    isCompletedTaskReport,
    isConciergeChatReport,
    isControlPolicyExpenseChat,
    isControlPolicyExpenseReport,
    isCurrentUserSubmitter,
    isCurrentUserTheOnlyParticipant,
    isDM,
    isDefaultRoom,
    isDeprecatedGroupDM,
    isEmptyReport,
    isRootGroupChat,
    isExpenseReport,
    isExpenseRequest,
    isExpensifyOnlyParticipantInReport,
    isGroupChat,
    isGroupChatAdmin,
    isGroupPolicy,
    isReportInGroupPolicy,
    isHoldCreator,
    isIOUOwnedByCurrentUser,
    isIOUReport,
    isIOUReportUsingReport,
    isJoinRequestInAdminRoom,
    isMoneyRequest,
    isMoneyRequestReport,
    isMoneyRequestReportPendingDeletion,
    isOneOnOneChat,
    isOneTransactionThread,
    isOpenExpenseReport,
    isOpenTaskReport,
    isOptimisticPersonalDetail,
    isPaidGroupPolicy,
    isPaidGroupPolicyExpenseChat,
    isPaidGroupPolicyExpenseReport,
    isPayer,
    isPolicyAdmin,
    isPolicyExpenseChat,
    isPolicyExpenseChatAdmin,
    isProcessingReport,
    isPublicAnnounceRoom,
    isPublicRoom,
    isReportApproved,
    isReportManuallyReimbursed,
    isReportDataReady,
    isReportFieldDisabled,
    isReportFieldOfTypeTitle,
    isReportManager,
    isReportMessageAttachment,
    isReportOwner,
    isReportParticipant,
    isSelfDM,
    isSettled,
    isSystemChat,
    isTaskReport,
    isThread,
    isThreadFirstChat,
    isTrackExpenseReport,
    isUnread,
    isUnreadWithMention,
    isUserCreatedPolicyRoom,
    isValidReport,
    isValidReportIDFromPath,
    isWaitingForAssigneeToCompleteTask,
    isInvoiceRoom,
    isInvoiceRoomWithID,
    isInvoiceReport,
    isOpenInvoiceReport,
    canWriteInReport,
    navigateToDetailsPage,
    navigateToPrivateNotes,
    navigateBackAfterDeleteTransaction,
    parseReportRouteParams,
    parseReportActionHtmlToText,
    reportFieldsEnabled,
    requiresAttentionFromCurrentUser,
    shouldAutoFocusOnKeyPress,
    shouldCreateNewMoneyRequestReport,
    shouldDisableDetailPage,
    shouldDisableRename,
    shouldDisableThread,
    shouldDisplayThreadReplies,
    shouldDisplayTransactionThreadViolations,
    shouldReportBeInOptionList,
    shouldReportShowSubscript,
    shouldShowFlagComment,
    shouldShowRBRForMissingSmartscanFields,
    shouldUseFullTitleToDisplay,
    sortReportsByLastRead,
    updateOptimisticParentReportAction,
    updateReportPreview,
    temporary_getMoneyRequestOptions,
    getTripTransactions,
    getTripIDFromTransactionParentReport,
    buildOptimisticInvoiceReport,
    getInvoiceChatByParticipants,
    shouldShowMerchantColumn,
    isCurrentUserInvoiceReceiver,
    isDraftReport,
    changeMoneyRequestHoldStatus,
    isAdminOwnerApproverOrReportOwner,
    createDraftWorkspaceAndNavigateToConfirmationScreen,
    isChatUsedForOnboarding,
    getChatUsedForOnboarding,
    findPolicyExpenseChatByPolicyID,
<<<<<<< HEAD
    getIntegrationIcon,
    canBeExported,
    isExported,
    isIndividualInvoiceRoom,
=======
>>>>>>> 51dd814b
    hasOnlyNonReimbursableTransactions,
};

export type {
    Ancestor,
    DisplayNameWithTooltips,
    OptimisticAddCommentReportAction,
    OptimisticChatReport,
    OptimisticClosedReportAction,
    OptimisticCreatedReportAction,
    OptimisticIOUReportAction,
    OptimisticTaskReportAction,
    OptionData,
    TransactionDetails,
    PartialReportAction,
    ParsingDetails,
};<|MERGE_RESOLUTION|>--- conflicted
+++ resolved
@@ -7373,13 +7373,9 @@
     isChatUsedForOnboarding,
     getChatUsedForOnboarding,
     findPolicyExpenseChatByPolicyID,
-<<<<<<< HEAD
     getIntegrationIcon,
     canBeExported,
     isExported,
-    isIndividualInvoiceRoom,
-=======
->>>>>>> 51dd814b
     hasOnlyNonReimbursableTransactions,
 };
 

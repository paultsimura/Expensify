--- conflicted
+++ resolved
@@ -7648,11 +7648,8 @@
     getSourceIDFromReportAction,
     getReport,
     getReportNameValuePairs,
-<<<<<<< HEAD
+    hasReportViolations,
     isIndividualInvoiceRoom,
-=======
-    hasReportViolations,
->>>>>>> df69c802
 };
 
 export type {

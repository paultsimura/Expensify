import ExpensiMark from 'expensify-common/lib/ExpensiMark';
import Str from 'expensify-common/lib/str';
import {isEmpty} from 'lodash';
import lodashEscape from 'lodash/escape';
import lodashFindLastIndex from 'lodash/findLastIndex';
import lodashIntersection from 'lodash/intersection';
import lodashIsEqual from 'lodash/isEqual';
import type {OnyxCollection, OnyxEntry, OnyxUpdate} from 'react-native-onyx';
import Onyx from 'react-native-onyx';
import type {ValueOf} from 'type-fest';
import type {FileObject} from '@components/AttachmentModal';
import * as Expensicons from '@components/Icon/Expensicons';
import * as defaultWorkspaceAvatars from '@components/Icon/WorkspaceDefaultAvatars';
import CONST from '@src/CONST';
import type {ParentNavigationSummaryParams, TranslationPaths} from '@src/languages/types';
import ONYXKEYS from '@src/ONYXKEYS';
import type {Route} from '@src/ROUTES';
import ROUTES from '@src/ROUTES';
import type {
    Beta,
    PersonalDetails,
    PersonalDetailsList,
    Policy,
    PolicyReportField,
    PolicyReportFields,
    Report,
    ReportAction,
    ReportMetadata,
    Session,
    Transaction,
    TransactionViolation,
} from '@src/types/onyx';
import type {Participant} from '@src/types/onyx/IOU';
import type {Errors, Icon, PendingAction} from '@src/types/onyx/OnyxCommon';
import type {
    ChangeLog,
    IOUMessage,
    OriginalMessageActionName,
    OriginalMessageCreated,
    OriginalMessageReimbursementDequeued,
    OriginalMessageRenamed,
    PaymentMethodType,
    ReimbursementDeQueuedMessage,
} from '@src/types/onyx/OriginalMessage';
import type {Status} from '@src/types/onyx/PersonalDetails';
import type {NotificationPreference} from '@src/types/onyx/Report';
import type {Message, ReportActionBase, ReportActions} from '@src/types/onyx/ReportAction';
import type {Receipt, TransactionChanges, WaypointCollection} from '@src/types/onyx/Transaction';
import type {EmptyObject} from '@src/types/utils/EmptyObject';
import {isEmptyObject} from '@src/types/utils/EmptyObject';
import type IconAsset from '@src/types/utils/IconAsset';
import * as CollectionUtils from './CollectionUtils';
import * as CurrencyUtils from './CurrencyUtils';
import DateUtils from './DateUtils';
import isReportMessageAttachment from './isReportMessageAttachment';
import localeCompare from './LocaleCompare';
import * as LocalePhoneNumber from './LocalePhoneNumber';
import * as Localize from './Localize';
import linkingConfig from './Navigation/linkingConfig';
import Navigation from './Navigation/Navigation';
import * as NumberUtils from './NumberUtils';
import Permissions from './Permissions';
import * as PersonalDetailsUtils from './PersonalDetailsUtils';
import * as PolicyUtils from './PolicyUtils';
import type {LastVisibleMessage} from './ReportActionsUtils';
import * as ReportActionsUtils from './ReportActionsUtils';
import shouldAllowRawHTMLMessages from './shouldAllowRawHTMLMessages';
import * as TransactionUtils from './TransactionUtils';
import * as Url from './Url';
import * as UserUtils from './UserUtils';

type WelcomeMessage = {showReportName: boolean; phrase1?: string; phrase2?: string};

type ExpenseOriginalMessage = {
    oldComment?: string;
    newComment?: string;
    comment?: string;
    merchant?: string;
    oldCreated?: string;
    created?: string;
    oldMerchant?: string;
    oldAmount?: number;
    amount?: number;
    oldCurrency?: string;
    currency?: string;
    category?: string;
    oldCategory?: string;
    tag?: string;
    oldTag?: string;
    billable?: string;
    oldBillable?: string;
};

type SpendBreakdown = {
    nonReimbursableSpend: number;
    reimbursableSpend: number;
    totalDisplaySpend: number;
};

type ParticipantDetails = [number, string, UserUtils.AvatarSource, UserUtils.AvatarSource];

type OptimisticAddCommentReportAction = Pick<
    ReportAction,
    | 'reportActionID'
    | 'actionName'
    | 'actorAccountID'
    | 'person'
    | 'automatic'
    | 'avatar'
    | 'created'
    | 'message'
    | 'isFirstItem'
    | 'isAttachment'
    | 'attachmentInfo'
    | 'pendingAction'
    | 'shouldShow'
    | 'originalMessage'
    | 'childReportID'
    | 'parentReportID'
    | 'childType'
    | 'childReportName'
    | 'childManagerAccountID'
    | 'childStatusNum'
    | 'childStateNum'
    | 'errors'
> & {isOptimisticAction: boolean};

type OptimisticReportAction = {
    commentText: string;
    reportAction: OptimisticAddCommentReportAction;
};

type UpdateOptimisticParentReportAction = {
    childVisibleActionCount: number;
    childCommenterCount: number;
    childLastVisibleActionCreated: string;
    childOldestFourAccountIDs: string | undefined;
};

type OptimisticExpenseReport = Pick<
    Report,
    | 'reportID'
    | 'chatReportID'
    | 'policyID'
    | 'type'
    | 'ownerAccountID'
    | 'managerID'
    | 'currency'
    | 'reportName'
    | 'stateNum'
    | 'statusNum'
    | 'total'
    | 'notificationPreference'
    | 'parentReportID'
    | 'lastVisibleActionCreated'
>;

type OptimisticIOUReportAction = Pick<
    ReportAction,
    | 'actionName'
    | 'actorAccountID'
    | 'automatic'
    | 'avatar'
    | 'isAttachment'
    | 'originalMessage'
    | 'message'
    | 'person'
    | 'reportActionID'
    | 'shouldShow'
    | 'created'
    | 'pendingAction'
    | 'receipt'
    | 'whisperedToAccountIDs'
>;

type ReportRouteParams = {
    reportID: string;
    isSubReportPageRoute: boolean;
};

type ReportOfflinePendingActionAndErrors = {
    reportPendingAction: PendingAction | undefined;
    reportErrors: Errors | null | undefined;
};

type OptimisticApprovedReportAction = Pick<
    ReportAction,
    'actionName' | 'actorAccountID' | 'automatic' | 'avatar' | 'isAttachment' | 'originalMessage' | 'message' | 'person' | 'reportActionID' | 'shouldShow' | 'created' | 'pendingAction'
>;

type OptimisticSubmittedReportAction = Pick<
    ReportAction,
    'actionName' | 'actorAccountID' | 'automatic' | 'avatar' | 'isAttachment' | 'originalMessage' | 'message' | 'person' | 'reportActionID' | 'shouldShow' | 'created' | 'pendingAction'
>;

type OptimisticHoldReportAction = Pick<
    ReportAction,
    'actionName' | 'actorAccountID' | 'automatic' | 'avatar' | 'isAttachment' | 'originalMessage' | 'message' | 'person' | 'reportActionID' | 'shouldShow' | 'created' | 'pendingAction'
>;

type OptimisticCancelPaymentReportAction = Pick<
    ReportAction,
    'actionName' | 'actorAccountID' | 'message' | 'originalMessage' | 'person' | 'reportActionID' | 'shouldShow' | 'created' | 'pendingAction'
>;

type OptimisticEditedTaskReportAction = Pick<
    ReportAction,
    'reportActionID' | 'actionName' | 'pendingAction' | 'actorAccountID' | 'automatic' | 'avatar' | 'created' | 'shouldShow' | 'message' | 'person'
>;

type OptimisticClosedReportAction = Pick<
    ReportAction,
    'actionName' | 'actorAccountID' | 'automatic' | 'avatar' | 'created' | 'message' | 'originalMessage' | 'pendingAction' | 'person' | 'reportActionID' | 'shouldShow'
>;

type OptimisticCreatedReportAction = OriginalMessageCreated &
    Pick<ReportActionBase, 'actorAccountID' | 'automatic' | 'avatar' | 'created' | 'message' | 'person' | 'reportActionID' | 'shouldShow' | 'pendingAction'>;

type OptimisticRenamedReportAction = OriginalMessageRenamed &
    Pick<ReportActionBase, 'actorAccountID' | 'automatic' | 'avatar' | 'created' | 'message' | 'person' | 'reportActionID' | 'shouldShow' | 'pendingAction'>;

type OptimisticChatReport = Pick<
    Report,
    | 'type'
    | 'chatType'
    | 'chatReportID'
    | 'iouReportID'
    | 'isOwnPolicyExpenseChat'
    | 'isPinned'
    | 'lastActorAccountID'
    | 'lastMessageTranslationKey'
    | 'lastMessageHtml'
    | 'lastMessageText'
    | 'lastReadTime'
    | 'lastVisibleActionCreated'
    | 'notificationPreference'
    | 'oldPolicyName'
    | 'ownerAccountID'
    | 'pendingFields'
    | 'parentReportActionID'
    | 'parentReportID'
    | 'participantAccountIDs'
    | 'visibleChatMemberAccountIDs'
    | 'policyID'
    | 'reportID'
    | 'reportName'
    | 'stateNum'
    | 'statusNum'
    | 'visibility'
    | 'description'
    | 'writeCapability'
> & {
    isOptimisticReport: true;
};

type OptimisticTaskReportAction = Pick<
    ReportAction,
    | 'reportActionID'
    | 'actionName'
    | 'actorAccountID'
    | 'automatic'
    | 'avatar'
    | 'created'
    | 'isAttachment'
    | 'message'
    | 'originalMessage'
    | 'person'
    | 'pendingAction'
    | 'shouldShow'
    | 'isFirstItem'
    | 'previousMessage'
    | 'errors'
    | 'linkMetadata'
>;

type OptimisticWorkspaceChats = {
    announceChatReportID: string;
    announceChatData: OptimisticChatReport;
    announceReportActionData: Record<string, OptimisticCreatedReportAction>;
    announceCreatedReportActionID: string;
    adminsChatReportID: string;
    adminsChatData: OptimisticChatReport;
    adminsReportActionData: Record<string, OptimisticCreatedReportAction>;
    adminsCreatedReportActionID: string;
    expenseChatReportID: string;
    expenseChatData: OptimisticChatReport;
    expenseReportActionData: Record<string, OptimisticCreatedReportAction>;
    expenseCreatedReportActionID: string;
};

type OptimisticModifiedExpenseReportAction = Pick<
    ReportAction,
    'actionName' | 'actorAccountID' | 'automatic' | 'avatar' | 'created' | 'isAttachment' | 'message' | 'originalMessage' | 'person' | 'pendingAction' | 'reportActionID' | 'shouldShow'
> & {reportID?: string};

type OptimisticTaskReport = Pick<
    Report,
    | 'reportID'
    | 'reportName'
    | 'description'
    | 'ownerAccountID'
    | 'participantAccountIDs'
    | 'visibleChatMemberAccountIDs'
    | 'managerID'
    | 'type'
    | 'parentReportID'
    | 'policyID'
    | 'stateNum'
    | 'statusNum'
    | 'notificationPreference'
    | 'parentReportActionID'
    | 'lastVisibleActionCreated'
>;

type TransactionDetails = {
    created: string;
    amount: number;
    currency: string;
    merchant: string;
    waypoints?: WaypointCollection | string;
    comment: string;
    category: string;
    billable: boolean;
    tag: string;
    mccGroup?: ValueOf<typeof CONST.MCC_GROUPS>;
    cardID: number;
    originalAmount: number;
    originalCurrency: string;
};

type OptimisticIOUReport = Pick<
    Report,
    | 'cachedTotal'
    | 'type'
    | 'chatReportID'
    | 'currency'
    | 'managerID'
    | 'policyID'
    | 'ownerAccountID'
    | 'participantAccountIDs'
    | 'visibleChatMemberAccountIDs'
    | 'reportID'
    | 'stateNum'
    | 'statusNum'
    | 'total'
    | 'reportName'
    | 'notificationPreference'
    | 'parentReportID'
    | 'lastVisibleActionCreated'
>;
type DisplayNameWithTooltips = Array<Pick<PersonalDetails, 'accountID' | 'pronouns' | 'displayName' | 'login' | 'avatar'>>;

type CustomIcon = {
    src: IconAsset;
    color?: string;
};

type OptionData = {
    text?: string;
    alternateText?: string | null;
    allReportErrors?: Errors;
    brickRoadIndicator?: ValueOf<typeof CONST.BRICK_ROAD_INDICATOR_STATUS> | '' | null;
    tooltipText?: string | null;
    alternateTextMaxLines?: number;
    boldStyle?: boolean;
    customIcon?: CustomIcon;
    subtitle?: string | null;
    login?: string | null;
    accountID?: number | null;
    pronouns?: string;
    status?: Status | null;
    phoneNumber?: string | null;
    isUnread?: boolean | null;
    isUnreadWithMention?: boolean | null;
    hasDraftComment?: boolean | null;
    keyForList?: string | null;
    searchText?: string | null;
    isIOUReportOwner?: boolean | null;
    isArchivedRoom?: boolean | null;
    shouldShowSubscript?: boolean | null;
    isPolicyExpenseChat?: boolean | null;
    isMoneyRequestReport?: boolean | null;
    isExpenseRequest?: boolean | null;
    isAllowedToComment?: boolean | null;
    isThread?: boolean | null;
    isTaskReport?: boolean | null;
    parentReportAction?: OnyxEntry<ReportAction>;
    displayNamesWithTooltips?: DisplayNameWithTooltips | null;
    isDefaultRoom?: boolean;
    isExpenseReport?: boolean;
    isOptimisticPersonalDetail?: boolean;
    selected?: boolean;
    isOptimisticAccount?: boolean;
    isSelected?: boolean;
    descriptiveText?: string;
    notificationPreference?: NotificationPreference | null;
    isDisabled?: boolean | null;
    name?: string | null;
} & Report;

type OnyxDataTaskAssigneeChat = {
    optimisticData: OnyxUpdate[];
    successData: OnyxUpdate[];
    failureData: OnyxUpdate[];
    optimisticAssigneeAddComment?: OptimisticReportAction;
    optimisticChatCreatedReportAction?: OptimisticCreatedReportAction;
};

type Ancestor = {
    report: Report;
    reportAction: ReportAction;
    shouldDisplayNewMarker: boolean;
    shouldHideThreadDividerLine: boolean;
};

type AncestorIDs = {
    reportIDs: string[];
    reportActionsIDs: string[];
};

let currentUserEmail: string | undefined;
let currentUserAccountID: number | undefined;
let isAnonymousUser = false;

const defaultAvatarBuildingIconTestID = 'SvgDefaultAvatarBuilding Icon';

Onyx.connect({
    key: ONYXKEYS.SESSION,
    callback: (value) => {
        // When signed out, val is undefined
        if (!value) {
            return;
        }

        currentUserEmail = value.email;
        currentUserAccountID = value.accountID;
        isAnonymousUser = value.authTokenType === 'anonymousAccount';
    },
});

let allPersonalDetails: OnyxCollection<PersonalDetails>;
let currentUserPersonalDetails: OnyxEntry<PersonalDetails>;
Onyx.connect({
    key: ONYXKEYS.PERSONAL_DETAILS_LIST,
    callback: (value) => {
        currentUserPersonalDetails = value?.[currentUserAccountID ?? -1] ?? null;
        allPersonalDetails = value ?? {};
    },
});

let allReports: OnyxCollection<Report>;
Onyx.connect({
    key: ONYXKEYS.COLLECTION.REPORT,
    waitForCollectionCallback: true,
    callback: (value) => (allReports = value),
});

let doesDomainHaveApprovedAccountant = false;
Onyx.connect({
    key: ONYXKEYS.ACCOUNT,
    callback: (value) => (doesDomainHaveApprovedAccountant = value?.doesDomainHaveApprovedAccountant ?? false),
});

let allPolicies: OnyxCollection<Policy>;
Onyx.connect({
    key: ONYXKEYS.COLLECTION.POLICY,
    waitForCollectionCallback: true,
    callback: (value) => (allPolicies = value),
});

let allPolicyReportFields: OnyxCollection<PolicyReportFields> = {};

Onyx.connect({
    key: ONYXKEYS.COLLECTION.POLICY_REPORT_FIELDS,
    waitForCollectionCallback: true,
    callback: (value) => (allPolicyReportFields = value),
});

let allBetas: OnyxEntry<Beta[]>;
Onyx.connect({
    key: ONYXKEYS.BETAS,
    callback: (value) => (allBetas = value),
});

let allTransactions: OnyxCollection<Transaction> = {};
Onyx.connect({
    key: ONYXKEYS.COLLECTION.TRANSACTION,
    waitForCollectionCallback: true,
    callback: (value) => {
        if (!value) {
            return;
        }
        allTransactions = Object.fromEntries(Object.entries(value).filter(([, transaction]) => transaction));
    },
});

const reportActionsByReport: OnyxCollection<ReportActions> = {};
Onyx.connect({
    key: ONYXKEYS.COLLECTION.REPORT_ACTIONS,
    callback: (actions, key) => {
        if (!key || !actions) {
            return;
        }

        const reportID = CollectionUtils.extractCollectionItemID(key);
        reportActionsByReport[reportID] = actions;
    },
});

function getChatType(report: OnyxEntry<Report> | Participant | EmptyObject): ValueOf<typeof CONST.REPORT.CHAT_TYPE> | undefined {
    return report?.chatType;
}

/**
 * Get the report given a reportID
 */
function getReport(reportID: string | undefined): OnyxEntry<Report> | EmptyObject {
    if (!allReports) {
        return {};
    }

    return allReports?.[`${ONYXKEYS.COLLECTION.REPORT}${reportID}`] ?? {};
}

/**
 * Returns the parentReport if the given report is a thread.
 */
function getParentReport(report: OnyxEntry<Report> | EmptyObject): OnyxEntry<Report> | EmptyObject {
    if (!report?.parentReportID) {
        return {};
    }
    return allReports?.[`${ONYXKEYS.COLLECTION.REPORT}${report.parentReportID}`] ?? {};
}

/**
 * Returns the root parentReport if the given report is nested.
 * Uses recursion to iterate any depth of nested reports.
 */
function getRootParentReport(report: OnyxEntry<Report> | undefined | EmptyObject): OnyxEntry<Report> | EmptyObject {
    if (!report) {
        return {};
    }

    // Returns the current report as the root report, because it does not have a parentReportID
    if (!report?.parentReportID) {
        return report;
    }

    const parentReport = getReport(report?.parentReportID);

    // Runs recursion to iterate a parent report
    return getRootParentReport(!isEmptyObject(parentReport) ? parentReport : null);
}

function getPolicy(policyID: string | undefined): Policy | EmptyObject {
    if (!allPolicies || !policyID) {
        return {};
    }
    return allPolicies[`${ONYXKEYS.COLLECTION.POLICY}${policyID}`] ?? {};
}

/**
 * Get the policy type from a given report
 * @param policies must have Onyxkey prefix (i.e 'policy_') for keys
 */
function getPolicyType(report: OnyxEntry<Report>, policies: OnyxCollection<Policy>): string {
    return policies?.[`${ONYXKEYS.COLLECTION.POLICY}${report?.policyID}`]?.type ?? '';
}

/**
 * Get the policy name from a given report
 */
function getPolicyName(report: OnyxEntry<Report> | undefined | EmptyObject, returnEmptyIfNotFound = false, policy: OnyxEntry<Policy> | undefined = undefined): string {
    const noPolicyFound = returnEmptyIfNotFound ? '' : Localize.translateLocal('workspace.common.unavailable');
    if (isEmptyObject(report)) {
        return noPolicyFound;
    }

    if ((!allPolicies || Object.keys(allPolicies).length === 0) && !report?.policyName) {
        return Localize.translateLocal('workspace.common.unavailable');
    }
    const finalPolicy = policy ?? allPolicies?.[`${ONYXKEYS.COLLECTION.POLICY}${report?.policyID}`];

    const parentReport = getRootParentReport(report);

    // Rooms send back the policy name with the reportSummary,
    // since they can also be accessed by people who aren't in the workspace
    // eslint-disable-next-line @typescript-eslint/prefer-nullish-coalescing
    const policyName = finalPolicy?.name || report?.policyName || report?.oldPolicyName || parentReport?.oldPolicyName || noPolicyFound;

    return policyName;
}

/**
 * Returns the concatenated title for the PrimaryLogins of a report
 */
function getReportParticipantsTitle(accountIDs: number[]): string {
    // Somehow it's possible for the logins coming from report.participantAccountIDs to contain undefined values so we use .filter(Boolean) to remove them.
    return accountIDs.filter(Boolean).join(', ');
}

/**
 * Checks if a report is a chat report.
 */
function isChatReport(report: OnyxEntry<Report> | EmptyObject): boolean {
    return report?.type === CONST.REPORT.TYPE.CHAT;
}

/**
 * Checks if a report is an Expense report.
 */
function isExpenseReport(report: OnyxEntry<Report> | EmptyObject): boolean {
    return report?.type === CONST.REPORT.TYPE.EXPENSE;
}

/**
 * Checks if a report is an IOU report using report or reportID
 */
function isIOUReport(reportOrID: OnyxEntry<Report> | string | EmptyObject): boolean {
    const report = typeof reportOrID === 'string' ? allReports?.[`${ONYXKEYS.COLLECTION.REPORT}${reportOrID}`] ?? null : reportOrID;
    return report?.type === CONST.REPORT.TYPE.IOU;
}

/**
 * Checks if a report is an IOU report using report
 */
function isIOUReportUsingReport(report: OnyxEntry<Report> | EmptyObject): report is Report {
    return report?.type === CONST.REPORT.TYPE.IOU;
}
/**
 * Checks if a report is a task report.
 */
function isTaskReport(report: OnyxEntry<Report>): boolean {
    return report?.type === CONST.REPORT.TYPE.TASK;
}

/**
 * Checks if a task has been cancelled
 * When a task is deleted, the parentReportAction is updated to have a isDeletedParentAction deleted flag
 * This is because when you delete a task, we still allow you to chat on the report itself
 * There's another situation where you don't have access to the parentReportAction (because it was created in a chat you don't have access to)
 * In this case, we have added the key to the report itself
 */
function isCanceledTaskReport(report: OnyxEntry<Report> | EmptyObject = {}, parentReportAction: OnyxEntry<ReportAction> | EmptyObject = {}): boolean {
    if (!isEmptyObject(parentReportAction) && (parentReportAction?.message?.[0]?.isDeletedParentAction ?? false)) {
        return true;
    }

    if (!isEmptyObject(report) && report?.isDeletedParentAction) {
        return true;
    }

    return false;
}

/**
 * Checks if a report is an open task report.
 *
 * @param parentReportAction - The parent report action of the report (Used to check if the task has been canceled)
 */
function isOpenTaskReport(report: OnyxEntry<Report>, parentReportAction: OnyxEntry<ReportAction> | EmptyObject = {}): boolean {
    return (
        isTaskReport(report) && !isCanceledTaskReport(report, parentReportAction) && report?.stateNum === CONST.REPORT.STATE_NUM.OPEN && report?.statusNum === CONST.REPORT.STATUS_NUM.OPEN
    );
}

/**
 * Checks if a report is a completed task report.
 */
function isCompletedTaskReport(report: OnyxEntry<Report>): boolean {
    return isTaskReport(report) && report?.stateNum === CONST.REPORT.STATE_NUM.APPROVED && report?.statusNum === CONST.REPORT.STATUS_NUM.APPROVED;
}

/**
 * Checks if the current user is the manager of the supplied report
 */
function isReportManager(report: OnyxEntry<Report>): boolean {
    return Boolean(report && report.managerID === currentUserAccountID);
}

/**
 * Checks if the supplied report has been approved
 */
function isReportApproved(reportOrID: OnyxEntry<Report> | string | EmptyObject): boolean {
    const report = typeof reportOrID === 'string' ? allReports?.[`${ONYXKEYS.COLLECTION.REPORT}${reportOrID}`] ?? null : reportOrID;
    return report?.stateNum === CONST.REPORT.STATE_NUM.APPROVED && report?.statusNum === CONST.REPORT.STATUS_NUM.APPROVED;
}

/**
 * Checks if the supplied report is an expense report in Open state and status.
 */
function isDraftExpenseReport(report: OnyxEntry<Report> | EmptyObject): boolean {
    return isExpenseReport(report) && report?.stateNum === CONST.REPORT.STATE_NUM.OPEN && report?.statusNum === CONST.REPORT.STATUS_NUM.OPEN;
}

/**
 * Checks if the supplied report has a common policy member with the array passed in params.
 */
function hasParticipantInArray(report: Report, policyMemberAccountIDs: number[]) {
    if (!report.participantAccountIDs) {
        return false;
    }

    const policyMemberAccountIDsSet = new Set(policyMemberAccountIDs);

    for (const reportParticipant of report.participantAccountIDs) {
        if (policyMemberAccountIDsSet.has(reportParticipant)) {
            return true;
        }
    }

    return false;
}

/**
 * Whether the Money Request report is settled
 */
function isSettled(reportID: string | undefined): boolean {
    if (!allReports || !reportID) {
        return false;
    }
    const report: Report | EmptyObject = allReports[`${ONYXKEYS.COLLECTION.REPORT}${reportID}`] ?? {};
    if (isEmptyObject(report) || report.isWaitingOnBankAccount) {
        return false;
    }

    // In case the payment is scheduled and we are waiting for the payee to set up their wallet,
    // consider the report as paid as well.
    if (report.isWaitingOnBankAccount && report.statusNum === CONST.REPORT.STATUS_NUM.APPROVED) {
        return true;
    }

    return report?.statusNum === CONST.REPORT.STATUS_NUM.REIMBURSED;
}

/**
 * Whether the current user is the submitter of the report
 */
function isCurrentUserSubmitter(reportID: string): boolean {
    if (!allReports) {
        return false;
    }
    const report = allReports[`${ONYXKEYS.COLLECTION.REPORT}${reportID}`];
    return Boolean(report && report.ownerAccountID === currentUserAccountID);
}

/**
 * Whether the provided report is an Admin room
 */
function isAdminRoom(report: OnyxEntry<Report>): boolean {
    return getChatType(report) === CONST.REPORT.CHAT_TYPE.POLICY_ADMINS;
}

/**
 * Whether the provided report is an Admin-only posting room
 */
function isAdminsOnlyPostingRoom(report: OnyxEntry<Report>): boolean {
    return report?.writeCapability === CONST.REPORT.WRITE_CAPABILITIES.ADMINS;
}

/**
 * Whether the provided report is a Announce room
 */
function isAnnounceRoom(report: OnyxEntry<Report>): boolean {
    return getChatType(report) === CONST.REPORT.CHAT_TYPE.POLICY_ANNOUNCE;
}

/**
 * Whether the provided report is a default room
 */
function isDefaultRoom(report: OnyxEntry<Report>): boolean {
    return [CONST.REPORT.CHAT_TYPE.POLICY_ADMINS, CONST.REPORT.CHAT_TYPE.POLICY_ANNOUNCE, CONST.REPORT.CHAT_TYPE.DOMAIN_ALL].some((type) => type === getChatType(report));
}

/**
 * Whether the provided report is a Domain room
 */
function isDomainRoom(report: OnyxEntry<Report>): boolean {
    return getChatType(report) === CONST.REPORT.CHAT_TYPE.DOMAIN_ALL;
}

/**
 * Whether the provided report is a user created policy room
 */
function isUserCreatedPolicyRoom(report: OnyxEntry<Report>): boolean {
    return getChatType(report) === CONST.REPORT.CHAT_TYPE.POLICY_ROOM;
}

/**
 * Whether the provided report is a Policy Expense chat.
 */
function isPolicyExpenseChat(report: OnyxEntry<Report> | Participant | EmptyObject): boolean {
    return getChatType(report) === CONST.REPORT.CHAT_TYPE.POLICY_EXPENSE_CHAT || (report?.isPolicyExpenseChat ?? false);
}

/**
 * Whether the provided report belongs to a Control policy and is an expense chat
 */
function isControlPolicyExpenseChat(report: OnyxEntry<Report>): boolean {
    return isPolicyExpenseChat(report) && getPolicyType(report, allPolicies) === CONST.POLICY.TYPE.CORPORATE;
}

/**
 * Whether the provided report belongs to a Free, Collect or Control policy
 */
function isGroupPolicy(report: OnyxEntry<Report>): boolean {
    const policyType = getPolicyType(report, allPolicies);
    return policyType === CONST.POLICY.TYPE.CORPORATE || policyType === CONST.POLICY.TYPE.TEAM || policyType === CONST.POLICY.TYPE.FREE;
}

/**
 * Whether the provided report belongs to a Control or Collect policy
 */
function isPaidGroupPolicy(report: OnyxEntry<Report>): boolean {
    const policyType = getPolicyType(report, allPolicies);
    return policyType === CONST.POLICY.TYPE.CORPORATE || policyType === CONST.POLICY.TYPE.TEAM;
}

/**
 * Whether the provided report belongs to a Control or Collect policy and is an expense chat
 */
function isPaidGroupPolicyExpenseChat(report: OnyxEntry<Report>): boolean {
    return isPolicyExpenseChat(report) && isPaidGroupPolicy(report);
}

/**
 * Whether the provided report belongs to a Control policy and is an expense report
 */
function isControlPolicyExpenseReport(report: OnyxEntry<Report>): boolean {
    return isExpenseReport(report) && getPolicyType(report, allPolicies) === CONST.POLICY.TYPE.CORPORATE;
}

/**
 * Whether the provided report belongs to a Control or Collect policy and is an expense report
 */
function isPaidGroupPolicyExpenseReport(report: OnyxEntry<Report>): boolean {
    return isExpenseReport(report) && isPaidGroupPolicy(report);
}

/**
 * Whether the provided report is a chat room
 */
function isChatRoom(report: OnyxEntry<Report>): boolean {
    return isUserCreatedPolicyRoom(report) || isDefaultRoom(report);
}

/**
 * Whether the provided report is a public room
 */
function isPublicRoom(report: OnyxEntry<Report>): boolean {
    return report?.visibility === CONST.REPORT.VISIBILITY.PUBLIC || report?.visibility === CONST.REPORT.VISIBILITY.PUBLIC_ANNOUNCE;
}

/**
 * Whether the provided report is a public announce room
 */
function isPublicAnnounceRoom(report: OnyxEntry<Report>): boolean {
    return report?.visibility === CONST.REPORT.VISIBILITY.PUBLIC_ANNOUNCE;
}

/**
 * If the report is a policy expense, the route should be for adding bank account for that policy
 * else since the report is a personal IOU, the route should be for personal bank account.
 */
function getBankAccountRoute(report: OnyxEntry<Report>): Route {
    return isPolicyExpenseChat(report) ? ROUTES.BANK_ACCOUNT_WITH_STEP_TO_OPEN.getRoute('', report?.policyID) : ROUTES.SETTINGS_ADD_BANK_ACCOUNT;
}

/**
 * Check if personal detail of accountID is empty or optimistic data
 */
function isOptimisticPersonalDetail(accountID: number): boolean {
    return isEmptyObject(allPersonalDetails?.[accountID]) || !!allPersonalDetails?.[accountID]?.isOptimisticPersonalDetail;
}

/**
 * Checks if a report is a task report from a policy expense chat.
 */
function isWorkspaceTaskReport(report: OnyxEntry<Report>): boolean {
    if (!isTaskReport(report)) {
        return false;
    }
    const parentReport = allReports?.[`${ONYXKEYS.COLLECTION.REPORT}${report?.parentReportID}`] ?? null;
    return isPolicyExpenseChat(parentReport);
}

/**
 * Returns true if report has a parent
 */
function isThread(report: OnyxEntry<Report>): boolean {
    return Boolean(report?.parentReportID && report?.parentReportActionID);
}

/**
 * Returns true if report is of type chat and has a parent and is therefore a Thread.
 */
function isChatThread(report: OnyxEntry<Report>): boolean {
    return isThread(report) && report?.type === CONST.REPORT.TYPE.CHAT;
}

function isDM(report: OnyxEntry<Report>): boolean {
    return isChatReport(report) && !getChatType(report);
}

/**
 * Only returns true if this is our main 1:1 DM report with Concierge
 */
function isConciergeChatReport(report: OnyxEntry<Report>): boolean {
    return report?.participantAccountIDs?.length === 1 && Number(report.participantAccountIDs?.[0]) === CONST.ACCOUNT_ID.CONCIERGE && !isChatThread(report);
}

/**
 * Checks if the supplied report belongs to workspace based on the provided params. If the report's policyID is _FAKE_ or has no value, it means this report is a DM.
 * In this case report and workspace members must be compared to determine whether the report belongs to the workspace.
 */
function doesReportBelongToWorkspace(report: Report, policyMemberAccountIDs: number[], policyID?: string) {
    return (
        isConciergeChatReport(report) || (report.policyID === CONST.POLICY.ID_FAKE || !report.policyID ? hasParticipantInArray(report, policyMemberAccountIDs) : report.policyID === policyID)
    );
}

/**
 * Given an array of reports, return them filtered by a policyID and policyMemberAccountIDs.
 */
function filterReportsByPolicyIDAndMemberAccountIDs(reports: Report[], policyMemberAccountIDs: number[] = [], policyID?: string) {
    return reports.filter((report) => !!report && doesReportBelongToWorkspace(report, policyMemberAccountIDs, policyID));
}

/**
 * Given an array of reports, return them sorted by the last read timestamp.
 */
function sortReportsByLastRead(reports: Report[], reportMetadata: OnyxCollection<ReportMetadata>): Array<OnyxEntry<Report>> {
    return reports
        .filter((report) => !!report?.reportID && !!(reportMetadata?.[`${ONYXKEYS.COLLECTION.REPORT_METADATA}${report.reportID}`]?.lastVisitTime ?? report?.lastReadTime))
        .sort((a, b) => {
            const aTime = new Date(reportMetadata?.[`${ONYXKEYS.COLLECTION.REPORT_METADATA}${a?.reportID}`]?.lastVisitTime ?? a?.lastReadTime ?? '');
            const bTime = new Date(reportMetadata?.[`${ONYXKEYS.COLLECTION.REPORT_METADATA}${b?.reportID}`]?.lastVisitTime ?? b?.lastReadTime ?? '');

            return aTime.valueOf() - bTime.valueOf();
        });
}

/**
 * Returns true if report is still being processed
 */
function isProcessingReport(report: OnyxEntry<Report> | EmptyObject): boolean {
    return report?.stateNum === CONST.REPORT.STATE_NUM.SUBMITTED && report?.statusNum === CONST.REPORT.STATUS_NUM.SUBMITTED;
}

/**
 * Returns true if the policy has `instant` reporting frequency and if the report is still being processed (i.e. submitted state)
 */
function isExpenseReportWithInstantSubmittedState(report: OnyxEntry<Report> | EmptyObject): boolean {
    const policy = allPolicies?.[`${ONYXKEYS.COLLECTION.POLICY}${report?.policyID}`] ?? null;
    return isExpenseReport(report) && isProcessingReport(report) && PolicyUtils.isInstantSubmitEnabled(policy);
}

/**
 * Check if the report is a single chat report that isn't a thread
 * and personal detail of participant is optimistic data
 */
function shouldDisableDetailPage(report: OnyxEntry<Report>): boolean {
    const participantAccountIDs = report?.participantAccountIDs ?? [];

    if (isChatRoom(report) || isPolicyExpenseChat(report) || isChatThread(report) || isTaskReport(report)) {
        return false;
    }
    if (participantAccountIDs.length === 1) {
        return isOptimisticPersonalDetail(participantAccountIDs[0]);
    }
    return false;
}

/**
 * Returns true if this report has only one participant and it's an Expensify account.
 */
function isExpensifyOnlyParticipantInReport(report: OnyxEntry<Report>): boolean {
    const reportParticipants = report?.participantAccountIDs?.filter((accountID) => accountID !== currentUserAccountID) ?? [];
    return reportParticipants.length === 1 && reportParticipants.some((accountID) => CONST.EXPENSIFY_ACCOUNT_IDS.includes(accountID));
}

/**
 * Returns whether a given report can have tasks created in it.
 * We only prevent the task option if it's a DM/group-DM and the other users are all special Expensify accounts
 *
 */
function canCreateTaskInReport(report: OnyxEntry<Report>): boolean {
    const otherReportParticipants = report?.participantAccountIDs?.filter((accountID) => accountID !== currentUserAccountID) ?? [];
    const areExpensifyAccountsOnlyOtherParticipants = otherReportParticipants?.length >= 1 && otherReportParticipants?.every((accountID) => CONST.EXPENSIFY_ACCOUNT_IDS.includes(accountID));
    if (areExpensifyAccountsOnlyOtherParticipants && isDM(report)) {
        return false;
    }

    return true;
}

/**
 * Returns true if there are any Expensify accounts (i.e. with domain 'expensify.com') in the set of accountIDs
 * by cross-referencing the accountIDs with personalDetails.
 */
function hasExpensifyEmails(accountIDs: number[]): boolean {
    return accountIDs.some((accountID) => Str.extractEmailDomain(allPersonalDetails?.[accountID]?.login ?? '') === CONST.EXPENSIFY_PARTNER_NAME);
}

/**
 * Returns true if there are any guides accounts (team.expensify.com) in a list of accountIDs
 * by cross-referencing the accountIDs with personalDetails since guides that are participants
 * of the user's chats should have their personal details in Onyx.
 */
function hasExpensifyGuidesEmails(accountIDs: number[]): boolean {
    return accountIDs.some((accountID) => Str.extractEmailDomain(allPersonalDetails?.[accountID]?.login ?? '') === CONST.EMAIL.GUIDES_DOMAIN);
}

function findLastAccessedReport(
    reports: OnyxCollection<Report>,
    ignoreDomainRooms: boolean,
    policies: OnyxCollection<Policy>,
    isFirstTimeNewExpensifyUser: boolean,
    openOnAdminRoom = false,
    reportMetadata: OnyxCollection<ReportMetadata> = {},
    policyID?: string,
    policyMemberAccountIDs: number[] = [],
): OnyxEntry<Report> {
    // If it's the user's first time using New Expensify, then they could either have:
    //   - just a Concierge report, if so we'll return that
    //   - their Concierge report, and a separate report that must have deeplinked them to the app before they created their account.
    // If it's the latter, we'll use the deeplinked report over the Concierge report,
    // since the Concierge report would be incorrectly selected over the deep-linked report in the logic below.

    let reportsValues = Object.values(reports ?? {}) as Report[];

    if (!!policyID || policyMemberAccountIDs.length > 0) {
        reportsValues = filterReportsByPolicyIDAndMemberAccountIDs(reportsValues, policyMemberAccountIDs, policyID);
    }

    let sortedReports = sortReportsByLastRead(reportsValues, reportMetadata);

    let adminReport: OnyxEntry<Report> | undefined;
    if (openOnAdminRoom) {
        adminReport = sortedReports.find((report) => {
            const chatType = getChatType(report);
            return chatType === CONST.REPORT.CHAT_TYPE.POLICY_ADMINS;
        });
    }

    if (ignoreDomainRooms) {
        // We allow public announce rooms, admins, and announce rooms through since we bypass the default rooms beta for them.
        // Check where ReportUtils.findLastAccessedReport is called in MainDrawerNavigator.js for more context.
        // Domain rooms are now the only type of default room that are on the defaultRooms beta.
        sortedReports = sortedReports.filter(
            (report) => !isDomainRoom(report) || getPolicyType(report, policies) === CONST.POLICY.TYPE.FREE || hasExpensifyGuidesEmails(report?.participantAccountIDs ?? []),
        );
    }

    if (isFirstTimeNewExpensifyUser) {
        if (sortedReports.length === 1) {
            return sortedReports[0];
        }

        return adminReport ?? sortedReports.find((report) => !isConciergeChatReport(report)) ?? null;
    }

    return adminReport ?? sortedReports.at(-1) ?? null;
}

/**
 * Whether the provided report is an archived room
 */
function isArchivedRoom(report: OnyxEntry<Report> | EmptyObject): boolean {
    return report?.statusNum === CONST.REPORT.STATUS_NUM.CLOSED && report?.stateNum === CONST.REPORT.STATE_NUM.APPROVED;
}

/**
 * Checks if the current user is allowed to comment on the given report.
 */
function isAllowedToComment(report: OnyxEntry<Report>): boolean {
    // Default to allowing all users to post
    const capability = report?.writeCapability ?? CONST.REPORT.WRITE_CAPABILITIES.ALL;

    if (capability === CONST.REPORT.WRITE_CAPABILITIES.ALL) {
        return true;
    }

    // If unauthenticated user opens public chat room using deeplink, they do not have policies available and they cannot comment
    if (!allPolicies) {
        return false;
    }

    // If we've made it here, commenting on this report is restricted.
    // If the user is an admin, allow them to post.
    const policy = allPolicies[`${ONYXKEYS.COLLECTION.POLICY}${report?.policyID}`];
    return policy?.role === CONST.POLICY.ROLE.ADMIN;
}

/**
 * Checks if the current user is the admin of the policy given the policy expense chat.
 */
function isPolicyExpenseChatAdmin(report: OnyxEntry<Report>, policies: OnyxCollection<Policy>): boolean {
    if (!isPolicyExpenseChat(report)) {
        return false;
    }

    const policyRole = policies?.[`${ONYXKEYS.COLLECTION.POLICY}${report?.policyID}`]?.role;

    return policyRole === CONST.POLICY.ROLE.ADMIN;
}

/**
 * Checks if the current user is the admin of the policy.
 */
function isPolicyAdmin(policyID: string, policies: OnyxCollection<Policy>): boolean {
    const policyRole = policies?.[`${ONYXKEYS.COLLECTION.POLICY}${policyID}`]?.role;

    return policyRole === CONST.POLICY.ROLE.ADMIN;
}

/**
 * Returns true if report has a single participant.
 */
function hasSingleParticipant(report: OnyxEntry<Report>): boolean {
    return report?.participantAccountIDs?.length === 1;
}

/**
 * Checks whether all the transactions linked to the IOU report are of the Distance Request type with pending routes
 */
function hasOnlyTransactionsWithPendingRoutes(iouReportID: string | undefined): boolean {
    const transactions = TransactionUtils.getAllReportTransactions(iouReportID);

    // Early return false in case not having any transaction
    if (!transactions || transactions.length === 0) {
        return false;
    }

    return transactions.every((transaction) => TransactionUtils.isFetchingWaypointsFromServer(transaction));
}

/**
 * If the report is a thread and has a chat type set, it is a workspace chat.
 */
function isWorkspaceThread(report: OnyxEntry<Report>): boolean {
    return isThread(report) && isChatReport(report) && !isDM(report);
}

/**
 * Returns true if reportAction is the first chat preview of a Thread
 */
function isThreadFirstChat(reportAction: OnyxEntry<ReportAction>, reportID: string): boolean {
    return reportAction?.childReportID?.toString() === reportID;
}

/**
 * Checks if a report is a child report.
 */
function isChildReport(report: OnyxEntry<Report>): boolean {
    return isThread(report) || isTaskReport(report);
}

/**
 * An Expense Request is a thread where the parent report is an Expense Report and
 * the parentReportAction is a transaction.
 */
function isExpenseRequest(report: OnyxEntry<Report>): boolean {
    if (isThread(report)) {
        const parentReportAction = ReportActionsUtils.getParentReportAction(report);
        const parentReport = allReports?.[`${ONYXKEYS.COLLECTION.REPORT}${report?.parentReportID}`] ?? null;
        return isExpenseReport(parentReport) && !isEmptyObject(parentReportAction) && ReportActionsUtils.isTransactionThread(parentReportAction);
    }
    return false;
}

/**
 * An IOU Request is a thread where the parent report is an IOU Report and
 * the parentReportAction is a transaction.
 */
function isIOURequest(report: OnyxEntry<Report>): boolean {
    if (isThread(report)) {
        const parentReportAction = ReportActionsUtils.getParentReportAction(report);
        const parentReport = allReports?.[`${ONYXKEYS.COLLECTION.REPORT}${report?.parentReportID}`] ?? null;
        return isIOUReport(parentReport) && !isEmptyObject(parentReportAction) && ReportActionsUtils.isTransactionThread(parentReportAction);
    }
    return false;
}

/**
 * Checks if a report is an IOU or expense request.
 */
function isMoneyRequest(reportOrID: OnyxEntry<Report> | string): boolean {
    const report = typeof reportOrID === 'string' ? allReports?.[`${ONYXKEYS.COLLECTION.REPORT}${reportOrID}`] ?? null : reportOrID;
    return isIOURequest(report) || isExpenseRequest(report);
}

/**
 * Checks if a report is an IOU or expense report.
 */
function isMoneyRequestReport(reportOrID: OnyxEntry<Report> | string): boolean {
    const report = typeof reportOrID === 'object' ? reportOrID : allReports?.[`${ONYXKEYS.COLLECTION.REPORT}${reportOrID}`] ?? null;
    return isIOUReport(report) || isExpenseReport(report);
}

/**
 * Should return true only for personal 1:1 report
 *
 */
function isOneOnOneChat(report: OnyxEntry<Report>): boolean {
    const participantAccountIDs = report?.participantAccountIDs ?? [];
    return (
        !isThread(report) &&
        !isChatRoom(report) &&
        !isExpenseRequest(report) &&
        !isMoneyRequestReport(report) &&
        !isPolicyExpenseChat(report) &&
        !isTaskReport(report) &&
        isDM(report) &&
        !isIOUReport(report) &&
        participantAccountIDs.length === 1
    );
}

/**
 * Get the notification preference given a report
 */
function getReportNotificationPreference(report: OnyxEntry<Report>): string | number {
    return report?.notificationPreference ?? '';
}

/**
 * Checks if the current user is the action's author
 */
function isActionCreator(reportAction: OnyxEntry<ReportAction> | Partial<ReportAction>): boolean {
    return reportAction?.actorAccountID === currentUserAccountID;
}

/**
 * Returns the notification preference of the action's child report if it exists.
 * Otherwise, calculates it based on the action's authorship.
 */
function getChildReportNotificationPreference(reportAction: OnyxEntry<ReportAction> | Partial<ReportAction>): NotificationPreference {
    const childReportNotificationPreference = reportAction?.childReportNotificationPreference ?? '';
    if (childReportNotificationPreference) {
        return childReportNotificationPreference;
    }

    return isActionCreator(reportAction) ? CONST.REPORT.NOTIFICATION_PREFERENCE.ALWAYS : CONST.REPORT.NOTIFICATION_PREFERENCE.HIDDEN;
}

/**
 * Can only delete if the author is this user and the action is an ADDCOMMENT action or an IOU action in an unsettled report, or if the user is a
 * policy admin
 */
function canDeleteReportAction(reportAction: OnyxEntry<ReportAction>, reportID: string): boolean {
    const report = getReport(reportID);

    const isActionOwner = reportAction?.actorAccountID === currentUserAccountID;
    const policy = allPolicies?.[`${ONYXKEYS.COLLECTION.POLICY}${report?.policyID}`] ?? null;

    if (reportAction?.actionName === CONST.REPORT.ACTIONS.TYPE.IOU) {
        // For now, users cannot delete split actions
        const isSplitAction = reportAction?.originalMessage?.type === CONST.IOU.REPORT_ACTION_TYPE.SPLIT;

        if (isSplitAction || isSettled(String(reportAction?.originalMessage?.IOUReportID)) || (!isEmptyObject(report) && isReportApproved(report))) {
            return false;
        }

        if (isActionOwner) {
            if (!isEmptyObject(report) && isPaidGroupPolicyExpenseReport(report)) {
                // If it's a paid policy expense report, only allow deleting the request if it's a draft or is instantly submitted or the user is the policy admin
                return isDraftExpenseReport(report) || isExpenseReportWithInstantSubmittedState(report) || PolicyUtils.isPolicyAdmin(policy);
            }
            return true;
        }
    }

    if (
        reportAction?.actionName !== CONST.REPORT.ACTIONS.TYPE.ADDCOMMENT ||
        reportAction?.pendingAction === CONST.RED_BRICK_ROAD_PENDING_ACTION.DELETE ||
        ReportActionsUtils.isCreatedTaskReportAction(reportAction) ||
        reportAction?.actorAccountID === CONST.ACCOUNT_ID.CONCIERGE
    ) {
        return false;
    }

    const isAdmin = policy?.role === CONST.POLICY.ROLE.ADMIN && !isEmptyObject(report) && !isDM(report);

    return isActionOwner || isAdmin;
}

/**
 * Get welcome message based on room type
 */
function getRoomWelcomeMessage(report: OnyxEntry<Report>, isUserPolicyAdmin: boolean): WelcomeMessage {
    const welcomeMessage: WelcomeMessage = {showReportName: true};
    const workspaceName = getPolicyName(report);

    if (isArchivedRoom(report)) {
        welcomeMessage.phrase1 = Localize.translateLocal('reportActionsView.beginningOfArchivedRoomPartOne');
        welcomeMessage.phrase2 = Localize.translateLocal('reportActionsView.beginningOfArchivedRoomPartTwo');
    } else if (isDomainRoom(report)) {
        welcomeMessage.phrase1 = Localize.translateLocal('reportActionsView.beginningOfChatHistoryDomainRoomPartOne', {domainRoom: report?.reportName ?? ''});
        welcomeMessage.phrase2 = Localize.translateLocal('reportActionsView.beginningOfChatHistoryDomainRoomPartTwo');
    } else if (isAdminRoom(report)) {
        welcomeMessage.phrase1 = Localize.translateLocal('reportActionsView.beginningOfChatHistoryAdminRoomPartOne', {workspaceName});
        welcomeMessage.phrase2 = Localize.translateLocal('reportActionsView.beginningOfChatHistoryAdminRoomPartTwo');
    } else if (isAdminsOnlyPostingRoom(report) && !isUserPolicyAdmin) {
        welcomeMessage.phrase1 = Localize.translateLocal('reportActionsView.beginningOfChatHistoryAdminOnlyPostingRoom');
        welcomeMessage.showReportName = false;
    } else if (isAnnounceRoom(report)) {
        welcomeMessage.phrase1 = Localize.translateLocal('reportActionsView.beginningOfChatHistoryAnnounceRoomPartOne', {workspaceName});
        welcomeMessage.phrase2 = Localize.translateLocal('reportActionsView.beginningOfChatHistoryAnnounceRoomPartTwo', {workspaceName});
    } else {
        // Message for user created rooms or other room types.
        welcomeMessage.phrase1 = Localize.translateLocal('reportActionsView.beginningOfChatHistoryUserRoomPartOne');
        welcomeMessage.phrase2 = Localize.translateLocal('reportActionsView.beginningOfChatHistoryUserRoomPartTwo');
    }

    return welcomeMessage;
}

/**
 * Returns true if Concierge is one of the chat participants (1:1 as well as group chats)
 */
function chatIncludesConcierge(report: Partial<OnyxEntry<Report>>): boolean {
    return Boolean(report?.participantAccountIDs?.length && report?.participantAccountIDs?.includes(CONST.ACCOUNT_ID.CONCIERGE));
}

/**
 * Returns true if there is any automated expensify account `in accountIDs
 */
function hasAutomatedExpensifyAccountIDs(accountIDs: number[]): boolean {
    return accountIDs.some((accountID) => CONST.EXPENSIFY_ACCOUNT_IDS.includes(accountID));
}

function getReportRecipientAccountIDs(report: OnyxEntry<Report>, currentLoginAccountID: number): number[] {
    let finalReport: OnyxEntry<Report> = report;
    // In 1:1 chat threads, the participants will be the same as parent report. If a report is specifically a 1:1 chat thread then we will
    // get parent report and use its participants array.
    if (isThread(report) && !(isTaskReport(report) || isMoneyRequestReport(report))) {
        const parentReport = allReports?.[`${ONYXKEYS.COLLECTION.REPORT}${report?.parentReportID}`] ?? null;
        if (hasSingleParticipant(parentReport)) {
            finalReport = parentReport;
        }
    }

    let finalParticipantAccountIDs: number[] | undefined = [];
    if (isMoneyRequestReport(report)) {
        // For money requests i.e the IOU (1:1 person) and Expense (1:* person) reports, use the full `initialParticipantAccountIDs` array
        // and add the `ownerAccountId`. Money request reports don't add `ownerAccountId` in `participantAccountIDs` array
        const defaultParticipantAccountIDs = finalReport?.participantAccountIDs ?? [];
        const setOfParticipantAccountIDs = new Set<number>(report?.ownerAccountID ? [...defaultParticipantAccountIDs, report.ownerAccountID] : defaultParticipantAccountIDs);
        finalParticipantAccountIDs = [...setOfParticipantAccountIDs];
    } else if (isTaskReport(report)) {
        // Task reports `managerID` will change when assignee is changed, in that case the old `managerID` is still present in `participantAccountIDs`
        // array along with the new one. We only need the `managerID` as a participant here.
        finalParticipantAccountIDs = report?.managerID ? [report?.managerID] : [];
    } else {
        finalParticipantAccountIDs = finalReport?.participantAccountIDs;
    }

    const reportParticipants = finalParticipantAccountIDs?.filter((accountID) => accountID !== currentLoginAccountID) ?? [];
    const participantsWithoutExpensifyAccountIDs = reportParticipants.filter((participant) => !CONST.EXPENSIFY_ACCOUNT_IDS.includes(participant ?? 0));
    return participantsWithoutExpensifyAccountIDs;
}

/**
 * Whether the time row should be shown for a report.
 */
function canShowReportRecipientLocalTime(personalDetails: OnyxCollection<PersonalDetails>, report: OnyxEntry<Report>, accountID: number): boolean {
    const reportRecipientAccountIDs = getReportRecipientAccountIDs(report, accountID);
    const hasMultipleParticipants = reportRecipientAccountIDs.length > 1;
    const reportRecipient = personalDetails?.[reportRecipientAccountIDs[0]];
    const reportRecipientTimezone = reportRecipient?.timezone ?? CONST.DEFAULT_TIME_ZONE;
    const isReportParticipantValidated = reportRecipient?.validated ?? false;
    return Boolean(!hasMultipleParticipants && !isChatRoom(report) && !isPolicyExpenseChat(report) && reportRecipient && reportRecipientTimezone?.selected && isReportParticipantValidated);
}

/**
 * Shorten last message text to fixed length and trim spaces.
 */
function formatReportLastMessageText(lastMessageText: string, isModifiedExpenseMessage = false): string {
    if (isModifiedExpenseMessage) {
        return String(lastMessageText).trim().replace(CONST.REGEX.LINE_BREAK, '').trim();
    }
    return String(lastMessageText).trim().replace(CONST.REGEX.LINE_BREAK, ' ').substring(0, CONST.REPORT.LAST_MESSAGE_TEXT_MAX_LENGTH).trim();
}

/**
 * Helper method to return the default avatar associated with the given login
 */
function getDefaultWorkspaceAvatar(workspaceName?: string): IconAsset {
    if (!workspaceName) {
        return defaultWorkspaceAvatars.WorkspaceBuilding;
    }

    // Remove all chars not A-Z or 0-9 including underscore
    const alphaNumeric = workspaceName
        .normalize('NFD')
        .replace(/[^0-9a-z]/gi, '')
        .toUpperCase();

    const workspace = `Workspace${alphaNumeric[0]}` as keyof typeof defaultWorkspaceAvatars;
    const defaultWorkspaceAvatar = defaultWorkspaceAvatars[workspace];

    return !alphaNumeric ? defaultWorkspaceAvatars.WorkspaceBuilding : defaultWorkspaceAvatar;
}

/**
 * Helper method to return the default avatar testID associated with the given login
 */
function getDefaultWorkspaceAvatarTestID(workspaceName: string): string {
    if (!workspaceName) {
        return defaultAvatarBuildingIconTestID;
    }

    // Remove all chars not A-Z or 0-9 including underscore
    const alphaNumeric = workspaceName
        .normalize('NFD')
        .replace(/[^0-9a-z]/gi, '')
        .toLowerCase();

    return !alphaNumeric ? defaultAvatarBuildingIconTestID : `SvgDefaultAvatar_${alphaNumeric[0]} Icon`;
}

function getWorkspaceAvatar(report: OnyxEntry<Report>): UserUtils.AvatarSource {
    const workspaceName = getPolicyName(report, false, allPolicies?.[`${ONYXKEYS.COLLECTION.POLICY}${report?.policyID}`]);
    const avatar = allPolicies?.[`${ONYXKEYS.COLLECTION.POLICY}${report?.policyID}`]?.avatar ?? '';
    return !isEmpty(avatar) ? avatar : getDefaultWorkspaceAvatar(workspaceName);
}

/**
 * Returns the appropriate icons for the given chat report using the stored personalDetails.
 * The Avatar sources can be URLs or Icon components according to the chat type.
 */
function getIconsForParticipants(participants: number[], personalDetails: OnyxCollection<PersonalDetails>): Icon[] {
    const participantDetails: ParticipantDetails[] = [];
    const participantsList = participants || [];

    for (const accountID of participantsList) {
        const avatarSource = UserUtils.getAvatar(personalDetails?.[accountID]?.avatar ?? '', accountID);
        const displayNameLogin = personalDetails?.[accountID]?.displayName ? personalDetails?.[accountID]?.displayName : personalDetails?.[accountID]?.login;
        participantDetails.push([accountID, displayNameLogin ?? '', avatarSource, personalDetails?.[accountID]?.fallbackIcon ?? '']);
    }

    const sortedParticipantDetails = participantDetails.sort((first, second) => {
        // First sort by displayName/login
        const displayNameLoginOrder = localeCompare(first[1], second[1]);
        if (displayNameLoginOrder !== 0) {
            return displayNameLoginOrder;
        }

        // Then fallback on accountID as the final sorting criteria.
        // This will ensure that the order of avatars with same login/displayName
        // stay consistent across all users and devices
        return first[0] - second[0];
    });

    // Now that things are sorted, gather only the avatars (second element in the array) and return those
    const avatars: Icon[] = [];

    for (const sortedParticipantDetail of sortedParticipantDetails) {
        const userIcon = {
            id: sortedParticipantDetail[0],
            source: sortedParticipantDetail[2],
            type: CONST.ICON_TYPE_AVATAR,
            name: sortedParticipantDetail[1],
            fallbackIcon: sortedParticipantDetail[3],
        };
        avatars.push(userIcon);
    }

    return avatars;
}

/**
 * Given a report, return the associated workspace icon.
 */
function getWorkspaceIcon(report: OnyxEntry<Report>, policy: OnyxEntry<Policy> = null): Icon {
    const workspaceName = getPolicyName(report, false, policy);
    const policyExpenseChatAvatarSource = allPolicies?.[`${ONYXKEYS.COLLECTION.POLICY}${report?.policyID}`]?.avatar
        ? allPolicies?.[`${ONYXKEYS.COLLECTION.POLICY}${report?.policyID}`]?.avatar
        : getDefaultWorkspaceAvatar(workspaceName);

    const workspaceIcon: Icon = {
        source: policyExpenseChatAvatarSource ?? '',
        type: CONST.ICON_TYPE_WORKSPACE,
        name: workspaceName,
        id: -1,
    };
    return workspaceIcon;
}

/**
 * Returns the appropriate icons for the given chat report using the stored personalDetails.
 * The Avatar sources can be URLs or Icon components according to the chat type.
 */
function getIcons(
    report: OnyxEntry<Report>,
    personalDetails: OnyxCollection<PersonalDetails>,
    defaultIcon: UserUtils.AvatarSource | null = null,
    defaultName = '',
    defaultAccountID = -1,
    policy: OnyxEntry<Policy> = null,
): Icon[] {
    if (isEmptyObject(report)) {
        const fallbackIcon: Icon = {
            source: defaultIcon ?? Expensicons.FallbackAvatar,
            type: CONST.ICON_TYPE_AVATAR,
            name: defaultName,
            id: defaultAccountID,
        };
        return [fallbackIcon];
    }
    if (isExpenseRequest(report)) {
        const parentReportAction = ReportActionsUtils.getParentReportAction(report);
        const workspaceIcon = getWorkspaceIcon(report, policy);
        const memberIcon = {
            source: UserUtils.getAvatar(personalDetails?.[parentReportAction.actorAccountID ?? -1]?.avatar ?? '', parentReportAction.actorAccountID ?? -1),
            id: parentReportAction.actorAccountID,
            type: CONST.ICON_TYPE_AVATAR,
            name: personalDetails?.[parentReportAction.actorAccountID ?? -1]?.displayName ?? '',
            fallbackIcon: personalDetails?.[parentReportAction.actorAccountID ?? -1]?.fallbackIcon,
        };

        return [memberIcon, workspaceIcon];
    }
    if (isChatThread(report)) {
        const parentReportAction = ReportActionsUtils.getParentReportAction(report);

        const actorAccountID = parentReportAction.actorAccountID;
        const actorDisplayName = PersonalDetailsUtils.getDisplayNameOrDefault(allPersonalDetails?.[actorAccountID ?? -1], '', false);
        const actorIcon = {
            id: actorAccountID,
            source: UserUtils.getAvatar(personalDetails?.[actorAccountID ?? -1]?.avatar ?? '', actorAccountID ?? -1),
            name: actorDisplayName,
            type: CONST.ICON_TYPE_AVATAR,
            fallbackIcon: personalDetails?.[parentReportAction.actorAccountID ?? -1]?.fallbackIcon,
        };

        if (isWorkspaceThread(report)) {
            const workspaceIcon = getWorkspaceIcon(report, policy);
            return [actorIcon, workspaceIcon];
        }
        return [actorIcon];
    }
    if (isTaskReport(report)) {
        const ownerIcon = {
            id: report?.ownerAccountID,
            source: UserUtils.getAvatar(personalDetails?.[report?.ownerAccountID ?? -1]?.avatar ?? '', report?.ownerAccountID ?? -1),
            type: CONST.ICON_TYPE_AVATAR,
            name: personalDetails?.[report?.ownerAccountID ?? -1]?.displayName ?? '',
            fallbackIcon: personalDetails?.[report?.ownerAccountID ?? -1]?.fallbackIcon,
        };

        if (isWorkspaceTaskReport(report)) {
            const workspaceIcon = getWorkspaceIcon(report, policy);
            return [ownerIcon, workspaceIcon];
        }

        return [ownerIcon];
    }
    if (isDomainRoom(report)) {
        // Get domain name after the #. Domain Rooms use our default workspace avatar pattern.
        const domainName = report?.reportName?.substring(1);
        const policyExpenseChatAvatarSource = getDefaultWorkspaceAvatar(domainName);
        const domainIcon: Icon = {
            source: policyExpenseChatAvatarSource,
            type: CONST.ICON_TYPE_WORKSPACE,
            name: domainName ?? '',
            id: -1,
        };
        return [domainIcon];
    }
    if (isAdminRoom(report) || isAnnounceRoom(report) || isChatRoom(report) || isArchivedRoom(report)) {
        const workspaceIcon = getWorkspaceIcon(report, policy);
        return [workspaceIcon];
    }
    if (isPolicyExpenseChat(report) || isExpenseReport(report)) {
        const workspaceIcon = getWorkspaceIcon(report, policy);
        const memberIcon = {
            source: UserUtils.getAvatar(personalDetails?.[report?.ownerAccountID ?? -1]?.avatar ?? '', report?.ownerAccountID ?? -1),
            id: report?.ownerAccountID,
            type: CONST.ICON_TYPE_AVATAR,
            name: personalDetails?.[report?.ownerAccountID ?? -1]?.displayName ?? '',
            fallbackIcon: personalDetails?.[report?.ownerAccountID ?? -1]?.fallbackIcon,
        };
        return isExpenseReport(report) ? [memberIcon, workspaceIcon] : [workspaceIcon, memberIcon];
    }
    if (isIOUReport(report)) {
        const managerIcon = {
            source: UserUtils.getAvatar(personalDetails?.[report?.managerID ?? -1]?.avatar ?? '', report?.managerID ?? -1),
            id: report?.managerID,
            type: CONST.ICON_TYPE_AVATAR,
            name: personalDetails?.[report?.managerID ?? -1]?.displayName ?? '',
            fallbackIcon: personalDetails?.[report?.managerID ?? -1]?.fallbackIcon,
        };
        const ownerIcon = {
            id: report?.ownerAccountID,
            source: UserUtils.getAvatar(personalDetails?.[report?.ownerAccountID ?? -1]?.avatar ?? '', report?.ownerAccountID ?? -1),
            type: CONST.ICON_TYPE_AVATAR,
            name: personalDetails?.[report?.ownerAccountID ?? -1]?.displayName ?? '',
            fallbackIcon: personalDetails?.[report?.ownerAccountID ?? -1]?.fallbackIcon,
        };
        const isPayer = currentUserAccountID === report?.managerID;

        return isPayer ? [managerIcon, ownerIcon] : [ownerIcon, managerIcon];
    }

    return getIconsForParticipants(report?.participantAccountIDs ?? [], personalDetails);
}

/**
 * Gets the personal details for a login by looking in the ONYXKEYS.PERSONAL_DETAILS_LIST Onyx key (stored in the local variable, allPersonalDetails). If it doesn't exist in Onyx,
 * then a default object is constructed.
 */
function getPersonalDetailsForAccountID(accountID: number): Partial<PersonalDetails> {
    if (!accountID) {
        return {};
    }
    return (
        allPersonalDetails?.[accountID] ?? {
            avatar: UserUtils.getDefaultAvatar(accountID),
            isOptimisticPersonalDetail: true,
        }
    );
}

/**
 * Get the displayName for a single report participant.
 */
function getDisplayNameForParticipant(accountID?: number, shouldUseShortForm = false, shouldFallbackToHidden = true): string {
    if (!accountID) {
        return '';
    }

    const personalDetails = getPersonalDetailsForAccountID(accountID);
    // eslint-disable-next-line @typescript-eslint/prefer-nullish-coalescing
    const formattedLogin = LocalePhoneNumber.formatPhoneNumber(personalDetails.login || '');
    // This is to check if account is an invite/optimistically created one
    // and prevent from falling back to 'Hidden', so a correct value is shown
    // when searching for a new user
    if (personalDetails.isOptimisticPersonalDetail === true) {
        return formattedLogin;
    }

    const longName = PersonalDetailsUtils.getDisplayNameOrDefault(personalDetails, formattedLogin, shouldFallbackToHidden);

    // If the user's personal details (first name) should be hidden, make sure we return "hidden" instead of the short name
    if (shouldFallbackToHidden && longName === Localize.translateLocal('common.hidden')) {
        return longName;
    }

    const shortName = personalDetails.firstName ? personalDetails.firstName : longName;
    return shouldUseShortForm ? shortName : longName;
}

function getDisplayNamesWithTooltips(
    personalDetailsList: PersonalDetails[] | PersonalDetailsList | OptionData[],
    isMultipleParticipantReport: boolean,
    shouldFallbackToHidden = true,
): DisplayNameWithTooltips {
    const personalDetailsListArray = Array.isArray(personalDetailsList) ? personalDetailsList : Object.values(personalDetailsList);

    return personalDetailsListArray
        .map((user) => {
            const accountID = Number(user?.accountID);
            // eslint-disable-next-line @typescript-eslint/prefer-nullish-coalescing
            const displayName = getDisplayNameForParticipant(accountID, isMultipleParticipantReport, shouldFallbackToHidden) || user?.login || '';
            const avatar = UserUtils.getDefaultAvatar(accountID);

            let pronouns = user?.pronouns ?? undefined;
            if (pronouns?.startsWith(CONST.PRONOUNS.PREFIX)) {
                const pronounTranslationKey = pronouns.replace(CONST.PRONOUNS.PREFIX, '');
                pronouns = Localize.translateLocal(`pronouns.${pronounTranslationKey}` as TranslationPaths);
            }

            return {
                displayName,
                avatar,
                login: user?.login ?? '',
                accountID,
                pronouns,
            };
        })
        .sort((first, second) => {
            // First sort by displayName/login
            const displayNameLoginOrder = localeCompare(first.displayName, second.displayName);
            if (displayNameLoginOrder !== 0) {
                return displayNameLoginOrder;
            }

            // Then fallback on accountID as the final sorting criteria.
            return first.accountID - second.accountID;
        });
}

/**
 * Returns the the display names of the given user accountIDs
 */
function getUserDetailTooltipText(accountID: number, fallbackUserDisplayName = ''): string {
    const displayNameForParticipant = getDisplayNameForParticipant(accountID);
    return displayNameForParticipant || fallbackUserDisplayName;
}

/**
 * For a deleted parent report action within a chat report,
 * let us return the appropriate display message
 *
 * @param reportAction - The deleted report action of a chat report for which we need to return message.
 */
function getDeletedParentActionMessageForChatReport(reportAction: OnyxEntry<ReportAction>): string {
    // By default, let us display [Deleted message]
    let deletedMessageText = Localize.translateLocal('parentReportAction.deletedMessage');
    if (ReportActionsUtils.isCreatedTaskReportAction(reportAction)) {
        // For canceled task report, let us display [Deleted task]
        deletedMessageText = Localize.translateLocal('parentReportAction.deletedTask');
    }
    return deletedMessageText;
}

/**
 * Returns the preview message for `REIMBURSEMENTQUEUED` action
 *

 */
function getReimbursementQueuedActionMessage(reportAction: OnyxEntry<ReportAction>, report: OnyxEntry<Report>): string {
    const submitterDisplayName = getDisplayNameForParticipant(report?.ownerAccountID, true) ?? '';
    const originalMessage = reportAction?.originalMessage as IOUMessage | undefined;
    let messageKey: TranslationPaths;
    if (originalMessage?.paymentType === CONST.IOU.PAYMENT_TYPE.EXPENSIFY) {
        messageKey = 'iou.waitingOnEnabledWallet';
    } else {
        messageKey = 'iou.waitingOnBankAccount';
    }

    return Localize.translateLocal(messageKey, {submitterDisplayName});
}

/**
 * Returns the preview message for `REIMBURSEMENTDEQUEUED` action
 */
function getReimbursementDeQueuedActionMessage(reportAction: OnyxEntry<ReportActionBase & OriginalMessageReimbursementDequeued>, report: OnyxEntry<Report> | EmptyObject): string {
    const originalMessage = reportAction?.originalMessage as ReimbursementDeQueuedMessage | undefined;
    const amount = originalMessage?.amount;
    const currency = originalMessage?.currency;
    const formattedAmount = CurrencyUtils.convertToDisplayString(amount, currency);
    if (originalMessage?.cancellationReason === CONST.REPORT.CANCEL_PAYMENT_REASONS.ADMIN) {
        const payerOrApproverName = isExpenseReport(report) ? getPolicyName(report, false) : getDisplayNameForParticipant(report?.managerID) ?? '';
        return Localize.translateLocal('iou.adminCanceledRequest', {manager: payerOrApproverName, amount: formattedAmount});
    }
    const submitterDisplayName = getDisplayNameForParticipant(report?.ownerAccountID, true) ?? '';
    return Localize.translateLocal('iou.canceledRequest', {submitterDisplayName, amount: formattedAmount});
}

/**
 * Builds an optimistic REIMBURSEMENTDEQUEUED report action with a randomly generated reportActionID.
 *
 */
function buildOptimisticCancelPaymentReportAction(expenseReportID: string, amount: number, currency: string): OptimisticCancelPaymentReportAction {
    return {
        actionName: CONST.REPORT.ACTIONS.TYPE.REIMBURSEMENTDEQUEUED,
        actorAccountID: currentUserAccountID,
        message: [
            {
                cancellationReason: CONST.REPORT.CANCEL_PAYMENT_REASONS.ADMIN,
                expenseReportID,
                type: CONST.REPORT.MESSAGE.TYPE.COMMENT,
                text: '',
                amount,
                currency,
            },
        ],
        originalMessage: {
            cancellationReason: CONST.REPORT.CANCEL_PAYMENT_REASONS.ADMIN,
            expenseReportID,
            amount,
            currency,
        },
        person: [
            {
                style: 'strong',
                text: currentUserPersonalDetails?.displayName ?? currentUserEmail,
                type: 'TEXT',
            },
        ],
        reportActionID: NumberUtils.rand64(),
        shouldShow: true,
        created: DateUtils.getDBTime(),
        pendingAction: CONST.RED_BRICK_ROAD_PENDING_ACTION.ADD,
    };
}

/**
 * Returns the last visible message for a given report after considering the given optimistic actions
 *
 * @param reportID - the report for which last visible message has to be fetched
 * @param [actionsToMerge] - the optimistic merge actions that needs to be considered while fetching last visible message

 */
function getLastVisibleMessage(reportID: string | undefined, actionsToMerge: ReportActions = {}): LastVisibleMessage {
    const report = getReport(reportID);
    const lastVisibleAction = ReportActionsUtils.getLastVisibleAction(reportID ?? '', actionsToMerge);

    // For Chat Report with deleted parent actions, let us fetch the correct message
    if (ReportActionsUtils.isDeletedParentAction(lastVisibleAction) && !isEmptyObject(report) && isChatReport(report)) {
        const lastMessageText = getDeletedParentActionMessageForChatReport(lastVisibleAction);
        return {
            lastMessageText,
        };
    }

    // Fetch the last visible message for report represented by reportID and based on actions to merge.
    return ReportActionsUtils.getLastVisibleMessage(reportID ?? '', actionsToMerge);
}

/**
 * Checks if a report is an open task report assigned to current user.
 *
 * @param [parentReportAction] - The parent report action of the report (Used to check if the task has been canceled)
 */
function isWaitingForAssigneeToCompleteTask(report: OnyxEntry<Report>, parentReportAction: OnyxEntry<ReportAction> | EmptyObject = {}): boolean {
    return isTaskReport(report) && isReportManager(report) && isOpenTaskReport(report, parentReportAction);
}

function isUnreadWithMention(reportOrOption: OnyxEntry<Report> | OptionData): boolean {
    if (!reportOrOption) {
        return false;
    }
    // lastMentionedTime and lastReadTime are both datetime strings and can be compared directly
    const lastMentionedTime = reportOrOption.lastMentionedTime ?? '';
    const lastReadTime = reportOrOption.lastReadTime ?? '';
    return Boolean('isUnreadWithMention' in reportOrOption && reportOrOption.isUnreadWithMention) || lastReadTime < lastMentionedTime;
}

/**
 * Determines if the option requires action from the current user. This can happen when it:
 - is unread and the user was mentioned in one of the unread comments
 - is for an outstanding task waiting on the user
 - has an outstanding child money request that is waiting for an action from the current user (e.g. pay, approve, add bank account)
 *
 * @param option (report or optionItem)
 * @param parentReportAction (the report action the current report is a thread of)
 */
function requiresAttentionFromCurrentUser(optionOrReport: OnyxEntry<Report> | OptionData, parentReportAction: EmptyObject | OnyxEntry<ReportAction> = {}) {
    if (!optionOrReport) {
        return false;
    }

    if (isArchivedRoom(optionOrReport) || isArchivedRoom(getReport(optionOrReport.parentReportID))) {
        return false;
    }

    if (isUnreadWithMention(optionOrReport)) {
        return true;
    }

    if (isWaitingForAssigneeToCompleteTask(optionOrReport, parentReportAction)) {
        return true;
    }

    // Has a child report that is awaiting action (e.g. approve, pay, add bank account) from current user
    if (optionOrReport.hasOutstandingChildRequest) {
        return true;
    }

    return false;
}

/**
 * Returns number of transactions that are nonReimbursable
 *
 */
function hasNonReimbursableTransactions(iouReportID: string | undefined): boolean {
    const transactions = TransactionUtils.getAllReportTransactions(iouReportID);
    return transactions.filter((transaction) => transaction.reimbursable === false).length > 0;
}

function getMoneyRequestSpendBreakdown(report: OnyxEntry<Report>, allReportsDict: OnyxCollection<Report> = null): SpendBreakdown {
    const allAvailableReports = allReportsDict ?? allReports;
    let moneyRequestReport;
    if (isMoneyRequestReport(report)) {
        moneyRequestReport = report;
    }
    if (allAvailableReports && report?.iouReportID) {
        moneyRequestReport = allAvailableReports[`${ONYXKEYS.COLLECTION.REPORT}${report.iouReportID}`];
    }
    if (moneyRequestReport) {
        let nonReimbursableSpend = moneyRequestReport.nonReimbursableTotal ?? 0;
        let totalSpend = moneyRequestReport.total ?? 0;

        if (nonReimbursableSpend + totalSpend !== 0) {
            // There is a possibility that if the Expense report has a negative total.
            // This is because there are instances where you can get a credit back on your card,
            // or you enter a negative expense to “offset” future expenses
            nonReimbursableSpend = isExpenseReport(moneyRequestReport) ? nonReimbursableSpend * -1 : Math.abs(nonReimbursableSpend);
            totalSpend = isExpenseReport(moneyRequestReport) ? totalSpend * -1 : Math.abs(totalSpend);

            const totalDisplaySpend = totalSpend;
            const reimbursableSpend = totalDisplaySpend - nonReimbursableSpend;

            return {
                nonReimbursableSpend,
                reimbursableSpend,
                totalDisplaySpend,
            };
        }
    }
    return {
        nonReimbursableSpend: 0,
        reimbursableSpend: 0,
        totalDisplaySpend: 0,
    };
}

/**
 * Get the title for a policy expense chat which depends on the role of the policy member seeing this report
 */
function getPolicyExpenseChatName(report: OnyxEntry<Report>, policy: OnyxEntry<Policy> | undefined = undefined): string | undefined {
    const ownerAccountID = report?.ownerAccountID;
    const personalDetails = allPersonalDetails?.[ownerAccountID ?? -1];
    const login = personalDetails ? personalDetails.login : null;
    // eslint-disable-next-line @typescript-eslint/prefer-nullish-coalescing
    const reportOwnerDisplayName = getDisplayNameForParticipant(ownerAccountID) || login || report?.reportName;

    // If the policy expense chat is owned by this user, use the name of the policy as the report name.
    if (report?.isOwnPolicyExpenseChat) {
        return getPolicyName(report, false, policy);
    }

    let policyExpenseChatRole = 'user';
    const policyItem = allPolicies?.[`${ONYXKEYS.COLLECTION.POLICY}${report?.policyID}`];
    if (policyItem) {
        policyExpenseChatRole = policyItem.role || 'user';
    }

    // If this user is not admin and this policy expense chat has been archived because of account merging, this must be an old workspace chat
    // of the account which was merged into the current user's account. Use the name of the policy as the name of the report.
    if (isArchivedRoom(report)) {
        const lastAction = ReportActionsUtils.getLastVisibleAction(report?.reportID ?? '');
        const archiveReason = lastAction?.actionName === CONST.REPORT.ACTIONS.TYPE.CLOSED ? lastAction?.originalMessage?.reason : CONST.REPORT.ARCHIVE_REASON.DEFAULT;
        if (archiveReason === CONST.REPORT.ARCHIVE_REASON.ACCOUNT_MERGED && policyExpenseChatRole !== CONST.POLICY.ROLE.ADMIN) {
            return getPolicyName(report, false, policy);
        }
    }

    // If user can see this report and they are not its owner, they must be an admin and the report name should be the name of the policy member
    return reportOwnerDisplayName;
}

/**
 * Given a report field, check if the field is for the report title.
 */
function isReportFieldOfTypeTitle(reportField: OnyxEntry<PolicyReportField>): boolean {
    return reportField?.type === 'formula' && reportField?.fieldID === CONST.REPORT_FIELD_TITLE_FIELD_ID;
}

/**
 * Check if report fields are available to use in a report
 */
function reportFieldsEnabled(report: Report) {
    return Permissions.canUseReportFields(allBetas ?? []) && isPaidGroupPolicyExpenseReport(report);
}

/**
 * Given a report field, check if the field can be edited or not.
 * For title fields, its considered disabled if `deletable` prop is `true` (https://github.com/Expensify/App/issues/35043#issuecomment-1911275433)
 * For non title fields, its considered disabled if:
 * 1. The user is not admin of the report
 * 2. Report is settled or it is closed
 */
function isReportFieldDisabled(report: OnyxEntry<Report>, reportField: OnyxEntry<PolicyReportField>, policy: OnyxEntry<Policy>): boolean {
    const isReportSettled = isSettled(report?.reportID);
    const isReportClosed = report?.statusNum === CONST.REPORT.STATUS_NUM.CLOSED;
    const isTitleField = isReportFieldOfTypeTitle(reportField);
    const isAdmin = isPolicyAdmin(report?.policyID ?? '', {[`${ONYXKEYS.COLLECTION.POLICY}${policy?.id ?? ''}`]: policy});
    return isTitleField ? !reportField?.deletable : !isAdmin && (isReportSettled || isReportClosed);
}

/**
 * Given a set of report fields, return the field of type formula
 */
function getFormulaTypeReportField(reportFields: PolicyReportFields) {
    return Object.values(reportFields).find((field) => field.type === 'formula');
}

/**
 * Get the report fields attached to the policy given policyID
 */
function getReportFieldsByPolicyID(policyID: string) {
    return Object.entries(allPolicyReportFields ?? {}).find(([key]) => key.replace(ONYXKEYS.COLLECTION.POLICY_REPORT_FIELDS, '') === policyID)?.[1];
}

/**
 * Get the report fields that we should display a MoneyReportView gets opened
 */

function getAvailableReportFields(report: Report, policyReportFields: PolicyReportField[]): PolicyReportField[] {
    // Get the report fields that are attached to a report. These will persist even if a field is deleted from the policy.
    const reportFields = Object.values(report.reportFields ?? {});
    const reportIsSettled = isSettled(report.reportID);

    // If the report is settled, we don't want to show any new field that gets added to the policy.
    if (reportIsSettled) {
        return reportFields;
    }

    // If the report is unsettled, we want to merge the new fields that get added to the policy with the fields that
    // are attached to the report.
    const mergedFieldIds = Array.from(new Set([...policyReportFields.map(({fieldID}) => fieldID), ...reportFields.map(({fieldID}) => fieldID)]));
    return mergedFieldIds.map((id) => report?.reportFields?.[id] ?? policyReportFields.find(({fieldID}) => fieldID === id)) as PolicyReportField[];
}

/**
 * Get the title for an IOU or expense chat which will be showing the payer and the amount
 */
function getMoneyRequestReportName(report: OnyxEntry<Report>, policy: OnyxEntry<Policy> | undefined = undefined): string {
    const isReportSettled = isSettled(report?.reportID ?? '');
    const reportFields = isReportSettled ? report?.reportFields : getReportFieldsByPolicyID(report?.policyID ?? '');
    const titleReportField = getFormulaTypeReportField(reportFields ?? {});

    if (titleReportField && report?.reportName && reportFieldsEnabled(report)) {
        return report.reportName;
    }

    const moneyRequestTotal = getMoneyRequestSpendBreakdown(report).totalDisplaySpend;
    const formattedAmount = CurrencyUtils.convertToDisplayString(moneyRequestTotal, report?.currency);
    const payerOrApproverName =
        isExpenseReport(report) && !hasNonReimbursableTransactions(report?.reportID ?? '') ? getPolicyName(report, false, policy) : getDisplayNameForParticipant(report?.managerID) ?? '';
    const payerPaidAmountMessage = Localize.translateLocal('iou.payerPaidAmount', {
        payer: payerOrApproverName,
        amount: formattedAmount,
    });

    if (isReportApproved(report)) {
        return Localize.translateLocal('iou.managerApprovedAmount', {
            manager: payerOrApproverName,
            amount: formattedAmount,
        });
    }

    if (report?.isWaitingOnBankAccount) {
        return `${payerPaidAmountMessage} • ${Localize.translateLocal('iou.pending')}`;
    }

    if (hasNonReimbursableTransactions(report?.reportID)) {
        return Localize.translateLocal('iou.payerSpentAmount', {payer: payerOrApproverName, amount: formattedAmount});
    }

    if (isProcessingReport(report) || isDraftExpenseReport(report) || moneyRequestTotal === 0) {
        return Localize.translateLocal('iou.payerOwesAmount', {payer: payerOrApproverName, amount: formattedAmount});
    }

    return payerPaidAmountMessage;
}

/**
 * Gets transaction created, amount, currency, comment, and waypoints (for distance request)
 * into a flat object. Used for displaying transactions and sending them in API commands
 */

function getTransactionDetails(transaction: OnyxEntry<Transaction>, createdDateFormat: string = CONST.DATE.FNS_FORMAT_STRING): TransactionDetails | undefined {
    if (!transaction) {
        return;
    }
    const report = getReport(transaction?.reportID);
    return {
        created: TransactionUtils.getCreated(transaction, createdDateFormat),
        amount: TransactionUtils.getAmount(transaction, !isEmptyObject(report) && isExpenseReport(report)),
        currency: TransactionUtils.getCurrency(transaction),
        comment: TransactionUtils.getDescription(transaction),
        merchant: TransactionUtils.getMerchant(transaction),
        waypoints: TransactionUtils.getWaypoints(transaction),
        category: TransactionUtils.getCategory(transaction),
        billable: TransactionUtils.getBillable(transaction),
        tag: TransactionUtils.getTag(transaction),
        mccGroup: TransactionUtils.getMCCGroup(transaction),
        cardID: TransactionUtils.getCardID(transaction),
        originalAmount: TransactionUtils.getOriginalAmount(transaction),
        originalCurrency: TransactionUtils.getOriginalCurrency(transaction),
    };
}

/**
 * Can only edit if:
 *
 * - in case of IOU report
 *    - the current user is the requestor and is not settled yet
 * - in case of expense report
 *    - the current user is the requestor and is not settled yet
 *    - the current user is the manager of the report
 *    - or the current user is an admin on the policy the expense report is tied to
 *
 *    This is used in conjunction with canEditRestrictedField to control editing of specific fields like amount, currency, created, receipt, and distance.
 *    On its own, it only controls allowing/disallowing navigating to the editing pages or showing/hiding the 'Edit' icon on report actions
 */
function canEditMoneyRequest(reportAction: OnyxEntry<ReportAction>): boolean {
    const isDeleted = ReportActionsUtils.isDeletedAction(reportAction);

    if (isDeleted) {
        return false;
    }

    // If the report action is not IOU type, return true early
    if (reportAction?.actionName !== CONST.REPORT.ACTIONS.TYPE.IOU) {
        return true;
    }

    if (reportAction.originalMessage.type !== CONST.IOU.REPORT_ACTION_TYPE.CREATE) {
        return false;
    }

    const moneyRequestReportID = reportAction?.originalMessage?.IOUReportID ?? 0;

    if (!moneyRequestReportID) {
        return false;
    }

    const moneyRequestReport = getReport(String(moneyRequestReportID));
    const isRequestor = currentUserAccountID === reportAction?.actorAccountID;

    if (isIOUReport(moneyRequestReport)) {
        return isProcessingReport(moneyRequestReport) && isRequestor;
    }

    const policy = getPolicy(moneyRequestReport?.policyID ?? '');
    const isAdmin = policy.role === CONST.POLICY.ROLE.ADMIN;
    const isManager = currentUserAccountID === moneyRequestReport?.managerID;

    // Admin & managers can always edit coding fields such as tag, category, billable, etc. As long as the report has a state higher than OPEN.
    if ((isAdmin || isManager) && !isDraftExpenseReport(moneyRequestReport)) {
        return true;
    }

    return !isReportApproved(moneyRequestReport) && !isSettled(moneyRequestReport?.reportID) && isRequestor;
}

/**
 * Checks if the current user can edit the provided property of a money request
 *
 */
function canEditFieldOfMoneyRequest(reportAction: OnyxEntry<ReportAction>, fieldToEdit: ValueOf<typeof CONST.EDIT_REQUEST_FIELD>): boolean {
    // A list of fields that cannot be edited by anyone, once a money request has been settled
    const restrictedFields: string[] = [
        CONST.EDIT_REQUEST_FIELD.AMOUNT,
        CONST.EDIT_REQUEST_FIELD.CURRENCY,
        CONST.EDIT_REQUEST_FIELD.MERCHANT,
        CONST.EDIT_REQUEST_FIELD.DATE,
        CONST.EDIT_REQUEST_FIELD.RECEIPT,
        CONST.EDIT_REQUEST_FIELD.DISTANCE,
    ];

    if (!canEditMoneyRequest(reportAction)) {
        return false;
    }

    // If we're editing fields such as category, tag, description, etc. the check above should be enough for handling the permission
    if (!restrictedFields.includes(fieldToEdit)) {
        return true;
    }

    const iouMessage = reportAction?.originalMessage as IOUMessage;
    const moneyRequestReport = allReports?.[`${ONYXKEYS.COLLECTION.REPORT}${iouMessage?.IOUReportID}`] ?? ({} as Report);
    const transaction = allTransactions?.[`${ONYXKEYS.COLLECTION.TRANSACTION}${iouMessage?.IOUTransactionID}`] ?? ({} as Transaction);

    if (isSettled(String(moneyRequestReport.reportID)) || isReportApproved(String(moneyRequestReport.reportID))) {
        return false;
    }

    if (fieldToEdit === CONST.EDIT_REQUEST_FIELD.AMOUNT || fieldToEdit === CONST.EDIT_REQUEST_FIELD.CURRENCY) {
        if (TransactionUtils.isCardTransaction(transaction)) {
            return false;
        }

        if (TransactionUtils.isDistanceRequest(transaction)) {
            const policy = getPolicy(moneyRequestReport?.reportID ?? '');
            const isAdmin = isExpenseReport(moneyRequestReport) && policy.role === CONST.POLICY.ROLE.ADMIN;
            const isManager = isExpenseReport(moneyRequestReport) && currentUserAccountID === moneyRequestReport?.managerID;

            return isAdmin || isManager;
        }
    }

    if (fieldToEdit === CONST.EDIT_REQUEST_FIELD.RECEIPT) {
        const isRequestor = currentUserAccountID === reportAction?.actorAccountID;
        return !TransactionUtils.isReceiptBeingScanned(transaction) && !TransactionUtils.isDistanceRequest(transaction) && isRequestor;
    }

    return true;
}

/**
 * Can only edit if:
 *
 * - It was written by the current user
 * - It's an ADDCOMMENT that is not an attachment
 * - It's money request where conditions for editability are defined in canEditMoneyRequest method
 * - It's not pending deletion
 */
function canEditReportAction(reportAction: OnyxEntry<ReportAction>): boolean {
    const isCommentOrIOU = reportAction?.actionName === CONST.REPORT.ACTIONS.TYPE.ADDCOMMENT || reportAction?.actionName === CONST.REPORT.ACTIONS.TYPE.IOU;

    return Boolean(
        reportAction?.actorAccountID === currentUserAccountID &&
            isCommentOrIOU &&
            canEditMoneyRequest(reportAction) && // Returns true for non-IOU actions
            !ReportActionsUtils.isReportActionAttachment(reportAction) &&
            !ReportActionsUtils.isDeletedAction(reportAction) &&
            !ReportActionsUtils.isCreatedTaskReportAction(reportAction) &&
            reportAction?.pendingAction !== CONST.RED_BRICK_ROAD_PENDING_ACTION.DELETE,
    );
}

/**
 * Gets all transactions on an IOU report with a receipt
 */
function getTransactionsWithReceipts(iouReportID: string | undefined): Transaction[] {
    const transactions = TransactionUtils.getAllReportTransactions(iouReportID);
    return transactions.filter((transaction) => TransactionUtils.hasReceipt(transaction));
}

/**
 * For report previews, we display a "Receipt scan in progress" indicator
 * instead of the report total only when we have no report total ready to show. This is the case when
 * all requests are receipts that are being SmartScanned. As soon as we have a non-receipt request,
 * or as soon as one receipt request is done scanning, we have at least one
 * "ready" money request, and we remove this indicator to show the partial report total.
 */
function areAllRequestsBeingSmartScanned(iouReportID: string, reportPreviewAction: OnyxEntry<ReportAction>): boolean {
    const transactionsWithReceipts = getTransactionsWithReceipts(iouReportID);
    // If we have more requests than requests with receipts, we have some manual requests
    if (ReportActionsUtils.getNumberOfMoneyRequests(reportPreviewAction) > transactionsWithReceipts.length) {
        return false;
    }
    return transactionsWithReceipts.every((transaction) => TransactionUtils.isReceiptBeingScanned(transaction));
}

/**
 * Check if any of the transactions in the report has required missing fields
 *
 */
function hasMissingSmartscanFields(iouReportID: string): boolean {
    return TransactionUtils.getAllReportTransactions(iouReportID).some((transaction) => TransactionUtils.hasMissingSmartscanFields(transaction));
}

/**
 * Given a parent IOU report action get report name for the LHN.
 */
function getTransactionReportName(reportAction: OnyxEntry<ReportAction | OptimisticIOUReportAction>): string {
    if (ReportActionsUtils.isReversedTransaction(reportAction)) {
        return Localize.translateLocal('parentReportAction.reversedTransaction');
    }

    if (ReportActionsUtils.isDeletedAction(reportAction)) {
        return Localize.translateLocal('parentReportAction.deletedRequest');
    }

    const transaction = TransactionUtils.getLinkedTransaction(reportAction);
    if (isEmptyObject(transaction)) {
        // Transaction data might be empty on app's first load, if so we fallback to Request
        return Localize.translateLocal('iou.request');
    }

    if (TransactionUtils.isFetchingWaypointsFromServer(transaction)) {
        return Localize.translateLocal('iou.routePending');
    }

    if (TransactionUtils.hasReceipt(transaction) && TransactionUtils.isReceiptBeingScanned(transaction)) {
        return Localize.translateLocal('iou.receiptScanning');
    }

    if (TransactionUtils.hasMissingSmartscanFields(transaction)) {
        return Localize.translateLocal('iou.receiptMissingDetails');
    }

    const transactionDetails = getTransactionDetails(transaction);

    return Localize.translateLocal(ReportActionsUtils.isSentMoneyReportAction(reportAction) ? 'iou.threadSentMoneyReportName' : 'iou.threadRequestReportName', {
        formattedAmount: CurrencyUtils.convertToDisplayString(transactionDetails?.amount ?? 0, transactionDetails?.currency) ?? '',
        comment: (!TransactionUtils.isMerchantMissing(transaction) ? transactionDetails?.merchant : transactionDetails?.comment) ?? '',
    });
}

/**
 * Get money request message for an IOU report
 *
 * @param [reportAction] This can be either a report preview action or the IOU action
 */
function getReportPreviewMessage(
    report: OnyxEntry<Report> | EmptyObject,
    reportAction: OnyxEntry<ReportAction> | EmptyObject = {},
    shouldConsiderScanningReceiptOrPendingRoute = false,
    isPreviewMessageForParentChatReport = false,
    policy: OnyxEntry<Policy> = null,
    isForListPreview = false,
): string {
    const reportActionMessage = reportAction?.message?.[0].html ?? '';

    if (isEmptyObject(report) || !report?.reportID) {
        // The iouReport is not found locally after SignIn because the OpenApp API won't return iouReports if they're settled
        // As a temporary solution until we know how to solve this the best, we just use the message that returned from BE
        return reportActionMessage;
    }

    if (!isEmptyObject(reportAction) && !isIOUReport(report) && reportAction && ReportActionsUtils.isSplitBillAction(reportAction)) {
        // This covers group chats where the last action is a split bill action
        const linkedTransaction = TransactionUtils.getLinkedTransaction(reportAction);
        if (isEmptyObject(linkedTransaction)) {
            return reportActionMessage;
        }

        if (!isEmptyObject(linkedTransaction)) {
            if (TransactionUtils.isReceiptBeingScanned(linkedTransaction)) {
                return Localize.translateLocal('iou.receiptScanning');
            }

            if (TransactionUtils.hasMissingSmartscanFields(linkedTransaction)) {
                return Localize.translateLocal('iou.receiptMissingDetails');
            }

            const transactionDetails = getTransactionDetails(linkedTransaction);
            const formattedAmount = CurrencyUtils.convertToDisplayString(transactionDetails?.amount ?? 0, transactionDetails?.currency ?? '');
            return Localize.translateLocal('iou.didSplitAmount', {formattedAmount, comment: transactionDetails?.comment ?? ''});
        }
    }

    const containsNonReimbursable = hasNonReimbursableTransactions(report.reportID);
    const totalAmount = getMoneyRequestSpendBreakdown(report).totalDisplaySpend;
    const policyName = getPolicyName(report, false, policy);
    const payerName = isExpenseReport(report) && !containsNonReimbursable ? policyName : getDisplayNameForParticipant(report.managerID, !isPreviewMessageForParentChatReport);

    const formattedAmount = CurrencyUtils.convertToDisplayString(totalAmount, report.currency);

    if (isReportApproved(report) && isPaidGroupPolicy(report)) {
        return Localize.translateLocal('iou.managerApprovedAmount', {
            manager: payerName ?? '',
            amount: formattedAmount,
        });
    }

    let linkedTransaction;
    if (!isEmptyObject(reportAction) && shouldConsiderScanningReceiptOrPendingRoute && reportAction && ReportActionsUtils.isMoneyRequestAction(reportAction)) {
        linkedTransaction = TransactionUtils.getLinkedTransaction(reportAction);
    }

    if (!isEmptyObject(linkedTransaction) && TransactionUtils.hasReceipt(linkedTransaction) && TransactionUtils.isReceiptBeingScanned(linkedTransaction)) {
        return Localize.translateLocal('iou.receiptScanning');
    }

    if (!isEmptyObject(linkedTransaction) && TransactionUtils.isFetchingWaypointsFromServer(linkedTransaction) && !TransactionUtils.getAmount(linkedTransaction)) {
        return Localize.translateLocal('iou.routePending');
    }

    const originalMessage = reportAction?.originalMessage as IOUMessage | undefined;

    // Show Paid preview message if it's settled or if the amount is paid & stuck at receivers end for only chat reports.
    if (isSettled(report.reportID) || (report.isWaitingOnBankAccount && isPreviewMessageForParentChatReport)) {
        // A settled report preview message can come in three formats "paid ... elsewhere" or "paid ... with Expensify"
        let translatePhraseKey: TranslationPaths = 'iou.paidElsewhereWithAmount';
        if (isPreviewMessageForParentChatReport) {
            translatePhraseKey = 'iou.payerPaidAmount';
        } else if (
            [CONST.IOU.PAYMENT_TYPE.VBBA, CONST.IOU.PAYMENT_TYPE.EXPENSIFY].some((paymentType) => paymentType === originalMessage?.paymentType) ||
            !!reportActionMessage.match(/ (with Expensify|using Expensify)$/) ||
            report.isWaitingOnBankAccount
        ) {
            translatePhraseKey = 'iou.paidWithExpensifyWithAmount';
        }

        let actualPayerName = report.managerID === currentUserAccountID ? '' : getDisplayNameForParticipant(report.managerID, true);
        actualPayerName = actualPayerName && isForListPreview && !isPreviewMessageForParentChatReport ? `${actualPayerName}:` : actualPayerName;
        const payerDisplayName = isPreviewMessageForParentChatReport ? payerName : actualPayerName;

        return Localize.translateLocal(translatePhraseKey, {amount: formattedAmount, payer: payerDisplayName ?? ''});
    }

    if (report.isWaitingOnBankAccount) {
        const submitterDisplayName = getDisplayNameForParticipant(report.ownerAccountID ?? -1, true) ?? '';
        return Localize.translateLocal('iou.waitingOnBankAccount', {submitterDisplayName});
    }

    const lastActorID = reportAction?.actorAccountID;
    let amount = originalMessage?.amount;
    let currency = originalMessage?.currency ? originalMessage?.currency : report.currency;

    if (!isEmptyObject(linkedTransaction)) {
        amount = TransactionUtils.getAmount(linkedTransaction, isExpenseReport(report));
        currency = TransactionUtils.getCurrency(linkedTransaction);
    }

    // if we have the amount in the originalMessage and lastActorID, we can use that to display the preview message for the latest request
    if (amount !== undefined && lastActorID && !isPreviewMessageForParentChatReport) {
        const amountToDisplay = CurrencyUtils.convertToDisplayString(Math.abs(amount), currency);

        // We only want to show the actor name in the preview if it's not the current user who took the action
        const requestorName = lastActorID && lastActorID !== currentUserAccountID ? getDisplayNameForParticipant(lastActorID, !isPreviewMessageForParentChatReport) : '';
        return `${requestorName ? `${requestorName}: ` : ''}${Localize.translateLocal('iou.requestedAmount', {formattedAmount: amountToDisplay})}`;
    }

    return Localize.translateLocal(containsNonReimbursable ? 'iou.payerSpentAmount' : 'iou.payerOwesAmount', {payer: payerName ?? '', amount: formattedAmount});
}

/**
 * Given the updates user made to the request, compose the originalMessage
 * object of the modified expense action.
 *
 * At the moment, we only allow changing one transaction field at a time.
 */
function getModifiedExpenseOriginalMessage(oldTransaction: OnyxEntry<Transaction>, transactionChanges: TransactionChanges, isFromExpenseReport: boolean): ExpenseOriginalMessage {
    const originalMessage: ExpenseOriginalMessage = {};
    // Remark: Comment field is the only one which has new/old prefixes for the keys (newComment/ oldComment),
    // all others have old/- pattern such as oldCreated/created
    if ('comment' in transactionChanges) {
        originalMessage.oldComment = TransactionUtils.getDescription(oldTransaction);
        originalMessage.newComment = transactionChanges?.comment;
    }
    if ('created' in transactionChanges) {
        originalMessage.oldCreated = TransactionUtils.getCreated(oldTransaction);
        originalMessage.created = transactionChanges?.created;
    }
    if ('merchant' in transactionChanges) {
        originalMessage.oldMerchant = TransactionUtils.getMerchant(oldTransaction);
        originalMessage.merchant = transactionChanges?.merchant;
    }

    // The amount is always a combination of the currency and the number value so when one changes we need to store both
    // to match how we handle the modified expense action in oldDot
    if ('amount' in transactionChanges || 'currency' in transactionChanges) {
        originalMessage.oldAmount = TransactionUtils.getAmount(oldTransaction, isFromExpenseReport);
        originalMessage.amount = transactionChanges?.amount ?? transactionChanges.oldAmount;
        originalMessage.oldCurrency = TransactionUtils.getCurrency(oldTransaction);
        originalMessage.currency = transactionChanges?.currency ?? transactionChanges.oldCurrency;
    }

    if ('category' in transactionChanges) {
        originalMessage.oldCategory = TransactionUtils.getCategory(oldTransaction);
        originalMessage.category = transactionChanges?.category;
    }

    if ('tag' in transactionChanges) {
        originalMessage.oldTag = TransactionUtils.getTag(oldTransaction);
        originalMessage.tag = transactionChanges?.tag;
    }

    if ('billable' in transactionChanges) {
        const oldBillable = TransactionUtils.getBillable(oldTransaction);
        originalMessage.oldBillable = oldBillable ? Localize.translateLocal('common.billable').toLowerCase() : Localize.translateLocal('common.nonBillable').toLowerCase();
        originalMessage.billable = transactionChanges?.billable ? Localize.translateLocal('common.billable').toLowerCase() : Localize.translateLocal('common.nonBillable').toLowerCase();
    }

    return originalMessage;
}

/**
 * Check if original message is an object and can be used as a ChangeLog type
 * @param originalMessage
 */
function isChangeLogObject(originalMessage?: ChangeLog): ChangeLog | undefined {
    if (originalMessage && typeof originalMessage === 'object') {
        return originalMessage;
    }
    return undefined;
}

/**
 * Build invited usernames for admin chat threads
 * @param parentReportAction
 * @param parentReportActionMessage
 */
function getAdminRoomInvitedParticipants(parentReportAction: ReportAction | Record<string, never>, parentReportActionMessage: string) {
    if (!parentReportAction?.originalMessage) {
        return parentReportActionMessage || Localize.translateLocal('parentReportAction.deletedMessage');
    }
    const originalMessage = isChangeLogObject(parentReportAction.originalMessage);
    const participantAccountIDs = originalMessage?.targetAccountIDs ?? [];

    const participants = participantAccountIDs.map((id) => {
        const name = getDisplayNameForParticipant(id);
        if (name && name?.length > 0) {
            return name;
        }
        return Localize.translateLocal('common.hidden');
    });
    const users = participants.length > 1 ? participants.join(` ${Localize.translateLocal('common.and')} `) : participants[0];
    if (!users) {
        return parentReportActionMessage;
    }
    const actionType = parentReportAction.actionName;
    const isInviteAction = actionType === CONST.REPORT.ACTIONS.TYPE.ROOMCHANGELOG.INVITE_TO_ROOM || actionType === CONST.REPORT.ACTIONS.TYPE.POLICYCHANGELOG.INVITE_TO_ROOM;

    const verbKey = isInviteAction ? 'workspace.invite.invited' : 'workspace.invite.removed';
    const prepositionKey = isInviteAction ? 'workspace.invite.to' : 'workspace.invite.from';

    const verb = Localize.translateLocal(verbKey);
    const preposition = Localize.translateLocal(prepositionKey);

    const roomName = originalMessage?.roomName ?? '';

    return roomName ? `${verb} ${users} ${preposition} ${roomName}` : `${verb} ${users}`;
}

/**
 * Get the title for a report.
 */
function getReportName(report: OnyxEntry<Report>, policy: OnyxEntry<Policy> = null): string {
    let formattedName: string | undefined;
    const parentReportAction = ReportActionsUtils.getParentReportAction(report);
    if (isChatThread(report)) {
        if (!isEmptyObject(parentReportAction) && ReportActionsUtils.isTransactionThread(parentReportAction)) {
            return getTransactionReportName(parentReportAction);
        }

        if (parentReportAction?.message?.[0]?.isDeletedParentAction) {
            return Localize.translateLocal('parentReportAction.deletedMessage');
        }

        const isAttachment = ReportActionsUtils.isReportActionAttachment(!isEmptyObject(parentReportAction) ? parentReportAction : null);
        const parentReportActionMessage = (parentReportAction?.message?.[0]?.text ?? '').replace(/(\r\n|\n|\r)/gm, ' ');
        if (isAttachment && parentReportActionMessage) {
            return `[${Localize.translateLocal('common.attachment')}]`;
        }
        if (
            parentReportAction?.message?.[0]?.moderationDecision?.decision === CONST.MODERATION.MODERATOR_DECISION_PENDING_HIDE ||
            parentReportAction?.message?.[0]?.moderationDecision?.decision === CONST.MODERATION.MODERATOR_DECISION_HIDDEN ||
            parentReportAction?.message?.[0]?.moderationDecision?.decision === CONST.MODERATION.MODERATOR_DECISION_PENDING_REMOVE
        ) {
            return Localize.translateLocal('parentReportAction.hiddenMessage');
        }
        if (isAdminRoom(report) || isUserCreatedPolicyRoom(report)) {
            return getAdminRoomInvitedParticipants(parentReportAction, parentReportActionMessage);
        }
        return parentReportActionMessage;
    }

    if (isTaskReport(report) && isCanceledTaskReport(report, parentReportAction)) {
        return Localize.translateLocal('parentReportAction.deletedTask');
    }

    if (isChatRoom(report) || isTaskReport(report)) {
        formattedName = report?.reportName;
    }

    if (isPolicyExpenseChat(report)) {
        formattedName = getPolicyExpenseChatName(report, policy);
    }

    if (isMoneyRequestReport(report)) {
        formattedName = getMoneyRequestReportName(report, policy);
    }

    if (isArchivedRoom(report)) {
        formattedName += ` (${Localize.translateLocal('common.archived')})`;
    }

    if (formattedName) {
        return formattedName;
    }

    // Not a room or PolicyExpenseChat, generate title from participants
    const participantAccountIDs = report?.participantAccountIDs ?? [];
    const participantsWithoutCurrentUser = participantAccountIDs.filter((accountID) => accountID !== currentUserAccountID);
    const isMultipleParticipantReport = participantsWithoutCurrentUser.length > 1;

    return participantsWithoutCurrentUser.map((accountID) => getDisplayNameForParticipant(accountID, isMultipleParticipantReport)).join(', ');
}

/**
 * Get either the policyName or domainName the chat is tied to
 */
function getChatRoomSubtitle(report: OnyxEntry<Report>): string | undefined {
    if (isChatThread(report)) {
        return '';
    }
    if (!isDefaultRoom(report) && !isUserCreatedPolicyRoom(report) && !isPolicyExpenseChat(report)) {
        return '';
    }
    if (getChatType(report) === CONST.REPORT.CHAT_TYPE.DOMAIN_ALL) {
        // The domainAll rooms are just #domainName, so we ignore the prefix '#' to get the domainName
        return report?.reportName?.substring(1) ?? '';
    }
    if ((isPolicyExpenseChat(report) && !!report?.isOwnPolicyExpenseChat) || isExpenseReport(report)) {
        return Localize.translateLocal('workspace.common.workspace');
    }
    if (isArchivedRoom(report)) {
        return report?.oldPolicyName ?? '';
    }
    return getPolicyName(report);
}

/**
 * Gets the parent navigation subtitle for the report
 */
function getParentNavigationSubtitle(report: OnyxEntry<Report>): ParentNavigationSummaryParams {
    const parentReport = getParentReport(report);
    if (isEmptyObject(parentReport)) {
        return {};
    }

    return {
        reportName: getReportName(parentReport),
        workspaceName: getPolicyName(parentReport, true),
    };
}

/**
 * Navigate to the details page of a given report
 */
function navigateToDetailsPage(report: OnyxEntry<Report>) {
    const participantAccountIDs = report?.participantAccountIDs ?? [];

    if (isOneOnOneChat(report)) {
        Navigation.navigate(ROUTES.PROFILE.getRoute(participantAccountIDs[0]));
        return;
    }
    if (report?.reportID) {
        Navigation.navigate(ROUTES.REPORT_WITH_ID_DETAILS.getRoute(report?.reportID));
    }
}

/**
 * Go back to the details page of a given report
 */
function goBackToDetailsPage(report: OnyxEntry<Report>) {
    if (isOneOnOneChat(report)) {
        Navigation.goBack(ROUTES.PROFILE.getRoute(report?.participantAccountIDs?.[0] ?? ''));
        return;
    }
    Navigation.goBack(ROUTES.REPORT_SETTINGS.getRoute(report?.reportID ?? ''));
}

/**
 * Generate a random reportID up to 53 bits aka 9,007,199,254,740,991 (Number.MAX_SAFE_INTEGER).
 * There were approximately 98,000,000 reports with sequential IDs generated before we started using this approach, those make up roughly one billionth of the space for these numbers,
 * so we live with the 1 in a billion chance of a collision with an older ID until we can switch to 64-bit IDs.
 *
 * In a test of 500M reports (28 years of reports at our current max rate) we got 20-40 collisions meaning that
 * this is more than random enough for our needs.
 */
function generateReportID(): string {
    return (Math.floor(Math.random() * 2 ** 21) * 2 ** 32 + Math.floor(Math.random() * 2 ** 32)).toString();
}

function hasReportNameError(report: OnyxEntry<Report>): boolean {
    return !isEmptyObject(report?.errorFields?.reportName);
}

/**
 * For comments shorter than or equal to 10k chars, convert the comment from MD into HTML because that's how it is stored in the database
 * For longer comments, skip parsing, but still escape the text, and display plaintext for performance reasons. It takes over 40s to parse a 100k long string!!
 */
function getParsedComment(text: string): string {
    const parser = new ExpensiMark();
    return text.length <= CONST.MAX_MARKUP_LENGTH ? parser.replace(text, {shouldEscapeText: !shouldAllowRawHTMLMessages()}) : lodashEscape(text);
}

function getReportDescriptionText(report: Report): string {
    if (!report.description) {
        return '';
    }

    const parser = new ExpensiMark();
    return parser.htmlToText(report.description);
}

function getPolicyDescriptionText(policy: Policy): string {
    if (!policy.description) {
        return '';
    }

    const parser = new ExpensiMark();
    return parser.htmlToText(policy.description);
}

function buildOptimisticAddCommentReportAction(text?: string, file?: FileObject, actorAccountID?: number): OptimisticReportAction {
    const parser = new ExpensiMark();
    const commentText = getParsedComment(text ?? '');
    const isAttachment = !text && file !== undefined;
    const attachmentInfo = isAttachment ? file : {};
    const htmlForNewComment = isAttachment ? CONST.ATTACHMENT_UPLOADING_MESSAGE_HTML : commentText;
    const accountID = actorAccountID ?? currentUserAccountID;

    // Remove HTML from text when applying optimistic offline comment
    const textForNewComment = isAttachment ? CONST.ATTACHMENT_MESSAGE_TEXT : parser.htmlToText(htmlForNewComment);
    return {
        commentText,
        reportAction: {
            reportActionID: NumberUtils.rand64(),
            actionName: CONST.REPORT.ACTIONS.TYPE.ADDCOMMENT,
            actorAccountID: accountID,
            person: [
                {
                    style: 'strong',
                    text: allPersonalDetails?.[accountID ?? -1]?.displayName ?? currentUserEmail,
                    type: 'TEXT',
                },
            ],
            automatic: false,
            avatar: allPersonalDetails?.[accountID ?? -1]?.avatar ?? UserUtils.getDefaultAvatarURL(accountID),
            created: DateUtils.getDBTimeWithSkew(),
            message: [
                {
                    translationKey: isAttachment ? CONST.TRANSLATION_KEYS.ATTACHMENT : '',
                    type: CONST.REPORT.MESSAGE.TYPE.COMMENT,
                    html: htmlForNewComment,
                    text: textForNewComment,
                },
            ],
            isFirstItem: false,
            isAttachment,
            attachmentInfo,
            pendingAction: CONST.RED_BRICK_ROAD_PENDING_ACTION.ADD,
            shouldShow: true,
            isOptimisticAction: true,
        },
    };
}

/**
 * update optimistic parent reportAction when a comment is added or remove in the child report
 * @param parentReportAction - Parent report action of the child report
 * @param lastVisibleActionCreated - Last visible action created of the child report
 * @param type - The type of action in the child report
 */

function updateOptimisticParentReportAction(parentReportAction: OnyxEntry<ReportAction>, lastVisibleActionCreated: string, type: string): UpdateOptimisticParentReportAction {
    let childVisibleActionCount = parentReportAction?.childVisibleActionCount ?? 0;
    let childCommenterCount = parentReportAction?.childCommenterCount ?? 0;
    let childOldestFourAccountIDs = parentReportAction?.childOldestFourAccountIDs;

    if (type === CONST.RED_BRICK_ROAD_PENDING_ACTION.ADD) {
        childVisibleActionCount += 1;
        const oldestFourAccountIDs = childOldestFourAccountIDs ? childOldestFourAccountIDs.split(',') : [];
        if (oldestFourAccountIDs.length < 4) {
            const index = oldestFourAccountIDs.findIndex((accountID) => accountID === currentUserAccountID?.toString());
            if (index === -1) {
                childCommenterCount += 1;
                oldestFourAccountIDs.push(currentUserAccountID?.toString() ?? '');
            }
        }
        childOldestFourAccountIDs = oldestFourAccountIDs.join(',');
    } else if (type === CONST.RED_BRICK_ROAD_PENDING_ACTION.DELETE) {
        if (childVisibleActionCount > 0) {
            childVisibleActionCount -= 1;
        }

        if (childVisibleActionCount === 0) {
            childCommenterCount = 0;
            childOldestFourAccountIDs = '';
        }
    }

    return {
        childVisibleActionCount,
        childCommenterCount,
        childLastVisibleActionCreated: lastVisibleActionCreated,
        childOldestFourAccountIDs,
    };
}

/**
 * Get optimistic data of parent report action
 * @param reportID The reportID of the report that is updated
 * @param lastVisibleActionCreated Last visible action created of the child report
 * @param type The type of action in the child report
 * @param parentReportID Custom reportID to be updated
 * @param parentReportActionID Custom reportActionID to be updated
 */
function getOptimisticDataForParentReportAction(reportID: string, lastVisibleActionCreated: string, type: string, parentReportID = '', parentReportActionID = ''): OnyxUpdate | EmptyObject {
    const report = getReport(reportID);
    if (!report || isEmptyObject(report)) {
        return {};
    }
    const parentReportAction = ReportActionsUtils.getParentReportAction(report);
    if (!parentReportAction || isEmptyObject(parentReportAction)) {
        return {};
    }

    const optimisticParentReportAction = updateOptimisticParentReportAction(parentReportAction, lastVisibleActionCreated, type);
    return {
        onyxMethod: Onyx.METHOD.MERGE,
        key: `${ONYXKEYS.COLLECTION.REPORT_ACTIONS}${parentReportID || report?.parentReportID}`,
        value: {
            [parentReportActionID || (report?.parentReportActionID ?? '')]: optimisticParentReportAction,
        },
    };
}

/**
 * Builds an optimistic reportAction for the parent report when a task is created
 * @param taskReportID - Report ID of the task
 * @param taskTitle - Title of the task
 * @param taskAssigneeAccountID - AccountID of the person assigned to the task
 * @param text - Text of the comment
 * @param parentReportID - Report ID of the parent report
 */
function buildOptimisticTaskCommentReportAction(taskReportID: string, taskTitle: string, taskAssigneeAccountID: number, text: string, parentReportID: string): OptimisticReportAction {
    const reportAction = buildOptimisticAddCommentReportAction(text);
    if (reportAction.reportAction.message) {
        reportAction.reportAction.message[0].taskReportID = taskReportID;
    }

    // These parameters are not saved on the reportAction, but are used to display the task in the UI
    // Added when we fetch the reportActions on a report
    reportAction.reportAction.originalMessage = {
        html: reportAction.reportAction.message?.[0].html,
        taskReportID: reportAction.reportAction.message?.[0].taskReportID,
    };
    reportAction.reportAction.childReportID = taskReportID;
    reportAction.reportAction.parentReportID = parentReportID;
    reportAction.reportAction.childType = CONST.REPORT.TYPE.TASK;
    reportAction.reportAction.childReportName = taskTitle;
    reportAction.reportAction.childManagerAccountID = taskAssigneeAccountID;
    reportAction.reportAction.childStatusNum = CONST.REPORT.STATUS_NUM.OPEN;
    reportAction.reportAction.childStateNum = CONST.REPORT.STATE_NUM.OPEN;

    return reportAction;
}

/**
 * Builds an optimistic IOU report with a randomly generated reportID
 *
 * @param payeeAccountID - AccountID of the person generating the IOU.
 * @param payerAccountID - AccountID of the other person participating in the IOU.
 * @param total - IOU amount in the smallest unit of the currency.
 * @param chatReportID - Report ID of the chat where the IOU is.
 * @param currency - IOU currency.
 * @param isSendingMoney - If we send money the IOU should be created as settled
 */

function buildOptimisticIOUReport(payeeAccountID: number, payerAccountID: number, total: number, chatReportID: string, currency: string, isSendingMoney = false): OptimisticIOUReport {
    const formattedTotal = CurrencyUtils.convertToDisplayString(total, currency);
    const personalDetails = getPersonalDetailsForAccountID(payerAccountID);
    const payerEmail = 'login' in personalDetails ? personalDetails.login : '';

    // When creating a report the participantsAccountIDs and visibleChatMemberAccountIDs are the same
    const participantsAccountIDs = [payeeAccountID, payerAccountID];

    return {
        type: CONST.REPORT.TYPE.IOU,
        cachedTotal: formattedTotal,
        chatReportID,
        currency,
        managerID: payerAccountID,
        ownerAccountID: payeeAccountID,
        participantAccountIDs: participantsAccountIDs,
        visibleChatMemberAccountIDs: participantsAccountIDs,
        reportID: generateReportID(),
        stateNum: isSendingMoney ? CONST.REPORT.STATE_NUM.APPROVED : CONST.REPORT.STATE_NUM.SUBMITTED,
        statusNum: isSendingMoney ? CONST.REPORT.STATUS_NUM.REIMBURSED : CONST.REPORT.STATE_NUM.SUBMITTED,
        total,

        // We don't translate reportName because the server response is always in English
        reportName: `${payerEmail} owes ${formattedTotal}`,
        notificationPreference: CONST.REPORT.NOTIFICATION_PREFERENCE.HIDDEN,
        parentReportID: chatReportID,
        lastVisibleActionCreated: DateUtils.getDBTime(),
    };
}

/**
 * Builds an optimistic Expense report with a randomly generated reportID
 *
 * @param chatReportID - Report ID of the PolicyExpenseChat where the Expense Report is
 * @param policyID - The policy ID of the PolicyExpenseChat
 * @param payeeAccountID - AccountID of the employee (payee)
 * @param total - Amount in cents
 * @param currency
 */

function buildOptimisticExpenseReport(chatReportID: string, policyID: string, payeeAccountID: number, total: number, currency: string): OptimisticExpenseReport {
    // The amount for Expense reports are stored as negative value in the database
    const storedTotal = total * -1;
    const policyName = getPolicyName(allReports?.[`${ONYXKEYS.COLLECTION.REPORT}${chatReportID}`]);
    const formattedTotal = CurrencyUtils.convertToDisplayString(storedTotal, currency);
    const policy = getPolicy(policyID);

    const isInstantSubmitEnabled = PolicyUtils.isInstantSubmitEnabled(policy);

    // Define the state and status of the report based on whether the policy is free or paid
    const stateNum = isInstantSubmitEnabled ? CONST.REPORT.STATE_NUM.SUBMITTED : CONST.REPORT.STATE_NUM.OPEN;
    const statusNum = isInstantSubmitEnabled ? CONST.REPORT.STATUS_NUM.SUBMITTED : CONST.REPORT.STATUS_NUM.OPEN;

    const expenseReport: OptimisticExpenseReport = {
        reportID: generateReportID(),
        chatReportID,
        policyID,
        type: CONST.REPORT.TYPE.EXPENSE,
        ownerAccountID: payeeAccountID,
        currency,

        // We don't translate reportName because the server response is always in English
        reportName: `${policyName} owes ${formattedTotal}`,
        stateNum,
        statusNum,
        total: storedTotal,
        notificationPreference: CONST.REPORT.NOTIFICATION_PREFERENCE.HIDDEN,
        parentReportID: chatReportID,
        lastVisibleActionCreated: DateUtils.getDBTime(),
    };

    // The account defined in the policy submitsTo field is the approver/ manager for this report
    if (policy?.submitsTo) {
        expenseReport.managerID = policy.submitsTo;
    }

    return expenseReport;
}

/**
 * @param iouReportID - the report ID of the IOU report the action belongs to
 * @param type - IOUReportAction type. Can be oneOf(create, decline, cancel, pay, split)
 * @param total - IOU total in cents
 * @param comment - IOU comment
 * @param currency - IOU currency
 * @param paymentType - IOU paymentMethodType. Can be oneOf(Elsewhere, Expensify)
 * @param isSettlingUp - Whether we are settling up an IOU
 */
function getIOUReportActionMessage(iouReportID: string, type: string, total: number, comment: string, currency: string, paymentType = '', isSettlingUp = false): [Message] {
    const report = getReport(iouReportID);
    const amount =
        type === CONST.IOU.REPORT_ACTION_TYPE.PAY
            ? CurrencyUtils.convertToDisplayString(getMoneyRequestSpendBreakdown(!isEmptyObject(report) ? report : null).totalDisplaySpend, currency)
            : CurrencyUtils.convertToDisplayString(total, currency);

    let paymentMethodMessage;
    switch (paymentType) {
        case CONST.IOU.PAYMENT_TYPE.VBBA:
        case CONST.IOU.PAYMENT_TYPE.EXPENSIFY:
            paymentMethodMessage = ' with Expensify';
            break;
        default:
            paymentMethodMessage = ` elsewhere`;
            break;
    }

    let iouMessage;
    switch (type) {
        case CONST.REPORT.ACTIONS.TYPE.APPROVED:
            iouMessage = `approved ${amount}`;
            break;
        case CONST.REPORT.ACTIONS.TYPE.SUBMITTED:
            iouMessage = `submitted ${amount}`;
            break;
        case CONST.IOU.REPORT_ACTION_TYPE.CREATE:
            iouMessage = `requested ${amount}${comment && ` for ${comment}`}`;
            break;
        case CONST.IOU.REPORT_ACTION_TYPE.SPLIT:
            iouMessage = `split ${amount}${comment && ` for ${comment}`}`;
            break;
        case CONST.IOU.REPORT_ACTION_TYPE.DELETE:
            iouMessage = `deleted the ${amount} request${comment && ` for ${comment}`}`;
            break;
        case CONST.IOU.REPORT_ACTION_TYPE.PAY:
            iouMessage = isSettlingUp ? `paid ${amount}${paymentMethodMessage}` : `sent ${amount}${comment && ` for ${comment}`}${paymentMethodMessage}`;
            break;
        default:
            break;
    }

    return [
        {
            html: lodashEscape(iouMessage),
            text: iouMessage ?? '',
            isEdited: false,
            type: CONST.REPORT.MESSAGE.TYPE.COMMENT,
        },
    ];
}

/**
 * Builds an optimistic IOU reportAction object
 *
 * @param type - IOUReportAction type. Can be oneOf(create, delete, pay, split).
 * @param amount - IOU amount in cents.
 * @param currency
 * @param comment - User comment for the IOU.
 * @param participants - An array with participants details.
 * @param [transactionID] - Not required if the IOUReportAction type is 'pay'
 * @param [paymentType] - Only required if the IOUReportAction type is 'pay'. Can be oneOf(elsewhere, Expensify).
 * @param [iouReportID] - Only required if the IOUReportActions type is oneOf(decline, cancel, pay). Generates a randomID as default.
 * @param [isSettlingUp] - Whether we are settling up an IOU.
 * @param [isSendMoneyFlow] - Whether this is send money flow
 * @param [receipt]
 * @param [isOwnPolicyExpenseChat] - Whether this is an expense report create from the current user's policy expense chat
 */

function buildOptimisticIOUReportAction(
    type: ValueOf<typeof CONST.IOU.REPORT_ACTION_TYPE>,
    amount: number,
    currency: string,
    comment: string,
    participants: Participant[],
    transactionID: string,
    paymentType?: PaymentMethodType,
    iouReportID = '',
    isSettlingUp = false,
    isSendMoneyFlow = false,
    receipt: Receipt = {},
    isOwnPolicyExpenseChat = false,
    created = DateUtils.getDBTime(),
): OptimisticIOUReportAction {
    const IOUReportID = iouReportID || generateReportID();

    const originalMessage: IOUMessage = {
        amount,
        comment,
        currency,
        IOUTransactionID: transactionID,
        IOUReportID,
        type,
    };

    if (type === CONST.IOU.REPORT_ACTION_TYPE.PAY) {
        // In send money flow, we store amount, comment, currency in IOUDetails when type = pay
        if (isSendMoneyFlow) {
            const keys = ['amount', 'comment', 'currency'] as const;
            keys.forEach((key) => {
                delete originalMessage[key];
            });
            originalMessage.IOUDetails = {amount, comment, currency};
            originalMessage.paymentType = paymentType;
        } else {
            // In case of pay money request action, we dont store the comment
            // and there is no single transctionID to link the action to.
            delete originalMessage.IOUTransactionID;
            delete originalMessage.comment;
            originalMessage.paymentType = paymentType;
        }
    }

    // IOUs of type split only exist in group DMs and those don't have an iouReport so we need to delete the IOUReportID key
    if (type === CONST.IOU.REPORT_ACTION_TYPE.SPLIT) {
        delete originalMessage.IOUReportID;
        // Split bill made from a policy expense chat only have the payee's accountID as the participant because the payer could be any policy admin
        if (isOwnPolicyExpenseChat) {
            originalMessage.participantAccountIDs = currentUserAccountID ? [currentUserAccountID] : [];
        } else {
            originalMessage.participantAccountIDs = currentUserAccountID
                ? [currentUserAccountID, ...participants.map((participant) => participant.accountID ?? -1)]
                : participants.map((participant) => participant.accountID ?? -1);
        }
    }

    return {
        actionName: CONST.REPORT.ACTIONS.TYPE.IOU,
        actorAccountID: currentUserAccountID,
        automatic: false,
        avatar: currentUserPersonalDetails?.avatar ?? UserUtils.getDefaultAvatarURL(currentUserAccountID),
        isAttachment: false,
        originalMessage,
        message: getIOUReportActionMessage(iouReportID, type, amount, comment, currency, paymentType, isSettlingUp),
        person: [
            {
                style: 'strong',
                text: currentUserPersonalDetails?.displayName ?? currentUserEmail,
                type: 'TEXT',
            },
        ],
        reportActionID: NumberUtils.rand64(),
        shouldShow: true,
        created,
        pendingAction: CONST.RED_BRICK_ROAD_PENDING_ACTION.ADD,
        whisperedToAccountIDs: [CONST.IOU.RECEIPT_STATE.SCANREADY, CONST.IOU.RECEIPT_STATE.SCANNING].some((value) => value === receipt?.state) ? [currentUserAccountID ?? -1] : [],
    };
}

/**
 * Builds an optimistic APPROVED report action with a randomly generated reportActionID.
 */
function buildOptimisticApprovedReportAction(amount: number, currency: string, expenseReportID: string): OptimisticApprovedReportAction {
    const originalMessage = {
        amount,
        currency,
        expenseReportID,
    };

    return {
        actionName: CONST.REPORT.ACTIONS.TYPE.APPROVED,
        actorAccountID: currentUserAccountID,
        automatic: false,
        avatar: currentUserPersonalDetails?.avatar ?? UserUtils.getDefaultAvatarURL(currentUserAccountID),
        isAttachment: false,
        originalMessage,
        message: getIOUReportActionMessage(expenseReportID, CONST.REPORT.ACTIONS.TYPE.APPROVED, Math.abs(amount), '', currency),
        person: [
            {
                style: 'strong',
                text: currentUserPersonalDetails?.displayName ?? currentUserEmail,
                type: 'TEXT',
            },
        ],
        reportActionID: NumberUtils.rand64(),
        shouldShow: true,
        created: DateUtils.getDBTime(),
        pendingAction: CONST.RED_BRICK_ROAD_PENDING_ACTION.ADD,
    };
}

/**
 * Builds an optimistic MOVED report action with a randomly generated reportActionID.
 * This action is used when we move reports across workspaces.
 */
function buildOptimisticMovedReportAction(fromPolicyID: string, toPolicyID: string, newParentReportID: string, movedReportID: string, policyName: string): ReportAction {
    const originalMessage = {
        fromPolicyID,
        toPolicyID,
        newParentReportID,
        movedReportID,
    };

    const movedActionMessage = [
        {
            html: `moved the report to the <a href='${CONST.NEW_EXPENSIFY_URL}r/${newParentReportID}' target='_blank' rel='noreferrer noopener'>${policyName}</a> workspace`,
            text: `moved the report to the ${policyName} workspace`,
            type: CONST.REPORT.MESSAGE.TYPE.COMMENT,
        },
    ];

    return {
        actionName: CONST.REPORT.ACTIONS.TYPE.MOVED,
        actorAccountID: currentUserAccountID,
        automatic: false,
        avatar: currentUserPersonalDetails?.avatar ?? UserUtils.getDefaultAvatarURL(currentUserAccountID),
        isAttachment: false,
        originalMessage,
        message: movedActionMessage,
        person: [
            {
                style: 'strong',
                text: currentUserPersonalDetails?.displayName ?? currentUserEmail,
                type: 'TEXT',
            },
        ],
        reportActionID: NumberUtils.rand64(),
        shouldShow: true,
        created: DateUtils.getDBTime(),
        pendingAction: CONST.RED_BRICK_ROAD_PENDING_ACTION.ADD,
    };
}

/**
 * Builds an optimistic SUBMITTED report action with a randomly generated reportActionID.
 *
 */
function buildOptimisticSubmittedReportAction(amount: number, currency: string, expenseReportID: string): OptimisticSubmittedReportAction {
    const originalMessage = {
        amount,
        currency,
        expenseReportID,
    };

    return {
        actionName: CONST.REPORT.ACTIONS.TYPE.SUBMITTED,
        actorAccountID: currentUserAccountID,
        automatic: false,
        avatar: currentUserPersonalDetails?.avatar ?? UserUtils.getDefaultAvatar(currentUserAccountID),
        isAttachment: false,
        originalMessage,
        message: getIOUReportActionMessage(expenseReportID, CONST.REPORT.ACTIONS.TYPE.SUBMITTED, Math.abs(amount), '', currency),
        person: [
            {
                style: 'strong',
                text: currentUserPersonalDetails?.displayName ?? currentUserEmail,
                type: 'TEXT',
            },
        ],
        reportActionID: NumberUtils.rand64(),
        shouldShow: true,
        created: DateUtils.getDBTime(),
        pendingAction: CONST.RED_BRICK_ROAD_PENDING_ACTION.ADD,
    };
}

/**
 * Builds an optimistic report preview action with a randomly generated reportActionID.
 *
 * @param chatReport
 * @param iouReport
 * @param [comment] - User comment for the IOU.
 * @param [transaction] - optimistic first transaction of preview
 */
function buildOptimisticReportPreview(chatReport: OnyxEntry<Report>, iouReport: Report, comment = '', transaction: OnyxEntry<Transaction> = null, childReportID?: string): ReportAction {
    const hasReceipt = TransactionUtils.hasReceipt(transaction);
    const isReceiptBeingScanned = hasReceipt && TransactionUtils.isReceiptBeingScanned(transaction);
    const message = getReportPreviewMessage(iouReport);
    const created = DateUtils.getDBTime();
    return {
        reportActionID: NumberUtils.rand64(),
        reportID: chatReport?.reportID,
        actionName: CONST.REPORT.ACTIONS.TYPE.REPORTPREVIEW,
        pendingAction: CONST.RED_BRICK_ROAD_PENDING_ACTION.ADD,
        originalMessage: {
            linkedReportID: iouReport?.reportID,
        },
        message: [
            {
                html: message,
                text: message,
                isEdited: false,
                type: CONST.REPORT.MESSAGE.TYPE.COMMENT,
            },
        ],
        created,
        accountID: iouReport?.managerID ?? 0,
        // The preview is initially whispered if created with a receipt, so the actor is the current user as well
        actorAccountID: hasReceipt ? currentUserAccountID : iouReport?.managerID ?? 0,
        childReportID: childReportID ?? iouReport?.reportID,
        childMoneyRequestCount: 1,
        childLastMoneyRequestComment: comment,
        childRecentReceiptTransactionIDs: hasReceipt && !isEmptyObject(transaction) ? {[transaction?.transactionID ?? '']: created} : undefined,
        whisperedToAccountIDs: isReceiptBeingScanned ? [currentUserAccountID ?? -1] : [],
    };
}

/**
 * Builds an optimistic modified expense action with a randomly generated reportActionID.
 */
function buildOptimisticModifiedExpenseReportAction(
    transactionThread: OnyxEntry<Report>,
    oldTransaction: OnyxEntry<Transaction>,
    transactionChanges: TransactionChanges,
    isFromExpenseReport: boolean,
): OptimisticModifiedExpenseReportAction {
    const originalMessage = getModifiedExpenseOriginalMessage(oldTransaction, transactionChanges, isFromExpenseReport);
    return {
        actionName: CONST.REPORT.ACTIONS.TYPE.MODIFIEDEXPENSE,
        actorAccountID: currentUserAccountID,
        automatic: false,
        avatar: currentUserPersonalDetails?.avatar ?? UserUtils.getDefaultAvatarURL(currentUserAccountID),
        created: DateUtils.getDBTime(),
        isAttachment: false,
        message: [
            {
                // Currently we are composing the message from the originalMessage and message is only used in OldDot and not in the App
                text: 'You',
                style: 'strong',
                type: CONST.REPORT.MESSAGE.TYPE.TEXT,
            },
        ],
        originalMessage,
        person: [
            {
                style: 'strong',
                text: currentUserPersonalDetails?.displayName ?? String(currentUserAccountID),
                type: 'TEXT',
            },
        ],
        pendingAction: CONST.RED_BRICK_ROAD_PENDING_ACTION.ADD,
        reportActionID: NumberUtils.rand64(),
        reportID: transactionThread?.reportID,
        shouldShow: true,
    };
}

/**
 * Updates a report preview action that exists for an IOU report.
 *
 * @param [comment] - User comment for the IOU.
 * @param [transaction] - optimistic newest transaction of a report preview
 *
 */
function updateReportPreview(iouReport: OnyxEntry<Report>, reportPreviewAction: ReportAction, isPayRequest = false, comment = '', transaction: OnyxEntry<Transaction> = null): ReportAction {
    const hasReceipt = TransactionUtils.hasReceipt(transaction);
    const recentReceiptTransactions = reportPreviewAction?.childRecentReceiptTransactionIDs ?? {};
    const transactionsToKeep = TransactionUtils.getRecentTransactions(recentReceiptTransactions);
    const previousTransactionsArray = Object.entries(recentReceiptTransactions ?? {}).map(([key, value]) => (transactionsToKeep.includes(key) ? {[key]: value} : null));
    const previousTransactions: Record<string, string> = {};

    for (const obj of previousTransactionsArray) {
        for (const key in obj) {
            if (obj) {
                previousTransactions[key] = obj[key];
            }
        }
    }

    const message = getReportPreviewMessage(iouReport, reportPreviewAction);
    return {
        ...reportPreviewAction,
        message: [
            {
                html: message,
                text: message,
                isEdited: false,
                type: CONST.REPORT.MESSAGE.TYPE.COMMENT,
            },
        ],
        childLastMoneyRequestComment: comment || reportPreviewAction?.childLastMoneyRequestComment,
        childMoneyRequestCount: (reportPreviewAction?.childMoneyRequestCount ?? 0) + (isPayRequest ? 0 : 1),
        childRecentReceiptTransactionIDs: hasReceipt
            ? {
                  ...(transaction && {[transaction.transactionID]: transaction?.created}),
                  ...previousTransactions,
              }
            : recentReceiptTransactions,
        // As soon as we add a transaction without a receipt to the report, it will have ready money requests,
        // so we remove the whisper
        whisperedToAccountIDs: hasReceipt ? reportPreviewAction?.whisperedToAccountIDs : [],
    };
}

function buildOptimisticTaskReportAction(taskReportID: string, actionName: OriginalMessageActionName, message = ''): OptimisticTaskReportAction {
    const originalMessage = {
        taskReportID,
        type: actionName,
        text: message,
    };
    return {
        actionName,
        actorAccountID: currentUserAccountID,
        automatic: false,
        avatar: currentUserPersonalDetails?.avatar ?? UserUtils.getDefaultAvatarURL(currentUserAccountID),
        isAttachment: false,
        originalMessage,
        message: [
            {
                text: message,
                taskReportID,
                type: CONST.REPORT.MESSAGE.TYPE.TEXT,
            },
        ],
        person: [
            {
                style: 'strong',
                text: currentUserPersonalDetails?.displayName ?? String(currentUserAccountID),
                type: 'TEXT',
            },
        ],
        reportActionID: NumberUtils.rand64(),
        shouldShow: true,
        created: DateUtils.getDBTime(),
        isFirstItem: false,
        pendingAction: CONST.RED_BRICK_ROAD_PENDING_ACTION.ADD,
    };
}

/**
 * Builds an optimistic chat report with a randomly generated reportID and as much information as we currently have
 */
function buildOptimisticChatReport(
    participantList: number[],
    reportName: string = CONST.REPORT.DEFAULT_REPORT_NAME,
    chatType: ValueOf<typeof CONST.REPORT.CHAT_TYPE> | undefined = undefined,
    policyID: string = CONST.POLICY.OWNER_EMAIL_FAKE,
    ownerAccountID: number = CONST.REPORT.OWNER_ACCOUNT_ID_FAKE,
    isOwnPolicyExpenseChat = false,
    oldPolicyName = '',
    visibility: ValueOf<typeof CONST.REPORT.VISIBILITY> | undefined = undefined,
    writeCapability: ValueOf<typeof CONST.REPORT.WRITE_CAPABILITIES> | undefined = undefined,
    notificationPreference: NotificationPreference = CONST.REPORT.NOTIFICATION_PREFERENCE.ALWAYS,
    parentReportActionID = '',
    parentReportID = '',
    description = '',
): OptimisticChatReport {
    const currentTime = DateUtils.getDBTime();
    const isNewlyCreatedWorkspaceChat = chatType === CONST.REPORT.CHAT_TYPE.POLICY_EXPENSE_CHAT && isOwnPolicyExpenseChat;
    return {
        isOptimisticReport: true,
        type: CONST.REPORT.TYPE.CHAT,
        chatType,
        isOwnPolicyExpenseChat,
        isPinned: reportName === CONST.REPORT.WORKSPACE_CHAT_ROOMS.ADMINS || isNewlyCreatedWorkspaceChat,
        lastActorAccountID: 0,
        lastMessageTranslationKey: '',
        lastMessageHtml: '',
        lastMessageText: undefined,
        lastReadTime: currentTime,
        lastVisibleActionCreated: currentTime,
        notificationPreference,
        oldPolicyName,
        ownerAccountID: ownerAccountID || CONST.REPORT.OWNER_ACCOUNT_ID_FAKE,
        parentReportActionID,
        parentReportID,
        // When creating a report the participantsAccountIDs and visibleChatMemberAccountIDs are the same
        participantAccountIDs: participantList,
        visibleChatMemberAccountIDs: participantList,
        policyID,
        reportID: generateReportID(),
        reportName,
        stateNum: 0,
        statusNum: 0,
        visibility,
        description,
        writeCapability,
    };
}

function getCurrentUserAvatarOrDefault(): UserUtils.AvatarSource {
    return allPersonalDetails?.[currentUserAccountID ?? '']?.avatar ?? UserUtils.getDefaultAvatarURL(currentUserAccountID);
}

/**
 * Returns the necessary reportAction onyx data to indicate that the chat has been created optimistically
 * @param [created] - Action created time
 */
function buildOptimisticCreatedReportAction(emailCreatingAction: string, created = DateUtils.getDBTime()): OptimisticCreatedReportAction {
    return {
        reportActionID: NumberUtils.rand64(),
        actionName: CONST.REPORT.ACTIONS.TYPE.CREATED,
        pendingAction: CONST.RED_BRICK_ROAD_PENDING_ACTION.ADD,
        actorAccountID: currentUserAccountID,
        message: [
            {
                type: CONST.REPORT.MESSAGE.TYPE.TEXT,
                style: 'strong',
                text: emailCreatingAction,
            },
            {
                type: CONST.REPORT.MESSAGE.TYPE.TEXT,
                style: 'normal',
                text: ' created this report',
            },
        ],
        person: [
            {
                type: CONST.REPORT.MESSAGE.TYPE.TEXT,
                style: 'strong',
                text: allPersonalDetails?.[currentUserAccountID ?? '']?.displayName ?? currentUserEmail,
            },
        ],
        automatic: false,
        avatar: getCurrentUserAvatarOrDefault(),
        created,
        shouldShow: true,
    };
}

/**
 * Returns the necessary reportAction onyx data to indicate that the room has been renamed
 */
function buildOptimisticRenamedRoomReportAction(newName: string, oldName: string): OptimisticRenamedReportAction {
    const now = DateUtils.getDBTime();
    return {
        reportActionID: NumberUtils.rand64(),
        actionName: CONST.REPORT.ACTIONS.TYPE.RENAMED,
        pendingAction: CONST.RED_BRICK_ROAD_PENDING_ACTION.ADD,
        actorAccountID: currentUserAccountID,
        message: [
            {
                type: CONST.REPORT.MESSAGE.TYPE.TEXT,
                style: 'strong',
                text: 'You',
            },
            {
                type: CONST.REPORT.MESSAGE.TYPE.TEXT,
                style: 'normal',
                text: ` renamed this report. New title is '${newName}' (previously '${oldName}').`,
            },
        ],
        person: [
            {
                type: CONST.REPORT.MESSAGE.TYPE.TEXT,
                style: 'strong',
                text: allPersonalDetails?.[currentUserAccountID ?? '']?.displayName ?? currentUserEmail,
            },
        ],
        originalMessage: {
            oldName,
            newName,
            html: `Room renamed to ${newName}`,
            lastModified: now,
        },
        automatic: false,
        avatar: getCurrentUserAvatarOrDefault(),
        created: now,
        shouldShow: true,
    };
}

/**
 * Returns the necessary reportAction onyx data to indicate that the transaction has been put on hold optimistically
 * @param [created] - Action created time
 */
function buildOptimisticHoldReportAction(comment: string, created = DateUtils.getDBTime()): OptimisticHoldReportAction {
    return {
        reportActionID: NumberUtils.rand64(),
        actionName: CONST.REPORT.ACTIONS.TYPE.HOLD,
        pendingAction: CONST.RED_BRICK_ROAD_PENDING_ACTION.ADD,
        actorAccountID: currentUserAccountID,
        message: [
            {
                type: CONST.REPORT.MESSAGE.TYPE.TEXT,
                style: 'normal',
                text: Localize.translateLocal('iou.heldRequest', {comment}),
            },
            {
                type: CONST.REPORT.MESSAGE.TYPE.COMMENT,
                text: comment,
            },
        ],
        person: [
            {
                type: CONST.REPORT.MESSAGE.TYPE.TEXT,
                style: 'strong',
                text: allPersonalDetails?.[currentUserAccountID ?? '']?.displayName ?? currentUserEmail,
            },
        ],
        automatic: false,
        avatar: allPersonalDetails?.[currentUserAccountID ?? '']?.avatar ?? UserUtils.getDefaultAvatarURL(currentUserAccountID),
        created,
        shouldShow: true,
    };
}

/**
 * Returns the necessary reportAction onyx data to indicate that the transaction has been removed from hold optimistically
 * @param [created] - Action created time
 */
function buildOptimisticUnHoldReportAction(created = DateUtils.getDBTime()): OptimisticSubmittedReportAction {
    return {
        reportActionID: NumberUtils.rand64(),
        actionName: CONST.REPORT.ACTIONS.TYPE.UNHOLD,
        pendingAction: CONST.RED_BRICK_ROAD_PENDING_ACTION.ADD,
        actorAccountID: currentUserAccountID,
        message: [
            {
                type: CONST.REPORT.MESSAGE.TYPE.TEXT,
                style: 'normal',
                text: Localize.translateLocal('iou.unheldRequest'),
            },
        ],
        person: [
            {
                type: CONST.REPORT.MESSAGE.TYPE.TEXT,
                style: 'normal',
                text: allPersonalDetails?.[currentUserAccountID ?? '']?.displayName ?? currentUserEmail,
            },
        ],
        automatic: false,
        avatar: allPersonalDetails?.[currentUserAccountID ?? '']?.avatar ?? UserUtils.getDefaultAvatarURL(currentUserAccountID),
        created,
        shouldShow: true,
    };
}

/**
 * Returns the necessary reportAction onyx data to indicate that a task report has been edited
 */
function buildOptimisticEditedTaskReportAction(emailEditingTask: string): OptimisticEditedTaskReportAction {
    return {
        reportActionID: NumberUtils.rand64(),
        actionName: CONST.REPORT.ACTIONS.TYPE.TASKEDITED,
        pendingAction: CONST.RED_BRICK_ROAD_PENDING_ACTION.ADD,
        actorAccountID: currentUserAccountID,
        message: [
            {
                type: CONST.REPORT.MESSAGE.TYPE.TEXT,
                style: 'strong',
                text: emailEditingTask,
            },
            {
                type: CONST.REPORT.MESSAGE.TYPE.TEXT,
                style: 'normal',
                text: ' edited this task',
            },
        ],
        person: [
            {
                type: CONST.REPORT.MESSAGE.TYPE.TEXT,
                style: 'strong',
                text: allPersonalDetails?.[currentUserAccountID ?? '']?.displayName ?? currentUserEmail,
            },
        ],
        automatic: false,
        avatar: getCurrentUserAvatarOrDefault(),
        created: DateUtils.getDBTime(),
        shouldShow: false,
    };
}

/**
 * Returns the necessary reportAction onyx data to indicate that a chat has been archived
 *
 * @param reason - A reason why the chat has been archived
 */
function buildOptimisticClosedReportAction(emailClosingReport: string, policyName: string, reason: string = CONST.REPORT.ARCHIVE_REASON.DEFAULT): OptimisticClosedReportAction {
    return {
        actionName: CONST.REPORT.ACTIONS.TYPE.CLOSED,
        actorAccountID: currentUserAccountID,
        automatic: false,
        avatar: getCurrentUserAvatarOrDefault(),
        created: DateUtils.getDBTime(),
        message: [
            {
                type: CONST.REPORT.MESSAGE.TYPE.TEXT,
                style: 'strong',
                text: emailClosingReport,
            },
            {
                type: CONST.REPORT.MESSAGE.TYPE.TEXT,
                style: 'normal',
                text: ' closed this report',
            },
        ],
        originalMessage: {
            policyName,
            reason,
        },
        pendingAction: CONST.RED_BRICK_ROAD_PENDING_ACTION.ADD,
        person: [
            {
                type: CONST.REPORT.MESSAGE.TYPE.TEXT,
                style: 'strong',
                text: allPersonalDetails?.[currentUserAccountID ?? '']?.displayName ?? currentUserEmail,
            },
        ],
        reportActionID: NumberUtils.rand64(),
        shouldShow: true,
    };
}

function buildOptimisticWorkspaceChats(policyID: string, policyName: string): OptimisticWorkspaceChats {
    const announceChatData = buildOptimisticChatReport(
        currentUserAccountID ? [currentUserAccountID] : [],
        CONST.REPORT.WORKSPACE_CHAT_ROOMS.ANNOUNCE,
        CONST.REPORT.CHAT_TYPE.POLICY_ANNOUNCE,
        policyID,
        CONST.POLICY.OWNER_ACCOUNT_ID_FAKE,
        false,
        policyName,
        undefined,
        undefined,

        // #announce contains all policy members so notifying always should be opt-in only.
        CONST.REPORT.NOTIFICATION_PREFERENCE.DAILY,
    );
    const announceChatReportID = announceChatData.reportID;
    const announceCreatedAction = buildOptimisticCreatedReportAction(CONST.POLICY.OWNER_EMAIL_FAKE);
    const announceReportActionData = {
        [announceCreatedAction.reportActionID]: announceCreatedAction,
    };

    const adminsChatData = buildOptimisticChatReport(
        [currentUserAccountID ?? -1],
        CONST.REPORT.WORKSPACE_CHAT_ROOMS.ADMINS,
        CONST.REPORT.CHAT_TYPE.POLICY_ADMINS,
        policyID,
        CONST.POLICY.OWNER_ACCOUNT_ID_FAKE,
        false,
        policyName,
    );
    const adminsChatReportID = adminsChatData.reportID;
    const adminsCreatedAction = buildOptimisticCreatedReportAction(CONST.POLICY.OWNER_EMAIL_FAKE);
    const adminsReportActionData = {
        [adminsCreatedAction.reportActionID]: adminsCreatedAction,
    };

    const expenseChatData = buildOptimisticChatReport([currentUserAccountID ?? -1], '', CONST.REPORT.CHAT_TYPE.POLICY_EXPENSE_CHAT, policyID, currentUserAccountID, true, policyName);
    const expenseChatReportID = expenseChatData.reportID;
    const expenseReportCreatedAction = buildOptimisticCreatedReportAction(currentUserEmail ?? '');
    const expenseReportActionData = {
        [expenseReportCreatedAction.reportActionID]: expenseReportCreatedAction,
    };

    return {
        announceChatReportID,
        announceChatData,
        announceReportActionData,
        announceCreatedReportActionID: announceCreatedAction.reportActionID,
        adminsChatReportID,
        adminsChatData,
        adminsReportActionData,
        adminsCreatedReportActionID: adminsCreatedAction.reportActionID,
        expenseChatReportID,
        expenseChatData,
        expenseReportActionData,
        expenseCreatedReportActionID: expenseReportCreatedAction.reportActionID,
    };
}

/**
 * Builds an optimistic Task Report with a randomly generated reportID
 *
 * @param ownerAccountID - Account ID of the person generating the Task.
 * @param assigneeAccountID - AccountID of the other person participating in the Task.
 * @param parentReportID - Report ID of the chat where the Task is.
 * @param title - Task title.
 * @param description - Task description.
 * @param policyID - PolicyID of the parent report
 */

function buildOptimisticTaskReport(
    ownerAccountID: number,
    assigneeAccountID = 0,
    parentReportID?: string,
    title?: string,
    description?: string,
    policyID: string = CONST.POLICY.OWNER_EMAIL_FAKE,
): OptimisticTaskReport {
    // When creating a report the participantsAccountIDs and visibleChatMemberAccountIDs are the same
    const participantsAccountIDs = assigneeAccountID && assigneeAccountID !== ownerAccountID ? [assigneeAccountID] : [];

    return {
        reportID: generateReportID(),
        reportName: title,
        description,
        ownerAccountID,
        participantAccountIDs: participantsAccountIDs,
        visibleChatMemberAccountIDs: participantsAccountIDs,
        managerID: assigneeAccountID,
        type: CONST.REPORT.TYPE.TASK,
        parentReportID,
        policyID,
        stateNum: CONST.REPORT.STATE_NUM.OPEN,
        statusNum: CONST.REPORT.STATUS_NUM.OPEN,
        notificationPreference: CONST.REPORT.NOTIFICATION_PREFERENCE.ALWAYS,
        lastVisibleActionCreated: DateUtils.getDBTime(),
    };
}

/**
 * A helper method to create transaction thread
 *
 * @param reportAction - the parent IOU report action from which to create the thread
 *
 * @param moneyRequestReportID - the reportID which the report action belong to
 */
function buildTransactionThread(reportAction: OnyxEntry<ReportAction | OptimisticIOUReportAction>, moneyRequestReportID: string): OptimisticChatReport {
    const participantAccountIDs = [...new Set([currentUserAccountID, Number(reportAction?.actorAccountID)])].filter(Boolean) as number[];
    return buildOptimisticChatReport(
        participantAccountIDs,
        getTransactionReportName(reportAction),
        undefined,
        getReport(moneyRequestReportID)?.policyID ?? CONST.POLICY.OWNER_EMAIL_FAKE,
        CONST.POLICY.OWNER_ACCOUNT_ID_FAKE,
        false,
        '',
        undefined,
        undefined,
        CONST.REPORT.NOTIFICATION_PREFERENCE.HIDDEN,
        reportAction?.reportActionID,
        moneyRequestReportID,
    );
}

function isUnread(report: OnyxEntry<Report>): boolean {
    if (!report) {
        return false;
    }

    // lastVisibleActionCreated and lastReadTime are both datetime strings and can be compared directly
    const lastVisibleActionCreated = report.lastVisibleActionCreated ?? '';
    const lastReadTime = report.lastReadTime ?? '';
    const lastMentionedTime = report.lastMentionedTime ?? '';

    // If the user was mentioned and the comment got deleted the lastMentionedTime will be more recent than the lastVisibleActionCreated
    return lastReadTime < lastVisibleActionCreated || lastReadTime < lastMentionedTime;
}

function isIOUOwnedByCurrentUser(report: OnyxEntry<Report>, allReportsDict: OnyxCollection<Report> = null): boolean {
    const allAvailableReports = allReportsDict ?? allReports;
    if (!report || !allAvailableReports) {
        return false;
    }

    let reportToLook = report;
    if (report.iouReportID) {
        const iouReport = allAvailableReports[`${ONYXKEYS.COLLECTION.REPORT}${report.iouReportID}`];
        if (iouReport) {
            reportToLook = iouReport;
        }
    }

    return reportToLook.ownerAccountID === currentUserAccountID;
}

/**
 * Assuming the passed in report is a default room, lets us know whether we can see it or not, based on permissions and
 * the various subsets of users we've allowed to use default rooms.
 */
function canSeeDefaultRoom(report: OnyxEntry<Report>, policies: OnyxCollection<Policy>, betas: OnyxEntry<Beta[]>): boolean {
    // Include archived rooms
    if (isArchivedRoom(report)) {
        return true;
    }

    // Include default rooms for free plan policies (domain rooms aren't included in here because they do not belong to a policy)
    if (getPolicyType(report, policies) === CONST.POLICY.TYPE.FREE) {
        return true;
    }

    // Include domain rooms with Partner Managers (Expensify accounts) in them for accounts that are on a domain with an Approved Accountant
    if (isDomainRoom(report) && doesDomainHaveApprovedAccountant && hasExpensifyEmails(report?.participantAccountIDs ?? [])) {
        return true;
    }

    // If the room has an assigned guide, it can be seen.
    if (hasExpensifyGuidesEmails(report?.participantAccountIDs ?? [])) {
        return true;
    }

    // Include any admins and announce rooms, since only non partner-managed domain rooms are on the beta now.
    if (isAdminRoom(report) || isAnnounceRoom(report)) {
        return true;
    }

    // For all other cases, just check that the user belongs to the default rooms beta
    return Permissions.canUseDefaultRooms(betas ?? []);
}

function canAccessReport(report: OnyxEntry<Report>, policies: OnyxCollection<Policy>, betas: OnyxEntry<Beta[]>): boolean {
    // We hide default rooms (it's basically just domain rooms now) from people who aren't on the defaultRooms beta.
    if (isDefaultRoom(report) && !canSeeDefaultRoom(report, policies, betas)) {
        return false;
    }

    return true;
}

/**
 * Check if the report is the parent report of the currently viewed report or at least one child report has report action
 */
function shouldHideReport(report: OnyxEntry<Report>, currentReportId: string): boolean {
    const currentReport = getReport(currentReportId);
    const parentReport = getParentReport(!isEmptyObject(currentReport) ? currentReport : null);
    const reportActions = ReportActionsUtils.getAllReportActions(report?.reportID ?? '');
    const isChildReportHasComment = Object.values(reportActions ?? {})?.some((reportAction) => (reportAction?.childVisibleActionCount ?? 0) > 0);
    return parentReport?.reportID !== report?.reportID && !isChildReportHasComment;
}

/**
 * Checks to see if a report's parentAction is a money request that contains a violation
 */
function doesTransactionThreadHaveViolations(report: OnyxEntry<Report>, transactionViolations: OnyxCollection<TransactionViolation[]>, parentReportAction: OnyxEntry<ReportAction>): boolean {
    if (parentReportAction?.actionName !== CONST.REPORT.ACTIONS.TYPE.IOU) {
        return false;
    }
    const {IOUTransactionID, IOUReportID} = parentReportAction.originalMessage ?? {};
    if (!IOUTransactionID || !IOUReportID) {
        return false;
    }
    if (!isCurrentUserSubmitter(IOUReportID)) {
        return false;
    }
    if (report?.stateNum !== CONST.REPORT.STATE_NUM.OPEN && report?.stateNum !== CONST.REPORT.STATE_NUM.SUBMITTED) {
        return false;
    }
    return TransactionUtils.hasViolation(IOUTransactionID, transactionViolations);
}

/**
 * Checks to see if a report contains a violation
 */
function hasViolations(reportID: string, transactionViolations: OnyxCollection<TransactionViolation[]>): boolean {
    const transactions = TransactionUtils.getAllReportTransactions(reportID);
    return transactions.some((transaction) => TransactionUtils.hasViolation(transaction.transactionID, transactionViolations));
}

/**
 * Takes several pieces of data from Onyx and evaluates if a report should be shown in the option list (either when searching
 * for reports or the reports shown in the LHN).
 *
 * This logic is very specific and the order of the logic is very important. It should fail quickly in most cases and also
 * filter out the majority of reports before filtering out very specific minority of reports.
 */
function shouldReportBeInOptionList({
    report,
    currentReportId,
    isInGSDMode,
    betas,
    policies,
    excludeEmptyChats,
    doesReportHaveViolations,
}: {
    report: OnyxEntry<Report>;
    currentReportId: string;
    isInGSDMode: boolean;
    betas: Beta[];
    policies: OnyxCollection<Policy>;
    excludeEmptyChats: boolean;
    doesReportHaveViolations: boolean;
}) {
    const isInDefaultMode = !isInGSDMode;
    // Exclude reports that have no data because there wouldn't be anything to show in the option item.
    // This can happen if data is currently loading from the server or a report is in various stages of being created.
    // This can also happen for anyone accessing a public room or archived room for which they don't have access to the underlying policy.
    // Optionally exclude reports that do not belong to currently active workspace

    if (
        !report?.reportID ||
        !report?.type ||
        report?.reportName === undefined ||
        // eslint-disable-next-line @typescript-eslint/prefer-nullish-coalescing
        report?.isHidden ||
        // eslint-disable-next-line @typescript-eslint/prefer-nullish-coalescing
        report?.participantAccountIDs?.includes(CONST.ACCOUNT_ID.NOTIFICATIONS) ||
        (report?.participantAccountIDs?.length === 0 &&
            !isChatThread(report) &&
            !isPublicRoom(report) &&
            !isUserCreatedPolicyRoom(report) &&
            !isArchivedRoom(report) &&
            !isMoneyRequestReport(report) &&
            !isTaskReport(report))
    ) {
        return false;
    }
    if (!canAccessReport(report, policies, betas)) {
        return false;
    }

    // Include the currently viewed report. If we excluded the currently viewed report, then there
    // would be no way to highlight it in the options list and it would be confusing to users because they lose
    // a sense of context.
    if (report.reportID === currentReportId) {
        return true;
    }

    // Include reports that are relevant to the user in any view mode. Criteria include having a draft or having a GBR showing.
    // eslint-disable-next-line @typescript-eslint/prefer-nullish-coalescing
    if (report.hasDraft || requiresAttentionFromCurrentUser(report)) {
        return true;
    }
    const lastVisibleMessage = ReportActionsUtils.getLastVisibleMessage(report.reportID);
    const isEmptyChat = !report.lastMessageText && !report.lastMessageTranslationKey && !lastVisibleMessage.lastMessageText && !lastVisibleMessage.lastMessageTranslationKey;
    const canHideReport = shouldHideReport(report, currentReportId);

    // Include reports if they are pinned
    if (report.isPinned) {
        return true;
    }

    const reportIsSettled = report.statusNum === CONST.REPORT.STATUS_NUM.REIMBURSED;

    // Always show IOU reports with violations unless they are reimbursed
    if (isExpenseRequest(report) && doesReportHaveViolations && !reportIsSettled) {
        return true;
    }

    // Hide only chat threads that haven't been commented on (other threads are actionable)
    if (isChatThread(report) && canHideReport && isEmptyChat) {
        return false;
    }

    // Include reports that have errors from trying to add a workspace
    // If we excluded it, then the red-brock-road pattern wouldn't work for the user to resolve the error
    if (report.errorFields?.addWorkspaceRoom) {
        return true;
    }

    // All unread chats (even archived ones) in GSD mode will be shown. This is because GSD mode is specifically for focusing the user on the most relevant chats, primarily, the unread ones
    if (isInGSDMode) {
        return isUnread(report) && report.notificationPreference !== CONST.REPORT.NOTIFICATION_PREFERENCE.MUTE;
    }

    // Archived reports should always be shown when in default (most recent) mode. This is because you should still be able to access and search for the chats to find them.
    if (isInDefaultMode && isArchivedRoom(report)) {
        return true;
    }

    // Hide chats between two users that haven't been commented on from the LNH
    if (excludeEmptyChats && isEmptyChat && isChatReport(report) && !isChatRoom(report) && !isPolicyExpenseChat(report) && canHideReport) {
        return false;
    }

    return true;
}

/**
 * Attempts to find a report in onyx with the provided list of participants. Does not include threads, task, money request, room, and policy expense chat.
 */
function getChatByParticipants(newParticipantList: number[], reports: OnyxCollection<Report> = allReports): OnyxEntry<Report> {
    const sortedNewParticipantList = newParticipantList.sort();
    return (
        Object.values(reports ?? {}).find((report) => {
            // If the report has been deleted, or there are no participants (like an empty #admins room) then skip it
            if (
                !report ||
                report.participantAccountIDs?.length === 0 ||
                isChatThread(report) ||
                isTaskReport(report) ||
                isMoneyRequestReport(report) ||
                isChatRoom(report) ||
                isPolicyExpenseChat(report)
            ) {
                return false;
            }

            // Only return the chat if it has all the participants
            return lodashIsEqual(sortedNewParticipantList, report.participantAccountIDs?.sort());
        }) ?? null
    );
}

/**
 * Attempts to find a report in onyx with the provided list of participants in given policy
 */
function getChatByParticipantsAndPolicy(newParticipantList: number[], policyID: string): OnyxEntry<Report> {
    newParticipantList.sort();
    return (
        Object.values(allReports ?? {}).find((report) => {
            // If the report has been deleted, or there are no participants (like an empty #admins room) then skip it
            if (!report?.participantAccountIDs) {
                return false;
            }
            const sortedParticipanctsAccountIDs = report.participantAccountIDs?.sort();
            // Only return the room if it has all the participants and is not a policy room
            return report.policyID === policyID && lodashIsEqual(newParticipantList, sortedParticipanctsAccountIDs);
        }) ?? null
    );
}

function getAllPolicyReports(policyID: string): Array<OnyxEntry<Report>> {
    return Object.values(allReports ?? {}).filter((report) => report?.policyID === policyID);
}

/**
 * Returns true if Chronos is one of the chat participants (1:1)
 */
function chatIncludesChronos(report: OnyxEntry<Report> | EmptyObject): boolean {
    return Boolean(report?.participantAccountIDs?.includes(CONST.ACCOUNT_ID.CHRONOS));
}

/**
 * Can only flag if:
 *
 * - It was written by someone else and isn't a whisper
 * - It's a welcome message whisper
 * - It's an ADDCOMMENT that is not an attachment
 */
function canFlagReportAction(reportAction: OnyxEntry<ReportAction>, reportID: string | undefined): boolean {
    const report = getReport(reportID);
    const isCurrentUserAction = reportAction?.actorAccountID === currentUserAccountID;
    const isOriginalMessageHaveHtml =
        reportAction?.actionName === CONST.REPORT.ACTIONS.TYPE.ADDCOMMENT ||
        reportAction?.actionName === CONST.REPORT.ACTIONS.TYPE.RENAMED ||
        reportAction?.actionName === CONST.REPORT.ACTIONS.TYPE.CHRONOSOOOLIST;
    if (ReportActionsUtils.isWhisperAction(reportAction)) {
        // Allow flagging welcome message whispers as they can be set by any room creator
        if (report?.description && !isCurrentUserAction && isOriginalMessageHaveHtml && reportAction?.originalMessage?.html === report.description) {
            return true;
        }

        // Disallow flagging the rest of whisper as they are sent by us
        return false;
    }

    return Boolean(
        !isCurrentUserAction &&
            reportAction?.actionName === CONST.REPORT.ACTIONS.TYPE.ADDCOMMENT &&
            !ReportActionsUtils.isDeletedAction(reportAction) &&
            !ReportActionsUtils.isCreatedTaskReportAction(reportAction) &&
            !isEmptyObject(report) &&
            report &&
            isAllowedToComment(report),
    );
}

/**
 * Whether flag comment page should show
 */
function shouldShowFlagComment(reportAction: OnyxEntry<ReportAction>, report: OnyxEntry<Report>): boolean {
    return (
        canFlagReportAction(reportAction, report?.reportID) &&
        !isArchivedRoom(report) &&
        !chatIncludesChronos(report) &&
        !isConciergeChatReport(report) &&
        reportAction?.actorAccountID !== CONST.ACCOUNT_ID.CONCIERGE
    );
}

/**
 * @param sortedAndFilteredReportActions - reportActions for the report, sorted newest to oldest, and filtered for only those that should be visible
 */
function getNewMarkerReportActionID(report: OnyxEntry<Report>, sortedAndFilteredReportActions: ReportAction[]): string {
    if (!isUnread(report)) {
        return '';
    }

    const newMarkerIndex = lodashFindLastIndex(sortedAndFilteredReportActions, (reportAction) => (reportAction.created ?? '') > (report?.lastReadTime ?? ''));

    return 'reportActionID' in sortedAndFilteredReportActions[newMarkerIndex] ? sortedAndFilteredReportActions[newMarkerIndex].reportActionID : '';
}

/**
 * Performs the markdown conversion, and replaces code points > 127 with C escape sequences
 * Used for compatibility with the backend auth validator for AddComment, and to account for MD in comments
 * @returns The comment's total length as seen from the backend
 */
function getCommentLength(textComment: string): number {
    return getParsedComment(textComment)
        .replace(/[^ -~]/g, '\\u????')
        .trim().length;
}

function getRouteFromLink(url: string | null): string {
    if (!url) {
        return '';
    }

    // Get the reportID from URL
    let route = url;
    const localWebAndroidRegEx = /^(https:\/\/([0-9]{1,3})\.([0-9]{1,3})\.([0-9]{1,3})\.([0-9]{1,3}))/;
    linkingConfig.prefixes.forEach((prefix) => {
        if (route.startsWith(prefix)) {
            route = route.replace(prefix, '');
        } else if (localWebAndroidRegEx.test(route)) {
            route = route.replace(localWebAndroidRegEx, '');
        } else {
            return;
        }

        // Remove the port if it's a localhost URL
        if (/^:\d+/.test(route)) {
            route = route.replace(/:\d+/, '');
        }

        // Remove the leading slash if exists
        if (route.startsWith('/')) {
            route = route.replace('/', '');
        }
    });
    return route;
}

function parseReportRouteParams(route: string): ReportRouteParams {
    let parsingRoute = route;
    if (parsingRoute.at(0) === '/') {
        // remove the first slash
        parsingRoute = parsingRoute.slice(1);
    }

    if (!parsingRoute.startsWith(Url.addTrailingForwardSlash(ROUTES.REPORT))) {
        return {reportID: '', isSubReportPageRoute: false};
    }

    const pathSegments = parsingRoute.split('/');

    const reportIDSegment = pathSegments[1];

    // Check for "undefined" or any other unwanted string values
    if (!reportIDSegment || reportIDSegment === 'undefined') {
        return {reportID: '', isSubReportPageRoute: false};
    }

    return {
        reportID: reportIDSegment,
        isSubReportPageRoute: pathSegments.length > 2,
    };
}

function getReportIDFromLink(url: string | null): string {
    const route = getRouteFromLink(url);
    const {reportID, isSubReportPageRoute} = parseReportRouteParams(route);
    if (isSubReportPageRoute) {
        // We allow the Sub-Report deep link routes (settings, details, etc.) to be handled by their respective component pages
        return '';
    }
    return reportID;
}

/**
 * Get the report policyID given a reportID
 */
function getReportPolicyID(reportID?: string): string | undefined {
    return getReport(reportID)?.policyID;
}

/**
 * Check if the chat report is linked to an iou that is waiting for the current user to add a credit bank account.
 */
function hasIOUWaitingOnCurrentUserBankAccount(chatReport: OnyxEntry<Report>): boolean {
    if (chatReport?.iouReportID) {
        const iouReport = allReports?.[`${ONYXKEYS.COLLECTION.REPORT}${chatReport?.iouReportID}`];
        if (iouReport?.isWaitingOnBankAccount && iouReport?.ownerAccountID === currentUserAccountID) {
            return true;
        }
    }

    return false;
}

/**
 * Checks whether the supplied report supports adding more transactions to it.
 */
function canAddTransactionsToExpenseReport(report: OnyxEntry<Report>) {
    if (!isExpenseReport(report)) {
        return false;
    }

    if (isReportApproved(report) || isSettled(report)) {
        return false;
    }

    if (isProcessingReport(report) && !PolicyUtils.isInstantSubmitEnabled(getPolicy(report?.policyID))) {
        return false;
    }

    // We've narrowed it down to reports that are either drafts, or submitted under a policy with Instant Submit
    return true;
}

/**
 * Users can request money:
 * - in policy expense chats only if they are in a role of a member in the chat (in other words, if it's their policy expense chat)
 * - in an open or submitted expense report tied to a policy expense chat the user owns
 *     - employee can request money in submitted expense report only if the policy has Instant Submit settings turned on
 * - in an IOU report, which is not settled yet
 * - in a 1:1 DM chat
 */
function canRequestMoney(report: OnyxEntry<Report>, policy: OnyxEntry<Policy>, otherParticipants: number[]): boolean {
    // User cannot request money in chat thread or in task report or in chat room
    if (isChatThread(report) || isTaskReport(report) || isChatRoom(report)) {
        return false;
    }

    // Users can only request money in DMs if they are a 1:1 DM
    if (isDM(report)) {
        return otherParticipants.length === 1;
    }

    // Prevent requesting money if pending IOU report waiting for their bank account already exists
    if (hasIOUWaitingOnCurrentUserBankAccount(report)) {
        return false;
    }

    // In case of expense reports, we have to look at the parent workspace chat to get the isOwnPolicyExpenseChat property
    let isOwnPolicyExpenseChat = report?.isOwnPolicyExpenseChat ?? false;
    if (isExpenseReport(report) && getParentReport(report)) {
        isOwnPolicyExpenseChat = Boolean(getParentReport(report)?.isOwnPolicyExpenseChat);
    }

    // In case there are no other participants than the current user and it's not user's own policy expense chat, they can't request money from such report
    if (otherParticipants.length === 0 && !isOwnPolicyExpenseChat) {
        return false;
    }

    // User can request money in any IOU report, unless paid, but user can only request money in an expense report
    // which is tied to their workspace chat.
    if (isMoneyRequestReport(report)) {
        const isOwnExpenseReport = isExpenseReport(report) && isOwnPolicyExpenseChat;
        if (isOwnExpenseReport && PolicyUtils.isPaidGroupPolicy(policy)) {
<<<<<<< HEAD
            return isDraftExpenseReport(report) || (PolicyUtils.isInstantSubmitEnabled(policy) && isProcessingReport(report));
=======
            return isDraftExpenseReport(report) || isExpenseReportWithInstantSubmittedState(report);
>>>>>>> 130eeedf
        }

        return (isOwnExpenseReport || isIOUReport(report)) && !isReportApproved(report) && !isSettled(report?.reportID);
    }

    // In case of policy expense chat, users can only request money from their own policy expense chat
    return !isPolicyExpenseChat(report) || isOwnPolicyExpenseChat;
}

/**
 * Helper method to define what money request options we want to show for particular method.
 * There are 3 money request options: Request, Split and Send:
 * - Request option should show for:
 *     - DMs
 *     - own policy expense chats
 *     - open and processing expense reports tied to own policy expense chat
 *     - unsettled IOU reports
 * - Send option should show for:
 *     - DMs
 * - Split options should show for:
 *     - chat/ policy rooms with more than 1 participants
 *     - groups chats with 3 and more participants
 *     - corporate workspace chats
 *
 * None of the options should show in chat threads or if there is some special Expensify account
 * as a participant of the report.
 */
function getMoneyRequestOptions(report: OnyxEntry<Report>, policy: OnyxEntry<Policy>, reportParticipants: number[]): Array<ValueOf<typeof CONST.IOU.TYPE>> {
    // In any thread or task report, we do not allow any new money requests yet
    if (isChatThread(report) || isTaskReport(report)) {
        return [];
    }

    // We don't allow IOU actions if an Expensify account is a participant of the report, unless the policy that the report is on is owned by an Expensify account
    const doParticipantsIncludeExpensifyAccounts = lodashIntersection(reportParticipants, CONST.EXPENSIFY_ACCOUNT_IDS).length > 0;
    const isPolicyOwnedByExpensifyAccounts = report?.policyID ? CONST.EXPENSIFY_ACCOUNT_IDS.includes(getPolicy(report?.policyID ?? '')?.ownerAccountID ?? 0) : false;
    if (doParticipantsIncludeExpensifyAccounts && !isPolicyOwnedByExpensifyAccounts) {
        return [];
    }

    const otherParticipants = reportParticipants.filter((accountID) => currentUserPersonalDetails?.accountID !== accountID);
    const hasSingleOtherParticipantInReport = otherParticipants.length === 1;
    const hasMultipleOtherParticipants = otherParticipants.length > 1;
    let options: Array<ValueOf<typeof CONST.IOU.TYPE>> = [];

    // User created policy rooms and default rooms like #admins or #announce will always have the Split Bill option
    // unless there are no other participants at all (e.g. #admins room for a policy with only 1 admin)
    // DM chats will have the Split Bill option only when there are at least 2 other people in the chat.
    // Your own workspace chats will have the split bill option.
    if ((isChatRoom(report) && otherParticipants.length > 0) || (isDM(report) && hasMultipleOtherParticipants) || (isPolicyExpenseChat(report) && report?.isOwnPolicyExpenseChat)) {
        options = [CONST.IOU.TYPE.SPLIT];
    }

    if (canRequestMoney(report, policy, otherParticipants)) {
        options = [...options, CONST.IOU.TYPE.REQUEST];
    }

    // Send money option should be visible only in 1:1 DMs
    if (isDM(report) && hasSingleOtherParticipantInReport) {
        options = [...options, CONST.IOU.TYPE.SEND];
    }

    return options;
}

/**
 * Allows a user to leave a policy room according to the following conditions of the visibility or chatType rNVP:
 * `public` - Anyone can leave (because anybody can join)
 * `public_announce` - Only non-policy members can leave (it's auto-shared with policy members)
 * `policy_admins` - Nobody can leave (it's auto-shared with all policy admins)
 * `policy_announce` - Nobody can leave (it's auto-shared with all policy members)
 * `policyExpenseChat` - Nobody can leave (it's auto-shared with all policy members)
 * `policy` - Anyone can leave (though only policy members can join)
 * `domain` - Nobody can leave (it's auto-shared with domain members)
 * `dm` - Nobody can leave (it's auto-shared with users)
 * `private` - Anybody can leave (though you can only be invited to join)
 */
function canLeaveRoom(report: OnyxEntry<Report>, isPolicyMember: boolean): boolean {
    if (!report?.visibility) {
        if (
            report?.chatType === CONST.REPORT.CHAT_TYPE.POLICY_ADMINS ||
            report?.chatType === CONST.REPORT.CHAT_TYPE.POLICY_ANNOUNCE ||
            report?.chatType === CONST.REPORT.CHAT_TYPE.POLICY_EXPENSE_CHAT ||
            report?.chatType === CONST.REPORT.CHAT_TYPE.DOMAIN_ALL ||
            !report?.chatType
        ) {
            // DM chats don't have a chatType
            return false;
        }
    } else if (isPublicAnnounceRoom(report) && isPolicyMember) {
        return false;
    }
    return true;
}

function isCurrentUserTheOnlyParticipant(participantAccountIDs?: number[]): boolean {
    return Boolean(participantAccountIDs?.length === 1 && participantAccountIDs?.[0] === currentUserAccountID);
}

/**
 * Returns display names for those that can see the whisper.
 * However, it returns "you" if the current user is the only one who can see it besides the person that sent it.
 */
function getWhisperDisplayNames(participantAccountIDs?: number[]): string | undefined {
    const isWhisperOnlyVisibleToCurrentUser = isCurrentUserTheOnlyParticipant(participantAccountIDs);

    // When the current user is the only participant, the display name needs to be "you" because that's the only person reading it
    if (isWhisperOnlyVisibleToCurrentUser) {
        return Localize.translateLocal('common.youAfterPreposition');
    }

    return participantAccountIDs?.map((accountID) => getDisplayNameForParticipant(accountID, !isWhisperOnlyVisibleToCurrentUser)).join(', ');
}

/**
 * Show subscript on workspace chats / threads and expense requests
 */
function shouldReportShowSubscript(report: OnyxEntry<Report>): boolean {
    if (isArchivedRoom(report) && !isWorkspaceThread(report)) {
        return false;
    }

    if (isPolicyExpenseChat(report) && !isChatThread(report) && !isTaskReport(report) && !report?.isOwnPolicyExpenseChat) {
        return true;
    }

    if (isPolicyExpenseChat(report) && !isThread(report) && !isTaskReport(report)) {
        return true;
    }

    if (isExpenseRequest(report)) {
        return true;
    }

    if (isWorkspaceTaskReport(report)) {
        return true;
    }

    if (isWorkspaceThread(report)) {
        return true;
    }

    return false;
}

/**
 * Return true if reports data exists
 */
function isReportDataReady(): boolean {
    return !isEmptyObject(allReports) && Object.keys(allReports ?? {}).some((key) => allReports?.[key]?.reportID);
}

/**
 * Return true if reportID from path is valid
 */
function isValidReportIDFromPath(reportIDFromPath: string): boolean {
    return !['', 'null', '0'].includes(reportIDFromPath);
}

/**
 * Return the errors we have when creating a chat or a workspace room
 */
function getAddWorkspaceRoomOrChatReportErrors(report: OnyxEntry<Report>): Errors | null | undefined {
    // We are either adding a workspace room, or we're creating a chat, it isn't possible for both of these to have errors for the same report at the same time, so
    // simply looking up the first truthy value will get the relevant property if it's set.
    return report?.errorFields?.addWorkspaceRoom ?? report?.errorFields?.createChat;
}

/**
 * Return true if the Money Request report is marked for deletion.
 */
function isMoneyRequestReportPendingDeletion(report: OnyxEntry<Report>): boolean {
    if (!isMoneyRequestReport(report)) {
        return false;
    }

    const parentReportAction = ReportActionsUtils.getReportAction(report?.parentReportID ?? '', report?.parentReportActionID ?? '');
    return parentReportAction?.pendingAction === CONST.RED_BRICK_ROAD_PENDING_ACTION.DELETE;
}

function canUserPerformWriteAction(report: OnyxEntry<Report>) {
    const reportErrors = getAddWorkspaceRoomOrChatReportErrors(report);

    // If the Money Request report is marked for deletion, let us prevent any further write action.
    if (isMoneyRequestReportPendingDeletion(report)) {
        return false;
    }

    return !isArchivedRoom(report) && isEmptyObject(reportErrors) && report && isAllowedToComment(report) && !isAnonymousUser;
}

/**
 * Returns ID of the original report from which the given reportAction is first created.
 */
function getOriginalReportID(reportID: string, reportAction: OnyxEntry<ReportAction>): string | undefined {
    const currentReportAction = ReportActionsUtils.getReportAction(reportID, reportAction?.reportActionID ?? '');
    return isThreadFirstChat(reportAction, reportID) && Object.keys(currentReportAction ?? {}).length === 0
        ? allReports?.[`${ONYXKEYS.COLLECTION.REPORT}${reportID}`]?.parentReportID
        : reportID;
}

/**
 * Return the pendingAction and the errors resulting from either
 *
 * - creating a workspace room
 * - starting a chat
 * - paying the money request
 *
 * while being offline
 */
function getReportOfflinePendingActionAndErrors(report: OnyxEntry<Report>): ReportOfflinePendingActionAndErrors {
    // It shouldn't be possible for all of these actions to be pending (or to have errors) for the same report at the same time, so just take the first that exists
    const reportPendingAction = report?.pendingFields?.addWorkspaceRoom ?? report?.pendingFields?.createChat ?? report?.pendingFields?.reimbursed;

    const reportErrors = getAddWorkspaceRoomOrChatReportErrors(report);
    return {reportPendingAction, reportErrors};
}

function getPolicyExpenseChatReportIDByOwner(policyOwner: string): string | null {
    const policyWithOwner = Object.values(allPolicies ?? {}).find((policy) => policy?.owner === policyOwner);
    if (!policyWithOwner) {
        return null;
    }

    const expenseChat = Object.values(allReports ?? {}).find((report) => isPolicyExpenseChat(report) && report?.policyID === policyWithOwner.id);
    if (!expenseChat) {
        return null;
    }
    return expenseChat.reportID;
}

/**
 * Check if the report can create the request with type is iouType
 */
function canCreateRequest(report: OnyxEntry<Report>, policy: OnyxEntry<Policy>, iouType: (typeof CONST.IOU.TYPE)[keyof typeof CONST.IOU.TYPE]): boolean {
    const participantAccountIDs = report?.participantAccountIDs ?? [];
    if (!canUserPerformWriteAction(report)) {
        return false;
    }
    return getMoneyRequestOptions(report, policy, participantAccountIDs).includes(iouType);
}

function getWorkspaceChats(policyID: string, accountIDs: number[]): Array<OnyxEntry<Report>> {
    return Object.values(allReports ?? {}).filter((report) => isPolicyExpenseChat(report) && (report?.policyID ?? '') === policyID && accountIDs.includes(report?.ownerAccountID ?? -1));
}

/**
 * @param policy - the workspace the report is on, null if the user isn't a member of the workspace
 */
function shouldDisableRename(report: OnyxEntry<Report>, policy: OnyxEntry<Policy>): boolean {
    if (isDefaultRoom(report) || isArchivedRoom(report) || isThread(report) || isMoneyRequestReport(report) || isPolicyExpenseChat(report)) {
        return true;
    }

    // if the linked workspace is null, that means the person isn't a member of the workspace the report is in
    // which means this has to be a public room we want to disable renaming for
    if (!policy) {
        return true;
    }

    // If there is a linked workspace, that means the user is a member of the workspace the report is in and is allowed to rename.
    return false;
}

/**
 * @param policy - the workspace the report is on, null if the user isn't a member of the workspace
 */
function canEditWriteCapability(report: OnyxEntry<Report>, policy: OnyxEntry<Policy>): boolean {
    return PolicyUtils.isPolicyAdmin(policy) && !isAdminRoom(report) && !isArchivedRoom(report) && !isThread(report);
}

/**
 * @param policy - the workspace the report is on, null if the user isn't a member of the workspace
 */
function canEditRoomVisibility(report: OnyxEntry<Report>, policy: OnyxEntry<Policy>): boolean {
    return PolicyUtils.isPolicyAdmin(policy) && !isArchivedRoom(report);
}

/**
 * Returns the onyx data needed for the task assignee chat
 */
function getTaskAssigneeChatOnyxData(
    accountID: number,
    assigneeAccountID: number,
    taskReportID: string,
    assigneeChatReportID: string,
    parentReportID: string,
    title: string,
    assigneeChatReport: OnyxEntry<Report>,
): OnyxDataTaskAssigneeChat {
    // Set if we need to add a comment to the assignee chat notifying them that they have been assigned a task
    let optimisticAssigneeAddComment: OptimisticReportAction | undefined;
    // Set if this is a new chat that needs to be created for the assignee
    let optimisticChatCreatedReportAction: OptimisticCreatedReportAction | undefined;
    const currentTime = DateUtils.getDBTime();
    const optimisticData: OnyxUpdate[] = [];
    const successData: OnyxUpdate[] = [];
    const failureData: OnyxUpdate[] = [];

    // You're able to assign a task to someone you haven't chatted with before - so we need to optimistically create the chat and the chat reportActions
    // Only add the assignee chat report to onyx if we haven't already set it optimistically
    if (assigneeChatReport?.isOptimisticReport && assigneeChatReport.pendingFields?.createChat !== CONST.RED_BRICK_ROAD_PENDING_ACTION.ADD) {
        optimisticChatCreatedReportAction = buildOptimisticCreatedReportAction(assigneeChatReportID);
        optimisticData.push(
            {
                onyxMethod: Onyx.METHOD.MERGE,
                key: `${ONYXKEYS.COLLECTION.REPORT}${assigneeChatReportID}`,
                value: {
                    pendingFields: {
                        createChat: CONST.RED_BRICK_ROAD_PENDING_ACTION.ADD,
                    },
                    isHidden: false,
                },
            },
            {
                onyxMethod: Onyx.METHOD.MERGE,
                key: `${ONYXKEYS.COLLECTION.REPORT_ACTIONS}${assigneeChatReportID}`,
                value: {[optimisticChatCreatedReportAction.reportActionID]: optimisticChatCreatedReportAction as Partial<ReportAction>},
            },
        );

        successData.push({
            onyxMethod: Onyx.METHOD.MERGE,
            key: `${ONYXKEYS.COLLECTION.REPORT}${assigneeChatReportID}`,
            value: {
                pendingFields: {
                    createChat: null,
                },
                isOptimisticReport: false,
            },
        });

        failureData.push(
            {
                onyxMethod: Onyx.METHOD.SET,
                key: `${ONYXKEYS.COLLECTION.REPORT}${assigneeChatReportID}`,
                value: null,
            },
            {
                onyxMethod: Onyx.METHOD.MERGE,
                key: `${ONYXKEYS.COLLECTION.REPORT_ACTIONS}${assigneeChatReportID}`,
                value: {[optimisticChatCreatedReportAction.reportActionID]: {pendingAction: null}},
            },
            // If we failed, we want to remove the optimistic personal details as it was likely due to an invalid login
            {
                onyxMethod: Onyx.METHOD.MERGE,
                key: ONYXKEYS.PERSONAL_DETAILS_LIST,
                value: {
                    [assigneeAccountID]: null,
                },
            },
        );
    }

    // If you're choosing to share the task in the same DM as the assignee then we don't need to create another reportAction indicating that you've been assigned
    if (assigneeChatReportID !== parentReportID) {
        // eslint-disable-next-line @typescript-eslint/prefer-nullish-coalescing
        const displayname = allPersonalDetails?.[assigneeAccountID]?.displayName || allPersonalDetails?.[assigneeAccountID]?.login || '';
        optimisticAssigneeAddComment = buildOptimisticTaskCommentReportAction(taskReportID, title, assigneeAccountID, `assigned to ${displayname}`, parentReportID);
        const lastAssigneeCommentText = formatReportLastMessageText(optimisticAssigneeAddComment.reportAction.message?.[0].text ?? '');
        const optimisticAssigneeReport = {
            lastVisibleActionCreated: currentTime,
            lastMessageText: lastAssigneeCommentText,
            lastActorAccountID: accountID,
            lastReadTime: currentTime,
        };

        optimisticData.push(
            {
                onyxMethod: Onyx.METHOD.MERGE,
                key: `${ONYXKEYS.COLLECTION.REPORT_ACTIONS}${assigneeChatReportID}`,
                value: {[optimisticAssigneeAddComment.reportAction.reportActionID ?? '']: optimisticAssigneeAddComment.reportAction as ReportAction},
            },
            {
                onyxMethod: Onyx.METHOD.MERGE,
                key: `${ONYXKEYS.COLLECTION.REPORT}${assigneeChatReportID}`,
                value: optimisticAssigneeReport,
            },
        );
        successData.push({
            onyxMethod: Onyx.METHOD.MERGE,
            key: `${ONYXKEYS.COLLECTION.REPORT_ACTIONS}${assigneeChatReportID}`,
            value: {[optimisticAssigneeAddComment.reportAction.reportActionID ?? '']: {isOptimisticAction: null}},
        });
        failureData.push({
            onyxMethod: Onyx.METHOD.MERGE,
            key: `${ONYXKEYS.COLLECTION.REPORT_ACTIONS}${assigneeChatReportID}`,
            value: {[optimisticAssigneeAddComment.reportAction.reportActionID ?? '']: {pendingAction: null}},
        });
    }

    return {
        optimisticData,
        successData,
        failureData,
        optimisticAssigneeAddComment,
        optimisticChatCreatedReportAction,
    };
}

/**
 * Returns an array of the participants Ids of a report
 *
 * @deprecated Use getVisibleMemberIDs instead
 */
function getParticipantsIDs(report: OnyxEntry<Report>): number[] {
    if (!report) {
        return [];
    }

    const participants = report.participantAccountIDs ?? [];

    // Build participants list for IOU/expense reports
    if (isMoneyRequestReport(report)) {
        const onlyTruthyValues = [report.managerID, report.ownerAccountID, ...participants].filter(Boolean) as number[];
        const onlyUnique = [...new Set([...onlyTruthyValues])];
        return onlyUnique;
    }
    return participants;
}

/**
 * Returns an array of the visible member accountIDs for a report*
 */
function getVisibleMemberIDs(report: OnyxEntry<Report>): number[] {
    if (!report) {
        return [];
    }

    const visibleChatMemberAccountIDs = report.visibleChatMemberAccountIDs ?? [];

    // Build participants list for IOU/expense reports
    if (isMoneyRequestReport(report)) {
        const onlyTruthyValues = [report.managerID, report.ownerAccountID, ...visibleChatMemberAccountIDs].filter(Boolean) as number[];
        const onlyUnique = [...new Set([...onlyTruthyValues])];
        return onlyUnique;
    }
    return visibleChatMemberAccountIDs;
}

/**
 * Return iou report action display message
 */
function getIOUReportActionDisplayMessage(reportAction: OnyxEntry<ReportAction>): string {
    if (reportAction?.actionName !== CONST.REPORT.ACTIONS.TYPE.IOU) {
        return '';
    }
    const originalMessage = reportAction.originalMessage;
    const {IOUReportID} = originalMessage;
    const iouReport = getReport(IOUReportID);
    let translationKey: TranslationPaths;
    if (originalMessage.type === CONST.IOU.REPORT_ACTION_TYPE.PAY) {
        // The `REPORT_ACTION_TYPE.PAY` action type is used for both fulfilling existing requests and sending money. To
        // differentiate between these two scenarios, we check if the `originalMessage` contains the `IOUDetails`
        // property. If it does, it indicates that this is a 'Send money' action.
        const {amount, currency} = originalMessage.IOUDetails ?? originalMessage;
        const formattedAmount = CurrencyUtils.convertToDisplayString(Math.abs(amount), currency) ?? '';

        switch (originalMessage.paymentType) {
            case CONST.IOU.PAYMENT_TYPE.ELSEWHERE:
                translationKey = 'iou.paidElsewhereWithAmount';
                break;
            case CONST.IOU.PAYMENT_TYPE.EXPENSIFY:
            case CONST.IOU.PAYMENT_TYPE.VBBA:
                translationKey = 'iou.paidWithExpensifyWithAmount';
                break;
            default:
                translationKey = 'iou.payerPaidAmount';
                break;
        }
        return Localize.translateLocal(translationKey, {amount: formattedAmount, payer: ''});
    }

    const transaction = TransactionUtils.getTransaction(originalMessage.IOUTransactionID ?? '');
    const transactionDetails = getTransactionDetails(!isEmptyObject(transaction) ? transaction : null);
    const formattedAmount = CurrencyUtils.convertToDisplayString(transactionDetails?.amount ?? 0, transactionDetails?.currency);
    const isRequestSettled = isSettled(originalMessage.IOUReportID);
    const isApproved = isReportApproved(iouReport);
    if (isRequestSettled) {
        return Localize.translateLocal('iou.payerSettled', {
            amount: formattedAmount,
        });
    }
    if (isApproved) {
        return Localize.translateLocal('iou.approvedAmount', {
            amount: formattedAmount,
        });
    }
    translationKey = ReportActionsUtils.isSplitBillAction(reportAction) ? 'iou.didSplitAmount' : 'iou.requestedAmount';
    return Localize.translateLocal(translationKey, {
        formattedAmount,
        comment: transactionDetails?.comment ?? '',
    });
}

/**
 * Checks if a report is a group chat.
 *
 * A report is a group chat if it meets the following conditions:
 * - Not a chat thread.
 * - Not a task report.
 * - Not a money request / IOU report.
 * - Not an archived room.
 * - Not a public / admin / announce chat room (chat type doesn't match any of the specified types).
 * - More than 2 participants.
 *
 */
function isGroupChat(report: OnyxEntry<Report>): boolean {
    return Boolean(
        report &&
            !isChatThread(report) &&
            !isTaskReport(report) &&
            !isMoneyRequestReport(report) &&
            !isArchivedRoom(report) &&
            !Object.values(CONST.REPORT.CHAT_TYPE).some((chatType) => chatType === getChatType(report)) &&
            (report.participantAccountIDs?.length ?? 0) > 2,
    );
}

/**
 * Assume any report without a reportID is unusable.
 */
function isValidReport(report?: OnyxEntry<Report>): boolean {
    return Boolean(report?.reportID);
}

/**
 * Check to see if we are a participant of this report.
 */
function isReportParticipant(accountID: number, report: OnyxEntry<Report>): boolean {
    if (!accountID) {
        return false;
    }

    // If we have a DM AND the accountID we are checking is the current user THEN we won't find them as a participant and must assume they are a participant
    if (isDM(report) && accountID === currentUserAccountID) {
        return true;
    }

    const possibleAccountIDs = report?.participantAccountIDs ?? [];
    if (report?.ownerAccountID) {
        possibleAccountIDs.push(report?.ownerAccountID);
    }
    if (report?.managerID) {
        possibleAccountIDs.push(report?.managerID);
    }
    return possibleAccountIDs.includes(accountID);
}

function shouldUseFullTitleToDisplay(report: OnyxEntry<Report>): boolean {
    return isMoneyRequestReport(report) || isPolicyExpenseChat(report) || isChatRoom(report) || isChatThread(report) || isTaskReport(report);
}

function getRoom(type: ValueOf<typeof CONST.REPORT.CHAT_TYPE>, policyID: string): OnyxEntry<Report> | undefined {
    const room = Object.values(allReports ?? {}).find((report) => report?.policyID === policyID && report?.chatType === type && !isThread(report));
    return room;
}

/**
 *  We only want policy members who are members of the report to be able to modify the report description, but not in thread chat.
 */
function canEditReportDescription(report: OnyxEntry<Report>, policy: OnyxEntry<Policy> | undefined): boolean {
    return (
        !isMoneyRequestReport(report) &&
        !isArchivedRoom(report) &&
        isChatRoom(report) &&
        !isChatThread(report) &&
        !isEmpty(policy) &&
        (getVisibleMemberIDs(report).includes(currentUserAccountID ?? 0) || getParticipantsIDs(report).includes(currentUserAccountID ?? 0))
    );
}

function canEditPolicyDescription(policy: OnyxEntry<Policy>): boolean {
    return PolicyUtils.isPolicyAdmin(policy);
}

/**
 * Checks if report action has error when smart scanning
 */
function hasSmartscanError(reportActions: ReportAction[]) {
    return reportActions.some((action) => {
        if (!ReportActionsUtils.isSplitBillAction(action) && !ReportActionsUtils.isReportPreviewAction(action)) {
            return false;
        }
        const IOUReportID = ReportActionsUtils.getIOUReportIDFromReportActionPreview(action);
        const isReportPreviewError = ReportActionsUtils.isReportPreviewAction(action) && hasMissingSmartscanFields(IOUReportID) && !isSettled(IOUReportID);
        const transactionID = (action.originalMessage as IOUMessage).IOUTransactionID ?? '0';
        const transaction = allTransactions?.[`${ONYXKEYS.COLLECTION.TRANSACTION}${transactionID}`] ?? {};
        const isSplitBillError = ReportActionsUtils.isSplitBillAction(action) && TransactionUtils.hasMissingSmartscanFields(transaction as Transaction);

        return isReportPreviewError || isSplitBillError;
    });
}

function shouldAutoFocusOnKeyPress(event: KeyboardEvent): boolean {
    if (event.key.length > 1) {
        return false;
    }

    // If a key is pressed in combination with Meta, Control or Alt do not focus
    if (event.ctrlKey || event.metaKey) {
        return false;
    }

    if (event.code === 'Space') {
        return false;
    }

    return true;
}

/**
 * Navigates to the appropriate screen based on the presence of a private note for the current user.
 */
function navigateToPrivateNotes(report: OnyxEntry<Report>, session: OnyxEntry<Session>) {
    if (isEmpty(report) || isEmpty(session) || !session.accountID) {
        return;
    }
    const currentUserPrivateNote = report.privateNotes?.[session.accountID]?.note ?? '';
    if (isEmpty(currentUserPrivateNote)) {
        Navigation.navigate(ROUTES.PRIVATE_NOTES_EDIT.getRoute(report.reportID, session.accountID));
        return;
    }
    Navigation.navigate(ROUTES.PRIVATE_NOTES_LIST.getRoute(report.reportID));
}

/**
 * Check if Report has any held expenses
 */
function isHoldCreator(transaction: OnyxEntry<Transaction>, reportID: string): boolean {
    const holdReportAction = ReportActionsUtils.getReportAction(reportID, `${transaction?.comment?.hold ?? ''}`);
    return isActionCreator(holdReportAction);
}

/**
 * Checks if thread replies should be displayed
 */
function shouldDisplayThreadReplies(reportAction: OnyxEntry<ReportAction>, reportID: string): boolean {
    const hasReplies = (reportAction?.childVisibleActionCount ?? 0) > 0;
    return hasReplies && !!reportAction?.childCommenterCount && !isThreadFirstChat(reportAction, reportID);
}

/**
 * Check if money report has any transactions updated optimistically
 */
function hasUpdatedTotal(report: OnyxEntry<Report>): boolean {
    if (!report) {
        return true;
    }

    const transactions = TransactionUtils.getAllReportTransactions(report.reportID);
    const hasPendingTransaction = transactions.some((transaction) => !!transaction.pendingAction);
    const hasTransactionWithDifferentCurrency = transactions.some((transaction) => transaction.currency !== report.currency);

    return !(hasPendingTransaction && hasTransactionWithDifferentCurrency);
}

/**
 * Disable reply in thread action if:
 *
 * - The action is listed in the thread-disabled list
 * - The action is a split bill action
 * - The action is deleted and is not threaded
 * - The action is a whisper action and it's neither a report preview nor IOU action
 * - The action is the thread's first chat
 */
function shouldDisableThread(reportAction: OnyxEntry<ReportAction>, reportID: string): boolean {
    const isSplitBillAction = ReportActionsUtils.isSplitBillAction(reportAction);
    const isDeletedAction = ReportActionsUtils.isDeletedAction(reportAction);
    const isReportPreviewAction = ReportActionsUtils.isReportPreviewAction(reportAction);
    const isIOUAction = ReportActionsUtils.isMoneyRequestAction(reportAction);
    const isWhisperAction = ReportActionsUtils.isWhisperAction(reportAction);

    return (
        CONST.REPORT.ACTIONS.THREAD_DISABLED.some((action: string) => action === reportAction?.actionName) ||
        isSplitBillAction ||
        (isDeletedAction && !reportAction?.childVisibleActionCount) ||
        (isWhisperAction && !isReportPreviewAction && !isIOUAction) ||
        isThreadFirstChat(reportAction, reportID)
    );
}

function getAllAncestorReportActions(report: Report | null | undefined, shouldHideThreadDividerLine: boolean): Ancestor[] {
    if (!report) {
        return [];
    }
    const allAncestors: Ancestor[] = [];
    let parentReportID = report.parentReportID;
    let parentReportActionID = report.parentReportActionID;

    // Store the child of parent report
    let currentReport = report;
    let currentUnread = shouldHideThreadDividerLine;

    while (parentReportID) {
        const parentReport = getReport(parentReportID);
        const parentReportAction = ReportActionsUtils.getReportAction(parentReportID, parentReportActionID ?? '0');

        if (!parentReportAction || ReportActionsUtils.isTransactionThread(parentReportAction) || !parentReport) {
            break;
        }

        const isParentReportActionUnread = ReportActionsUtils.isCurrentActionUnread(parentReport, parentReportAction);
        allAncestors.push({
            report: currentReport,
            reportAction: parentReportAction,
            shouldDisplayNewMarker: isParentReportActionUnread,
            // We should hide the thread divider line if the previous ancestor action is unread
            shouldHideThreadDividerLine: currentUnread,
        });
        parentReportID = parentReport?.parentReportID;
        parentReportActionID = parentReport?.parentReportActionID;
        if (!isEmptyObject(parentReport)) {
            currentReport = parentReport;
            currentUnread = isParentReportActionUnread;
        }
    }

    return allAncestors.reverse();
}

function getAllAncestorReportActionIDs(report: Report | null | undefined): AncestorIDs {
    if (!report) {
        return {
            reportIDs: [],
            reportActionsIDs: [],
        };
    }

    const allAncestorIDs: AncestorIDs = {
        reportIDs: [],
        reportActionsIDs: [],
    };
    let parentReportID = report.parentReportID;
    let parentReportActionID = report.parentReportActionID;

    while (parentReportID) {
        const parentReport = getReport(parentReportID);
        const parentReportAction = ReportActionsUtils.getReportAction(parentReportID, parentReportActionID ?? '0');

        if (!parentReportAction || ReportActionsUtils.isTransactionThread(parentReportAction) || !parentReport) {
            break;
        }

        allAncestorIDs.reportIDs.push(parentReportID ?? '');
        allAncestorIDs.reportActionsIDs.push(parentReportActionID ?? '');

        parentReportID = parentReport?.parentReportID;
        parentReportActionID = parentReport?.parentReportActionID;
    }

    return allAncestorIDs;
}

function canBeAutoReimbursed(report: OnyxEntry<Report>, policy: OnyxEntry<Policy> = null): boolean {
    if (!policy) {
        return false;
    }
    type CurrencyType = (typeof CONST.DIRECT_REIMBURSEMENT_CURRENCIES)[number];
    const reimbursableTotal = getMoneyRequestSpendBreakdown(report).totalDisplaySpend;
    const autoReimbursementLimit = policy.autoReimbursementLimit ?? 0;
    const isAutoReimbursable =
        isGroupPolicy(report) &&
        policy.reimbursementChoice === CONST.POLICY.REIMBURSEMENT_CHOICES.REIMBURSEMENT_YES &&
        autoReimbursementLimit >= reimbursableTotal &&
        reimbursableTotal > 0 &&
        CONST.DIRECT_REIMBURSEMENT_CURRENCIES.includes(report?.currency as CurrencyType);
    return isAutoReimbursable;
}

export {
    getReportParticipantsTitle,
    isReportMessageAttachment,
    findLastAccessedReport,
    canBeAutoReimbursed,
    canEditReportAction,
    canFlagReportAction,
    shouldShowFlagComment,
    isActionCreator,
    canDeleteReportAction,
    canLeaveRoom,
    sortReportsByLastRead,
    isDefaultRoom,
    isAdminRoom,
    isAdminsOnlyPostingRoom,
    isAnnounceRoom,
    isUserCreatedPolicyRoom,
    isChatRoom,
    getChatRoomSubtitle,
    getParentNavigationSubtitle,
    getPolicyName,
    getPolicyType,
    isArchivedRoom,
    isExpensifyOnlyParticipantInReport,
    canCreateTaskInReport,
    isPolicyExpenseChatAdmin,
    isPolicyAdmin,
    isPublicRoom,
    isPublicAnnounceRoom,
    isConciergeChatReport,
    isProcessingReport,
    isExpenseReportWithInstantSubmittedState,
    isCurrentUserTheOnlyParticipant,
    hasAutomatedExpensifyAccountIDs,
    hasExpensifyGuidesEmails,
    requiresAttentionFromCurrentUser,
    isIOUOwnedByCurrentUser,
    getMoneyRequestSpendBreakdown,
    canShowReportRecipientLocalTime,
    formatReportLastMessageText,
    chatIncludesConcierge,
    isPolicyExpenseChat,
    isGroupPolicy,
    isPaidGroupPolicy,
    isControlPolicyExpenseChat,
    isControlPolicyExpenseReport,
    isPaidGroupPolicyExpenseChat,
    isPaidGroupPolicyExpenseReport,
    getIconsForParticipants,
    getIcons,
    getRoomWelcomeMessage,
    getDisplayNamesWithTooltips,
    getReportName,
    getReport,
    getReportNotificationPreference,
    getReportIDFromLink,
    getReportPolicyID,
    getRouteFromLink,
    getDeletedParentActionMessageForChatReport,
    getLastVisibleMessage,
    navigateToDetailsPage,
    generateReportID,
    hasReportNameError,
    isUnread,
    isUnreadWithMention,
    buildOptimisticWorkspaceChats,
    buildOptimisticTaskReport,
    buildOptimisticChatReport,
    buildOptimisticClosedReportAction,
    buildOptimisticCreatedReportAction,
    buildOptimisticRenamedRoomReportAction,
    buildOptimisticEditedTaskReportAction,
    buildOptimisticIOUReport,
    buildOptimisticApprovedReportAction,
    buildOptimisticMovedReportAction,
    buildOptimisticSubmittedReportAction,
    buildOptimisticExpenseReport,
    buildOptimisticIOUReportAction,
    buildOptimisticReportPreview,
    buildOptimisticModifiedExpenseReportAction,
    buildOptimisticCancelPaymentReportAction,
    updateReportPreview,
    buildOptimisticTaskReportAction,
    buildOptimisticAddCommentReportAction,
    buildOptimisticTaskCommentReportAction,
    updateOptimisticParentReportAction,
    getOptimisticDataForParentReportAction,
    shouldReportBeInOptionList,
    getChatByParticipants,
    getChatByParticipantsAndPolicy,
    getAllPolicyReports,
    getIOUReportActionMessage,
    getDisplayNameForParticipant,
    getWorkspaceIcon,
    isOptimisticPersonalDetail,
    shouldDisableDetailPage,
    isChatReport,
    isCurrentUserSubmitter,
    isExpenseReport,
    isExpenseRequest,
    isIOUReport,
    isTaskReport,
    isOpenTaskReport,
    isCanceledTaskReport,
    isCompletedTaskReport,
    isReportManager,
    isReportApproved,
    isMoneyRequestReport,
    isMoneyRequest,
    chatIncludesChronos,
    getNewMarkerReportActionID,
    canSeeDefaultRoom,
    getDefaultWorkspaceAvatar,
    getDefaultWorkspaceAvatarTestID,
    getCommentLength,
    getParsedComment,
    getMoneyRequestOptions,
    canCreateRequest,
    hasIOUWaitingOnCurrentUserBankAccount,
    canRequestMoney,
    getWhisperDisplayNames,
    getWorkspaceAvatar,
    isThread,
    isChatThread,
    isThreadFirstChat,
    isChildReport,
    shouldReportShowSubscript,
    isReportDataReady,
    isValidReportIDFromPath,
    isSettled,
    isAllowedToComment,
    getBankAccountRoute,
    getParentReport,
    getRootParentReport,
    getReportPreviewMessage,
    isMoneyRequestReportPendingDeletion,
    canUserPerformWriteAction,
    getOriginalReportID,
    canAccessReport,
    getAddWorkspaceRoomOrChatReportErrors,
    getReportOfflinePendingActionAndErrors,
    isDM,
    getPolicy,
    getPolicyExpenseChatReportIDByOwner,
    getWorkspaceChats,
    shouldDisableRename,
    hasSingleParticipant,
    getReportRecipientAccountIDs,
    isOneOnOneChat,
    goBackToDetailsPage,
    getTransactionReportName,
    getTransactionDetails,
    getTaskAssigneeChatOnyxData,
    getParticipantsIDs,
    getVisibleMemberIDs,
    canEditMoneyRequest,
    canEditFieldOfMoneyRequest,
    buildTransactionThread,
    areAllRequestsBeingSmartScanned,
    getTransactionsWithReceipts,
    hasOnlyTransactionsWithPendingRoutes,
    hasNonReimbursableTransactions,
    hasMissingSmartscanFields,
    getIOUReportActionDisplayMessage,
    isWaitingForAssigneeToCompleteTask,
    isGroupChat,
    isDraftExpenseReport,
    shouldUseFullTitleToDisplay,
    parseReportRouteParams,
    getReimbursementQueuedActionMessage,
    getReimbursementDeQueuedActionMessage,
    getPersonalDetailsForAccountID,
    getRoom,
    canEditReportDescription,
    doesTransactionThreadHaveViolations,
    hasViolations,
    navigateToPrivateNotes,
    canEditWriteCapability,
    isHoldCreator,
    hasSmartscanError,
    shouldAutoFocusOnKeyPress,
    buildOptimisticHoldReportAction,
    buildOptimisticUnHoldReportAction,
    shouldDisplayThreadReplies,
    shouldDisableThread,
    getUserDetailTooltipText,
    doesReportBelongToWorkspace,
    getChildReportNotificationPreference,
    getAllAncestorReportActions,
    isReportParticipant,
    isValidReport,
    getReportDescriptionText,
    isReportFieldOfTypeTitle,
    isIOUReportUsingReport,
    hasUpdatedTotal,
    isReportFieldDisabled,
    getAvailableReportFields,
    reportFieldsEnabled,
    getAllAncestorReportActionIDs,
    canEditRoomVisibility,
    canEditPolicyDescription,
    getPolicyDescriptionText,
    canAddTransactionsToExpenseReport,
};

export type {
    ExpenseOriginalMessage,
    OptionData,
    OptimisticChatReport,
    DisplayNameWithTooltips,
    OptimisticTaskReportAction,
    OptimisticAddCommentReportAction,
    OptimisticCreatedReportAction,
    OptimisticClosedReportAction,
    Ancestor,
    OptimisticIOUReportAction,
    TransactionDetails,
};<|MERGE_RESOLUTION|>--- conflicted
+++ resolved
@@ -4169,12 +4169,12 @@
 /**
  * Checks whether the supplied report supports adding more transactions to it.
  */
-function canAddTransactionsToExpenseReport(report: OnyxEntry<Report>) {
-    if (!isExpenseReport(report)) {
+function canAddTransactionsToMoneyRequest(report: OnyxEntry<Report>) {
+    if (!isIOUReport(report) && !isExpenseReport(report)) {
         return false;
     }
 
-    if (isReportApproved(report) || isSettled(report)) {
+    if (isReportApproved(report) || isSettled(report?.reportID)) {
         return false;
     }
 
@@ -4182,7 +4182,10 @@
         return false;
     }
 
-    // We've narrowed it down to reports that are either drafts, or submitted under a policy with Instant Submit
+    // We've narrowed it down to reports that are either:
+    // - non-settled IOUs
+    // - draft expense reports
+    // - submitted expense reports under a policy with Instant Submit
     return true;
 }
 
@@ -4210,7 +4213,6 @@
         return false;
     }
 
-    // In case of expense reports, we have to look at the parent workspace chat to get the isOwnPolicyExpenseChat property
     let isOwnPolicyExpenseChat = report?.isOwnPolicyExpenseChat ?? false;
     if (isExpenseReport(report) && getParentReport(report)) {
         isOwnPolicyExpenseChat = Boolean(getParentReport(report)?.isOwnPolicyExpenseChat);
@@ -4224,16 +4226,7 @@
     // User can request money in any IOU report, unless paid, but user can only request money in an expense report
     // which is tied to their workspace chat.
     if (isMoneyRequestReport(report)) {
-        const isOwnExpenseReport = isExpenseReport(report) && isOwnPolicyExpenseChat;
-        if (isOwnExpenseReport && PolicyUtils.isPaidGroupPolicy(policy)) {
-<<<<<<< HEAD
-            return isDraftExpenseReport(report) || (PolicyUtils.isInstantSubmitEnabled(policy) && isProcessingReport(report));
-=======
-            return isDraftExpenseReport(report) || isExpenseReportWithInstantSubmittedState(report);
->>>>>>> 130eeedf
-        }
-
-        return (isOwnExpenseReport || isIOUReport(report)) && !isReportApproved(report) && !isSettled(report?.reportID);
+        return isOwnPolicyExpenseChat && canAddTransactionsToMoneyRequest(report);
     }
 
     // In case of policy expense chat, users can only request money from their own policy expense chat
@@ -5203,7 +5196,7 @@
     canEditRoomVisibility,
     canEditPolicyDescription,
     getPolicyDescriptionText,
-    canAddTransactionsToExpenseReport,
+    canAddTransactionsToMoneyRequest,
 };
 
 export type {

import ExpensiMark from 'expensify-common/lib/ExpensiMark';
import Str from 'expensify-common/lib/str';
import {isEmpty} from 'lodash';
import lodashEscape from 'lodash/escape';
import lodashFindLastIndex from 'lodash/findLastIndex';
import lodashIntersection from 'lodash/intersection';
import lodashIsEqual from 'lodash/isEqual';
import type {OnyxCollection, OnyxEntry, OnyxUpdate} from 'react-native-onyx';
import Onyx from 'react-native-onyx';
import type {ValueOf} from 'type-fest';
import * as Expensicons from '@components/Icon/Expensicons';
import * as defaultWorkspaceAvatars from '@components/Icon/WorkspaceDefaultAvatars';
import CONST from '@src/CONST';
import type {ParentNavigationSummaryParams, TranslationPaths} from '@src/languages/types';
import ONYXKEYS from '@src/ONYXKEYS';
import ROUTES from '@src/ROUTES';
import type {
    Beta,
    Login,
    PersonalDetails,
    PersonalDetailsList,
    Policy,
    PolicyReportField,
    Report,
    ReportAction,
    ReportMetadata,
    Session,
    Transaction,
    TransactionViolation,
} from '@src/types/onyx';
import type {Errors, Icon, PendingAction} from '@src/types/onyx/OnyxCommon';
import type {IOUMessage, OriginalMessageActionName, OriginalMessageCreated} from '@src/types/onyx/OriginalMessage';
import type {Status} from '@src/types/onyx/PersonalDetails';
import type {NotificationPreference} from '@src/types/onyx/Report';
import type {Message, ReportActionBase, ReportActions} from '@src/types/onyx/ReportAction';
import type {Receipt, WaypointCollection} from '@src/types/onyx/Transaction';
import type DeepValueOf from '@src/types/utils/DeepValueOf';
import type {EmptyObject} from '@src/types/utils/EmptyObject';
import {isEmptyObject} from '@src/types/utils/EmptyObject';
import type IconAsset from '@src/types/utils/IconAsset';
import * as CollectionUtils from './CollectionUtils';
import * as CurrencyUtils from './CurrencyUtils';
import DateUtils from './DateUtils';
import isReportMessageAttachment from './isReportMessageAttachment';
import * as LocalePhoneNumber from './LocalePhoneNumber';
import * as Localize from './Localize';
import linkingConfig from './Navigation/linkingConfig';
import Navigation from './Navigation/Navigation';
import * as NumberUtils from './NumberUtils';
import Permissions from './Permissions';
import * as PersonalDetailsUtils from './PersonalDetailsUtils';
import * as PolicyUtils from './PolicyUtils';
import type {LastVisibleMessage} from './ReportActionsUtils';
import * as ReportActionsUtils from './ReportActionsUtils';
import * as TransactionUtils from './TransactionUtils';
import * as Url from './Url';
import * as UserUtils from './UserUtils';

type WelcomeMessage = {showReportName: boolean; phrase1?: string; phrase2?: string};

type ExpenseOriginalMessage = {
    oldComment?: string;
    newComment?: string;
    comment?: string;
    merchant?: string;
    oldCreated?: string;
    created?: string;
    oldMerchant?: string;
    oldAmount?: number;
    amount?: number;
    oldCurrency?: string;
    currency?: string;
    category?: string;
    oldCategory?: string;
    tag?: string;
    oldTag?: string;
    billable?: string;
    oldBillable?: string;
};

type Participant = {
    accountID: number;
    alternateText: string;
    firstName: string;
    icons: Icon[];
    keyForList: string;
    lastName: string;
    login: string;
    phoneNumber: string;
    searchText: string;
    selected: boolean;
    text: string;
};

type SpendBreakdown = {
    nonReimbursableSpend: number;
    reimbursableSpend: number;
    totalDisplaySpend: number;
};

type ParticipantDetails = [number, string, UserUtils.AvatarSource, UserUtils.AvatarSource];

type ReportAndWorkspaceName = {
    rootReportName: string;
    workspaceName?: string;
};

type OptimisticAddCommentReportAction = Pick<
    ReportAction,
    | 'reportActionID'
    | 'actionName'
    | 'actorAccountID'
    | 'person'
    | 'automatic'
    | 'avatar'
    | 'created'
    | 'message'
    | 'isFirstItem'
    | 'isAttachment'
    | 'attachmentInfo'
    | 'pendingAction'
    | 'shouldShow'
    | 'originalMessage'
    | 'childReportID'
    | 'parentReportID'
    | 'childType'
    | 'childReportName'
    | 'childManagerAccountID'
    | 'childStatusNum'
    | 'childStateNum'
    | 'errors'
> & {isOptimisticAction: boolean};

type OptimisticReportAction = {
    commentText: string;
    reportAction: OptimisticAddCommentReportAction;
};

type UpdateOptimisticParentReportAction = {
    childVisibleActionCount: number;
    childCommenterCount: number;
    childLastVisibleActionCreated: string;
    childOldestFourAccountIDs: string | undefined;
};

type OptimisticExpenseReport = Pick<
    Report,
    | 'reportID'
    | 'chatReportID'
    | 'policyID'
    | 'type'
    | 'ownerAccountID'
    | 'currency'
    | 'reportName'
    | 'stateNum'
    | 'statusNum'
    | 'total'
    | 'notificationPreference'
    | 'parentReportID'
    | 'lastVisibleActionCreated'
>;

type OptimisticIOUReportAction = Pick<
    ReportAction,
    | 'actionName'
    | 'actorAccountID'
    | 'automatic'
    | 'avatar'
    | 'isAttachment'
    | 'originalMessage'
    | 'message'
    | 'person'
    | 'reportActionID'
    | 'shouldShow'
    | 'created'
    | 'pendingAction'
    | 'receipt'
    | 'whisperedToAccountIDs'
>;

type OptimisticReportPreview = Pick<
    ReportAction,
    | 'actionName'
    | 'reportActionID'
    | 'pendingAction'
    | 'originalMessage'
    | 'message'
    | 'created'
    | 'actorAccountID'
    | 'childMoneyRequestCount'
    | 'childLastMoneyRequestComment'
    | 'childRecentReceiptTransactionIDs'
    | 'childReportID'
    | 'whisperedToAccountIDs'
> & {reportID?: string; accountID?: number};

type UpdateReportPreview = Pick<
    ReportAction,
    'created' | 'message' | 'childLastMoneyRequestComment' | 'childMoneyRequestCount' | 'childRecentReceiptTransactionIDs' | 'whisperedToAccountIDs'
>;

type ReportRouteParams = {
    reportID: string;
    isSubReportPageRoute: boolean;
};

type ReportOfflinePendingActionAndErrors = {
    addWorkspaceRoomOrChatPendingAction: PendingAction | undefined;
    addWorkspaceRoomOrChatErrors: Record<string, string> | null | undefined;
};

type OptimisticApprovedReportAction = Pick<
    ReportAction,
    'actionName' | 'actorAccountID' | 'automatic' | 'avatar' | 'isAttachment' | 'originalMessage' | 'message' | 'person' | 'reportActionID' | 'shouldShow' | 'created' | 'pendingAction'
>;

type OptimisticSubmittedReportAction = Pick<
    ReportAction,
    'actionName' | 'actorAccountID' | 'automatic' | 'avatar' | 'isAttachment' | 'originalMessage' | 'message' | 'person' | 'reportActionID' | 'shouldShow' | 'created' | 'pendingAction'
>;

type OptimisticEditedTaskReportAction = Pick<
    ReportAction,
    'reportActionID' | 'actionName' | 'pendingAction' | 'actorAccountID' | 'automatic' | 'avatar' | 'created' | 'shouldShow' | 'message' | 'person'
>;

type OptimisticClosedReportAction = Pick<
    ReportAction,
    'actionName' | 'actorAccountID' | 'automatic' | 'avatar' | 'created' | 'message' | 'originalMessage' | 'pendingAction' | 'person' | 'reportActionID' | 'shouldShow'
>;

type OptimisticCreatedReportAction = OriginalMessageCreated &
    Pick<ReportActionBase, 'actorAccountID' | 'automatic' | 'avatar' | 'created' | 'message' | 'person' | 'reportActionID' | 'shouldShow' | 'pendingAction'>;

type OptimisticChatReport = Pick<
    Report,
    | 'type'
    | 'chatType'
    | 'isOwnPolicyExpenseChat'
    | 'isPinned'
    | 'lastActorAccountID'
    | 'lastMessageTranslationKey'
    | 'lastMessageHtml'
    | 'lastMessageText'
    | 'lastReadTime'
    | 'lastVisibleActionCreated'
    | 'notificationPreference'
    | 'oldPolicyName'
    | 'ownerAccountID'
    | 'parentReportActionID'
    | 'parentReportID'
    | 'participantAccountIDs'
    | 'visibleChatMemberAccountIDs'
    | 'policyID'
    | 'reportID'
    | 'reportName'
    | 'stateNum'
    | 'statusNum'
    | 'visibility'
    | 'description'
    | 'writeCapability'
>;

type OptimisticTaskReportAction = Pick<
    ReportAction,
    | 'reportActionID'
    | 'actionName'
    | 'actorAccountID'
    | 'automatic'
    | 'avatar'
    | 'created'
    | 'isAttachment'
    | 'message'
    | 'originalMessage'
    | 'person'
    | 'pendingAction'
    | 'shouldShow'
    | 'isFirstItem'
    | 'previousMessage'
    | 'errors'
    | 'linkMetadata'
>;

type OptimisticWorkspaceChats = {
    announceChatReportID: string;
    announceChatData: OptimisticChatReport;
    announceReportActionData: Record<string, OptimisticCreatedReportAction>;
    announceCreatedReportActionID: string;
    adminsChatReportID: string;
    adminsChatData: OptimisticChatReport;
    adminsReportActionData: Record<string, OptimisticCreatedReportAction>;
    adminsCreatedReportActionID: string;
    expenseChatReportID: string;
    expenseChatData: OptimisticChatReport;
    expenseReportActionData: Record<string, OptimisticCreatedReportAction>;
    expenseCreatedReportActionID: string;
};

type OptimisticModifiedExpenseReportAction = Pick<
    ReportAction,
    'actionName' | 'actorAccountID' | 'automatic' | 'avatar' | 'created' | 'isAttachment' | 'message' | 'originalMessage' | 'person' | 'pendingAction' | 'reportActionID' | 'shouldShow'
> & {reportID?: string};

type OptimisticTaskReport = Pick<
    Report,
    | 'reportID'
    | 'reportName'
    | 'description'
    | 'ownerAccountID'
    | 'participantAccountIDs'
    | 'visibleChatMemberAccountIDs'
    | 'managerID'
    | 'type'
    | 'parentReportID'
    | 'policyID'
    | 'stateNum'
    | 'statusNum'
    | 'notificationPreference'
    | 'parentReportActionID'
    | 'lastVisibleActionCreated'
>;

type TransactionDetails =
    | {
          created: string;
          amount: number;
          currency: string;
          merchant: string;
          waypoints?: WaypointCollection;
          comment: string;
          category: string;
          billable: boolean;
          tag: string;
          mccGroup?: ValueOf<typeof CONST.MCC_GROUPS>;
          cardID: number;
          originalAmount: number;
          originalCurrency: string;
      }
    | undefined;

type OptimisticIOUReport = Pick<
    Report,
    | 'cachedTotal'
    | 'type'
    | 'chatReportID'
    | 'currency'
    | 'managerID'
    | 'ownerAccountID'
    | 'participantAccountIDs'
    | 'visibleChatMemberAccountIDs'
    | 'reportID'
    | 'stateNum'
    | 'statusNum'
    | 'total'
    | 'reportName'
    | 'notificationPreference'
    | 'parentReportID'
    | 'lastVisibleActionCreated'
>;
type DisplayNameWithTooltips = Array<Pick<PersonalDetails, 'accountID' | 'pronouns' | 'displayName' | 'login' | 'avatar'>>;

type CustomIcon = {
    src: IconAsset;
    color?: string;
};

type OptionData = {
    text: string;
    alternateText?: string | null;
    allReportErrors?: Errors | null;
    brickRoadIndicator?: typeof CONST.BRICK_ROAD_INDICATOR_STATUS.ERROR | '' | null;
    tooltipText?: string | null;
    alternateTextMaxLines?: number;
    boldStyle?: boolean;
    customIcon?: CustomIcon;
    descriptiveText?: string;
    subtitle?: string | null;
    login?: string | null;
    accountID?: number | null;
    pronouns?: string;
    status?: Status | null;
    phoneNumber?: string | null;
    isUnread?: boolean | null;
    isUnreadWithMention?: boolean | null;
    hasDraftComment?: boolean | null;
    keyForList?: string | null;
    searchText?: string | null;
    isIOUReportOwner?: boolean | null;
    isArchivedRoom?: boolean | null;
    shouldShowSubscript?: boolean | null;
    isPolicyExpenseChat?: boolean | null;
    isMoneyRequestReport?: boolean | null;
    isExpenseRequest?: boolean | null;
    isAllowedToComment?: boolean | null;
    isThread?: boolean | null;
    isTaskReport?: boolean | null;
    parentReportAction?: ReportAction;
    displayNamesWithTooltips?: DisplayNameWithTooltips | null;
} & Report;

type OnyxDataTaskAssigneeChat = {
    optimisticData: OnyxUpdate[];
    successData: OnyxUpdate[];
    failureData: OnyxUpdate[];
    optimisticAssigneeAddComment?: OptimisticReportAction;
    optimisticChatCreatedReportAction?: OptimisticCreatedReportAction;
};

let currentUserEmail: string | undefined;
let currentUserAccountID: number | undefined;
let isAnonymousUser = false;

const defaultAvatarBuildingIconTestID = 'SvgDefaultAvatarBuilding Icon';

Onyx.connect({
    key: ONYXKEYS.SESSION,
    callback: (value) => {
        // When signed out, val is undefined
        if (!value) {
            return;
        }

        currentUserEmail = value.email;
        currentUserAccountID = value.accountID;
        isAnonymousUser = value.authTokenType === 'anonymousAccount';
    },
});

let allPersonalDetails: OnyxCollection<PersonalDetails>;
let currentUserPersonalDetails: OnyxEntry<PersonalDetails>;
Onyx.connect({
    key: ONYXKEYS.PERSONAL_DETAILS_LIST,
    callback: (value) => {
        currentUserPersonalDetails = value?.[currentUserAccountID ?? -1] ?? null;
        allPersonalDetails = value ?? {};
    },
});

let allReports: OnyxCollection<Report>;
Onyx.connect({
    key: ONYXKEYS.COLLECTION.REPORT,
    waitForCollectionCallback: true,
    callback: (value) => (allReports = value),
});

let doesDomainHaveApprovedAccountant = false;
Onyx.connect({
    key: ONYXKEYS.ACCOUNT,
    callback: (value) => (doesDomainHaveApprovedAccountant = value?.doesDomainHaveApprovedAccountant ?? false),
});

let allPolicies: OnyxCollection<Policy>;
Onyx.connect({
    key: ONYXKEYS.COLLECTION.POLICY,
    waitForCollectionCallback: true,
    callback: (value) => (allPolicies = value),
});

let loginList: OnyxEntry<Login>;
Onyx.connect({
    key: ONYXKEYS.LOGIN_LIST,
    callback: (value) => (loginList = value),
});

let allTransactions: OnyxCollection<Transaction> = {};

Onyx.connect({
    key: ONYXKEYS.COLLECTION.TRANSACTION,
    waitForCollectionCallback: true,
    callback: (value) => {
        if (!value) {
            return;
        }
        allTransactions = Object.fromEntries(Object.entries(value).filter(([, transaction]) => transaction));
    },
});

const reportActionsByReport: OnyxCollection<ReportActions> = {};
Onyx.connect({
    key: ONYXKEYS.COLLECTION.REPORT_ACTIONS,
    callback: (actions, key) => {
        if (!key || !actions) {
            return;
        }

        const reportID = CollectionUtils.extractCollectionItemID(key);
        reportActionsByReport[reportID] = actions;
    },
});

function getChatType(report: OnyxEntry<Report>): ValueOf<typeof CONST.REPORT.CHAT_TYPE> | undefined {
    return report?.chatType;
}

/**
 * Get the report given a reportID
 */
function getReport(reportID: string | undefined): OnyxEntry<Report> | EmptyObject {
    /**
     * Using typical string concatenation here due to performance issues
     * with template literals.
     */
    if (!allReports) {
        return {};
    }

    return allReports?.[ONYXKEYS.COLLECTION.REPORT + reportID] ?? {};
}

/**
 * Returns the parentReport if the given report is a thread.
 */
function getParentReport(report: OnyxEntry<Report> | EmptyObject): OnyxEntry<Report> | EmptyObject {
    if (!report?.parentReportID) {
        return {};
    }
    return allReports?.[`${ONYXKEYS.COLLECTION.REPORT}${report.parentReportID}`] ?? {};
}

/**
 * Returns the root parentReport if the given report is nested.
 * Uses recursion to iterate any depth of nested reports.
 */
function getRootParentReport(report: OnyxEntry<Report> | undefined | EmptyObject): OnyxEntry<Report> | EmptyObject {
    if (!report) {
        return {};
    }

    // Returns the current report as the root report, because it does not have a parentReportID
    if (!report?.parentReportID) {
        return report;
    }

    const parentReport = getReport(report?.parentReportID);

    // Runs recursion to iterate a parent report
    return getRootParentReport(!isEmptyObject(parentReport) ? parentReport : null);
}

function getPolicy(policyID: string): Policy | EmptyObject {
    if (!allPolicies || !policyID) {
        return {};
    }
    return allPolicies[`${ONYXKEYS.COLLECTION.POLICY}${policyID}`] ?? {};
}

/**
 * Get the policy type from a given report
 * @param policies must have Onyxkey prefix (i.e 'policy_') for keys
 */
function getPolicyType(report: OnyxEntry<Report>, policies: OnyxCollection<Policy>): string {
    return policies?.[`${ONYXKEYS.COLLECTION.POLICY}${report?.policyID}`]?.type ?? '';
}

/**
 * Get the policy name from a given report
 */
function getPolicyName(report: OnyxEntry<Report> | undefined | EmptyObject, returnEmptyIfNotFound = false, policy: OnyxEntry<Policy> | undefined = undefined): string {
    const noPolicyFound = returnEmptyIfNotFound ? '' : Localize.translateLocal('workspace.common.unavailable');
    if (isEmptyObject(report)) {
        return noPolicyFound;
    }

    if ((!allPolicies || Object.keys(allPolicies).length === 0) && !report?.policyName) {
        return Localize.translateLocal('workspace.common.unavailable');
    }
    const finalPolicy = policy ?? allPolicies?.[`${ONYXKEYS.COLLECTION.POLICY}${report?.policyID}`];

    const parentReport = getRootParentReport(report);

    // Public rooms send back the policy name with the reportSummary,
    // since they can also be accessed by people who aren't in the workspace
    // eslint-disable-next-line @typescript-eslint/prefer-nullish-coalescing
    const policyName = finalPolicy?.name || report?.policyName || report?.oldPolicyName || parentReport?.oldPolicyName || noPolicyFound;

    return policyName;
}

/**
 * Returns the concatenated title for the PrimaryLogins of a report
 */
function getReportParticipantsTitle(accountIDs: number[]): string {
    // Somehow it's possible for the logins coming from report.participantAccountIDs to contain undefined values so we use .filter(Boolean) to remove them.
    return accountIDs.filter(Boolean).join(', ');
}

/**
 * Checks if a report is a chat report.
 */
function isChatReport(report: OnyxEntry<Report> | EmptyObject): boolean {
    return report?.type === CONST.REPORT.TYPE.CHAT;
}

/**
 * Checks if a report is an Expense report.
 */
function isExpenseReport(report: OnyxEntry<Report> | EmptyObject): boolean {
    return report?.type === CONST.REPORT.TYPE.EXPENSE;
}

/**
 * Checks if a report is an IOU report.
 */
function isIOUReport(reportOrID: OnyxEntry<Report> | string | EmptyObject): boolean {
    const report = typeof reportOrID === 'string' ? allReports?.[`${ONYXKEYS.COLLECTION.REPORT}${reportOrID}`] ?? null : reportOrID;
    return report?.type === CONST.REPORT.TYPE.IOU;
}

/**
 * Checks if a report is a task report.
 */
function isTaskReport(report: OnyxEntry<Report>): boolean {
    return report?.type === CONST.REPORT.TYPE.TASK;
}

/**
 * Checks if a task has been cancelled
 * When a task is deleted, the parentReportAction is updated to have a isDeletedParentAction deleted flag
 * This is because when you delete a task, we still allow you to chat on the report itself
 * There's another situation where you don't have access to the parentReportAction (because it was created in a chat you don't have access to)
 * In this case, we have added the key to the report itself
 */
function isCanceledTaskReport(report: OnyxEntry<Report> | EmptyObject = {}, parentReportAction: OnyxEntry<ReportAction> | EmptyObject = {}): boolean {
    if (!isEmptyObject(parentReportAction) && (parentReportAction?.message?.[0]?.isDeletedParentAction ?? false)) {
        return true;
    }

    if (!isEmptyObject(report) && report?.isDeletedParentAction) {
        return true;
    }

    return false;
}

/**
 * Checks if a report is an open task report.
 *
 * @param parentReportAction - The parent report action of the report (Used to check if the task has been canceled)
 */
function isOpenTaskReport(report: OnyxEntry<Report>, parentReportAction: OnyxEntry<ReportAction> | EmptyObject = {}): boolean {
    return (
        isTaskReport(report) && !isCanceledTaskReport(report, parentReportAction) && report?.stateNum === CONST.REPORT.STATE_NUM.OPEN && report?.statusNum === CONST.REPORT.STATUS_NUM.OPEN
    );
}

/**
 * Checks if a report is a completed task report.
 */
function isCompletedTaskReport(report: OnyxEntry<Report>): boolean {
    return isTaskReport(report) && report?.stateNum === CONST.REPORT.STATE_NUM.APPROVED && report?.statusNum === CONST.REPORT.STATUS_NUM.APPROVED;
}

/**
 * Checks if the current user is the manager of the supplied report
 */
function isReportManager(report: OnyxEntry<Report>): boolean {
    return Boolean(report && report.managerID === currentUserAccountID);
}

/**
 * Checks if the supplied report has been approved
 */
function isReportApproved(reportOrID: OnyxEntry<Report> | string | EmptyObject): boolean {
    const report = typeof reportOrID === 'string' ? allReports?.[`${ONYXKEYS.COLLECTION.REPORT}${reportOrID}`] ?? null : reportOrID;
    return report?.stateNum === CONST.REPORT.STATE_NUM.APPROVED && report?.statusNum === CONST.REPORT.STATUS_NUM.APPROVED;
}

/**
 * Checks if the supplied report is an expense report in Open state and status.
 */
function isDraftExpenseReport(report: OnyxEntry<Report> | EmptyObject): boolean {
    return isExpenseReport(report) && report?.stateNum === CONST.REPORT.STATE_NUM.OPEN && report?.statusNum === CONST.REPORT.STATUS_NUM.OPEN;
}

/**
 * Checks if the supplied report has a common policy member with the array passed in params.
 */
function hasParticipantInArray(report: Report, policyMemberAccountIDs: number[]) {
    if (!report.participantAccountIDs) {
        return false;
    }

    const policyMemberAccountIDsSet = new Set(policyMemberAccountIDs);

    for (const reportParticipant of report.participantAccountIDs) {
        if (policyMemberAccountIDsSet.has(reportParticipant)) {
            return true;
        }
    }

    return false;
}

/**
 * Whether the Money Request report is settled
 */
function isSettled(reportID: string | undefined): boolean {
    if (!allReports) {
        return false;
    }
    const report: Report | EmptyObject = allReports[`${ONYXKEYS.COLLECTION.REPORT}${reportID}`] ?? {};
    if (isEmptyObject(report) || report.isWaitingOnBankAccount) {
        return false;
    }

    // In case the payment is scheduled and we are waiting for the payee to set up their wallet,
    // consider the report as paid as well.
    if (report.isWaitingOnBankAccount && report.statusNum === CONST.REPORT.STATUS_NUM.APPROVED) {
        return true;
    }

    return report?.statusNum === CONST.REPORT.STATUS_NUM.REIMBURSED;
}

/**
 * Whether the current user is the submitter of the report
 */
function isCurrentUserSubmitter(reportID: string): boolean {
    if (!allReports) {
        return false;
    }
    const report = allReports[`${ONYXKEYS.COLLECTION.REPORT}${reportID}`];
    return Boolean(report && report.ownerAccountID === currentUserAccountID);
}

/**
 * Whether the provided report is an Admin room
 */
function isAdminRoom(report: OnyxEntry<Report>): boolean {
    return getChatType(report) === CONST.REPORT.CHAT_TYPE.POLICY_ADMINS;
}

/**
 * Whether the provided report is an Admin-only posting room
 */
function isAdminsOnlyPostingRoom(report: OnyxEntry<Report>): boolean {
    return report?.writeCapability === CONST.REPORT.WRITE_CAPABILITIES.ADMINS;
}

/**
 * Whether the provided report is a Announce room
 */
function isAnnounceRoom(report: OnyxEntry<Report>): boolean {
    return getChatType(report) === CONST.REPORT.CHAT_TYPE.POLICY_ANNOUNCE;
}

/**
 * Whether the provided report is a default room
 */
function isDefaultRoom(report: OnyxEntry<Report>): boolean {
    return [CONST.REPORT.CHAT_TYPE.POLICY_ADMINS, CONST.REPORT.CHAT_TYPE.POLICY_ANNOUNCE, CONST.REPORT.CHAT_TYPE.DOMAIN_ALL].some((type) => type === getChatType(report));
}

/**
 * Whether the provided report is a Domain room
 */
function isDomainRoom(report: OnyxEntry<Report>): boolean {
    return getChatType(report) === CONST.REPORT.CHAT_TYPE.DOMAIN_ALL;
}

/**
 * Whether the provided report is a user created policy room
 */
function isUserCreatedPolicyRoom(report: OnyxEntry<Report>): boolean {
    return getChatType(report) === CONST.REPORT.CHAT_TYPE.POLICY_ROOM;
}

/**
 * Whether the provided report is a Policy Expense chat.
 */
function isPolicyExpenseChat(report: OnyxEntry<Report>): boolean {
    return getChatType(report) === CONST.REPORT.CHAT_TYPE.POLICY_EXPENSE_CHAT || (report?.isPolicyExpenseChat ?? false);
}

/**
 * Whether the provided report belongs to a Control policy and is an expense chat
 */
function isControlPolicyExpenseChat(report: OnyxEntry<Report>): boolean {
    return isPolicyExpenseChat(report) && getPolicyType(report, allPolicies) === CONST.POLICY.TYPE.CORPORATE;
}

/**
 * Whether the provided report belongs to a Free, Collect or Control policy
 */
function isGroupPolicy(report: OnyxEntry<Report>): boolean {
    const policyType = getPolicyType(report, allPolicies);
    return policyType === CONST.POLICY.TYPE.CORPORATE || policyType === CONST.POLICY.TYPE.TEAM || policyType === CONST.POLICY.TYPE.FREE;
}

/**
 * Whether the provided report belongs to a Control or Collect policy
 */
function isPaidGroupPolicy(report: OnyxEntry<Report>): boolean {
    const policyType = getPolicyType(report, allPolicies);
    return policyType === CONST.POLICY.TYPE.CORPORATE || policyType === CONST.POLICY.TYPE.TEAM;
}

/**
 * Whether the provided report belongs to a Control or Collect policy and is an expense chat
 */
function isPaidGroupPolicyExpenseChat(report: OnyxEntry<Report>): boolean {
    return isPolicyExpenseChat(report) && isPaidGroupPolicy(report);
}

/**
 * Whether the provided report belongs to a Control policy and is an expense report
 */
function isControlPolicyExpenseReport(report: OnyxEntry<Report>): boolean {
    return isExpenseReport(report) && getPolicyType(report, allPolicies) === CONST.POLICY.TYPE.CORPORATE;
}

/**
 * Whether the provided report belongs to a Control or Collect policy and is an expense report
 */
function isPaidGroupPolicyExpenseReport(report: OnyxEntry<Report>): boolean {
    return isExpenseReport(report) && isPaidGroupPolicy(report);
}

/**
 * Whether the provided report is a chat room
 */
function isChatRoom(report: OnyxEntry<Report>): boolean {
    return isUserCreatedPolicyRoom(report) || isDefaultRoom(report);
}

/**
 * Whether the provided report is a public room
 */
function isPublicRoom(report: OnyxEntry<Report>): boolean {
    return report?.visibility === CONST.REPORT.VISIBILITY.PUBLIC || report?.visibility === CONST.REPORT.VISIBILITY.PUBLIC_ANNOUNCE;
}

/**
 * Whether the provided report is a public announce room
 */
function isPublicAnnounceRoom(report: OnyxEntry<Report>): boolean {
    return report?.visibility === CONST.REPORT.VISIBILITY.PUBLIC_ANNOUNCE;
}

/**
 * If the report is a policy expense, the route should be for adding bank account for that policy
 * else since the report is a personal IOU, the route should be for personal bank account.
 */
function getBankAccountRoute(report: OnyxEntry<Report>): string {
    return isPolicyExpenseChat(report) ? ROUTES.BANK_ACCOUNT_WITH_STEP_TO_OPEN.getRoute('', report?.policyID) : ROUTES.SETTINGS_ADD_BANK_ACCOUNT;
}

/**
 * Check if personal detail of accountID is empty or optimistic data
 */
function isOptimisticPersonalDetail(accountID: number): boolean {
    return isEmptyObject(allPersonalDetails?.[accountID]) || !!allPersonalDetails?.[accountID]?.isOptimisticPersonalDetail;
}

/**
 * Checks if a report is a task report from a policy expense chat.
 */
function isWorkspaceTaskReport(report: OnyxEntry<Report>): boolean {
    if (!isTaskReport(report)) {
        return false;
    }
    const parentReport = allReports?.[`${ONYXKEYS.COLLECTION.REPORT}${report?.parentReportID}`] ?? null;
    return isPolicyExpenseChat(parentReport);
}

/**
 * Returns true if report has a parent
 */
function isThread(report: OnyxEntry<Report>): boolean {
    return Boolean(report?.parentReportID && report?.parentReportActionID);
}

/**
 * Returns true if report is of type chat and has a parent and is therefore a Thread.
 */
function isChatThread(report: OnyxEntry<Report>): boolean {
    return isThread(report) && report?.type === CONST.REPORT.TYPE.CHAT;
}

function isDM(report: OnyxEntry<Report>): boolean {
    return isChatReport(report) && !getChatType(report);
}

/**
 * Only returns true if this is our main 1:1 DM report with Concierge
 */
function isConciergeChatReport(report: OnyxEntry<Report>): boolean {
    return report?.participantAccountIDs?.length === 1 && Number(report.participantAccountIDs?.[0]) === CONST.ACCOUNT_ID.CONCIERGE && !isChatThread(report);
}

/**
 * Checks if the supplied report belongs to workspace based on the provided params. If the report's policyID is _FAKE_ or has no value, it means this report is a DM.
 * In this case report and workspace members must be compared to determine whether the report belongs to the workspace.
 */
function doesReportBelongToWorkspace(report: Report, policyID: string, policyMemberAccountIDs: number[]) {
    return (
        isConciergeChatReport(report) || (report.policyID === CONST.POLICY.ID_FAKE || !report.policyID ? hasParticipantInArray(report, policyMemberAccountIDs) : report.policyID === policyID)
    );
}

/**
 * Given an array of reports, return them filtered by a policyID and policyMemberAccountIDs.
 */
function filterReportsByPolicyIdAndMemberAccountIDs(reports: Report[], policyID = '', policyMemberAccountIDs: number[] = []) {
    return reports.filter((report) => !!report && doesReportBelongToWorkspace(report, policyID, policyMemberAccountIDs));
}

/**
 * Given an array of reports, return them sorted by the last read timestamp.
 */
function sortReportsByLastRead(reports: Report[], reportMetadata: OnyxCollection<ReportMetadata>): Array<OnyxEntry<Report>> {
    return reports
        .filter((report) => !!report?.reportID && !!(reportMetadata?.[`${ONYXKEYS.COLLECTION.REPORT_METADATA}${report.reportID}`]?.lastVisitTime ?? report?.lastReadTime))
        .sort((a, b) => {
            const aTime = new Date(reportMetadata?.[`${ONYXKEYS.COLLECTION.REPORT_METADATA}${a?.reportID}`]?.lastVisitTime ?? a?.lastReadTime ?? '');
            const bTime = new Date(reportMetadata?.[`${ONYXKEYS.COLLECTION.REPORT_METADATA}${b?.reportID}`]?.lastVisitTime ?? b?.lastReadTime ?? '');

            return aTime.valueOf() - bTime.valueOf();
        });
}

/**
 * Returns true if report is still being processed
 */
function isProcessingReport(report: OnyxEntry<Report> | EmptyObject): boolean {
    return report?.stateNum === CONST.REPORT.STATE_NUM.SUBMITTED && report?.statusNum === CONST.REPORT.STATUS_NUM.SUBMITTED;
}

/**
 * Check if the report is a single chat report that isn't a thread
 * and personal detail of participant is optimistic data
 */
function shouldDisableDetailPage(report: OnyxEntry<Report>): boolean {
    const participantAccountIDs = report?.participantAccountIDs ?? [];

    if (isChatRoom(report) || isPolicyExpenseChat(report) || isChatThread(report) || isTaskReport(report)) {
        return false;
    }
    if (participantAccountIDs.length === 1) {
        return isOptimisticPersonalDetail(participantAccountIDs[0]);
    }
    return false;
}

/**
 * Returns true if this report has only one participant and it's an Expensify account.
 */
function isExpensifyOnlyParticipantInReport(report: OnyxEntry<Report>): boolean {
    const reportParticipants = report?.participantAccountIDs?.filter((accountID) => accountID !== currentUserAccountID) ?? [];
    return reportParticipants.length === 1 && reportParticipants.some((accountID) => CONST.EXPENSIFY_ACCOUNT_IDS.includes(accountID));
}

/**
 * Returns whether a given report can have tasks created in it.
 * We only prevent the task option if it's a DM/group-DM and the other users are all special Expensify accounts
 *
 */
function canCreateTaskInReport(report: OnyxEntry<Report>): boolean {
    const otherReportParticipants = report?.participantAccountIDs?.filter((accountID) => accountID !== currentUserAccountID) ?? [];
    const areExpensifyAccountsOnlyOtherParticipants = otherReportParticipants?.length >= 1 && otherReportParticipants?.every((accountID) => CONST.EXPENSIFY_ACCOUNT_IDS.includes(accountID));
    if (areExpensifyAccountsOnlyOtherParticipants && isDM(report)) {
        return false;
    }

    return true;
}

/**
 * Returns true if there are any Expensify accounts (i.e. with domain 'expensify.com') in the set of accountIDs
 * by cross-referencing the accountIDs with personalDetails.
 */
function hasExpensifyEmails(accountIDs: number[]): boolean {
    return accountIDs.some((accountID) => Str.extractEmailDomain(allPersonalDetails?.[accountID]?.login ?? '') === CONST.EXPENSIFY_PARTNER_NAME);
}

/**
 * Returns true if there are any guides accounts (team.expensify.com) in a list of accountIDs
 * by cross-referencing the accountIDs with personalDetails since guides that are participants
 * of the user's chats should have their personal details in Onyx.
 */
function hasExpensifyGuidesEmails(accountIDs: number[]): boolean {
    return accountIDs.some((accountID) => Str.extractEmailDomain(allPersonalDetails?.[accountID]?.login ?? '') === CONST.EMAIL.GUIDES_DOMAIN);
}

function findLastAccessedReport(
    reports: OnyxCollection<Report>,
    ignoreDomainRooms: boolean,
    policies: OnyxCollection<Policy>,
    isFirstTimeNewExpensifyUser: boolean,
    openOnAdminRoom = false,
    reportMetadata: OnyxCollection<ReportMetadata> = {},
    policyID?: string,
    policyMemberAccountIDs: number[] = [],
): OnyxEntry<Report> {
    // If it's the user's first time using New Expensify, then they could either have:
    //   - just a Concierge report, if so we'll return that
    //   - their Concierge report, and a separate report that must have deeplinked them to the app before they created their account.
    // If it's the latter, we'll use the deeplinked report over the Concierge report,
    // since the Concierge report would be incorrectly selected over the deep-linked report in the logic below.

    let reportsValues = Object.values(reports ?? {}) as Report[];

    if (!!policyID || policyMemberAccountIDs.length > 0) {
        reportsValues = filterReportsByPolicyIdAndMemberAccountIDs(reportsValues, policyID, policyMemberAccountIDs);
    }

    let sortedReports = sortReportsByLastRead(reportsValues, reportMetadata);

    let adminReport: OnyxEntry<Report> | undefined;
    if (openOnAdminRoom) {
        adminReport = sortedReports.find((report) => {
            const chatType = getChatType(report);
            return chatType === CONST.REPORT.CHAT_TYPE.POLICY_ADMINS;
        });
    }

    if (isFirstTimeNewExpensifyUser) {
        if (sortedReports.length === 1) {
            return sortedReports[0];
        }

        return adminReport ?? sortedReports.find((report) => !isConciergeChatReport(report)) ?? null;
    }

    if (ignoreDomainRooms) {
        // We allow public announce rooms, admins, and announce rooms through since we bypass the default rooms beta for them.
        // Check where ReportUtils.findLastAccessedReport is called in MainDrawerNavigator.js for more context.
        // Domain rooms are now the only type of default room that are on the defaultRooms beta.
        sortedReports = sortedReports.filter(
            (report) => !isDomainRoom(report) || getPolicyType(report, policies) === CONST.POLICY.TYPE.FREE || hasExpensifyGuidesEmails(report?.participantAccountIDs ?? []),
        );
    }

    return adminReport ?? sortedReports.at(-1) ?? null;
}

/**
 * Whether the provided report is an archived room
 */
function isArchivedRoom(report: OnyxEntry<Report> | EmptyObject): boolean {
    return report?.statusNum === CONST.REPORT.STATUS_NUM.CLOSED && report?.stateNum === CONST.REPORT.STATE_NUM.APPROVED;
}

/**
 * Checks if the current user is allowed to comment on the given report.
 */
function isAllowedToComment(report: OnyxEntry<Report>): boolean {
    // Default to allowing all users to post
    const capability = report?.writeCapability ?? CONST.REPORT.WRITE_CAPABILITIES.ALL;

    if (capability === CONST.REPORT.WRITE_CAPABILITIES.ALL) {
        return true;
    }

    // If unauthenticated user opens public chat room using deeplink, they do not have policies available and they cannot comment
    if (!allPolicies) {
        return false;
    }

    // If we've made it here, commenting on this report is restricted.
    // If the user is an admin, allow them to post.
    const policy = allPolicies[`${ONYXKEYS.COLLECTION.POLICY}${report?.policyID}`];
    return policy?.role === CONST.POLICY.ROLE.ADMIN;
}

/**
 * Checks if the current user is the admin of the policy given the policy expense chat.
 */
function isPolicyExpenseChatAdmin(report: OnyxEntry<Report>, policies: OnyxCollection<Policy>): boolean {
    if (!isPolicyExpenseChat(report)) {
        return false;
    }

    const policyRole = policies?.[`${ONYXKEYS.COLLECTION.POLICY}${report?.policyID}`]?.role;

    return policyRole === CONST.POLICY.ROLE.ADMIN;
}

/**
 * Checks if the current user is the admin of the policy.
 */
function isPolicyAdmin(policyID: string, policies: OnyxCollection<Policy>): boolean {
    const policyRole = policies?.[`${ONYXKEYS.COLLECTION.POLICY}${policyID}`]?.role;

    return policyRole === CONST.POLICY.ROLE.ADMIN;
}

/**
 * Returns true if report has a single participant.
 */
function hasSingleParticipant(report: OnyxEntry<Report>): boolean {
    return report?.participantAccountIDs?.length === 1;
}

/**
 * Checks whether all the transactions linked to the IOU report are of the Distance Request type
 *
 */
function hasOnlyDistanceRequestTransactions(iouReportID: string | undefined): boolean {
    const transactions = TransactionUtils.getAllReportTransactions(iouReportID);

    // Early return false in case not having any transaction
    if (!transactions || transactions.length === 0) {
        return false;
    }

    return transactions.every((transaction) => TransactionUtils.isDistanceRequest(transaction));
}

/**
 * If the report is a thread and has a chat type set, it is a workspace chat.
 */
function isWorkspaceThread(report: OnyxEntry<Report>): boolean {
    return isThread(report) && isChatReport(report) && !isDM(report);
}

/**
 * Returns true if reportAction is the first chat preview of a Thread
 */
function isThreadFirstChat(reportAction: OnyxEntry<ReportAction>, reportID: string): boolean {
    return reportAction?.childReportID?.toString() === reportID;
}

/**
 * Checks if a report is a child report.
 */
function isChildReport(report: OnyxEntry<Report>): boolean {
    return isThread(report) || isTaskReport(report);
}

/**
 * An Expense Request is a thread where the parent report is an Expense Report and
 * the parentReportAction is a transaction.
 */
function isExpenseRequest(report: OnyxEntry<Report>): boolean {
    if (isThread(report)) {
        const parentReportAction = ReportActionsUtils.getParentReportAction(report);
        const parentReport = allReports?.[`${ONYXKEYS.COLLECTION.REPORT}${report?.parentReportID}`] ?? null;
        return isExpenseReport(parentReport) && !isEmptyObject(parentReportAction) && ReportActionsUtils.isTransactionThread(parentReportAction);
    }
    return false;
}

/**
 * An IOU Request is a thread where the parent report is an IOU Report and
 * the parentReportAction is a transaction.
 */
function isIOURequest(report: OnyxEntry<Report>): boolean {
    if (isThread(report)) {
        const parentReportAction = ReportActionsUtils.getParentReportAction(report);
        const parentReport = allReports?.[`${ONYXKEYS.COLLECTION.REPORT}${report?.parentReportID}`] ?? null;
        return isIOUReport(parentReport) && !isEmptyObject(parentReportAction) && ReportActionsUtils.isTransactionThread(parentReportAction);
    }
    return false;
}

/**
 * Checks if a report is an IOU or expense request.
 */
function isMoneyRequest(reportOrID: OnyxEntry<Report> | string): boolean {
    const report = typeof reportOrID === 'string' ? allReports?.[`${ONYXKEYS.COLLECTION.REPORT}${reportOrID}`] ?? null : reportOrID;
    return isIOURequest(report) || isExpenseRequest(report);
}

/**
 * Checks if a report is an IOU or expense report.
 */
function isMoneyRequestReport(reportOrID: OnyxEntry<Report> | string): boolean {
    const report = typeof reportOrID === 'object' ? reportOrID : allReports?.[`${ONYXKEYS.COLLECTION.REPORT}${reportOrID}`] ?? null;
    return isIOUReport(report) || isExpenseReport(report);
}

/**
 * Should return true only for personal 1:1 report
 *
 */
function isOneOnOneChat(report: OnyxEntry<Report>): boolean {
    const participantAccountIDs = report?.participantAccountIDs ?? [];
    return (
        !isThread(report) &&
        !isChatRoom(report) &&
        !isExpenseRequest(report) &&
        !isMoneyRequestReport(report) &&
        !isPolicyExpenseChat(report) &&
        !isTaskReport(report) &&
        isDM(report) &&
        !isIOUReport(report) &&
        participantAccountIDs.length === 1
    );
}

/**
 * Get the notification preference given a report
 */
function getReportNotificationPreference(report: OnyxEntry<Report>): string | number {
    return report?.notificationPreference ?? '';
}

/**
 * Checks if the current user is the action's author
 */
function isActionCreator(reportAction: OnyxEntry<ReportAction> | Partial<ReportAction>): boolean {
    return reportAction?.actorAccountID === currentUserAccountID;
}

/**
 * Returns the notification preference of the action's child report if it exists.
 * Otherwise, calculates it based on the action's authorship.
 */
function getChildReportNotificationPreference(reportAction: OnyxEntry<ReportAction> | Partial<ReportAction>): NotificationPreference {
    const childReportNotificationPreference = reportAction?.childReportNotificationPreference ?? '';
    if (childReportNotificationPreference) {
        return childReportNotificationPreference;
    }

    return isActionCreator(reportAction) ? CONST.REPORT.NOTIFICATION_PREFERENCE.ALWAYS : CONST.REPORT.NOTIFICATION_PREFERENCE.HIDDEN;
}

/**
 * Can only delete if the author is this user and the action is an ADDCOMMENT action or an IOU action in an unsettled report, or if the user is a
 * policy admin
 */
function canDeleteReportAction(reportAction: OnyxEntry<ReportAction>, reportID: string): boolean {
    const report = getReport(reportID);

    const isActionOwner = reportAction?.actorAccountID === currentUserAccountID;

    if (reportAction?.actionName === CONST.REPORT.ACTIONS.TYPE.IOU) {
        // For now, users cannot delete split actions
        const isSplitAction = reportAction?.originalMessage?.type === CONST.IOU.REPORT_ACTION_TYPE.SPLIT;

        if (isSplitAction || isSettled(String(reportAction?.originalMessage?.IOUReportID)) || (!isEmptyObject(report) && isReportApproved(report))) {
            return false;
        }

        if (isActionOwner) {
            return true;
        }
    }

    if (
        reportAction?.actionName !== CONST.REPORT.ACTIONS.TYPE.ADDCOMMENT ||
        reportAction?.pendingAction === CONST.RED_BRICK_ROAD_PENDING_ACTION.DELETE ||
        ReportActionsUtils.isCreatedTaskReportAction(reportAction) ||
        reportAction?.actorAccountID === CONST.ACCOUNT_ID.CONCIERGE
    ) {
        return false;
    }

    const policy = allPolicies?.[`${ONYXKEYS.COLLECTION.POLICY}${report?.policyID}`];
    const isAdmin = policy?.role === CONST.POLICY.ROLE.ADMIN && !isEmptyObject(report) && !isDM(report);

    return isActionOwner || isAdmin;
}

/**
 * Get welcome message based on room type
 */
function getRoomWelcomeMessage(report: OnyxEntry<Report>, isUserPolicyAdmin: boolean): WelcomeMessage {
    const welcomeMessage: WelcomeMessage = {showReportName: true};
    const workspaceName = getPolicyName(report);

    if (isArchivedRoom(report)) {
        welcomeMessage.phrase1 = Localize.translateLocal('reportActionsView.beginningOfArchivedRoomPartOne');
        welcomeMessage.phrase2 = Localize.translateLocal('reportActionsView.beginningOfArchivedRoomPartTwo');
    } else if (isDomainRoom(report)) {
        welcomeMessage.phrase1 = Localize.translateLocal('reportActionsView.beginningOfChatHistoryDomainRoomPartOne', {domainRoom: report?.reportName ?? ''});
        welcomeMessage.phrase2 = Localize.translateLocal('reportActionsView.beginningOfChatHistoryDomainRoomPartTwo');
    } else if (isAdminRoom(report)) {
        welcomeMessage.phrase1 = Localize.translateLocal('reportActionsView.beginningOfChatHistoryAdminRoomPartOne', {workspaceName});
        welcomeMessage.phrase2 = Localize.translateLocal('reportActionsView.beginningOfChatHistoryAdminRoomPartTwo');
    } else if (isAdminsOnlyPostingRoom(report) && !isUserPolicyAdmin) {
        welcomeMessage.phrase1 = Localize.translateLocal('reportActionsView.beginningOfChatHistoryAdminOnlyPostingRoom');
        welcomeMessage.showReportName = false;
    } else if (isAnnounceRoom(report)) {
        welcomeMessage.phrase1 = Localize.translateLocal('reportActionsView.beginningOfChatHistoryAnnounceRoomPartOne', {workspaceName});
        welcomeMessage.phrase2 = Localize.translateLocal('reportActionsView.beginningOfChatHistoryAnnounceRoomPartTwo', {workspaceName});
    } else {
        // Message for user created rooms or other room types.
        welcomeMessage.phrase1 = Localize.translateLocal('reportActionsView.beginningOfChatHistoryUserRoomPartOne');
        welcomeMessage.phrase2 = Localize.translateLocal('reportActionsView.beginningOfChatHistoryUserRoomPartTwo');
    }

    return welcomeMessage;
}

/**
 * Returns true if Concierge is one of the chat participants (1:1 as well as group chats)
 */
function chatIncludesConcierge(report: OnyxEntry<Report>): boolean {
    return Boolean(report?.participantAccountIDs?.length && report?.participantAccountIDs?.includes(CONST.ACCOUNT_ID.CONCIERGE));
}

/**
 * Returns true if there is any automated expensify account `in accountIDs
 */
function hasAutomatedExpensifyAccountIDs(accountIDs: number[]): boolean {
    return accountIDs.some((accountID) => CONST.EXPENSIFY_ACCOUNT_IDS.includes(accountID));
}

function getReportRecipientAccountIDs(report: OnyxEntry<Report>, currentLoginAccountID: number): number[] {
    let finalReport: OnyxEntry<Report> = report;
    // In 1:1 chat threads, the participants will be the same as parent report. If a report is specifically a 1:1 chat thread then we will
    // get parent report and use its participants array.
    if (isThread(report) && !(isTaskReport(report) || isMoneyRequestReport(report))) {
        const parentReport = allReports?.[`${ONYXKEYS.COLLECTION.REPORT}${report?.parentReportID}`] ?? null;
        if (hasSingleParticipant(parentReport)) {
            finalReport = parentReport;
        }
    }

    let finalParticipantAccountIDs: number[] | undefined = [];
    if (isMoneyRequestReport(report)) {
        // For money requests i.e the IOU (1:1 person) and Expense (1:* person) reports, use the full `initialParticipantAccountIDs` array
        // and add the `ownerAccountId`. Money request reports don't add `ownerAccountId` in `participantAccountIDs` array
        const defaultParticipantAccountIDs = finalReport?.participantAccountIDs ?? [];
        const setOfParticipantAccountIDs = new Set<number>(report?.ownerAccountID ? [...defaultParticipantAccountIDs, report.ownerAccountID] : defaultParticipantAccountIDs);
        finalParticipantAccountIDs = [...setOfParticipantAccountIDs];
    } else if (isTaskReport(report)) {
        // Task reports `managerID` will change when assignee is changed, in that case the old `managerID` is still present in `participantAccountIDs`
        // array along with the new one. We only need the `managerID` as a participant here.
        finalParticipantAccountIDs = report?.managerID ? [report?.managerID] : [];
    } else {
        finalParticipantAccountIDs = finalReport?.participantAccountIDs;
    }

    const reportParticipants = finalParticipantAccountIDs?.filter((accountID) => accountID !== currentLoginAccountID) ?? [];
    const participantsWithoutExpensifyAccountIDs = reportParticipants.filter((participant) => !CONST.EXPENSIFY_ACCOUNT_IDS.includes(participant ?? 0));
    return participantsWithoutExpensifyAccountIDs;
}

/**
 * Whether the time row should be shown for a report.
 */
function canShowReportRecipientLocalTime(personalDetails: OnyxCollection<PersonalDetails>, report: OnyxEntry<Report>, accountID: number): boolean {
    const reportRecipientAccountIDs = getReportRecipientAccountIDs(report, accountID);
    const hasMultipleParticipants = reportRecipientAccountIDs.length > 1;
    const reportRecipient = personalDetails?.[reportRecipientAccountIDs[0]];
    const reportRecipientTimezone = reportRecipient?.timezone ?? CONST.DEFAULT_TIME_ZONE;
    const isReportParticipantValidated = reportRecipient?.validated ?? false;
    return Boolean(!hasMultipleParticipants && !isChatRoom(report) && !isPolicyExpenseChat(report) && reportRecipient && reportRecipientTimezone?.selected && isReportParticipantValidated);
}

/**
 * Shorten last message text to fixed length and trim spaces.
 */
function formatReportLastMessageText(lastMessageText: string, isModifiedExpenseMessage = false): string {
    if (isModifiedExpenseMessage) {
        return String(lastMessageText).trim().replace(CONST.REGEX.LINE_BREAK, '').trim();
    }
    return String(lastMessageText).trim().replace(CONST.REGEX.LINE_BREAK, ' ').substring(0, CONST.REPORT.LAST_MESSAGE_TEXT_MAX_LENGTH).trim();
}

/**
 * Helper method to return the default avatar associated with the given login
 */
function getDefaultWorkspaceAvatar(workspaceName?: string): IconAsset {
    if (!workspaceName) {
        return defaultWorkspaceAvatars.WorkspaceBuilding;
    }

    // Remove all chars not A-Z or 0-9 including underscore
    const alphaNumeric = workspaceName
        .normalize('NFD')
        .replace(/[^0-9a-z]/gi, '')
        .toUpperCase();

    const workspace = `Workspace${alphaNumeric[0]}` as keyof typeof defaultWorkspaceAvatars;
    const defaultWorkspaceAvatar = defaultWorkspaceAvatars[workspace];

    return !alphaNumeric ? defaultWorkspaceAvatars.WorkspaceBuilding : defaultWorkspaceAvatar;
}

/**
 * Helper method to return the default avatar testID associated with the given login
 */
function getDefaultWorkspaceAvatarTestID(workspaceName: string): string {
    if (!workspaceName) {
        return defaultAvatarBuildingIconTestID;
    }

    // Remove all chars not A-Z or 0-9 including underscore
    const alphaNumeric = workspaceName
        .normalize('NFD')
        .replace(/[^0-9a-z]/gi, '')
        .toLowerCase();

    return !alphaNumeric ? defaultAvatarBuildingIconTestID : `SvgDefaultAvatar_${alphaNumeric[0]} Icon`;
}

function getWorkspaceAvatar(report: OnyxEntry<Report>): UserUtils.AvatarSource {
    const workspaceName = getPolicyName(report, false, allPolicies?.[`${ONYXKEYS.COLLECTION.POLICY}${report?.policyID}`]);
    const avatar = allPolicies?.[`${ONYXKEYS.COLLECTION.POLICY}${report?.policyID}`]?.avatar ?? '';
    return !isEmpty(avatar) ? avatar : getDefaultWorkspaceAvatar(workspaceName);
}

/**
 * Returns the appropriate icons for the given chat report using the stored personalDetails.
 * The Avatar sources can be URLs or Icon components according to the chat type.
 */
function getIconsForParticipants(participants: number[], personalDetails: OnyxCollection<PersonalDetails>): Icon[] {
    const participantDetails: ParticipantDetails[] = [];
    const participantsList = participants || [];

    for (const accountID of participantsList) {
        const avatarSource = UserUtils.getAvatar(personalDetails?.[accountID]?.avatar ?? '', accountID);
        const displayNameLogin = personalDetails?.[accountID]?.displayName ? personalDetails?.[accountID]?.displayName : personalDetails?.[accountID]?.login;
        participantDetails.push([accountID, displayNameLogin ?? '', avatarSource, personalDetails?.[accountID]?.fallbackIcon ?? '']);
    }

    const sortedParticipantDetails = participantDetails.sort((first, second) => {
        // First sort by displayName/login
        const displayNameLoginOrder = first[1].localeCompare(second[1]);
        if (displayNameLoginOrder !== 0) {
            return displayNameLoginOrder;
        }

        // Then fallback on accountID as the final sorting criteria.
        // This will ensure that the order of avatars with same login/displayName
        // stay consistent across all users and devices
        return first[0] - second[0];
    });

    // Now that things are sorted, gather only the avatars (second element in the array) and return those
    const avatars: Icon[] = [];

    for (const sortedParticipantDetail of sortedParticipantDetails) {
        const userIcon = {
            id: sortedParticipantDetail[0],
            source: sortedParticipantDetail[2],
            type: CONST.ICON_TYPE_AVATAR,
            name: sortedParticipantDetail[1],
            fallbackIcon: sortedParticipantDetail[3],
        };
        avatars.push(userIcon);
    }

    return avatars;
}

/**
 * Given a report, return the associated workspace icon.
 */
function getWorkspaceIcon(report: OnyxEntry<Report>, policy: OnyxEntry<Policy> = null): Icon {
    const workspaceName = getPolicyName(report, false, policy);
    const policyExpenseChatAvatarSource = allPolicies?.[`${ONYXKEYS.COLLECTION.POLICY}${report?.policyID}`]?.avatar
        ? allPolicies?.[`${ONYXKEYS.COLLECTION.POLICY}${report?.policyID}`]?.avatar
        : getDefaultWorkspaceAvatar(workspaceName);

    const workspaceIcon: Icon = {
        source: policyExpenseChatAvatarSource ?? '',
        type: CONST.ICON_TYPE_WORKSPACE,
        name: workspaceName,
        id: -1,
    };
    return workspaceIcon;
}

/**
 * Returns the appropriate icons for the given chat report using the stored personalDetails.
 * The Avatar sources can be URLs or Icon components according to the chat type.
 */
function getIcons(
    report: OnyxEntry<Report>,
    personalDetails: OnyxCollection<PersonalDetails>,
    defaultIcon: UserUtils.AvatarSource | null = null,
    defaultName = '',
    defaultAccountID = -1,
    policy: OnyxEntry<Policy> = null,
): Icon[] {
    if (isEmptyObject(report)) {
        const fallbackIcon: Icon = {
            source: defaultIcon ?? Expensicons.FallbackAvatar,
            type: CONST.ICON_TYPE_AVATAR,
            name: defaultName,
            id: defaultAccountID,
        };
        return [fallbackIcon];
    }
    if (isExpenseRequest(report)) {
        const parentReportAction = ReportActionsUtils.getParentReportAction(report);
        const workspaceIcon = getWorkspaceIcon(report, policy);
        const memberIcon = {
            source: UserUtils.getAvatar(personalDetails?.[parentReportAction.actorAccountID ?? -1]?.avatar ?? '', parentReportAction.actorAccountID ?? -1),
            id: parentReportAction.actorAccountID,
            type: CONST.ICON_TYPE_AVATAR,
            name: personalDetails?.[parentReportAction.actorAccountID ?? -1]?.displayName ?? '',
            fallbackIcon: personalDetails?.[parentReportAction.actorAccountID ?? -1]?.fallbackIcon,
        };

        return [memberIcon, workspaceIcon];
    }
    if (isChatThread(report)) {
        const parentReportAction = ReportActionsUtils.getParentReportAction(report);

        const actorAccountID = parentReportAction.actorAccountID;
        const actorDisplayName = PersonalDetailsUtils.getDisplayNameOrDefault(allPersonalDetails?.[actorAccountID ?? -1], '', false);
        const actorIcon = {
            id: actorAccountID,
            source: UserUtils.getAvatar(personalDetails?.[actorAccountID ?? -1]?.avatar ?? '', actorAccountID ?? -1),
            name: actorDisplayName,
            type: CONST.ICON_TYPE_AVATAR,
            fallbackIcon: personalDetails?.[parentReportAction.actorAccountID ?? -1]?.fallbackIcon,
        };

        if (isWorkspaceThread(report)) {
            const workspaceIcon = getWorkspaceIcon(report, policy);
            return [actorIcon, workspaceIcon];
        }
        return [actorIcon];
    }
    if (isTaskReport(report)) {
        const ownerIcon = {
            id: report?.ownerAccountID,
            source: UserUtils.getAvatar(personalDetails?.[report?.ownerAccountID ?? -1]?.avatar ?? '', report?.ownerAccountID ?? -1),
            type: CONST.ICON_TYPE_AVATAR,
            name: personalDetails?.[report?.ownerAccountID ?? -1]?.displayName ?? '',
            fallbackIcon: personalDetails?.[report?.ownerAccountID ?? -1]?.fallbackIcon,
        };

        if (isWorkspaceTaskReport(report)) {
            const workspaceIcon = getWorkspaceIcon(report, policy);
            return [ownerIcon, workspaceIcon];
        }

        return [ownerIcon];
    }
    if (isDomainRoom(report)) {
        // Get domain name after the #. Domain Rooms use our default workspace avatar pattern.
        const domainName = report?.reportName?.substring(1);
        const policyExpenseChatAvatarSource = getDefaultWorkspaceAvatar(domainName);
        const domainIcon: Icon = {
            source: policyExpenseChatAvatarSource,
            type: CONST.ICON_TYPE_WORKSPACE,
            name: domainName ?? '',
            id: -1,
        };
        return [domainIcon];
    }
    if (isAdminRoom(report) || isAnnounceRoom(report) || isChatRoom(report) || isArchivedRoom(report)) {
        const workspaceIcon = getWorkspaceIcon(report, policy);
        return [workspaceIcon];
    }
    if (isPolicyExpenseChat(report) || isExpenseReport(report)) {
        const workspaceIcon = getWorkspaceIcon(report, policy);
        const memberIcon = {
            source: UserUtils.getAvatar(personalDetails?.[report?.ownerAccountID ?? -1]?.avatar ?? '', report?.ownerAccountID ?? -1),
            id: report?.ownerAccountID,
            type: CONST.ICON_TYPE_AVATAR,
            name: personalDetails?.[report?.ownerAccountID ?? -1]?.displayName ?? '',
            fallbackIcon: personalDetails?.[report?.ownerAccountID ?? -1]?.fallbackIcon,
        };
        return isExpenseReport(report) ? [memberIcon, workspaceIcon] : [workspaceIcon, memberIcon];
    }
    if (isIOUReport(report)) {
        const managerIcon = {
            source: UserUtils.getAvatar(personalDetails?.[report?.managerID ?? -1]?.avatar ?? '', report?.managerID ?? -1),
            id: report?.managerID,
            type: CONST.ICON_TYPE_AVATAR,
            name: personalDetails?.[report?.managerID ?? -1]?.displayName ?? '',
            fallbackIcon: personalDetails?.[report?.managerID ?? -1]?.fallbackIcon,
        };
        const ownerIcon = {
            id: report?.ownerAccountID,
            source: UserUtils.getAvatar(personalDetails?.[report?.ownerAccountID ?? -1]?.avatar ?? '', report?.ownerAccountID ?? -1),
            type: CONST.ICON_TYPE_AVATAR,
            name: personalDetails?.[report?.ownerAccountID ?? -1]?.displayName ?? '',
            fallbackIcon: personalDetails?.[report?.ownerAccountID ?? -1]?.fallbackIcon,
        };
        const isPayer = currentUserAccountID === report?.managerID;

        return isPayer ? [managerIcon, ownerIcon] : [ownerIcon, managerIcon];
    }

    return getIconsForParticipants(report?.participantAccountIDs ?? [], personalDetails);
}

/**
 * Gets the personal details for a login by looking in the ONYXKEYS.PERSONAL_DETAILS_LIST Onyx key (stored in the local variable, allPersonalDetails). If it doesn't exist in Onyx,
 * then a default object is constructed.
 */
function getPersonalDetailsForAccountID(accountID: number): Partial<PersonalDetails> {
    if (!accountID) {
        return {};
    }
    if (Number(accountID) === CONST.ACCOUNT_ID.CONCIERGE) {
        return {
            accountID,
            displayName: 'Concierge',
            login: CONST.EMAIL.CONCIERGE,
            avatar: UserUtils.getDefaultAvatar(accountID),
        };
    }
    return (
        allPersonalDetails?.[accountID] ?? {
            avatar: UserUtils.getDefaultAvatar(accountID),
            isOptimisticPersonalDetail: true,
        }
    );
}

/**
 * Get the displayName for a single report participant.
 */
function getDisplayNameForParticipant(accountID?: number, shouldUseShortForm = false, shouldFallbackToHidden = true): string | undefined {
    if (!accountID) {
        return '';
    }

    const personalDetails = getPersonalDetailsForAccountID(accountID);
    // eslint-disable-next-line @typescript-eslint/prefer-nullish-coalescing
    const formattedLogin = LocalePhoneNumber.formatPhoneNumber(personalDetails.login || '');
    // This is to check if account is an invite/optimistically created one
    // and prevent from falling back to 'Hidden', so a correct value is shown
    // when searching for a new user
    if (personalDetails.isOptimisticPersonalDetail === true) {
        // eslint-disable-next-line @typescript-eslint/prefer-nullish-coalescing
        return formattedLogin;
    }

    const longName = PersonalDetailsUtils.getDisplayNameOrDefault(personalDetails, formattedLogin, shouldFallbackToHidden);

    // If the user's personal details (first name) should be hidden, make sure we return "hidden" instead of the short name
    if (shouldFallbackToHidden && longName === Localize.translateLocal('common.hidden')) {
        return longName;
    }

    const shortName = personalDetails.firstName ? personalDetails.firstName : longName;
    return shouldUseShortForm ? shortName : longName;
}

function getDisplayNamesWithTooltips(
    personalDetailsList: PersonalDetails[] | PersonalDetailsList | OptionData[],
    isMultipleParticipantReport: boolean,
    shouldFallbackToHidden = true,
): DisplayNameWithTooltips {
    const personalDetailsListArray = Array.isArray(personalDetailsList) ? personalDetailsList : Object.values(personalDetailsList);

    return personalDetailsListArray
        .map((user) => {
            const accountID = Number(user?.accountID);
            // eslint-disable-next-line @typescript-eslint/prefer-nullish-coalescing
            const displayName = getDisplayNameForParticipant(accountID, isMultipleParticipantReport, shouldFallbackToHidden) || user?.login || '';
            const avatar = UserUtils.getDefaultAvatar(accountID);

            let pronouns = user?.pronouns ?? undefined;
            if (pronouns?.startsWith(CONST.PRONOUNS.PREFIX)) {
                const pronounTranslationKey = pronouns.replace(CONST.PRONOUNS.PREFIX, '');
                pronouns = Localize.translateLocal(`pronouns.${pronounTranslationKey}` as TranslationPaths);
            }

            return {
                displayName,
                avatar,
                login: user?.login ?? '',
                accountID,
                pronouns,
            };
        })
        .sort((first, second) => {
            // First sort by displayName/login
            const displayNameLoginOrder = first.displayName.localeCompare(second.displayName);
            if (displayNameLoginOrder !== 0) {
                return displayNameLoginOrder;
            }

            // Then fallback on accountID as the final sorting criteria.
            return first.accountID - second.accountID;
        });
}

/**
 * For a deleted parent report action within a chat report,
 * let us return the appropriate display message
 *
 * @param reportAction - The deleted report action of a chat report for which we need to return message.
 */
function getDeletedParentActionMessageForChatReport(reportAction: OnyxEntry<ReportAction>): string {
    // By default, let us display [Deleted message]
    let deletedMessageText = Localize.translateLocal('parentReportAction.deletedMessage');
    if (ReportActionsUtils.isCreatedTaskReportAction(reportAction)) {
        // For canceled task report, let us display [Deleted task]
        deletedMessageText = Localize.translateLocal('parentReportAction.deletedTask');
    }
    return deletedMessageText;
}

/**
 * Returns the preview message for `REIMBURSEMENTQUEUED` action
 *

 */
function getReimbursementQueuedActionMessage(reportAction: OnyxEntry<ReportAction>, report: OnyxEntry<Report>): string {
    const submitterDisplayName = getDisplayNameForParticipant(report?.ownerAccountID, true) ?? '';
    const originalMessage = reportAction?.originalMessage as IOUMessage | undefined;
    let messageKey: TranslationPaths;
    if (originalMessage?.paymentType === CONST.IOU.PAYMENT_TYPE.EXPENSIFY) {
        messageKey = 'iou.waitingOnEnabledWallet';
    } else {
        messageKey = 'iou.waitingOnBankAccount';
    }

    return Localize.translateLocal(messageKey, {submitterDisplayName});
}

/**
 * Returns the preview message for `REIMBURSEMENTDEQUEUED` action
 */
function getReimbursementDeQueuedActionMessage(report: OnyxEntry<Report>): string {
    const submitterDisplayName = getDisplayNameForParticipant(report?.ownerAccountID, true) ?? '';
    const amount = CurrencyUtils.convertToDisplayString(report?.total ?? 0, report?.currency);

    return Localize.translateLocal('iou.canceledRequest', {submitterDisplayName, amount});
}

/**
 * Returns the last visible message for a given report after considering the given optimistic actions
 *
 * @param reportID - the report for which last visible message has to be fetched
 * @param [actionsToMerge] - the optimistic merge actions that needs to be considered while fetching last visible message

 */
function getLastVisibleMessage(reportID: string | undefined, actionsToMerge: ReportActions = {}): LastVisibleMessage {
    const report = getReport(reportID);
    const lastVisibleAction = ReportActionsUtils.getLastVisibleAction(reportID ?? '', actionsToMerge);

    // For Chat Report with deleted parent actions, let us fetch the correct message
    if (ReportActionsUtils.isDeletedParentAction(lastVisibleAction) && !isEmptyObject(report) && isChatReport(report)) {
        const lastMessageText = getDeletedParentActionMessageForChatReport(lastVisibleAction);
        return {
            lastMessageText,
        };
    }

    // Fetch the last visible message for report represented by reportID and based on actions to merge.
    return ReportActionsUtils.getLastVisibleMessage(reportID ?? '', actionsToMerge);
}

/**
 * Checks if a report is an open task report assigned to current user.
 *
 * @param [parentReportAction] - The parent report action of the report (Used to check if the task has been canceled)
 */
function isWaitingForAssigneeToCompleteTask(report: OnyxEntry<Report>, parentReportAction: OnyxEntry<ReportAction> | EmptyObject = {}): boolean {
    return isTaskReport(report) && isReportManager(report) && isOpenTaskReport(report, parentReportAction);
}

function isUnreadWithMention(reportOrOption: OnyxEntry<Report> | OptionData): boolean {
    if (!reportOrOption) {
        return false;
    }
    // lastMentionedTime and lastReadTime are both datetime strings and can be compared directly
    const lastMentionedTime = reportOrOption.lastMentionedTime ?? '';
    const lastReadTime = reportOrOption.lastReadTime ?? '';
    return Boolean('isUnreadWithMention' in reportOrOption && reportOrOption.isUnreadWithMention) || lastReadTime < lastMentionedTime;
}

/**
 * Determines if the option requires action from the current user. This can happen when it:
 - is unread and the user was mentioned in one of the unread comments
 - is for an outstanding task waiting on the user
 - has an outstanding child money request that is waiting for an action from the current user (e.g. pay, approve, add bank account)
 *
 * @param option (report or optionItem)
 * @param parentReportAction (the report action the current report is a thread of)
 */
function requiresAttentionFromCurrentUser(optionOrReport: OnyxEntry<Report> | OptionData, parentReportAction: EmptyObject | OnyxEntry<ReportAction> = {}) {
    if (!optionOrReport) {
        return false;
    }

    if (isArchivedRoom(optionOrReport) || isArchivedRoom(getReport(optionOrReport.parentReportID))) {
        return false;
    }

    if (isUnreadWithMention(optionOrReport)) {
        return true;
    }

    if (isWaitingForAssigneeToCompleteTask(optionOrReport, parentReportAction)) {
        return true;
    }

    // Has a child report that is awaiting action (e.g. approve, pay, add bank account) from current user
    if (optionOrReport.hasOutstandingChildRequest) {
        return true;
    }

    return false;
}

/**
 * Returns number of transactions that are nonReimbursable
 *
 */
function hasNonReimbursableTransactions(iouReportID: string | undefined): boolean {
    const transactions = TransactionUtils.getAllReportTransactions(iouReportID);
    return transactions.filter((transaction) => transaction.reimbursable === false).length > 0;
}

function getMoneyRequestReimbursableTotal(report: OnyxEntry<Report>, allReportsDict: OnyxCollection<Report> = null): number {
    const allAvailableReports = allReportsDict ?? allReports;
    let moneyRequestReport: OnyxEntry<Report> | undefined;
    if (isMoneyRequestReport(report)) {
        moneyRequestReport = report;
    }
    if (allAvailableReports && report?.iouReportID) {
        moneyRequestReport = allAvailableReports[`${ONYXKEYS.COLLECTION.REPORT}${report.iouReportID}`];
    }
    if (moneyRequestReport) {
        const total = moneyRequestReport?.total ?? 0;

        if (total !== 0) {
            // There is a possibility that if the Expense report has a negative total.
            // This is because there are instances where you can get a credit back on your card,
            // or you enter a negative expense to “offset” future expenses
            return isExpenseReport(moneyRequestReport) ? total * -1 : Math.abs(total);
        }
    }
    return 0;
}

function getMoneyRequestSpendBreakdown(report: OnyxEntry<Report>, allReportsDict: OnyxCollection<Report> = null): SpendBreakdown {
    const allAvailableReports = allReportsDict ?? allReports;
    let moneyRequestReport;
    if (isMoneyRequestReport(report)) {
        moneyRequestReport = report;
    }
    if (allAvailableReports && report?.iouReportID) {
        moneyRequestReport = allAvailableReports[`${ONYXKEYS.COLLECTION.REPORT}${report.iouReportID}`];
    }
    if (moneyRequestReport) {
        let nonReimbursableSpend = moneyRequestReport.nonReimbursableTotal ?? 0;
        let totalSpend = moneyRequestReport.total ?? 0;

        if (nonReimbursableSpend + totalSpend !== 0) {
            // There is a possibility that if the Expense report has a negative total.
            // This is because there are instances where you can get a credit back on your card,
            // or you enter a negative expense to “offset” future expenses
            nonReimbursableSpend = isExpenseReport(moneyRequestReport) ? nonReimbursableSpend * -1 : Math.abs(nonReimbursableSpend);
            totalSpend = isExpenseReport(moneyRequestReport) ? totalSpend * -1 : Math.abs(totalSpend);

            const totalDisplaySpend = totalSpend;
            const reimbursableSpend = totalDisplaySpend - nonReimbursableSpend;

            return {
                nonReimbursableSpend,
                reimbursableSpend,
                totalDisplaySpend,
            };
        }
    }
    return {
        nonReimbursableSpend: 0,
        reimbursableSpend: 0,
        totalDisplaySpend: 0,
    };
}

/**
 * Get the title for a policy expense chat which depends on the role of the policy member seeing this report
 */
function getPolicyExpenseChatName(report: OnyxEntry<Report>, policy: OnyxEntry<Policy> | undefined = undefined): string | undefined {
    const ownerAccountID = report?.ownerAccountID;
    const personalDetails = allPersonalDetails?.[ownerAccountID ?? -1];
    const login = personalDetails ? personalDetails.login : null;
    // eslint-disable-next-line @typescript-eslint/prefer-nullish-coalescing
    const reportOwnerDisplayName = getDisplayNameForParticipant(ownerAccountID) || login || report?.reportName;

    // If the policy expense chat is owned by this user, use the name of the policy as the report name.
    if (report?.isOwnPolicyExpenseChat) {
        return getPolicyName(report, false, policy);
    }

    let policyExpenseChatRole = 'user';
    /**
     * Using typical string concatenation here due to performance issues
     * with template literals.
     */
    const policyItem = allPolicies?.[ONYXKEYS.COLLECTION.POLICY + report?.policyID];
    if (policyItem) {
        policyExpenseChatRole = policyItem.role || 'user';
    }

    // If this user is not admin and this policy expense chat has been archived because of account merging, this must be an old workspace chat
    // of the account which was merged into the current user's account. Use the name of the policy as the name of the report.
    if (isArchivedRoom(report)) {
        const lastAction = ReportActionsUtils.getLastVisibleAction(report?.reportID ?? '');
        const archiveReason = lastAction?.actionName === CONST.REPORT.ACTIONS.TYPE.CLOSED ? lastAction?.originalMessage?.reason : CONST.REPORT.ARCHIVE_REASON.DEFAULT;
        if (archiveReason === CONST.REPORT.ARCHIVE_REASON.ACCOUNT_MERGED && policyExpenseChatRole !== CONST.POLICY.ROLE.ADMIN) {
            return getPolicyName(report, false, policy);
        }
    }

    // If user can see this report and they are not its owner, they must be an admin and the report name should be the name of the policy member
    return reportOwnerDisplayName;
}

/**
 * Get the title for an IOU or expense chat which will be showing the payer and the amount
 */
function getMoneyRequestReportName(report: OnyxEntry<Report>, policy: OnyxEntry<Policy> | undefined = undefined): string {
    const moneyRequestTotal = getMoneyRequestReimbursableTotal(report);
    const formattedAmount = CurrencyUtils.convertToDisplayString(moneyRequestTotal, report?.currency, hasOnlyDistanceRequestTransactions(report?.reportID));
    const payerOrApproverName = isExpenseReport(report) ? getPolicyName(report, false, policy) : getDisplayNameForParticipant(report?.managerID) ?? '';
    const payerPaidAmountMessage = Localize.translateLocal('iou.payerPaidAmount', {
        payer: payerOrApproverName,
        amount: formattedAmount,
    });

    if (isReportApproved(report)) {
        return Localize.translateLocal('iou.managerApprovedAmount', {
            manager: payerOrApproverName,
            amount: formattedAmount,
        });
    }

    if (report?.isWaitingOnBankAccount) {
        return `${payerPaidAmountMessage} • ${Localize.translateLocal('iou.pending')}`;
    }

    if (report?.isCancelledIOU) {
        return `${payerPaidAmountMessage} • ${Localize.translateLocal('iou.canceled')}`;
    }

    if (hasNonReimbursableTransactions(report?.reportID)) {
        return Localize.translateLocal('iou.payerSpentAmount', {payer: payerOrApproverName, amount: formattedAmount});
    }

    if (isProcessingReport(report) || isDraftExpenseReport(report) || moneyRequestTotal === 0) {
        return Localize.translateLocal('iou.payerOwesAmount', {payer: payerOrApproverName, amount: formattedAmount});
    }

    return payerPaidAmountMessage;
}

/**
 * Gets transaction created, amount, currency, comment, and waypoints (for distance request)
 * into a flat object. Used for displaying transactions and sending them in API commands
 */

function getTransactionDetails(transaction: OnyxEntry<Transaction>, createdDateFormat: string = CONST.DATE.FNS_FORMAT_STRING): TransactionDetails {
    if (!transaction) {
        return;
    }
    const report = getReport(transaction?.reportID);
    return {
        created: TransactionUtils.getCreated(transaction, createdDateFormat),
        amount: TransactionUtils.getAmount(transaction, !isEmptyObject(report) && isExpenseReport(report)),
        currency: TransactionUtils.getCurrency(transaction),
        comment: TransactionUtils.getDescription(transaction),
        merchant: TransactionUtils.getMerchant(transaction),
        waypoints: TransactionUtils.getWaypoints(transaction),
        category: TransactionUtils.getCategory(transaction),
        billable: TransactionUtils.getBillable(transaction),
        tag: TransactionUtils.getTag(transaction),
        mccGroup: TransactionUtils.getMCCGroup(transaction),
        cardID: TransactionUtils.getCardID(transaction),
        originalAmount: TransactionUtils.getOriginalAmount(transaction),
        originalCurrency: TransactionUtils.getOriginalCurrency(transaction),
    };
}

/**
 * Can only edit if:
 *
 * - in case of IOU report
 *    - the current user is the requestor and is not settled yet
 * - in case of expense report
 *    - the current user is the requestor and is not settled yet
 *    - the current user is the manager of the report
 *    - or the current user is an admin on the policy the expense report is tied to
 *
 *    This is used in conjunction with canEditRestrictedField to control editing of specific fields like amount, currency, created, receipt, and distance.
 *    On its own, it only controls allowing/disallowing navigating to the editing pages or showing/hiding the 'Edit' icon on report actions
 */
function canEditMoneyRequest(reportAction: OnyxEntry<ReportAction>): boolean {
    const isDeleted = ReportActionsUtils.isDeletedAction(reportAction);

    if (isDeleted) {
        return false;
    }

    // If the report action is not IOU type, return true early
    if (reportAction?.actionName !== CONST.REPORT.ACTIONS.TYPE.IOU) {
        return true;
    }

    if (reportAction.originalMessage.type !== CONST.IOU.REPORT_ACTION_TYPE.CREATE) {
        return false;
    }

    const moneyRequestReportID = reportAction?.originalMessage?.IOUReportID ?? 0;

    if (!moneyRequestReportID) {
        return false;
    }

    const moneyRequestReport = getReport(String(moneyRequestReportID));
    const isRequestor = currentUserAccountID === reportAction?.actorAccountID;

    if (isIOUReport(moneyRequestReport)) {
        return isProcessingReport(moneyRequestReport) && isRequestor;
    }

    const policy = getPolicy(moneyRequestReport?.policyID ?? '');
    const isAdmin = policy.role === CONST.POLICY.ROLE.ADMIN;
    const isManager = currentUserAccountID === moneyRequestReport?.managerID;

    // Admin & managers can always edit coding fields such as tag, category, billable, etc. As long as the report has a state higher than OPEN.
    if ((isAdmin || isManager) && !isDraftExpenseReport(moneyRequestReport)) {
        return true;
    }

    return !isReportApproved(moneyRequestReport) && !isSettled(moneyRequestReport?.reportID) && isRequestor;
}

/**
 * Checks if the current user can edit the provided property of a money request
 *
 */
function canEditFieldOfMoneyRequest(reportAction: OnyxEntry<ReportAction>, fieldToEdit: ValueOf<typeof CONST.EDIT_REQUEST_FIELD>): boolean {
    // A list of fields that cannot be edited by anyone, once a money request has been settled
    const restrictedFields: string[] = [
        CONST.EDIT_REQUEST_FIELD.AMOUNT,
        CONST.EDIT_REQUEST_FIELD.CURRENCY,
        CONST.EDIT_REQUEST_FIELD.MERCHANT,
        CONST.EDIT_REQUEST_FIELD.DATE,
        CONST.EDIT_REQUEST_FIELD.RECEIPT,
        CONST.EDIT_REQUEST_FIELD.DISTANCE,
    ];

    if (!canEditMoneyRequest(reportAction)) {
        return false;
    }

    // If we're editing fields such as category, tag, description, etc. the check above should be enough for handling the permission
    if (!restrictedFields.includes(fieldToEdit)) {
        return true;
    }

    const iouMessage = reportAction?.originalMessage as IOUMessage;
    const moneyRequestReport = allReports?.[`${ONYXKEYS.COLLECTION.REPORT}${iouMessage?.IOUReportID}`] ?? ({} as Report);
    const transaction = allTransactions?.[`${ONYXKEYS.COLLECTION.TRANSACTION}${iouMessage?.IOUTransactionID}`] ?? ({} as Transaction);

    if (isSettled(String(moneyRequestReport.reportID)) || isReportApproved(String(moneyRequestReport.reportID))) {
        return false;
    }

    if (fieldToEdit === CONST.EDIT_REQUEST_FIELD.AMOUNT || fieldToEdit === CONST.EDIT_REQUEST_FIELD.CURRENCY) {
        if (TransactionUtils.isCardTransaction(transaction)) {
            return false;
        }

        if (TransactionUtils.isDistanceRequest(transaction)) {
            const policy = getPolicy(moneyRequestReport?.reportID ?? '');
            const isAdmin = isExpenseReport(moneyRequestReport) && policy.role === CONST.POLICY.ROLE.ADMIN;
            const isManager = isExpenseReport(moneyRequestReport) && currentUserAccountID === moneyRequestReport?.managerID;

            return isAdmin || isManager;
        }
    }

    if (fieldToEdit === CONST.EDIT_REQUEST_FIELD.RECEIPT) {
        const isRequestor = currentUserAccountID === reportAction?.actorAccountID;
        return !TransactionUtils.isReceiptBeingScanned(transaction) && !TransactionUtils.isDistanceRequest(transaction) && isRequestor;
    }

    return true;
}

/**
 * Can only edit if:
 *
 * - It was written by the current user
 * - It's an ADDCOMMENT that is not an attachment
 * - It's money request where conditions for editability are defined in canEditMoneyRequest method
 * - It's not pending deletion
 */
function canEditReportAction(reportAction: OnyxEntry<ReportAction>): boolean {
    const isCommentOrIOU = reportAction?.actionName === CONST.REPORT.ACTIONS.TYPE.ADDCOMMENT || reportAction?.actionName === CONST.REPORT.ACTIONS.TYPE.IOU;

    return Boolean(
        reportAction?.actorAccountID === currentUserAccountID &&
            isCommentOrIOU &&
            canEditMoneyRequest(reportAction) && // Returns true for non-IOU actions
            !isReportMessageAttachment(reportAction?.message?.[0] ?? {type: '', text: ''}) &&
            !ReportActionsUtils.isDeletedAction(reportAction) &&
            !ReportActionsUtils.isCreatedTaskReportAction(reportAction) &&
            reportAction?.pendingAction !== CONST.RED_BRICK_ROAD_PENDING_ACTION.DELETE,
    );
}

/**
 * Gets all transactions on an IOU report with a receipt
 */
function getTransactionsWithReceipts(iouReportID: string | undefined): Transaction[] {
    const transactions = TransactionUtils.getAllReportTransactions(iouReportID);
    return transactions.filter((transaction) => TransactionUtils.hasReceipt(transaction));
}

/**
 * For report previews, we display a "Receipt scan in progress" indicator
 * instead of the report total only when we have no report total ready to show. This is the case when
 * all requests are receipts that are being SmartScanned. As soon as we have a non-receipt request,
 * or as soon as one receipt request is done scanning, we have at least one
 * "ready" money request, and we remove this indicator to show the partial report total.
 */
function areAllRequestsBeingSmartScanned(iouReportID: string, reportPreviewAction: OnyxEntry<ReportAction>): boolean {
    const transactionsWithReceipts = getTransactionsWithReceipts(iouReportID);
    // If we have more requests than requests with receipts, we have some manual requests
    if (ReportActionsUtils.getNumberOfMoneyRequests(reportPreviewAction) > transactionsWithReceipts.length) {
        return false;
    }
    return transactionsWithReceipts.every((transaction) => TransactionUtils.isReceiptBeingScanned(transaction));
}

/**
 * Check if any of the transactions in the report has required missing fields
 *
 */
function hasMissingSmartscanFields(iouReportID: string): boolean {
    const transactionsWithReceipts = getTransactionsWithReceipts(iouReportID);
    return transactionsWithReceipts.some((transaction) => TransactionUtils.hasMissingSmartscanFields(transaction));
}

/**
 * Given a parent IOU report action get report name for the LHN.
 */
function getTransactionReportName(reportAction: OnyxEntry<ReportAction>): string {
    if (ReportActionsUtils.isReversedTransaction(reportAction)) {
        return Localize.translateLocal('parentReportAction.reversedTransaction');
    }

    if (ReportActionsUtils.isDeletedAction(reportAction)) {
        return Localize.translateLocal('parentReportAction.deletedRequest');
    }

    const transaction = TransactionUtils.getLinkedTransaction(reportAction);
    if (isEmptyObject(transaction)) {
        // Transaction data might be empty on app's first load, if so we fallback to Request
        return Localize.translateLocal('iou.request');
    }
    if (TransactionUtils.hasReceipt(transaction) && TransactionUtils.isReceiptBeingScanned(transaction)) {
        return Localize.translateLocal('iou.receiptScanning');
    }

    if (TransactionUtils.hasMissingSmartscanFields(transaction)) {
        return Localize.translateLocal('iou.receiptMissingDetails');
    }

    const transactionDetails = getTransactionDetails(transaction);

    return Localize.translateLocal(ReportActionsUtils.isSentMoneyReportAction(reportAction) ? 'iou.threadSentMoneyReportName' : 'iou.threadRequestReportName', {
        formattedAmount: CurrencyUtils.convertToDisplayString(transactionDetails?.amount ?? 0, transactionDetails?.currency, TransactionUtils.isDistanceRequest(transaction)) ?? '',
        comment: transactionDetails?.comment ?? '',
    });
}

/**
 * Get money request message for an IOU report
 *
 * @param [reportAction] This can be either a report preview action or the IOU action
 */
function getReportPreviewMessage(
    report: OnyxEntry<Report> | EmptyObject,
    reportAction: OnyxEntry<ReportAction> | EmptyObject = {},
    shouldConsiderReceiptBeingScanned = false,
    isPreviewMessageForParentChatReport = false,
    policy: OnyxEntry<Policy> = null,
    isForListPreview = false,
): string {
    const reportActionMessage = reportAction?.message?.[0].html ?? '';

    if (isEmptyObject(report) || !report?.reportID) {
        // The iouReport is not found locally after SignIn because the OpenApp API won't return iouReports if they're settled
        // As a temporary solution until we know how to solve this the best, we just use the message that returned from BE
        return reportActionMessage;
    }

    if (!isEmptyObject(reportAction) && !isIOUReport(report) && reportAction && ReportActionsUtils.isSplitBillAction(reportAction)) {
        // This covers group chats where the last action is a split bill action
        const linkedTransaction = TransactionUtils.getLinkedTransaction(reportAction);
        if (isEmptyObject(linkedTransaction)) {
            return reportActionMessage;
        }

        if (!isEmptyObject(linkedTransaction)) {
            if (TransactionUtils.isReceiptBeingScanned(linkedTransaction)) {
                return Localize.translateLocal('iou.receiptScanning');
            }

            if (TransactionUtils.hasMissingSmartscanFields(linkedTransaction)) {
                return Localize.translateLocal('iou.receiptMissingDetails');
            }

            const transactionDetails = getTransactionDetails(linkedTransaction);
            const formattedAmount = CurrencyUtils.convertToDisplayString(transactionDetails?.amount ?? 0, transactionDetails?.currency ?? '');
            return Localize.translateLocal('iou.didSplitAmount', {formattedAmount, comment: transactionDetails?.comment ?? ''});
        }
    }

    const totalAmount = getMoneyRequestReimbursableTotal(report);
    const policyName = getPolicyName(report, false, policy);
    const payerName = isExpenseReport(report) ? policyName : getDisplayNameForParticipant(report.managerID, !isPreviewMessageForParentChatReport);

    const formattedAmount = CurrencyUtils.convertToDisplayString(totalAmount, report.currency);

    if (isReportApproved(report) && isPaidGroupPolicy(report)) {
        return Localize.translateLocal('iou.managerApprovedAmount', {
            manager: payerName ?? '',
            amount: formattedAmount,
        });
    }

    if (!isEmptyObject(reportAction) && shouldConsiderReceiptBeingScanned && reportAction && ReportActionsUtils.isMoneyRequestAction(reportAction)) {
        const linkedTransaction = TransactionUtils.getLinkedTransaction(reportAction);

        if (!isEmptyObject(linkedTransaction) && TransactionUtils.hasReceipt(linkedTransaction) && TransactionUtils.isReceiptBeingScanned(linkedTransaction)) {
            return Localize.translateLocal('iou.receiptScanning');
        }
    }
    const originalMessage = reportAction?.originalMessage as IOUMessage | undefined;

    // Show Paid preview message if it's settled or if the amount is paid & stuck at receivers end for only chat reports.
    if (isSettled(report.reportID) || (report.isWaitingOnBankAccount && isPreviewMessageForParentChatReport)) {
        // A settled report preview message can come in three formats "paid ... elsewhere" or "paid ... with Expensify"
        let translatePhraseKey: TranslationPaths = 'iou.paidElsewhereWithAmount';
        if (
            [CONST.IOU.PAYMENT_TYPE.VBBA, CONST.IOU.PAYMENT_TYPE.EXPENSIFY].some((paymentType) => paymentType === originalMessage?.paymentType) ||
            !!reportActionMessage.match(/ (with Expensify|using Expensify)$/) ||
            report.isWaitingOnBankAccount
        ) {
            translatePhraseKey = 'iou.paidWithExpensifyWithAmount';
        }

        let actualPayerName = report.managerID === currentUserAccountID ? '' : getDisplayNameForParticipant(report.managerID, true);
        actualPayerName = actualPayerName && isForListPreview && !isPreviewMessageForParentChatReport ? `${actualPayerName}:` : actualPayerName;
        const payerDisplayName = isPreviewMessageForParentChatReport ? payerName : actualPayerName;

        return Localize.translateLocal(translatePhraseKey, {amount: formattedAmount, payer: payerDisplayName ?? ''});
    }

    if (report.isWaitingOnBankAccount) {
        const submitterDisplayName = getDisplayNameForParticipant(report.ownerAccountID ?? -1, true) ?? '';
        return Localize.translateLocal('iou.waitingOnBankAccount', {submitterDisplayName});
    }

    const containsNonReimbursable = hasNonReimbursableTransactions(report.reportID);

    const lastActorID = reportAction?.actorAccountID;

    // if we have the amount in the originalMessage and lastActorID, we can use that to display the preview message for the latest request
    if (originalMessage?.amount !== undefined && lastActorID && !isPreviewMessageForParentChatReport) {
        const amount = originalMessage?.amount;
        const currency = originalMessage?.currency ?? report.currency ?? '';
        const amountToDisplay = CurrencyUtils.convertToDisplayString(Math.abs(amount), currency);

        // We only want to show the actor name in the preview if it's not the current user who took the action
        const requestorName = lastActorID && lastActorID !== currentUserAccountID ? getDisplayNameForParticipant(lastActorID, !isPreviewMessageForParentChatReport) : '';
        return `${requestorName ? `${requestorName}: ` : ''}${Localize.translateLocal('iou.requestedAmount', {formattedAmount: amountToDisplay})}`;
    }

    return Localize.translateLocal(containsNonReimbursable ? 'iou.payerSpentAmount' : 'iou.payerOwesAmount', {payer: payerName ?? '', amount: formattedAmount});
}

/**
 * Given the updates user made to the request, compose the originalMessage
 * object of the modified expense action.
 *
 * At the moment, we only allow changing one transaction field at a time.
 */
function getModifiedExpenseOriginalMessage(oldTransaction: OnyxEntry<Transaction>, transactionChanges: ExpenseOriginalMessage, isFromExpenseReport: boolean): ExpenseOriginalMessage {
    const originalMessage: ExpenseOriginalMessage = {};
    // Remark: Comment field is the only one which has new/old prefixes for the keys (newComment/ oldComment),
    // all others have old/- pattern such as oldCreated/created
    if ('comment' in transactionChanges) {
        originalMessage.oldComment = TransactionUtils.getDescription(oldTransaction);
        originalMessage.newComment = transactionChanges?.comment;
    }
    if ('created' in transactionChanges) {
        originalMessage.oldCreated = TransactionUtils.getCreated(oldTransaction);
        originalMessage.created = transactionChanges?.created;
    }
    if ('merchant' in transactionChanges) {
        originalMessage.oldMerchant = TransactionUtils.getMerchant(oldTransaction);
        originalMessage.merchant = transactionChanges?.merchant;
    }

    // The amount is always a combination of the currency and the number value so when one changes we need to store both
    // to match how we handle the modified expense action in oldDot
    if ('amount' in transactionChanges || 'currency' in transactionChanges) {
        originalMessage.oldAmount = TransactionUtils.getAmount(oldTransaction, isFromExpenseReport);
        originalMessage.amount = transactionChanges?.amount ?? transactionChanges.oldAmount;
        originalMessage.oldCurrency = TransactionUtils.getCurrency(oldTransaction);
        originalMessage.currency = transactionChanges?.currency ?? transactionChanges.oldCurrency;
    }

    if ('category' in transactionChanges) {
        originalMessage.oldCategory = TransactionUtils.getCategory(oldTransaction);
        originalMessage.category = transactionChanges?.category;
    }

    if ('tag' in transactionChanges) {
        originalMessage.oldTag = TransactionUtils.getTag(oldTransaction);
        originalMessage.tag = transactionChanges?.tag;
    }

    if ('billable' in transactionChanges) {
        const oldBillable = TransactionUtils.getBillable(oldTransaction);
        originalMessage.oldBillable = oldBillable ? Localize.translateLocal('common.billable').toLowerCase() : Localize.translateLocal('common.nonBillable').toLowerCase();
        originalMessage.billable = transactionChanges?.billable ? Localize.translateLocal('common.billable').toLowerCase() : Localize.translateLocal('common.nonBillable').toLowerCase();
    }

    return originalMessage;
}

/**
 * Get the title for a report.
 */
function getReportName(report: OnyxEntry<Report>, policy: OnyxEntry<Policy> = null): string {
    let formattedName: string | undefined;
    const parentReportAction = ReportActionsUtils.getParentReportAction(report);
    if (isChatThread(report)) {
        if (!isEmptyObject(parentReportAction) && ReportActionsUtils.isTransactionThread(parentReportAction)) {
            return getTransactionReportName(parentReportAction);
        }

        const isAttachment = ReportActionsUtils.isReportActionAttachment(!isEmptyObject(parentReportAction) ? parentReportAction : null);
        const parentReportActionMessage = (parentReportAction?.message?.[0]?.text ?? '').replace(/(\r\n|\n|\r)/gm, ' ');
        if (isAttachment && parentReportActionMessage) {
            return `[${Localize.translateLocal('common.attachment')}]`;
        }
        if (
            parentReportAction?.message?.[0]?.moderationDecision?.decision === CONST.MODERATION.MODERATOR_DECISION_PENDING_HIDE ||
            parentReportAction?.message?.[0]?.moderationDecision?.decision === CONST.MODERATION.MODERATOR_DECISION_HIDDEN
        ) {
            return Localize.translateLocal('parentReportAction.hiddenMessage');
        }
        return parentReportActionMessage || Localize.translateLocal('parentReportAction.deletedMessage');
    }

    if (isTaskReport(report) && isCanceledTaskReport(report, parentReportAction)) {
        return Localize.translateLocal('parentReportAction.deletedTask');
    }

    if (isChatRoom(report) || isTaskReport(report)) {
        formattedName = report?.reportName;
    }

    if (isPolicyExpenseChat(report)) {
        formattedName = getPolicyExpenseChatName(report, policy);
    }

    if (isMoneyRequestReport(report)) {
        formattedName = getMoneyRequestReportName(report, policy);
    }

    if (isArchivedRoom(report)) {
        formattedName += ` (${Localize.translateLocal('common.archived')})`;
    }

    if (formattedName) {
        return formattedName;
    }

    // Not a room or PolicyExpenseChat, generate title from participants
    const participantAccountIDs = report?.participantAccountIDs ?? [];
    const participantsWithoutCurrentUser = participantAccountIDs.filter((accountID) => accountID !== currentUserAccountID);
    const isMultipleParticipantReport = participantsWithoutCurrentUser.length > 1;

    return participantsWithoutCurrentUser.map((accountID) => getDisplayNameForParticipant(accountID, isMultipleParticipantReport)).join(', ');
}

/**
 * Recursively navigates through thread parents to get the root report and workspace name.
 * The recursion stops when we find a non thread or money request report, whichever comes first.
 */
function getRootReportAndWorkspaceName(report: OnyxEntry<Report>): ReportAndWorkspaceName {
    if (!report) {
        return {
            rootReportName: '',
        };
    }
    if (isChildReport(report) && !isMoneyRequestReport(report) && !isTaskReport(report)) {
        const parentReport = allReports?.[`${ONYXKEYS.COLLECTION.REPORT}${report?.parentReportID}`] ?? null;
        return getRootReportAndWorkspaceName(parentReport);
    }

    if (isIOURequest(report)) {
        return {
            rootReportName: getReportName(report),
        };
    }
    if (isExpenseRequest(report)) {
        return {
            rootReportName: getReportName(report),
            workspaceName: isIOUReport(report) ? CONST.POLICY.OWNER_EMAIL_FAKE : getPolicyName(report, true),
        };
    }

    return {
        rootReportName: getReportName(report),
        workspaceName: getPolicyName(report, true),
    };
}

/**
 * Get either the policyName or domainName the chat is tied to
 */
function getChatRoomSubtitle(report: OnyxEntry<Report>): string | undefined {
    if (isChatThread(report)) {
        return '';
    }
    if (!isDefaultRoom(report) && !isUserCreatedPolicyRoom(report) && !isPolicyExpenseChat(report)) {
        return '';
    }
    if (getChatType(report) === CONST.REPORT.CHAT_TYPE.DOMAIN_ALL) {
        // The domainAll rooms are just #domainName, so we ignore the prefix '#' to get the domainName
        return report?.reportName?.substring(1) ?? '';
    }
    if ((isPolicyExpenseChat(report) && !!report?.isOwnPolicyExpenseChat) || isExpenseReport(report)) {
        return Localize.translateLocal('workspace.common.workspace');
    }
    if (isArchivedRoom(report)) {
        return report?.oldPolicyName ?? '';
    }
    return getPolicyName(report);
}

/**
 * Gets the parent navigation subtitle for the report
 */
function getParentNavigationSubtitle(report: OnyxEntry<Report>): ParentNavigationSummaryParams {
    if (isThread(report)) {
        const parentReport = allReports?.[`${ONYXKEYS.COLLECTION.REPORT}${report?.parentReportID}`] ?? null;
        const {rootReportName, workspaceName} = getRootReportAndWorkspaceName(parentReport);
        if (!rootReportName) {
            return {};
        }

        return {rootReportName, workspaceName};
    }
    return {};
}

/**
 * Navigate to the details page of a given report
 *
 */
function navigateToDetailsPage(report: OnyxEntry<Report>) {
    const participantAccountIDs = report?.participantAccountIDs ?? [];

    if (isOneOnOneChat(report)) {
        Navigation.navigate(ROUTES.PROFILE.getRoute(participantAccountIDs[0]));
        return;
    }
    if (report?.reportID) {
        Navigation.navigate(ROUTES.REPORT_WITH_ID_DETAILS.getRoute(report?.reportID));
    }
}

/**
 * Go back to the details page of a given report
 */
function goBackToDetailsPage(report: OnyxEntry<Report>) {
    if (isOneOnOneChat(report)) {
        Navigation.goBack(ROUTES.PROFILE.getRoute(report?.participantAccountIDs?.[0] ?? ''));
        return;
    }
    Navigation.goBack(ROUTES.REPORT_SETTINGS.getRoute(report?.reportID ?? ''));
}

/**
 * Generate a random reportID up to 53 bits aka 9,007,199,254,740,991 (Number.MAX_SAFE_INTEGER).
 * There were approximately 98,000,000 reports with sequential IDs generated before we started using this approach, those make up roughly one billionth of the space for these numbers,
 * so we live with the 1 in a billion chance of a collision with an older ID until we can switch to 64-bit IDs.
 *
 * In a test of 500M reports (28 years of reports at our current max rate) we got 20-40 collisions meaning that
 * this is more than random enough for our needs.
 */
function generateReportID(): string {
    return (Math.floor(Math.random() * 2 ** 21) * 2 ** 32 + Math.floor(Math.random() * 2 ** 32)).toString();
}

function hasReportNameError(report: OnyxEntry<Report>): boolean {
    return !isEmptyObject(report?.errorFields?.reportName);
}

/**
 * For comments shorter than or equal to 10k chars, convert the comment from MD into HTML because that's how it is stored in the database
 * For longer comments, skip parsing, but still escape the text, and display plaintext for performance reasons. It takes over 40s to parse a 100k long string!!
 */
function getParsedComment(text: string): string {
    const parser = new ExpensiMark();
    return text.length <= CONST.MAX_MARKUP_LENGTH ? parser.replace(text) : lodashEscape(text);
}

function getReportDescriptionText(report: Report): string {
    if (!report.description) {
        return '';
    }

    const parser = new ExpensiMark();
    return parser.htmlToText(report.description);
}

function buildOptimisticAddCommentReportAction(text?: string, file?: File): OptimisticReportAction {
    const parser = new ExpensiMark();
    const commentText = getParsedComment(text ?? '');
    const isAttachment = !text && file !== undefined;
    const attachmentInfo = isAttachment ? file : {};
    const htmlForNewComment = isAttachment ? CONST.ATTACHMENT_UPLOADING_MESSAGE_HTML : commentText;

    // Remove HTML from text when applying optimistic offline comment
    const textForNewComment = isAttachment ? CONST.ATTACHMENT_MESSAGE_TEXT : parser.htmlToText(htmlForNewComment);
    return {
        commentText,
        reportAction: {
            reportActionID: NumberUtils.rand64(),
            actionName: CONST.REPORT.ACTIONS.TYPE.ADDCOMMENT,
            actorAccountID: currentUserAccountID,
            person: [
                {
                    style: 'strong',
                    text: allPersonalDetails?.[currentUserAccountID ?? -1]?.displayName ?? currentUserEmail,
                    type: 'TEXT',
                },
            ],
            automatic: false,
            avatar: allPersonalDetails?.[currentUserAccountID ?? -1]?.avatar ?? UserUtils.getDefaultAvatarURL(currentUserAccountID),
            created: DateUtils.getDBTimeWithSkew(),
            message: [
                {
                    translationKey: isAttachment ? CONST.TRANSLATION_KEYS.ATTACHMENT : '',
                    type: CONST.REPORT.MESSAGE.TYPE.COMMENT,
                    html: htmlForNewComment,
                    text: textForNewComment,
                },
            ],
            isFirstItem: false,
            isAttachment,
            attachmentInfo,
            pendingAction: CONST.RED_BRICK_ROAD_PENDING_ACTION.ADD,
            shouldShow: true,
            isOptimisticAction: true,
        },
    };
}

/**
 * update optimistic parent reportAction when a comment is added or remove in the child report
 * @param parentReportAction - Parent report action of the child report
 * @param lastVisibleActionCreated - Last visible action created of the child report
 * @param type - The type of action in the child report
 */

function updateOptimisticParentReportAction(parentReportAction: OnyxEntry<ReportAction>, lastVisibleActionCreated: string, type: string): UpdateOptimisticParentReportAction {
    let childVisibleActionCount = parentReportAction?.childVisibleActionCount ?? 0;
    let childCommenterCount = parentReportAction?.childCommenterCount ?? 0;
    let childOldestFourAccountIDs = parentReportAction?.childOldestFourAccountIDs;

    if (type === CONST.RED_BRICK_ROAD_PENDING_ACTION.ADD) {
        childVisibleActionCount += 1;
        const oldestFourAccountIDs = childOldestFourAccountIDs ? childOldestFourAccountIDs.split(',') : [];
        if (oldestFourAccountIDs.length < 4) {
            const index = oldestFourAccountIDs.findIndex((accountID) => accountID === currentUserAccountID?.toString());
            if (index === -1) {
                childCommenterCount += 1;
                oldestFourAccountIDs.push(currentUserAccountID?.toString() ?? '');
            }
        }
        childOldestFourAccountIDs = oldestFourAccountIDs.join(',');
    } else if (type === CONST.RED_BRICK_ROAD_PENDING_ACTION.DELETE) {
        if (childVisibleActionCount > 0) {
            childVisibleActionCount -= 1;
        }

        if (childVisibleActionCount === 0) {
            childCommenterCount = 0;
            childOldestFourAccountIDs = '';
        }
    }

    return {
        childVisibleActionCount,
        childCommenterCount,
        childLastVisibleActionCreated: lastVisibleActionCreated,
        childOldestFourAccountIDs,
    };
}

/**
 * Get optimistic data of parent report action
 * @param reportID The reportID of the report that is updated
 * @param lastVisibleActionCreated Last visible action created of the child report
 * @param type The type of action in the child report
 * @param parentReportID Custom reportID to be updated
 * @param parentReportActionID Custom reportActionID to be updated
 */
function getOptimisticDataForParentReportAction(reportID: string, lastVisibleActionCreated: string, type: string, parentReportID = '', parentReportActionID = ''): OnyxUpdate | EmptyObject {
    const report = getReport(reportID);
    if (!report || isEmptyObject(report)) {
        return {};
    }
    const parentReportAction = ReportActionsUtils.getParentReportAction(report);
    if (!parentReportAction || isEmptyObject(parentReportAction)) {
        return {};
    }

    const optimisticParentReportAction = updateOptimisticParentReportAction(parentReportAction, lastVisibleActionCreated, type);
    return {
        onyxMethod: Onyx.METHOD.MERGE,
        key: `${ONYXKEYS.COLLECTION.REPORT_ACTIONS}${parentReportID || report?.parentReportID}`,
        value: {
            [parentReportActionID || (report?.parentReportActionID ?? '')]: optimisticParentReportAction,
        },
    };
}

/**
 * Builds an optimistic reportAction for the parent report when a task is created
 * @param taskReportID - Report ID of the task
 * @param taskTitle - Title of the task
 * @param taskAssigneeAccountID - AccountID of the person assigned to the task
 * @param text - Text of the comment
 * @param parentReportID - Report ID of the parent report
 */
function buildOptimisticTaskCommentReportAction(taskReportID: string, taskTitle: string, taskAssigneeAccountID: number, text: string, parentReportID: string): OptimisticReportAction {
    const reportAction = buildOptimisticAddCommentReportAction(text);
    if (reportAction.reportAction.message) {
        reportAction.reportAction.message[0].taskReportID = taskReportID;
    }

    // These parameters are not saved on the reportAction, but are used to display the task in the UI
    // Added when we fetch the reportActions on a report
    reportAction.reportAction.originalMessage = {
        html: reportAction.reportAction.message?.[0].html,
        taskReportID: reportAction.reportAction.message?.[0].taskReportID,
    };
    reportAction.reportAction.childReportID = taskReportID;
    reportAction.reportAction.parentReportID = parentReportID;
    reportAction.reportAction.childType = CONST.REPORT.TYPE.TASK;
    reportAction.reportAction.childReportName = taskTitle;
    reportAction.reportAction.childManagerAccountID = taskAssigneeAccountID;
    reportAction.reportAction.childStatusNum = CONST.REPORT.STATUS_NUM.OPEN;
    reportAction.reportAction.childStateNum = CONST.REPORT.STATE_NUM.OPEN;

    return reportAction;
}

/**
 * Builds an optimistic IOU report with a randomly generated reportID
 *
 * @param payeeAccountID - AccountID of the person generating the IOU.
 * @param payerAccountID - AccountID of the other person participating in the IOU.
 * @param total - IOU amount in the smallest unit of the currency.
 * @param chatReportID - Report ID of the chat where the IOU is.
 * @param currency - IOU currency.
 * @param isSendingMoney - If we send money the IOU should be created as settled
 */

function buildOptimisticIOUReport(payeeAccountID: number, payerAccountID: number, total: number, chatReportID: string, currency: string, isSendingMoney = false): OptimisticIOUReport {
    const formattedTotal = CurrencyUtils.convertToDisplayString(total, currency);
    const personalDetails = getPersonalDetailsForAccountID(payerAccountID);
    const payerEmail = 'login' in personalDetails ? personalDetails.login : '';

    // When creating a report the participantsAccountIDs and visibleChatMemberAccountIDs are the same
    const participantsAccountIDs = [payeeAccountID, payerAccountID];

    return {
        type: CONST.REPORT.TYPE.IOU,
        cachedTotal: formattedTotal,
        chatReportID,
        currency,
        managerID: payerAccountID,
        ownerAccountID: payeeAccountID,
        participantAccountIDs: participantsAccountIDs,
        visibleChatMemberAccountIDs: participantsAccountIDs,
        reportID: generateReportID(),
        stateNum: isSendingMoney ? CONST.REPORT.STATE_NUM.APPROVED : CONST.REPORT.STATE_NUM.SUBMITTED,
        statusNum: isSendingMoney ? CONST.REPORT.STATUS_NUM.REIMBURSED : CONST.REPORT.STATE_NUM.SUBMITTED,
        total,

        // We don't translate reportName because the server response is always in English
        reportName: `${payerEmail} owes ${formattedTotal}`,
        notificationPreference: CONST.REPORT.NOTIFICATION_PREFERENCE.HIDDEN,
        parentReportID: chatReportID,
        lastVisibleActionCreated: DateUtils.getDBTime(),
    };
}

/**
 * Builds an optimistic Expense report with a randomly generated reportID
 *
 * @param chatReportID - Report ID of the PolicyExpenseChat where the Expense Report is
 * @param policyID - The policy ID of the PolicyExpenseChat
 * @param payeeAccountID - AccountID of the employee (payee)
 * @param total - Amount in cents
 * @param currency
 */

function buildOptimisticExpenseReport(chatReportID: string, policyID: string, payeeAccountID: number, total: number, currency: string): OptimisticExpenseReport {
    // The amount for Expense reports are stored as negative value in the database
    const storedTotal = total * -1;
    const policyName = getPolicyName(allReports?.[`${ONYXKEYS.COLLECTION.REPORT}${chatReportID}`]);
    const formattedTotal = CurrencyUtils.convertToDisplayString(storedTotal, currency);
    const policy = getPolicy(policyID);

    const isFree = policy?.type === CONST.POLICY.TYPE.FREE;

    // Define the state and status of the report based on whether the policy is free or paid
    const stateNum = isFree ? CONST.REPORT.STATE_NUM.SUBMITTED : CONST.REPORT.STATE_NUM.OPEN;
    const statusNum = isFree ? CONST.REPORT.STATUS_NUM.SUBMITTED : CONST.REPORT.STATUS_NUM.OPEN;

    return {
        reportID: generateReportID(),
        chatReportID,
        policyID,
        type: CONST.REPORT.TYPE.EXPENSE,
        ownerAccountID: payeeAccountID,
        currency,

        // We don't translate reportName because the server response is always in English
        reportName: `${policyName} owes ${formattedTotal}`,
        stateNum,
        statusNum,
        total: storedTotal,
        notificationPreference: CONST.REPORT.NOTIFICATION_PREFERENCE.HIDDEN,
        parentReportID: chatReportID,
        lastVisibleActionCreated: DateUtils.getDBTime(),
    };
}

/**
 * @param iouReportID - the report ID of the IOU report the action belongs to
 * @param type - IOUReportAction type. Can be oneOf(create, decline, cancel, pay, split)
 * @param total - IOU total in cents
 * @param comment - IOU comment
 * @param currency - IOU currency
 * @param paymentType - IOU paymentMethodType. Can be oneOf(Elsewhere, Expensify)
 * @param isSettlingUp - Whether we are settling up an IOU
 */
function getIOUReportActionMessage(iouReportID: string, type: string, total: number, comment: string, currency: string, paymentType = '', isSettlingUp = false): [Message] {
    const report = getReport(iouReportID);
    const amount =
        type === CONST.IOU.REPORT_ACTION_TYPE.PAY
            ? CurrencyUtils.convertToDisplayString(getMoneyRequestReimbursableTotal(!isEmptyObject(report) ? report : null), currency)
            : CurrencyUtils.convertToDisplayString(total, currency);

    let paymentMethodMessage;
    switch (paymentType) {
        case CONST.IOU.PAYMENT_TYPE.VBBA:
        case CONST.IOU.PAYMENT_TYPE.EXPENSIFY:
            paymentMethodMessage = ' with Expensify';
            break;
        default:
            paymentMethodMessage = ` elsewhere`;
            break;
    }

    let iouMessage;
    switch (type) {
        case CONST.REPORT.ACTIONS.TYPE.APPROVED:
            iouMessage = `approved ${amount}`;
            break;
        case CONST.REPORT.ACTIONS.TYPE.SUBMITTED:
            iouMessage = `submitted ${amount}`;
            break;
        case CONST.IOU.REPORT_ACTION_TYPE.CREATE:
            iouMessage = `requested ${amount}${comment && ` for ${comment}`}`;
            break;
        case CONST.IOU.REPORT_ACTION_TYPE.SPLIT:
            iouMessage = `split ${amount}${comment && ` for ${comment}`}`;
            break;
        case CONST.IOU.REPORT_ACTION_TYPE.DELETE:
            iouMessage = `deleted the ${amount} request${comment && ` for ${comment}`}`;
            break;
        case CONST.IOU.REPORT_ACTION_TYPE.PAY:
            iouMessage = isSettlingUp ? `paid ${amount}${paymentMethodMessage}` : `sent ${amount}${comment && ` for ${comment}`}${paymentMethodMessage}`;
            break;
        default:
            break;
    }

    return [
        {
            html: lodashEscape(iouMessage),
            text: iouMessage ?? '',
            isEdited: false,
            type: CONST.REPORT.MESSAGE.TYPE.COMMENT,
        },
    ];
}

/**
 * Builds an optimistic IOU reportAction object
 *
 * @param type - IOUReportAction type. Can be oneOf(create, delete, pay, split).
 * @param amount - IOU amount in cents.
 * @param currency
 * @param comment - User comment for the IOU.
 * @param participants - An array with participants details.
 * @param [transactionID] - Not required if the IOUReportAction type is 'pay'
 * @param [paymentType] - Only required if the IOUReportAction type is 'pay'. Can be oneOf(elsewhere, Expensify).
 * @param [iouReportID] - Only required if the IOUReportActions type is oneOf(decline, cancel, pay). Generates a randomID as default.
 * @param [isSettlingUp] - Whether we are settling up an IOU.
 * @param [isSendMoneyFlow] - Whether this is send money flow
 * @param [receipt]
 * @param [isOwnPolicyExpenseChat] - Whether this is an expense report create from the current user's policy expense chat
 */

function buildOptimisticIOUReportAction(
    type: ValueOf<typeof CONST.IOU.REPORT_ACTION_TYPE>,
    amount: number,
    currency: string,
    comment: string,
    participants: Participant[],
    transactionID: string,
    paymentType: DeepValueOf<typeof CONST.IOU.PAYMENT_TYPE>,
    iouReportID = '',
    isSettlingUp = false,
    isSendMoneyFlow = false,
    receipt: Receipt = {},
    isOwnPolicyExpenseChat = false,
    created = DateUtils.getDBTime(),
): OptimisticIOUReportAction {
    const IOUReportID = iouReportID || generateReportID();

    const originalMessage: IOUMessage = {
        amount,
        comment,
        currency,
        IOUTransactionID: transactionID,
        IOUReportID,
        type,
    };

    if (type === CONST.IOU.REPORT_ACTION_TYPE.PAY) {
        // In send money flow, we store amount, comment, currency in IOUDetails when type = pay
        if (isSendMoneyFlow) {
            const keys = ['amount', 'comment', 'currency'] as const;
            keys.forEach((key) => {
                delete originalMessage[key];
            });
            originalMessage.IOUDetails = {amount, comment, currency};
            originalMessage.paymentType = paymentType;
        } else {
            // In case of pay money request action, we dont store the comment
            // and there is no single transctionID to link the action to.
            delete originalMessage.IOUTransactionID;
            delete originalMessage.comment;
            originalMessage.paymentType = paymentType;
        }
    }

    // IOUs of type split only exist in group DMs and those don't have an iouReport so we need to delete the IOUReportID key
    if (type === CONST.IOU.REPORT_ACTION_TYPE.SPLIT) {
        delete originalMessage.IOUReportID;
        // Split bill made from a policy expense chat only have the payee's accountID as the participant because the payer could be any policy admin
        if (isOwnPolicyExpenseChat) {
            originalMessage.participantAccountIDs = currentUserAccountID ? [currentUserAccountID] : [];
        } else {
            originalMessage.participantAccountIDs = currentUserAccountID
                ? [currentUserAccountID, ...participants.map((participant) => participant.accountID)]
                : participants.map((participant) => participant.accountID);
        }
    }

    return {
        actionName: CONST.REPORT.ACTIONS.TYPE.IOU,
        actorAccountID: currentUserAccountID,
        automatic: false,
        avatar: currentUserPersonalDetails?.avatar ?? UserUtils.getDefaultAvatarURL(currentUserAccountID),
        isAttachment: false,
        originalMessage,
        message: getIOUReportActionMessage(iouReportID, type, amount, comment, currency, paymentType, isSettlingUp),
        person: [
            {
                style: 'strong',
                text: currentUserPersonalDetails?.displayName ?? currentUserEmail,
                type: 'TEXT',
            },
        ],
        reportActionID: NumberUtils.rand64(),
        shouldShow: true,
        created,
        pendingAction: CONST.RED_BRICK_ROAD_PENDING_ACTION.ADD,
        whisperedToAccountIDs: [CONST.IOU.RECEIPT_STATE.SCANREADY, CONST.IOU.RECEIPT_STATE.SCANNING].some((value) => value === receipt?.state) ? [currentUserAccountID ?? -1] : [],
    };
}

/**
 * Builds an optimistic APPROVED report action with a randomly generated reportActionID.
 */
function buildOptimisticApprovedReportAction(amount: number, currency: string, expenseReportID: string): OptimisticApprovedReportAction {
    const originalMessage = {
        amount,
        currency,
        expenseReportID,
    };

    return {
        actionName: CONST.REPORT.ACTIONS.TYPE.APPROVED,
        actorAccountID: currentUserAccountID,
        automatic: false,
        avatar: currentUserPersonalDetails?.avatar ?? UserUtils.getDefaultAvatarURL(currentUserAccountID),
        isAttachment: false,
        originalMessage,
        message: getIOUReportActionMessage(expenseReportID, CONST.REPORT.ACTIONS.TYPE.APPROVED, Math.abs(amount), '', currency),
        person: [
            {
                style: 'strong',
                text: currentUserPersonalDetails?.displayName ?? currentUserEmail,
                type: 'TEXT',
            },
        ],
        reportActionID: NumberUtils.rand64(),
        shouldShow: true,
        created: DateUtils.getDBTime(),
        pendingAction: CONST.RED_BRICK_ROAD_PENDING_ACTION.ADD,
    };
}

/**
 * Builds an optimistic MOVED report action with a randomly generated reportActionID.
 * This action is used when we move reports across workspaces.
 */
function buildOptimisticMovedReportAction(fromPolicyID: string, toPolicyID: string, newParentReportID: string, movedReportID: string, policyName: string): ReportAction {
    const originalMessage = {
        fromPolicyID,
        toPolicyID,
        newParentReportID,
        movedReportID,
    };

    const movedActionMessage = [
        {
            html: `moved the report to the <a href='${CONST.NEW_EXPENSIFY_URL}r/${newParentReportID}' target='_blank' rel='noreferrer noopener'>${policyName}</a> workspace`,
            text: `moved the report to the ${policyName} workspace`,
            type: CONST.REPORT.MESSAGE.TYPE.COMMENT,
        },
    ];

    return {
        actionName: CONST.REPORT.ACTIONS.TYPE.MOVED,
        actorAccountID: currentUserAccountID,
        automatic: false,
        avatar: currentUserPersonalDetails?.avatar ?? UserUtils.getDefaultAvatarURL(currentUserAccountID),
        isAttachment: false,
        originalMessage,
        message: movedActionMessage,
        person: [
            {
                style: 'strong',
                text: currentUserPersonalDetails?.displayName ?? currentUserEmail,
                type: 'TEXT',
            },
        ],
        reportActionID: NumberUtils.rand64(),
        shouldShow: true,
        created: DateUtils.getDBTime(),
        pendingAction: CONST.RED_BRICK_ROAD_PENDING_ACTION.ADD,
    };
}

/**
 * Builds an optimistic SUBMITTED report action with a randomly generated reportActionID.
 *
 */
function buildOptimisticSubmittedReportAction(amount: number, currency: string, expenseReportID: string): OptimisticSubmittedReportAction {
    const originalMessage = {
        amount,
        currency,
        expenseReportID,
    };

    return {
        actionName: CONST.REPORT.ACTIONS.TYPE.SUBMITTED,
        actorAccountID: currentUserAccountID,
        automatic: false,
        avatar: currentUserPersonalDetails?.avatar ?? UserUtils.getDefaultAvatar(currentUserAccountID),
        isAttachment: false,
        originalMessage,
        message: getIOUReportActionMessage(expenseReportID, CONST.REPORT.ACTIONS.TYPE.SUBMITTED, Math.abs(amount), '', currency),
        person: [
            {
                style: 'strong',
                text: currentUserPersonalDetails?.displayName ?? currentUserEmail,
                type: 'TEXT',
            },
        ],
        reportActionID: NumberUtils.rand64(),
        shouldShow: true,
        created: DateUtils.getDBTime(),
        pendingAction: CONST.RED_BRICK_ROAD_PENDING_ACTION.ADD,
    };
}

/**
 * Builds an optimistic report preview action with a randomly generated reportActionID.
 *
 * @param chatReport
 * @param iouReport
 * @param [comment] - User comment for the IOU.
 * @param [transaction] - optimistic first transaction of preview
 */
function buildOptimisticReportPreview(
    chatReport: OnyxEntry<Report>,
    iouReport: OnyxEntry<Report>,
    comment = '',
    transaction: OnyxEntry<Transaction> = null,
    childReportID?: string,
): OptimisticReportPreview {
    const hasReceipt = TransactionUtils.hasReceipt(transaction);
    const isReceiptBeingScanned = hasReceipt && TransactionUtils.isReceiptBeingScanned(transaction);
    const message = getReportPreviewMessage(iouReport);
    const created = DateUtils.getDBTime();
    return {
        reportActionID: NumberUtils.rand64(),
        reportID: chatReport?.reportID,
        actionName: CONST.REPORT.ACTIONS.TYPE.REPORTPREVIEW,
        pendingAction: CONST.RED_BRICK_ROAD_PENDING_ACTION.ADD,
        originalMessage: {
            linkedReportID: iouReport?.reportID,
        },
        message: [
            {
                html: message,
                text: message,
                isEdited: false,
                type: CONST.REPORT.MESSAGE.TYPE.COMMENT,
            },
        ],
        created,
        accountID: iouReport?.managerID ?? 0,
        // The preview is initially whispered if created with a receipt, so the actor is the current user as well
        actorAccountID: hasReceipt ? currentUserAccountID : iouReport?.managerID ?? 0,
        childReportID: childReportID ?? iouReport?.reportID,
        childMoneyRequestCount: 1,
        childLastMoneyRequestComment: comment,
        childRecentReceiptTransactionIDs: hasReceipt && !isEmptyObject(transaction) ? {[transaction?.transactionID ?? '']: created} : undefined,
        whisperedToAccountIDs: isReceiptBeingScanned ? [currentUserAccountID ?? -1] : [],
    };
}

/**
 * Builds an optimistic modified expense action with a randomly generated reportActionID.
 */
function buildOptimisticModifiedExpenseReportAction(
    transactionThread: OnyxEntry<Transaction>,
    oldTransaction: OnyxEntry<Transaction>,
    transactionChanges: ExpenseOriginalMessage,
    isFromExpenseReport: boolean,
): OptimisticModifiedExpenseReportAction {
    const originalMessage = getModifiedExpenseOriginalMessage(oldTransaction, transactionChanges, isFromExpenseReport);
    return {
        actionName: CONST.REPORT.ACTIONS.TYPE.MODIFIEDEXPENSE,
        actorAccountID: currentUserAccountID,
        automatic: false,
        avatar: currentUserPersonalDetails?.avatar ?? UserUtils.getDefaultAvatarURL(currentUserAccountID),
        created: DateUtils.getDBTime(),
        isAttachment: false,
        message: [
            {
                // Currently we are composing the message from the originalMessage and message is only used in OldDot and not in the App
                text: 'You',
                style: 'strong',
                type: CONST.REPORT.MESSAGE.TYPE.TEXT,
            },
        ],
        originalMessage,
        person: [
            {
                style: 'strong',
                text: currentUserPersonalDetails?.displayName ?? String(currentUserAccountID),
                type: 'TEXT',
            },
        ],
        pendingAction: CONST.RED_BRICK_ROAD_PENDING_ACTION.ADD,
        reportActionID: NumberUtils.rand64(),
        reportID: transactionThread?.reportID,
        shouldShow: true,
    };
}

/**
 * Updates a report preview action that exists for an IOU report.
 *
 * @param [comment] - User comment for the IOU.
 * @param [transaction] - optimistic newest transaction of a report preview
 *
 */
function updateReportPreview(
    iouReport: OnyxEntry<Report>,
    reportPreviewAction: OnyxEntry<ReportAction>,
    isPayRequest = false,
    comment = '',
    transaction: OnyxEntry<Transaction> = null,
): UpdateReportPreview {
    const hasReceipt = TransactionUtils.hasReceipt(transaction);
    const recentReceiptTransactions = reportPreviewAction?.childRecentReceiptTransactionIDs ?? {};
    const transactionsToKeep = TransactionUtils.getRecentTransactions(recentReceiptTransactions);
    const previousTransactionsArray = Object.entries(recentReceiptTransactions ?? {}).map(([key, value]) => (transactionsToKeep.includes(key) ? {[key]: value} : null));
    const previousTransactions: Record<string, string> = {};

    for (const obj of previousTransactionsArray) {
        for (const key in obj) {
            if (obj) {
                previousTransactions[key] = obj[key];
            }
        }
    }

    const message = getReportPreviewMessage(iouReport, reportPreviewAction);
    return {
        ...reportPreviewAction,
        created: DateUtils.getDBTime(),
        message: [
            {
                html: message,
                text: message,
                isEdited: false,
                type: CONST.REPORT.MESSAGE.TYPE.COMMENT,
            },
        ],
        childLastMoneyRequestComment: comment || reportPreviewAction?.childLastMoneyRequestComment,
        childMoneyRequestCount: (reportPreviewAction?.childMoneyRequestCount ?? 0) + (isPayRequest ? 0 : 1),
        childRecentReceiptTransactionIDs: hasReceipt
            ? {
                  ...(transaction && {[transaction.transactionID]: transaction?.created}),
                  ...previousTransactions,
              }
            : recentReceiptTransactions,
        // As soon as we add a transaction without a receipt to the report, it will have ready money requests,
        // so we remove the whisper
        whisperedToAccountIDs: hasReceipt ? reportPreviewAction?.whisperedToAccountIDs : [],
    };
}

function buildOptimisticTaskReportAction(taskReportID: string, actionName: OriginalMessageActionName, message = ''): OptimisticTaskReportAction {
    const originalMessage = {
        taskReportID,
        type: actionName,
        text: message,
    };
    return {
        actionName,
        actorAccountID: currentUserAccountID,
        automatic: false,
        avatar: currentUserPersonalDetails?.avatar ?? UserUtils.getDefaultAvatarURL(currentUserAccountID),
        isAttachment: false,
        originalMessage,
        message: [
            {
                text: message,
                taskReportID,
                type: CONST.REPORT.MESSAGE.TYPE.TEXT,
            },
        ],
        person: [
            {
                style: 'strong',
                text: currentUserPersonalDetails?.displayName ?? String(currentUserAccountID),
                type: 'TEXT',
            },
        ],
        reportActionID: NumberUtils.rand64(),
        shouldShow: true,
        created: DateUtils.getDBTime(),
        isFirstItem: false,
        pendingAction: CONST.RED_BRICK_ROAD_PENDING_ACTION.ADD,
    };
}

/**
 * Builds an optimistic chat report with a randomly generated reportID and as much information as we currently have
 */
function buildOptimisticChatReport(
    participantList: number[],
    reportName: string = CONST.REPORT.DEFAULT_REPORT_NAME,
    chatType: ValueOf<typeof CONST.REPORT.CHAT_TYPE> | undefined = undefined,
    policyID: string = CONST.POLICY.OWNER_EMAIL_FAKE,
    ownerAccountID: number = CONST.REPORT.OWNER_ACCOUNT_ID_FAKE,
    isOwnPolicyExpenseChat = false,
    oldPolicyName = '',
    visibility: ValueOf<typeof CONST.REPORT.VISIBILITY> | undefined = undefined,
    writeCapability: ValueOf<typeof CONST.REPORT.WRITE_CAPABILITIES> | undefined = undefined,
    notificationPreference: NotificationPreference = CONST.REPORT.NOTIFICATION_PREFERENCE.ALWAYS,
    parentReportActionID = '',
    parentReportID = '',
    description = '',
): OptimisticChatReport {
    const currentTime = DateUtils.getDBTime();
    const isNewlyCreatedWorkspaceChat = chatType === CONST.REPORT.CHAT_TYPE.POLICY_EXPENSE_CHAT && isOwnPolicyExpenseChat;
    return {
        type: CONST.REPORT.TYPE.CHAT,
        chatType,
        isOwnPolicyExpenseChat,
        isPinned: reportName === CONST.REPORT.WORKSPACE_CHAT_ROOMS.ADMINS || isNewlyCreatedWorkspaceChat,
        lastActorAccountID: 0,
        lastMessageTranslationKey: '',
        lastMessageHtml: '',
        lastMessageText: undefined,
        lastReadTime: currentTime,
        lastVisibleActionCreated: currentTime,
        notificationPreference,
        oldPolicyName,
        ownerAccountID: ownerAccountID || CONST.REPORT.OWNER_ACCOUNT_ID_FAKE,
        parentReportActionID,
        parentReportID,
        // When creating a report the participantsAccountIDs and visibleChatMemberAccountIDs are the same
        participantAccountIDs: participantList,
        visibleChatMemberAccountIDs: participantList,
        policyID,
        reportID: generateReportID(),
        reportName,
        stateNum: 0,
        statusNum: 0,
        visibility,
        description,
        writeCapability,
    };
}

/**
 * Returns the necessary reportAction onyx data to indicate that the chat has been created optimistically
 * @param [created] - Action created time
 */
function buildOptimisticCreatedReportAction(emailCreatingAction: string, created = DateUtils.getDBTime()): OptimisticCreatedReportAction {
    return {
        reportActionID: NumberUtils.rand64(),
        actionName: CONST.REPORT.ACTIONS.TYPE.CREATED,
        pendingAction: CONST.RED_BRICK_ROAD_PENDING_ACTION.ADD,
        actorAccountID: currentUserAccountID,
        message: [
            {
                type: CONST.REPORT.MESSAGE.TYPE.TEXT,
                style: 'strong',
                text: emailCreatingAction,
            },
            {
                type: CONST.REPORT.MESSAGE.TYPE.TEXT,
                style: 'normal',
                text: ' created this report',
            },
        ],
        person: [
            {
                type: CONST.REPORT.MESSAGE.TYPE.TEXT,
                style: 'strong',
                text: allPersonalDetails?.[currentUserAccountID ?? '']?.displayName ?? currentUserEmail,
            },
        ],
        automatic: false,
        avatar: allPersonalDetails?.[currentUserAccountID ?? '']?.avatar ?? UserUtils.getDefaultAvatarURL(currentUserAccountID),
        created,
        shouldShow: true,
    };
}

/**
 * Returns the necessary reportAction onyx data to indicate that a task report has been edited
 */
function buildOptimisticEditedTaskReportAction(emailEditingTask: string): OptimisticEditedTaskReportAction {
    return {
        reportActionID: NumberUtils.rand64(),
        actionName: CONST.REPORT.ACTIONS.TYPE.TASKEDITED,
        pendingAction: CONST.RED_BRICK_ROAD_PENDING_ACTION.ADD,
        actorAccountID: currentUserAccountID,
        message: [
            {
                type: CONST.REPORT.MESSAGE.TYPE.TEXT,
                style: 'strong',
                text: emailEditingTask,
            },
            {
                type: CONST.REPORT.MESSAGE.TYPE.TEXT,
                style: 'normal',
                text: ' edited this task',
            },
        ],
        person: [
            {
                type: CONST.REPORT.MESSAGE.TYPE.TEXT,
                style: 'strong',
                text: allPersonalDetails?.[currentUserAccountID ?? '']?.displayName ?? currentUserEmail,
            },
        ],
        automatic: false,
        avatar: allPersonalDetails?.[currentUserAccountID ?? '']?.avatar ?? UserUtils.getDefaultAvatarURL(currentUserAccountID),
        created: DateUtils.getDBTime(),
        shouldShow: false,
    };
}

/**
 * Returns the necessary reportAction onyx data to indicate that a chat has been archived
 *
 * @param reason - A reason why the chat has been archived
 */
function buildOptimisticClosedReportAction(emailClosingReport: string, policyName: string, reason: string = CONST.REPORT.ARCHIVE_REASON.DEFAULT): OptimisticClosedReportAction {
    return {
        actionName: CONST.REPORT.ACTIONS.TYPE.CLOSED,
        actorAccountID: currentUserAccountID,
        automatic: false,
        avatar: allPersonalDetails?.[currentUserAccountID ?? '']?.avatar ?? UserUtils.getDefaultAvatarURL(currentUserAccountID),
        created: DateUtils.getDBTime(),
        message: [
            {
                type: CONST.REPORT.MESSAGE.TYPE.TEXT,
                style: 'strong',
                text: emailClosingReport,
            },
            {
                type: CONST.REPORT.MESSAGE.TYPE.TEXT,
                style: 'normal',
                text: ' closed this report',
            },
        ],
        originalMessage: {
            policyName,
            reason,
        },
        pendingAction: CONST.RED_BRICK_ROAD_PENDING_ACTION.ADD,
        person: [
            {
                type: CONST.REPORT.MESSAGE.TYPE.TEXT,
                style: 'strong',
                text: allPersonalDetails?.[currentUserAccountID ?? '']?.displayName ?? currentUserEmail,
            },
        ],
        reportActionID: NumberUtils.rand64(),
        shouldShow: true,
    };
}

function buildOptimisticWorkspaceChats(policyID: string, policyName: string): OptimisticWorkspaceChats {
    const announceChatData = buildOptimisticChatReport(
        currentUserAccountID ? [currentUserAccountID] : [],
        CONST.REPORT.WORKSPACE_CHAT_ROOMS.ANNOUNCE,
        CONST.REPORT.CHAT_TYPE.POLICY_ANNOUNCE,
        policyID,
        CONST.POLICY.OWNER_ACCOUNT_ID_FAKE,
        false,
        policyName,
        undefined,
        undefined,

        // #announce contains all policy members so notifying always should be opt-in only.
        CONST.REPORT.NOTIFICATION_PREFERENCE.DAILY,
    );
    const announceChatReportID = announceChatData.reportID;
    const announceCreatedAction = buildOptimisticCreatedReportAction(CONST.POLICY.OWNER_EMAIL_FAKE);
    const announceReportActionData = {
        [announceCreatedAction.reportActionID]: announceCreatedAction,
    };

    const adminsChatData = buildOptimisticChatReport(
        [currentUserAccountID ?? -1],
        CONST.REPORT.WORKSPACE_CHAT_ROOMS.ADMINS,
        CONST.REPORT.CHAT_TYPE.POLICY_ADMINS,
        policyID,
        CONST.POLICY.OWNER_ACCOUNT_ID_FAKE,
        false,
        policyName,
    );
    const adminsChatReportID = adminsChatData.reportID;
    const adminsCreatedAction = buildOptimisticCreatedReportAction(CONST.POLICY.OWNER_EMAIL_FAKE);
    const adminsReportActionData = {
        [adminsCreatedAction.reportActionID]: adminsCreatedAction,
    };

    const expenseChatData = buildOptimisticChatReport([currentUserAccountID ?? -1], '', CONST.REPORT.CHAT_TYPE.POLICY_EXPENSE_CHAT, policyID, currentUserAccountID, true, policyName);
    const expenseChatReportID = expenseChatData.reportID;
    const expenseReportCreatedAction = buildOptimisticCreatedReportAction(currentUserEmail ?? '');
    const expenseReportActionData = {
        [expenseReportCreatedAction.reportActionID]: expenseReportCreatedAction,
    };

    return {
        announceChatReportID,
        announceChatData,
        announceReportActionData,
        announceCreatedReportActionID: announceCreatedAction.reportActionID,
        adminsChatReportID,
        adminsChatData,
        adminsReportActionData,
        adminsCreatedReportActionID: adminsCreatedAction.reportActionID,
        expenseChatReportID,
        expenseChatData,
        expenseReportActionData,
        expenseCreatedReportActionID: expenseReportCreatedAction.reportActionID,
    };
}

/**
 * Builds an optimistic Task Report with a randomly generated reportID
 *
 * @param ownerAccountID - Account ID of the person generating the Task.
 * @param assigneeAccountID - AccountID of the other person participating in the Task.
 * @param parentReportID - Report ID of the chat where the Task is.
 * @param title - Task title.
 * @param description - Task description.
 * @param policyID - PolicyID of the parent report
 */

function buildOptimisticTaskReport(
    ownerAccountID: number,
    assigneeAccountID = 0,
    parentReportID?: string,
    title?: string,
    description?: string,
    policyID: string = CONST.POLICY.OWNER_EMAIL_FAKE,
): OptimisticTaskReport {
    // When creating a report the participantsAccountIDs and visibleChatMemberAccountIDs are the same
    const participantsAccountIDs = assigneeAccountID && assigneeAccountID !== ownerAccountID ? [assigneeAccountID] : [];

    return {
        reportID: generateReportID(),
        reportName: title,
        description,
        ownerAccountID,
        participantAccountIDs: participantsAccountIDs,
        visibleChatMemberAccountIDs: participantsAccountIDs,
        managerID: assigneeAccountID,
        type: CONST.REPORT.TYPE.TASK,
        parentReportID,
        policyID,
        stateNum: CONST.REPORT.STATE_NUM.OPEN,
        statusNum: CONST.REPORT.STATUS_NUM.OPEN,
        notificationPreference: CONST.REPORT.NOTIFICATION_PREFERENCE.ALWAYS,
        lastVisibleActionCreated: DateUtils.getDBTime(),
    };
}

/**
 * A helper method to create transaction thread
 *
 * @param reportAction - the parent IOU report action from which to create the thread
 *
 * @param moneyRequestReportID - the reportID which the report action belong to
 */
function buildTransactionThread(reportAction: OnyxEntry<ReportAction>, moneyRequestReportID: string): OptimisticChatReport {
    const participantAccountIDs = [...new Set([currentUserAccountID, Number(reportAction?.actorAccountID)])].filter(Boolean) as number[];
    return buildOptimisticChatReport(
        participantAccountIDs,
        getTransactionReportName(reportAction),
        undefined,
        getReport(moneyRequestReportID)?.policyID ?? CONST.POLICY.OWNER_EMAIL_FAKE,
        CONST.POLICY.OWNER_ACCOUNT_ID_FAKE,
        false,
        '',
        undefined,
        undefined,
        CONST.REPORT.NOTIFICATION_PREFERENCE.HIDDEN,
        reportAction?.reportActionID,
        moneyRequestReportID,
    );
}

function isUnread(report: OnyxEntry<Report>): boolean {
    if (!report) {
        return false;
    }

    // lastVisibleActionCreated and lastReadTime are both datetime strings and can be compared directly
    const lastVisibleActionCreated = report.lastVisibleActionCreated ?? '';
    const lastReadTime = report.lastReadTime ?? '';
    return lastReadTime < lastVisibleActionCreated;
}

function isIOUOwnedByCurrentUser(report: OnyxEntry<Report>, allReportsDict: OnyxCollection<Report> = null): boolean {
    const allAvailableReports = allReportsDict ?? allReports;
    if (!report || !allAvailableReports) {
        return false;
    }

    let reportToLook = report;
    if (report.iouReportID) {
        const iouReport = allAvailableReports[`${ONYXKEYS.COLLECTION.REPORT}${report.iouReportID}`];
        if (iouReport) {
            reportToLook = iouReport;
        }
    }

    return reportToLook.ownerAccountID === currentUserAccountID;
}

/**
 * Assuming the passed in report is a default room, lets us know whether we can see it or not, based on permissions and
 * the various subsets of users we've allowed to use default rooms.
 */
function canSeeDefaultRoom(report: OnyxEntry<Report>, policies: OnyxCollection<Policy>, betas: OnyxEntry<Beta[]>): boolean {
    // Include archived rooms
    if (isArchivedRoom(report)) {
        return true;
    }

    // Include default rooms for free plan policies (domain rooms aren't included in here because they do not belong to a policy)
    if (getPolicyType(report, policies) === CONST.POLICY.TYPE.FREE) {
        return true;
    }

    // Include domain rooms with Partner Managers (Expensify accounts) in them for accounts that are on a domain with an Approved Accountant
    if (isDomainRoom(report) && doesDomainHaveApprovedAccountant && hasExpensifyEmails(report?.participantAccountIDs ?? [])) {
        return true;
    }

    // If the room has an assigned guide, it can be seen.
    if (hasExpensifyGuidesEmails(report?.participantAccountIDs ?? [])) {
        return true;
    }

    // Include any admins and announce rooms, since only non partner-managed domain rooms are on the beta now.
    if (isAdminRoom(report) || isAnnounceRoom(report)) {
        return true;
    }

    // For all other cases, just check that the user belongs to the default rooms beta
    return Permissions.canUseDefaultRooms(betas ?? []);
}

function canAccessReport(report: OnyxEntry<Report>, policies: OnyxCollection<Policy>, betas: OnyxEntry<Beta[]>): boolean {
    if (isThread(report) && ReportActionsUtils.isPendingRemove(ReportActionsUtils.getParentReportAction(report))) {
        return false;
    }

    // We hide default rooms (it's basically just domain rooms now) from people who aren't on the defaultRooms beta.
    if (isDefaultRoom(report) && !canSeeDefaultRoom(report, policies, betas)) {
        return false;
    }

    return true;
}
/**
 * Check if the report is the parent report of the currently viewed report or at least one child report has report action
 */
function shouldHideReport(report: OnyxEntry<Report>, currentReportId: string): boolean {
    const currentReport = getReport(currentReportId);
    const parentReport = getParentReport(!isEmptyObject(currentReport) ? currentReport : null);
    const reportActions = ReportActionsUtils.getAllReportActions(report?.reportID ?? '');
    const isChildReportHasComment = Object.values(reportActions ?? {})?.some((reportAction) => (reportAction?.childVisibleActionCount ?? 0) > 0);
    return parentReport?.reportID !== report?.reportID && !isChildReportHasComment;
}

/**
 * Checks to see if a report's parentAction is a money request that contains a violation
 */
function doesTransactionThreadHaveViolations(report: Report, transactionViolations: OnyxCollection<TransactionViolation[]>, parentReportAction: ReportAction): boolean {
    if (parentReportAction.actionName !== CONST.REPORT.ACTIONS.TYPE.IOU) {
        return false;
    }
    const {IOUTransactionID, IOUReportID} = parentReportAction.originalMessage ?? {};
    if (!IOUTransactionID || !IOUReportID) {
        return false;
    }
    if (!isCurrentUserSubmitter(IOUReportID)) {
        return false;
    }
    if (report.stateNum !== CONST.REPORT.STATE_NUM.OPEN && report.stateNum !== CONST.REPORT.STATE_NUM.SUBMITTED) {
        return false;
    }
    return TransactionUtils.hasViolation(IOUTransactionID, transactionViolations);
}

/**
 * Checks to see if a report contains a violation
 */
function hasViolations(reportID: string, transactionViolations: OnyxCollection<TransactionViolation[]>): boolean {
    const transactions = TransactionUtils.getAllReportTransactions(reportID);
    return transactions.some((transaction) => TransactionUtils.hasViolation(transaction.transactionID, transactionViolations));
}

/**
 * Takes several pieces of data from Onyx and evaluates if a report should be shown in the option list (either when searching
 * for reports or the reports shown in the LHN).
 *
 * This logic is very specific and the order of the logic is very important. It should fail quickly in most cases and also
 * filter out the majority of reports before filtering out very specific minority of reports.
 */
function shouldReportBeInOptionList({
    report,
    currentReportId,
    isInGSDMode,
    betas,
    policies,
    excludeEmptyChats,
    doesReportHaveViolations,
}: {
    report: OnyxEntry<Report>;
    currentReportId: string;
    isInGSDMode: boolean;
    betas: Beta[];
    policies: OnyxCollection<Policy>;
    excludeEmptyChats: boolean;
    doesReportHaveViolations: boolean;
}) {
    const isInDefaultMode = !isInGSDMode;
    // Exclude reports that have no data because there wouldn't be anything to show in the option item.
    // This can happen if data is currently loading from the server or a report is in various stages of being created.
    // This can also happen for anyone accessing a public room or archived room for which they don't have access to the underlying policy.
    if (
        !report?.reportID ||
        !report?.type ||
        report?.reportName === undefined ||
        // eslint-disable-next-line @typescript-eslint/prefer-nullish-coalescing
        report?.isHidden ||
        // eslint-disable-next-line @typescript-eslint/prefer-nullish-coalescing
        report?.participantAccountIDs?.includes(CONST.ACCOUNT_ID.NOTIFICATIONS) ||
        (report?.participantAccountIDs?.length === 0 &&
            !isChatThread(report) &&
            !isPublicRoom(report) &&
            !isUserCreatedPolicyRoom(report) &&
            !isArchivedRoom(report) &&
            !isMoneyRequestReport(report) &&
            !isTaskReport(report))
    ) {
        return false;
    }
    if (!canAccessReport(report, policies, betas)) {
        return false;
    }

    // Include the currently viewed report. If we excluded the currently viewed report, then there
    // would be no way to highlight it in the options list and it would be confusing to users because they lose
    // a sense of context.
    if (report.reportID === currentReportId) {
        return true;
    }

    // Include reports that are relevant to the user in any view mode. Criteria include having a draft or having a GBR showing.
    // eslint-disable-next-line @typescript-eslint/prefer-nullish-coalescing
    if (report.hasDraft || requiresAttentionFromCurrentUser(report)) {
        return true;
    }
    const lastVisibleMessage = ReportActionsUtils.getLastVisibleMessage(report.reportID);
    const isEmptyChat = !report.lastMessageText && !report.lastMessageTranslationKey && !lastVisibleMessage.lastMessageText && !lastVisibleMessage.lastMessageTranslationKey;
    const canHideReport = shouldHideReport(report, currentReportId);

    // Include reports if they are pinned
    if (report.isPinned) {
        return true;
    }

    // Hide only chat threads that haven't been commented on (other threads are actionable)
    if (isChatThread(report) && canHideReport && isEmptyChat) {
        return false;
    }

    // Include reports that have errors from trying to add a workspace
    // If we excluded it, then the red-brock-road pattern wouldn't work for the user to resolve the error
    if (report.errorFields?.addWorkspaceRoom) {
        return true;
    }

    // Always show IOU reports with violations
    if (isExpenseRequest(report) && doesReportHaveViolations) {
        return true;
    }

    // All unread chats (even archived ones) in GSD mode will be shown. This is because GSD mode is specifically for focusing the user on the most relevant chats, primarily, the unread ones
    if (isInGSDMode) {
        return isUnread(report);
    }

    // Archived reports should always be shown when in default (most recent) mode. This is because you should still be able to access and search for the chats to find them.
    if (isInDefaultMode && isArchivedRoom(report)) {
        return true;
    }

    // Hide chats between two users that haven't been commented on from the LNH
    if (excludeEmptyChats && isEmptyChat && isChatReport(report) && !isChatRoom(report) && !isPolicyExpenseChat(report) && canHideReport) {
        return false;
    }

    return true;
}

/**
 * Attempts to find a report in onyx with the provided list of participants. Does not include threads, task, money request, room, and policy expense chat.
 */
function getChatByParticipants(newParticipantList: number[]): OnyxEntry<Report> {
    const sortedNewParticipantList = newParticipantList.sort();
    return (
        Object.values(allReports ?? {}).find((report) => {
            // If the report has been deleted, or there are no participants (like an empty #admins room) then skip it
            if (
                !report ||
                report.participantAccountIDs?.length === 0 ||
                isChatThread(report) ||
                isTaskReport(report) ||
                isMoneyRequestReport(report) ||
                isChatRoom(report) ||
                isPolicyExpenseChat(report)
            ) {
                return false;
            }

            // Only return the chat if it has all the participants
            return lodashIsEqual(sortedNewParticipantList, report.participantAccountIDs?.sort());
        }) ?? null
    );
}

/**
 * Attempts to find a report in onyx with the provided list of participants in given policy
 */
function getChatByParticipantsAndPolicy(newParticipantList: number[], policyID: string): OnyxEntry<Report> {
    newParticipantList.sort();
    return (
        Object.values(allReports ?? {}).find((report) => {
            // If the report has been deleted, or there are no participants (like an empty #admins room) then skip it
            if (!report?.participantAccountIDs) {
                return false;
            }
            const sortedParticipanctsAccountIDs = report.participantAccountIDs?.sort();
            // Only return the room if it has all the participants and is not a policy room
            return report.policyID === policyID && lodashIsEqual(newParticipantList, sortedParticipanctsAccountIDs);
        }) ?? null
    );
}

function getAllPolicyReports(policyID: string): Array<OnyxEntry<Report>> {
    return Object.values(allReports ?? {}).filter((report) => report?.policyID === policyID);
}

/**
 * Returns true if Chronos is one of the chat participants (1:1)
 */
function chatIncludesChronos(report: OnyxEntry<Report> | EmptyObject): boolean {
    return Boolean(report?.participantAccountIDs?.includes(CONST.ACCOUNT_ID.CHRONOS));
}

/**
 * Can only flag if:
 *
 * - It was written by someone else and isn't a whisper
 * - It's a welcome message whisper
 * - It's an ADDCOMMENT that is not an attachment
 */
function canFlagReportAction(reportAction: OnyxEntry<ReportAction>, reportID: string | undefined): boolean {
    const report = getReport(reportID);
    const isCurrentUserAction = reportAction?.actorAccountID === currentUserAccountID;
    const isOriginalMessageHaveHtml =
        reportAction?.actionName === CONST.REPORT.ACTIONS.TYPE.ADDCOMMENT ||
        reportAction?.actionName === CONST.REPORT.ACTIONS.TYPE.RENAMED ||
        reportAction?.actionName === CONST.REPORT.ACTIONS.TYPE.CHRONOSOOOLIST;
    if (ReportActionsUtils.isWhisperAction(reportAction)) {
        // Allow flagging welcome message whispers as they can be set by any room creator
        if (report?.description && !isCurrentUserAction && isOriginalMessageHaveHtml && reportAction?.originalMessage?.html === report.description) {
            return true;
        }

        // Disallow flagging the rest of whisper as they are sent by us
        return false;
    }

    return Boolean(
        !isCurrentUserAction &&
            reportAction?.actionName === CONST.REPORT.ACTIONS.TYPE.ADDCOMMENT &&
            !ReportActionsUtils.isDeletedAction(reportAction) &&
            !ReportActionsUtils.isCreatedTaskReportAction(reportAction) &&
            !isEmptyObject(report) &&
            report &&
            isAllowedToComment(report),
    );
}

/**
 * Whether flag comment page should show
 */
function shouldShowFlagComment(reportAction: OnyxEntry<ReportAction>, report: OnyxEntry<Report>): boolean {
    return (
        canFlagReportAction(reportAction, report?.reportID) &&
        !isArchivedRoom(report) &&
        !chatIncludesChronos(report) &&
        !isConciergeChatReport(report) &&
        reportAction?.actorAccountID !== CONST.ACCOUNT_ID.CONCIERGE
    );
}

/**
 * @param sortedAndFilteredReportActions - reportActions for the report, sorted newest to oldest, and filtered for only those that should be visible
 */
function getNewMarkerReportActionID(report: OnyxEntry<Report>, sortedAndFilteredReportActions: ReportAction[]): string {
    if (!isUnread(report)) {
        return '';
    }

    const newMarkerIndex = lodashFindLastIndex(sortedAndFilteredReportActions, (reportAction) => (reportAction.created ?? '') > (report?.lastReadTime ?? ''));

    return 'reportActionID' in sortedAndFilteredReportActions[newMarkerIndex] ? sortedAndFilteredReportActions[newMarkerIndex].reportActionID : '';
}

/**
 * Performs the markdown conversion, and replaces code points > 127 with C escape sequences
 * Used for compatibility with the backend auth validator for AddComment, and to account for MD in comments
 * @returns The comment's total length as seen from the backend
 */
function getCommentLength(textComment: string): number {
    return getParsedComment(textComment)
        .replace(/[^ -~]/g, '\\u????')
        .trim().length;
}

function getRouteFromLink(url: string | null): string {
    if (!url) {
        return '';
    }

    // Get the reportID from URL
    let route = url;
    const localWebAndroidRegEx = /^(https:\/\/([0-9]{1,3})\.([0-9]{1,3})\.([0-9]{1,3})\.([0-9]{1,3}))/;
    linkingConfig.prefixes.forEach((prefix) => {
        if (route.startsWith(prefix)) {
            route = route.replace(prefix, '');
        } else if (localWebAndroidRegEx.test(route)) {
            route = route.replace(localWebAndroidRegEx, '');
        } else {
            return;
        }

        // Remove the port if it's a localhost URL
        if (/^:\d+/.test(route)) {
            route = route.replace(/:\d+/, '');
        }

        // Remove the leading slash if exists
        if (route.startsWith('/')) {
            route = route.replace('/', '');
        }
    });
    return route;
}

function parseReportRouteParams(route: string): ReportRouteParams {
    let parsingRoute = route;
    if (parsingRoute.at(0) === '/') {
        // remove the first slash
        parsingRoute = parsingRoute.slice(1);
    }

    if (!parsingRoute.startsWith(Url.addTrailingForwardSlash(ROUTES.REPORT))) {
        return {reportID: '', isSubReportPageRoute: false};
    }

    const pathSegments = parsingRoute.split('/');

    const reportIDSegment = pathSegments[1];

    // Check for "undefined" or any other unwanted string values
    if (!reportIDSegment || reportIDSegment === 'undefined') {
        return {reportID: '', isSubReportPageRoute: false};
    }

    return {
        reportID: reportIDSegment,
        isSubReportPageRoute: pathSegments.length > 2,
    };
}

function getReportIDFromLink(url: string | null): string {
    const route = getRouteFromLink(url);
    const {reportID, isSubReportPageRoute} = parseReportRouteParams(route);
    if (isSubReportPageRoute) {
        // We allow the Sub-Report deep link routes (settings, details, etc.) to be handled by their respective component pages
        return '';
    }
    return reportID;
}

/**
 * Get the report policyID given a reportID
 */
function getReportPolicyID(reportID?: string): string | undefined {
    return getReport(reportID)?.policyID;
}

/**
 * Check if the chat report is linked to an iou that is waiting for the current user to add a credit bank account.
 */
function hasIOUWaitingOnCurrentUserBankAccount(chatReport: OnyxEntry<Report>): boolean {
    if (chatReport?.iouReportID) {
        const iouReport = allReports?.[`${ONYXKEYS.COLLECTION.REPORT}${chatReport?.iouReportID}`];
        if (iouReport?.isWaitingOnBankAccount && iouReport?.ownerAccountID === currentUserAccountID) {
            return true;
        }
    }

    return false;
}

/**
 * Users can request money:
 * - in policy expense chats only if they are in a role of a member in the chat (in other words, if it's their policy expense chat)
 * - in an open or submitted expense report tied to a policy expense chat the user owns
 *     - employee can request money in submitted expense report only if the policy has Instant Submit settings turned on
 * - in an IOU report, which is not settled yet
 * - in a 1:1 DM chat
 */
function canRequestMoney(report: OnyxEntry<Report>, policy: OnyxEntry<Policy>, otherParticipants: number[]): boolean {
    // User cannot request money in chat thread or in task report or in chat room
    if (isChatThread(report) || isTaskReport(report) || isChatRoom(report)) {
        return false;
    }

    // Users can only request money in DMs if they are a 1:1 DM
    if (isDM(report)) {
        return otherParticipants.length === 1;
    }

    // Prevent requesting money if pending IOU report waiting for their bank account already exists
    if (hasIOUWaitingOnCurrentUserBankAccount(report)) {
        return false;
    }

    // In case of expense reports, we have to look at the parent workspace chat to get the isOwnPolicyExpenseChat property
    let isOwnPolicyExpenseChat = report?.isOwnPolicyExpenseChat ?? false;
    if (isExpenseReport(report) && getParentReport(report)) {
        isOwnPolicyExpenseChat = Boolean(getParentReport(report)?.isOwnPolicyExpenseChat);
    }

    // In case there are no other participants than the current user and it's not user's own policy expense chat, they can't request money from such report
    if (otherParticipants.length === 0 && !isOwnPolicyExpenseChat) {
        return false;
    }

    // User can request money in any IOU report, unless paid, but user can only request money in an expense report
    // which is tied to their workspace chat.
    if (isMoneyRequestReport(report)) {
        const isOwnExpenseReport = isExpenseReport(report) && isOwnPolicyExpenseChat;
        if (isOwnExpenseReport && PolicyUtils.isPaidGroupPolicy(policy)) {
            return isDraftExpenseReport(report);
        }

        return (isOwnExpenseReport || isIOUReport(report)) && !isReportApproved(report) && !isSettled(report?.reportID);
    }

    // In case of policy expense chat, users can only request money from their own policy expense chat
    return !isPolicyExpenseChat(report) || isOwnPolicyExpenseChat;
}

/**
 * Helper method to define what money request options we want to show for particular method.
 * There are 3 money request options: Request, Split and Send:
 * - Request option should show for:
 *     - DMs
 *     - own policy expense chats
 *     - open and processing expense reports tied to own policy expense chat
 *     - unsettled IOU reports
 * - Send option should show for:
 *     - DMs
 * - Split options should show for:
 *     - chat/ policy rooms with more than 1 participants
 *     - groups chats with 3 and more participants
 *     - corporate workspace chats
 *
 * None of the options should show in chat threads or if there is some special Expensify account
 * as a participant of the report.
 */
function getMoneyRequestOptions(report: OnyxEntry<Report>, policy: OnyxEntry<Policy>, reportParticipants: number[]): Array<ValueOf<typeof CONST.IOU.TYPE>> {
    // In any thread or task report, we do not allow any new money requests yet
    if (isChatThread(report) || isTaskReport(report)) {
        return [];
    }

    // We don't allow IOU actions if an Expensify account is a participant of the report, unless the policy that the report is on is owned by an Expensify account
    const doParticipantsIncludeExpensifyAccounts = lodashIntersection(reportParticipants, CONST.EXPENSIFY_ACCOUNT_IDS).length > 0;
    const isPolicyOwnedByExpensifyAccounts = report?.policyID ? CONST.EXPENSIFY_ACCOUNT_IDS.includes(getPolicy(report?.policyID ?? '')?.ownerAccountID ?? 0) : false;
    if (doParticipantsIncludeExpensifyAccounts && !isPolicyOwnedByExpensifyAccounts) {
        return [];
    }

    const otherParticipants = reportParticipants.filter((accountID) => currentUserPersonalDetails?.accountID !== accountID);
    const hasSingleOtherParticipantInReport = otherParticipants.length === 1;
    const hasMultipleOtherParticipants = otherParticipants.length > 1;
    let options: Array<ValueOf<typeof CONST.IOU.TYPE>> = [];

    // User created policy rooms and default rooms like #admins or #announce will always have the Split Bill option
    // unless there are no other participants at all (e.g. #admins room for a policy with only 1 admin)
    // DM chats will have the Split Bill option only when there are at least 2 other people in the chat.
    // Your own workspace chats will have the split bill option.
    if ((isChatRoom(report) && otherParticipants.length > 0) || (isDM(report) && hasMultipleOtherParticipants) || (isPolicyExpenseChat(report) && report?.isOwnPolicyExpenseChat)) {
        options = [CONST.IOU.TYPE.SPLIT];
    }

    if (canRequestMoney(report, policy, otherParticipants)) {
        options = [...options, CONST.IOU.TYPE.REQUEST];
    }

    // Send money option should be visible only in 1:1 DMs
    if (isDM(report) && hasSingleOtherParticipantInReport) {
        options = [...options, CONST.IOU.TYPE.SEND];
    }

    return options;
}

/**
 * Allows a user to leave a policy room according to the following conditions of the visibility or chatType rNVP:
 * `public` - Anyone can leave (because anybody can join)
 * `public_announce` - Only non-policy members can leave (it's auto-shared with policy members)
 * `policy_admins` - Nobody can leave (it's auto-shared with all policy admins)
 * `policy_announce` - Nobody can leave (it's auto-shared with all policy members)
 * `policyExpenseChat` - Nobody can leave (it's auto-shared with all policy members)
 * `policy` - Anyone can leave (though only policy members can join)
 * `domain` - Nobody can leave (it's auto-shared with domain members)
 * `dm` - Nobody can leave (it's auto-shared with users)
 * `private` - Anybody can leave (though you can only be invited to join)
 */
function canLeaveRoom(report: OnyxEntry<Report>, isPolicyMember: boolean): boolean {
    if (!report?.visibility) {
        if (
            report?.chatType === CONST.REPORT.CHAT_TYPE.POLICY_ADMINS ||
            report?.chatType === CONST.REPORT.CHAT_TYPE.POLICY_ANNOUNCE ||
            report?.chatType === CONST.REPORT.CHAT_TYPE.POLICY_EXPENSE_CHAT ||
            report?.chatType === CONST.REPORT.CHAT_TYPE.DOMAIN_ALL ||
            !report?.chatType
        ) {
            // DM chats don't have a chatType
            return false;
        }
    } else if (isPublicAnnounceRoom(report) && isPolicyMember) {
        return false;
    }
    return true;
}

function isCurrentUserTheOnlyParticipant(participantAccountIDs?: number[]): boolean {
    return Boolean(participantAccountIDs?.length === 1 && participantAccountIDs?.[0] === currentUserAccountID);
}

/**
 * Returns display names for those that can see the whisper.
 * However, it returns "you" if the current user is the only one who can see it besides the person that sent it.
 */
function getWhisperDisplayNames(participantAccountIDs?: number[]): string | undefined {
    const isWhisperOnlyVisibleToCurrentUser = isCurrentUserTheOnlyParticipant(participantAccountIDs);

    // When the current user is the only participant, the display name needs to be "you" because that's the only person reading it
    if (isWhisperOnlyVisibleToCurrentUser) {
        return Localize.translateLocal('common.youAfterPreposition');
    }

    return participantAccountIDs?.map((accountID) => getDisplayNameForParticipant(accountID, !isWhisperOnlyVisibleToCurrentUser)).join(', ');
}

/**
 * Show subscript on workspace chats / threads and expense requests
 */
function shouldReportShowSubscript(report: OnyxEntry<Report>): boolean {
    if (isArchivedRoom(report) && !isWorkspaceThread(report)) {
        return false;
    }

    if (isPolicyExpenseChat(report) && !isChatThread(report) && !isTaskReport(report) && !report?.isOwnPolicyExpenseChat) {
        return true;
    }

    if (isPolicyExpenseChat(report) && !isThread(report) && !isTaskReport(report)) {
        return true;
    }

    if (isExpenseRequest(report)) {
        return true;
    }

    if (isWorkspaceTaskReport(report)) {
        return true;
    }

    if (isWorkspaceThread(report)) {
        return true;
    }

    return false;
}

/**
 * Return true if reports data exists
 */
function isReportDataReady(): boolean {
    return !isEmptyObject(allReports) && Object.keys(allReports ?? {}).some((key) => allReports?.[key]?.reportID);
}

/**
 * Return true if reportID from path is valid
 */
function isValidReportIDFromPath(reportIDFromPath: string): boolean {
    return !['', 'null', '0'].includes(reportIDFromPath);
}

/**
 * Return the errors we have when creating a chat or a workspace room
 */
function getAddWorkspaceRoomOrChatReportErrors(report: OnyxEntry<Report>): Record<string, string> | null | undefined {
    // We are either adding a workspace room, or we're creating a chat, it isn't possible for both of these to have errors for the same report at the same time, so
    // simply looking up the first truthy value will get the relevant property if it's set.
    return report?.errorFields?.addWorkspaceRoom ?? report?.errorFields?.createChat;
}

/**
 * Return true if the Money Request report is marked for deletion.
 */
function isMoneyRequestReportPendingDeletion(report: OnyxEntry<Report>): boolean {
    if (!isMoneyRequestReport(report)) {
        return false;
    }

    const parentReportAction = ReportActionsUtils.getReportAction(report?.parentReportID ?? '', report?.parentReportActionID ?? '');
    return parentReportAction?.pendingAction === CONST.RED_BRICK_ROAD_PENDING_ACTION.DELETE;
}

function canUserPerformWriteAction(report: OnyxEntry<Report>) {
    const reportErrors = getAddWorkspaceRoomOrChatReportErrors(report);

    // If the Money Request report is marked for deletion, let us prevent any further write action.
    if (isMoneyRequestReportPendingDeletion(report)) {
        return false;
    }

    return !isArchivedRoom(report) && isEmptyObject(reportErrors) && report && isAllowedToComment(report) && !isAnonymousUser;
}

/**
 * Returns ID of the original report from which the given reportAction is first created.
 */
function getOriginalReportID(reportID: string, reportAction: OnyxEntry<ReportAction>): string | undefined {
    const currentReportAction = ReportActionsUtils.getReportAction(reportID, reportAction?.reportActionID ?? '');
    return isThreadFirstChat(reportAction, reportID) && Object.keys(currentReportAction ?? {}).length === 0
        ? allReports?.[`${ONYXKEYS.COLLECTION.REPORT}${reportID}`]?.parentReportID
        : reportID;
}

/**
 * Return the pendingAction and the errors we have when creating a chat or a workspace room offline
 */
function getReportOfflinePendingActionAndErrors(report: OnyxEntry<Report>): ReportOfflinePendingActionAndErrors {
    // We are either adding a workspace room, or we're creating a chat, it isn't possible for both of these to be pending, or to have errors for the same report at the same time, so
    // simply looking up the first truthy value for each case will get the relevant property if it's set.
    const addWorkspaceRoomOrChatPendingAction = report?.pendingFields?.addWorkspaceRoom ?? report?.pendingFields?.createChat;
    const addWorkspaceRoomOrChatErrors = getAddWorkspaceRoomOrChatReportErrors(report);
    return {addWorkspaceRoomOrChatPendingAction, addWorkspaceRoomOrChatErrors};
}

function getPolicyExpenseChatReportIDByOwner(policyOwner: string): string | null {
    const policyWithOwner = Object.values(allPolicies ?? {}).find((policy) => policy?.owner === policyOwner);
    if (!policyWithOwner) {
        return null;
    }

    const expenseChat = Object.values(allReports ?? {}).find((report) => isPolicyExpenseChat(report) && report?.policyID === policyWithOwner.id);
    if (!expenseChat) {
        return null;
    }
    return expenseChat.reportID;
}

/**
 * Check if the report can create the request with type is iouType
 */
function canCreateRequest(report: OnyxEntry<Report>, policy: OnyxEntry<Policy>, iouType: (typeof CONST.IOU.TYPE)[keyof typeof CONST.IOU.TYPE]): boolean {
    const participantAccountIDs = report?.participantAccountIDs ?? [];
    if (!canUserPerformWriteAction(report)) {
        return false;
    }
    return getMoneyRequestOptions(report, policy, participantAccountIDs).includes(iouType);
}

function getWorkspaceChats(policyID: string, accountIDs: number[]): Array<OnyxEntry<Report>> {
    return Object.values(allReports ?? {}).filter((report) => isPolicyExpenseChat(report) && (report?.policyID ?? '') === policyID && accountIDs.includes(report?.ownerAccountID ?? -1));
}

/**
 * @param policy - the workspace the report is on, null if the user isn't a member of the workspace
 */
function shouldDisableRename(report: OnyxEntry<Report>, policy: OnyxEntry<Policy>): boolean {
    if (isDefaultRoom(report) || isArchivedRoom(report) || isThread(report) || isMoneyRequestReport(report) || isPolicyExpenseChat(report)) {
        return true;
    }

    // if the linked workspace is null, that means the person isn't a member of the workspace the report is in
    // which means this has to be a public room we want to disable renaming for
    if (!policy) {
        return true;
    }

    // If there is a linked workspace, that means the user is a member of the workspace the report is in.
    // Still, we only want policy owners and admins to be able to modify the name.
    return !Object.keys(loginList ?? {}).includes(policy.owner) && policy.role !== CONST.POLICY.ROLE.ADMIN;
}

/**
 * @param policy - the workspace the report is on, null if the user isn't a member of the workspace
 */
function canEditWriteCapability(report: OnyxEntry<Report>, policy: OnyxEntry<Policy>): boolean {
    return PolicyUtils.isPolicyAdmin(policy) && !isAdminRoom(report) && !isArchivedRoom(report) && !isThread(report);
}

/**
 * Returns the onyx data needed for the task assignee chat
 */
function getTaskAssigneeChatOnyxData(
    accountID: number,
    assigneeAccountID: number,
    taskReportID: string,
    assigneeChatReportID: string,
    parentReportID: string,
    title: string,
    assigneeChatReport: OnyxEntry<Report>,
): OnyxDataTaskAssigneeChat {
    // Set if we need to add a comment to the assignee chat notifying them that they have been assigned a task
    let optimisticAssigneeAddComment: OptimisticReportAction | undefined;
    // Set if this is a new chat that needs to be created for the assignee
    let optimisticChatCreatedReportAction: OptimisticCreatedReportAction | undefined;
    const currentTime = DateUtils.getDBTime();
    const optimisticData: OnyxUpdate[] = [];
    const successData: OnyxUpdate[] = [];
    const failureData: OnyxUpdate[] = [];

    // You're able to assign a task to someone you haven't chatted with before - so we need to optimistically create the chat and the chat reportActions
    // Only add the assignee chat report to onyx if we haven't already set it optimistically
    if (assigneeChatReport?.isOptimisticReport && assigneeChatReport.pendingFields?.createChat !== CONST.RED_BRICK_ROAD_PENDING_ACTION.ADD) {
        optimisticChatCreatedReportAction = buildOptimisticCreatedReportAction(assigneeChatReportID);
        optimisticData.push(
            {
                onyxMethod: Onyx.METHOD.MERGE,
                key: `${ONYXKEYS.COLLECTION.REPORT}${assigneeChatReportID}`,
                value: {
                    pendingFields: {
                        createChat: CONST.RED_BRICK_ROAD_PENDING_ACTION.ADD,
                    },
                    isHidden: false,
                },
            },
            {
                onyxMethod: Onyx.METHOD.MERGE,
                key: `${ONYXKEYS.COLLECTION.REPORT_ACTIONS}${assigneeChatReportID}`,
                value: {[optimisticChatCreatedReportAction.reportActionID]: optimisticChatCreatedReportAction as Partial<ReportAction>},
            },
        );

        successData.push({
            onyxMethod: Onyx.METHOD.MERGE,
            key: `${ONYXKEYS.COLLECTION.REPORT}${assigneeChatReportID}`,
            value: {
                pendingFields: {
                    createChat: null,
                },
                isOptimisticReport: false,
            },
        });

        failureData.push(
            {
                onyxMethod: Onyx.METHOD.SET,
                key: `${ONYXKEYS.COLLECTION.REPORT}${assigneeChatReportID}`,
                value: null,
            },
            {
                onyxMethod: Onyx.METHOD.MERGE,
                key: `${ONYXKEYS.COLLECTION.REPORT_ACTIONS}${assigneeChatReportID}`,
                value: {[optimisticChatCreatedReportAction.reportActionID]: {pendingAction: null}},
            },
            // If we failed, we want to remove the optimistic personal details as it was likely due to an invalid login
            {
                onyxMethod: Onyx.METHOD.MERGE,
                key: ONYXKEYS.PERSONAL_DETAILS_LIST,
                value: {
                    [assigneeAccountID]: null,
                },
            },
        );
    }

    // If you're choosing to share the task in the same DM as the assignee then we don't need to create another reportAction indicating that you've been assigned
    if (assigneeChatReportID !== parentReportID) {
        // eslint-disable-next-line @typescript-eslint/prefer-nullish-coalescing
        const displayname = allPersonalDetails?.[assigneeAccountID]?.displayName || allPersonalDetails?.[assigneeAccountID]?.login || '';
        optimisticAssigneeAddComment = buildOptimisticTaskCommentReportAction(taskReportID, title, assigneeAccountID, `assigned to ${displayname}`, parentReportID);
        const lastAssigneeCommentText = formatReportLastMessageText(optimisticAssigneeAddComment.reportAction.message?.[0].text ?? '');
        const optimisticAssigneeReport = {
            lastVisibleActionCreated: currentTime,
            lastMessageText: lastAssigneeCommentText,
            lastActorAccountID: accountID,
            lastReadTime: currentTime,
        };

        optimisticData.push(
            {
                onyxMethod: Onyx.METHOD.MERGE,
                key: `${ONYXKEYS.COLLECTION.REPORT_ACTIONS}${assigneeChatReportID}`,
                value: {[optimisticAssigneeAddComment.reportAction.reportActionID ?? '']: optimisticAssigneeAddComment.reportAction as ReportAction},
            },
            {
                onyxMethod: Onyx.METHOD.MERGE,
                key: `${ONYXKEYS.COLLECTION.REPORT}${assigneeChatReportID}`,
                value: optimisticAssigneeReport,
            },
        );
        successData.push({
            onyxMethod: Onyx.METHOD.MERGE,
            key: `${ONYXKEYS.COLLECTION.REPORT_ACTIONS}${assigneeChatReportID}`,
            value: {[optimisticAssigneeAddComment.reportAction.reportActionID ?? '']: {isOptimisticAction: null}},
        });
        failureData.push({
            onyxMethod: Onyx.METHOD.MERGE,
            key: `${ONYXKEYS.COLLECTION.REPORT_ACTIONS}${assigneeChatReportID}`,
            value: {[optimisticAssigneeAddComment.reportAction.reportActionID ?? '']: {pendingAction: null}},
        });
    }

    return {
        optimisticData,
        successData,
        failureData,
        optimisticAssigneeAddComment,
        optimisticChatCreatedReportAction,
    };
}

/**
 * Returns an array of the participants Ids of a report
 *
 * @deprecated Use getVisibleMemberIDs instead
 */
function getParticipantsIDs(report: OnyxEntry<Report>): number[] {
    if (!report) {
        return [];
    }

    const participants = report.participantAccountIDs ?? [];

    // Build participants list for IOU/expense reports
    if (isMoneyRequestReport(report)) {
        const onlyTruthyValues = [report.managerID, report.ownerAccountID, ...participants].filter(Boolean) as number[];
        const onlyUnique = [...new Set([...onlyTruthyValues])];
        return onlyUnique;
    }
    return participants;
}

/**
 * Returns an array of the visible member accountIDs for a report*
 */
function getVisibleMemberIDs(report: OnyxEntry<Report>): number[] {
    if (!report) {
        return [];
    }

    const visibleChatMemberAccountIDs = report.visibleChatMemberAccountIDs ?? [];

    // Build participants list for IOU/expense reports
    if (isMoneyRequestReport(report)) {
        const onlyTruthyValues = [report.managerID, report.ownerAccountID, ...visibleChatMemberAccountIDs].filter(Boolean) as number[];
        const onlyUnique = [...new Set([...onlyTruthyValues])];
        return onlyUnique;
    }
    return visibleChatMemberAccountIDs;
}

/**
 * Return iou report action display message
 */
function getIOUReportActionDisplayMessage(reportAction: OnyxEntry<ReportAction>): string {
    if (reportAction?.actionName !== CONST.REPORT.ACTIONS.TYPE.IOU) {
        return '';
    }
    const originalMessage = reportAction.originalMessage;
    const {IOUReportID} = originalMessage;
    const iouReport = getReport(IOUReportID);
    let translationKey: TranslationPaths;
    if (originalMessage.type === CONST.IOU.REPORT_ACTION_TYPE.PAY) {
        // The `REPORT_ACTION_TYPE.PAY` action type is used for both fulfilling existing requests and sending money. To
        // differentiate between these two scenarios, we check if the `originalMessage` contains the `IOUDetails`
        // property. If it does, it indicates that this is a 'Send money' action.
        const {amount, currency} = originalMessage.IOUDetails ?? originalMessage;
        const formattedAmount = CurrencyUtils.convertToDisplayString(amount, currency) ?? '';
        const payerName = isExpenseReport(iouReport) ? getPolicyName(iouReport) : getDisplayNameForParticipant(iouReport?.managerID, true);

        switch (originalMessage.paymentType) {
            case CONST.IOU.PAYMENT_TYPE.ELSEWHERE:
                translationKey = 'iou.paidElsewhereWithAmount';
                break;
            case CONST.IOU.PAYMENT_TYPE.EXPENSIFY:
            case CONST.IOU.PAYMENT_TYPE.VBBA:
                translationKey = 'iou.paidWithExpensifyWithAmount';
                break;
            default:
                translationKey = 'iou.payerPaidAmount';
                break;
        }
        return Localize.translateLocal(translationKey, {amount: formattedAmount, payer: payerName ?? ''});
    }

    const transaction = TransactionUtils.getTransaction(originalMessage.IOUTransactionID ?? '');
    const transactionDetails = getTransactionDetails(!isEmptyObject(transaction) ? transaction : null);
    const formattedAmount = CurrencyUtils.convertToDisplayString(transactionDetails?.amount ?? 0, transactionDetails?.currency);
    const isRequestSettled = isSettled(originalMessage.IOUReportID);
    const isApproved = isReportApproved(iouReport);
    if (isRequestSettled) {
        return Localize.translateLocal('iou.payerSettled', {
            amount: formattedAmount,
        });
    }
    if (isApproved) {
        return Localize.translateLocal('iou.approvedAmount', {
            amount: formattedAmount,
        });
    }
    translationKey = ReportActionsUtils.isSplitBillAction(reportAction) ? 'iou.didSplitAmount' : 'iou.requestedAmount';
    return Localize.translateLocal(translationKey, {
        formattedAmount,
        comment: transactionDetails?.comment ?? '',
    });
}

/**
 * Checks if a report is a group chat.
 *
 * A report is a group chat if it meets the following conditions:
 * - Not a chat thread.
 * - Not a task report.
 * - Not a money request / IOU report.
 * - Not an archived room.
 * - Not a public / admin / announce chat room (chat type doesn't match any of the specified types).
 * - More than 2 participants.
 *
 */
function isGroupChat(report: OnyxEntry<Report>): boolean {
    return Boolean(
        report &&
            !isChatThread(report) &&
            !isTaskReport(report) &&
            !isMoneyRequestReport(report) &&
            !isArchivedRoom(report) &&
            !Object.values(CONST.REPORT.CHAT_TYPE).some((chatType) => chatType === getChatType(report)) &&
            (report.participantAccountIDs?.length ?? 0) > 2,
    );
}

function shouldUseFullTitleToDisplay(report: OnyxEntry<Report>): boolean {
    return isMoneyRequestReport(report) || isPolicyExpenseChat(report) || isChatRoom(report) || isChatThread(report) || isTaskReport(report);
}

function getRoom(type: ValueOf<typeof CONST.REPORT.CHAT_TYPE>, policyID: string): OnyxEntry<Report> | undefined {
    const room = Object.values(allReports ?? {}).find((report) => report?.policyID === policyID && report?.chatType === type && !isThread(report));
    return room;
}

/**
 *  We only want policy owners and admins to be able to modify the report description, but not in thread chat.
 */
function canEditReportDescription(report: OnyxEntry<Report>, policy: OnyxEntry<Policy>): boolean {
    return !isMoneyRequestReport(report) && !isArchivedRoom(report) && isChatRoom(report) && !isChatThread(report) && isEmpty(policy);
}
/**
 * Checks if report action has error when smart scanning
 */
function hasSmartscanError(reportActions: ReportAction[]) {
    return reportActions.some((action) => {
        if (!ReportActionsUtils.isSplitBillAction(action) && !ReportActionsUtils.isReportPreviewAction(action)) {
            return false;
        }
        const IOUReportID = ReportActionsUtils.getIOUReportIDFromReportActionPreview(action);
        const isReportPreviewError = ReportActionsUtils.isReportPreviewAction(action) && hasMissingSmartscanFields(IOUReportID) && !isSettled(IOUReportID);
        const transactionID = (action.originalMessage as IOUMessage).IOUTransactionID ?? '0';
        const transaction = allTransactions?.[`${ONYXKEYS.COLLECTION.TRANSACTION}${transactionID}`] ?? {};
        const isSplitBillError = ReportActionsUtils.isSplitBillAction(action) && TransactionUtils.hasMissingSmartscanFields(transaction as Transaction);

        return isReportPreviewError || isSplitBillError;
    });
}

function shouldAutoFocusOnKeyPress(event: KeyboardEvent): boolean {
    if (event.key.length > 1) {
        return false;
    }

    // If a key is pressed in combination with Meta, Control or Alt do not focus
    if (event.ctrlKey || event.metaKey) {
        return false;
    }

    if (event.code === 'Space') {
        return false;
    }

    return true;
}

/**
 * Navigates to the appropriate screen based on the presence of a private note for the current user.
 */
function navigateToPrivateNotes(report: Report, session: Session) {
    if (isEmpty(report) || isEmpty(session) || !session.accountID) {
        return;
    }
    const currentUserPrivateNote = report.privateNotes?.[session.accountID]?.note ?? '';
    if (isEmpty(currentUserPrivateNote)) {
        Navigation.navigate(ROUTES.PRIVATE_NOTES_EDIT.getRoute(report.reportID, session.accountID));
        return;
    }
    Navigation.navigate(ROUTES.PRIVATE_NOTES_LIST.getRoute(report.reportID));
}

/**
 * Given a report field and a report, get the title of the field.
 * This is specially useful when we have a report field of type formula.
 */
function getReportFieldTitle(report: OnyxEntry<Report>, reportField: PolicyReportField): string {
    const value = report?.reportFields?.[reportField.fieldID] ?? reportField.defaultValue;

    if (reportField.type !== 'formula') {
        return value;
    }

    return value.replaceAll(CONST.REGEX.REPORT_FIELD_TITLE, (match, property) => {
        if (report && property in report) {
            return report[property as keyof Report]?.toString() ?? match;
        }
        return match;
    });
}

/**
 * Checks if thread replies should be displayed
 */
function shouldDisplayThreadReplies(reportAction: OnyxEntry<ReportAction>, reportID: string): boolean {
    const hasReplies = (reportAction?.childVisibleActionCount ?? 0) > 0;
    return hasReplies && !!reportAction?.childCommenterCount && !isThreadFirstChat(reportAction, reportID);
}

/**
 * Disable reply in thread action if:
 *
 * - The action is listed in the thread-disabled list
 * - The action is a split bill action
 * - The action is deleted and is not threaded
 * - The action is a whisper action and it's neither a report preview nor IOU action
 * - The action is the thread's first chat
 */
function shouldDisableThread(reportAction: OnyxEntry<ReportAction>, reportID: string) {
    const isSplitBillAction = ReportActionsUtils.isSplitBillAction(reportAction);
    const isDeletedAction = ReportActionsUtils.isDeletedAction(reportAction);
    const isReportPreviewAction = ReportActionsUtils.isReportPreviewAction(reportAction);
    const isIOUAction = ReportActionsUtils.isMoneyRequestAction(reportAction);
    const isWhisperAction = ReportActionsUtils.isWhisperAction(reportAction);

    return (
        CONST.REPORT.ACTIONS.THREAD_DISABLED.some((action: string) => action === reportAction?.actionName) ||
        isSplitBillAction ||
        (isDeletedAction && !reportAction?.childVisibleActionCount) ||
        (isWhisperAction && !isReportPreviewAction && !isIOUAction) ||
        isThreadFirstChat(reportAction, reportID)
    );
}

export {
    getReportParticipantsTitle,
    isReportMessageAttachment,
    findLastAccessedReport,
    canEditReportAction,
    canFlagReportAction,
    shouldShowFlagComment,
    isActionCreator,
    canDeleteReportAction,
    canLeaveRoom,
    sortReportsByLastRead,
    isDefaultRoom,
    isAdminRoom,
    isAdminsOnlyPostingRoom,
    isAnnounceRoom,
    isUserCreatedPolicyRoom,
    isChatRoom,
    getChatRoomSubtitle,
    getParentNavigationSubtitle,
    getPolicyName,
    getPolicyType,
    isArchivedRoom,
    isExpensifyOnlyParticipantInReport,
    canCreateTaskInReport,
    isPolicyExpenseChatAdmin,
    isPolicyAdmin,
    isPublicRoom,
    isPublicAnnounceRoom,
    isConciergeChatReport,
    isProcessingReport,
    isCurrentUserTheOnlyParticipant,
    hasAutomatedExpensifyAccountIDs,
    hasExpensifyGuidesEmails,
    requiresAttentionFromCurrentUser,
    isIOUOwnedByCurrentUser,
    getMoneyRequestReimbursableTotal,
    getMoneyRequestSpendBreakdown,
    canShowReportRecipientLocalTime,
    formatReportLastMessageText,
    chatIncludesConcierge,
    isPolicyExpenseChat,
    isGroupPolicy,
    isPaidGroupPolicy,
    isControlPolicyExpenseChat,
    isControlPolicyExpenseReport,
    isPaidGroupPolicyExpenseChat,
    isPaidGroupPolicyExpenseReport,
    getIconsForParticipants,
    getIcons,
    getRoomWelcomeMessage,
    getDisplayNamesWithTooltips,
    getReportName,
    getReport,
    getReportNotificationPreference,
    getReportIDFromLink,
    getReportPolicyID,
    getRouteFromLink,
    getDeletedParentActionMessageForChatReport,
    getLastVisibleMessage,
    navigateToDetailsPage,
    generateReportID,
    hasReportNameError,
    isUnread,
    isUnreadWithMention,
    buildOptimisticWorkspaceChats,
    buildOptimisticTaskReport,
    buildOptimisticChatReport,
    buildOptimisticClosedReportAction,
    buildOptimisticCreatedReportAction,
    buildOptimisticEditedTaskReportAction,
    buildOptimisticIOUReport,
    buildOptimisticApprovedReportAction,
    buildOptimisticMovedReportAction,
    buildOptimisticSubmittedReportAction,
    buildOptimisticExpenseReport,
    buildOptimisticIOUReportAction,
    buildOptimisticReportPreview,
    buildOptimisticModifiedExpenseReportAction,
    updateReportPreview,
    buildOptimisticTaskReportAction,
    buildOptimisticAddCommentReportAction,
    buildOptimisticTaskCommentReportAction,
    updateOptimisticParentReportAction,
    getOptimisticDataForParentReportAction,
    shouldReportBeInOptionList,
    getChatByParticipants,
    getChatByParticipantsAndPolicy,
    getAllPolicyReports,
    getIOUReportActionMessage,
    getDisplayNameForParticipant,
    getWorkspaceIcon,
    isOptimisticPersonalDetail,
    shouldDisableDetailPage,
    isChatReport,
    isCurrentUserSubmitter,
    isExpenseReport,
    isExpenseRequest,
    isIOUReport,
    isTaskReport,
    isOpenTaskReport,
    isCanceledTaskReport,
    isCompletedTaskReport,
    isReportManager,
    isReportApproved,
    isMoneyRequestReport,
    isMoneyRequest,
    chatIncludesChronos,
    getNewMarkerReportActionID,
    canSeeDefaultRoom,
    getDefaultWorkspaceAvatar,
    getDefaultWorkspaceAvatarTestID,
    getCommentLength,
    getParsedComment,
    getMoneyRequestOptions,
    canCreateRequest,
    hasIOUWaitingOnCurrentUserBankAccount,
    canRequestMoney,
    getWhisperDisplayNames,
    getWorkspaceAvatar,
    isThread,
    isChatThread,
    isThreadFirstChat,
    isChildReport,
    shouldReportShowSubscript,
    isReportDataReady,
    isValidReportIDFromPath,
    isSettled,
    isAllowedToComment,
    getBankAccountRoute,
    getParentReport,
    getRootParentReport,
    getReportPreviewMessage,
    isMoneyRequestReportPendingDeletion,
    canUserPerformWriteAction,
    getOriginalReportID,
    canAccessReport,
    getAddWorkspaceRoomOrChatReportErrors,
    getReportOfflinePendingActionAndErrors,
    isDM,
    getPolicy,
    getPolicyExpenseChatReportIDByOwner,
    getWorkspaceChats,
    shouldDisableRename,
    hasSingleParticipant,
    getReportRecipientAccountIDs,
    isOneOnOneChat,
    goBackToDetailsPage,
    getTransactionReportName,
    getTransactionDetails,
    getTaskAssigneeChatOnyxData,
    getParticipantsIDs,
    getVisibleMemberIDs,
    canEditMoneyRequest,
    canEditFieldOfMoneyRequest,
    buildTransactionThread,
    areAllRequestsBeingSmartScanned,
    getTransactionsWithReceipts,
    hasOnlyDistanceRequestTransactions,
    hasNonReimbursableTransactions,
    hasMissingSmartscanFields,
    getIOUReportActionDisplayMessage,
    isWaitingForAssigneeToCompleteTask,
    isGroupChat,
    isDraftExpenseReport,
    shouldUseFullTitleToDisplay,
    parseReportRouteParams,
    getReimbursementQueuedActionMessage,
    getReimbursementDeQueuedActionMessage,
    getPersonalDetailsForAccountID,
    getRoom,
<<<<<<< HEAD
    canEditReportDescription,
=======
    doesTransactionThreadHaveViolations,
    hasViolations,
    shouldDisableWelcomeMessage,
>>>>>>> bc3705e6
    navigateToPrivateNotes,
    canEditWriteCapability,
    hasSmartscanError,
    shouldAutoFocusOnKeyPress,
    getReportFieldTitle,
    shouldDisplayThreadReplies,
    shouldDisableThread,
    doesReportBelongToWorkspace,
    getChildReportNotificationPreference,
    getReportDescriptionText,
};

export type {
    ExpenseOriginalMessage,
    OptionData,
    OptimisticChatReport,
    DisplayNameWithTooltips,
    OptimisticTaskReportAction,
    OptimisticAddCommentReportAction,
    OptimisticCreatedReportAction,
    OptimisticClosedReportAction,
};<|MERGE_RESOLUTION|>--- conflicted
+++ resolved
@@ -4727,13 +4727,10 @@
     getReimbursementDeQueuedActionMessage,
     getPersonalDetailsForAccountID,
     getRoom,
-<<<<<<< HEAD
     canEditReportDescription,
-=======
     doesTransactionThreadHaveViolations,
     hasViolations,
     shouldDisableWelcomeMessage,
->>>>>>> bc3705e6
     navigateToPrivateNotes,
     canEditWriteCapability,
     hasSmartscanError,

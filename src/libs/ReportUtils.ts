import {format} from 'date-fns';
import {ExpensiMark, Str} from 'expensify-common';
import {isEmpty} from 'lodash';
import lodashEscape from 'lodash/escape';
import lodashFindLastIndex from 'lodash/findLastIndex';
import lodashIntersection from 'lodash/intersection';
import lodashIsEqual from 'lodash/isEqual';
import type {OnyxCollection, OnyxEntry, OnyxUpdate} from 'react-native-onyx';
import Onyx from 'react-native-onyx';
import type {OriginalMessageModifiedExpense} from 'src/types/onyx/OriginalMessage';
import type {TupleToUnion, ValueOf} from 'type-fest';
import type {FileObject} from '@components/AttachmentModal';
import {FallbackAvatar} from '@components/Icon/Expensicons';
import * as defaultGroupAvatars from '@components/Icon/GroupDefaultAvatars';
import * as defaultWorkspaceAvatars from '@components/Icon/WorkspaceDefaultAvatars';
import type {MoneyRequestAmountInputProps} from '@components/MoneyRequestAmountInput';
import type {IOUAction, IOUType} from '@src/CONST';
import CONST from '@src/CONST';
import type {ParentNavigationSummaryParams, TranslationPaths} from '@src/languages/types';
import ONYXKEYS from '@src/ONYXKEYS';
import type {Route} from '@src/ROUTES';
import ROUTES from '@src/ROUTES';
import type {
    Beta,
    OnyxInputOrEntry,
    PersonalDetails,
    PersonalDetailsList,
    Policy,
    PolicyReportField,
    Report,
    ReportAction,
    ReportMetadata,
    ReportNameValuePairs,
    Session,
    Task,
    Transaction,
    TransactionViolation,
    UserWallet,
} from '@src/types/onyx';
import type {Participant} from '@src/types/onyx/IOU';
import type {Errors, Icon, PendingAction} from '@src/types/onyx/OnyxCommon';
import type {OriginalMessageChangeLog, PaymentMethodType} from '@src/types/onyx/OriginalMessage';
import type {Status} from '@src/types/onyx/PersonalDetails';
import type {NotificationPreference, Participants, PendingChatMember, Participant as ReportParticipant} from '@src/types/onyx/Report';
import type {Message, ReportActions} from '@src/types/onyx/ReportAction';
import type {Comment, Receipt, TransactionChanges, WaypointCollection} from '@src/types/onyx/Transaction';
import {isEmptyObject} from '@src/types/utils/EmptyObject';
import type IconAsset from '@src/types/utils/IconAsset';
import AccountUtils from './AccountUtils';
import * as IOU from './actions/IOU';
import * as PolicyActions from './actions/Policy/Policy';
import * as store from './actions/ReimbursementAccount/store';
import * as CurrencyUtils from './CurrencyUtils';
import DateUtils from './DateUtils';
import {hasValidDraftComment} from './DraftCommentUtils';
import isReportMessageAttachment from './isReportMessageAttachment';
import localeCompare from './LocaleCompare';
import * as LocalePhoneNumber from './LocalePhoneNumber';
import * as Localize from './Localize';
import {isEmailPublicDomain} from './LoginUtils';
import ModifiedExpenseMessage from './ModifiedExpenseMessage';
import linkingConfig from './Navigation/linkingConfig';
import Navigation from './Navigation/Navigation';
import * as NumberUtils from './NumberUtils';
import {parseHtmlToText} from './OnyxAwareParser';
import Permissions from './Permissions';
import * as PersonalDetailsUtils from './PersonalDetailsUtils';
import * as PhoneNumber from './PhoneNumber';
import * as PolicyUtils from './PolicyUtils';
import type {LastVisibleMessage} from './ReportActionsUtils';
import * as ReportActionsUtils from './ReportActionsUtils';
import StringUtils from './StringUtils';
import * as SubscriptionUtils from './SubscriptionUtils';
import * as TransactionUtils from './TransactionUtils';
import * as Url from './Url';
import type {AvatarSource} from './UserUtils';
import * as UserUtils from './UserUtils';

type AvatarRange = 1 | 2 | 3 | 4 | 5 | 6 | 7 | 8 | 9 | 10 | 11 | 12 | 13 | 14 | 15 | 16 | 17 | 18;

type WelcomeMessage = {showReportName: boolean; phrase1?: string; phrase2?: string};

type SpendBreakdown = {
    nonReimbursableSpend: number;
    reimbursableSpend: number;
    totalDisplaySpend: number;
};

type ParticipantDetails = [number, string, AvatarSource, AvatarSource];

type OptimisticAddCommentReportAction = Pick<
    ReportAction<typeof CONST.REPORT.ACTIONS.TYPE.ADD_COMMENT>,
    | 'reportActionID'
    | 'actionName'
    | 'actorAccountID'
    | 'person'
    | 'automatic'
    | 'avatar'
    | 'created'
    | 'message'
    | 'isFirstItem'
    | 'isAttachment'
    | 'attachmentInfo'
    | 'pendingAction'
    | 'shouldShow'
    | 'originalMessage'
    | 'childReportID'
    | 'parentReportID'
    | 'childType'
    | 'childReportName'
    | 'childManagerAccountID'
    | 'childStatusNum'
    | 'childStateNum'
    | 'errors'
    | 'childVisibleActionCount'
    | 'childCommenterCount'
    | 'childLastVisibleActionCreated'
    | 'childOldestFourAccountIDs'
> & {isOptimisticAction: boolean};

type OptimisticReportAction = {
    commentText: string;
    reportAction: OptimisticAddCommentReportAction;
};

type UpdateOptimisticParentReportAction = {
    childVisibleActionCount: number;
    childCommenterCount: number;
    childLastVisibleActionCreated: string;
    childOldestFourAccountIDs: string | undefined;
};

type OptimisticExpenseReport = Pick<
    Report,
    | 'reportID'
    | 'chatReportID'
    | 'policyID'
    | 'type'
    | 'ownerAccountID'
    | 'managerID'
    | 'currency'
    | 'reportName'
    | 'stateNum'
    | 'statusNum'
    | 'total'
    | 'nonReimbursableTotal'
    | 'notificationPreference'
    | 'parentReportID'
    | 'lastVisibleActionCreated'
>;

type OptimisticIOUReportAction = Pick<
    ReportAction,
    | 'actionName'
    | 'actorAccountID'
    | 'automatic'
    | 'avatar'
    | 'isAttachment'
    | 'originalMessage'
    | 'message'
    | 'person'
    | 'reportActionID'
    | 'shouldShow'
    | 'created'
    | 'pendingAction'
    | 'receipt'
    | 'childReportID'
    | 'childVisibleActionCount'
    | 'childCommenterCount'
>;

type PartialReportAction = OnyxInputOrEntry<ReportAction> | Partial<ReportAction> | OptimisticIOUReportAction | OptimisticApprovedReportAction | OptimisticSubmittedReportAction | undefined;

type ReportRouteParams = {
    reportID: string;
    isSubReportPageRoute: boolean;
};

type ReportOfflinePendingActionAndErrors = {
    reportPendingAction: PendingAction | undefined;
    reportErrors: Errors | null | undefined;
};

type OptimisticApprovedReportAction = Pick<
    ReportAction<typeof CONST.REPORT.ACTIONS.TYPE.APPROVED>,
    'actionName' | 'actorAccountID' | 'automatic' | 'avatar' | 'isAttachment' | 'originalMessage' | 'message' | 'person' | 'reportActionID' | 'shouldShow' | 'created' | 'pendingAction'
>;

type OptimisticSubmittedReportAction = Pick<
    ReportAction<typeof CONST.REPORT.ACTIONS.TYPE.SUBMITTED>,
    | 'actionName'
    | 'actorAccountID'
    | 'adminAccountID'
    | 'automatic'
    | 'avatar'
    | 'isAttachment'
    | 'originalMessage'
    | 'message'
    | 'person'
    | 'reportActionID'
    | 'shouldShow'
    | 'created'
    | 'pendingAction'
>;

type OptimisticHoldReportAction = Pick<
    ReportAction,
    'actionName' | 'actorAccountID' | 'automatic' | 'avatar' | 'isAttachment' | 'originalMessage' | 'message' | 'person' | 'reportActionID' | 'shouldShow' | 'created' | 'pendingAction'
>;

type OptimisticCancelPaymentReportAction = Pick<
    ReportAction,
    'actionName' | 'actorAccountID' | 'message' | 'originalMessage' | 'person' | 'reportActionID' | 'shouldShow' | 'created' | 'pendingAction'
>;

type OptimisticEditedTaskReportAction = Pick<
    ReportAction,
    'reportActionID' | 'actionName' | 'pendingAction' | 'actorAccountID' | 'automatic' | 'avatar' | 'created' | 'shouldShow' | 'message' | 'person'
>;

type OptimisticClosedReportAction = Pick<
    ReportAction<typeof CONST.REPORT.ACTIONS.TYPE.CLOSED>,
    'actionName' | 'actorAccountID' | 'automatic' | 'avatar' | 'created' | 'message' | 'originalMessage' | 'pendingAction' | 'person' | 'reportActionID' | 'shouldShow'
>;

type OptimisticDismissedViolationReportAction = Pick<
    ReportAction,
    'actionName' | 'actorAccountID' | 'avatar' | 'created' | 'message' | 'originalMessage' | 'person' | 'reportActionID' | 'shouldShow' | 'pendingAction'
>;

type OptimisticCreatedReportAction = Pick<
    ReportAction<typeof CONST.REPORT.ACTIONS.TYPE.CREATED>,
    'actorAccountID' | 'automatic' | 'avatar' | 'created' | 'message' | 'person' | 'reportActionID' | 'shouldShow' | 'pendingAction' | 'actionName'
>;

type OptimisticRenamedReportAction = Pick<
    ReportAction<typeof CONST.REPORT.ACTIONS.TYPE.RENAMED>,
    'actorAccountID' | 'automatic' | 'avatar' | 'created' | 'message' | 'person' | 'reportActionID' | 'shouldShow' | 'pendingAction' | 'actionName' | 'originalMessage'
>;

type OptimisticChatReport = Pick<
    Report,
    | 'type'
    | 'chatType'
    | 'chatReportID'
    | 'iouReportID'
    | 'isOwnPolicyExpenseChat'
    | 'isPinned'
    | 'lastActorAccountID'
    | 'lastMessageTranslationKey'
    | 'lastMessageHtml'
    | 'lastMessageText'
    | 'lastReadTime'
    | 'lastVisibleActionCreated'
    | 'notificationPreference'
    | 'oldPolicyName'
    | 'ownerAccountID'
    | 'pendingFields'
    | 'parentReportActionID'
    | 'parentReportID'
    | 'participants'
    | 'policyID'
    | 'reportID'
    | 'reportName'
    | 'stateNum'
    | 'statusNum'
    | 'visibility'
    | 'description'
    | 'writeCapability'
    | 'avatarUrl'
    | 'invoiceReceiver'
    | 'isHidden'
> & {
    isOptimisticReport: true;
};

type OptimisticTaskReportAction = Pick<
    ReportAction,
    | 'reportActionID'
    | 'actionName'
    | 'actorAccountID'
    | 'automatic'
    | 'avatar'
    | 'created'
    | 'isAttachment'
    | 'message'
    | 'originalMessage'
    | 'person'
    | 'pendingAction'
    | 'shouldShow'
    | 'isFirstItem'
    | 'previousMessage'
    | 'errors'
    | 'linkMetadata'
>;

type OptimisticWorkspaceChats = {
    announceChatReportID: string;
    announceChatData: OptimisticChatReport;
    announceReportActionData: Record<string, OptimisticCreatedReportAction>;
    announceCreatedReportActionID: string;
    adminsChatReportID: string;
    adminsChatData: OptimisticChatReport;
    adminsReportActionData: Record<string, OptimisticCreatedReportAction>;
    adminsCreatedReportActionID: string;
    expenseChatReportID: string;
    expenseChatData: OptimisticChatReport;
    expenseReportActionData: Record<string, OptimisticCreatedReportAction>;
    expenseCreatedReportActionID: string;
};

type OptimisticModifiedExpenseReportAction = Pick<
    ReportAction<typeof CONST.REPORT.ACTIONS.TYPE.MODIFIED_EXPENSE>,
    'actionName' | 'actorAccountID' | 'automatic' | 'avatar' | 'created' | 'isAttachment' | 'message' | 'originalMessage' | 'person' | 'pendingAction' | 'reportActionID' | 'shouldShow'
> & {reportID?: string};

type OptimisticTaskReport = Pick<
    Report,
    | 'reportID'
    | 'reportName'
    | 'description'
    | 'ownerAccountID'
    | 'participants'
    | 'managerID'
    | 'type'
    | 'parentReportID'
    | 'policyID'
    | 'stateNum'
    | 'statusNum'
    | 'notificationPreference'
    | 'parentReportActionID'
    | 'lastVisibleActionCreated'
>;

type TransactionDetails = {
    created: string;
    amount: number;
    taxAmount?: number;
    taxCode?: string;
    currency: string;
    merchant: string;
    waypoints?: WaypointCollection | string;
    comment: string;
    category: string;
    billable: boolean;
    tag: string;
    mccGroup?: ValueOf<typeof CONST.MCC_GROUPS>;
    cardID: number;
    originalAmount: number;
    originalCurrency: string;
};

type OptimisticIOUReport = Pick<
    Report,
    | 'cachedTotal'
    | 'type'
    | 'chatReportID'
    | 'currency'
    | 'managerID'
    | 'policyID'
    | 'ownerAccountID'
    | 'participants'
    | 'reportID'
    | 'stateNum'
    | 'statusNum'
    | 'total'
    | 'reportName'
    | 'notificationPreference'
    | 'parentReportID'
    | 'lastVisibleActionCreated'
>;
type DisplayNameWithTooltips = Array<Pick<PersonalDetails, 'accountID' | 'pronouns' | 'displayName' | 'login' | 'avatar'>>;

type CustomIcon = {
    src: IconAsset;
    color?: string;
};

type OptionData = {
    text?: string;
    alternateText?: string;
    allReportErrors?: Errors;
    brickRoadIndicator?: ValueOf<typeof CONST.BRICK_ROAD_INDICATOR_STATUS> | '' | null;
    tooltipText?: string | null;
    alternateTextMaxLines?: number;
    boldStyle?: boolean;
    customIcon?: CustomIcon;
    subtitle?: string;
    login?: string;
    accountID?: number;
    pronouns?: string;
    status?: Status | null;
    phoneNumber?: string;
    isUnread?: boolean | null;
    isUnreadWithMention?: boolean | null;
    hasDraftComment?: boolean | null;
    keyForList?: string;
    searchText?: string;
    isIOUReportOwner?: boolean | null;
    isArchivedRoom?: boolean | null;
    shouldShowSubscript?: boolean | null;
    isPolicyExpenseChat?: boolean | null;
    isMoneyRequestReport?: boolean | null;
    isInvoiceReport?: boolean;
    isExpenseRequest?: boolean | null;
    isAllowedToComment?: boolean | null;
    isThread?: boolean | null;
    isTaskReport?: boolean | null;
    parentReportAction?: OnyxEntry<ReportAction>;
    displayNamesWithTooltips?: DisplayNameWithTooltips | null;
    isDefaultRoom?: boolean;
    isInvoiceRoom?: boolean;
    isExpenseReport?: boolean;
    isOptimisticPersonalDetail?: boolean;
    selected?: boolean;
    isOptimisticAccount?: boolean;
    isSelected?: boolean;
    descriptiveText?: string;
    notificationPreference?: NotificationPreference | null;
    isDisabled?: boolean | null;
    name?: string | null;
    isSelfDM?: boolean;
    isOneOnOneChat?: boolean;
    reportID?: string;
    enabled?: boolean;
    code?: string;
    transactionThreadReportID?: string | null;
    shouldShowAmountInput?: boolean;
    amountInputProps?: MoneyRequestAmountInputProps;
    tabIndex?: 0 | -1;
} & Report;

type OnyxDataTaskAssigneeChat = {
    optimisticData: OnyxUpdate[];
    successData: OnyxUpdate[];
    failureData: OnyxUpdate[];
    optimisticAssigneeAddComment?: OptimisticReportAction;
    optimisticChatCreatedReportAction?: OptimisticCreatedReportAction;
};

type Ancestor = {
    report: Report;
    reportAction: ReportAction;
    shouldDisplayNewMarker: boolean;
};

type AncestorIDs = {
    reportIDs: string[];
    reportActionsIDs: string[];
};

type MissingPaymentMethod = 'bankAccount' | 'wallet';

type OutstandingChildRequest = {
    hasOutstandingChildRequest?: boolean;
};

type ParsingDetails = {
    shouldEscapeText?: boolean;
    reportID?: string;
};

let currentUserEmail: string | undefined;
let currentUserPrivateDomain: string | undefined;
let currentUserAccountID: number | undefined;
let isAnonymousUser = false;

// This cache is used to save parse result of report action html message into text
// to prevent unnecessary parsing when the report action is not changed/modified.
// Example case: when we need to get a report name of a thread which is dependent on a report action message.
const parsedReportActionMessageCache: Record<string, string> = {};

const defaultAvatarBuildingIconTestID = 'SvgDefaultAvatarBuilding Icon';

Onyx.connect({
    key: ONYXKEYS.SESSION,
    callback: (value) => {
        // When signed out, val is undefined
        if (!value) {
            return;
        }

        currentUserEmail = value.email;
        currentUserAccountID = value.accountID;
        isAnonymousUser = value.authTokenType === CONST.AUTH_TOKEN_TYPES.ANONYMOUS;
        currentUserPrivateDomain = isEmailPublicDomain(currentUserEmail ?? '') ? '' : Str.extractEmailDomain(currentUserEmail ?? '');
    },
});

let allPersonalDetails: OnyxEntry<PersonalDetailsList>;
let allPersonalDetailLogins: string[];
let currentUserPersonalDetails: OnyxEntry<PersonalDetails>;
Onyx.connect({
    key: ONYXKEYS.PERSONAL_DETAILS_LIST,
    callback: (value) => {
        currentUserPersonalDetails = value?.[currentUserAccountID ?? -1] ?? undefined;
        allPersonalDetails = value ?? {};
        allPersonalDetailLogins = Object.values(allPersonalDetails).map((personalDetail) => personalDetail?.login ?? '');
    },
});

let allReports: OnyxCollection<Report>;
Onyx.connect({
    key: ONYXKEYS.COLLECTION.REPORT,
    waitForCollectionCallback: true,
    callback: (value) => (allReports = value),
});

let allReportsDraft: OnyxCollection<Report>;
Onyx.connect({
    key: ONYXKEYS.COLLECTION.REPORT_DRAFT,
    waitForCollectionCallback: true,
    callback: (value) => (allReportsDraft = value),
});

let allPolicies: OnyxCollection<Policy>;
Onyx.connect({
    key: ONYXKEYS.COLLECTION.POLICY,
    waitForCollectionCallback: true,
    callback: (value) => (allPolicies = value),
});

let allBetas: OnyxEntry<Beta[]>;
Onyx.connect({
    key: ONYXKEYS.BETAS,
    callback: (value) => (allBetas = value),
});

let allTransactions: OnyxCollection<Transaction> = {};
Onyx.connect({
    key: ONYXKEYS.COLLECTION.TRANSACTION,
    waitForCollectionCallback: true,
    callback: (value) => {
        if (!value) {
            return;
        }
        allTransactions = Object.fromEntries(Object.entries(value).filter(([, transaction]) => transaction));
    },
});

let allReportActions: OnyxCollection<ReportActions>;
Onyx.connect({
    key: ONYXKEYS.COLLECTION.REPORT_ACTIONS,
    waitForCollectionCallback: true,
    callback: (actions) => {
        if (!actions) {
            return;
        }
        allReportActions = actions;
    },
});

let lastUpdatedReport: OnyxEntry<Report>;

Onyx.connect({
    key: ONYXKEYS.COLLECTION.REPORT,
    callback: (value) => {
        if (!value) {
            return;
        }

        lastUpdatedReport = value;
    },
});

function getLastUpdatedReport(): OnyxEntry<Report> {
    return lastUpdatedReport;
}

function getCurrentUserAvatar(): AvatarSource | undefined {
    return currentUserPersonalDetails?.avatar;
}

function getCurrentUserDisplayNameOrEmail(): string | undefined {
    return currentUserPersonalDetails?.displayName ?? currentUserEmail;
}

function getChatType(report: OnyxInputOrEntry<Report> | Participant): ValueOf<typeof CONST.REPORT.CHAT_TYPE> | undefined {
    return report?.chatType;
}

/**
 * Get the report or draft report given a reportID
 */
function getReportOrDraftReport(reportID: string | undefined): OnyxEntry<Report> {
    if (!allReports && !allReportsDraft) {
        return undefined;
    }

    const report = allReports?.[`${ONYXKEYS.COLLECTION.REPORT}${reportID}`];
    const draftReport = allReportsDraft?.[`${ONYXKEYS.COLLECTION.REPORT_DRAFT}${reportID}`];

    return report ?? draftReport;
}

/**
 * Check if a report is a draft report
 */
function isDraftReport(reportID: string | undefined): boolean {
    const draftReport = allReportsDraft?.[`${ONYXKEYS.COLLECTION.REPORT_DRAFT}${reportID}`];

    return !!draftReport;
}

/**
 * Returns the parentReport if the given report is a thread
 */
function getParentReport(report: OnyxEntry<Report>): OnyxEntry<Report> {
    if (!report?.parentReportID) {
        return undefined;
    }
    return allReports?.[`${ONYXKEYS.COLLECTION.REPORT}${report.parentReportID}`];
}

/**
 * Returns the root parentReport if the given report is nested.
 * Uses recursion to iterate any depth of nested reports.
 */
function getRootParentReport(report: OnyxEntry<Report>): OnyxEntry<Report> {
    if (!report) {
        return undefined;
    }

    // Returns the current report as the root report, because it does not have a parentReportID
    if (!report?.parentReportID) {
        return report;
    }

    const parentReport = getReportOrDraftReport(report?.parentReportID);

    // Runs recursion to iterate a parent report
    return getRootParentReport(!isEmptyObject(parentReport) ? parentReport : undefined);
}

/**
 * Returns the policy of the report
 */
function getPolicy(policyID: string | undefined): OnyxEntry<Policy> {
    if (!allPolicies || !policyID) {
        return undefined;
    }
    return allPolicies[`${ONYXKEYS.COLLECTION.POLICY}${policyID}`];
}

/**
 * Get the policy type from a given report
 * @param policies must have Onyxkey prefix (i.e 'policy_') for keys
 */
function getPolicyType(report: OnyxInputOrEntry<Report>, policies: OnyxCollection<Policy>): string {
    return policies?.[`${ONYXKEYS.COLLECTION.POLICY}${report?.policyID}`]?.type ?? '';
}

/**
 * Get the policy name from a given report
 */
function getPolicyName(report: OnyxInputOrEntry<Report>, returnEmptyIfNotFound = false, policy?: OnyxInputOrEntry<Policy>): string {
    const noPolicyFound = returnEmptyIfNotFound ? '' : Localize.translateLocal('workspace.common.unavailable');
    if (isEmptyObject(report)) {
        return noPolicyFound;
    }

    if ((!allPolicies || Object.keys(allPolicies).length === 0) && !report?.policyName) {
        return Localize.translateLocal('workspace.common.unavailable');
    }
    const finalPolicy = policy ?? allPolicies?.[`${ONYXKEYS.COLLECTION.POLICY}${report?.policyID}`];

    const parentReport = getRootParentReport(report);

    // Rooms send back the policy name with the reportSummary,
    // since they can also be accessed by people who aren't in the workspace
    // eslint-disable-next-line @typescript-eslint/prefer-nullish-coalescing
    const policyName = finalPolicy?.name || report?.policyName || report?.oldPolicyName || parentReport?.oldPolicyName || noPolicyFound;

    return policyName;
}

/**
 * Returns the concatenated title for the PrimaryLogins of a report
 */
function getReportParticipantsTitle(accountIDs: number[]): string {
    // Somehow it's possible for the logins coming from report.participantAccountIDs to contain undefined values so we use .filter(Boolean) to remove them.
    return accountIDs.filter(Boolean).join(', ');
}

/**
 * Checks if a report is a chat report.
 */
function isChatReport(report: OnyxEntry<Report>): boolean {
    return report?.type === CONST.REPORT.TYPE.CHAT;
}

function isInvoiceReport(report: OnyxInputOrEntry<Report>): boolean {
    return report?.type === CONST.REPORT.TYPE.INVOICE;
}

/**
 * Checks if a report is an Expense report.
 */
function isExpenseReport(report: OnyxInputOrEntry<Report>): boolean {
    return report?.type === CONST.REPORT.TYPE.EXPENSE;
}

/**
 * Checks if a report is an IOU report using report or reportID
 */
function isIOUReport(reportOrID: OnyxInputOrEntry<Report> | string): boolean {
    const report = typeof reportOrID === 'string' ? allReports?.[`${ONYXKEYS.COLLECTION.REPORT}${reportOrID}`] ?? null : reportOrID;
    return report?.type === CONST.REPORT.TYPE.IOU;
}

/**
 * Checks if a report is an IOU report using report
 */
function isIOUReportUsingReport(report: OnyxEntry<Report>): report is Report {
    return report?.type === CONST.REPORT.TYPE.IOU;
}
/**
 * Checks if a report is a task report.
 */
function isTaskReport(report: OnyxInputOrEntry<Report>): boolean {
    return report?.type === CONST.REPORT.TYPE.TASK;
}

/**
 * Checks if a task has been cancelled
 * When a task is deleted, the parentReportAction is updated to have a isDeletedParentAction deleted flag
 * This is because when you delete a task, we still allow you to chat on the report itself
 * There's another situation where you don't have access to the parentReportAction (because it was created in a chat you don't have access to)
 * In this case, we have added the key to the report itself
 */
<<<<<<< HEAD
function isCanceledTaskReport(report: OnyxInputOrEntry<Report>, parentReportAction: OnyxInputOrEntry<ReportAction> = null): boolean {
    if (!isEmptyObject(parentReportAction) && (parentReportAction?.message?.[0]?.isDeletedParentAction ?? false)) {
=======
function isCanceledTaskReport(report: OnyxInputOrEntry<Report> | EmptyObject = {}, parentReportAction: OnyxInputOrEntry<ReportAction> | EmptyObject = {}): boolean {
    if (!isEmptyObject(parentReportAction) && (ReportActionsUtils.getReportActionMessage(parentReportAction)?.isDeletedParentAction ?? false)) {
>>>>>>> 0150459d
        return true;
    }

    if (!isEmptyObject(report) && report?.isDeletedParentAction) {
        return true;
    }

    return false;
}

/**
 * Checks if a report is an open task report.
 *
 * @param parentReportAction - The parent report action of the report (Used to check if the task has been canceled)
 */
function isOpenTaskReport(report: OnyxInputOrEntry<Report>, parentReportAction: OnyxInputOrEntry<ReportAction> = null): boolean {
    return (
        isTaskReport(report) && !isCanceledTaskReport(report, parentReportAction) && report?.stateNum === CONST.REPORT.STATE_NUM.OPEN && report?.statusNum === CONST.REPORT.STATUS_NUM.OPEN
    );
}

/**
 * Checks if a report is a completed task report.
 */
function isCompletedTaskReport(report: OnyxEntry<Report>): boolean {
    return isTaskReport(report) && report?.stateNum === CONST.REPORT.STATE_NUM.APPROVED && report?.statusNum === CONST.REPORT.STATUS_NUM.APPROVED;
}

/**
 * Checks if the current user is the manager of the supplied report
 */
function isReportManager(report: OnyxEntry<Report>): boolean {
    return !!(report && report.managerID === currentUserAccountID);
}

/**
 * Checks if the supplied report has been approved
 */
function isReportApproved(reportOrID: OnyxInputOrEntry<Report> | string): boolean {
    const report = typeof reportOrID === 'string' ? allReports?.[`${ONYXKEYS.COLLECTION.REPORT}${reportOrID}`] ?? null : reportOrID;
    return report?.stateNum === CONST.REPORT.STATE_NUM.APPROVED && report?.statusNum === CONST.REPORT.STATUS_NUM.APPROVED;
}

/**
 * Checks if the supplied report is an expense report in Open state and status.
 */
function isOpenExpenseReport(report: OnyxInputOrEntry<Report>): boolean {
    return isExpenseReport(report) && report?.stateNum === CONST.REPORT.STATE_NUM.OPEN && report?.statusNum === CONST.REPORT.STATUS_NUM.OPEN;
}

/**
 * Checks if the supplied report has a member with the array passed in params.
 */
function hasParticipantInArray(report: OnyxEntry<Report>, memberAccountIDs: number[]) {
    if (!report?.participants) {
        return false;
    }

    const memberAccountIDsSet = new Set(memberAccountIDs);

    for (const accountID in report.participants) {
        if (memberAccountIDsSet.has(Number(accountID))) {
            return true;
        }
    }

    return false;
}

/**
 * Whether the Money Request report is settled
 */
function isSettled(reportID: string | undefined): boolean {
    if (!allReports || !reportID) {
        return false;
    }
    const report = allReports[`${ONYXKEYS.COLLECTION.REPORT}${reportID}`] ?? null;
    if (isEmptyObject(report) || report.isWaitingOnBankAccount) {
        return false;
    }

    // In case the payment is scheduled and we are waiting for the payee to set up their wallet,
    // consider the report as paid as well.
    if (report.isWaitingOnBankAccount && report.statusNum === CONST.REPORT.STATUS_NUM.APPROVED) {
        return true;
    }

    return report?.statusNum === CONST.REPORT.STATUS_NUM.REIMBURSED;
}

/**
 * Whether the current user is the submitter of the report
 */
function isCurrentUserSubmitter(reportID: string): boolean {
    if (!allReports) {
        return false;
    }
    const report = allReports[`${ONYXKEYS.COLLECTION.REPORT}${reportID}`];
    return !!(report && report.ownerAccountID === currentUserAccountID);
}

/**
 * Whether the provided report is an Admin room
 */
function isAdminRoom(report: OnyxEntry<Report>): boolean {
    return getChatType(report) === CONST.REPORT.CHAT_TYPE.POLICY_ADMINS;
}

/**
 * Whether the provided report is an Admin-only posting room
 */
function isAdminsOnlyPostingRoom(report: OnyxEntry<Report>): boolean {
    return report?.writeCapability === CONST.REPORT.WRITE_CAPABILITIES.ADMINS;
}

/**
 * Whether the provided report is a Announce room
 */
function isAnnounceRoom(report: OnyxEntry<Report>): boolean {
    return getChatType(report) === CONST.REPORT.CHAT_TYPE.POLICY_ANNOUNCE;
}

/**
 * Whether the provided report is a default room
 */
function isDefaultRoom(report: OnyxEntry<Report>): boolean {
    return CONST.DEFAULT_POLICY_ROOM_CHAT_TYPES.some((type) => type === getChatType(report));
}

/**
 * Whether the provided report is a Domain room
 */
function isDomainRoom(report: OnyxEntry<Report>): boolean {
    return getChatType(report) === CONST.REPORT.CHAT_TYPE.DOMAIN_ALL;
}

/**
 * Whether the provided report is a user created policy room
 */
function isUserCreatedPolicyRoom(report: OnyxEntry<Report>): boolean {
    return getChatType(report) === CONST.REPORT.CHAT_TYPE.POLICY_ROOM;
}

/**
 * Whether the provided report is a Policy Expense chat.
 */
function isPolicyExpenseChat(report: OnyxInputOrEntry<Report> | Participant): boolean {
    return getChatType(report) === CONST.REPORT.CHAT_TYPE.POLICY_EXPENSE_CHAT || (report?.isPolicyExpenseChat ?? false);
}

function isInvoiceRoom(report: OnyxEntry<Report>): boolean {
    return getChatType(report) === CONST.REPORT.CHAT_TYPE.INVOICE;
}

function isInvoiceRoomWithID(reportID?: string): boolean {
    // eslint-disable-next-line @typescript-eslint/prefer-nullish-coalescing
    const report = allReports?.[`${ONYXKEYS.COLLECTION.REPORT}${reportID || -1}`];
    return isInvoiceRoom(report);
}

/**
 * Checks if a report is a completed task report.
 */
function isTripRoom(report: OnyxEntry<Report>): boolean {
    return isChatReport(report) && getChatType(report) === CONST.REPORT.CHAT_TYPE.TRIP_ROOM;
}

function isCurrentUserInvoiceReceiver(report: OnyxEntry<Report>): boolean {
    if (report?.invoiceReceiver?.type === CONST.REPORT.INVOICE_RECEIVER_TYPE.INDIVIDUAL) {
        return currentUserAccountID === report.invoiceReceiver.accountID;
    }

    return false;
}

/**
 * Whether the provided report belongs to a Control policy and is an expense chat
 */
function isControlPolicyExpenseChat(report: OnyxEntry<Report>): boolean {
    return isPolicyExpenseChat(report) && getPolicyType(report, allPolicies) === CONST.POLICY.TYPE.CORPORATE;
}

/**
 * Whether the provided policyType is a Free, Collect or Control policy type
 */
function isGroupPolicy(policyType: string): boolean {
    return policyType === CONST.POLICY.TYPE.CORPORATE || policyType === CONST.POLICY.TYPE.TEAM || policyType === CONST.POLICY.TYPE.FREE;
}

/**
 * Whether the provided report belongs to a Free, Collect or Control policy
 */
function isReportInGroupPolicy(report: OnyxInputOrEntry<Report>, policy?: OnyxInputOrEntry<Policy>): boolean {
    const policyType = policy?.type ?? getPolicyType(report, allPolicies);
    return isGroupPolicy(policyType);
}

/**
 * Whether the provided report belongs to a Control or Collect policy
 */
function isPaidGroupPolicy(report: OnyxEntry<Report>): boolean {
    const policyType = getPolicyType(report, allPolicies);
    return policyType === CONST.POLICY.TYPE.CORPORATE || policyType === CONST.POLICY.TYPE.TEAM;
}

/**
 * Whether the provided report belongs to a Control or Collect policy and is an expense chat
 */
function isPaidGroupPolicyExpenseChat(report: OnyxEntry<Report>): boolean {
    return isPolicyExpenseChat(report) && isPaidGroupPolicy(report);
}

/**
 * Whether the provided report belongs to a Control policy and is an expense report
 */
function isControlPolicyExpenseReport(report: OnyxEntry<Report>): boolean {
    return isExpenseReport(report) && getPolicyType(report, allPolicies) === CONST.POLICY.TYPE.CORPORATE;
}

/**
 * Whether the provided report belongs to a Control or Collect policy and is an expense report
 */
function isPaidGroupPolicyExpenseReport(report: OnyxEntry<Report>): boolean {
    return isExpenseReport(report) && isPaidGroupPolicy(report);
}

/**
 * Checks if the supplied report is an invoice report in Open state and status.
 */
function isOpenInvoiceReport(report: OnyxEntry<Report>): boolean {
    return isInvoiceReport(report) && report?.statusNum === CONST.REPORT.STATUS_NUM.OPEN;
}

/**
 * Whether the provided report is a chat room
 */
function isChatRoom(report: OnyxEntry<Report>): boolean {
    return isUserCreatedPolicyRoom(report) || isDefaultRoom(report) || isInvoiceRoom(report);
}

/**
 * Whether the provided report is a public room
 */
function isPublicRoom(report: OnyxEntry<Report>): boolean {
    return report?.visibility === CONST.REPORT.VISIBILITY.PUBLIC || report?.visibility === CONST.REPORT.VISIBILITY.PUBLIC_ANNOUNCE;
}

/**
 * Whether the provided report is a public announce room
 */
function isPublicAnnounceRoom(report: OnyxEntry<Report>): boolean {
    return report?.visibility === CONST.REPORT.VISIBILITY.PUBLIC_ANNOUNCE;
}

/**
 * If the report is a policy expense, the route should be for adding bank account for that policy
 * else since the report is a personal IOU, the route should be for personal bank account.
 */
function getBankAccountRoute(report: OnyxEntry<Report>): Route {
    return isPolicyExpenseChat(report) ? ROUTES.BANK_ACCOUNT_WITH_STEP_TO_OPEN.getRoute('', report?.policyID) : ROUTES.SETTINGS_ADD_BANK_ACCOUNT;
}

/**
 * Check if personal detail of accountID is empty or optimistic data
 */
function isOptimisticPersonalDetail(accountID: number): boolean {
    return isEmptyObject(allPersonalDetails?.[accountID]) || !!allPersonalDetails?.[accountID]?.isOptimisticPersonalDetail;
}

/**
 * Checks if a report is a task report from a policy expense chat.
 */
function isWorkspaceTaskReport(report: OnyxEntry<Report>): boolean {
    if (!isTaskReport(report)) {
        return false;
    }
    const parentReport = allReports?.[`${ONYXKEYS.COLLECTION.REPORT}${report?.parentReportID}`];
    return isPolicyExpenseChat(parentReport);
}

/**
 * Returns true if report has a parent
 */
function isThread(report: OnyxInputOrEntry<Report>): boolean {
    return !!(report?.parentReportID && report?.parentReportActionID);
}

/**
 * Returns true if report is of type chat and has a parent and is therefore a Thread.
 */
function isChatThread(report: OnyxInputOrEntry<Report>): boolean {
    return isThread(report) && report?.type === CONST.REPORT.TYPE.CHAT;
}

function isDM(report: OnyxEntry<Report>): boolean {
    return isChatReport(report) && !getChatType(report) && !isThread(report);
}

function isSelfDM(report: OnyxInputOrEntry<Report>): boolean {
    return getChatType(report) === CONST.REPORT.CHAT_TYPE.SELF_DM;
}

function isGroupChat(report: OnyxEntry<Report> | Partial<Report>): boolean {
    return getChatType(report) === CONST.REPORT.CHAT_TYPE.GROUP;
}

/**
 * Only returns true if this is the Expensify DM report.
 */
function isSystemChat(report: OnyxEntry<Report>): boolean {
    return getChatType(report) === CONST.REPORT.CHAT_TYPE.SYSTEM;
}

/**
 * Only returns true if this is our main 1:1 DM report with Concierge.
 */
function isConciergeChatReport(report: OnyxInputOrEntry<Report>): boolean {
    const participantAccountIDs = Object.keys(report?.participants ?? {})
        .map(Number)
        .filter((accountID) => accountID !== currentUserAccountID);
    return participantAccountIDs.length === 1 && participantAccountIDs[0] === CONST.ACCOUNT_ID.CONCIERGE && !isChatThread(report);
}

function findSelfDMReportID(): string | undefined {
    if (!allReports) {
        return;
    }

    const selfDMReport = Object.values(allReports).find((report) => isSelfDM(report) && !isThread(report));
    return selfDMReport?.reportID;
}

/**
 * Checks if the supplied report belongs to workspace based on the provided params. If the report's policyID is _FAKE_ or has no value, it means this report is a DM.
 * In this case report and workspace members must be compared to determine whether the report belongs to the workspace.
 */
function doesReportBelongToWorkspace(report: OnyxEntry<Report>, policyMemberAccountIDs: number[], policyID?: string) {
    return (
        isConciergeChatReport(report) ||
        (report?.policyID === CONST.POLICY.ID_FAKE || !report?.policyID ? hasParticipantInArray(report, policyMemberAccountIDs) : report?.policyID === policyID)
    );
}

/**
 * Given an array of reports, return them filtered by a policyID and policyMemberAccountIDs.
 */
function filterReportsByPolicyIDAndMemberAccountIDs(reports: Report[], policyMemberAccountIDs: number[] = [], policyID?: string) {
    return reports.filter((report) => !!report && doesReportBelongToWorkspace(report, policyMemberAccountIDs, policyID));
}

/**
 * Given an array of reports, return them sorted by the last read timestamp.
 */
function sortReportsByLastRead(reports: Array<OnyxEntry<Report>>, reportMetadata: OnyxCollection<ReportMetadata>): Array<OnyxEntry<Report>> {
    return reports
        .filter((report) => !!report?.reportID && !!(reportMetadata?.[`${ONYXKEYS.COLLECTION.REPORT_METADATA}${report.reportID}`]?.lastVisitTime ?? report?.lastReadTime))
        .sort((a, b) => {
            const aTime = new Date(reportMetadata?.[`${ONYXKEYS.COLLECTION.REPORT_METADATA}${a?.reportID}`]?.lastVisitTime ?? a?.lastReadTime ?? '');
            const bTime = new Date(reportMetadata?.[`${ONYXKEYS.COLLECTION.REPORT_METADATA}${b?.reportID}`]?.lastVisitTime ?? b?.lastReadTime ?? '');

            return aTime.valueOf() - bTime.valueOf();
        });
}

/**
 * Returns true if report is still being processed
 */
function isProcessingReport(report: OnyxEntry<Report>): boolean {
    return report?.stateNum === CONST.REPORT.STATE_NUM.SUBMITTED && report?.statusNum === CONST.REPORT.STATUS_NUM.SUBMITTED;
}

/**
 * Check if the report is a single chat report that isn't a thread
 * and personal detail of participant is optimistic data
 */
function shouldDisableDetailPage(report: OnyxEntry<Report>): boolean {
    const participantAccountIDs = Object.keys(report?.participants ?? {}).map(Number);

    if (isChatRoom(report) || isPolicyExpenseChat(report) || isChatThread(report) || isTaskReport(report)) {
        return false;
    }
    if (participantAccountIDs.length === 1) {
        return isOptimisticPersonalDetail(participantAccountIDs[0]);
    }
    return false;
}

/**
 * Returns true if this report has only one participant and it's an Expensify account.
 */
function isExpensifyOnlyParticipantInReport(report: OnyxEntry<Report>): boolean {
    const otherParticipants = Object.keys(report?.participants ?? {})
        .map(Number)
        .filter((accountID) => accountID !== currentUserAccountID);
    return otherParticipants.length === 1 && otherParticipants.some((accountID) => CONST.EXPENSIFY_ACCOUNT_IDS.includes(accountID));
}

/**
 * Returns whether a given report can have tasks created in it.
 * We only prevent the task option if it's a DM/group-DM and the other users are all special Expensify accounts
 *
 */
function canCreateTaskInReport(report: OnyxEntry<Report>): boolean {
    const otherParticipants = Object.keys(report?.participants ?? {})
        .map(Number)
        .filter((accountID) => accountID !== currentUserAccountID);
    const areExpensifyAccountsOnlyOtherParticipants = otherParticipants.length >= 1 && otherParticipants.every((accountID) => CONST.EXPENSIFY_ACCOUNT_IDS.includes(accountID));
    if (areExpensifyAccountsOnlyOtherParticipants && isDM(report)) {
        return false;
    }

    return true;
}

/**
 * Returns true if there are any guides accounts (team.expensify.com) in a list of accountIDs
 * by cross-referencing the accountIDs with personalDetails since guides that are participants
 * of the user's chats should have their personal details in Onyx.
 */
function hasExpensifyGuidesEmails(accountIDs: number[]): boolean {
    return accountIDs.some((accountID) => Str.extractEmailDomain(allPersonalDetails?.[accountID]?.login ?? '') === CONST.EMAIL.GUIDES_DOMAIN);
}

function findLastAccessedReport(
    reports: OnyxCollection<Report>,
    ignoreDomainRooms: boolean,
    policies: OnyxCollection<Policy>,
    isFirstTimeNewExpensifyUser: boolean,
    openOnAdminRoom = false,
    reportMetadata: OnyxCollection<ReportMetadata> = {},
    policyID?: string,
    policyMemberAccountIDs: number[] = [],
): OnyxEntry<Report> {
    // If it's the user's first time using New Expensify, then they could either have:
    //   - just a Concierge report, if so we'll return that
    //   - their Concierge report, and a separate report that must have deeplinked them to the app before they created their account.
    // If it's the latter, we'll use the deeplinked report over the Concierge report,
    // since the Concierge report would be incorrectly selected over the deep-linked report in the logic below.

    let reportsValues = Object.values(reports ?? {}) as Report[];

    if (!!policyID || policyMemberAccountIDs.length > 0) {
        reportsValues = filterReportsByPolicyIDAndMemberAccountIDs(reportsValues, policyMemberAccountIDs, policyID);
    }

    let sortedReports = sortReportsByLastRead(reportsValues, reportMetadata);

    let adminReport: OnyxEntry<Report>;
    if (openOnAdminRoom) {
        adminReport = sortedReports.find((report) => {
            const chatType = getChatType(report);
            return chatType === CONST.REPORT.CHAT_TYPE.POLICY_ADMINS;
        });
    }

    if (ignoreDomainRooms) {
        // We allow public announce rooms, admins, and announce rooms through since we bypass the default rooms beta for them.
        // Check where ReportUtils.findLastAccessedReport is called in MainDrawerNavigator.js for more context.
        // Domain rooms are now the only type of default room that are on the defaultRooms beta.
        sortedReports = sortedReports.filter(
            (report) => !isDomainRoom(report) || getPolicyType(report, policies) === CONST.POLICY.TYPE.FREE || hasExpensifyGuidesEmails(Object.keys(report?.participants ?? {}).map(Number)),
        );
    }

    if (isFirstTimeNewExpensifyUser) {
        // Filter out the systemChat report from the reports list, as we don't want to drop the user into that report over Concierge when they first log in
        sortedReports = sortedReports.filter((report) => !isSystemChat(report)) ?? [];
        if (sortedReports.length === 1) {
            return sortedReports[0];
        }

        return adminReport ?? sortedReports.find((report) => !isConciergeChatReport(report));
    }

    // If we only have two reports and one of them is the system chat, filter it out so we don't
    // overwrite showing the concierge chat
    const hasSystemChat = sortedReports.find((report) => isSystemChat(report)) ?? false;
    if (sortedReports.length === 2 && hasSystemChat) {
        sortedReports = sortedReports.filter((report) => !isSystemChat(report)) ?? [];
    }

    return adminReport ?? sortedReports.at(-1);
}

/**
 * Whether the provided report has expenses
 */
function hasExpenses(reportID?: string): boolean {
    return !!Object.values(allTransactions ?? {}).find((transaction) => `${transaction?.reportID}` === `${reportID}`);
}

/**
 * Whether the provided report is a closed expense report with no expenses
 */
function isClosedExpenseReportWithNoExpenses(report: OnyxEntry<Report>): boolean {
    return report?.statusNum === CONST.REPORT.STATUS_NUM.CLOSED && isExpenseReport(report) && !hasExpenses(report.reportID);
}

/**
 * Whether the provided report is an archived room
 */
function isArchivedRoom(report: OnyxInputOrEntry<Report>, reportNameValuePairs?: OnyxInputOrEntry<ReportNameValuePairs>): boolean {
    if (reportNameValuePairs) {
        return reportNameValuePairs.isArchived;
    }

    return report?.statusNum === CONST.REPORT.STATUS_NUM.CLOSED && report?.stateNum === CONST.REPORT.STATE_NUM.APPROVED;
}

/**
 * Whether the report with the provided reportID is an archived room
 */
function isArchivedRoomWithID(reportID?: string) {
    // eslint-disable-next-line @typescript-eslint/prefer-nullish-coalescing
    const report = allReports?.[`${ONYXKEYS.COLLECTION.REPORT}${reportID || -1}`];
    return isArchivedRoom(report);
}

/**
 * Whether the provided report is a closed report
 */
function isClosedReport(report: OnyxEntry<Report>): boolean {
    return report?.statusNum === CONST.REPORT.STATUS_NUM.CLOSED;
}

/**
 * Whether the provided report is the admin's room
 */
function isJoinRequestInAdminRoom(report: OnyxEntry<Report>): boolean {
    if (!report) {
        return false;
    }
    // If this policy isn't owned by Expensify,
    // Account manager/guide should not have the workspace join request pinned to their LHN,
    // since they are not a part of the company, and should not action it on their behalf.
    if (report.policyID) {
        const policy = getPolicy(report.policyID);
        if (!PolicyUtils.isExpensifyTeam(policy?.owner) && PolicyUtils.isExpensifyTeam(currentUserPersonalDetails?.login)) {
            return false;
        }
    }
    return ReportActionsUtils.isActionableJoinRequestPending(report.reportID);
}

/**
 * Checks if the user can write in the provided report
 */
function canWriteInReport(report: OnyxEntry<Report>): boolean {
    if (Array.isArray(report?.permissions) && report?.permissions.length > 0) {
        return report?.permissions?.includes(CONST.REPORT.PERMISSIONS.WRITE);
    }

    return true;
}

/**
 * Checks if the current user is allowed to comment on the given report.
 */
function isAllowedToComment(report: OnyxEntry<Report>): boolean {
    if (!canWriteInReport(report)) {
        return false;
    }

    // Default to allowing all users to post
    const capability = report?.writeCapability ?? CONST.REPORT.WRITE_CAPABILITIES.ALL;

    if (capability === CONST.REPORT.WRITE_CAPABILITIES.ALL) {
        return true;
    }

    // If unauthenticated user opens public chat room using deeplink, they do not have policies available and they cannot comment
    if (!allPolicies) {
        return false;
    }

    // If we've made it here, commenting on this report is restricted.
    // If the user is an admin, allow them to post.
    const policy = allPolicies[`${ONYXKEYS.COLLECTION.POLICY}${report?.policyID}`];
    return policy?.role === CONST.POLICY.ROLE.ADMIN;
}

/**
 * Checks if the current user is the admin of the policy given the policy expense chat.
 */
function isPolicyExpenseChatAdmin(report: OnyxEntry<Report>, policies: OnyxCollection<Policy>): boolean {
    if (!isPolicyExpenseChat(report)) {
        return false;
    }

    const policyRole = policies?.[`${ONYXKEYS.COLLECTION.POLICY}${report?.policyID}`]?.role;

    return policyRole === CONST.POLICY.ROLE.ADMIN;
}

/**
 * Checks if the current user is the admin of the policy.
 */
function isPolicyAdmin(policyID: string, policies: OnyxCollection<Policy>): boolean {
    const policyRole = policies?.[`${ONYXKEYS.COLLECTION.POLICY}${policyID}`]?.role;

    return policyRole === CONST.POLICY.ROLE.ADMIN;
}

/**
 * Checks whether all the transactions linked to the IOU report are of the Distance Request type with pending routes
 */
function hasOnlyTransactionsWithPendingRoutes(iouReportID: string | undefined): boolean {
    const transactions = TransactionUtils.getAllReportTransactions(iouReportID);

    // Early return false in case not having any transaction
    if (!transactions || transactions.length === 0) {
        return false;
    }

    return transactions.every((transaction) => TransactionUtils.isFetchingWaypointsFromServer(transaction));
}

/**
 * If the report is a thread and has a chat type set, it is a workspace chat.
 */
function isWorkspaceThread(report: OnyxEntry<Report>): boolean {
    const chatType = getChatType(report);
    return isThread(report) && isChatReport(report) && CONST.WORKSPACE_ROOM_TYPES.some((type) => chatType === type);
}

/**
 * Returns true if reportAction is the first chat preview of a Thread
 */
function isThreadFirstChat(reportAction: OnyxInputOrEntry<ReportAction>, reportID: string): boolean {
    return reportAction?.childReportID?.toString() === reportID;
}

/**
 * Checks if a report is a child report.
 */
function isChildReport(report: OnyxEntry<Report>): boolean {
    return isThread(report) || isTaskReport(report);
}

/**
 * An Expense Request is a thread where the parent report is an Expense Report and
 * the parentReportAction is a transaction.
 */
function isExpenseRequest(report: OnyxInputOrEntry<Report>): boolean {
    if (isThread(report)) {
        const parentReportAction = ReportActionsUtils.getParentReportAction(report);
        const parentReport = allReports?.[`${ONYXKEYS.COLLECTION.REPORT}${report?.parentReportID}`];
        return isExpenseReport(parentReport) && !isEmptyObject(parentReportAction) && ReportActionsUtils.isTransactionThread(parentReportAction);
    }
    return false;
}

/**
 * An IOU Request is a thread where the parent report is an IOU Report and
 * the parentReportAction is a transaction.
 */
function isIOURequest(report: OnyxInputOrEntry<Report>): boolean {
    if (isThread(report)) {
        const parentReportAction = ReportActionsUtils.getParentReportAction(report);
        const parentReport = allReports?.[`${ONYXKEYS.COLLECTION.REPORT}${report?.parentReportID}`];
        return isIOUReport(parentReport) && !isEmptyObject(parentReportAction) && ReportActionsUtils.isTransactionThread(parentReportAction);
    }
    return false;
}

/**
 * A Track Expense Report is a thread where the parent the parentReportAction is a transaction, and
 * parentReportAction has type of track.
 */
function isTrackExpenseReport(report: OnyxInputOrEntry<Report>): boolean {
    if (isThread(report)) {
        const parentReportAction = ReportActionsUtils.getParentReportAction(report);
        return !isEmptyObject(parentReportAction) && ReportActionsUtils.isTrackExpenseAction(parentReportAction);
    }
    return false;
}

/**
 * Checks if a report is an IOU or expense request.
 */
function isMoneyRequest(reportOrID: OnyxEntry<Report> | string): boolean {
    const report = typeof reportOrID === 'string' ? allReports?.[`${ONYXKEYS.COLLECTION.REPORT}${reportOrID}`] ?? null : reportOrID;
    return isIOURequest(report) || isExpenseRequest(report);
}

/**
 * Checks if a report is an IOU or expense report.
 */
function isMoneyRequestReport(reportOrID: OnyxInputOrEntry<Report> | string): boolean {
    const report = typeof reportOrID === 'string' ? allReports?.[`${ONYXKEYS.COLLECTION.REPORT}${reportOrID}`] ?? null : reportOrID;
    return isIOUReport(report) || isExpenseReport(report);
}

/**
 * Checks if a report has only one transaction associated with it
 */
function isOneTransactionReport(reportID: string): boolean {
    const reportActions = allReportActions?.[`${ONYXKEYS.COLLECTION.REPORT_ACTIONS}${reportID}`] ?? ([] as ReportAction[]);
    return ReportActionsUtils.getOneTransactionThreadReportID(reportID, reportActions) !== null;
}

/**
 * Checks if a report is a transaction thread associated with a report that has only one transaction
 */
function isOneTransactionThread(reportID: string, parentReportID: string): boolean {
    const parentReportActions = allReportActions?.[`${ONYXKEYS.COLLECTION.REPORT_ACTIONS}${parentReportID}`] ?? ([] as ReportAction[]);
    const transactionThreadReportID = ReportActionsUtils.getOneTransactionThreadReportID(parentReportID, parentReportActions);
    return reportID === transactionThreadReportID;
}

/**
 * Should return true only for personal 1:1 report
 *
 */
function isOneOnOneChat(report: OnyxEntry<Report>): boolean {
    const participantAccountIDs = Object.keys(report?.participants ?? {})
        .map(Number)
        .filter((accountID) => accountID !== currentUserAccountID);
    return (
        !isChatRoom(report) &&
        !isExpenseRequest(report) &&
        !isMoneyRequestReport(report) &&
        !isPolicyExpenseChat(report) &&
        !isTaskReport(report) &&
        isDM(report) &&
        !isIOUReport(report) &&
        participantAccountIDs.length === 1
    );
}

/**
 * Checks if the current user is a payer of the expense
 */

function isPayer(session: OnyxEntry<Session>, iouReport: OnyxEntry<Report>) {
    const isApproved = isReportApproved(iouReport);
    const policy = allPolicies?.[`${ONYXKEYS.COLLECTION.POLICY}${iouReport?.policyID}`] ?? null;
    const policyType = policy?.type;
    const isAdmin = policyType !== CONST.POLICY.TYPE.PERSONAL && policy?.role === CONST.POLICY.ROLE.ADMIN;
    const isManager = iouReport?.managerID === session?.accountID;
    if (isPaidGroupPolicy(iouReport)) {
        if (policy?.reimbursementChoice === CONST.POLICY.REIMBURSEMENT_CHOICES.REIMBURSEMENT_YES) {
            const isReimburser = session?.email === policy?.achAccount?.reimburser;
            return (!policy?.achAccount?.reimburser || isReimburser) && (isApproved || isManager);
        }
        if (policy?.reimbursementChoice === CONST.POLICY.REIMBURSEMENT_CHOICES.REIMBURSEMENT_MANUAL) {
            return isAdmin && (isApproved || isManager);
        }
        return false;
    }
    return isAdmin || (isMoneyRequestReport(iouReport) && isManager);
}

/**
 * Get the notification preference given a report
 */
function getReportNotificationPreference(report: OnyxEntry<Report>): string | number {
    return report?.notificationPreference ?? '';
}

/**
 * Checks if the current user is the action's author
 */
function isActionCreator(reportAction: OnyxInputOrEntry<ReportAction> | Partial<ReportAction>): boolean {
    return reportAction?.actorAccountID === currentUserAccountID;
}

/**
 * Returns the notification preference of the action's child report if it exists.
 * Otherwise, calculates it based on the action's authorship.
 */
function getChildReportNotificationPreference(reportAction: OnyxInputOrEntry<ReportAction> | Partial<ReportAction>): NotificationPreference {
    const childReportNotificationPreference = reportAction?.childReportNotificationPreference ?? '';
    if (childReportNotificationPreference) {
        return childReportNotificationPreference;
    }

    return isActionCreator(reportAction) ? CONST.REPORT.NOTIFICATION_PREFERENCE.ALWAYS : CONST.REPORT.NOTIFICATION_PREFERENCE.HIDDEN;
}

/**
 * Checks whether the supplied report supports adding more transactions to it.
 * Return true if:
 * - report is a non-settled IOU
 * - report is a draft
 * - report is a processing expense report and its policy has Instant reporting frequency
 */
function canAddOrDeleteTransactions(moneyRequestReport: OnyxEntry<Report>): boolean {
    if (!isMoneyRequestReport(moneyRequestReport)) {
        return false;
    }

    if (isReportApproved(moneyRequestReport) || isSettled(moneyRequestReport?.reportID)) {
        return false;
    }

    if (isReportInGroupPolicy(moneyRequestReport) && isProcessingReport(moneyRequestReport) && !PolicyUtils.isInstantSubmitEnabled(getPolicy(moneyRequestReport?.policyID))) {
        return false;
    }

    return true;
}

/**
 * Can only delete if the author is this user and the action is an ADD_COMMENT action or an IOU action in an unsettled report, or if the user is a
 * policy admin
 */
function canDeleteReportAction(reportAction: OnyxInputOrEntry<ReportAction>, reportID: string): boolean {
    const report = getReportOrDraftReport(reportID);

    const isActionOwner = reportAction?.actorAccountID === currentUserAccountID;
    const policy = allPolicies?.[`${ONYXKEYS.COLLECTION.POLICY}${report?.policyID}`] ?? null;

    if (ReportActionsUtils.isMoneyRequestAction(reportAction)) {
        // For now, users cannot delete split actions
        const isSplitAction = ReportActionsUtils.getOriginalMessage(reportAction)?.type === CONST.IOU.REPORT_ACTION_TYPE.SPLIT;

        if (isSplitAction) {
            return false;
        }

        const linkedReport = isThreadFirstChat(reportAction, reportID) ? getReportOrDraftReport(report?.parentReportID) : report;
        if (isActionOwner) {
            if (!isEmptyObject(linkedReport) && isMoneyRequestReport(linkedReport)) {
                return canAddOrDeleteTransactions(linkedReport);
            }
            return true;
        }
    }

    if (
        reportAction?.actionName !== CONST.REPORT.ACTIONS.TYPE.ADD_COMMENT ||
        reportAction?.pendingAction === CONST.RED_BRICK_ROAD_PENDING_ACTION.DELETE ||
        ReportActionsUtils.isCreatedTaskReportAction(reportAction) ||
        reportAction?.actorAccountID === CONST.ACCOUNT_ID.CONCIERGE
    ) {
        return false;
    }

    const isAdmin = policy?.role === CONST.POLICY.ROLE.ADMIN && !isEmptyObject(report) && !isDM(report);

    return isActionOwner || isAdmin;
}

/**
 * Get welcome message based on room type
 */
function getRoomWelcomeMessage(report: OnyxEntry<Report>): WelcomeMessage {
    const welcomeMessage: WelcomeMessage = {showReportName: true};
    const workspaceName = getPolicyName(report);

    if (isArchivedRoom(report)) {
        welcomeMessage.phrase1 = Localize.translateLocal('reportActionsView.beginningOfArchivedRoomPartOne');
        welcomeMessage.phrase2 = Localize.translateLocal('reportActionsView.beginningOfArchivedRoomPartTwo');
    } else if (isDomainRoom(report)) {
        welcomeMessage.phrase1 = Localize.translateLocal('reportActionsView.beginningOfChatHistoryDomainRoomPartOne', {domainRoom: report?.reportName ?? ''});
        welcomeMessage.phrase2 = Localize.translateLocal('reportActionsView.beginningOfChatHistoryDomainRoomPartTwo');
    } else if (isAdminRoom(report)) {
        welcomeMessage.phrase1 = Localize.translateLocal('reportActionsView.beginningOfChatHistoryAdminRoomPartOne', {workspaceName});
        welcomeMessage.phrase2 = Localize.translateLocal('reportActionsView.beginningOfChatHistoryAdminRoomPartTwo');
    } else if (isAnnounceRoom(report)) {
        welcomeMessage.phrase1 = Localize.translateLocal('reportActionsView.beginningOfChatHistoryAnnounceRoomPartOne', {workspaceName});
        welcomeMessage.phrase2 = Localize.translateLocal('reportActionsView.beginningOfChatHistoryAnnounceRoomPartTwo', {workspaceName});
    } else if (isInvoiceRoom(report)) {
        welcomeMessage.showReportName = false;
        welcomeMessage.phrase1 = Localize.translateLocal('reportActionsView.beginningOfChatHistoryInvoiceRoom');
    } else {
        // Message for user created rooms or other room types.
        welcomeMessage.phrase1 = Localize.translateLocal('reportActionsView.beginningOfChatHistoryUserRoomPartOne');
        welcomeMessage.phrase2 = Localize.translateLocal('reportActionsView.beginningOfChatHistoryUserRoomPartTwo');
    }

    return welcomeMessage;
}

/**
 * Returns true if Concierge is one of the chat participants (1:1 as well as group chats)
 */
function chatIncludesConcierge(report: Partial<OnyxEntry<Report>>): boolean {
    const participantAccountIDs = Object.keys(report?.participants ?? {}).map(Number);
    return participantAccountIDs.includes(CONST.ACCOUNT_ID.CONCIERGE);
}

/**
 * Returns true if there is any automated expensify account `in accountIDs
 */
function hasAutomatedExpensifyAccountIDs(accountIDs: number[]): boolean {
    return accountIDs.some((accountID) => CONST.EXPENSIFY_ACCOUNT_IDS.includes(accountID));
}

function getReportRecipientAccountIDs(report: OnyxEntry<Report>, currentLoginAccountID: number): number[] {
    let finalReport: OnyxEntry<Report> = report;
    // In 1:1 chat threads, the participants will be the same as parent report. If a report is specifically a 1:1 chat thread then we will
    // get parent report and use its participants array.
    if (isThread(report) && !(isTaskReport(report) || isMoneyRequestReport(report))) {
        const parentReport = allReports?.[`${ONYXKEYS.COLLECTION.REPORT}${report?.parentReportID}`];
        if (isOneOnOneChat(parentReport)) {
            finalReport = parentReport;
        }
    }

    let finalParticipantAccountIDs: number[] = [];
    if (isTaskReport(report)) {
        // Task reports `managerID` will change when assignee is changed, in that case the old `managerID` is still present in `participants`
        // along with the new one. We only need the `managerID` as a participant here.
        finalParticipantAccountIDs = report?.managerID ? [report?.managerID] : [];
    } else {
        finalParticipantAccountIDs = Object.keys(finalReport?.participants ?? {}).map(Number);
    }

    const otherParticipantsWithoutExpensifyAccountIDs = finalParticipantAccountIDs.filter((accountID) => {
        if (accountID === currentLoginAccountID) {
            return false;
        }
        if (CONST.EXPENSIFY_ACCOUNT_IDS.includes(accountID)) {
            return false;
        }
        return true;
    });

    return otherParticipantsWithoutExpensifyAccountIDs;
}

/**
 * Whether the time row should be shown for a report.
 */
function canShowReportRecipientLocalTime(personalDetails: OnyxEntry<PersonalDetailsList>, report: OnyxEntry<Report>, accountID: number): boolean {
    const reportRecipientAccountIDs = getReportRecipientAccountIDs(report, accountID);
    const hasMultipleParticipants = reportRecipientAccountIDs.length > 1;
    const reportRecipient = personalDetails?.[reportRecipientAccountIDs[0]];
    const reportRecipientTimezone = reportRecipient?.timezone ?? CONST.DEFAULT_TIME_ZONE;
    const isReportParticipantValidated = reportRecipient?.validated ?? false;
    return !!(
        !hasMultipleParticipants &&
        !isChatRoom(report) &&
        !isPolicyExpenseChat(getRootParentReport(report)) &&
        reportRecipient &&
        reportRecipientTimezone?.selected &&
        isReportParticipantValidated
    );
}

/**
 * Shorten last message text to fixed length and trim spaces.
 */
function formatReportLastMessageText(lastMessageText: string, isModifiedExpenseMessage = false): string {
    if (isModifiedExpenseMessage) {
        return String(lastMessageText).trim().replace(CONST.REGEX.LINE_BREAK, '').trim();
    }
    return StringUtils.lineBreaksToSpaces(String(lastMessageText).trim()).substring(0, CONST.REPORT.LAST_MESSAGE_TEXT_MAX_LENGTH).trim();
}

/**
 * Helper method to return the default avatar associated with the given login
 */
function getDefaultWorkspaceAvatar(workspaceName?: string): IconAsset {
    if (!workspaceName) {
        return defaultWorkspaceAvatars.WorkspaceBuilding;
    }

    // Remove all chars not A-Z or 0-9 including underscore
    const alphaNumeric = workspaceName
        .normalize('NFD')
        .replace(/[^0-9a-z]/gi, '')
        .toUpperCase();

    const workspace = `Workspace${alphaNumeric[0]}` as keyof typeof defaultWorkspaceAvatars;
    const defaultWorkspaceAvatar = defaultWorkspaceAvatars[workspace];

    return !alphaNumeric ? defaultWorkspaceAvatars.WorkspaceBuilding : defaultWorkspaceAvatar;
}

/**
 * Helper method to return the default avatar testID associated with the given login
 */
function getDefaultWorkspaceAvatarTestID(workspaceName: string): string {
    if (!workspaceName) {
        return defaultAvatarBuildingIconTestID;
    }

    // Remove all chars not A-Z or 0-9 including underscore
    const alphaNumeric = workspaceName
        .normalize('NFD')
        .replace(/[^0-9a-z]/gi, '')
        .toLowerCase();

    return !alphaNumeric ? defaultAvatarBuildingIconTestID : `SvgDefaultAvatar_${alphaNumeric[0]} Icon`;
}

function getWorkspaceAvatar(report: OnyxEntry<Report>): AvatarSource {
    const workspaceName = getPolicyName(report, false, allPolicies?.[`${ONYXKEYS.COLLECTION.POLICY}${report?.policyID}`]);
    const avatar = allPolicies?.[`${ONYXKEYS.COLLECTION.POLICY}${report?.policyID}`]?.avatarURL ?? '';
    return !isEmpty(avatar) ? avatar : getDefaultWorkspaceAvatar(workspaceName);
}

/**
 * Helper method to return the default avatar associated with the given reportID
 */
function getDefaultGroupAvatar(reportID?: string): IconAsset {
    if (!reportID) {
        return defaultGroupAvatars.Avatar1;
    }
    const reportIDHashBucket: AvatarRange = ((Number(reportID) % CONST.DEFAULT_GROUP_AVATAR_COUNT) + 1) as AvatarRange;
    return defaultGroupAvatars[`Avatar${reportIDHashBucket}`];
}

/**
 * Returns the appropriate icons for the given chat report using the stored personalDetails.
 * The Avatar sources can be URLs or Icon components according to the chat type.
 */
function getIconsForParticipants(participants: number[], personalDetails: OnyxInputOrEntry<PersonalDetailsList>): Icon[] {
    const participantDetails: ParticipantDetails[] = [];
    const participantsList = participants || [];

    for (const accountID of participantsList) {
        const avatarSource = personalDetails?.[accountID]?.avatar ?? FallbackAvatar;
        const displayNameLogin = personalDetails?.[accountID]?.displayName ? personalDetails?.[accountID]?.displayName : personalDetails?.[accountID]?.login;
        participantDetails.push([accountID, displayNameLogin ?? '', avatarSource, personalDetails?.[accountID]?.fallbackIcon ?? '']);
    }

    const sortedParticipantDetails = participantDetails.sort((first, second) => {
        // First sort by displayName/login
        const displayNameLoginOrder = localeCompare(first[1], second[1]);
        if (displayNameLoginOrder !== 0) {
            return displayNameLoginOrder;
        }

        // Then fallback on accountID as the final sorting criteria.
        // This will ensure that the order of avatars with same login/displayName
        // stay consistent across all users and devices
        return first[0] - second[0];
    });

    // Now that things are sorted, gather only the avatars (second element in the array) and return those
    const avatars: Icon[] = [];

    for (const sortedParticipantDetail of sortedParticipantDetails) {
        const userIcon = {
            id: sortedParticipantDetail[0],
            source: sortedParticipantDetail[2],
            type: CONST.ICON_TYPE_AVATAR,
            name: sortedParticipantDetail[1],
            fallbackIcon: sortedParticipantDetail[3],
        };
        avatars.push(userIcon);
    }

    return avatars;
}

/**
 * Given a report, return the associated workspace icon.
 */
function getWorkspaceIcon(report: OnyxInputOrEntry<Report>, policy?: OnyxInputOrEntry<Policy>): Icon {
    const workspaceName = getPolicyName(report, false, policy);
    const policyExpenseChatAvatarSource = allPolicies?.[`${ONYXKEYS.COLLECTION.POLICY}${report?.policyID}`]?.avatarURL
        ? allPolicies?.[`${ONYXKEYS.COLLECTION.POLICY}${report?.policyID}`]?.avatarURL
        : getDefaultWorkspaceAvatar(workspaceName);

    const workspaceIcon: Icon = {
        source: policyExpenseChatAvatarSource ?? '',
        type: CONST.ICON_TYPE_WORKSPACE,
        name: workspaceName,
        id: report?.policyID,
    };
    return workspaceIcon;
}

/**
 * Gets the personal details for a login by looking in the ONYXKEYS.PERSONAL_DETAILS_LIST Onyx key (stored in the local variable, allPersonalDetails). If it doesn't exist in Onyx,
 * then a default object is constructed.
 */
function getPersonalDetailsForAccountID(accountID: number): Partial<PersonalDetails> {
    if (!accountID) {
        return {};
    }

    const defaultDetails = {
        isOptimisticPersonalDetail: true,
    };

    return allPersonalDetails?.[accountID] ?? defaultDetails;
}

/**
 * Get the displayName for a single report participant.
 */
function getDisplayNameForParticipant(accountID?: number, shouldUseShortForm = false, shouldFallbackToHidden = true, shouldAddCurrentUserPostfix = false): string {
    if (!accountID) {
        return '';
    }

    const personalDetails = getPersonalDetailsForAccountID(accountID);
    // eslint-disable-next-line @typescript-eslint/prefer-nullish-coalescing
    const formattedLogin = LocalePhoneNumber.formatPhoneNumber(personalDetails.login || '');
    // This is to check if account is an invite/optimistically created one
    // and prevent from falling back to 'Hidden', so a correct value is shown
    // when searching for a new user
    if (personalDetails.isOptimisticPersonalDetail === true) {
        return formattedLogin;
    }

    // For selfDM, we display the user's displayName followed by '(you)' as a postfix
    const shouldAddPostfix = shouldAddCurrentUserPostfix && accountID === currentUserAccountID;

    const longName = PersonalDetailsUtils.getDisplayNameOrDefault(personalDetails, formattedLogin, shouldFallbackToHidden, shouldAddPostfix);

    // If the user's personal details (first name) should be hidden, make sure we return "hidden" instead of the short name
    if (shouldFallbackToHidden && longName === Localize.translateLocal('common.hidden')) {
        return longName;
    }

    const shortName = personalDetails.firstName ? personalDetails.firstName : longName;
    return shouldUseShortForm ? shortName : longName;
}

function getParticipantsAccountIDsForDisplay(report: OnyxEntry<Report>, shouldExcludeHidden = false, shouldExcludeDeleted = false): number[] {
    let participantsEntries = Object.entries(report?.participants ?? {});

    // For 1:1 chat, we don't want to include the current user as a participant in order to not mark 1:1 chats as having multiple participants
    // For system chat, we want to display Expensify as the only participant
    const shouldExcludeCurrentUser = isOneOnOneChat(report) || isSystemChat(report);

    if (shouldExcludeCurrentUser || shouldExcludeHidden || shouldExcludeDeleted) {
        participantsEntries = participantsEntries.filter(([accountID, participant]) => {
            if (shouldExcludeCurrentUser && Number(accountID) === currentUserAccountID) {
                return false;
            }

            if (shouldExcludeHidden && participant.hidden) {
                return false;
            }

            if (shouldExcludeDeleted && report?.pendingChatMembers?.findLast((member) => member.accountID === accountID)?.pendingAction === CONST.RED_BRICK_ROAD_PENDING_ACTION.DELETE) {
                return false;
            }

            return true;
        });
    }

    return participantsEntries.map(([accountID]) => Number(accountID));
}

function buildParticipantsFromAccountIDs(accountIDs: number[]): Participants {
    const finalParticipants: Participants = {};
    return accountIDs.reduce((participants, accountID) => {
        // eslint-disable-next-line no-param-reassign
        participants[accountID] = {hidden: false};
        return participants;
    }, finalParticipants);
}

/**
 * Returns the report name if the report is a group chat
 */
function getGroupChatName(participantAccountIDs?: number[], shouldApplyLimit = false, report?: OnyxEntry<Report>): string | undefined {
    // If we have a report always try to get the name from the report.
    if (report?.reportName) {
        return report.reportName;
    }

    // Get participantAccountIDs from participants object
    let participants = participantAccountIDs ?? Object.keys(report?.participants ?? {}).map(Number);
    if (shouldApplyLimit) {
        participants = participants.slice(0, 5);
    }
    const isMultipleParticipantReport = participants.length > 1;

    if (isMultipleParticipantReport) {
        return participants
            .map((participant) => getDisplayNameForParticipant(participant, isMultipleParticipantReport))
            .sort((first, second) => localeCompare(first ?? '', second ?? ''))
            .filter(Boolean)
            .join(', ');
    }

    return Localize.translateLocal('groupChat.defaultReportName', {displayName: getDisplayNameForParticipant(participants[0], false)});
}

function getParticipants(reportID: string) {
    const report = getReportOrDraftReport(reportID);
    if (!report) {
        return {};
    }

    return report.participants;
}

/**
 * Returns the appropriate icons for the given chat report using the stored personalDetails.
 * The Avatar sources can be URLs or Icon components according to the chat type.
 */
function getIcons(
    report: OnyxInputOrEntry<Report>,
    personalDetails: OnyxInputOrEntry<PersonalDetailsList>,
    defaultIcon: AvatarSource | null = null,
    defaultName = '',
    defaultAccountID = -1,
    policy?: OnyxInputOrEntry<Policy>,
): Icon[] {
    if (isEmptyObject(report)) {
        const fallbackIcon: Icon = {
            source: defaultIcon ?? FallbackAvatar,
            type: CONST.ICON_TYPE_AVATAR,
            name: defaultName,
            id: defaultAccountID,
        };
        return [fallbackIcon];
    }
    if (isExpenseRequest(report)) {
        const parentReportAction = ReportActionsUtils.getParentReportAction(report);
        const workspaceIcon = getWorkspaceIcon(report, policy);
        const memberIcon = {
            source: personalDetails?.[parentReportAction?.actorAccountID ?? -1]?.avatar ?? FallbackAvatar,
            id: parentReportAction?.actorAccountID,
            type: CONST.ICON_TYPE_AVATAR,
            name: personalDetails?.[parentReportAction?.actorAccountID ?? -1]?.displayName ?? '',
            fallbackIcon: personalDetails?.[parentReportAction?.actorAccountID ?? -1]?.fallbackIcon,
        };

        return [memberIcon, workspaceIcon];
    }
    if (isChatThread(report)) {
        const parentReportAction = ReportActionsUtils.getParentReportAction(report);

        const actorAccountID = parentReportAction?.actorAccountID;
        const actorDisplayName = PersonalDetailsUtils.getDisplayNameOrDefault(allPersonalDetails?.[actorAccountID ?? -1], '', false);
        const actorIcon = {
            id: actorAccountID,
            source: personalDetails?.[actorAccountID ?? -1]?.avatar ?? FallbackAvatar,
            name: actorDisplayName,
            type: CONST.ICON_TYPE_AVATAR,
            fallbackIcon: personalDetails?.[parentReportAction?.actorAccountID ?? -1]?.fallbackIcon,
        };

        if (isWorkspaceThread(report)) {
            const workspaceIcon = getWorkspaceIcon(report, policy);
            return [actorIcon, workspaceIcon];
        }
        return [actorIcon];
    }
    if (isTaskReport(report)) {
        const ownerIcon = {
            id: report?.ownerAccountID,
            source: personalDetails?.[report?.ownerAccountID ?? -1]?.avatar ?? FallbackAvatar,
            type: CONST.ICON_TYPE_AVATAR,
            name: personalDetails?.[report?.ownerAccountID ?? -1]?.displayName ?? '',
            fallbackIcon: personalDetails?.[report?.ownerAccountID ?? -1]?.fallbackIcon,
        };

        if (isWorkspaceTaskReport(report)) {
            const workspaceIcon = getWorkspaceIcon(report, policy);
            return [ownerIcon, workspaceIcon];
        }

        return [ownerIcon];
    }
    if (isDomainRoom(report)) {
        // Get domain name after the #. Domain Rooms use our default workspace avatar pattern.
        const domainName = report?.reportName?.substring(1);
        const policyExpenseChatAvatarSource = getDefaultWorkspaceAvatar(domainName);
        const domainIcon: Icon = {
            source: policyExpenseChatAvatarSource,
            type: CONST.ICON_TYPE_WORKSPACE,
            name: domainName ?? '',
            id: report?.policyID,
        };
        return [domainIcon];
    }
    if (isAdminRoom(report) || isAnnounceRoom(report) || isChatRoom(report) || isArchivedRoom(report)) {
        const icons = [getWorkspaceIcon(report, policy)];

        if (isInvoiceRoom(report)) {
            if (report?.invoiceReceiver?.type === CONST.REPORT.INVOICE_RECEIVER_TYPE.INDIVIDUAL) {
                icons.push(...getIconsForParticipants([report?.invoiceReceiver.accountID], personalDetails));
            } else {
                const receiverPolicy = getPolicy(report?.invoiceReceiver?.policyID);
                if (!isEmptyObject(receiverPolicy)) {
                    icons.push(getWorkspaceIcon(report, receiverPolicy));
                }
            }
        }

        return icons;
    }
    if (isPolicyExpenseChat(report) || isExpenseReport(report)) {
        const workspaceIcon = getWorkspaceIcon(report, policy);
        const memberIcon = {
            source: personalDetails?.[report?.ownerAccountID ?? -1]?.avatar ?? FallbackAvatar,
            id: report?.ownerAccountID,
            type: CONST.ICON_TYPE_AVATAR,
            name: personalDetails?.[report?.ownerAccountID ?? -1]?.displayName ?? '',
            fallbackIcon: personalDetails?.[report?.ownerAccountID ?? -1]?.fallbackIcon,
        };
        return isExpenseReport(report) ? [memberIcon, workspaceIcon] : [workspaceIcon, memberIcon];
    }
    if (isIOUReport(report)) {
        const managerIcon = {
            source: personalDetails?.[report?.managerID ?? -1]?.avatar ?? FallbackAvatar,
            id: report?.managerID,
            type: CONST.ICON_TYPE_AVATAR,
            name: personalDetails?.[report?.managerID ?? -1]?.displayName ?? '',
            fallbackIcon: personalDetails?.[report?.managerID ?? -1]?.fallbackIcon,
        };
        const ownerIcon = {
            id: report?.ownerAccountID,
            source: personalDetails?.[report?.ownerAccountID ?? -1]?.avatar ?? FallbackAvatar,
            type: CONST.ICON_TYPE_AVATAR,
            name: personalDetails?.[report?.ownerAccountID ?? -1]?.displayName ?? '',
            fallbackIcon: personalDetails?.[report?.ownerAccountID ?? -1]?.fallbackIcon,
        };
        const isManager = currentUserAccountID === report?.managerID;

        // For one transaction IOUs, display a simplified report icon
        if (isOneTransactionReport(report?.reportID ?? '-1')) {
            return [ownerIcon];
        }

        return isManager ? [managerIcon, ownerIcon] : [ownerIcon, managerIcon];
    }

    if (isSelfDM(report)) {
        return getIconsForParticipants([currentUserAccountID ?? -1], personalDetails);
    }

    if (isSystemChat(report)) {
        return getIconsForParticipants([CONST.ACCOUNT_ID.NOTIFICATIONS ?? 0], personalDetails);
    }

    if (isGroupChat(report)) {
        const groupChatIcon = {
            // eslint-disable-next-line @typescript-eslint/prefer-nullish-coalescing
            source: report.avatarUrl || getDefaultGroupAvatar(report.reportID),
            id: -1,
            type: CONST.ICON_TYPE_AVATAR,
            name: getGroupChatName(undefined, true, report),
        };
        return [groupChatIcon];
    }

    if (isInvoiceReport(report)) {
        const invoiceRoomReport = getReportOrDraftReport(report.chatReportID);
        const icons = [getWorkspaceIcon(invoiceRoomReport, policy)];

        if (invoiceRoomReport?.invoiceReceiver?.type === CONST.REPORT.INVOICE_RECEIVER_TYPE.INDIVIDUAL) {
            icons.push(...getIconsForParticipants([invoiceRoomReport?.invoiceReceiver.accountID], personalDetails));

            return icons;
        }

        const receiverPolicy = getPolicy(invoiceRoomReport?.invoiceReceiver?.policyID);

        if (!isEmptyObject(receiverPolicy)) {
            icons.push(getWorkspaceIcon(invoiceRoomReport, receiverPolicy));
        }

        return icons;
    }

    if (isOneOnOneChat(report)) {
        const otherParticipantsAccountIDs = Object.keys(report.participants ?? {})
            .map(Number)
            .filter((accountID) => accountID !== currentUserAccountID);
        return getIconsForParticipants(otherParticipantsAccountIDs, personalDetails);
    }

    const participantAccountIDs = Object.keys(report.participants ?? {}).map(Number);
    return getIconsForParticipants(participantAccountIDs, personalDetails);
}

function getDisplayNamesWithTooltips(
    personalDetailsList: PersonalDetails[] | PersonalDetailsList | OptionData[],
    shouldUseShortForm: boolean,
    shouldFallbackToHidden = true,
    shouldAddCurrentUserPostfix = false,
): DisplayNameWithTooltips {
    const personalDetailsListArray = Array.isArray(personalDetailsList) ? personalDetailsList : Object.values(personalDetailsList);

    return personalDetailsListArray
        .map((user) => {
            const accountID = Number(user?.accountID);
            // eslint-disable-next-line @typescript-eslint/prefer-nullish-coalescing
            const displayName = getDisplayNameForParticipant(accountID, shouldUseShortForm, shouldFallbackToHidden, shouldAddCurrentUserPostfix) || user?.login || '';
            const avatar = user && 'avatar' in user ? user.avatar : undefined;

            let pronouns = user?.pronouns ?? undefined;
            if (pronouns?.startsWith(CONST.PRONOUNS.PREFIX)) {
                const pronounTranslationKey = pronouns.replace(CONST.PRONOUNS.PREFIX, '');
                pronouns = Localize.translateLocal(`pronouns.${pronounTranslationKey}` as TranslationPaths);
            }

            return {
                displayName,
                avatar,
                login: user?.login ?? '',
                accountID,
                pronouns,
            };
        })
        .sort((first, second) => {
            // First sort by displayName/login
            const displayNameLoginOrder = localeCompare(first.displayName, second.displayName);
            if (displayNameLoginOrder !== 0) {
                return displayNameLoginOrder;
            }

            // Then fallback on accountID as the final sorting criteria.
            return first.accountID - second.accountID;
        });
}

/**
 * Returns the the display names of the given user accountIDs
 */
function getUserDetailTooltipText(accountID: number, fallbackUserDisplayName = ''): string {
    const displayNameForParticipant = getDisplayNameForParticipant(accountID);
    return displayNameForParticipant || fallbackUserDisplayName;
}

/**
 * For a deleted parent report action within a chat report,
 * let us return the appropriate display message
 *
 * @param reportAction - The deleted report action of a chat report for which we need to return message.
 */
function getDeletedParentActionMessageForChatReport(reportAction: OnyxEntry<ReportAction>): string {
    // By default, let us display [Deleted message]
    let deletedMessageText = Localize.translateLocal('parentReportAction.deletedMessage');
    if (ReportActionsUtils.isCreatedTaskReportAction(reportAction)) {
        // For canceled task report, let us display [Deleted task]
        deletedMessageText = Localize.translateLocal('parentReportAction.deletedTask');
    }
    return deletedMessageText;
}

/**
 * Returns the preview message for `REIMBURSEMENT_QUEUED` action
 */
function getReimbursementQueuedActionMessage(reportAction: OnyxEntry<ReportAction>, reportOrID: OnyxEntry<Report> | string, shouldUseShortDisplayName = true): string {
    if (!ReportActionsUtils.isMoneyRequestAction(reportAction)) {
        return '';
    }
    const report = typeof reportOrID === 'string' ? allReports?.[`${ONYXKEYS.COLLECTION.REPORT}${reportOrID}`] : reportOrID;
    const submitterDisplayName = getDisplayNameForParticipant(report?.ownerAccountID, shouldUseShortDisplayName) ?? '';
    const originalMessage = ReportActionsUtils.getOriginalMessage(reportAction);
    let messageKey: TranslationPaths;
    if (originalMessage?.paymentType === CONST.IOU.PAYMENT_TYPE.EXPENSIFY) {
        messageKey = 'iou.waitingOnEnabledWallet';
    } else {
        messageKey = 'iou.waitingOnBankAccount';
    }

    return Localize.translateLocal(messageKey, {submitterDisplayName});
}

/**
 * Returns the preview message for `REIMBURSEMENT_DEQUEUED` action
 */
function getReimbursementDeQueuedActionMessage(
<<<<<<< HEAD
    reportAction: OnyxEntry<ReportActionBase & OriginalMessageReimbursementDequeued>,
    reportOrID: OnyxEntry<Report> | string,
=======
    reportAction: OnyxEntry<ReportAction<typeof CONST.REPORT.ACTIONS.TYPE.REIMBURSEMENT_DEQUEUED>>,
    reportOrID: OnyxEntry<Report> | EmptyObject | string,
>>>>>>> 0150459d
    isLHNPreview = false,
): string {
    if (!ReportActionsUtils.isReimbursementDeQueuedAction(reportAction)) {
        return '';
    }
    const report = typeof reportOrID === 'string' ? allReports?.[`${ONYXKEYS.COLLECTION.REPORT}${reportOrID}`] : reportOrID;
    const originalMessage = ReportActionsUtils.getOriginalMessage(reportAction);
    const amount = originalMessage?.amount;
    const currency = originalMessage?.currency;
    const formattedAmount = CurrencyUtils.convertToDisplayString(amount, currency);
    if (originalMessage?.cancellationReason === CONST.REPORT.CANCEL_PAYMENT_REASONS.ADMIN) {
        const payerOrApproverName = report?.managerID === currentUserAccountID || !isLHNPreview ? '' : getDisplayNameForParticipant(report?.managerID, true);
        return Localize.translateLocal('iou.adminCanceledRequest', {manager: payerOrApproverName, amount: formattedAmount});
    }
    const submitterDisplayName = getDisplayNameForParticipant(report?.ownerAccountID, true) ?? '';
    return Localize.translateLocal('iou.canceledRequest', {submitterDisplayName, amount: formattedAmount});
}

/**
 * Builds an optimistic REIMBURSEMENT_DEQUEUED report action with a randomly generated reportActionID.
 *
 */
function buildOptimisticCancelPaymentReportAction(expenseReportID: string, amount: number, currency: string): OptimisticCancelPaymentReportAction {
    return {
        actionName: CONST.REPORT.ACTIONS.TYPE.REIMBURSEMENT_DEQUEUED,
        actorAccountID: currentUserAccountID,
        message: [
            {
                cancellationReason: CONST.REPORT.CANCEL_PAYMENT_REASONS.ADMIN,
                expenseReportID,
                type: CONST.REPORT.MESSAGE.TYPE.COMMENT,
                text: '',
                amount,
                currency,
            },
        ],
        originalMessage: {
            cancellationReason: CONST.REPORT.CANCEL_PAYMENT_REASONS.ADMIN,
            expenseReportID,
            amount,
            currency,
        },
        person: [
            {
                style: 'strong',
                text: getCurrentUserDisplayNameOrEmail(),
                type: 'TEXT',
            },
        ],
        reportActionID: NumberUtils.rand64(),
        shouldShow: true,
        created: DateUtils.getDBTime(),
        pendingAction: CONST.RED_BRICK_ROAD_PENDING_ACTION.ADD,
    };
}

/**
 * Returns the last visible message for a given report after considering the given optimistic actions
 *
 * @param reportID - the report for which last visible message has to be fetched
 * @param [actionsToMerge] - the optimistic merge actions that needs to be considered while fetching last visible message

 */
function getLastVisibleMessage(reportID: string | undefined, actionsToMerge: ReportActions = {}): LastVisibleMessage {
    const report = getReportOrDraftReport(reportID);
    const lastVisibleAction = ReportActionsUtils.getLastVisibleAction(reportID ?? '-1', actionsToMerge);

    // For Chat Report with deleted parent actions, let us fetch the correct message
    if (ReportActionsUtils.isDeletedParentAction(lastVisibleAction) && !isEmptyObject(report) && isChatReport(report)) {
        const lastMessageText = getDeletedParentActionMessageForChatReport(lastVisibleAction);
        return {
            lastMessageText,
        };
    }

    // Fetch the last visible message for report represented by reportID and based on actions to merge.
    return ReportActionsUtils.getLastVisibleMessage(reportID ?? '-1', actionsToMerge);
}

/**
 * Checks if a report is an open task report assigned to current user.
 *
 * @param [parentReportAction] - The parent report action of the report (Used to check if the task has been canceled)
 */
function isWaitingForAssigneeToCompleteTask(report: OnyxEntry<Report>, parentReportAction: OnyxEntry<ReportAction>): boolean {
    return isTaskReport(report) && isReportManager(report) && isOpenTaskReport(report, parentReportAction);
}

function isUnreadWithMention(reportOrOption: OnyxEntry<Report> | OptionData): boolean {
    if (!reportOrOption) {
        return false;
    }
    // lastMentionedTime and lastReadTime are both datetime strings and can be compared directly
    const lastMentionedTime = reportOrOption.lastMentionedTime ?? '';
    const lastReadTime = reportOrOption.lastReadTime ?? '';
    return !!('isUnreadWithMention' in reportOrOption && reportOrOption.isUnreadWithMention) || lastReadTime < lastMentionedTime;
}

/**
 * Determines if the option requires action from the current user. This can happen when it:
 *  - is unread and the user was mentioned in one of the unread comments
 *  - is for an outstanding task waiting on the user
 *  - has an outstanding child expense that is waiting for an action from the current user (e.g. pay, approve, add bank account)
 *  - is either the system or concierge chat, the user free trial has ended and it didn't add a payment card yet
 *
 * @param option (report or optionItem)
 * @param parentReportAction (the report action the current report is a thread of)
 */
function requiresAttentionFromCurrentUser(optionOrReport: OnyxEntry<Report> | OptionData, parentReportAction?: OnyxEntry<ReportAction>) {
    if (!optionOrReport) {
        return false;
    }

    if (isJoinRequestInAdminRoom(optionOrReport)) {
        return true;
    }

    if (isArchivedRoom(optionOrReport) || isArchivedRoom(getReportOrDraftReport(optionOrReport.parentReportID))) {
        return false;
    }

    if (isUnreadWithMention(optionOrReport)) {
        return true;
    }

    if (isWaitingForAssigneeToCompleteTask(optionOrReport, parentReportAction)) {
        return true;
    }

    // Has a child report that is awaiting action (e.g. approve, pay, add bank account) from current user
    if (optionOrReport.hasOutstandingChildRequest) {
        return true;
    }

    if (isChatUsedForOnboarding(optionOrReport) && SubscriptionUtils.hasUserFreeTrialEnded() && !SubscriptionUtils.doesUserHavePaymentCardAdded()) {
        return true;
    }

    return false;
}

/**
 * Returns number of transactions that are nonReimbursable
 *
 */
function hasNonReimbursableTransactions(iouReportID: string | undefined): boolean {
    const transactions = TransactionUtils.getAllReportTransactions(iouReportID);
    return transactions.filter((transaction) => transaction.reimbursable === false).length > 0;
}

function getMoneyRequestSpendBreakdown(report: OnyxInputOrEntry<Report>, allReportsDict?: OnyxCollection<Report>): SpendBreakdown {
    const allAvailableReports = allReportsDict ?? allReports;
    let moneyRequestReport;
    if (isMoneyRequestReport(report) || isInvoiceReport(report)) {
        moneyRequestReport = report;
    }
    if (allAvailableReports && report?.iouReportID) {
        moneyRequestReport = allAvailableReports[`${ONYXKEYS.COLLECTION.REPORT}${report.iouReportID}`];
    }
    if (moneyRequestReport) {
        let nonReimbursableSpend = moneyRequestReport.nonReimbursableTotal ?? 0;
        let totalSpend = moneyRequestReport.total ?? 0;

        if (nonReimbursableSpend + totalSpend !== 0) {
            // There is a possibility that if the Expense report has a negative total.
            // This is because there are instances where you can get a credit back on your card,
            // or you enter a negative expense to “offset” future expenses
            nonReimbursableSpend = isExpenseReport(moneyRequestReport) ? nonReimbursableSpend * -1 : Math.abs(nonReimbursableSpend);
            totalSpend = isExpenseReport(moneyRequestReport) ? totalSpend * -1 : Math.abs(totalSpend);

            const totalDisplaySpend = totalSpend;
            const reimbursableSpend = totalDisplaySpend - nonReimbursableSpend;

            return {
                nonReimbursableSpend,
                reimbursableSpend,
                totalDisplaySpend,
            };
        }
    }
    return {
        nonReimbursableSpend: 0,
        reimbursableSpend: 0,
        totalDisplaySpend: 0,
    };
}

/**
 * Get the title for a policy expense chat which depends on the role of the policy member seeing this report
 */
function getPolicyExpenseChatName(report: OnyxEntry<Report>, policy?: OnyxEntry<Policy>): string | undefined {
    const ownerAccountID = report?.ownerAccountID;
    const personalDetails = allPersonalDetails?.[ownerAccountID ?? -1];
    const login = personalDetails ? personalDetails.login : null;
    // eslint-disable-next-line @typescript-eslint/prefer-nullish-coalescing
    const reportOwnerDisplayName = getDisplayNameForParticipant(ownerAccountID) || login || report?.reportName;

    // If the policy expense chat is owned by this user, use the name of the policy as the report name.
    if (report?.isOwnPolicyExpenseChat) {
        return getPolicyName(report, false, policy);
    }

    let policyExpenseChatRole = 'user';
    const policyItem = allPolicies?.[`${ONYXKEYS.COLLECTION.POLICY}${report?.policyID}`];
    if (policyItem) {
        policyExpenseChatRole = policyItem.role || 'user';
    }

    // If this user is not admin and this policy expense chat has been archived because of account merging, this must be an old workspace chat
    // of the account which was merged into the current user's account. Use the name of the policy as the name of the report.
    if (isArchivedRoom(report)) {
        const lastAction = ReportActionsUtils.getLastVisibleAction(report?.reportID ?? '-1');
        const archiveReason = ReportActionsUtils.isClosedAction(lastAction) ? ReportActionsUtils.getOriginalMessage(lastAction)?.reason : CONST.REPORT.ARCHIVE_REASON.DEFAULT;
        if (archiveReason === CONST.REPORT.ARCHIVE_REASON.ACCOUNT_MERGED && policyExpenseChatRole !== CONST.POLICY.ROLE.ADMIN) {
            return getPolicyName(report, false, policy);
        }
    }

    // If user can see this report and they are not its owner, they must be an admin and the report name should be the name of the policy member
    return reportOwnerDisplayName;
}

/**
 * Given a report field, check if the field is for the report title.
 */
function isReportFieldOfTypeTitle(reportField: OnyxEntry<PolicyReportField>): boolean {
    return reportField?.type === 'formula' && reportField?.fieldID === CONST.REPORT_FIELD_TITLE_FIELD_ID;
}

/**
 * Check if Report has any held expenses
 */
function isHoldCreator(transaction: OnyxEntry<Transaction>, reportID: string): boolean {
    const holdReportAction = ReportActionsUtils.getReportAction(reportID, `${transaction?.comment?.hold ?? ''}`);
    return isActionCreator(holdReportAction);
}

/**
 * Check if report fields are available to use in a report
 */
function reportFieldsEnabled(report: Report) {
    return Permissions.canUseReportFields(allBetas ?? []) && isPaidGroupPolicyExpenseReport(report);
}

/**
 * Given a report field, check if the field can be edited or not.
 * For title fields, its considered disabled if `deletable` prop is `true` (https://github.com/Expensify/App/issues/35043#issuecomment-1911275433)
 * For non title fields, its considered disabled if:
 * 1. The user is not admin of the report
 * 2. Report is settled or it is closed
 */
function isReportFieldDisabled(report: OnyxEntry<Report>, reportField: OnyxEntry<PolicyReportField>, policy: OnyxEntry<Policy>): boolean {
    const isReportSettled = isSettled(report?.reportID);
    const isReportClosed = isClosedReport(report);
    const isTitleField = isReportFieldOfTypeTitle(reportField);
    const isAdmin = isPolicyAdmin(report?.policyID ?? '-1', {[`${ONYXKEYS.COLLECTION.POLICY}${policy?.id ?? '-1'}`]: policy});
    return isTitleField ? !reportField?.deletable : !isAdmin && (isReportSettled || isReportClosed);
}

/**
 * Given a set of report fields, return the field of type formula
 */
function getFormulaTypeReportField(reportFields: Record<string, PolicyReportField>) {
    return Object.values(reportFields).find((field) => field?.type === 'formula');
}

/**
 * Given a set of report fields, return the field that refers to title
 */
function getTitleReportField(reportFields: Record<string, PolicyReportField>) {
    return Object.values(reportFields).find((field) => isReportFieldOfTypeTitle(field));
}

/**
 * Get the key for a report field
 */
function getReportFieldKey(reportFieldId: string) {
    // We don't need to add `expensify_` prefix to the title field key, because backend stored title under a unique key `text_title`,
    // and all the other report field keys are stored under `expensify_FIELD_ID`.
    if (reportFieldId === CONST.REPORT_FIELD_TITLE_FIELD_ID) {
        return reportFieldId;
    }

    return `expensify_${reportFieldId}`;
}

/**
 * Get the report fields attached to the policy given policyID
 */
function getReportFieldsByPolicyID(policyID: string): Record<string, PolicyReportField> {
    const policyReportFields = Object.entries(allPolicies ?? {}).find(([key]) => key.replace(ONYXKEYS.COLLECTION.POLICY, '') === policyID);
    const fieldList = policyReportFields?.[1]?.fieldList;

    if (!policyReportFields || !fieldList) {
        return {};
    }

    return fieldList;
}

/**
 * Get the report fields that we should display a MoneyReportView gets opened
 */

function getAvailableReportFields(report: Report, policyReportFields: PolicyReportField[]): PolicyReportField[] {
    // Get the report fields that are attached to a report. These will persist even if a field is deleted from the policy.
    const reportFields = Object.values(report.fieldList ?? {});
    const reportIsSettled = isSettled(report.reportID);

    // If the report is settled, we don't want to show any new field that gets added to the policy.
    if (reportIsSettled) {
        return reportFields;
    }

    // If the report is unsettled, we want to merge the new fields that get added to the policy with the fields that
    // are attached to the report.
    const mergedFieldIds = Array.from(new Set([...policyReportFields.map(({fieldID}) => fieldID), ...reportFields.map(({fieldID}) => fieldID)]));

    const fields = mergedFieldIds.map((id) => {
        const field = report?.fieldList?.[getReportFieldKey(id)];

        if (field) {
            return field;
        }

        const policyReportField = policyReportFields.find(({fieldID}) => fieldID === id);

        if (policyReportField) {
            return policyReportField;
        }

        return null;
    });

    return fields.filter(Boolean) as PolicyReportField[];
}

/**
 * Get the title for an IOU or expense chat which will be showing the payer and the amount
 */
function getMoneyRequestReportName(report: OnyxEntry<Report>, policy?: OnyxEntry<Policy>): string {
    const isReportSettled = isSettled(report?.reportID ?? '-1');
    const reportFields = isReportSettled ? report?.fieldList : getReportFieldsByPolicyID(report?.policyID ?? '-1');
    const titleReportField = getFormulaTypeReportField(reportFields ?? {});

    if (titleReportField && report?.reportName && reportFieldsEnabled(report)) {
        return report.reportName;
    }

    const moneyRequestTotal = getMoneyRequestSpendBreakdown(report).totalDisplaySpend;
    const formattedAmount = CurrencyUtils.convertToDisplayString(moneyRequestTotal, report?.currency);
    let payerOrApproverName = isExpenseReport(report) ? getPolicyName(report, false, policy) : getDisplayNameForParticipant(report?.managerID) ?? '';
    const payerPaidAmountMessage = Localize.translateLocal('iou.payerPaidAmount', {
        payer: payerOrApproverName,
        amount: formattedAmount,
    });

    if (isReportApproved(report)) {
        return Localize.translateLocal('iou.managerApprovedAmount', {
            manager: payerOrApproverName,
            amount: formattedAmount,
        });
    }

    if (report?.isWaitingOnBankAccount) {
        return `${payerPaidAmountMessage} ${CONST.DOT_SEPARATOR} ${Localize.translateLocal('iou.pending')}`;
    }

    if (!isSettled(report?.reportID) && hasNonReimbursableTransactions(report?.reportID)) {
        payerOrApproverName = getDisplayNameForParticipant(report?.ownerAccountID) ?? '';
        return Localize.translateLocal('iou.payerSpentAmount', {payer: payerOrApproverName, amount: formattedAmount});
    }

    if (isProcessingReport(report) || isOpenExpenseReport(report) || isOpenInvoiceReport(report) || moneyRequestTotal === 0) {
        return Localize.translateLocal('iou.payerOwesAmount', {payer: payerOrApproverName, amount: formattedAmount});
    }

    return payerPaidAmountMessage;
}

/**
 * Gets transaction created, amount, currency, comment, and waypoints (for distance expense)
 * into a flat object. Used for displaying transactions and sending them in API commands
 */

function getTransactionDetails(transaction: OnyxInputOrEntry<Transaction>, createdDateFormat: string = CONST.DATE.FNS_FORMAT_STRING): TransactionDetails | undefined {
    if (!transaction) {
        return;
    }
    const report = getReportOrDraftReport(transaction?.reportID);
    return {
        created: TransactionUtils.getFormattedCreated(transaction, createdDateFormat),
        amount: TransactionUtils.getAmount(transaction, !isEmptyObject(report) && isExpenseReport(report)),
        taxAmount: TransactionUtils.getTaxAmount(transaction, !isEmptyObject(report) && isExpenseReport(report)),
        taxCode: TransactionUtils.getTaxCode(transaction),
        currency: TransactionUtils.getCurrency(transaction),
        comment: TransactionUtils.getDescription(transaction),
        merchant: TransactionUtils.getMerchant(transaction),
        waypoints: TransactionUtils.getWaypoints(transaction),
        category: TransactionUtils.getCategory(transaction),
        billable: TransactionUtils.getBillable(transaction),
        tag: TransactionUtils.getTag(transaction),
        mccGroup: TransactionUtils.getMCCGroup(transaction),
        cardID: TransactionUtils.getCardID(transaction),
        originalAmount: TransactionUtils.getOriginalAmount(transaction),
        originalCurrency: TransactionUtils.getOriginalCurrency(transaction),
    };
}

function getTransactionCommentObject(transaction: OnyxEntry<Transaction>): Comment {
    return {
        ...transaction?.comment,
        waypoints: TransactionUtils.getWaypoints(transaction),
    };
}

/**
 * Can only edit if:
 *
 * - in case of IOU report
 *    - the current user is the requestor and is not settled yet
 * - in case of expense report
 *    - the current user is the requestor and is not settled yet
 *    - the current user is the manager of the report
 *    - or the current user is an admin on the policy the expense report is tied to
 *
 *    This is used in conjunction with canEditRestrictedField to control editing of specific fields like amount, currency, created, receipt, and distance.
 *    On its own, it only controls allowing/disallowing navigating to the editing pages or showing/hiding the 'Edit' icon on report actions
 */
function canEditMoneyRequest(reportAction: OnyxInputOrEntry<ReportAction<typeof CONST.REPORT.ACTIONS.TYPE.IOU>>): boolean {
    const isDeleted = ReportActionsUtils.isDeletedAction(reportAction);

    if (isDeleted) {
        return false;
    }

    const allowedReportActionType: Array<ValueOf<typeof CONST.IOU.REPORT_ACTION_TYPE>> = [CONST.IOU.REPORT_ACTION_TYPE.TRACK, CONST.IOU.REPORT_ACTION_TYPE.CREATE];
    const originalMessage = ReportActionsUtils.getOriginalMessage(reportAction);
    const actionType = originalMessage?.type;

    if (!actionType || !allowedReportActionType.includes(actionType)) {
        return false;
    }

    const moneyRequestReportID = originalMessage?.IOUReportID ?? -1;

    if (!moneyRequestReportID) {
        return actionType === CONST.IOU.REPORT_ACTION_TYPE.TRACK;
    }

    const moneyRequestReport = getReportOrDraftReport(String(moneyRequestReportID));
    const isRequestor = currentUserAccountID === reportAction?.actorAccountID;

    if (isIOUReport(moneyRequestReport)) {
        return isProcessingReport(moneyRequestReport) && isRequestor;
    }

    const policy = getPolicy(moneyRequestReport?.policyID ?? '-1');
    const isAdmin = policy?.role === CONST.POLICY.ROLE.ADMIN;
    const isManager = currentUserAccountID === moneyRequestReport?.managerID;

    if (isInvoiceReport(moneyRequestReport) && isManager) {
        return false;
    }

    // Admin & managers can always edit coding fields such as tag, category, billable, etc. As long as the report has a state higher than OPEN.
    if ((isAdmin || isManager) && !isOpenExpenseReport(moneyRequestReport)) {
        return true;
    }

    return !isReportApproved(moneyRequestReport) && !isSettled(moneyRequestReport?.reportID) && isRequestor;
}

/**
 * Checks if the current user can edit the provided property of an expense
 *
 */
function canEditFieldOfMoneyRequest(reportAction: OnyxInputOrEntry<ReportAction>, fieldToEdit: ValueOf<typeof CONST.EDIT_REQUEST_FIELD>): boolean {
    // A list of fields that cannot be edited by anyone, once an expense has been settled
    const restrictedFields: string[] = [
        CONST.EDIT_REQUEST_FIELD.AMOUNT,
        CONST.EDIT_REQUEST_FIELD.CURRENCY,
        CONST.EDIT_REQUEST_FIELD.MERCHANT,
        CONST.EDIT_REQUEST_FIELD.DATE,
        CONST.EDIT_REQUEST_FIELD.RECEIPT,
        CONST.EDIT_REQUEST_FIELD.DISTANCE,
    ];

    if (!ReportActionsUtils.isMoneyRequestAction(reportAction) || !canEditMoneyRequest(reportAction)) {
        return false;
    }

    // If we're editing fields such as category, tag, description, etc. the check above should be enough for handling the permission
    if (!restrictedFields.includes(fieldToEdit)) {
        return true;
    }

    const iouMessage = ReportActionsUtils.getOriginalMessage(reportAction);
    const moneyRequestReport = allReports?.[`${ONYXKEYS.COLLECTION.REPORT}${iouMessage?.IOUReportID}`] ?? ({} as Report);
    const transaction = allTransactions?.[`${ONYXKEYS.COLLECTION.TRANSACTION}${iouMessage?.IOUTransactionID}`] ?? ({} as Transaction);

    if (isSettled(String(moneyRequestReport.reportID)) || isReportApproved(String(moneyRequestReport.reportID))) {
        return false;
    }

    if (
        (fieldToEdit === CONST.EDIT_REQUEST_FIELD.AMOUNT || fieldToEdit === CONST.EDIT_REQUEST_FIELD.CURRENCY || fieldToEdit === CONST.EDIT_REQUEST_FIELD.DATE) &&
        TransactionUtils.isCardTransaction(transaction)
    ) {
        return false;
    }

    if ((fieldToEdit === CONST.EDIT_REQUEST_FIELD.AMOUNT || fieldToEdit === CONST.EDIT_REQUEST_FIELD.CURRENCY) && TransactionUtils.isDistanceRequest(transaction)) {
        const policy = getPolicy(moneyRequestReport?.reportID ?? '-1');
        const isAdmin = isExpenseReport(moneyRequestReport) && policy?.role === CONST.POLICY.ROLE.ADMIN;
        const isManager = isExpenseReport(moneyRequestReport) && currentUserAccountID === moneyRequestReport?.managerID;

        return isAdmin || isManager;
    }

    if (fieldToEdit === CONST.EDIT_REQUEST_FIELD.RECEIPT) {
        const isRequestor = currentUserAccountID === reportAction?.actorAccountID;
        return !isInvoiceReport(moneyRequestReport) && !TransactionUtils.isReceiptBeingScanned(transaction) && !TransactionUtils.isDistanceRequest(transaction) && isRequestor;
    }

    return true;
}

/**
 * Can only edit if:
 *
 * - It was written by the current user
 * - It's an ADD_COMMENT that is not an attachment
 * - It's an expense where conditions for editability are defined in canEditMoneyRequest method
 * - It's not pending deletion
 */
function canEditReportAction(reportAction: OnyxInputOrEntry<ReportAction>): boolean {
    const isCommentOrIOU = reportAction?.actionName === CONST.REPORT.ACTIONS.TYPE.ADD_COMMENT || reportAction?.actionName === CONST.REPORT.ACTIONS.TYPE.IOU;
    const message = reportAction ? ReportActionsUtils.getReportActionMessage(reportAction) : undefined;

    return !!(
        reportAction?.actorAccountID === currentUserAccountID &&
        isCommentOrIOU &&
        (!ReportActionsUtils.isMoneyRequestAction(reportAction) || canEditMoneyRequest(reportAction)) && // Returns true for non-IOU actions
        !isReportMessageAttachment(message) &&
        (isEmptyObject(reportAction.attachmentInfo) || !reportAction.isOptimisticAction) &&
        !ReportActionsUtils.isDeletedAction(reportAction) &&
        !ReportActionsUtils.isCreatedTaskReportAction(reportAction) &&
        reportAction?.pendingAction !== CONST.RED_BRICK_ROAD_PENDING_ACTION.DELETE
    );
}

function canHoldUnholdReportAction(reportAction: OnyxInputOrEntry<ReportAction>): {canHoldRequest: boolean; canUnholdRequest: boolean} {
    if (!ReportActionsUtils.isMoneyRequestAction(reportAction)) {
        return {canHoldRequest: false, canUnholdRequest: false};
    }

    const moneyRequestReportID = ReportActionsUtils.getOriginalMessage(reportAction)?.IOUReportID ?? 0;
    const moneyRequestReport = getReportOrDraftReport(String(moneyRequestReportID));

    if (!moneyRequestReportID || !moneyRequestReport) {
        return {canHoldRequest: false, canUnholdRequest: false};
    }

    const isRequestSettled = isSettled(moneyRequestReport?.reportID);
    const isApproved = isReportApproved(moneyRequestReport);
    const transactionID = moneyRequestReport ? ReportActionsUtils.getOriginalMessage(reportAction)?.IOUTransactionID : 0;
    const transaction = allTransactions?.[`${ONYXKEYS.COLLECTION.TRANSACTION}${transactionID}`] ?? ({} as Transaction);

    const parentReport = getReportOrDraftReport(String(moneyRequestReport.parentReportID));
    const parentReportAction = ReportActionsUtils.getParentReportAction(moneyRequestReport);

    const isRequestIOU = parentReport?.type === 'iou';
    const isRequestHoldCreator = isHoldCreator(transaction, moneyRequestReport?.reportID) && isRequestIOU;
    const isTrackExpenseMoneyReport = isTrackExpenseReport(moneyRequestReport);
    const isActionOwner =
        typeof parentReportAction?.actorAccountID === 'number' &&
        typeof currentUserPersonalDetails?.accountID === 'number' &&
        parentReportAction.actorAccountID === currentUserPersonalDetails?.accountID;
    const isApprover = isMoneyRequestReport(moneyRequestReport) && moneyRequestReport?.managerID !== null && currentUserPersonalDetails?.accountID === moneyRequestReport?.managerID;
    const isOnHold = TransactionUtils.isOnHold(transaction);
    const isScanning = TransactionUtils.hasReceipt(transaction) && TransactionUtils.isReceiptBeingScanned(transaction);

    const canModifyStatus = !isTrackExpenseMoneyReport && (isPolicyAdmin || isActionOwner || isApprover);
    const isDeletedParentAction = isEmptyObject(parentReportAction) || ReportActionsUtils.isDeletedAction(parentReportAction);

    const canHoldOrUnholdRequest = !isRequestSettled && !isApproved && !isDeletedParentAction;
    const canHoldRequest = canHoldOrUnholdRequest && !isOnHold && (isRequestHoldCreator || (!isRequestIOU && canModifyStatus)) && !isScanning && !!transaction?.reimbursable;
    const canUnholdRequest = !!(canHoldOrUnholdRequest && isOnHold && (isRequestHoldCreator || (!isRequestIOU && canModifyStatus))) && !!transaction?.reimbursable;

    return {canHoldRequest, canUnholdRequest};
}

const changeMoneyRequestHoldStatus = (reportAction: OnyxEntry<ReportAction>): void => {
    if (!ReportActionsUtils.isMoneyRequestAction(reportAction)) {
        return;
    }
    const moneyRequestReportID = ReportActionsUtils.getOriginalMessage(reportAction)?.IOUReportID ?? 0;

    const moneyRequestReport = getReportOrDraftReport(String(moneyRequestReportID));
    if (!moneyRequestReportID || !moneyRequestReport) {
        return;
    }

    const transactionID = ReportActionsUtils.getOriginalMessage(reportAction)?.IOUTransactionID ?? '';
    const transaction = allTransactions?.[`${ONYXKEYS.COLLECTION.TRANSACTION}${transactionID}`] ?? ({} as Transaction);
    const isOnHold = TransactionUtils.isOnHold(transaction);
    const policy = allPolicies?.[`${ONYXKEYS.COLLECTION.POLICY}${moneyRequestReport.policyID}`] ?? null;

    if (isOnHold) {
        IOU.unholdRequest(transactionID, reportAction.childReportID ?? '');
    } else {
        const activeRoute = encodeURIComponent(Navigation.getActiveRouteWithoutParams());
        Navigation.navigate(ROUTES.MONEY_REQUEST_HOLD_REASON.getRoute(policy?.type ?? CONST.POLICY.TYPE.PERSONAL, transactionID, reportAction.childReportID ?? '', activeRoute));
    }
};

/**
 * Gets all transactions on an IOU report with a receipt
 */
function getTransactionsWithReceipts(iouReportID: string | undefined): Transaction[] {
    const transactions = TransactionUtils.getAllReportTransactions(iouReportID);
    return transactions.filter((transaction) => TransactionUtils.hasReceipt(transaction));
}

/**
 * For report previews, we display a "Receipt scan in progress" indicator
 * instead of the report total only when we have no report total ready to show. This is the case when
 * all requests are receipts that are being SmartScanned. As soon as we have a non-receipt request,
 * or as soon as one receipt request is done scanning, we have at least one
 * "ready" expense, and we remove this indicator to show the partial report total.
 */
function areAllRequestsBeingSmartScanned(iouReportID: string, reportPreviewAction: OnyxEntry<ReportAction>): boolean {
    const transactionsWithReceipts = getTransactionsWithReceipts(iouReportID);
    // If we have more requests than requests with receipts, we have some manual requests
    if (ReportActionsUtils.getNumberOfMoneyRequests(reportPreviewAction) > transactionsWithReceipts.length) {
        return false;
    }
    return transactionsWithReceipts.every((transaction) => TransactionUtils.isReceiptBeingScanned(transaction));
}

/**
 * Get the transactions related to a report preview with receipts
 * Get the details linked to the IOU reportAction
 *
 * NOTE: This method is only meant to be used inside this action file. Do not export and use it elsewhere. Use withOnyx or Onyx.connect() instead.
 */
function getLinkedTransaction(reportAction: OnyxEntry<ReportAction | OptimisticIOUReportAction>): OnyxEntry<Transaction> {
    let transactionID = '';

    if (ReportActionsUtils.isMoneyRequestAction(reportAction)) {
        transactionID = ReportActionsUtils.getOriginalMessage(reportAction)?.IOUTransactionID ?? '-1';
    }

    return allTransactions?.[`${ONYXKEYS.COLLECTION.TRANSACTION}${transactionID}`];
}

/**
 * Check if any of the transactions in the report has required missing fields
 */
function hasMissingSmartscanFields(iouReportID: string): boolean {
    return TransactionUtils.getAllReportTransactions(iouReportID).some(TransactionUtils.hasMissingSmartscanFields);
}

/**
 * Check if iouReportID has required missing fields
 */
function shouldShowRBRForMissingSmartscanFields(iouReportID: string): boolean {
    const reportActions = Object.values(ReportActionsUtils.getAllReportActions(iouReportID));
    return reportActions.some((action) => {
        if (!ReportActionsUtils.isMoneyRequestAction(action)) {
            return false;
        }
        const transaction = getLinkedTransaction(action);
        if (isEmptyObject(transaction)) {
            return false;
        }
        if (!ReportActionsUtils.wasActionTakenByCurrentUser(action)) {
            return false;
        }
        return TransactionUtils.hasMissingSmartscanFields(transaction);
    });
}

/**
 * Given a parent IOU report action get report name for the LHN.
 */
function getTransactionReportName(reportAction: OnyxEntry<ReportAction | OptimisticIOUReportAction>): string {
    if (ReportActionsUtils.isReversedTransaction(reportAction)) {
        return Localize.translateLocal('parentReportAction.reversedTransaction');
    }

    if (ReportActionsUtils.isDeletedAction(reportAction)) {
        return Localize.translateLocal('parentReportAction.deletedExpense');
    }

    const transaction = getLinkedTransaction(reportAction);

    if (isEmptyObject(transaction)) {
        // Transaction data might be empty on app's first load, if so we fallback to Expense/Track Expense
        return ReportActionsUtils.isTrackExpenseAction(reportAction) ? Localize.translateLocal('iou.trackExpense') : Localize.translateLocal('iou.expense');
    }

    if (TransactionUtils.hasReceipt(transaction) && TransactionUtils.isReceiptBeingScanned(transaction)) {
        return Localize.translateLocal('iou.receiptScanning');
    }

    if (TransactionUtils.hasMissingSmartscanFields(transaction)) {
        return Localize.translateLocal('iou.receiptMissingDetails');
    }

    if (TransactionUtils.isFetchingWaypointsFromServer(transaction) && TransactionUtils.getMerchant(transaction) === Localize.translateLocal('iou.fieldPending')) {
        return Localize.translateLocal('iou.fieldPending');
    }

    const transactionDetails = getTransactionDetails(transaction);

    const formattedAmount = CurrencyUtils.convertToDisplayString(transactionDetails?.amount ?? 0, transactionDetails?.currency) ?? '';
    const comment = (!TransactionUtils.isMerchantMissing(transaction) ? transactionDetails?.merchant : transactionDetails?.comment) ?? '';
    if (ReportActionsUtils.isTrackExpenseAction(reportAction)) {
        return Localize.translateLocal('iou.threadTrackReportName', {formattedAmount, comment});
    }
    if (ReportActionsUtils.isSentMoneyReportAction(reportAction)) {
        return Localize.translateLocal('iou.threadPaySomeoneReportName', {formattedAmount, comment});
    }
    return Localize.translateLocal('iou.threadExpenseReportName', {formattedAmount, comment});
}

/**
 * Get expense message for an IOU report
 *
 * @param [iouReportAction] This is always an IOU action. When necessary, report preview actions will be unwrapped and the child iou report action is passed here (the original report preview
 *     action will be passed as `originalReportAction` in this case).
 * @param [originalReportAction] This can be either a report preview action or the IOU action. This will be the original report preview action in cases where `iouReportAction` was unwrapped
 *     from a report preview action. Otherwise, it will be the same as `iouReportAction`.
 */
function getReportPreviewMessage(
    reportOrID: OnyxInputOrEntry<Report> | string,
    iouReportAction: OnyxInputOrEntry<ReportAction> = null,
    shouldConsiderScanningReceiptOrPendingRoute = false,
    isPreviewMessageForParentChatReport = false,
    policy?: OnyxInputOrEntry<Policy>,
    isForListPreview = false,
    originalReportAction: OnyxInputOrEntry<ReportAction> = iouReportAction,
): string {
    const report = typeof reportOrID === 'string' ? allReports?.[`${ONYXKEYS.COLLECTION.REPORT}${reportOrID}`] : reportOrID;
    const reportActionMessage = ReportActionsUtils.getReportActionHtml(iouReportAction);

    if (isEmptyObject(report) || !report?.reportID || isEmptyObject(iouReportAction)) {
        // The iouReport is not found locally after SignIn because the OpenApp API won't return iouReports if they're settled
        // As a temporary solution until we know how to solve this the best, we just use the message that returned from BE
        return reportActionMessage;
    }

    if (!isEmptyObject(iouReportAction) && !isIOUReport(report) && iouReportAction && ReportActionsUtils.isSplitBillAction(iouReportAction)) {
        // This covers group chats where the last action is a split expense action
        const linkedTransaction = getLinkedTransaction(iouReportAction);
        if (isEmptyObject(linkedTransaction)) {
            return reportActionMessage;
        }

        if (!isEmptyObject(linkedTransaction)) {
            if (TransactionUtils.isReceiptBeingScanned(linkedTransaction)) {
                return Localize.translateLocal('iou.receiptScanning');
            }

            if (TransactionUtils.hasMissingSmartscanFields(linkedTransaction)) {
                return Localize.translateLocal('iou.receiptMissingDetails');
            }

            const transactionDetails = getTransactionDetails(linkedTransaction);
            const formattedAmount = CurrencyUtils.convertToDisplayString(transactionDetails?.amount ?? 0, transactionDetails?.currency);
            return Localize.translateLocal('iou.didSplitAmount', {formattedAmount, comment: transactionDetails?.comment ?? ''});
        }
    }

    if (!isEmptyObject(iouReportAction) && !isIOUReport(report) && iouReportAction && ReportActionsUtils.isTrackExpenseAction(iouReportAction)) {
        // This covers group chats where the last action is a track expense action
        const linkedTransaction = getLinkedTransaction(iouReportAction);
        if (isEmptyObject(linkedTransaction)) {
            return reportActionMessage;
        }

        if (!isEmptyObject(linkedTransaction)) {
            if (TransactionUtils.isReceiptBeingScanned(linkedTransaction)) {
                return Localize.translateLocal('iou.receiptScanning');
            }

            if (TransactionUtils.hasMissingSmartscanFields(linkedTransaction)) {
                return Localize.translateLocal('iou.receiptMissingDetails');
            }

            const transactionDetails = getTransactionDetails(linkedTransaction);
            const formattedAmount = CurrencyUtils.convertToDisplayString(transactionDetails?.amount ?? 0, transactionDetails?.currency);
            return Localize.translateLocal('iou.trackedAmount', {formattedAmount, comment: transactionDetails?.comment ?? ''});
        }
    }

    const containsNonReimbursable = hasNonReimbursableTransactions(report.reportID);
    const totalAmount = getMoneyRequestSpendBreakdown(report).totalDisplaySpend;

    const policyName = getPolicyName(report, false, policy);
    const payerName = isExpenseReport(report) ? policyName : getDisplayNameForParticipant(report.managerID, !isPreviewMessageForParentChatReport);

    const formattedAmount = CurrencyUtils.convertToDisplayString(totalAmount, report.currency);

    if (isReportApproved(report) && isPaidGroupPolicy(report)) {
        return Localize.translateLocal('iou.managerApprovedAmount', {
            manager: payerName ?? '',
            amount: formattedAmount,
        });
    }

    let linkedTransaction;
    if (!isEmptyObject(iouReportAction) && shouldConsiderScanningReceiptOrPendingRoute && iouReportAction && ReportActionsUtils.isMoneyRequestAction(iouReportAction)) {
        linkedTransaction = getLinkedTransaction(iouReportAction);
    }

    if (!isEmptyObject(linkedTransaction) && TransactionUtils.hasReceipt(linkedTransaction) && TransactionUtils.isReceiptBeingScanned(linkedTransaction)) {
        return Localize.translateLocal('iou.receiptScanning');
    }

    if (!isEmptyObject(linkedTransaction) && TransactionUtils.isFetchingWaypointsFromServer(linkedTransaction) && !TransactionUtils.getAmount(linkedTransaction)) {
        return Localize.translateLocal('iou.fieldPending');
    }

    const originalMessage = ReportActionsUtils.isMoneyRequestAction(iouReportAction) ? ReportActionsUtils.getOriginalMessage(iouReportAction) : undefined;

    // Show Paid preview message if it's settled or if the amount is paid & stuck at receivers end for only chat reports.
    if (isSettled(report.reportID) || (report.isWaitingOnBankAccount && isPreviewMessageForParentChatReport)) {
        // A settled report preview message can come in three formats "paid ... elsewhere" or "paid ... with Expensify"
        let translatePhraseKey: TranslationPaths = 'iou.paidElsewhereWithAmount';
        if (isPreviewMessageForParentChatReport) {
            translatePhraseKey = 'iou.payerPaidAmount';
        } else if (
            [CONST.IOU.PAYMENT_TYPE.VBBA, CONST.IOU.PAYMENT_TYPE.EXPENSIFY].some((paymentType) => paymentType === originalMessage?.paymentType) ||
            !!reportActionMessage.match(/ (with Expensify|using Expensify)$/) ||
            report.isWaitingOnBankAccount
        ) {
            translatePhraseKey = 'iou.paidWithExpensifyWithAmount';
        }

        let actualPayerName = report.managerID === currentUserAccountID ? '' : getDisplayNameForParticipant(report.managerID, true);
        actualPayerName = actualPayerName && isForListPreview && !isPreviewMessageForParentChatReport ? `${actualPayerName}:` : actualPayerName;
        const payerDisplayName = isPreviewMessageForParentChatReport ? payerName : actualPayerName;

        return Localize.translateLocal(translatePhraseKey, {amount: formattedAmount, payer: payerDisplayName ?? ''});
    }

    if (report.isWaitingOnBankAccount) {
        const submitterDisplayName = getDisplayNameForParticipant(report.ownerAccountID ?? -1, true) ?? '';
        return Localize.translateLocal('iou.waitingOnBankAccount', {submitterDisplayName});
    }

    const lastActorID = iouReportAction?.actorAccountID;
    let amount = originalMessage?.amount;
    let currency = originalMessage?.currency ? originalMessage?.currency : report.currency;

    if (!isEmptyObject(linkedTransaction)) {
        amount = TransactionUtils.getAmount(linkedTransaction, isExpenseReport(report));
        currency = TransactionUtils.getCurrency(linkedTransaction);
    }

    if (isEmptyObject(linkedTransaction) && !isEmptyObject(iouReportAction)) {
        linkedTransaction = getLinkedTransaction(iouReportAction);
    }

    let comment = !isEmptyObject(linkedTransaction) ? TransactionUtils.getDescription(linkedTransaction) : undefined;
    if (!isEmptyObject(originalReportAction) && ReportActionsUtils.isReportPreviewAction(originalReportAction) && ReportActionsUtils.getNumberOfMoneyRequests(originalReportAction) !== 1) {
        comment = undefined;
    }

    // if we have the amount in the originalMessage and lastActorID, we can use that to display the preview message for the latest expense
    if (amount !== undefined && lastActorID && !isPreviewMessageForParentChatReport) {
        const amountToDisplay = CurrencyUtils.convertToDisplayString(Math.abs(amount), currency);

        // We only want to show the actor name in the preview if it's not the current user who took the action
        const requestorName = lastActorID && lastActorID !== currentUserAccountID ? getDisplayNameForParticipant(lastActorID, !isPreviewMessageForParentChatReport) : '';
        return `${requestorName ? `${requestorName}: ` : ''}${Localize.translateLocal('iou.submittedAmount', {formattedAmount: amountToDisplay, comment})}`;
    }

    if (containsNonReimbursable) {
        return Localize.translateLocal('iou.payerSpentAmount', {payer: getDisplayNameForParticipant(report.ownerAccountID) ?? '', amount: formattedAmount});
    }

    return Localize.translateLocal('iou.payerOwesAmount', {payer: payerName ?? '', amount: formattedAmount, comment});
}

/**
 * Given the updates user made to the expense, compose the originalMessage
 * object of the modified expense action.
 *
 * At the moment, we only allow changing one transaction field at a time.
 */
function getModifiedExpenseOriginalMessage(
    oldTransaction: OnyxInputOrEntry<Transaction>,
    transactionChanges: TransactionChanges,
    isFromExpenseReport: boolean,
    policy: OnyxInputOrEntry<Policy>,
): OriginalMessageModifiedExpense {
    const originalMessage: OriginalMessageModifiedExpense = {};
    // Remark: Comment field is the only one which has new/old prefixes for the keys (newComment/ oldComment),
    // all others have old/- pattern such as oldCreated/created
    if ('comment' in transactionChanges) {
        originalMessage.oldComment = TransactionUtils.getDescription(oldTransaction);
        originalMessage.newComment = transactionChanges?.comment;
    }
    if ('created' in transactionChanges) {
        originalMessage.oldCreated = TransactionUtils.getFormattedCreated(oldTransaction);
        originalMessage.created = transactionChanges?.created;
    }
    if ('merchant' in transactionChanges) {
        originalMessage.oldMerchant = TransactionUtils.getMerchant(oldTransaction);
        originalMessage.merchant = transactionChanges?.merchant;
    }

    // The amount is always a combination of the currency and the number value so when one changes we need to store both
    // to match how we handle the modified expense action in oldDot
    const didAmountOrCurrencyChange = 'amount' in transactionChanges || 'currency' in transactionChanges;
    if (didAmountOrCurrencyChange) {
        originalMessage.oldAmount = TransactionUtils.getAmount(oldTransaction, isFromExpenseReport);
        originalMessage.amount = transactionChanges?.amount ?? transactionChanges.oldAmount;
        originalMessage.oldCurrency = TransactionUtils.getCurrency(oldTransaction);
        originalMessage.currency = transactionChanges?.currency ?? transactionChanges.oldCurrency;
    }

    if ('category' in transactionChanges) {
        originalMessage.oldCategory = TransactionUtils.getCategory(oldTransaction);
        originalMessage.category = transactionChanges?.category;
    }

    if ('tag' in transactionChanges) {
        originalMessage.oldTag = TransactionUtils.getTag(oldTransaction);
        originalMessage.tag = transactionChanges?.tag;
    }

    // We only want to display a tax rate update system message when tax rate is updated by user.
    // Tax rate can change as a result of currency update. In such cases, we want to skip displaying a system message, as discussed.
    const didTaxCodeChange = 'taxCode' in transactionChanges;
    if (didTaxCodeChange && !didAmountOrCurrencyChange) {
        originalMessage.oldTaxRate = policy?.taxRates?.taxes[TransactionUtils.getTaxCode(oldTransaction)]?.value;
        originalMessage.taxRate = transactionChanges?.taxCode && policy?.taxRates?.taxes[transactionChanges?.taxCode].value;
    }

    // We only want to display a tax amount update system message when tax amount is updated by user.
    // Tax amount can change as a result of amount, currency or tax rate update. In such cases, we want to skip displaying a system message, as discussed.
    if ('taxAmount' in transactionChanges && !(didAmountOrCurrencyChange || didTaxCodeChange)) {
        originalMessage.oldTaxAmount = TransactionUtils.getTaxAmount(oldTransaction, isFromExpenseReport);
        originalMessage.taxAmount = transactionChanges?.taxAmount;
        originalMessage.currency = TransactionUtils.getCurrency(oldTransaction);
    }

    if ('billable' in transactionChanges) {
        const oldBillable = TransactionUtils.getBillable(oldTransaction);
        originalMessage.oldBillable = oldBillable ? Localize.translateLocal('common.billable').toLowerCase() : Localize.translateLocal('common.nonBillable').toLowerCase();
        originalMessage.billable = transactionChanges?.billable ? Localize.translateLocal('common.billable').toLowerCase() : Localize.translateLocal('common.nonBillable').toLowerCase();
    }

    return originalMessage;
}

/**
 * Check if original message is an object and can be used as a ChangeLog type
 * @param originalMessage
 */
function isChangeLogObject(originalMessage?: OriginalMessageChangeLog): OriginalMessageChangeLog | undefined {
    if (originalMessage && typeof originalMessage === 'object') {
        return originalMessage;
    }
    return undefined;
}

/**
 * Build invited usernames for admin chat threads
 * @param parentReportAction
 * @param parentReportActionMessage
 */
<<<<<<< HEAD
function getAdminRoomInvitedParticipants(parentReportAction: OnyxEntry<ReportAction>, parentReportActionMessage: string) {
    if (!parentReportAction?.originalMessage) {
=======
function getAdminRoomInvitedParticipants(parentReportAction: ReportAction | EmptyObject, parentReportActionMessage: string) {
    if (isEmptyObject(parentReportAction)) {
        return parentReportActionMessage || Localize.translateLocal('parentReportAction.deletedMessage');
    }
    if (!ReportActionsUtils.getOriginalMessage(parentReportAction)) {
>>>>>>> 0150459d
        return parentReportActionMessage || Localize.translateLocal('parentReportAction.deletedMessage');
    }
    if (!ReportActionsUtils.isPolicyChangeLogAction(parentReportAction) || !ReportActionsUtils.isRoomChangeLogAction(parentReportAction)) {
        return parentReportActionMessage || Localize.translateLocal('parentReportAction.deletedMessage');
    }

    const originalMessage = isChangeLogObject(ReportActionsUtils.getOriginalMessage(parentReportAction));
    const participantAccountIDs = originalMessage?.targetAccountIDs ?? [];

    const participants = participantAccountIDs.map((id: number) => {
        const name = getDisplayNameForParticipant(id);
        if (name && name?.length > 0) {
            return name;
        }
        return Localize.translateLocal('common.hidden');
    });
    const users = participants.length > 1 ? participants.join(` ${Localize.translateLocal('common.and')} `) : participants[0];
    if (!users) {
        return parentReportActionMessage;
    }
    const actionType = parentReportAction.actionName;
    const isInviteAction = actionType === CONST.REPORT.ACTIONS.TYPE.ROOM_CHANGE_LOG.INVITE_TO_ROOM || actionType === CONST.REPORT.ACTIONS.TYPE.POLICY_CHANGE_LOG.INVITE_TO_ROOM;

    const verbKey = isInviteAction ? 'workspace.invite.invited' : 'workspace.invite.removed';
    const prepositionKey = isInviteAction ? 'workspace.invite.to' : 'workspace.invite.from';

    const verb = Localize.translateLocal(verbKey);
    const preposition = Localize.translateLocal(prepositionKey);

    const roomName = originalMessage?.roomName ?? '';

    return roomName ? `${verb} ${users} ${preposition} ${roomName}` : `${verb} ${users}`;
}

/**
 * Get the invoice payer name based on its type:
 * - Individual - a receiver display name.
 * - Policy - a receiver policy name.
 */
function getInvoicePayerName(report: OnyxEntry<Report>): string {
    const invoiceReceiver = report?.invoiceReceiver;
    const isIndividual = invoiceReceiver?.type === CONST.REPORT.INVOICE_RECEIVER_TYPE.INDIVIDUAL;

    if (isIndividual) {
        return PersonalDetailsUtils.getDisplayNameOrDefault(allPersonalDetails?.[invoiceReceiver.accountID]);
    }

    return getPolicyName(report, false, allPolicies?.[`${ONYXKEYS.COLLECTION.POLICY}${invoiceReceiver?.policyID}`]);
}

/**
 * Parse html of reportAction into text
 */
function parseReportActionHtmlToText(reportAction: OnyxEntry<ReportAction>, reportID: string, childReportID?: string): string {
    if (!reportAction) {
        return '';
    }
    const key = `${reportID}_${reportAction.reportActionID}_${reportAction.lastModified}`;
    const cachedText = parsedReportActionMessageCache[key];
    if (cachedText !== undefined) {
        return cachedText;
    }

    const {html, text} = ReportActionsUtils.getReportActionMessage(reportAction) ?? {};

    if (!html) {
        return text ?? '';
    }

    const mentionReportRegex = /<mention-report reportID="(\d+)" *\/>/gi;
    const matches = html.matchAll(mentionReportRegex);

    const reportIDToName: Record<string, string> = {};
    for (const match of matches) {
        if (match[1] !== childReportID) {
            // eslint-disable-next-line @typescript-eslint/no-use-before-define
            reportIDToName[match[1]] = getReportName(getReportOrDraftReport(match[1])) ?? '';
        }
    }

    const mentionUserRegex = /<mention-user accountID="(\d+)" *\/>/gi;
    const accountIDToName: Record<string, string> = {};
    const accountIDs = Array.from(html.matchAll(mentionUserRegex), (mention) => Number(mention[1]));
    const logins = PersonalDetailsUtils.getLoginsByAccountIDs(accountIDs);
    accountIDs.forEach((id, index) => (accountIDToName[id] = logins[index]));

    const textMessage = Str.removeSMSDomain(parseHtmlToText(html, reportIDToName, accountIDToName));
    parsedReportActionMessageCache[key] = textMessage;

    return textMessage;
}

/**
 * Get the report action message for a report action.
 */
function getReportActionMessage(reportAction: OnyxEntry<ReportAction>, reportID?: string, childReportID?: string) {
    if (isEmptyObject(reportAction)) {
        return '';
    }
    if (reportAction.actionName === CONST.REPORT.ACTIONS.TYPE.HOLD) {
        return Localize.translateLocal('iou.heldExpense');
    }
    if (reportAction.actionName === CONST.REPORT.ACTIONS.TYPE.UNHOLD) {
        return Localize.translateLocal('iou.unheldExpense');
    }
    if (ReportActionsUtils.isApprovedOrSubmittedReportAction(reportAction)) {
        return ReportActionsUtils.getReportActionMessageText(reportAction);
    }
    if (ReportActionsUtils.isReimbursementQueuedAction(reportAction)) {
        return getReimbursementQueuedActionMessage(reportAction, getReportOrDraftReport(reportID), false);
    }

    return parseReportActionHtmlToText(reportAction, reportID ?? '', childReportID);
}

/**
 * Get the title for an invoice room.
 */
function getInvoicesChatName(report: OnyxEntry<Report>): string {
    const invoiceReceiver = report?.invoiceReceiver;
    const isIndividual = invoiceReceiver?.type === CONST.REPORT.INVOICE_RECEIVER_TYPE.INDIVIDUAL;
    const invoiceReceiverAccountID = isIndividual ? invoiceReceiver.accountID : -1;
    const invoiceReceiverPolicyID = isIndividual ? '' : invoiceReceiver?.policyID ?? '-1';
    const isCurrentUserReceiver =
        (isIndividual && invoiceReceiverAccountID === currentUserAccountID) || (!isIndividual && PolicyUtils.isPolicyEmployee(invoiceReceiverPolicyID, allPolicies));

    if (isCurrentUserReceiver) {
        return getPolicyName(report);
    }

    if (isIndividual) {
        return PersonalDetailsUtils.getDisplayNameOrDefault(allPersonalDetails?.[invoiceReceiverAccountID]);
    }

    // TODO: Check this flow in a scope of the Invoice V0.3
    return getPolicyName(report, false, allPolicies?.[`${ONYXKEYS.COLLECTION.POLICY}${invoiceReceiverPolicyID}`]);
}

/**
 * Get the title for a report.
 */
function getReportName(report: OnyxEntry<Report>, policy?: OnyxEntry<Policy>): string {
    let formattedName: string | undefined;
    const parentReportAction = ReportActionsUtils.getParentReportAction(report);
    if (isChatThread(report)) {
        if (!isEmptyObject(parentReportAction) && ReportActionsUtils.isTransactionThread(parentReportAction)) {
            formattedName = getTransactionReportName(parentReportAction);
            if (isArchivedRoom(report)) {
                formattedName += ` (${Localize.translateLocal('common.archived')})`;
            }
            return formatReportLastMessageText(formattedName);
        }

        if (ReportActionsUtils.getReportActionMessage(parentReportAction)?.isDeletedParentAction) {
            return Localize.translateLocal('parentReportAction.deletedMessage');
        }

        const isAttachment = ReportActionsUtils.isReportActionAttachment(!isEmptyObject(parentReportAction) ? parentReportAction : undefined);
        const parentReportActionMessage = getReportActionMessage(parentReportAction, report?.parentReportID, report?.reportID ?? '').replace(/(\r\n|\n|\r)/gm, ' ');
        if (isAttachment && parentReportActionMessage) {
            return `[${Localize.translateLocal('common.attachment')}]`;
        }
        if (
            ReportActionsUtils.getReportActionMessage(parentReportAction)?.moderationDecision?.decision === CONST.MODERATION.MODERATOR_DECISION_PENDING_HIDE ||
            ReportActionsUtils.getReportActionMessage(parentReportAction)?.moderationDecision?.decision === CONST.MODERATION.MODERATOR_DECISION_HIDDEN ||
            ReportActionsUtils.getReportActionMessage(parentReportAction)?.moderationDecision?.decision === CONST.MODERATION.MODERATOR_DECISION_PENDING_REMOVE
        ) {
            return Localize.translateLocal('parentReportAction.hiddenMessage');
        }
        if (isAdminRoom(report) || isUserCreatedPolicyRoom(report)) {
            return getAdminRoomInvitedParticipants(parentReportAction, parentReportActionMessage);
        }
        if (parentReportActionMessage && isArchivedRoom(report)) {
            return `${parentReportActionMessage} (${Localize.translateLocal('common.archived')})`;
        }
        if (!isEmptyObject(parentReportAction) && ReportActionsUtils.isModifiedExpenseAction(parentReportAction)) {
            return ModifiedExpenseMessage.getForReportAction(report?.reportID, parentReportAction);
        }

        if (isTripRoom(report)) {
            return report?.reportName ?? '';
        }

        return parentReportActionMessage;
    }

    if (isClosedExpenseReportWithNoExpenses(report)) {
        return Localize.translateLocal('parentReportAction.deletedReport');
    }

    if (isTaskReport(report) && isCanceledTaskReport(report, parentReportAction)) {
        return Localize.translateLocal('parentReportAction.deletedTask');
    }

    if (isGroupChat(report)) {
        return getGroupChatName(undefined, true, report) ?? '';
    }

    if (isChatRoom(report) || isTaskReport(report)) {
        formattedName = report?.reportName;
    }

    if (isPolicyExpenseChat(report)) {
        formattedName = getPolicyExpenseChatName(report, policy);
    }

    if (isMoneyRequestReport(report) || isInvoiceReport(report)) {
        formattedName = getMoneyRequestReportName(report, policy);
    }

    if (isInvoiceRoom(report)) {
        formattedName = getInvoicesChatName(report);
    }

    if (isArchivedRoom(report)) {
        formattedName += ` (${Localize.translateLocal('common.archived')})`;
    }

    if (isSelfDM(report)) {
        formattedName = getDisplayNameForParticipant(currentUserAccountID, undefined, undefined, true);
    }

    if (isInvoiceRoom(report)) {
        formattedName = getInvoicesChatName(report);
    }

    if (formattedName) {
        return formatReportLastMessageText(formattedName);
    }

    // Not a room or PolicyExpenseChat, generate title from first 5 other participants
    const participantsWithoutCurrentUser = Object.keys(report?.participants ?? {})
        .map(Number)
        .filter((accountID) => accountID !== currentUserAccountID)
        .slice(0, 5);
    const isMultipleParticipantReport = participantsWithoutCurrentUser.length > 1;
    return participantsWithoutCurrentUser.map((accountID) => getDisplayNameForParticipant(accountID, isMultipleParticipantReport)).join(', ');
}

/**
 * Get the payee name given a report.
 */
function getPayeeName(report: OnyxEntry<Report>): string | undefined {
    if (isEmptyObject(report)) {
        return undefined;
    }

    const participantsWithoutCurrentUser = Object.keys(report?.participants ?? {})
        .map(Number)
        .filter((accountID) => accountID !== currentUserAccountID);

    if (participantsWithoutCurrentUser.length === 0) {
        return undefined;
    }
    return getDisplayNameForParticipant(participantsWithoutCurrentUser[0], true);
}

/**
 * Get either the policyName or domainName the chat is tied to
 */
function getChatRoomSubtitle(report: OnyxEntry<Report>): string | undefined {
    if (isChatThread(report)) {
        return '';
    }
    if (isSelfDM(report)) {
        return Localize.translateLocal('reportActionsView.yourSpace');
    }
    if (isInvoiceRoom(report)) {
        return Localize.translateLocal('workspace.common.invoices');
    }
    if (!isDefaultRoom(report) && !isUserCreatedPolicyRoom(report) && !isPolicyExpenseChat(report)) {
        return '';
    }
    if (getChatType(report) === CONST.REPORT.CHAT_TYPE.DOMAIN_ALL) {
        // The domainAll rooms are just #domainName, so we ignore the prefix '#' to get the domainName
        return report?.reportName?.substring(1) ?? '';
    }
    if ((isPolicyExpenseChat(report) && !!report?.isOwnPolicyExpenseChat) || isExpenseReport(report)) {
        return Localize.translateLocal('workspace.common.workspace');
    }
    if (isArchivedRoom(report)) {
        return report?.oldPolicyName ?? '';
    }
    return getPolicyName(report);
}

/**
 * Get pending members for reports
 */
function getPendingChatMembers(accountIDs: number[], previousPendingChatMembers: PendingChatMember[], pendingAction: PendingAction): PendingChatMember[] {
    const pendingChatMembers = accountIDs.map((accountID) => ({accountID: accountID.toString(), pendingAction}));
    return [...previousPendingChatMembers, ...pendingChatMembers];
}

/**
 * Gets the parent navigation subtitle for the report
 */
function getParentNavigationSubtitle(report: OnyxEntry<Report>): ParentNavigationSummaryParams {
    const parentReport = getParentReport(report);
    if (isEmptyObject(parentReport)) {
        return {};
    }

    if (isInvoiceReport(report) || isInvoiceRoom(parentReport)) {
        let reportName = `${getPolicyName(parentReport)} & ${getInvoicePayerName(parentReport)}`;

        if (isArchivedRoom(parentReport)) {
            reportName += ` (${Localize.translateLocal('common.archived')})`;
        }

        return {
            reportName,
        };
    }

    return {
        reportName: getReportName(parentReport),
        workspaceName: getPolicyName(parentReport, true),
    };
}

/**
 * Navigate to the details page of a given report
 */
function navigateToDetailsPage(report: OnyxEntry<Report>) {
    const isSelfDMReport = isSelfDM(report);
    const isOneOnOneChatReport = isOneOnOneChat(report);
    const participantAccountID = getParticipantsAccountIDsForDisplay(report);

    if (isSelfDMReport || isOneOnOneChatReport) {
        Navigation.navigate(ROUTES.PROFILE.getRoute(participantAccountID[0]));
        return;
    }

    if (report?.reportID) {
        Navigation.navigate(ROUTES.REPORT_WITH_ID_DETAILS.getRoute(report?.reportID));
    }
}

/**
 * Go back to the details page of a given report
 */
function goBackToDetailsPage(report: OnyxEntry<Report>) {
    const isOneOnOneChatReport = isOneOnOneChat(report);
    const participantAccountID = getParticipantsAccountIDsForDisplay(report);

    if (isOneOnOneChatReport) {
        Navigation.navigate(ROUTES.PROFILE.getRoute(participantAccountID[0]));
        return;
    }

    Navigation.goBack(ROUTES.REPORT_SETTINGS.getRoute(report?.reportID ?? '-1'));
}

/**
 * Go back to the previous page from the edit private page of a given report
 */
function goBackFromPrivateNotes(report: OnyxEntry<Report>, session: OnyxEntry<Session>) {
    if (isEmpty(report) || isEmpty(session) || !session.accountID) {
        return;
    }
    const currentUserPrivateNote = report.privateNotes?.[session.accountID]?.note ?? '';
    if (isEmpty(currentUserPrivateNote)) {
        const participantAccountIDs = getParticipantsAccountIDsForDisplay(report);

        if (isOneOnOneChat(report)) {
            Navigation.goBack(ROUTES.PROFILE.getRoute(participantAccountIDs[0]));
            return;
        }

        if (report?.reportID) {
            Navigation.goBack(ROUTES.REPORT_WITH_ID_DETAILS.getRoute(report?.reportID));
            return;
        }
    }
    Navigation.goBack(ROUTES.PRIVATE_NOTES_LIST.getRoute(report.reportID));
}

/**
 * Generate a random reportID up to 53 bits aka 9,007,199,254,740,991 (Number.MAX_SAFE_INTEGER).
 * There were approximately 98,000,000 reports with sequential IDs generated before we started using this approach, those make up roughly one billionth of the space for these numbers,
 * so we live with the 1 in a billion chance of a collision with an older ID until we can switch to 64-bit IDs.
 *
 * In a test of 500M reports (28 years of reports at our current max rate) we got 20-40 collisions meaning that
 * this is more than random enough for our needs.
 */
function generateReportID(): string {
    return (Math.floor(Math.random() * 2 ** 21) * 2 ** 32 + Math.floor(Math.random() * 2 ** 32)).toString();
}

function hasReportNameError(report: OnyxEntry<Report>): boolean {
    return !isEmptyObject(report?.errorFields?.reportName);
}

/**
 * Adds a domain to a short mention, converting it into a full mention with email or SMS domain.
 * @param mention The user mention to be converted.
 * @returns The converted mention as a full mention string or undefined if conversion is not applicable.
 */
function addDomainToShortMention(mention: string): string | undefined {
    if (!Str.isValidEmail(mention) && currentUserPrivateDomain) {
        const mentionWithEmailDomain = `${mention}@${currentUserPrivateDomain}`;
        if (allPersonalDetailLogins.includes(mentionWithEmailDomain)) {
            return mentionWithEmailDomain;
        }
    }
    if (Str.isValidE164Phone(mention)) {
        const mentionWithSmsDomain = PhoneNumber.addSMSDomainIfPhoneNumber(mention);
        if (allPersonalDetailLogins.includes(mentionWithSmsDomain)) {
            return mentionWithSmsDomain;
        }
    }
    return undefined;
}

/**
 * For comments shorter than or equal to 10k chars, convert the comment from MD into HTML because that's how it is stored in the database
 * For longer comments, skip parsing, but still escape the text, and display plaintext for performance reasons. It takes over 40s to parse a 100k long string!!
 */
function getParsedComment(text: string, parsingDetails?: ParsingDetails): string {
    let isGroupPolicyReport = false;
    if (parsingDetails?.reportID) {
        const currentReport = getReportOrDraftReport(parsingDetails?.reportID);
        isGroupPolicyReport = isReportInGroupPolicy(currentReport);
    }

    const parser = new ExpensiMark();
    const textWithMention = text.replace(CONST.REGEX.SHORT_MENTION, (match) => {
        if (!Str.isValidMention(match)) {
            return match;
        }
        const mention = match.substring(1);
        const mentionWithDomain = addDomainToShortMention(mention);
        return mentionWithDomain ? `@${mentionWithDomain}` : match;
    });

    return text.length <= CONST.MAX_MARKUP_LENGTH
        ? parser.replace(textWithMention, {shouldEscapeText: parsingDetails?.shouldEscapeText, disabledRules: isGroupPolicyReport ? [] : ['reportMentions']})
        : lodashEscape(text);
}

function getReportDescriptionText(report: Report): string {
    if (!report.description) {
        return '';
    }

    return parseHtmlToText(report.description);
}

function getPolicyDescriptionText(policy: OnyxEntry<Policy>): string {
    if (!policy?.description) {
        return '';
    }

    return parseHtmlToText(policy.description);
}

function buildOptimisticAddCommentReportAction(
    text?: string,
    file?: FileObject,
    actorAccountID?: number,
    createdOffset = 0,
    shouldEscapeText?: boolean,
    reportID?: string,
): OptimisticReportAction {
    const commentText = getParsedComment(text ?? '', {shouldEscapeText, reportID});
    const isAttachmentOnly = file && !text;
    const isTextOnly = text && !file;

    let htmlForNewComment;
    let textForNewComment;
    if (isAttachmentOnly) {
        htmlForNewComment = CONST.ATTACHMENT_UPLOADING_MESSAGE_HTML;
        textForNewComment = CONST.ATTACHMENT_UPLOADING_MESSAGE_HTML;
    } else if (isTextOnly) {
        htmlForNewComment = commentText;
        textForNewComment = parseHtmlToText(htmlForNewComment);
    } else {
        htmlForNewComment = `${commentText}<uploading-attachment>${CONST.ATTACHMENT_UPLOADING_MESSAGE_HTML}</uploading-attachment>`;
        textForNewComment = `${parseHtmlToText(commentText)}\n${CONST.ATTACHMENT_UPLOADING_MESSAGE_HTML}`;
    }

    const isAttachment = !text && file !== undefined;
    const attachmentInfo = file ?? {};
    const accountID = actorAccountID ?? currentUserAccountID;

    // Remove HTML from text when applying optimistic offline comment
    return {
        commentText,
        reportAction: {
            reportActionID: NumberUtils.rand64(),
            actionName: CONST.REPORT.ACTIONS.TYPE.ADD_COMMENT,
            actorAccountID: accountID,
            person: [
                {
                    style: 'strong',
                    text: allPersonalDetails?.[accountID ?? -1]?.displayName ?? currentUserEmail,
                    type: 'TEXT',
                },
            ],
            automatic: false,
            avatar: allPersonalDetails?.[accountID ?? -1]?.avatar,
            created: DateUtils.getDBTimeWithSkew(Date.now() + createdOffset),
            message: [
                {
                    translationKey: isAttachmentOnly ? CONST.TRANSLATION_KEYS.ATTACHMENT : '',
                    type: CONST.REPORT.MESSAGE.TYPE.COMMENT,
                    html: htmlForNewComment,
                    text: textForNewComment,
                },
            ],
            originalMessage: {
                html: htmlForNewComment,
                whisperedTo: [],
            },
            isFirstItem: false,
            isAttachment,
            attachmentInfo,
            pendingAction: CONST.RED_BRICK_ROAD_PENDING_ACTION.ADD,
            shouldShow: true,
            isOptimisticAction: true,
        },
    };
}

/**
 * update optimistic parent reportAction when a comment is added or remove in the child report
 * @param parentReportAction - Parent report action of the child report
 * @param lastVisibleActionCreated - Last visible action created of the child report
 * @param type - The type of action in the child report
 */

function updateOptimisticParentReportAction(parentReportAction: OnyxEntry<ReportAction>, lastVisibleActionCreated: string, type: string): UpdateOptimisticParentReportAction {
    let childVisibleActionCount = parentReportAction?.childVisibleActionCount ?? 0;
    let childCommenterCount = parentReportAction?.childCommenterCount ?? 0;
    let childOldestFourAccountIDs = parentReportAction?.childOldestFourAccountIDs;

    if (type === CONST.RED_BRICK_ROAD_PENDING_ACTION.ADD) {
        childVisibleActionCount += 1;
        const oldestFourAccountIDs = childOldestFourAccountIDs ? childOldestFourAccountIDs.split(',') : [];
        if (oldestFourAccountIDs.length < 4) {
            const index = oldestFourAccountIDs.findIndex((accountID) => accountID === currentUserAccountID?.toString());
            if (index === -1) {
                childCommenterCount += 1;
                oldestFourAccountIDs.push(currentUserAccountID?.toString() ?? '');
            }
        }
        childOldestFourAccountIDs = oldestFourAccountIDs.join(',');
    } else if (type === CONST.RED_BRICK_ROAD_PENDING_ACTION.DELETE) {
        if (childVisibleActionCount > 0) {
            childVisibleActionCount -= 1;
        }

        if (childVisibleActionCount === 0) {
            childCommenterCount = 0;
            childOldestFourAccountIDs = '';
        }
    }

    return {
        childVisibleActionCount,
        childCommenterCount,
        childLastVisibleActionCreated: lastVisibleActionCreated,
        childOldestFourAccountIDs,
    };
}

/**
 * Builds an optimistic reportAction for the parent report when a task is created
 * @param taskReportID - Report ID of the task
 * @param taskTitle - Title of the task
 * @param taskAssigneeAccountID - AccountID of the person assigned to the task
 * @param text - Text of the comment
 * @param parentReportID - Report ID of the parent report
 * @param createdOffset - The offset for task's created time that created via a loop
 */
function buildOptimisticTaskCommentReportAction(
    taskReportID: string,
    taskTitle: string,
    taskAssigneeAccountID: number,
    text: string,
    parentReportID: string,
    actorAccountID?: number,
    createdOffset = 0,
): OptimisticReportAction {
    const reportAction = buildOptimisticAddCommentReportAction(text, undefined, undefined, createdOffset, undefined, taskReportID);
    if (Array.isArray(reportAction.reportAction.message) && reportAction.reportAction.message?.[0]) {
        reportAction.reportAction.message[0].taskReportID = taskReportID;
    } else if (!Array.isArray(reportAction.reportAction.message) && reportAction.reportAction.message) {
        reportAction.reportAction.message.taskReportID = taskReportID;
    }

    // These parameters are not saved on the reportAction, but are used to display the task in the UI
    // Added when we fetch the reportActions on a report
    reportAction.reportAction.originalMessage = {
        html: ReportActionsUtils.getReportActionHtml(reportAction.reportAction),
        taskReportID: ReportActionsUtils.getReportActionMessage(reportAction.reportAction)?.taskReportID,
        whisperedTo: [],
    };
    reportAction.reportAction.childReportID = taskReportID;
    reportAction.reportAction.parentReportID = parentReportID;
    reportAction.reportAction.childType = CONST.REPORT.TYPE.TASK;
    reportAction.reportAction.childReportName = taskTitle;
    reportAction.reportAction.childManagerAccountID = taskAssigneeAccountID;
    reportAction.reportAction.childStatusNum = CONST.REPORT.STATUS_NUM.OPEN;
    reportAction.reportAction.childStateNum = CONST.REPORT.STATE_NUM.OPEN;

    if (actorAccountID) {
        reportAction.reportAction.actorAccountID = actorAccountID;
    }

    return reportAction;
}

/**
 * Builds an optimistic IOU report with a randomly generated reportID
 *
 * @param payeeAccountID - AccountID of the person generating the IOU.
 * @param payerAccountID - AccountID of the other person participating in the IOU.
 * @param total - IOU amount in the smallest unit of the currency.
 * @param chatReportID - Report ID of the chat where the IOU is.
 * @param currency - IOU currency.
 * @param isSendingMoney - If we pay someone the IOU should be created as settled
 */

function buildOptimisticIOUReport(payeeAccountID: number, payerAccountID: number, total: number, chatReportID: string, currency: string, isSendingMoney = false): OptimisticIOUReport {
    const formattedTotal = CurrencyUtils.convertToDisplayString(total, currency);
    const personalDetails = getPersonalDetailsForAccountID(payerAccountID);
    const payerEmail = 'login' in personalDetails ? personalDetails.login : '';

    const participants: Participants = {
        [payeeAccountID]: {hidden: true},
        [payerAccountID]: {hidden: true},
    };

    return {
        type: CONST.REPORT.TYPE.IOU,
        cachedTotal: formattedTotal,
        chatReportID,
        currency,
        managerID: payerAccountID,
        ownerAccountID: payeeAccountID,
        participants,
        reportID: generateReportID(),
        stateNum: isSendingMoney ? CONST.REPORT.STATE_NUM.APPROVED : CONST.REPORT.STATE_NUM.SUBMITTED,
        statusNum: isSendingMoney ? CONST.REPORT.STATUS_NUM.REIMBURSED : CONST.REPORT.STATE_NUM.SUBMITTED,
        total,

        // We don't translate reportName because the server response is always in English
        reportName: `${payerEmail} owes ${formattedTotal}`,
        notificationPreference: CONST.REPORT.NOTIFICATION_PREFERENCE.HIDDEN,
        parentReportID: chatReportID,
        lastVisibleActionCreated: DateUtils.getDBTime(),
    };
}

function getHumanReadableStatus(statusNum: number): string {
    const status = Object.keys(CONST.REPORT.STATUS_NUM).find((key) => CONST.REPORT.STATUS_NUM[key as keyof typeof CONST.REPORT.STATUS_NUM] === statusNum);
    return status ? `${status.charAt(0)}${status.slice(1).toLowerCase()}` : '';
}

/**
 * Populates the report field formula with the values from the report and policy.
 * Currently, this only supports optimistic expense reports.
 * Each formula field is either replaced with a value, or removed.
 * If after all replacements the formula is empty, the original formula is returned.
 * See {@link https://help.expensify.com/articles/expensify-classic/insights-and-custom-reporting/Custom-Templates}
 */
function populateOptimisticReportFormula(formula: string, report: OptimisticExpenseReport, policy: OnyxEntry<Policy>): string {
    const createdDate = report.lastVisibleActionCreated ? new Date(report.lastVisibleActionCreated) : undefined;
    const result = formula
        // We don't translate because the server response is always in English
        .replaceAll('{report:type}', 'Expense Report')
        .replaceAll('{report:startdate}', createdDate ? format(createdDate, CONST.DATE.FNS_FORMAT_STRING) : '')
        .replaceAll('{report:total}', report.total !== undefined ? CurrencyUtils.convertToDisplayString(Math.abs(report.total), report.currency).toString() : '')
        .replaceAll('{report:currency}', report.currency ?? '')
        .replaceAll('{report:policyname}', policy?.name ?? '')
        .replaceAll('{report:created}', createdDate ? format(createdDate, CONST.DATE.FNS_DATE_TIME_FORMAT_STRING) : '')
        .replaceAll('{report:created:yyyy-MM-dd}', createdDate ? format(createdDate, CONST.DATE.FNS_FORMAT_STRING) : '')
        .replaceAll('{report:status}', report.statusNum !== undefined ? getHumanReadableStatus(report.statusNum) : '')
        .replaceAll('{user:email}', currentUserEmail ?? '')
        .replaceAll('{user:email|frontPart}', currentUserEmail ? currentUserEmail.split('@')[0] : '')
        .replaceAll(/\{report:(.+)}/g, '');

    return result.trim().length ? result : formula;
}

/** Builds an optimistic invoice report with a randomly generated reportID */
function buildOptimisticInvoiceReport(chatReportID: string, policyID: string, receiverAccountID: number, receiverName: string, total: number, currency: string): OptimisticExpenseReport {
    const formattedTotal = CurrencyUtils.convertToDisplayString(total, currency);

    return {
        reportID: generateReportID(),
        chatReportID,
        policyID,
        type: CONST.REPORT.TYPE.INVOICE,
        ownerAccountID: currentUserAccountID,
        managerID: receiverAccountID,
        currency,
        // We don’t translate reportName because the server response is always in English
        reportName: `${receiverName} owes ${formattedTotal}`,
        stateNum: CONST.REPORT.STATE_NUM.SUBMITTED,
        statusNum: CONST.REPORT.STATUS_NUM.OPEN,
        total,
        notificationPreference: CONST.REPORT.NOTIFICATION_PREFERENCE.HIDDEN,
        parentReportID: chatReportID,
        lastVisibleActionCreated: DateUtils.getDBTime(),
    };
}

/**
 * Builds an optimistic Expense report with a randomly generated reportID
 *
 * @param chatReportID - Report ID of the PolicyExpenseChat where the Expense Report is
 * @param policyID - The policy ID of the PolicyExpenseChat
 * @param payeeAccountID - AccountID of the employee (payee)
 * @param total - Amount in cents
 * @param currency
 * @param reimbursable – Whether the expense is reimbursable
 */
function buildOptimisticExpenseReport(chatReportID: string, policyID: string, payeeAccountID: number, total: number, currency: string, reimbursable = true): OptimisticExpenseReport {
    // The amount for Expense reports are stored as negative value in the database
    const storedTotal = total * -1;
    const policyName = getPolicyName(allReports?.[`${ONYXKEYS.COLLECTION.REPORT}${chatReportID}`]);
    const formattedTotal = CurrencyUtils.convertToDisplayString(storedTotal, currency);
    const policy = getPolicy(policyID);

    const isInstantSubmitEnabled = PolicyUtils.isInstantSubmitEnabled(policy);

    const stateNum = isInstantSubmitEnabled ? CONST.REPORT.STATE_NUM.SUBMITTED : CONST.REPORT.STATE_NUM.OPEN;
    const statusNum = isInstantSubmitEnabled ? CONST.REPORT.STATUS_NUM.SUBMITTED : CONST.REPORT.STATUS_NUM.OPEN;

    const expenseReport: OptimisticExpenseReport = {
        reportID: generateReportID(),
        chatReportID,
        policyID,
        type: CONST.REPORT.TYPE.EXPENSE,
        ownerAccountID: payeeAccountID,
        currency,
        // We don't translate reportName because the server response is always in English
        reportName: `${policyName} owes ${formattedTotal}`,
        stateNum,
        statusNum,
        total: storedTotal,
        nonReimbursableTotal: reimbursable ? 0 : storedTotal,
        notificationPreference: CONST.REPORT.NOTIFICATION_PREFERENCE.HIDDEN,
        parentReportID: chatReportID,
        lastVisibleActionCreated: DateUtils.getDBTime(),
    };

    // Get the approver/manager for this report to properly display the optimistic data
    const submitToAccountID = PolicyUtils.getSubmitToAccountID(policy, payeeAccountID);
    if (submitToAccountID) {
        expenseReport.managerID = submitToAccountID;
    }

    const titleReportField = getTitleReportField(getReportFieldsByPolicyID(policyID) ?? {});
    if (!!titleReportField && reportFieldsEnabled(expenseReport)) {
        expenseReport.reportName = populateOptimisticReportFormula(titleReportField.defaultValue, expenseReport, policy);
    }

    return expenseReport;
}

function getIOUSubmittedMessage(report: OnyxEntry<Report>) {
    const policy = getPolicy(report?.policyID);

    if (report?.ownerAccountID !== currentUserAccountID && policy?.role === CONST.POLICY.ROLE.ADMIN) {
        const ownerPersonalDetail = getPersonalDetailsForAccountID(report?.ownerAccountID ?? -1);
        const ownerDisplayName = `${ownerPersonalDetail.displayName ?? ''}${ownerPersonalDetail.displayName !== ownerPersonalDetail.login ? ` (${ownerPersonalDetail.login})` : ''}`;

        return [
            {
                style: 'normal',
                text: 'You (on behalf of ',
                type: CONST.REPORT.MESSAGE.TYPE.TEXT,
            },
            {
                style: 'strong',
                text: ownerDisplayName,
                type: CONST.REPORT.MESSAGE.TYPE.TEXT,
            },
            {
                style: 'normal',
                text: ' via admin-submit)',
                type: CONST.REPORT.MESSAGE.TYPE.TEXT,
            },
            {
                style: 'normal',
                text: ' submitted this report',
                type: CONST.REPORT.MESSAGE.TYPE.TEXT,
            },
            {
                style: 'normal',
                text: ' to ',
                type: CONST.REPORT.MESSAGE.TYPE.TEXT,
            },
            {
                style: 'strong',
                text: 'you',
                type: CONST.REPORT.MESSAGE.TYPE.TEXT,
            },
        ];
    }

    const submittedToPersonalDetail = getPersonalDetailsForAccountID(PolicyUtils.getSubmitToAccountID(policy, report?.ownerAccountID ?? 0));
    let submittedToDisplayName = `${submittedToPersonalDetail.displayName ?? ''}${
        submittedToPersonalDetail.displayName !== submittedToPersonalDetail.login ? ` (${submittedToPersonalDetail.login})` : ''
    }`;
    if (submittedToPersonalDetail?.accountID === currentUserAccountID) {
        submittedToDisplayName = 'yourself';
    }

    return [
        {
            type: CONST.REPORT.MESSAGE.TYPE.TEXT,
            style: 'strong',
            text: 'You',
        },
        {
            type: CONST.REPORT.MESSAGE.TYPE.TEXT,
            style: 'normal',
            text: ' submitted this report',
        },
        {
            type: CONST.REPORT.MESSAGE.TYPE.TEXT,
            style: 'normal',
            text: ' to ',
        },
        {
            type: CONST.REPORT.MESSAGE.TYPE.TEXT,
            style: 'strong',
            text: submittedToDisplayName,
        },
    ];
}

/**
 * @param iouReportID - the report ID of the IOU report the action belongs to
 * @param type - IOUReportAction type. Can be oneOf(create, decline, cancel, pay, split)
 * @param total - IOU total in cents
 * @param comment - IOU comment
 * @param currency - IOU currency
 * @param paymentType - IOU paymentMethodType. Can be oneOf(Elsewhere, Expensify)
 * @param isSettlingUp - Whether we are settling up an IOU
 */
function getIOUReportActionMessage(iouReportID: string, type: string, total: number, comment: string, currency: string, paymentType = '', isSettlingUp = false): Message[] {
    const report = getReportOrDraftReport(iouReportID);

    if (type === CONST.REPORT.ACTIONS.TYPE.SUBMITTED) {
        return getIOUSubmittedMessage(!isEmptyObject(report) ? report : undefined);
    }

    const amount =
        type === CONST.IOU.REPORT_ACTION_TYPE.PAY
            ? CurrencyUtils.convertToDisplayString(getMoneyRequestSpendBreakdown(!isEmptyObject(report) ? report : undefined).totalDisplaySpend, currency)
            : CurrencyUtils.convertToDisplayString(total, currency);

    let paymentMethodMessage;
    switch (paymentType) {
        case CONST.IOU.PAYMENT_TYPE.VBBA:
        case CONST.IOU.PAYMENT_TYPE.EXPENSIFY:
            paymentMethodMessage = ' with Expensify';
            break;
        default:
            paymentMethodMessage = ` elsewhere`;
            break;
    }

    let iouMessage;
    switch (type) {
        case CONST.REPORT.ACTIONS.TYPE.APPROVED:
            iouMessage = `approved ${amount}`;
            break;
        case CONST.IOU.REPORT_ACTION_TYPE.CREATE:
            iouMessage = `submitted ${amount}${comment && ` for ${comment}`}`;
            break;
        case CONST.IOU.REPORT_ACTION_TYPE.TRACK:
            iouMessage = `tracking ${amount}${comment && ` for ${comment}`}`;
            break;
        case CONST.IOU.REPORT_ACTION_TYPE.SPLIT:
            iouMessage = `split ${amount}${comment && ` for ${comment}`}`;
            break;
        case CONST.IOU.REPORT_ACTION_TYPE.DELETE:
            iouMessage = `deleted the ${amount} expense${comment && ` for ${comment}`}`;
            break;
        case CONST.IOU.REPORT_ACTION_TYPE.PAY:
            iouMessage = isSettlingUp ? `paid ${amount}${paymentMethodMessage}` : `sent ${amount}${comment && ` for ${comment}`}${paymentMethodMessage}`;
            break;
        default:
            break;
    }

    return [
        {
            html: lodashEscape(iouMessage),
            text: iouMessage ?? '',
            isEdited: false,
            type: CONST.REPORT.MESSAGE.TYPE.COMMENT,
        },
    ];
}

/**
 * Builds an optimistic IOU reportAction object
 *
 * @param type - IOUReportAction type. Can be oneOf(create, delete, pay, split).
 * @param amount - IOU amount in cents.
 * @param currency
 * @param comment - User comment for the IOU.
 * @param participants - An array with participants details.
 * @param [transactionID] - Not required if the IOUReportAction type is 'pay'
 * @param [paymentType] - Only required if the IOUReportAction type is 'pay'. Can be oneOf(elsewhere, Expensify).
 * @param [iouReportID] - Only required if the IOUReportActions type is oneOf(decline, cancel, pay). Generates a randomID as default.
 * @param [isSettlingUp] - Whether we are settling up an IOU.
 * @param [isSendMoneyFlow] - Whether this is pay someone flow
 * @param [receipt]
 * @param [isOwnPolicyExpenseChat] - Whether this is an expense report create from the current user's policy expense chat
 */
function buildOptimisticIOUReportAction(
    type: ValueOf<typeof CONST.IOU.REPORT_ACTION_TYPE>,
    amount: number,
    currency: string,
    comment: string,
    participants: Participant[],
    transactionID: string,
    paymentType?: PaymentMethodType,
    iouReportID = '',
    isSettlingUp = false,
    isSendMoneyFlow = false,
    receipt: Receipt = {},
    isOwnPolicyExpenseChat = false,
    created = DateUtils.getDBTime(),
    linkedExpenseReportAction?: OnyxEntry<ReportAction>,
): OptimisticIOUReportAction {
    const IOUReportID = iouReportID || generateReportID();

    const originalMessage: ReportAction<typeof CONST.REPORT.ACTIONS.TYPE.IOU>['originalMessage'] = {
        amount,
        comment,
        currency,
        IOUTransactionID: transactionID,
        IOUReportID,
        type,
        whisperedTo: [CONST.IOU.RECEIPT_STATE.SCANREADY, CONST.IOU.RECEIPT_STATE.SCANNING].some((value) => value === receipt?.state) ? [currentUserAccountID ?? -1] : [],
    };

    if (type === CONST.IOU.REPORT_ACTION_TYPE.PAY) {
        // In pay someone flow, we store amount, comment, currency in IOUDetails when type = pay
        if (isSendMoneyFlow) {
            const keys = ['amount', 'comment', 'currency'] as const;
            keys.forEach((key) => {
                delete originalMessage[key];
            });
            originalMessage.IOUDetails = {amount, comment, currency};
            originalMessage.paymentType = paymentType;
        } else {
            // In case of pay someone action, we dont store the comment
            // and there is no single transctionID to link the action to.
            delete originalMessage.IOUTransactionID;
            delete originalMessage.comment;
            originalMessage.paymentType = paymentType;
        }
    }

    // IOUs of type split only exist in group DMs and those don't have an iouReport so we need to delete the IOUReportID key
    if (type === CONST.IOU.REPORT_ACTION_TYPE.SPLIT) {
        delete originalMessage.IOUReportID;
        // Split expense made from a policy expense chat only have the payee's accountID as the participant because the payer could be any policy admin
        if (isOwnPolicyExpenseChat) {
            originalMessage.participantAccountIDs = currentUserAccountID ? [currentUserAccountID] : [];
        } else {
            originalMessage.participantAccountIDs = currentUserAccountID
                ? [currentUserAccountID, ...participants.map((participant) => participant.accountID ?? -1)]
                : participants.map((participant) => participant.accountID ?? -1);
        }
    }

    return {
        ...linkedExpenseReportAction,
        actionName: CONST.REPORT.ACTIONS.TYPE.IOU,
        actorAccountID: currentUserAccountID,
        automatic: false,
        avatar: getCurrentUserAvatar(),
        isAttachment: false,
        originalMessage,
        message: getIOUReportActionMessage(iouReportID, type, amount, comment, currency, paymentType, isSettlingUp),
        person: [
            {
                style: 'strong',
                text: getCurrentUserDisplayNameOrEmail(),
                type: 'TEXT',
            },
        ],
        reportActionID: NumberUtils.rand64(),
        shouldShow: true,
        created,
        pendingAction: CONST.RED_BRICK_ROAD_PENDING_ACTION.ADD,
    };
}

/**
 * Builds an optimistic APPROVED report action with a randomly generated reportActionID.
 */
function buildOptimisticApprovedReportAction(amount: number, currency: string, expenseReportID: string): OptimisticApprovedReportAction {
    const originalMessage = {
        amount,
        currency,
        expenseReportID,
    };

    return {
        actionName: CONST.REPORT.ACTIONS.TYPE.APPROVED,
        actorAccountID: currentUserAccountID,
        automatic: false,
        avatar: getCurrentUserAvatar(),
        isAttachment: false,
        originalMessage,
        message: getIOUReportActionMessage(expenseReportID, CONST.REPORT.ACTIONS.TYPE.APPROVED, Math.abs(amount), '', currency),
        person: [
            {
                style: 'strong',
                text: getCurrentUserDisplayNameOrEmail(),
                type: 'TEXT',
            },
        ],
        reportActionID: NumberUtils.rand64(),
        shouldShow: true,
        created: DateUtils.getDBTime(),
        pendingAction: CONST.RED_BRICK_ROAD_PENDING_ACTION.ADD,
    };
}

/**
 * Builds an optimistic MOVED report action with a randomly generated reportActionID.
 * This action is used when we move reports across workspaces.
 */
function buildOptimisticMovedReportAction(fromPolicyID: string, toPolicyID: string, newParentReportID: string, movedReportID: string, policyName: string): ReportAction {
    const originalMessage = {
        fromPolicyID,
        toPolicyID,
        newParentReportID,
        movedReportID,
    };

    const movedActionMessage = [
        {
            html: `moved the report to the <a href='${CONST.NEW_EXPENSIFY_URL}r/${newParentReportID}' target='_blank' rel='noreferrer noopener'>${policyName}</a> workspace`,
            text: `moved the report to the ${policyName} workspace`,
            type: CONST.REPORT.MESSAGE.TYPE.COMMENT,
        },
    ];

    return {
        actionName: CONST.REPORT.ACTIONS.TYPE.MOVED,
        actorAccountID: currentUserAccountID,
        automatic: false,
        avatar: getCurrentUserAvatar(),
        isAttachment: false,
        originalMessage,
        message: movedActionMessage,
        person: [
            {
                style: 'strong',
                text: getCurrentUserDisplayNameOrEmail(),
                type: 'TEXT',
            },
        ],
        reportActionID: NumberUtils.rand64(),
        shouldShow: true,
        created: DateUtils.getDBTime(),
        pendingAction: CONST.RED_BRICK_ROAD_PENDING_ACTION.ADD,
    };
}

/**
 * Builds an optimistic SUBMITTED report action with a randomly generated reportActionID.
 *
 */
function buildOptimisticSubmittedReportAction(amount: number, currency: string, expenseReportID: string, adminAccountID: number | undefined): OptimisticSubmittedReportAction {
    const originalMessage = {
        amount,
        currency,
        expenseReportID,
    };

    return {
        actionName: CONST.REPORT.ACTIONS.TYPE.SUBMITTED,
        actorAccountID: currentUserAccountID,
        adminAccountID,
        automatic: false,
        avatar: getCurrentUserAvatar(),
        isAttachment: false,
        originalMessage,
        message: getIOUReportActionMessage(expenseReportID, CONST.REPORT.ACTIONS.TYPE.SUBMITTED, Math.abs(amount), '', currency),
        person: [
            {
                style: 'strong',
                text: getCurrentUserDisplayNameOrEmail(),
                type: 'TEXT',
            },
        ],
        reportActionID: NumberUtils.rand64(),
        shouldShow: true,
        created: DateUtils.getDBTime(),
        pendingAction: CONST.RED_BRICK_ROAD_PENDING_ACTION.ADD,
    };
}

/**
 * Builds an optimistic report preview action with a randomly generated reportActionID.
 *
 * @param chatReport
 * @param iouReport
 * @param [comment] - User comment for the IOU.
 * @param [transaction] - optimistic first transaction of preview
 */
function buildOptimisticReportPreview(
    chatReport: OnyxInputOrEntry<Report>,
    iouReport: Report,
    comment = '',
    transaction: OnyxInputOrEntry<Transaction> = null,
    childReportID?: string,
): ReportAction<typeof CONST.REPORT.ACTIONS.TYPE.REPORT_PREVIEW> {
    const hasReceipt = TransactionUtils.hasReceipt(transaction);
    const isReceiptBeingScanned = hasReceipt && TransactionUtils.isReceiptBeingScanned(transaction);
    const message = getReportPreviewMessage(iouReport);
    const created = DateUtils.getDBTime();
    return {
        reportActionID: NumberUtils.rand64(),
        reportID: chatReport?.reportID,
        actionName: CONST.REPORT.ACTIONS.TYPE.REPORT_PREVIEW,
        pendingAction: CONST.RED_BRICK_ROAD_PENDING_ACTION.ADD,
        originalMessage: {
            linkedReportID: iouReport?.reportID,
            whisperedTo: isReceiptBeingScanned ? [currentUserAccountID ?? -1] : [],
        },
        message: [
            {
                html: message,
                text: message,
                isEdited: false,
                type: CONST.REPORT.MESSAGE.TYPE.COMMENT,
            },
        ],
        created,
        accountID: iouReport?.managerID ?? -1,
        // The preview is initially whispered if created with a receipt, so the actor is the current user as well
        actorAccountID: hasReceipt ? currentUserAccountID : iouReport?.managerID ?? -1,
        childReportID: childReportID ?? iouReport?.reportID,
        childMoneyRequestCount: 1,
        childLastMoneyRequestComment: comment,
        childRecentReceiptTransactionIDs: hasReceipt && !isEmptyObject(transaction) ? {[transaction?.transactionID ?? '-1']: created} : undefined,
    };
}

/**
 * Builds an optimistic ACTIONABLETRACKEXPENSEWHISPER action with a randomly generated reportActionID.
 */
function buildOptimisticActionableTrackExpenseWhisper(iouAction: OptimisticIOUReportAction, transactionID: string): ReportAction {
    const currentTime = DateUtils.getDBTime();
    const targetEmail = CONST.EMAIL.CONCIERGE;
    const actorAccountID = PersonalDetailsUtils.getAccountIDsByLogins([targetEmail])[0];
    const reportActionID = NumberUtils.rand64();
    return {
        actionName: CONST.REPORT.ACTIONS.TYPE.ACTIONABLE_TRACK_EXPENSE_WHISPER,
        actorAccountID,
        avatar: UserUtils.getDefaultAvatarURL(actorAccountID),
        created: DateUtils.addMillisecondsFromDateTime(currentTime, 1),
        lastModified: DateUtils.addMillisecondsFromDateTime(currentTime, 1),
        message: [
            {
                html: CONST.ACTIONABLE_TRACK_EXPENSE_WHISPER_MESSAGE,
                text: CONST.ACTIONABLE_TRACK_EXPENSE_WHISPER_MESSAGE,
                whisperedTo: [],
                type: CONST.REPORT.MESSAGE.TYPE.COMMENT,
            },
        ],
        originalMessage: {
            lastModified: DateUtils.addMillisecondsFromDateTime(currentTime, 1),
            transactionID,
        },
        person: [
            {
                text: CONST.DISPLAY_NAME.EXPENSIFY_CONCIERGE,
                type: 'TEXT',
            },
        ],
        previousReportActionID: iouAction?.reportActionID,
        reportActionID,
        shouldShow: true,
        pendingAction: CONST.RED_BRICK_ROAD_PENDING_ACTION.ADD,
    };
}

/**
 * Builds an optimistic modified expense action with a randomly generated reportActionID.
 */
function buildOptimisticModifiedExpenseReportAction(
    transactionThread: OnyxInputOrEntry<Report>,
    oldTransaction: OnyxInputOrEntry<Transaction>,
    transactionChanges: TransactionChanges,
    isFromExpenseReport: boolean,
    policy: OnyxInputOrEntry<Policy>,
): OptimisticModifiedExpenseReportAction {
    const originalMessage = getModifiedExpenseOriginalMessage(oldTransaction, transactionChanges, isFromExpenseReport, policy);
    return {
        actionName: CONST.REPORT.ACTIONS.TYPE.MODIFIED_EXPENSE,
        actorAccountID: currentUserAccountID,
        automatic: false,
        avatar: getCurrentUserAvatar(),
        created: DateUtils.getDBTime(),
        isAttachment: false,
        message: [
            {
                // Currently we are composing the message from the originalMessage and message is only used in OldDot and not in the App
                text: 'You',
                style: 'strong',
                type: CONST.REPORT.MESSAGE.TYPE.TEXT,
            },
        ],
        originalMessage,
        person: [
            {
                style: 'strong',
                text: currentUserPersonalDetails?.displayName ?? String(currentUserAccountID),
                type: 'TEXT',
            },
        ],
        pendingAction: CONST.RED_BRICK_ROAD_PENDING_ACTION.ADD,
        reportActionID: NumberUtils.rand64(),
        reportID: transactionThread?.reportID,
        shouldShow: true,
    };
}

/**
 * Builds an optimistic modified expense action for a tracked expense move with a randomly generated reportActionID.
 * @param transactionThreadID - The reportID of the transaction thread
 * @param movedToReportID - The reportID of the report the transaction is moved to
 */
function buildOptimisticMovedTrackedExpenseModifiedReportAction(transactionThreadID: string, movedToReportID: string): OptimisticModifiedExpenseReportAction {
    return {
        actionName: CONST.REPORT.ACTIONS.TYPE.MODIFIED_EXPENSE,
        actorAccountID: currentUserAccountID,
        automatic: false,
        avatar: getCurrentUserAvatar(),
        created: DateUtils.getDBTime(),
        isAttachment: false,
        message: [
            {
                // Currently we are composing the message from the originalMessage and message is only used in OldDot and not in the App
                text: 'You',
                style: 'strong',
                type: CONST.REPORT.MESSAGE.TYPE.TEXT,
            },
        ],
        originalMessage: {
            movedToReportID,
        },
        person: [
            {
                style: 'strong',
                text: currentUserPersonalDetails?.displayName ?? String(currentUserAccountID),
                type: 'TEXT',
            },
        ],
        pendingAction: CONST.RED_BRICK_ROAD_PENDING_ACTION.ADD,
        reportActionID: NumberUtils.rand64(),
        reportID: transactionThreadID,
        shouldShow: true,
    };
}

/**
 * Updates a report preview action that exists for an IOU report.
 *
 * @param [comment] - User comment for the IOU.
 * @param [transaction] - optimistic newest transaction of a report preview
 *
 */
function updateReportPreview(
    iouReport: OnyxEntry<Report>,
    reportPreviewAction: ReportAction<typeof CONST.REPORT.ACTIONS.TYPE.REPORT_PREVIEW>,
    isPayRequest = false,
    comment = '',
    transaction?: OnyxEntry<Transaction>,
): ReportAction<typeof CONST.REPORT.ACTIONS.TYPE.REPORT_PREVIEW> {
    const hasReceipt = TransactionUtils.hasReceipt(transaction);
    const recentReceiptTransactions = reportPreviewAction?.childRecentReceiptTransactionIDs ?? {};
    const transactionsToKeep = TransactionUtils.getRecentTransactions(recentReceiptTransactions);
    const previousTransactionsArray = Object.entries(recentReceiptTransactions ?? {}).map(([key, value]) => (transactionsToKeep.includes(key) ? {[key]: value} : null));
    const previousTransactions: Record<string, string> = {};

    for (const obj of previousTransactionsArray) {
        for (const key in obj) {
            if (obj) {
                previousTransactions[key] = obj[key];
            }
        }
    }

    const message = getReportPreviewMessage(iouReport, reportPreviewAction);
    const originalMessage = ReportActionsUtils.getOriginalMessage(reportPreviewAction);
    return {
        ...reportPreviewAction,
        message: [
            {
                html: message,
                text: message,
                isEdited: false,
                type: CONST.REPORT.MESSAGE.TYPE.COMMENT,
            },
        ],
        childLastMoneyRequestComment: comment || reportPreviewAction?.childLastMoneyRequestComment,
        childMoneyRequestCount: (reportPreviewAction?.childMoneyRequestCount ?? 0) + (isPayRequest ? 0 : 1),
        childRecentReceiptTransactionIDs: hasReceipt
            ? {
                  ...(transaction && {[transaction.transactionID]: transaction?.created}),
                  ...previousTransactions,
              }
            : recentReceiptTransactions,
        // As soon as we add a transaction without a receipt to the report, it will have ready expenses,
        // so we remove the whisper
        originalMessage: {
            ...(originalMessage ?? {}),
            whisperedTo: hasReceipt ? originalMessage?.whisperedTo : [],
            linkedReportID: originalMessage?.linkedReportID ?? '0',
        },
    };
}

function buildOptimisticTaskReportAction(
    taskReportID: string,
    actionName: typeof CONST.REPORT.ACTIONS.TYPE.TASK_COMPLETED | typeof CONST.REPORT.ACTIONS.TYPE.TASK_REOPENED | typeof CONST.REPORT.ACTIONS.TYPE.TASK_CANCELLED,
    message = '',
    actorAccountID = currentUserAccountID,
    createdOffset = 0,
): OptimisticTaskReportAction {
    const originalMessage = {
        taskReportID,
        type: actionName,
        text: message,
        html: message,
        whisperedTo: [],
    };
    return {
        actionName,
        actorAccountID,
        automatic: false,
        avatar: getCurrentUserAvatar(),
        isAttachment: false,
        originalMessage,
        message: [
            {
                text: message,
                taskReportID,
                type: CONST.REPORT.MESSAGE.TYPE.TEXT,
            },
        ],
        person: [
            {
                style: 'strong',
                text: currentUserPersonalDetails?.displayName ?? String(currentUserAccountID),
                type: 'TEXT',
            },
        ],
        reportActionID: NumberUtils.rand64(),
        shouldShow: true,
        created: DateUtils.getDBTimeWithSkew(Date.now() + createdOffset),
        isFirstItem: false,
        pendingAction: CONST.RED_BRICK_ROAD_PENDING_ACTION.ADD,
    };
}

/**
 * Builds an optimistic chat report with a randomly generated reportID and as much information as we currently have
 */
function buildOptimisticChatReport(
    participantList: number[],
    reportName: string = CONST.REPORT.DEFAULT_REPORT_NAME,
    chatType?: ValueOf<typeof CONST.REPORT.CHAT_TYPE>,
    policyID: string = CONST.POLICY.OWNER_EMAIL_FAKE,
    ownerAccountID: number = CONST.REPORT.OWNER_ACCOUNT_ID_FAKE,
    isOwnPolicyExpenseChat = false,
    oldPolicyName = '',
    visibility?: ValueOf<typeof CONST.REPORT.VISIBILITY>,
    writeCapability?: ValueOf<typeof CONST.REPORT.WRITE_CAPABILITIES>,
    notificationPreference: NotificationPreference = CONST.REPORT.NOTIFICATION_PREFERENCE.ALWAYS,
    parentReportActionID = '',
    parentReportID = '',
    description = '',
    avatarUrl = '',
    optimisticReportID = '',
    shouldShowParticipants = true,
): OptimisticChatReport {
    const participants = participantList.reduce((reportParticipants: Participants, accountID: number) => {
        const participant: ReportParticipant = {
            hidden: !shouldShowParticipants,
            role: accountID === currentUserAccountID ? CONST.REPORT.ROLE.ADMIN : CONST.REPORT.ROLE.MEMBER,
        };
        // eslint-disable-next-line no-param-reassign
        reportParticipants[accountID] = participant;
        return reportParticipants;
    }, {} as Participants);
    const currentTime = DateUtils.getDBTime();
    const isNewlyCreatedWorkspaceChat = chatType === CONST.REPORT.CHAT_TYPE.POLICY_EXPENSE_CHAT && isOwnPolicyExpenseChat;
    const optimisticChatReport: OptimisticChatReport = {
        isOptimisticReport: true,
        type: CONST.REPORT.TYPE.CHAT,
        chatType,
        isOwnPolicyExpenseChat,
        isPinned: reportName === CONST.REPORT.WORKSPACE_CHAT_ROOMS.ADMINS || isNewlyCreatedWorkspaceChat,
        lastActorAccountID: 0,
        lastMessageTranslationKey: '',
        lastMessageHtml: '',
        lastMessageText: undefined,
        lastReadTime: currentTime,
        lastVisibleActionCreated: currentTime,
        notificationPreference,
        oldPolicyName,
        ownerAccountID: ownerAccountID || CONST.REPORT.OWNER_ACCOUNT_ID_FAKE,
        parentReportActionID,
        parentReportID,
        participants,
        policyID,
        reportID: optimisticReportID || generateReportID(),
        reportName,
        stateNum: 0,
        statusNum: 0,
        visibility,
        description,
        writeCapability,
        avatarUrl,
    };

    if (chatType === CONST.REPORT.CHAT_TYPE.INVOICE) {
        // TODO: update to support workspace as an invoice receiver when workspace-to-workspace invoice room implemented
        optimisticChatReport.invoiceReceiver = {
            type: 'individual',
            accountID: participantList[0],
        };
    }

    return optimisticChatReport;
}

function buildOptimisticGroupChatReport(participantAccountIDs: number[], reportName: string, avatarUri: string, optimisticReportID?: string) {
    return buildOptimisticChatReport(
        participantAccountIDs,
        reportName,
        CONST.REPORT.CHAT_TYPE.GROUP,
        undefined,
        undefined,
        undefined,
        undefined,
        undefined,
        undefined,
        undefined,
        undefined,
        undefined,
        undefined,
        avatarUri,
        optimisticReportID,
    );
}

/**
 * Returns the necessary reportAction onyx data to indicate that the chat has been created optimistically
 * @param [created] - Action created time
 */
function buildOptimisticCreatedReportAction(emailCreatingAction: string, created = DateUtils.getDBTime()): OptimisticCreatedReportAction {
    return {
        reportActionID: NumberUtils.rand64(),
        actionName: CONST.REPORT.ACTIONS.TYPE.CREATED,
        pendingAction: CONST.RED_BRICK_ROAD_PENDING_ACTION.ADD,
        actorAccountID: currentUserAccountID,
        message: [
            {
                type: CONST.REPORT.MESSAGE.TYPE.TEXT,
                style: 'strong',
                text: emailCreatingAction,
            },
            {
                type: CONST.REPORT.MESSAGE.TYPE.TEXT,
                style: 'normal',
                text: ' created this report',
            },
        ],
        person: [
            {
                type: CONST.REPORT.MESSAGE.TYPE.TEXT,
                style: 'strong',
                text: getCurrentUserDisplayNameOrEmail(),
            },
        ],
        automatic: false,
        avatar: getCurrentUserAvatar(),
        created,
        shouldShow: true,
    };
}

/**
 * Returns the necessary reportAction onyx data to indicate that the room has been renamed
 */
function buildOptimisticRenamedRoomReportAction(newName: string, oldName: string): OptimisticRenamedReportAction {
    const now = DateUtils.getDBTime();
    return {
        reportActionID: NumberUtils.rand64(),
        actionName: CONST.REPORT.ACTIONS.TYPE.RENAMED,
        pendingAction: CONST.RED_BRICK_ROAD_PENDING_ACTION.ADD,
        actorAccountID: currentUserAccountID,
        message: [
            {
                type: CONST.REPORT.MESSAGE.TYPE.TEXT,
                style: 'strong',
                text: 'You',
            },
            {
                type: CONST.REPORT.MESSAGE.TYPE.TEXT,
                style: 'normal',
                text: ` renamed this report. New title is '${newName}' (previously '${oldName}').`,
            },
        ],
        person: [
            {
                type: CONST.REPORT.MESSAGE.TYPE.TEXT,
                style: 'strong',
                text: getCurrentUserDisplayNameOrEmail(),
            },
        ],
        originalMessage: {
            oldName,
            newName,
            html: `Room renamed to ${newName}`,
            lastModified: now,
        },
        automatic: false,
        avatar: getCurrentUserAvatar(),
        created: now,
        shouldShow: true,
    };
}

/**
 * Returns the necessary reportAction onyx data to indicate that the transaction has been put on hold optimistically
 * @param [created] - Action created time
 */
function buildOptimisticHoldReportAction(created = DateUtils.getDBTime()): OptimisticHoldReportAction {
    return {
        reportActionID: NumberUtils.rand64(),
        actionName: CONST.REPORT.ACTIONS.TYPE.HOLD,
        pendingAction: CONST.RED_BRICK_ROAD_PENDING_ACTION.ADD,
        actorAccountID: currentUserAccountID,
        message: [
            {
                type: CONST.REPORT.MESSAGE.TYPE.TEXT,
                style: 'normal',
                text: Localize.translateLocal('iou.heldExpense'),
            },
        ],
        person: [
            {
                type: CONST.REPORT.MESSAGE.TYPE.TEXT,
                style: 'strong',
                text: getCurrentUserDisplayNameOrEmail(),
            },
        ],
        automatic: false,
        avatar: getCurrentUserAvatar(),
        created,
        shouldShow: true,
    };
}

/**
 * Returns the necessary reportAction onyx data to indicate that the transaction has been put on hold optimistically
 * @param [created] - Action created time
 */
function buildOptimisticHoldReportActionComment(comment: string, created = DateUtils.getDBTime()): OptimisticHoldReportAction {
    return {
        reportActionID: NumberUtils.rand64(),
        actionName: CONST.REPORT.ACTIONS.TYPE.ADD_COMMENT,
        pendingAction: CONST.RED_BRICK_ROAD_PENDING_ACTION.ADD,
        actorAccountID: currentUserAccountID,
        message: [
            {
                type: CONST.REPORT.MESSAGE.TYPE.COMMENT,
                text: comment,
                html: comment, // as discussed on https://github.com/Expensify/App/pull/39452 we will not support HTML for now
            },
        ],
        person: [
            {
                type: CONST.REPORT.MESSAGE.TYPE.TEXT,
                style: 'strong',
                text: getCurrentUserDisplayNameOrEmail(),
            },
        ],
        automatic: false,
        avatar: getCurrentUserAvatar(),
        created,
        shouldShow: true,
    };
}

/**
 * Returns the necessary reportAction onyx data to indicate that the transaction has been removed from hold optimistically
 * @param [created] - Action created time
 */
function buildOptimisticUnHoldReportAction(created = DateUtils.getDBTime()): OptimisticHoldReportAction {
    return {
        reportActionID: NumberUtils.rand64(),
        actionName: CONST.REPORT.ACTIONS.TYPE.UNHOLD,
        pendingAction: CONST.RED_BRICK_ROAD_PENDING_ACTION.ADD,
        actorAccountID: currentUserAccountID,
        message: [
            {
                type: CONST.REPORT.MESSAGE.TYPE.TEXT,
                style: 'normal',
                text: Localize.translateLocal('iou.unheldExpense'),
            },
        ],
        person: [
            {
                type: CONST.REPORT.MESSAGE.TYPE.TEXT,
                style: 'normal',
                text: getCurrentUserDisplayNameOrEmail(),
            },
        ],
        automatic: false,
        avatar: getCurrentUserAvatar(),
        created,
        shouldShow: true,
    };
}

function buildOptimisticEditedTaskFieldReportAction({title, description}: Task): OptimisticEditedTaskReportAction {
    // We do not modify title & description in one request, so we need to create a different optimistic action for each field modification
    let field = '';
    let value = '';
    if (title !== undefined) {
        field = 'task title';
        value = title;
    } else if (description !== undefined) {
        field = 'description';
        value = description;
    }

    let changelog = 'edited this task';
    if (field && value) {
        changelog = `updated the ${field} to ${value}`;
    } else if (field) {
        changelog = `removed the ${field}`;
    }

    return {
        reportActionID: NumberUtils.rand64(),
        actionName: CONST.REPORT.ACTIONS.TYPE.TASK_EDITED,
        pendingAction: CONST.RED_BRICK_ROAD_PENDING_ACTION.ADD,
        actorAccountID: currentUserAccountID,
        message: [
            {
                type: CONST.REPORT.MESSAGE.TYPE.COMMENT,
                text: changelog,
                html: description ? getParsedComment(changelog) : changelog,
            },
        ],
        person: [
            {
                type: CONST.REPORT.MESSAGE.TYPE.TEXT,
                style: 'strong',
                text: getCurrentUserDisplayNameOrEmail(),
            },
        ],
        automatic: false,
        avatar: getCurrentUserAvatar(),
        created: DateUtils.getDBTime(),
        shouldShow: false,
    };
}

function buildOptimisticChangedTaskAssigneeReportAction(assigneeAccountID: number): OptimisticEditedTaskReportAction {
    return {
        reportActionID: NumberUtils.rand64(),
        actionName: CONST.REPORT.ACTIONS.TYPE.TASK_EDITED,
        pendingAction: CONST.RED_BRICK_ROAD_PENDING_ACTION.ADD,
        actorAccountID: currentUserAccountID,
        message: [
            {
                type: CONST.REPORT.MESSAGE.TYPE.COMMENT,
                text: `assigned to ${getDisplayNameForParticipant(assigneeAccountID)}`,
                html: `assigned to <mention-user accountID=${assigneeAccountID}></mention-user>`,
            },
        ],
        person: [
            {
                type: CONST.REPORT.MESSAGE.TYPE.TEXT,
                style: 'strong',
                text: getCurrentUserDisplayNameOrEmail(),
            },
        ],
        automatic: false,
        avatar: getCurrentUserAvatar(),
        created: DateUtils.getDBTime(),
        shouldShow: false,
    };
}

/**
 * Returns the necessary reportAction onyx data to indicate that a chat has been archived
 *
 * @param reason - A reason why the chat has been archived
 */
function buildOptimisticClosedReportAction(
    emailClosingReport: string,
    policyName: string,
    reason: ValueOf<typeof CONST.REPORT.ARCHIVE_REASON> = CONST.REPORT.ARCHIVE_REASON.DEFAULT,
): OptimisticClosedReportAction {
    return {
        actionName: CONST.REPORT.ACTIONS.TYPE.CLOSED,
        actorAccountID: currentUserAccountID,
        automatic: false,
        avatar: getCurrentUserAvatar(),
        created: DateUtils.getDBTime(),
        message: [
            {
                type: CONST.REPORT.MESSAGE.TYPE.TEXT,
                style: 'strong',
                text: emailClosingReport,
            },
            {
                type: CONST.REPORT.MESSAGE.TYPE.TEXT,
                style: 'normal',
                text: ' closed this report',
            },
        ],
        originalMessage: {
            policyName,
            reason,
        },
        pendingAction: CONST.RED_BRICK_ROAD_PENDING_ACTION.ADD,
        person: [
            {
                type: CONST.REPORT.MESSAGE.TYPE.TEXT,
                style: 'strong',
                text: getCurrentUserDisplayNameOrEmail(),
            },
        ],
        reportActionID: NumberUtils.rand64(),
        shouldShow: true,
    };
}

/**
 * Returns an optimistic Dismissed Violation Report Action. Use the originalMessage customize this to the type of
 * violation being dismissed.
 */
function buildOptimisticDismissedViolationReportAction(
    originalMessage: ReportAction<typeof CONST.REPORT.ACTIONS.TYPE.DISMISSED_VIOLATION>['originalMessage'],
): OptimisticDismissedViolationReportAction {
    return {
        actionName: CONST.REPORT.ACTIONS.TYPE.DISMISSED_VIOLATION,
        actorAccountID: currentUserAccountID,
        avatar: getCurrentUserAvatar(),
        created: DateUtils.getDBTime(),
        message: [
            {
                type: CONST.REPORT.MESSAGE.TYPE.TEXT,
                style: 'normal',
                text: ReportActionsUtils.getDismissedViolationMessageText(originalMessage),
            },
        ],
        originalMessage,
        pendingAction: CONST.RED_BRICK_ROAD_PENDING_ACTION.ADD,
        person: [
            {
                type: CONST.REPORT.MESSAGE.TYPE.TEXT,
                style: 'strong',
                text: getCurrentUserDisplayNameOrEmail(),
            },
        ],
        reportActionID: NumberUtils.rand64(),
        shouldShow: true,
    };
}

function buildOptimisticWorkspaceChats(policyID: string, policyName: string, expenseReportId?: string): OptimisticWorkspaceChats {
    const announceChatData = buildOptimisticChatReport(
        currentUserAccountID ? [currentUserAccountID] : [],
        CONST.REPORT.WORKSPACE_CHAT_ROOMS.ANNOUNCE,
        CONST.REPORT.CHAT_TYPE.POLICY_ANNOUNCE,
        policyID,
        CONST.POLICY.OWNER_ACCOUNT_ID_FAKE,
        false,
        policyName,
        undefined,
        undefined,

        // #announce contains all policy members so notifying always should be opt-in only.
        CONST.REPORT.NOTIFICATION_PREFERENCE.DAILY,
    );
    const announceChatReportID = announceChatData.reportID;
    const announceCreatedAction = buildOptimisticCreatedReportAction(CONST.POLICY.OWNER_EMAIL_FAKE);
    const announceReportActionData = {
        [announceCreatedAction.reportActionID]: announceCreatedAction,
    };
    const pendingChatMembers = getPendingChatMembers(currentUserAccountID ? [currentUserAccountID] : [], [], CONST.RED_BRICK_ROAD_PENDING_ACTION.ADD);
    const adminsChatData = {
        ...buildOptimisticChatReport(
            [currentUserAccountID ?? -1],
            CONST.REPORT.WORKSPACE_CHAT_ROOMS.ADMINS,
            CONST.REPORT.CHAT_TYPE.POLICY_ADMINS,
            policyID,
            CONST.POLICY.OWNER_ACCOUNT_ID_FAKE,
            false,
            policyName,
        ),
        pendingChatMembers,
    };
    const adminsChatReportID = adminsChatData.reportID;
    const adminsCreatedAction = buildOptimisticCreatedReportAction(CONST.POLICY.OWNER_EMAIL_FAKE);
    const adminsReportActionData = {
        [adminsCreatedAction.reportActionID]: adminsCreatedAction,
    };

    const expenseChatData = buildOptimisticChatReport(
        [currentUserAccountID ?? -1],
        '',
        CONST.REPORT.CHAT_TYPE.POLICY_EXPENSE_CHAT,
        policyID,
        currentUserAccountID,
        true,
        policyName,
        undefined,
        undefined,
        undefined,
        undefined,
        undefined,
        undefined,
        undefined,
        expenseReportId,
    );
    const expenseChatReportID = expenseChatData.reportID;
    const expenseReportCreatedAction = buildOptimisticCreatedReportAction(currentUserEmail ?? '');
    const expenseReportActionData = {
        [expenseReportCreatedAction.reportActionID]: expenseReportCreatedAction,
    };

    return {
        announceChatReportID,
        announceChatData,
        announceReportActionData,
        announceCreatedReportActionID: announceCreatedAction.reportActionID,
        adminsChatReportID,
        adminsChatData,
        adminsReportActionData,
        adminsCreatedReportActionID: adminsCreatedAction.reportActionID,
        expenseChatReportID,
        expenseChatData,
        expenseReportActionData,
        expenseCreatedReportActionID: expenseReportCreatedAction.reportActionID,
    };
}

/**
 * Builds an optimistic Task Report with a randomly generated reportID
 *
 * @param ownerAccountID - Account ID of the person generating the Task.
 * @param assigneeAccountID - AccountID of the other person participating in the Task.
 * @param parentReportID - Report ID of the chat where the Task is.
 * @param title - Task title.
 * @param description - Task description.
 * @param policyID - PolicyID of the parent report
 */

function buildOptimisticTaskReport(
    ownerAccountID: number,
    assigneeAccountID = 0,
    parentReportID?: string,
    title?: string,
    description?: string,
    policyID: string = CONST.POLICY.OWNER_EMAIL_FAKE,
    notificationPreference: NotificationPreference = CONST.REPORT.NOTIFICATION_PREFERENCE.ALWAYS,
): OptimisticTaskReport {
    const participants: Participants = {
        [ownerAccountID]: {
            hidden: false,
        },
    };

    if (assigneeAccountID) {
        participants[assigneeAccountID] = {hidden: false};
    }

    return {
        reportID: generateReportID(),
        reportName: title,
        description: getParsedComment(description ?? ''),
        ownerAccountID,
        participants,
        managerID: assigneeAccountID,
        type: CONST.REPORT.TYPE.TASK,
        parentReportID,
        policyID,
        stateNum: CONST.REPORT.STATE_NUM.OPEN,
        statusNum: CONST.REPORT.STATUS_NUM.OPEN,
        notificationPreference,
        lastVisibleActionCreated: DateUtils.getDBTime(),
    };
}

/**
 * A helper method to create transaction thread
 *
 * @param reportAction - the parent IOU report action from which to create the thread
 * @param moneyRequestReport - the report which the report action belongs to
 */
function buildTransactionThread(
    reportAction: OnyxEntry<ReportAction | OptimisticIOUReportAction>,
    moneyRequestReport: OnyxEntry<Report>,
    existingTransactionThreadReportID?: string,
): OptimisticChatReport {
    const participantAccountIDs = [...new Set([currentUserAccountID, Number(reportAction?.actorAccountID)])].filter(Boolean) as number[];
    const existingTransactionThreadReport = getReportOrDraftReport(existingTransactionThreadReportID);

    if (existingTransactionThreadReportID && existingTransactionThreadReport) {
        return {
            ...existingTransactionThreadReport,
            isOptimisticReport: true,
            parentReportActionID: reportAction?.reportActionID,
            parentReportID: moneyRequestReport?.reportID,
            reportName: getTransactionReportName(reportAction),
            policyID: moneyRequestReport?.policyID,
        };
    }

    return buildOptimisticChatReport(
        participantAccountIDs,
        getTransactionReportName(reportAction),
        undefined,
        moneyRequestReport?.policyID,
        CONST.POLICY.OWNER_ACCOUNT_ID_FAKE,
        false,
        '',
        undefined,
        undefined,
        CONST.REPORT.NOTIFICATION_PREFERENCE.HIDDEN,
        reportAction?.reportActionID,
        moneyRequestReport?.reportID,
        '',
        '',
        '',
        false,
    );
}

/**
 * Build optimistic expense entities:
 *
 * 1. CREATED action for the chatReport
 * 2. CREATED action for the iouReport
 * 3. IOU action for the iouReport linked to the transaction thread via `childReportID`
 * 4. Transaction Thread linked to the IOU action via `parentReportActionID`
 * 5. CREATED action for the Transaction Thread
 */
function buildOptimisticMoneyRequestEntities(
    iouReport: Report,
    type: ValueOf<typeof CONST.IOU.REPORT_ACTION_TYPE>,
    amount: number,
    currency: string,
    comment: string,
    payeeEmail: string,
    participants: Participant[],
    transactionID: string,
    paymentType?: PaymentMethodType,
    isSettlingUp = false,
    isSendMoneyFlow = false,
    receipt: Receipt = {},
    isOwnPolicyExpenseChat = false,
    isPersonalTrackingExpense?: boolean,
    existingTransactionThreadReportID?: string,
    linkedTrackedExpenseReportAction?: ReportAction,
): [OptimisticCreatedReportAction, OptimisticCreatedReportAction, OptimisticIOUReportAction, OptimisticChatReport, OptimisticCreatedReportAction | null] {
    const createdActionForChat = buildOptimisticCreatedReportAction(payeeEmail);

    // The `CREATED` action must be optimistically generated before the IOU action so that it won't appear after the IOU action in the chat.
    const iouActionCreationTime = DateUtils.getDBTime();
    const createdActionForIOUReport = buildOptimisticCreatedReportAction(payeeEmail, DateUtils.subtractMillisecondsFromDateTime(iouActionCreationTime, 1));

    const iouAction = buildOptimisticIOUReportAction(
        type,
        amount,
        currency,
        comment,
        participants,
        transactionID,
        paymentType,
        isPersonalTrackingExpense ? '0' : iouReport.reportID,
        isSettlingUp,
        isSendMoneyFlow,
        receipt,
        isOwnPolicyExpenseChat,
        iouActionCreationTime,
        linkedTrackedExpenseReportAction,
    );

    // Create optimistic transactionThread and the `CREATED` action for it, if existingTransactionThreadReportID is undefined
    const transactionThread = buildTransactionThread(iouAction, iouReport, existingTransactionThreadReportID);
    const createdActionForTransactionThread = existingTransactionThreadReportID ? null : buildOptimisticCreatedReportAction(payeeEmail);

    // The IOU action and the transactionThread are co-dependent as parent-child, so we need to link them together
    iouAction.childReportID = existingTransactionThreadReportID ?? transactionThread.reportID;

    return [createdActionForChat, createdActionForIOUReport, iouAction, transactionThread, createdActionForTransactionThread];
}

// Check if the report is empty, meaning it has no visible messages (i.e. only a "created" report action).
function isEmptyReport(report: OnyxEntry<Report>): boolean {
    if (!report) {
        return true;
    }
    const lastVisibleMessage = ReportActionsUtils.getLastVisibleMessage(report.reportID);
    return !report.lastMessageText && !report.lastMessageTranslationKey && !lastVisibleMessage.lastMessageText && !lastVisibleMessage.lastMessageTranslationKey;
}

function isUnread(report: OnyxEntry<Report>): boolean {
    if (!report) {
        return false;
    }

    if (isEmptyReport(report)) {
        return false;
    }
    // lastVisibleActionCreated and lastReadTime are both datetime strings and can be compared directly
    const lastVisibleActionCreated = report.lastVisibleActionCreated ?? '';
    const lastReadTime = report.lastReadTime ?? '';
    const lastMentionedTime = report.lastMentionedTime ?? '';

    // If the user was mentioned and the comment got deleted the lastMentionedTime will be more recent than the lastVisibleActionCreated
    return lastReadTime < lastVisibleActionCreated || lastReadTime < lastMentionedTime;
}

function isIOUOwnedByCurrentUser(report: OnyxEntry<Report>, allReportsDict?: OnyxCollection<Report>): boolean {
    const allAvailableReports = allReportsDict ?? allReports;
    if (!report || !allAvailableReports) {
        return false;
    }

    let reportToLook = report;
    if (report.iouReportID) {
        const iouReport = allAvailableReports[`${ONYXKEYS.COLLECTION.REPORT}${report.iouReportID}`];
        if (iouReport) {
            reportToLook = iouReport;
        }
    }

    return reportToLook.ownerAccountID === currentUserAccountID;
}

/**
 * Assuming the passed in report is a default room, lets us know whether we can see it or not, based on permissions and
 * the various subsets of users we've allowed to use default rooms.
 */
function canSeeDefaultRoom(report: OnyxEntry<Report>, policies: OnyxCollection<Policy>, betas: OnyxEntry<Beta[]>): boolean {
    // Include archived rooms
    if (isArchivedRoom(report)) {
        return true;
    }

    // Include default rooms for free plan policies (domain rooms aren't included in here because they do not belong to a policy)
    if (getPolicyType(report, policies) === CONST.POLICY.TYPE.FREE) {
        return true;
    }

    // If the room has an assigned guide, it can be seen.
    if (hasExpensifyGuidesEmails(Object.keys(report?.participants ?? {}).map(Number))) {
        return true;
    }

    // Include any admins and announce rooms, since only non partner-managed domain rooms are on the beta now.
    if (isAdminRoom(report) || isAnnounceRoom(report)) {
        return true;
    }

    // For all other cases, just check that the user belongs to the default rooms beta
    return Permissions.canUseDefaultRooms(betas ?? []);
}

function canAccessReport(report: OnyxEntry<Report>, policies: OnyxCollection<Policy>, betas: OnyxEntry<Beta[]>): boolean {
    // We hide default rooms (it's basically just domain rooms now) from people who aren't on the defaultRooms beta.
    if (isDefaultRoom(report) && !canSeeDefaultRoom(report, policies, betas)) {
        return false;
    }

    if (report?.errorFields?.notFound) {
        return false;
    }

    return true;
}

/**
 * Check if the report is the parent report of the currently viewed report or at least one child report has report action
 */
function shouldHideReport(report: OnyxEntry<Report>, currentReportId: string): boolean {
    const currentReport = getReportOrDraftReport(currentReportId);
    const parentReport = getParentReport(!isEmptyObject(currentReport) ? currentReport : undefined);
    const reportActions = allReportActions?.[`${ONYXKEYS.COLLECTION.REPORT_ACTIONS}${report?.reportID}`] ?? {};
    const isChildReportHasComment = Object.values(reportActions ?? {})?.some((reportAction) => (reportAction?.childVisibleActionCount ?? 0) > 0);
    return parentReport?.reportID !== report?.reportID && !isChildReportHasComment;
}

/**
 * Checks to see if a report's parentAction is an expense that contains a violation type of either violation or warning
 */
function doesTransactionThreadHaveViolations(
    report: OnyxInputOrEntry<Report>,
    transactionViolations: OnyxCollection<TransactionViolation[]>,
    parentReportAction: OnyxInputOrEntry<ReportAction>,
): boolean {
    if (!ReportActionsUtils.isMoneyRequestAction(parentReportAction)) {
        return false;
    }
    const {IOUTransactionID, IOUReportID} = ReportActionsUtils.getOriginalMessage(parentReportAction) ?? {};
    if (!IOUTransactionID || !IOUReportID) {
        return false;
    }
    if (!isCurrentUserSubmitter(IOUReportID)) {
        return false;
    }
    if (report?.stateNum !== CONST.REPORT.STATE_NUM.OPEN && report?.stateNum !== CONST.REPORT.STATE_NUM.SUBMITTED) {
        return false;
    }
    return TransactionUtils.hasViolation(IOUTransactionID, transactionViolations) || TransactionUtils.hasWarningTypeViolation(IOUTransactionID, transactionViolations);
}

/**
 * Checks if we should display violation - we display violations when the expense has violation and it is not settled
 */
function shouldDisplayTransactionThreadViolations(
    report: OnyxEntry<Report>,
    transactionViolations: OnyxCollection<TransactionViolation[]>,
    parentReportAction: OnyxEntry<ReportAction>,
): boolean {
    if (!ReportActionsUtils.isMoneyRequestAction(parentReportAction)) {
        return false;
    }
    const {IOUReportID} = ReportActionsUtils.getOriginalMessage(parentReportAction) ?? {};
    if (isSettled(IOUReportID)) {
        return false;
    }
    return doesTransactionThreadHaveViolations(report, transactionViolations, parentReportAction);
}

/**
 * Checks to see if a report contains a violation
 */
function hasViolations(reportID: string, transactionViolations: OnyxCollection<TransactionViolation[]>): boolean {
    const transactions = TransactionUtils.getAllReportTransactions(reportID);
    return transactions.some((transaction) => TransactionUtils.hasViolation(transaction.transactionID, transactionViolations));
}

/**
 * Checks to see if a report contains a violation of type `warning`
 */
function hasWarningTypeViolations(reportID: string, transactionViolations: OnyxCollection<TransactionViolation[]>): boolean {
    const transactions = TransactionUtils.getAllReportTransactions(reportID);
    return transactions.some((transaction) => TransactionUtils.hasWarningTypeViolation(transaction.transactionID, transactionViolations));
}

/**
 * Takes several pieces of data from Onyx and evaluates if a report should be shown in the option list (either when searching
 * for reports or the reports shown in the LHN).
 *
 * This logic is very specific and the order of the logic is very important. It should fail quickly in most cases and also
 * filter out the majority of reports before filtering out very specific minority of reports.
 */
function shouldReportBeInOptionList({
    report,
    currentReportId,
    isInFocusMode,
    betas,
    policies,
    excludeEmptyChats,
    doesReportHaveViolations,
    includeSelfDM = false,
}: {
    report: OnyxEntry<Report>;
    currentReportId: string;
    isInFocusMode: boolean;
    betas: OnyxEntry<Beta[]>;
    policies: OnyxCollection<Policy>;
    excludeEmptyChats: boolean;
    doesReportHaveViolations: boolean;
    includeSelfDM?: boolean;
}) {
    const isInDefaultMode = !isInFocusMode;
    // Exclude reports that have no data because there wouldn't be anything to show in the option item.
    // This can happen if data is currently loading from the server or a report is in various stages of being created.
    // This can also happen for anyone accessing a public room or archived room for which they don't have access to the underlying policy.
    // Optionally exclude reports that do not belong to currently active workspace

    const participantAccountIDs = Object.keys(report?.participants ?? {}).map(Number);

    if (
        !report?.reportID ||
        !report?.type ||
        report?.reportName === undefined ||
        // eslint-disable-next-line @typescript-eslint/prefer-nullish-coalescing
        report?.isHidden ||
        // eslint-disable-next-line @typescript-eslint/prefer-nullish-coalescing
        participantAccountIDs.includes(CONST.ACCOUNT_ID.NOTIFICATIONS) ||
        (participantAccountIDs.length === 0 &&
            !isChatThread(report) &&
            !isPublicRoom(report) &&
            !isUserCreatedPolicyRoom(report) &&
            !isArchivedRoom(report) &&
            !isMoneyRequestReport(report) &&
            !isTaskReport(report) &&
            !isSelfDM(report) &&
            !isSystemChat(report) &&
            !isGroupChat(report) &&
            !isInvoiceRoom(report))
    ) {
        return false;
    }

    if (!canAccessReport(report, policies, betas)) {
        return false;
    }

    // If this is a transaction thread associated with a report that only has one transaction, omit it
    if (isOneTransactionThread(report.reportID, report.parentReportID ?? '-1')) {
        return false;
    }

    // Include the currently viewed report. If we excluded the currently viewed report, then there
    // would be no way to highlight it in the options list and it would be confusing to users because they lose
    // a sense of context.
    if (report.reportID === currentReportId) {
        return true;
    }

    // Retrieve the draft comment for the report and convert it to a boolean
    const hasDraftComment = hasValidDraftComment(report.reportID);

    // Include reports that are relevant to the user in any view mode. Criteria include having a draft or having a GBR showing.
    // eslint-disable-next-line @typescript-eslint/prefer-nullish-coalescing
    if (hasDraftComment || requiresAttentionFromCurrentUser(report)) {
        return true;
    }

    const isEmptyChat = isEmptyReport(report);
    const canHideReport = shouldHideReport(report, currentReportId);

    // Include reports if they are pinned
    if (report.isPinned) {
        return true;
    }

    const reportIsSettled = report.statusNum === CONST.REPORT.STATUS_NUM.REIMBURSED;

    // Always show IOU reports with violations unless they are reimbursed
    if (isExpenseRequest(report) && doesReportHaveViolations && !reportIsSettled) {
        return true;
    }

    // Hide only chat threads that haven't been commented on (other threads are actionable)
    if (isChatThread(report) && canHideReport && isEmptyChat) {
        return false;
    }

    // Include reports that have errors from trying to add a workspace
    // If we excluded it, then the red-brock-road pattern wouldn't work for the user to resolve the error
    if (report.errorFields?.addWorkspaceRoom) {
        return true;
    }

    // All unread chats (even archived ones) in GSD mode will be shown. This is because GSD mode is specifically for focusing the user on the most relevant chats, primarily, the unread ones
    if (isInFocusMode) {
        return isUnread(report) && report.notificationPreference !== CONST.REPORT.NOTIFICATION_PREFERENCE.MUTE;
    }

    // Archived reports should always be shown when in default (most recent) mode. This is because you should still be able to access and search for the chats to find them.
    if (isInDefaultMode && isArchivedRoom(report)) {
        return true;
    }

    // Hide chats between two users that haven't been commented on from the LNH
    if (excludeEmptyChats && isEmptyChat && isChatReport(report) && !isChatRoom(report) && !isPolicyExpenseChat(report) && !isSystemChat(report) && !isGroupChat(report) && canHideReport) {
        return false;
    }

    if (isSelfDM(report)) {
        return includeSelfDM;
    }
    const parentReportAction = ReportActionsUtils.getParentReportAction(report);

    // Hide chat threads where the parent message is pending removal
    if (
        !isEmptyObject(parentReportAction) &&
        ReportActionsUtils.isPendingRemove(parentReportAction) &&
        ReportActionsUtils.isThreadParentMessage(parentReportAction, report?.reportID ?? '')
    ) {
        return false;
    }

    return true;
}

/**
 * Returns the system report from the list of reports.
 */
function getSystemChat(): OnyxEntry<Report> {
    if (!allReports) {
        return undefined;
    }

    return Object.values(allReports ?? {}).find((report) => report?.chatType === CONST.REPORT.CHAT_TYPE.SYSTEM);
}

/**
 * Attempts to find a report in onyx with the provided list of participants. Does not include threads, task, expense, room, and policy expense chat.
 */
function getChatByParticipants(newParticipantList: number[], reports: OnyxCollection<Report> = allReports): OnyxEntry<Report> {
    const sortedNewParticipantList = newParticipantList.sort();
    return Object.values(reports ?? {}).find((report) => {
        const participantAccountIDs = Object.keys(report?.participants ?? {});

        // If the report has been deleted, or there are no participants (like an empty #admins room) then skip it
        if (
            participantAccountIDs.length === 0 ||
            isChatThread(report) ||
            isTaskReport(report) ||
            isMoneyRequestReport(report) ||
            isChatRoom(report) ||
            isPolicyExpenseChat(report) ||
            isGroupChat(report)
        ) {
            return false;
        }

        const sortedParticipantsAccountIDs = participantAccountIDs.map(Number).sort();

        // Only return the chat if it has all the participants
        return lodashIsEqual(sortedNewParticipantList, sortedParticipantsAccountIDs);
    });
}

/**
 * Attempts to find an invoice chat report in onyx with the provided policyID and receiverID.
 */
function getInvoiceChatByParticipants(policyID: string, receiverID: string | number, reports: OnyxCollection<Report> = allReports): OnyxEntry<Report> {
    return Object.values(reports ?? {}).find((report) => {
        if (!report || !isInvoiceRoom(report)) {
            return false;
        }

        const isSameReceiver =
            report.invoiceReceiver &&
            (('accountID' in report.invoiceReceiver && report.invoiceReceiver.accountID === receiverID) ||
                ('policyID' in report.invoiceReceiver && report.invoiceReceiver.policyID === receiverID));

        return report.policyID === policyID && isSameReceiver;
    });
}

/**
 * Attempts to find a policy expense report in onyx that is owned by ownerAccountID in a given policy
 */
function getPolicyExpenseChat(ownerAccountID: number, policyID: string): OnyxEntry<Report> {
    return Object.values(allReports ?? {}).find((report: OnyxEntry<Report>) => {
        // If the report has been deleted, then skip it
        if (!report) {
            return false;
        }

        return report.policyID === policyID && isPolicyExpenseChat(report) && report.ownerAccountID === ownerAccountID;
    });
}

function getAllPolicyReports(policyID: string): Array<OnyxEntry<Report>> {
    return Object.values(allReports ?? {}).filter((report) => report?.policyID === policyID);
}

/**
 * Returns true if Chronos is one of the chat participants (1:1)
 */
function chatIncludesChronos(report: OnyxInputOrEntry<Report>): boolean {
    const participantAccountIDs = Object.keys(report?.participants ?? {}).map(Number);
    return participantAccountIDs.includes(CONST.ACCOUNT_ID.CHRONOS);
}

function chatIncludesChronosWithID(reportID?: string): boolean {
    // eslint-disable-next-line @typescript-eslint/prefer-nullish-coalescing
    const report = allReports?.[`${ONYXKEYS.COLLECTION.REPORT}${reportID || -1}`];
    return chatIncludesChronos(report);
}

/**
 * Can only flag if:
 *
 * - It was written by someone else and isn't a whisper
 * - It's a welcome message whisper
 * - It's an ADD_COMMENT that is not an attachment
 */
function canFlagReportAction(reportAction: OnyxInputOrEntry<ReportAction>, reportID: string | undefined): boolean {
    let report = getReportOrDraftReport(reportID);

    // If the childReportID exists in reportAction and is equal to the reportID,
    // the report action being evaluated is the parent report action in a thread, and we should get the parent report to evaluate instead.
    if (reportAction?.childReportID?.toString() === reportID?.toString()) {
        report = getReportOrDraftReport(report?.parentReportID);
    }
    const isCurrentUserAction = reportAction?.actorAccountID === currentUserAccountID;
    if (ReportActionsUtils.isWhisperAction(reportAction)) {
        // Allow flagging whispers that are sent by other users
        if (!isCurrentUserAction && reportAction?.actorAccountID !== CONST.ACCOUNT_ID.CONCIERGE) {
            return true;
        }

        // Disallow flagging the rest of whisper as they are sent by us
        return false;
    }

    return !!(
        !isCurrentUserAction &&
        reportAction?.actionName === CONST.REPORT.ACTIONS.TYPE.ADD_COMMENT &&
        !ReportActionsUtils.isDeletedAction(reportAction) &&
        !ReportActionsUtils.isCreatedTaskReportAction(reportAction) &&
        !isEmptyObject(report) &&
        report &&
        isAllowedToComment(report)
    );
}

/**
 * Whether flag comment page should show
 */
function shouldShowFlagComment(reportAction: OnyxInputOrEntry<ReportAction>, report: OnyxInputOrEntry<Report>): boolean {
    return (
        canFlagReportAction(reportAction, report?.reportID) &&
        !isArchivedRoom(report) &&
        !chatIncludesChronos(report) &&
        !isConciergeChatReport(report) &&
        reportAction?.actorAccountID !== CONST.ACCOUNT_ID.CONCIERGE
    );
}

/**
 * @param sortedAndFilteredReportActions - reportActions for the report, sorted newest to oldest, and filtered for only those that should be visible
 */
function getNewMarkerReportActionID(report: OnyxEntry<Report>, sortedAndFilteredReportActions: ReportAction[]): string {
    if (!isUnread(report)) {
        return '';
    }

    const newMarkerIndex = lodashFindLastIndex(sortedAndFilteredReportActions, (reportAction) => (reportAction.created ?? '') > (report?.lastReadTime ?? ''));

    return 'reportActionID' in sortedAndFilteredReportActions[newMarkerIndex] ? sortedAndFilteredReportActions[newMarkerIndex].reportActionID : '';
}

/**
 * Performs the markdown conversion, and replaces code points > 127 with C escape sequences
 * Used for compatibility with the backend auth validator for AddComment, and to account for MD in comments
 * @returns The comment's total length as seen from the backend
 */
function getCommentLength(textComment: string, parsingDetails?: ParsingDetails): number {
    return getParsedComment(textComment, parsingDetails)
        .replace(/[^ -~]/g, '\\u????')
        .trim().length;
}

function getRouteFromLink(url: string | null): string {
    if (!url) {
        return '';
    }

    // Get the reportID from URL
    let route = url;
    const localWebAndroidRegEx = /^(https:\/\/([0-9]{1,3})\.([0-9]{1,3})\.([0-9]{1,3})\.([0-9]{1,3}))/;
    linkingConfig.prefixes.forEach((prefix) => {
        if (route.startsWith(prefix)) {
            route = route.replace(prefix, '');
        } else if (localWebAndroidRegEx.test(route)) {
            route = route.replace(localWebAndroidRegEx, '');
        } else {
            return;
        }

        // Remove the port if it's a localhost URL
        if (/^:\d+/.test(route)) {
            route = route.replace(/:\d+/, '');
        }

        // Remove the leading slash if exists
        if (route.startsWith('/')) {
            route = route.replace('/', '');
        }
    });
    return route;
}

function parseReportRouteParams(route: string): ReportRouteParams {
    let parsingRoute = route;
    if (parsingRoute.at(0) === '/') {
        // remove the first slash
        parsingRoute = parsingRoute.slice(1);
    }

    if (!parsingRoute.startsWith(Url.addTrailingForwardSlash(ROUTES.REPORT))) {
        return {reportID: '', isSubReportPageRoute: false};
    }

    const pathSegments = parsingRoute.split('/');

    const reportIDSegment = pathSegments[1];
    const hasRouteReportActionID = !Number.isNaN(Number(reportIDSegment));

    // Check for "undefined" or any other unwanted string values
    if (!reportIDSegment || reportIDSegment === 'undefined') {
        return {reportID: '', isSubReportPageRoute: false};
    }

    return {
        reportID: reportIDSegment,
        isSubReportPageRoute: pathSegments.length > 2 && !hasRouteReportActionID,
    };
}

function getReportIDFromLink(url: string | null): string {
    const route = getRouteFromLink(url);
    const {reportID, isSubReportPageRoute} = parseReportRouteParams(route);
    if (isSubReportPageRoute) {
        // We allow the Sub-Report deep link routes (settings, details, etc.) to be handled by their respective component pages
        return '';
    }
    return reportID;
}

/**
 * Check if the chat report is linked to an iou that is waiting for the current user to add a credit bank account.
 */
function hasIOUWaitingOnCurrentUserBankAccount(chatReport: OnyxInputOrEntry<Report>): boolean {
    if (chatReport?.iouReportID) {
        const iouReport = allReports?.[`${ONYXKEYS.COLLECTION.REPORT}${chatReport?.iouReportID}`];
        if (iouReport?.isWaitingOnBankAccount && iouReport?.ownerAccountID === currentUserAccountID) {
            return true;
        }
    }

    return false;
}

/**
 * Users can submit an expense:
 * - in policy expense chats only if they are in a role of a member in the chat (in other words, if it's their policy expense chat)
 * - in an open or submitted expense report tied to a policy expense chat the user owns
 *     - employee can submit expenses in a submitted expense report only if the policy has Instant Submit settings turned on
 * - in an IOU report, which is not settled yet
 * - in a 1:1 DM chat
 */
function canRequestMoney(report: OnyxEntry<Report>, policy: OnyxEntry<Policy>, otherParticipants: number[]): boolean {
    // User cannot submit expenses in a chat thread, task report or in a chat room
    if (isChatThread(report) || isTaskReport(report) || isChatRoom(report) || isSelfDM(report) || isGroupChat(report)) {
        return false;
    }

    // Users can only submit expenses in DMs if they are a 1:1 DM
    if (isDM(report)) {
        return otherParticipants.length === 1;
    }

    // Prevent requesting money if pending IOU report waiting for their bank account already exists
    if (hasIOUWaitingOnCurrentUserBankAccount(report)) {
        return false;
    }

    let isOwnPolicyExpenseChat = report?.isOwnPolicyExpenseChat ?? false;
    if (isExpenseReport(report) && getParentReport(report)) {
        isOwnPolicyExpenseChat = !!getParentReport(report)?.isOwnPolicyExpenseChat;
    }

    // In case there are no other participants than the current user and it's not user's own policy expense chat, they can't submit expenses from such report
    if (otherParticipants.length === 0 && !isOwnPolicyExpenseChat) {
        return false;
    }

    // User can submit expenses in any IOU report, unless paid, but the user can only submit expenses in an expense report
    // which is tied to their workspace chat.
    if (isMoneyRequestReport(report)) {
        const canAddTransactions = canAddOrDeleteTransactions(report);
        return isReportInGroupPolicy(report) ? isOwnPolicyExpenseChat && canAddTransactions : canAddTransactions;
    }

    // In the case of policy expense chat, users can only submit expenses from their own policy expense chat
    return !isPolicyExpenseChat(report) || isOwnPolicyExpenseChat;
}

function isGroupChatAdmin(report: OnyxEntry<Report>, accountID: number) {
    if (!report?.participants) {
        return false;
    }

    const reportParticipants = report.participants ?? {};
    const participant = reportParticipants[accountID];
    return participant?.role === CONST.REPORT.ROLE.ADMIN;
}

/**
 * Helper method to define what expense options we want to show for particular method.
 * There are 4 expense options: Submit, Split, Pay and Track expense:
 * - Submit option should show for:
 *     - DMs
 *     - own policy expense chats
 *     - open and processing expense reports tied to own policy expense chat
 *     - unsettled IOU reports
 * - Pay option should show for:
 *     - DMs
 * - Split options should show for:
 *     - DMs
 *     - chat/policy rooms with more than 1 participant
 *     - groups chats with 2 and more participants
 *     - corporate workspace chats
 * - Track expense option should show for:
 *    - Self DMs
 *    - own policy expense chats
 *    - open and processing expense reports tied to own policy expense chat
 * - Send invoice option should show for:
 *    - invoice rooms if the user is an admin of the sender workspace
 * None of the options should show in chat threads or if there is some special Expensify account
 * as a participant of the report.
 */
function getMoneyRequestOptions(report: OnyxEntry<Report>, policy: OnyxEntry<Policy>, reportParticipants: number[], filterDeprecatedTypes = false): IOUType[] {
    // In any thread or task report, we do not allow any new expenses yet
    if (isChatThread(report) || isTaskReport(report) || isInvoiceReport(report) || isSystemChat(report)) {
        return [];
    }

    if (isInvoiceRoom(report)) {
        if (isPolicyAdmin(report?.policyID ?? '-1', allPolicies)) {
            return [CONST.IOU.TYPE.INVOICE];
        }
        return [];
    }

    // We don't allow IOU actions if an Expensify account is a participant of the report, unless the policy that the report is on is owned by an Expensify account
    const doParticipantsIncludeExpensifyAccounts = lodashIntersection(reportParticipants, CONST.EXPENSIFY_ACCOUNT_IDS).length > 0;
    const isPolicyOwnedByExpensifyAccounts = report?.policyID ? CONST.EXPENSIFY_ACCOUNT_IDS.includes(getPolicy(report?.policyID ?? '-1')?.ownerAccountID ?? -1) : false;
    if (doParticipantsIncludeExpensifyAccounts && !isPolicyOwnedByExpensifyAccounts) {
        return [];
    }

    const otherParticipants = reportParticipants.filter((accountID) => currentUserPersonalDetails?.accountID !== accountID);
    const hasSingleParticipantInReport = otherParticipants.length === 1;
    let options: IOUType[] = [];

    if (isSelfDM(report)) {
        options = [CONST.IOU.TYPE.TRACK];
    }

    // User created policy rooms and default rooms like #admins or #announce will always have the Split Expense option
    // unless there are no other participants at all (e.g. #admins room for a policy with only 1 admin)
    // DM chats will have the Split Expense option.
    // Your own workspace chats will have the split expense option.
    if (
        (isChatRoom(report) && !isAnnounceRoom(report) && otherParticipants.length > 0) ||
        (isDM(report) && otherParticipants.length > 0) ||
        (isGroupChat(report) && otherParticipants.length > 0) ||
        (isPolicyExpenseChat(report) && report?.isOwnPolicyExpenseChat)
    ) {
        options = [CONST.IOU.TYPE.SPLIT];
    }

    if (canRequestMoney(report, policy, otherParticipants)) {
        options = [...options, CONST.IOU.TYPE.SUBMIT];
        if (!filterDeprecatedTypes) {
            options = [...options, CONST.IOU.TYPE.REQUEST];
        }

        // If the user can request money from the workspace report, they can also track expenses
        if (isPolicyExpenseChat(report) || isExpenseReport(report)) {
            options = [...options, CONST.IOU.TYPE.TRACK];
        }
    }

    // Pay someone option should be visible only in 1:1 DMs
    if (isDM(report) && hasSingleParticipantInReport) {
        options = [...options, CONST.IOU.TYPE.PAY];
        if (!filterDeprecatedTypes) {
            options = [...options, CONST.IOU.TYPE.SEND];
        }
    }

    return options;
}

/**
 * This is a temporary function to help with the smooth transition with the oldDot.
 * This function will be removed once the transition occurs in oldDot to new links.
 */
// eslint-disable-next-line @typescript-eslint/naming-convention
function temporary_getMoneyRequestOptions(
    report: OnyxEntry<Report>,
    policy: OnyxEntry<Policy>,
    reportParticipants: number[],
): Array<Exclude<IOUType, typeof CONST.IOU.TYPE.REQUEST | typeof CONST.IOU.TYPE.SEND>> {
    return getMoneyRequestOptions(report, policy, reportParticipants, true) as Array<Exclude<IOUType, typeof CONST.IOU.TYPE.REQUEST | typeof CONST.IOU.TYPE.SEND>>;
}

/**
 * Invoice sender, invoice receiver and auto-invited admins cannot leave
 */
function canLeaveInvoiceRoom(report: OnyxEntry<Report>): boolean {
    if (!report || !report?.invoiceReceiver) {
        return false;
    }

    if (report?.statusNum === CONST.REPORT.STATUS_NUM.CLOSED) {
        return false;
    }

    const isSenderPolicyAdmin = getPolicy(report.policyID)?.role === CONST.POLICY.ROLE.ADMIN;

    if (isSenderPolicyAdmin) {
        return false;
    }

    if (report.invoiceReceiver.type === CONST.REPORT.INVOICE_RECEIVER_TYPE.INDIVIDUAL) {
        return report?.invoiceReceiver?.accountID !== currentUserAccountID;
    }

    const isReceiverPolicyAdmin = getPolicy(report.invoiceReceiver.policyID)?.role === CONST.POLICY.ROLE.ADMIN;

    if (isReceiverPolicyAdmin) {
        return false;
    }

    return true;
}

/**
 * Allows a user to leave a policy room according to the following conditions of the visibility or chatType rNVP:
 * `public` - Anyone can leave (because anybody can join)
 * `public_announce` - Only non-policy members can leave (it's auto-shared with policy members)
 * `policy_admins` - Nobody can leave (it's auto-shared with all policy admins)
 * `policy_announce` - Nobody can leave (it's auto-shared with all policy members)
 * `policyExpenseChat` - Nobody can leave (it's auto-shared with all policy members)
 * `policy` - Anyone can leave (though only policy members can join)
 * `domain` - Nobody can leave (it's auto-shared with domain members)
 * `dm` - Nobody can leave (it's auto-shared with users)
 * `private` - Anybody can leave (though you can only be invited to join)
 * `invoice` - Invoice sender, invoice receiver and auto-invited admins cannot leave
 */
function canLeaveRoom(report: OnyxEntry<Report>, isPolicyEmployee: boolean): boolean {
    if (isInvoiceRoom(report)) {
        if (isArchivedRoom(report)) {
            return false;
        }

        const invoiceReport = getReportOrDraftReport(report?.iouReportID ?? '-1');

        if (invoiceReport?.ownerAccountID === currentUserAccountID) {
            return false;
        }

        if (invoiceReport?.managerID === currentUserAccountID) {
            return false;
        }

        const isSenderPolicyAdmin = getPolicy(report?.policyID)?.role === CONST.POLICY.ROLE.ADMIN;

        if (isSenderPolicyAdmin) {
            return false;
        }

        const isReceiverPolicyAdmin =
            report?.invoiceReceiver?.type === CONST.REPORT.INVOICE_RECEIVER_TYPE.BUSINESS ? getPolicy(report?.invoiceReceiver?.policyID)?.role === CONST.POLICY.ROLE.ADMIN : false;

        if (isReceiverPolicyAdmin) {
            return false;
        }

        return true;
    }

    if (!report?.visibility) {
        if (
            report?.chatType === CONST.REPORT.CHAT_TYPE.POLICY_ADMINS ||
            report?.chatType === CONST.REPORT.CHAT_TYPE.POLICY_ANNOUNCE ||
            report?.chatType === CONST.REPORT.CHAT_TYPE.POLICY_EXPENSE_CHAT ||
            report?.chatType === CONST.REPORT.CHAT_TYPE.DOMAIN_ALL ||
            report?.chatType === CONST.REPORT.CHAT_TYPE.SELF_DM ||
            !report?.chatType
        ) {
            // DM chats don't have a chatType
            return false;
        }
    } else if (isPublicAnnounceRoom(report) && isPolicyEmployee) {
        return false;
    }
    return true;
}

function isCurrentUserTheOnlyParticipant(participantAccountIDs?: number[]): boolean {
    return !!(participantAccountIDs?.length === 1 && participantAccountIDs?.[0] === currentUserAccountID);
}

/**
 * Returns display names for those that can see the whisper.
 * However, it returns "you" if the current user is the only one who can see it besides the person that sent it.
 */
function getWhisperDisplayNames(participantAccountIDs?: number[]): string | undefined {
    const isWhisperOnlyVisibleToCurrentUser = isCurrentUserTheOnlyParticipant(participantAccountIDs);

    // When the current user is the only participant, the display name needs to be "you" because that's the only person reading it
    if (isWhisperOnlyVisibleToCurrentUser) {
        return Localize.translateLocal('common.youAfterPreposition');
    }

    return participantAccountIDs?.map((accountID) => getDisplayNameForParticipant(accountID, !isWhisperOnlyVisibleToCurrentUser)).join(', ');
}

/**
 * Show subscript on workspace chats / threads and expense requests
 */
function shouldReportShowSubscript(report: OnyxEntry<Report>): boolean {
    if (isArchivedRoom(report) && !isWorkspaceThread(report)) {
        return false;
    }

    if (isPolicyExpenseChat(report) && !isChatThread(report) && !isTaskReport(report) && !report?.isOwnPolicyExpenseChat) {
        return true;
    }

    if (isPolicyExpenseChat(report) && !isThread(report) && !isTaskReport(report)) {
        return true;
    }

    if (isExpenseRequest(report)) {
        return true;
    }

    if (isExpenseReport(report) && isOneTransactionReport(report?.reportID ?? '-1')) {
        return true;
    }

    if (isWorkspaceTaskReport(report)) {
        return true;
    }

    if (isWorkspaceThread(report)) {
        return true;
    }

    if (isInvoiceRoom(report)) {
        return true;
    }

    return false;
}

/**
 * Return true if reports data exists
 */
function isReportDataReady(): boolean {
    return !isEmptyObject(allReports) && Object.keys(allReports ?? {}).some((key) => allReports?.[key]?.reportID);
}

/**
 * Return true if reportID from path is valid
 */
function isValidReportIDFromPath(reportIDFromPath: string): boolean {
    return !['', 'null', '0', '-1'].includes(reportIDFromPath);
}

/**
 * Return the errors we have when creating a chat or a workspace room
 */
function getAddWorkspaceRoomOrChatReportErrors(report: OnyxEntry<Report>): Errors | null | undefined {
    // We are either adding a workspace room, or we're creating a chat, it isn't possible for both of these to have errors for the same report at the same time, so
    // simply looking up the first truthy value will get the relevant property if it's set.
    return report?.errorFields?.addWorkspaceRoom ?? report?.errorFields?.createChat;
}

/**
 * Return true if the expense report is marked for deletion.
 */
function isMoneyRequestReportPendingDeletion(reportOrID: OnyxEntry<Report> | string): boolean {
    const report = typeof reportOrID === 'string' ? allReports?.[`${ONYXKEYS.COLLECTION.REPORT}${reportOrID}`] : reportOrID;
    if (!isMoneyRequestReport(report)) {
        return false;
    }

    const parentReportAction = ReportActionsUtils.getReportAction(report?.parentReportID ?? '-1', report?.parentReportActionID ?? '-1');
    return parentReportAction?.pendingAction === CONST.RED_BRICK_ROAD_PENDING_ACTION.DELETE;
}

function canUserPerformWriteAction(report: OnyxEntry<Report>, reportNameValuePairs?: OnyxEntry<ReportNameValuePairs>) {
    const reportErrors = getAddWorkspaceRoomOrChatReportErrors(report);

    // If the expense report is marked for deletion, let us prevent any further write action.
    if (isMoneyRequestReportPendingDeletion(report)) {
        return false;
    }

    return !isArchivedRoom(report, reportNameValuePairs) && isEmptyObject(reportErrors) && report && isAllowedToComment(report) && !isAnonymousUser && canWriteInReport(report);
}

/**
 * Returns ID of the original report from which the given reportAction is first created.
 */
function getOriginalReportID(reportID: string, reportAction: OnyxInputOrEntry<ReportAction>): string | undefined {
    const reportActions = allReportActions?.[`${ONYXKEYS.COLLECTION.REPORT_ACTIONS}${reportID}`];
    const currentReportAction = reportActions?.[reportAction?.reportActionID ?? '-1'] ?? null;
    const transactionThreadReportID = ReportActionsUtils.getOneTransactionThreadReportID(reportID, reportActions ?? ([] as ReportAction[]));
    if (Object.keys(currentReportAction ?? {}).length === 0) {
        return isThreadFirstChat(reportAction, reportID) ? allReports?.[`${ONYXKEYS.COLLECTION.REPORT}${reportID}`]?.parentReportID : transactionThreadReportID ?? reportID;
    }
    return reportID;
}

/**
 * Return the pendingAction and the errors resulting from either
 *
 * - creating a workspace room
 * - starting a chat
 * - paying the expense
 *
 * while being offline
 */
function getReportOfflinePendingActionAndErrors(report: OnyxEntry<Report>): ReportOfflinePendingActionAndErrors {
    // It shouldn't be possible for all of these actions to be pending (or to have errors) for the same report at the same time, so just take the first that exists
    const reportPendingAction = report?.pendingFields?.addWorkspaceRoom ?? report?.pendingFields?.createChat ?? report?.pendingFields?.reimbursed;

    const reportErrors = getAddWorkspaceRoomOrChatReportErrors(report);
    return {reportPendingAction, reportErrors};
}

/**
 * Check if the report can create the expense with type is iouType
 */
function canCreateRequest(report: OnyxEntry<Report>, policy: OnyxEntry<Policy>, iouType: ValueOf<typeof CONST.IOU.TYPE>): boolean {
    const participantAccountIDs = Object.keys(report?.participants ?? {}).map(Number);
    if (!canUserPerformWriteAction(report)) {
        return false;
    }
    return getMoneyRequestOptions(report, policy, participantAccountIDs).includes(iouType);
}

function getWorkspaceChats(policyID: string, accountIDs: number[]): Array<OnyxEntry<Report>> {
    return Object.values(allReports ?? {}).filter((report) => isPolicyExpenseChat(report) && (report?.policyID ?? '-1') === policyID && accountIDs.includes(report?.ownerAccountID ?? -1));
}

/**
 * Gets all reports that relate to the policy
 *
 * @param policyID - the workspace ID to get all associated reports
 */
function getAllWorkspaceReports(policyID: string): Array<OnyxEntry<Report>> {
    return Object.values(allReports ?? {}).filter((report) => (report?.policyID ?? '-1') === policyID);
}

/**
 * @param policy - the workspace the report is on, null if the user isn't a member of the workspace
 */
function shouldDisableRename(report: OnyxEntry<Report>, policy: OnyxEntry<Policy>): boolean {
    if (isDefaultRoom(report) || isArchivedRoom(report) || isThread(report) || isMoneyRequestReport(report) || isPolicyExpenseChat(report)) {
        return true;
    }

    if (isGroupChat(report)) {
        return false;
    }

    // if the linked workspace is null, that means the person isn't a member of the workspace the report is in
    // which means this has to be a public room we want to disable renaming for
    if (!policy) {
        return true;
    }

    // If there is a linked workspace, that means the user is a member of the workspace the report is in and is allowed to rename.
    return false;
}

/**
 * @param policy - the workspace the report is on, null if the user isn't a member of the workspace
 */
function canEditWriteCapability(report: OnyxEntry<Report>, policy: OnyxEntry<Policy>): boolean {
    return PolicyUtils.isPolicyAdmin(policy) && !isAdminRoom(report) && !isArchivedRoom(report) && !isThread(report) && !isInvoiceRoom(report);
}

/**
 * @param policy - the workspace the report is on, null if the user isn't a member of the workspace
 */
function canEditRoomVisibility(report: OnyxEntry<Report>, policy: OnyxEntry<Policy>): boolean {
    return PolicyUtils.isPolicyAdmin(policy) && !isArchivedRoom(report);
}

/**
 * Returns the onyx data needed for the task assignee chat
 */
function getTaskAssigneeChatOnyxData(
    accountID: number,
    assigneeAccountID: number,
    taskReportID: string,
    assigneeChatReportID: string,
    parentReportID: string,
    title: string,
    assigneeChatReport: OnyxEntry<Report>,
): OnyxDataTaskAssigneeChat {
    // Set if we need to add a comment to the assignee chat notifying them that they have been assigned a task
    let optimisticAssigneeAddComment: OptimisticReportAction | undefined;
    // Set if this is a new chat that needs to be created for the assignee
    let optimisticChatCreatedReportAction: OptimisticCreatedReportAction | undefined;
    const currentTime = DateUtils.getDBTime();
    const optimisticData: OnyxUpdate[] = [];
    const successData: OnyxUpdate[] = [];
    const failureData: OnyxUpdate[] = [];

    // You're able to assign a task to someone you haven't chatted with before - so we need to optimistically create the chat and the chat reportActions
    // Only add the assignee chat report to onyx if we haven't already set it optimistically
    if (assigneeChatReport?.isOptimisticReport && assigneeChatReport.pendingFields?.createChat !== CONST.RED_BRICK_ROAD_PENDING_ACTION.ADD) {
        optimisticChatCreatedReportAction = buildOptimisticCreatedReportAction(assigneeChatReportID);
        optimisticData.push(
            {
                onyxMethod: Onyx.METHOD.MERGE,
                key: `${ONYXKEYS.COLLECTION.REPORT}${assigneeChatReportID}`,
                value: {
                    pendingFields: {
                        createChat: CONST.RED_BRICK_ROAD_PENDING_ACTION.ADD,
                    },
                    isHidden: false,
                },
            },
            {
                onyxMethod: Onyx.METHOD.MERGE,
                key: `${ONYXKEYS.COLLECTION.REPORT_ACTIONS}${assigneeChatReportID}`,
                value: {[optimisticChatCreatedReportAction.reportActionID]: optimisticChatCreatedReportAction as Partial<ReportAction>},
            },
        );

        successData.push({
            onyxMethod: Onyx.METHOD.MERGE,
            key: `${ONYXKEYS.COLLECTION.REPORT}${assigneeChatReportID}`,
            value: {
                pendingFields: {
                    createChat: null,
                },
                isOptimisticReport: false,
                // BE will send a different participant. We clear the optimistic one to avoid duplicated entries
                participants: {[assigneeAccountID]: null},
            },
        });

        failureData.push(
            {
                onyxMethod: Onyx.METHOD.SET,
                key: `${ONYXKEYS.COLLECTION.REPORT}${assigneeChatReportID}`,
                value: null,
            },
            {
                onyxMethod: Onyx.METHOD.MERGE,
                key: `${ONYXKEYS.COLLECTION.REPORT_ACTIONS}${assigneeChatReportID}`,
                value: {[optimisticChatCreatedReportAction.reportActionID]: {pendingAction: null}},
            },
            // If we failed, we want to remove the optimistic personal details as it was likely due to an invalid login
            {
                onyxMethod: Onyx.METHOD.MERGE,
                key: ONYXKEYS.PERSONAL_DETAILS_LIST,
                value: {
                    [assigneeAccountID]: null,
                },
            },
        );
    }

    // If you're choosing to share the task in the same DM as the assignee then we don't need to create another reportAction indicating that you've been assigned
    if (assigneeChatReportID !== parentReportID) {
        // eslint-disable-next-line @typescript-eslint/prefer-nullish-coalescing
        const displayname = allPersonalDetails?.[assigneeAccountID]?.displayName || allPersonalDetails?.[assigneeAccountID]?.login || '';
        optimisticAssigneeAddComment = buildOptimisticTaskCommentReportAction(taskReportID, title, assigneeAccountID, `assigned to ${displayname}`, parentReportID);
        const lastAssigneeCommentText = formatReportLastMessageText(ReportActionsUtils.getReportActionText(optimisticAssigneeAddComment.reportAction as ReportAction));
        const optimisticAssigneeReport = {
            lastVisibleActionCreated: currentTime,
            lastMessageText: lastAssigneeCommentText,
            lastActorAccountID: accountID,
            lastReadTime: currentTime,
        };

        optimisticData.push(
            {
                onyxMethod: Onyx.METHOD.MERGE,
                key: `${ONYXKEYS.COLLECTION.REPORT_ACTIONS}${assigneeChatReportID}`,
                value: {[optimisticAssigneeAddComment.reportAction.reportActionID ?? '-1']: optimisticAssigneeAddComment.reportAction as ReportAction},
            },
            {
                onyxMethod: Onyx.METHOD.MERGE,
                key: `${ONYXKEYS.COLLECTION.REPORT}${assigneeChatReportID}`,
                value: optimisticAssigneeReport,
            },
        );
        successData.push({
            onyxMethod: Onyx.METHOD.MERGE,
            key: `${ONYXKEYS.COLLECTION.REPORT_ACTIONS}${assigneeChatReportID}`,
            value: {[optimisticAssigneeAddComment.reportAction.reportActionID ?? '-1']: {isOptimisticAction: null}},
        });
        failureData.push({
            onyxMethod: Onyx.METHOD.MERGE,
            key: `${ONYXKEYS.COLLECTION.REPORT_ACTIONS}${assigneeChatReportID}`,
            value: {[optimisticAssigneeAddComment.reportAction.reportActionID ?? '-1']: {pendingAction: null}},
        });
    }

    return {
        optimisticData,
        successData,
        failureData,
        optimisticAssigneeAddComment,
        optimisticChatCreatedReportAction,
    };
}

/**
 * Return iou report action display message
 */
function getIOUReportActionDisplayMessage(reportAction: OnyxEntry<ReportAction>, transaction?: OnyxEntry<Transaction>): string {
    if (!ReportActionsUtils.isMoneyRequestAction(reportAction)) {
        return '';
    }
    const originalMessage = ReportActionsUtils.getOriginalMessage(reportAction);
    const {IOUReportID} = originalMessage ?? {};
    const iouReport = getReportOrDraftReport(IOUReportID);
    let translationKey: TranslationPaths;
    if (originalMessage?.type === CONST.IOU.REPORT_ACTION_TYPE.PAY) {
        // The `REPORT_ACTION_TYPE.PAY` action type is used for both fulfilling existing requests and sending money. To
        // differentiate between these two scenarios, we check if the `originalMessage` contains the `IOUDetails`
        // property. If it does, it indicates that this is a 'Pay someone' action.
        const {amount, currency} = originalMessage?.IOUDetails ?? originalMessage ?? {};
        const formattedAmount = CurrencyUtils.convertToDisplayString(Math.abs(amount), currency) ?? '';

        switch (originalMessage.paymentType) {
            case CONST.IOU.PAYMENT_TYPE.ELSEWHERE:
                translationKey = 'iou.paidElsewhereWithAmount';
                break;
            case CONST.IOU.PAYMENT_TYPE.EXPENSIFY:
            case CONST.IOU.PAYMENT_TYPE.VBBA:
                translationKey = 'iou.paidWithExpensifyWithAmount';
                break;
            default:
                translationKey = 'iou.payerPaidAmount';
                break;
        }
        return Localize.translateLocal(translationKey, {amount: formattedAmount, payer: ''});
    }

    const transactionDetails = getTransactionDetails(!isEmptyObject(transaction) ? transaction : undefined);
    const formattedAmount = CurrencyUtils.convertToDisplayString(transactionDetails?.amount ?? 0, transactionDetails?.currency);
    const isRequestSettled = isSettled(originalMessage?.IOUReportID);
    const isApproved = isReportApproved(iouReport);
    if (isRequestSettled) {
        return Localize.translateLocal('iou.payerSettled', {
            amount: formattedAmount,
        });
    }
    if (isApproved) {
        return Localize.translateLocal('iou.approvedAmount', {
            amount: formattedAmount,
        });
    }
    if (ReportActionsUtils.isSplitBillAction(reportAction)) {
        translationKey = 'iou.didSplitAmount';
    } else if (ReportActionsUtils.isTrackExpenseAction(reportAction)) {
        translationKey = 'iou.trackedAmount';
    } else {
        translationKey = 'iou.submittedAmount';
    }
    return Localize.translateLocal(translationKey, {
        formattedAmount,
        comment: transactionDetails?.comment ?? '',
    });
}

/**
 * Checks if a report is a group chat.
 *
 * A report is a group chat if it meets the following conditions:
 * - Not a chat thread.
 * - Not a task report.
 * - Not an expense / IOU report.
 * - Not an archived room.
 * - Not a public / admin / announce chat room (chat type doesn't match any of the specified types).
 * - More than 2 participants.
 *
 */
function isDeprecatedGroupDM(report: OnyxEntry<Report>): boolean {
    return !!(
        report &&
        !isChatThread(report) &&
        !isTaskReport(report) &&
        !isInvoiceReport(report) &&
        !isMoneyRequestReport(report) &&
        !isArchivedRoom(report) &&
        !Object.values(CONST.REPORT.CHAT_TYPE).some((chatType) => chatType === getChatType(report)) &&
        Object.keys(report.participants ?? {})
            .map(Number)
            .filter((accountID) => accountID !== currentUserAccountID).length > 1
    );
}

/**
 * A "root" group chat is the top level group chat and does not refer to any threads off of a Group Chat
 */
function isRootGroupChat(report: OnyxEntry<Report>): boolean {
    return !isChatThread(report) && (isGroupChat(report) || isDeprecatedGroupDM(report));
}

/**
 * Assume any report without a reportID is unusable.
 */
function isValidReport(report?: OnyxEntry<Report>): boolean {
    return !!report?.reportID;
}

/**
 * Check to see if we are a participant of this report.
 */
function isReportParticipant(accountID: number, report: OnyxEntry<Report>): boolean {
    if (!accountID) {
        return false;
    }

    const possibleAccountIDs = Object.keys(report?.participants ?? {}).map(Number);
    if (report?.ownerAccountID) {
        possibleAccountIDs.push(report?.ownerAccountID);
    }
    if (report?.managerID) {
        possibleAccountIDs.push(report?.managerID);
    }
    return possibleAccountIDs.includes(accountID);
}

/**
 * Check to see if the current user has access to view the report.
 */
function canCurrentUserOpenReport(report: OnyxEntry<Report>): boolean {
    return (isReportParticipant(currentUserAccountID ?? 0, report) || isPublicRoom(report)) && canAccessReport(report, allPolicies, allBetas);
}

function shouldUseFullTitleToDisplay(report: OnyxEntry<Report>): boolean {
    return (
        isMoneyRequestReport(report) || isPolicyExpenseChat(report) || isChatRoom(report) || isChatThread(report) || isTaskReport(report) || isGroupChat(report) || isInvoiceReport(report)
    );
}

function getRoom(type: ValueOf<typeof CONST.REPORT.CHAT_TYPE>, policyID: string): OnyxEntry<Report> {
    const room = Object.values(allReports ?? {}).find((report) => report?.policyID === policyID && report?.chatType === type && !isThread(report));
    return room;
}

/**
 *  We only want policy members who are members of the report to be able to modify the report description, but not in thread chat.
 */
function canEditReportDescription(report: OnyxEntry<Report>, policy: OnyxEntry<Policy>): boolean {
    return (
        !isMoneyRequestReport(report) &&
        !isArchivedRoom(report) &&
        isChatRoom(report) &&
        !isChatThread(report) &&
        !isEmpty(policy) &&
        hasParticipantInArray(report, [currentUserAccountID ?? 0])
    );
}

function canEditPolicyDescription(policy: OnyxEntry<Policy>): boolean {
    return PolicyUtils.isPolicyAdmin(policy);
}

/**
 * Checks if report action has error when smart scanning
 */
function hasSmartscanError(reportActions: ReportAction[]) {
    return reportActions.some((action) => {
        if (!ReportActionsUtils.isSplitBillAction(action) && !ReportActionsUtils.isReportPreviewAction(action)) {
            return false;
        }
        const IOUReportID = ReportActionsUtils.getIOUReportIDFromReportActionPreview(action);
        const isReportPreviewError = ReportActionsUtils.isReportPreviewAction(action) && shouldShowRBRForMissingSmartscanFields(IOUReportID) && !isSettled(IOUReportID);
        const transactionID = ReportActionsUtils.isMoneyRequestAction(action) ? ReportActionsUtils.getOriginalMessage(action)?.IOUTransactionID ?? '-1' : '-1';
        const transaction = allTransactions?.[`${ONYXKEYS.COLLECTION.TRANSACTION}${transactionID}`] ?? {};
        const isSplitBillError = ReportActionsUtils.isSplitBillAction(action) && TransactionUtils.hasMissingSmartscanFields(transaction as Transaction);

        return isReportPreviewError || isSplitBillError;
    });
}

function shouldAutoFocusOnKeyPress(event: KeyboardEvent): boolean {
    if (event.key.length > 1) {
        return false;
    }

    // If a key is pressed in combination with Meta, Control or Alt do not focus
    if (event.ctrlKey || event.metaKey) {
        return false;
    }

    if (event.code === 'Space') {
        return false;
    }

    return true;
}

/**
 * Navigates to the appropriate screen based on the presence of a private note for the current user.
 */
function navigateToPrivateNotes(report: OnyxEntry<Report>, session: OnyxEntry<Session>) {
    if (isEmpty(report) || isEmpty(session) || !session.accountID) {
        return;
    }
    const currentUserPrivateNote = report.privateNotes?.[session.accountID]?.note ?? '';
    if (isEmpty(currentUserPrivateNote)) {
        Navigation.navigate(ROUTES.PRIVATE_NOTES_EDIT.getRoute(report.reportID, session.accountID));
        return;
    }
    Navigation.navigate(ROUTES.PRIVATE_NOTES_LIST.getRoute(report.reportID));
}

/**
 * Get all held transactions of a iouReport
 */
function getAllHeldTransactions(iouReportID?: string): Transaction[] {
    const transactions = TransactionUtils.getAllReportTransactions(iouReportID);
    return transactions.filter((transaction) => TransactionUtils.isOnHold(transaction));
}

/**
 * Check if Report has any held expenses
 */
function hasHeldExpenses(iouReportID?: string): boolean {
    const transactions = TransactionUtils.getAllReportTransactions(iouReportID);
    return transactions.some((transaction) => TransactionUtils.isOnHold(transaction));
}

/**
 * Check if all expenses in the Report are on hold
 */
function hasOnlyHeldExpenses(iouReportID: string): boolean {
    const transactions = TransactionUtils.getAllReportTransactions(iouReportID);
    return !transactions.some((transaction) => !TransactionUtils.isOnHold(transaction));
}

/**
 * Checks if thread replies should be displayed
 */
function shouldDisplayThreadReplies(reportAction: OnyxInputOrEntry<ReportAction>, reportID: string): boolean {
    const hasReplies = (reportAction?.childVisibleActionCount ?? 0) > 0;
    return hasReplies && !!reportAction?.childCommenterCount && !isThreadFirstChat(reportAction, reportID);
}

/**
 * Check if money report has any transactions updated optimistically
 */
function hasUpdatedTotal(report: OnyxInputOrEntry<Report>, policy: OnyxInputOrEntry<Policy>): boolean {
    if (!report) {
        return true;
    }

    const transactions = TransactionUtils.getAllReportTransactions(report.reportID);
    const hasPendingTransaction = transactions.some((transaction) => !!transaction.pendingAction);
    const hasTransactionWithDifferentCurrency = transactions.some((transaction) => transaction.currency !== report.currency);
    const hasDifferentWorkspaceCurrency = report.pendingFields?.createChat && isExpenseReport(report) && report.currency !== policy?.outputCurrency;
    const hasOptimisticHeldExpense = hasHeldExpenses(report.reportID) && report?.unheldTotal === undefined;

    return !(hasPendingTransaction && (hasTransactionWithDifferentCurrency || hasDifferentWorkspaceCurrency)) && !hasOptimisticHeldExpense;
}

/**
 * Return held and full amount formatted with used currency
 */
function getNonHeldAndFullAmount(iouReport: OnyxEntry<Report>, policy: OnyxEntry<Policy>): string[] {
    const transactions = TransactionUtils.getAllReportTransactions(iouReport?.reportID ?? '-1');
    const hasPendingTransaction = transactions.some((transaction) => !!transaction.pendingAction);

    if (hasUpdatedTotal(iouReport, policy) && hasPendingTransaction) {
        const unheldTotal = transactions.reduce((currentVal, transaction) => currentVal - (!TransactionUtils.isOnHold(transaction) ? transaction.amount : 0), 0);

        return [CurrencyUtils.convertToDisplayString(unheldTotal, iouReport?.currency), CurrencyUtils.convertToDisplayString((iouReport?.total ?? 0) * -1, iouReport?.currency)];
    }

    return [
        CurrencyUtils.convertToDisplayString((iouReport?.unheldTotal ?? 0) * -1, iouReport?.currency),
        CurrencyUtils.convertToDisplayString((iouReport?.total ?? 0) * -1, iouReport?.currency),
    ];
}

/**
 * Disable reply in thread action if:
 *
 * - The action is listed in the thread-disabled list
 * - The action is a split expense action
 * - The action is deleted and is not threaded
 * - The report is archived and the action is not threaded
 * - The action is a whisper action and it's neither a report preview nor IOU action
 * - The action is the thread's first chat
 */
function shouldDisableThread(reportAction: OnyxInputOrEntry<ReportAction>, reportID: string): boolean {
    const isSplitBillAction = ReportActionsUtils.isSplitBillAction(reportAction);
    const isDeletedAction = ReportActionsUtils.isDeletedAction(reportAction);
    const isReportPreviewAction = ReportActionsUtils.isReportPreviewAction(reportAction);
    const isIOUAction = ReportActionsUtils.isMoneyRequestAction(reportAction);
    const isWhisperAction = ReportActionsUtils.isWhisperAction(reportAction) || ReportActionsUtils.isActionableTrackExpense(reportAction);
    const isArchivedReport = isArchivedRoom(getReportOrDraftReport(reportID));
    const isActionDisabled = CONST.REPORT.ACTIONS.THREAD_DISABLED.some((action: string) => action === reportAction?.actionName);

    return (
        isActionDisabled ||
        isSplitBillAction ||
        (isDeletedAction && !reportAction?.childVisibleActionCount) ||
        (isArchivedReport && !reportAction?.childVisibleActionCount) ||
        (isWhisperAction && !isReportPreviewAction && !isIOUAction) ||
        isThreadFirstChat(reportAction, reportID)
    );
}

function getAllAncestorReportActions(report: Report | null | undefined): Ancestor[] {
    if (!report) {
        return [];
    }
    const allAncestors: Ancestor[] = [];
    let parentReportID = report.parentReportID;
    let parentReportActionID = report.parentReportActionID;

    // Store the child of parent report
    let currentReport = report;

    while (parentReportID) {
        const parentReport = getReportOrDraftReport(parentReportID);
        const parentReportAction = ReportActionsUtils.getReportAction(parentReportID, parentReportActionID ?? '-1');

        if (!parentReportAction || ReportActionsUtils.isTransactionThread(parentReportAction) || ReportActionsUtils.isReportPreviewAction(parentReportAction)) {
            break;
        }

        const isParentReportActionUnread = ReportActionsUtils.isCurrentActionUnread(parentReport, parentReportAction);
        allAncestors.push({
            report: currentReport,
            reportAction: parentReportAction,
            shouldDisplayNewMarker: isParentReportActionUnread,
        });

        if (!parentReport) {
            break;
        }

        parentReportID = parentReport?.parentReportID;
        parentReportActionID = parentReport?.parentReportActionID;
        if (!isEmptyObject(parentReport)) {
            currentReport = parentReport;
        }
    }

    return allAncestors.reverse();
}

function getAllAncestorReportActionIDs(report: Report | null | undefined, includeTransactionThread = false): AncestorIDs {
    if (!report) {
        return {
            reportIDs: [],
            reportActionsIDs: [],
        };
    }

    const allAncestorIDs: AncestorIDs = {
        reportIDs: [],
        reportActionsIDs: [],
    };
    let parentReportID = report.parentReportID;
    let parentReportActionID = report.parentReportActionID;

    while (parentReportID) {
        const parentReport = getReportOrDraftReport(parentReportID);
        const parentReportAction = ReportActionsUtils.getReportAction(parentReportID, parentReportActionID ?? '-1');

        if (
            !parentReportAction ||
            (!includeTransactionThread && (ReportActionsUtils.isTransactionThread(parentReportAction) || ReportActionsUtils.isReportPreviewAction(parentReportAction)))
        ) {
            break;
        }

        allAncestorIDs.reportIDs.push(parentReportID ?? '-1');
        allAncestorIDs.reportActionsIDs.push(parentReportActionID ?? '-1');

        if (!parentReport) {
            break;
        }

        parentReportID = parentReport?.parentReportID;
        parentReportActionID = parentReport?.parentReportActionID;
    }

    return allAncestorIDs;
}

/**
 * Get optimistic data of parent report action
 * @param reportID The reportID of the report that is updated
 * @param lastVisibleActionCreated Last visible action created of the child report
 * @param type The type of action in the child report
 */
function getOptimisticDataForParentReportAction(reportID: string, lastVisibleActionCreated: string, type: string): Array<OnyxUpdate | null> {
    const report = getReportOrDraftReport(reportID);

    if (!report || isEmptyObject(report)) {
        return [];
    }

    const ancestors = getAllAncestorReportActionIDs(report, true);
    const totalAncestor = ancestors.reportIDs.length;

    return Array.from(Array(totalAncestor), (_, index) => {
        const ancestorReport = getReportOrDraftReport(ancestors.reportIDs[index]);

        if (!ancestorReport || isEmptyObject(ancestorReport)) {
            return null;
        }

        const ancestorReportAction = ReportActionsUtils.getReportAction(ancestorReport.reportID, ancestors.reportActionsIDs[index]);

        if (!ancestorReportAction || isEmptyObject(ancestorReportAction)) {
            return null;
        }

        return {
            onyxMethod: Onyx.METHOD.MERGE,
            key: `${ONYXKEYS.COLLECTION.REPORT_ACTIONS}${ancestorReport.reportID}`,
            value: {
                [ancestorReportAction?.reportActionID ?? '-1']: updateOptimisticParentReportAction(ancestorReportAction, lastVisibleActionCreated, type),
            },
        };
    });
}

function canBeAutoReimbursed(report: OnyxInputOrEntry<Report>, policy: OnyxInputOrEntry<Policy>): boolean {
    if (isEmptyObject(policy)) {
        return false;
    }
    type CurrencyType = TupleToUnion<typeof CONST.DIRECT_REIMBURSEMENT_CURRENCIES>;
    const reimbursableTotal = getMoneyRequestSpendBreakdown(report).totalDisplaySpend;
    const autoReimbursementLimit = policy.autoReimbursementLimit ?? 0;
    const isAutoReimbursable =
        isReportInGroupPolicy(report) &&
        policy.reimbursementChoice === CONST.POLICY.REIMBURSEMENT_CHOICES.REIMBURSEMENT_YES &&
        autoReimbursementLimit >= reimbursableTotal &&
        reimbursableTotal > 0 &&
        CONST.DIRECT_REIMBURSEMENT_CURRENCIES.includes(report?.currency as CurrencyType);
    return isAutoReimbursable;
}

/** Check if the current user is an owner of the report */
function isReportOwner(report: OnyxInputOrEntry<Report>): boolean {
    return report?.ownerAccountID === currentUserPersonalDetails?.accountID;
}

function isAllowedToApproveExpenseReport(report: OnyxEntry<Report>, approverAccountID?: number): boolean {
    const policy = getPolicy(report?.policyID);
    const isOwner = (approverAccountID ?? currentUserAccountID) === report?.ownerAccountID;
    return !(policy?.preventSelfApproval && isOwner);
}

function isAllowedToSubmitDraftExpenseReport(report: OnyxEntry<Report>): boolean {
    const policy = getPolicy(report?.policyID);
    const submitToAccountID = PolicyUtils.getSubmitToAccountID(policy, report?.ownerAccountID ?? -1);

    return isAllowedToApproveExpenseReport(report, submitToAccountID);
}

/**
 * What missing payment method does this report action indicate, if any?
 */
function getIndicatedMissingPaymentMethod(userWallet: OnyxEntry<UserWallet>, reportId: string, reportAction: ReportAction): MissingPaymentMethod | undefined {
    const isSubmitterOfUnsettledReport = isCurrentUserSubmitter(reportId) && !isSettled(reportId);
    if (!isSubmitterOfUnsettledReport || !ReportActionsUtils.isReimbursementQueuedAction(reportAction)) {
        return undefined;
    }
    const paymentType = ReportActionsUtils.getOriginalMessage(reportAction)?.paymentType;
    if (paymentType === CONST.IOU.PAYMENT_TYPE.EXPENSIFY) {
        return isEmpty(userWallet) || userWallet.tierName === CONST.WALLET.TIER_NAME.SILVER ? 'wallet' : undefined;
    }

    return !store.hasCreditBankAccount() ? 'bankAccount' : undefined;
}

/**
 * Checks if report chat contains missing payment method
 */
function hasMissingPaymentMethod(userWallet: OnyxEntry<UserWallet>, iouReportID: string): boolean {
    const reportActions = allReportActions?.[`${ONYXKEYS.COLLECTION.REPORT_ACTIONS}${iouReportID}`] ?? {};
    return Object.values(reportActions)
        .filter(Boolean)
        .some((action) => getIndicatedMissingPaymentMethod(userWallet, iouReportID, action) !== undefined);
}

/**
 * Used from expense actions to decide if we need to build an optimistic expense report.
 * Create a new report if:
 * - we don't have an iouReport set in the chatReport
 * - we have one, but it's waiting on the payee adding a bank account
 * - we have one, but we can't add more transactions to it due to: report is approved or settled, or report is processing and policy isn't on Instant submit reporting frequency
 */
function shouldCreateNewMoneyRequestReport(existingIOUReport: OnyxInputOrEntry<Report> | undefined, chatReport: OnyxInputOrEntry<Report>): boolean {
    return !existingIOUReport || hasIOUWaitingOnCurrentUserBankAccount(chatReport) || !canAddOrDeleteTransactions(existingIOUReport);
}

function getTripTransactions(tripRoomReportID: string | undefined, reportFieldToCompare: 'parentReportID' | 'reportID' = 'parentReportID'): Transaction[] {
    const tripTransactionReportIDs = Object.values(allReports ?? {})
        .filter((report) => report && report?.[reportFieldToCompare] === tripRoomReportID)
        .map((report) => report?.reportID);
    return tripTransactionReportIDs.flatMap((reportID) => TransactionUtils.getAllReportTransactions(reportID));
}

function getTripIDFromTransactionParentReport(transactionParentReport: OnyxEntry<Report> | undefined | null): string | undefined {
    return getReportOrDraftReport(transactionParentReport?.parentReportID)?.tripData?.tripID;
}

/**
 * Checks if report contains actions with errors
 */
function hasActionsWithErrors(reportID: string): boolean {
    const reportActions = allReportActions?.[`${ONYXKEYS.COLLECTION.REPORT_ACTIONS}${reportID}`] ?? {};
    return Object.values(reportActions)
        .filter(Boolean)
        .some((action) => !isEmptyObject(action.errors));
}

function isNonAdminOrOwnerOfPolicyExpenseChat(report: OnyxInputOrEntry<Report>, policy: OnyxInputOrEntry<Policy>): boolean {
    return isPolicyExpenseChat(report) && !(PolicyUtils.isPolicyAdmin(policy) || PolicyUtils.isPolicyOwner(policy, currentUserAccountID ?? -1) || isReportOwner(report));
}

/**
 * Whether the user can join a report
 */
function canJoinChat(report: OnyxInputOrEntry<Report>, parentReportAction: OnyxInputOrEntry<ReportAction>, policy: OnyxInputOrEntry<Policy>): boolean {
    // We disabled thread functions for whisper action
    // So we should not show join option for existing thread on whisper message that has already been left, or manually leave it
    if (ReportActionsUtils.isWhisperAction(parentReportAction)) {
        return false;
    }

    // If the notification preference of the chat is not hidden that means we have already joined the chat
    if (report?.notificationPreference !== CONST.REPORT.NOTIFICATION_PREFERENCE.HIDDEN) {
        return false;
    }

    // Anyone viewing these chat types is already a participant and therefore cannot join
    if (isRootGroupChat(report) || isSelfDM(report) || isInvoiceRoom(report) || isSystemChat(report)) {
        return false;
    }

    // The user who is a member of the workspace has already joined the public announce room.
    if (isPublicAnnounceRoom(report) && !isEmptyObject(policy)) {
        return false;
    }

    return isChatThread(report) || isUserCreatedPolicyRoom(report) || isNonAdminOrOwnerOfPolicyExpenseChat(report, policy);
}

/**
 * Whether the user can leave a report
 */
function canLeaveChat(report: OnyxEntry<Report>, policy: OnyxEntry<Policy>): boolean {
    if (report?.notificationPreference === CONST.REPORT.NOTIFICATION_PREFERENCE.HIDDEN) {
        return false;
    }

    // Anyone viewing these chat types is already a participant and therefore cannot leave
    if (isSelfDM(report) || isRootGroupChat(report)) {
        return false;
    }

    // The user who is a member of the workspace cannot leave the public announce room.
    if (isPublicAnnounceRoom(report) && !isEmptyObject(policy)) {
        return false;
    }

    if (isInvoiceRoom(report)) {
        return canLeaveInvoiceRoom(report);
    }

    return (isChatThread(report) && !!report?.notificationPreference?.length) || isUserCreatedPolicyRoom(report) || isNonAdminOrOwnerOfPolicyExpenseChat(report, policy);
}

function getReportActionActorAccountID(reportAction: OnyxInputOrEntry<ReportAction>, iouReport: OnyxInputOrEntry<Report> | undefined): number | undefined {
    switch (reportAction?.actionName) {
        case CONST.REPORT.ACTIONS.TYPE.REPORT_PREVIEW:
            return iouReport ? iouReport.managerID : reportAction?.actorAccountID;

        case CONST.REPORT.ACTIONS.TYPE.SUBMITTED:
            return reportAction?.adminAccountID ?? reportAction?.actorAccountID;

        default:
            return reportAction?.actorAccountID;
    }
}

function createDraftWorkspaceAndNavigateToConfirmationScreen(transactionID: string, actionName: IOUAction): void {
    const isCategorizing = actionName === CONST.IOU.ACTION.CATEGORIZE;
    const {expenseChatReportID, policyID, policyName} = PolicyActions.createDraftWorkspace();
    IOU.setMoneyRequestParticipants(transactionID, [
        {
            selected: true,
            accountID: 0,
            isPolicyExpenseChat: true,
            reportID: expenseChatReportID,
            policyID,
            searchText: policyName,
        },
    ]);
    const iouConfirmationPageRoute = ROUTES.MONEY_REQUEST_STEP_CONFIRMATION.getRoute(actionName, CONST.IOU.TYPE.SUBMIT, transactionID, expenseChatReportID);
    if (isCategorizing) {
        Navigation.navigate(ROUTES.MONEY_REQUEST_STEP_CATEGORY.getRoute(actionName, CONST.IOU.TYPE.SUBMIT, transactionID, expenseChatReportID, iouConfirmationPageRoute));
    } else {
        Navigation.navigate(iouConfirmationPageRoute);
    }
}

function createDraftTransactionAndNavigateToParticipantSelector(transactionID: string, reportID: string, actionName: IOUAction, reportActionID: string): void {
    const transaction = allTransactions?.[`${ONYXKEYS.COLLECTION.TRANSACTION}${transactionID}`] ?? ({} as Transaction);
    const reportActions = allReportActions?.[`${ONYXKEYS.COLLECTION.REPORT_ACTIONS}${reportID}`] ?? ([] as ReportAction[]);

    if (!transaction || !reportActions) {
        return;
    }

    const linkedTrackedExpenseReportAction = Object.values(reportActions)
        .filter(Boolean)
        .find((action) => ReportActionsUtils.isMoneyRequestAction(action) && ReportActionsUtils.getOriginalMessage(action)?.IOUTransactionID === transactionID);

    const {created, amount, currency, merchant, mccGroup} = getTransactionDetails(transaction) ?? {};
    const comment = getTransactionCommentObject(transaction);

    IOU.createDraftTransaction({
        ...transaction,
        actionableWhisperReportActionID: reportActionID,
        linkedTrackedExpenseReportAction,
        linkedTrackedExpenseReportID: reportID,
        created,
        amount,
        currency,
        comment,
        merchant,
        mccGroup,
    } as Transaction);

    const filteredPolicies = Object.values(allPolicies ?? {}).filter(
        (policy) => policy && policy.type !== CONST.POLICY.TYPE.PERSONAL && policy.pendingAction !== CONST.RED_BRICK_ROAD_PENDING_ACTION.DELETE,
    );

    if (actionName === CONST.IOU.ACTION.SUBMIT || (allPolicies && filteredPolicies.length > 0)) {
        Navigation.navigate(ROUTES.MONEY_REQUEST_STEP_PARTICIPANTS.getRoute(CONST.IOU.TYPE.SUBMIT, transactionID, reportID, undefined, actionName));
        return;
    }

    return createDraftWorkspaceAndNavigateToConfirmationScreen(transactionID, actionName);
}

/**
 * @returns the object to update `report.hasOutstandingChildRequest`
 */
function getOutstandingChildRequest(iouReport: OnyxInputOrEntry<Report>): OutstandingChildRequest {
    if (!iouReport || isEmptyObject(iouReport)) {
        return {};
    }

    if (!isExpenseReport(iouReport)) {
        const {reimbursableSpend} = getMoneyRequestSpendBreakdown(iouReport);
        return {
            hasOutstandingChildRequest: iouReport.managerID === currentUserAccountID && reimbursableSpend !== 0,
        };
    }

    const policy = getPolicy(iouReport.policyID);
    const shouldBeManuallySubmitted = PolicyUtils.isPaidGroupPolicy(policy) && !policy?.harvesting?.enabled;
    const isOwnFreePolicy = PolicyUtils.isFreeGroupPolicy(policy) && PolicyUtils.isPolicyAdmin(policy);
    if (shouldBeManuallySubmitted || isOwnFreePolicy) {
        return {
            hasOutstandingChildRequest: true,
        };
    }

    // We don't need to update hasOutstandingChildRequest in this case
    return {};
}

function canReportBeMentionedWithinPolicy(report: OnyxEntry<Report>, policyID: string): boolean {
    if (report?.policyID !== policyID) {
        return false;
    }

    return isChatRoom(report) && !isThread(report);
}

function shouldShowMerchantColumn(transactions: Transaction[]) {
    return transactions.some((transaction) => isExpenseReport(allReports?.[transaction.reportID] ?? null));
}

/**
 * Whether the report is a system chat or concierge chat, depending on the user's account ID (used for A/B testing purposes).
 */
function isChatUsedForOnboarding(report: OnyxEntry<Report>): boolean {
    return AccountUtils.isAccountIDOddNumber(currentUserAccountID ?? -1) ? isSystemChat(report) : isConciergeChatReport(report);
}

/**
 * Get the report (system or concierge chat) used for the user's onboarding process.
 */
function getChatUsedForOnboarding(): OnyxEntry<Report> {
    return Object.values(allReports ?? {}).find(isChatUsedForOnboarding);
}

export {
    addDomainToShortMention,
    areAllRequestsBeingSmartScanned,
    buildOptimisticAddCommentReportAction,
    buildOptimisticApprovedReportAction,
    buildOptimisticCancelPaymentReportAction,
    buildOptimisticChangedTaskAssigneeReportAction,
    buildOptimisticChatReport,
    buildOptimisticClosedReportAction,
    buildOptimisticCreatedReportAction,
    buildOptimisticDismissedViolationReportAction,
    buildOptimisticEditedTaskFieldReportAction,
    buildOptimisticExpenseReport,
    buildOptimisticGroupChatReport,
    buildOptimisticHoldReportAction,
    buildOptimisticHoldReportActionComment,
    buildOptimisticIOUReport,
    buildOptimisticIOUReportAction,
    buildOptimisticModifiedExpenseReportAction,
    buildOptimisticMoneyRequestEntities,
    buildOptimisticMovedReportAction,
    buildOptimisticMovedTrackedExpenseModifiedReportAction,
    buildOptimisticRenamedRoomReportAction,
    buildOptimisticReportPreview,
    buildOptimisticActionableTrackExpenseWhisper,
    buildOptimisticSubmittedReportAction,
    buildOptimisticTaskCommentReportAction,
    buildOptimisticTaskReport,
    buildOptimisticTaskReportAction,
    buildOptimisticUnHoldReportAction,
    buildOptimisticWorkspaceChats,
    buildParticipantsFromAccountIDs,
    buildTransactionThread,
    canAccessReport,
    canAddOrDeleteTransactions,
    canBeAutoReimbursed,
    canCreateRequest,
    canCreateTaskInReport,
    canCurrentUserOpenReport,
    canDeleteReportAction,
    canHoldUnholdReportAction,
    canEditFieldOfMoneyRequest,
    canEditMoneyRequest,
    canEditPolicyDescription,
    canEditReportAction,
    canEditReportDescription,
    canEditRoomVisibility,
    canEditWriteCapability,
    canFlagReportAction,
    isNonAdminOrOwnerOfPolicyExpenseChat,
    canLeaveRoom,
    canJoinChat,
    canLeaveChat,
    canReportBeMentionedWithinPolicy,
    canRequestMoney,
    canSeeDefaultRoom,
    canShowReportRecipientLocalTime,
    canUserPerformWriteAction,
    chatIncludesChronos,
    chatIncludesChronosWithID,
    chatIncludesConcierge,
    createDraftTransactionAndNavigateToParticipantSelector,
    doesReportBelongToWorkspace,
    doesTransactionThreadHaveViolations,
    findLastAccessedReport,
    findSelfDMReportID,
    formatReportLastMessageText,
    generateReportID,
    getAddWorkspaceRoomOrChatReportErrors,
    getAllAncestorReportActionIDs,
    getAllAncestorReportActions,
    getAllHeldTransactions,
    getAllPolicyReports,
    getAllWorkspaceReports,
    getAvailableReportFields,
    getBankAccountRoute,
    getChatByParticipants,
    getChatRoomSubtitle,
    getChildReportNotificationPreference,
    getCommentLength,
    getDefaultGroupAvatar,
    getDefaultWorkspaceAvatar,
    getDefaultWorkspaceAvatarTestID,
    getDeletedParentActionMessageForChatReport,
    getDisplayNameForParticipant,
    getDisplayNamesWithTooltips,
    getGroupChatName,
    getIOUReportActionDisplayMessage,
    getIOUReportActionMessage,
    getIcons,
    getIconsForParticipants,
    getIndicatedMissingPaymentMethod,
    getLastUpdatedReport,
    getLastVisibleMessage,
    getMoneyRequestOptions,
    getMoneyRequestSpendBreakdown,
    getNewMarkerReportActionID,
    getNonHeldAndFullAmount,
    getOptimisticDataForParentReportAction,
    getOriginalReportID,
    getOutstandingChildRequest,
    getParentNavigationSubtitle,
    getParsedComment,
    getParticipantsAccountIDsForDisplay,
    getParticipants,
    getPendingChatMembers,
    getPersonalDetailsForAccountID,
    getPolicyDescriptionText,
    getPolicyExpenseChat,
    getPolicyName,
    getPolicyType,
    getReimbursementDeQueuedActionMessage,
    getReimbursementQueuedActionMessage,
    getReportActionActorAccountID,
    getReportDescriptionText,
    getReportFieldKey,
    getReportIDFromLink,
    getReportName,
    getReportNotificationPreference,
    getReportOfflinePendingActionAndErrors,
    getReportParticipantsTitle,
    getReportPreviewMessage,
    getReportRecipientAccountIDs,
    getRoom,
    getRoomWelcomeMessage,
    getRootParentReport,
    getRouteFromLink,
    getSystemChat,
    getTaskAssigneeChatOnyxData,
    getTransactionDetails,
    getTransactionReportName,
    getTransactionsWithReceipts,
    getUserDetailTooltipText,
    getWhisperDisplayNames,
    getWorkspaceAvatar,
    getWorkspaceChats,
    getWorkspaceIcon,
    goBackToDetailsPage,
    goBackFromPrivateNotes,
    getInvoicePayerName,
    getInvoicesChatName,
    getPayeeName,
    hasActionsWithErrors,
    hasAutomatedExpensifyAccountIDs,
    hasExpensifyGuidesEmails,
    hasHeldExpenses,
    hasIOUWaitingOnCurrentUserBankAccount,
    hasMissingPaymentMethod,
    hasMissingSmartscanFields,
    hasNonReimbursableTransactions,
    hasOnlyHeldExpenses,
    hasOnlyTransactionsWithPendingRoutes,
    hasReportNameError,
    hasSmartscanError,
    hasUpdatedTotal,
    hasViolations,
    hasWarningTypeViolations,
    isActionCreator,
    isAdminRoom,
    isAdminsOnlyPostingRoom,
    isAllowedToApproveExpenseReport,
    isAllowedToComment,
    isAllowedToSubmitDraftExpenseReport,
    isAnnounceRoom,
    isArchivedRoom,
    isArchivedRoomWithID,
    isClosedReport,
    isCanceledTaskReport,
    isChatReport,
    isChatRoom,
    isTripRoom,
    isChatThread,
    isChildReport,
    isClosedExpenseReportWithNoExpenses,
    isCompletedTaskReport,
    isConciergeChatReport,
    isControlPolicyExpenseChat,
    isControlPolicyExpenseReport,
    isCurrentUserSubmitter,
    isCurrentUserTheOnlyParticipant,
    isDM,
    isDefaultRoom,
    isDeprecatedGroupDM,
    isEmptyReport,
    isRootGroupChat,
    isExpenseReport,
    isExpenseRequest,
    isExpensifyOnlyParticipantInReport,
    isGroupChat,
    isGroupChatAdmin,
    isGroupPolicy,
    isReportInGroupPolicy,
    isHoldCreator,
    isIOUOwnedByCurrentUser,
    isIOUReport,
    isIOUReportUsingReport,
    isJoinRequestInAdminRoom,
    isMoneyRequest,
    isMoneyRequestReport,
    isMoneyRequestReportPendingDeletion,
    isOneOnOneChat,
    isOneTransactionThread,
    isOpenExpenseReport,
    isOpenTaskReport,
    isOptimisticPersonalDetail,
    isPaidGroupPolicy,
    isPaidGroupPolicyExpenseChat,
    isPaidGroupPolicyExpenseReport,
    isPayer,
    isPolicyAdmin,
    isPolicyExpenseChat,
    isPolicyExpenseChatAdmin,
    isProcessingReport,
    isPublicAnnounceRoom,
    isPublicRoom,
    isReportApproved,
    isReportDataReady,
    isReportFieldDisabled,
    isReportFieldOfTypeTitle,
    isReportManager,
    isReportMessageAttachment,
    isReportOwner,
    isReportParticipant,
    isSelfDM,
    isSettled,
    isSystemChat,
    isTaskReport,
    isThread,
    isThreadFirstChat,
    isTrackExpenseReport,
    isUnread,
    isUnreadWithMention,
    isUserCreatedPolicyRoom,
    isValidReport,
    isValidReportIDFromPath,
    isWaitingForAssigneeToCompleteTask,
    isInvoiceRoom,
    isInvoiceRoomWithID,
    isInvoiceReport,
    isOpenInvoiceReport,
    canWriteInReport,
    navigateToDetailsPage,
    navigateToPrivateNotes,
    parseReportRouteParams,
    parseReportActionHtmlToText,
    reportFieldsEnabled,
    requiresAttentionFromCurrentUser,
    shouldAutoFocusOnKeyPress,
    shouldCreateNewMoneyRequestReport,
    shouldDisableDetailPage,
    shouldDisableRename,
    shouldDisableThread,
    shouldDisplayThreadReplies,
    shouldDisplayTransactionThreadViolations,
    shouldReportBeInOptionList,
    shouldReportShowSubscript,
    shouldShowFlagComment,
    shouldShowRBRForMissingSmartscanFields,
    shouldUseFullTitleToDisplay,
    sortReportsByLastRead,
    updateOptimisticParentReportAction,
    updateReportPreview,
    temporary_getMoneyRequestOptions,
    getTripTransactions,
    getTripIDFromTransactionParentReport,
    buildOptimisticInvoiceReport,
    getInvoiceChatByParticipants,
    shouldShowMerchantColumn,
    isCurrentUserInvoiceReceiver,
    isDraftReport,
    changeMoneyRequestHoldStatus,
    createDraftWorkspaceAndNavigateToConfirmationScreen,
    isChatUsedForOnboarding,
    getChatUsedForOnboarding,
};

export type {
    Ancestor,
    DisplayNameWithTooltips,
    OptimisticAddCommentReportAction,
    OptimisticChatReport,
    OptimisticClosedReportAction,
    OptimisticCreatedReportAction,
    OptimisticIOUReportAction,
    OptimisticTaskReportAction,
    OptionData,
    TransactionDetails,
    PartialReportAction,
    ParsingDetails,
};<|MERGE_RESOLUTION|>--- conflicted
+++ resolved
@@ -728,13 +728,8 @@
  * There's another situation where you don't have access to the parentReportAction (because it was created in a chat you don't have access to)
  * In this case, we have added the key to the report itself
  */
-<<<<<<< HEAD
 function isCanceledTaskReport(report: OnyxInputOrEntry<Report>, parentReportAction: OnyxInputOrEntry<ReportAction> = null): boolean {
-    if (!isEmptyObject(parentReportAction) && (parentReportAction?.message?.[0]?.isDeletedParentAction ?? false)) {
-=======
-function isCanceledTaskReport(report: OnyxInputOrEntry<Report> | EmptyObject = {}, parentReportAction: OnyxInputOrEntry<ReportAction> | EmptyObject = {}): boolean {
     if (!isEmptyObject(parentReportAction) && (ReportActionsUtils.getReportActionMessage(parentReportAction)?.isDeletedParentAction ?? false)) {
->>>>>>> 0150459d
         return true;
     }
 
@@ -2195,13 +2190,8 @@
  * Returns the preview message for `REIMBURSEMENT_DEQUEUED` action
  */
 function getReimbursementDeQueuedActionMessage(
-<<<<<<< HEAD
-    reportAction: OnyxEntry<ReportActionBase & OriginalMessageReimbursementDequeued>,
+    reportAction: OnyxEntry<ReportAction<typeof CONST.REPORT.ACTIONS.TYPE.REIMBURSEMENT_DEQUEUED>>,
     reportOrID: OnyxEntry<Report> | string,
-=======
-    reportAction: OnyxEntry<ReportAction<typeof CONST.REPORT.ACTIONS.TYPE.REIMBURSEMENT_DEQUEUED>>,
-    reportOrID: OnyxEntry<Report> | EmptyObject | string,
->>>>>>> 0150459d
     isLHNPreview = false,
 ): string {
     if (!ReportActionsUtils.isReimbursementDeQueuedAction(reportAction)) {
@@ -3179,16 +3169,11 @@
  * @param parentReportAction
  * @param parentReportActionMessage
  */
-<<<<<<< HEAD
 function getAdminRoomInvitedParticipants(parentReportAction: OnyxEntry<ReportAction>, parentReportActionMessage: string) {
-    if (!parentReportAction?.originalMessage) {
-=======
-function getAdminRoomInvitedParticipants(parentReportAction: ReportAction | EmptyObject, parentReportActionMessage: string) {
     if (isEmptyObject(parentReportAction)) {
         return parentReportActionMessage || Localize.translateLocal('parentReportAction.deletedMessage');
     }
     if (!ReportActionsUtils.getOriginalMessage(parentReportAction)) {
->>>>>>> 0150459d
         return parentReportActionMessage || Localize.translateLocal('parentReportAction.deletedMessage');
     }
     if (!ReportActionsUtils.isPolicyChangeLogAction(parentReportAction) || !ReportActionsUtils.isRoomChangeLogAction(parentReportAction)) {

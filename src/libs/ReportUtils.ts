import {format} from 'date-fns';
import ExpensiMark from 'expensify-common/lib/ExpensiMark';
import Str from 'expensify-common/lib/str';
import {isEmpty} from 'lodash';
import lodashEscape from 'lodash/escape';
import lodashFindLastIndex from 'lodash/findLastIndex';
import lodashIntersection from 'lodash/intersection';
import lodashIsEqual from 'lodash/isEqual';
import type {OnyxCollection, OnyxEntry, OnyxUpdate} from 'react-native-onyx';
import Onyx from 'react-native-onyx';
import type {ValueOf} from 'type-fest';
import type {FileObject} from '@components/AttachmentModal';
import {FallbackAvatar} from '@components/Icon/Expensicons';
import * as defaultGroupAvatars from '@components/Icon/GroupDefaultAvatars';
import * as defaultWorkspaceAvatars from '@components/Icon/WorkspaceDefaultAvatars';
import type {MoneyRequestAmountInputProps} from '@components/MoneyRequestAmountInput';
import type {IOUAction, IOUType} from '@src/CONST';
import CONST from '@src/CONST';
import type {ParentNavigationSummaryParams, TranslationPaths} from '@src/languages/types';
import ONYXKEYS from '@src/ONYXKEYS';
import type {Route} from '@src/ROUTES';
import ROUTES from '@src/ROUTES';
import type {
    Beta,
    PersonalDetails,
    PersonalDetailsList,
    Policy,
    PolicyReportField,
    Report,
    ReportAction,
    ReportMetadata,
    ReportNameValuePairs,
    Session,
    Task,
    Transaction,
    TransactionViolation,
    UserWallet,
} from '@src/types/onyx';
import type {Participant} from '@src/types/onyx/IOU';
import type {Errors, Icon, PendingAction} from '@src/types/onyx/OnyxCommon';
import type {
    ChangeLog,
    IOUMessage,
    OriginalMessageActionName,
    OriginalMessageCreated,
    OriginalMessageDismissedViolation,
    OriginalMessageReimbursementDequeued,
    OriginalMessageRenamed,
    PaymentMethodType,
    ReimbursementDeQueuedMessage,
} from '@src/types/onyx/OriginalMessage';
import type {Status} from '@src/types/onyx/PersonalDetails';
import type {NotificationPreference, Participants, PendingChatMember, Participant as ReportParticipant} from '@src/types/onyx/Report';
import type {Message, ReportActionBase, ReportActions, ReportPreviewAction} from '@src/types/onyx/ReportAction';
import type {Comment, Receipt, TransactionChanges, WaypointCollection} from '@src/types/onyx/Transaction';
import type {EmptyObject} from '@src/types/utils/EmptyObject';
import {isEmptyObject} from '@src/types/utils/EmptyObject';
import type IconAsset from '@src/types/utils/IconAsset';
import * as IOU from './actions/IOU';
import * as PolicyActions from './actions/Policy/Policy';
import * as store from './actions/ReimbursementAccount/store';
import * as CurrencyUtils from './CurrencyUtils';
import DateUtils from './DateUtils';
import {hasValidDraftComment} from './DraftCommentUtils';
import originalGetReportPolicyID from './getReportPolicyID';
import isReportMessageAttachment from './isReportMessageAttachment';
import localeCompare from './LocaleCompare';
import * as LocalePhoneNumber from './LocalePhoneNumber';
import * as Localize from './Localize';
import {isEmailPublicDomain} from './LoginUtils';
import ModifiedExpenseMessage from './ModifiedExpenseMessage';
import linkingConfig from './Navigation/linkingConfig';
import Navigation from './Navigation/Navigation';
import * as NumberUtils from './NumberUtils';
import Permissions from './Permissions';
import * as PersonalDetailsUtils from './PersonalDetailsUtils';
import * as PhoneNumber from './PhoneNumber';
import * as PolicyUtils from './PolicyUtils';
import type {LastVisibleMessage} from './ReportActionsUtils';
import * as ReportActionsUtils from './ReportActionsUtils';
import StringUtils from './StringUtils';
import * as TransactionUtils from './TransactionUtils';
import * as Url from './Url';
import type {AvatarSource} from './UserUtils';
import * as UserUtils from './UserUtils';

type AvatarRange = 1 | 2 | 3 | 4 | 5 | 6 | 7 | 8 | 9 | 10 | 11 | 12 | 13 | 14 | 15 | 16 | 17 | 18;

type WelcomeMessage = {showReportName: boolean; phrase1?: string; phrase2?: string};

type ExpenseOriginalMessage = {
    oldComment?: string;
    newComment?: string;
    comment?: string;
    merchant?: string;
    oldCreated?: string;
    created?: string;
    oldMerchant?: string;
    oldAmount?: number;
    amount?: number;
    oldCurrency?: string;
    currency?: string;
    category?: string;
    oldCategory?: string;
    tag?: string;
    oldTag?: string;
    billable?: string;
    oldBillable?: string;
    oldTaxAmount?: number;
    taxAmount?: number;
    taxRate?: string;
    oldTaxRate?: string;
};

type SpendBreakdown = {
    nonReimbursableSpend: number;
    reimbursableSpend: number;
    totalDisplaySpend: number;
};

type ParticipantDetails = [number, string, AvatarSource, AvatarSource];

type OptimisticAddCommentReportAction = Pick<
    ReportAction,
    | 'reportActionID'
    | 'actionName'
    | 'actorAccountID'
    | 'person'
    | 'automatic'
    | 'avatar'
    | 'created'
    | 'message'
    | 'isFirstItem'
    | 'isAttachment'
    | 'attachmentInfo'
    | 'pendingAction'
    | 'shouldShow'
    | 'originalMessage'
    | 'childReportID'
    | 'parentReportID'
    | 'childType'
    | 'childReportName'
    | 'childManagerAccountID'
    | 'childStatusNum'
    | 'childStateNum'
    | 'errors'
    | 'childVisibleActionCount'
    | 'childCommenterCount'
    | 'childLastVisibleActionCreated'
    | 'childOldestFourAccountIDs'
> & {isOptimisticAction: boolean};

type OptimisticReportAction = {
    commentText: string;
    reportAction: OptimisticAddCommentReportAction;
};

type UpdateOptimisticParentReportAction = {
    childVisibleActionCount: number;
    childCommenterCount: number;
    childLastVisibleActionCreated: string;
    childOldestFourAccountIDs: string | undefined;
};

type OptimisticExpenseReport = Pick<
    Report,
    | 'reportID'
    | 'chatReportID'
    | 'policyID'
    | 'type'
    | 'ownerAccountID'
    | 'managerID'
    | 'currency'
    | 'reportName'
    | 'stateNum'
    | 'statusNum'
    | 'total'
    | 'nonReimbursableTotal'
    | 'notificationPreference'
    | 'parentReportID'
    | 'lastVisibleActionCreated'
>;

type OptimisticIOUReportAction = Pick<
    ReportAction,
    | 'actionName'
    | 'actorAccountID'
    | 'automatic'
    | 'avatar'
    | 'isAttachment'
    | 'originalMessage'
    | 'message'
    | 'person'
    | 'reportActionID'
    | 'shouldShow'
    | 'created'
    | 'pendingAction'
    | 'receipt'
    | 'childReportID'
    | 'childVisibleActionCount'
    | 'childCommenterCount'
>;

type ReportRouteParams = {
    reportID: string;
    isSubReportPageRoute: boolean;
};

type ReportOfflinePendingActionAndErrors = {
    reportPendingAction: PendingAction | undefined;
    reportErrors: Errors | null | undefined;
};

type OptimisticApprovedReportAction = Pick<
    ReportAction,
    'actionName' | 'actorAccountID' | 'automatic' | 'avatar' | 'isAttachment' | 'originalMessage' | 'message' | 'person' | 'reportActionID' | 'shouldShow' | 'created' | 'pendingAction'
>;

type OptimisticSubmittedReportAction = Pick<
    ReportAction,
    | 'actionName'
    | 'actorAccountID'
    | 'adminAccountID'
    | 'automatic'
    | 'avatar'
    | 'isAttachment'
    | 'originalMessage'
    | 'message'
    | 'person'
    | 'reportActionID'
    | 'shouldShow'
    | 'created'
    | 'pendingAction'
>;

type OptimisticHoldReportAction = Pick<
    ReportAction,
    'actionName' | 'actorAccountID' | 'automatic' | 'avatar' | 'isAttachment' | 'originalMessage' | 'message' | 'person' | 'reportActionID' | 'shouldShow' | 'created' | 'pendingAction'
>;

type OptimisticCancelPaymentReportAction = Pick<
    ReportAction,
    'actionName' | 'actorAccountID' | 'message' | 'originalMessage' | 'person' | 'reportActionID' | 'shouldShow' | 'created' | 'pendingAction'
>;

type OptimisticEditedTaskReportAction = Pick<
    ReportAction,
    'reportActionID' | 'actionName' | 'pendingAction' | 'actorAccountID' | 'automatic' | 'avatar' | 'created' | 'shouldShow' | 'message' | 'person'
>;

type OptimisticClosedReportAction = Pick<
    ReportAction,
    'actionName' | 'actorAccountID' | 'automatic' | 'avatar' | 'created' | 'message' | 'originalMessage' | 'pendingAction' | 'person' | 'reportActionID' | 'shouldShow'
>;

type OptimisticDismissedViolationReportAction = Pick<
    ReportAction,
    'actionName' | 'actorAccountID' | 'avatar' | 'created' | 'message' | 'originalMessage' | 'person' | 'reportActionID' | 'shouldShow' | 'pendingAction'
>;

type OptimisticCreatedReportAction = OriginalMessageCreated &
    Pick<ReportActionBase, 'actorAccountID' | 'automatic' | 'avatar' | 'created' | 'message' | 'person' | 'reportActionID' | 'shouldShow' | 'pendingAction'>;

type OptimisticRenamedReportAction = OriginalMessageRenamed &
    Pick<ReportActionBase, 'actorAccountID' | 'automatic' | 'avatar' | 'created' | 'message' | 'person' | 'reportActionID' | 'shouldShow' | 'pendingAction'>;

type OptimisticChatReport = Pick<
    Report,
    | 'type'
    | 'chatType'
    | 'chatReportID'
    | 'iouReportID'
    | 'isOwnPolicyExpenseChat'
    | 'isPinned'
    | 'lastActorAccountID'
    | 'lastMessageTranslationKey'
    | 'lastMessageHtml'
    | 'lastMessageText'
    | 'lastReadTime'
    | 'lastVisibleActionCreated'
    | 'notificationPreference'
    | 'oldPolicyName'
    | 'ownerAccountID'
    | 'pendingFields'
    | 'parentReportActionID'
    | 'parentReportID'
    | 'participants'
    | 'policyID'
    | 'reportID'
    | 'reportName'
    | 'stateNum'
    | 'statusNum'
    | 'visibility'
    | 'description'
    | 'writeCapability'
    | 'avatarUrl'
    | 'invoiceReceiver'
    | 'isHidden'
> & {
    isOptimisticReport: true;
};

type OptimisticTaskReportAction = Pick<
    ReportAction,
    | 'reportActionID'
    | 'actionName'
    | 'actorAccountID'
    | 'automatic'
    | 'avatar'
    | 'created'
    | 'isAttachment'
    | 'message'
    | 'originalMessage'
    | 'person'
    | 'pendingAction'
    | 'shouldShow'
    | 'isFirstItem'
    | 'previousMessage'
    | 'errors'
    | 'linkMetadata'
>;

type OptimisticWorkspaceChats = {
    announceChatReportID: string;
    announceChatData: OptimisticChatReport;
    announceReportActionData: Record<string, OptimisticCreatedReportAction>;
    announceCreatedReportActionID: string;
    adminsChatReportID: string;
    adminsChatData: OptimisticChatReport;
    adminsReportActionData: Record<string, OptimisticCreatedReportAction>;
    adminsCreatedReportActionID: string;
    expenseChatReportID: string;
    expenseChatData: OptimisticChatReport;
    expenseReportActionData: Record<string, OptimisticCreatedReportAction>;
    expenseCreatedReportActionID: string;
};

type OptimisticModifiedExpenseReportAction = Pick<
    ReportAction,
    'actionName' | 'actorAccountID' | 'automatic' | 'avatar' | 'created' | 'isAttachment' | 'message' | 'originalMessage' | 'person' | 'pendingAction' | 'reportActionID' | 'shouldShow'
> & {reportID?: string};

type OptimisticTaskReport = Pick<
    Report,
    | 'reportID'
    | 'reportName'
    | 'description'
    | 'ownerAccountID'
    | 'participants'
    | 'managerID'
    | 'type'
    | 'parentReportID'
    | 'policyID'
    | 'stateNum'
    | 'statusNum'
    | 'notificationPreference'
    | 'parentReportActionID'
    | 'lastVisibleActionCreated'
>;

type TransactionDetails = {
    created: string;
    amount: number;
    taxAmount?: number;
    taxCode?: string;
    currency: string;
    merchant: string;
    waypoints?: WaypointCollection | string;
    comment: string;
    category: string;
    billable: boolean;
    tag: string;
    mccGroup?: ValueOf<typeof CONST.MCC_GROUPS>;
    cardID: number;
    originalAmount: number;
    originalCurrency: string;
};

type OptimisticIOUReport = Pick<
    Report,
    | 'cachedTotal'
    | 'type'
    | 'chatReportID'
    | 'currency'
    | 'managerID'
    | 'policyID'
    | 'ownerAccountID'
    | 'participants'
    | 'reportID'
    | 'stateNum'
    | 'statusNum'
    | 'total'
    | 'reportName'
    | 'notificationPreference'
    | 'parentReportID'
    | 'lastVisibleActionCreated'
>;
type DisplayNameWithTooltips = Array<Pick<PersonalDetails, 'accountID' | 'pronouns' | 'displayName' | 'login' | 'avatar'>>;

type CustomIcon = {
    src: IconAsset;
    color?: string;
};

type OptionData = {
    text?: string;
    alternateText?: string;
    allReportErrors?: Errors;
    brickRoadIndicator?: ValueOf<typeof CONST.BRICK_ROAD_INDICATOR_STATUS> | '' | null;
    tooltipText?: string | null;
    alternateTextMaxLines?: number;
    boldStyle?: boolean;
    customIcon?: CustomIcon;
    subtitle?: string;
    login?: string;
    accountID?: number;
    pronouns?: string;
    status?: Status | null;
    phoneNumber?: string;
    isUnread?: boolean | null;
    isUnreadWithMention?: boolean | null;
    hasDraftComment?: boolean | null;
    keyForList?: string;
    searchText?: string;
    isIOUReportOwner?: boolean | null;
    isArchivedRoom?: boolean | null;
    shouldShowSubscript?: boolean | null;
    isPolicyExpenseChat?: boolean | null;
    isMoneyRequestReport?: boolean | null;
    isInvoiceReport?: boolean;
    isExpenseRequest?: boolean | null;
    isAllowedToComment?: boolean | null;
    isThread?: boolean | null;
    isTaskReport?: boolean | null;
    parentReportAction?: OnyxEntry<ReportAction>;
    displayNamesWithTooltips?: DisplayNameWithTooltips | null;
    isDefaultRoom?: boolean;
    isInvoiceRoom?: boolean;
    isExpenseReport?: boolean;
    isOptimisticPersonalDetail?: boolean;
    selected?: boolean;
    isOptimisticAccount?: boolean;
    isSelected?: boolean;
    descriptiveText?: string;
    notificationPreference?: NotificationPreference | null;
    isDisabled?: boolean | null;
    name?: string | null;
    isSelfDM?: boolean;
    isOneOnOneChat?: boolean;
    reportID?: string;
    enabled?: boolean;
    code?: string;
    transactionThreadReportID?: string | null;
    shouldShowAmountInput?: boolean;
    amountInputProps?: MoneyRequestAmountInputProps;
    tabIndex?: 0 | -1;
} & Report;

type OnyxDataTaskAssigneeChat = {
    optimisticData: OnyxUpdate[];
    successData: OnyxUpdate[];
    failureData: OnyxUpdate[];
    optimisticAssigneeAddComment?: OptimisticReportAction;
    optimisticChatCreatedReportAction?: OptimisticCreatedReportAction;
};

type Ancestor = {
    report: Report;
    reportAction: ReportAction;
    shouldDisplayNewMarker: boolean;
};

type AncestorIDs = {
    reportIDs: string[];
    reportActionsIDs: string[];
};

type MissingPaymentMethod = 'bankAccount' | 'wallet';

type OutstandingChildRequest = {
    hasOutstandingChildRequest?: boolean;
};

type ParsingDetails = {
    shouldEscapeText?: boolean;
    reportID?: string;
};

let currentUserEmail: string | undefined;
let currentUserPrivateDomain: string | undefined;
let currentUserAccountID: number | undefined;
let isAnonymousUser = false;

const defaultAvatarBuildingIconTestID = 'SvgDefaultAvatarBuilding Icon';

Onyx.connect({
    key: ONYXKEYS.SESSION,
    callback: (value) => {
        // When signed out, val is undefined
        if (!value) {
            return;
        }

        currentUserEmail = value.email;
        currentUserAccountID = value.accountID;
        isAnonymousUser = value.authTokenType === CONST.AUTH_TOKEN_TYPES.ANONYMOUS;
        currentUserPrivateDomain = isEmailPublicDomain(currentUserEmail ?? '') ? '' : Str.extractEmailDomain(currentUserEmail ?? '');
    },
});

let allPersonalDetails: OnyxCollection<PersonalDetails>;
let allPersonalDetailLogins: string[];
let currentUserPersonalDetails: OnyxEntry<PersonalDetails>;
Onyx.connect({
    key: ONYXKEYS.PERSONAL_DETAILS_LIST,
    callback: (value) => {
        currentUserPersonalDetails = value?.[currentUserAccountID ?? -1] ?? null;
        allPersonalDetails = value ?? {};
        allPersonalDetailLogins = Object.values(allPersonalDetails).map((personalDetail) => personalDetail?.login ?? '');
    },
});

let allReports: OnyxCollection<Report>;
Onyx.connect({
    key: ONYXKEYS.COLLECTION.REPORT,
    waitForCollectionCallback: true,
    callback: (value) => (allReports = value),
});

let allReportsDraft: OnyxCollection<Report>;
Onyx.connect({
    key: ONYXKEYS.COLLECTION.REPORT_DRAFT,
    waitForCollectionCallback: true,
    callback: (value) => (allReportsDraft = value),
});

let allPolicies: OnyxCollection<Policy>;
Onyx.connect({
    key: ONYXKEYS.COLLECTION.POLICY,
    waitForCollectionCallback: true,
    callback: (value) => (allPolicies = value),
});

let allBetas: OnyxEntry<Beta[]>;
Onyx.connect({
    key: ONYXKEYS.BETAS,
    callback: (value) => (allBetas = value),
});

let allTransactions: OnyxCollection<Transaction> = {};
Onyx.connect({
    key: ONYXKEYS.COLLECTION.TRANSACTION,
    waitForCollectionCallback: true,
    callback: (value) => {
        if (!value) {
            return;
        }
        allTransactions = Object.fromEntries(Object.entries(value).filter(([, transaction]) => transaction));
    },
});

let allReportActions: OnyxCollection<ReportActions>;
Onyx.connect({
    key: ONYXKEYS.COLLECTION.REPORT_ACTIONS,
    waitForCollectionCallback: true,
    callback: (actions) => {
        if (!actions) {
            return;
        }
        allReportActions = actions;
    },
});

let lastUpdatedReport: OnyxEntry<Report>;

Onyx.connect({
    key: ONYXKEYS.COLLECTION.REPORT,
    callback: (value) => {
        if (!value) {
            return;
        }

        lastUpdatedReport = value;
    },
});

function getLastUpdatedReport(): OnyxEntry<Report> {
    return lastUpdatedReport;
}

function getCurrentUserAvatar(): AvatarSource | undefined {
    return currentUserPersonalDetails?.avatar;
}

function getCurrentUserDisplayNameOrEmail(): string | undefined {
    return currentUserPersonalDetails?.displayName ?? currentUserEmail;
}

function getChatType(report: OnyxEntry<Report> | Participant | EmptyObject): ValueOf<typeof CONST.REPORT.CHAT_TYPE> | undefined {
    return report?.chatType;
}

/**
 * Get the report given a reportID
 */
function getReport(reportID: string | undefined): OnyxEntry<Report> {
    if (!allReports && !allReportsDraft) {
        return null;
    }

    const report = allReports?.[`${ONYXKEYS.COLLECTION.REPORT}${reportID}`];
    const draftReport = allReportsDraft?.[`${ONYXKEYS.COLLECTION.REPORT_DRAFT}${reportID}`];

    return report ?? draftReport ?? null;
}

/**
 * Check if a report is a draft report
 */
function isDraftReport(reportID: string | undefined): boolean {
    const draftReport = allReportsDraft?.[`${ONYXKEYS.COLLECTION.REPORT_DRAFT}${reportID}`];

    return !!draftReport;
}

/**
 * Returns the parentReport if the given report is a thread
 */
function getParentReport(report: OnyxEntry<Report> | EmptyObject): OnyxEntry<Report> | EmptyObject {
    if (!report?.parentReportID) {
        return {};
    }
    return allReports?.[`${ONYXKEYS.COLLECTION.REPORT}${report.parentReportID}`] ?? {};
}

/**
 * Returns the root parentReport if the given report is nested.
 * Uses recursion to iterate any depth of nested reports.
 */
function getRootParentReport(report: OnyxEntry<Report> | undefined | EmptyObject): OnyxEntry<Report> | EmptyObject {
    if (!report) {
        return {};
    }

    // Returns the current report as the root report, because it does not have a parentReportID
    if (!report?.parentReportID) {
        return report;
    }

    const parentReport = getReport(report?.parentReportID);

    // Runs recursion to iterate a parent report
    return getRootParentReport(!isEmptyObject(parentReport) ? parentReport : null);
}

/**
 * Returns the policy of the report
 */
function getPolicy(policyID: string | undefined): Policy | EmptyObject {
    if (!allPolicies || !policyID) {
        return {};
    }
    return allPolicies[`${ONYXKEYS.COLLECTION.POLICY}${policyID}`] ?? {};
}

/**
 * Get the policy type from a given report
 * @param policies must have Onyxkey prefix (i.e 'policy_') for keys
 */
function getPolicyType(report: OnyxEntry<Report>, policies: OnyxCollection<Policy>): string {
    return policies?.[`${ONYXKEYS.COLLECTION.POLICY}${report?.policyID}`]?.type ?? '';
}

/**
 * Get the policy name from a given report
 */
function getPolicyName(report: OnyxEntry<Report> | undefined | EmptyObject, returnEmptyIfNotFound = false, policy: OnyxEntry<Policy> | undefined = undefined): string {
    const noPolicyFound = returnEmptyIfNotFound ? '' : Localize.translateLocal('workspace.common.unavailable');
    if (isEmptyObject(report)) {
        return noPolicyFound;
    }

    if ((!allPolicies || Object.keys(allPolicies).length === 0) && !report?.policyName) {
        return Localize.translateLocal('workspace.common.unavailable');
    }
    const finalPolicy = policy ?? allPolicies?.[`${ONYXKEYS.COLLECTION.POLICY}${report?.policyID}`];

    const parentReport = getRootParentReport(report);

    // Rooms send back the policy name with the reportSummary,
    // since they can also be accessed by people who aren't in the workspace
    // eslint-disable-next-line @typescript-eslint/prefer-nullish-coalescing
    const policyName = finalPolicy?.name || report?.policyName || report?.oldPolicyName || parentReport?.oldPolicyName || noPolicyFound;

    return policyName;
}

/**
 * Returns the concatenated title for the PrimaryLogins of a report
 */
function getReportParticipantsTitle(accountIDs: number[]): string {
    // Somehow it's possible for the logins coming from report.participantAccountIDs to contain undefined values so we use .filter(Boolean) to remove them.
    return accountIDs.filter(Boolean).join(', ');
}

/**
 * Checks if a report is a chat report.
 */
function isChatReport(report: OnyxEntry<Report> | EmptyObject): boolean {
    return report?.type === CONST.REPORT.TYPE.CHAT;
}

function isInvoiceReport(report: OnyxEntry<Report> | EmptyObject): boolean {
    return report?.type === CONST.REPORT.TYPE.INVOICE;
}

/**
 * Checks if a report is an Expense report.
 */
function isExpenseReport(report: OnyxEntry<Report> | EmptyObject): boolean {
    return report?.type === CONST.REPORT.TYPE.EXPENSE;
}

/**
 * Checks if a report is an IOU report using report or reportID
 */
function isIOUReport(reportOrID: OnyxEntry<Report> | string | EmptyObject): boolean {
    const report = typeof reportOrID === 'string' ? allReports?.[`${ONYXKEYS.COLLECTION.REPORT}${reportOrID}`] ?? null : reportOrID;
    return report?.type === CONST.REPORT.TYPE.IOU;
}

/**
 * Checks if a report is an IOU report using report
 */
function isIOUReportUsingReport(report: OnyxEntry<Report> | EmptyObject): report is Report {
    return report?.type === CONST.REPORT.TYPE.IOU;
}
/**
 * Checks if a report is a task report.
 */
function isTaskReport(report: OnyxEntry<Report>): boolean {
    return report?.type === CONST.REPORT.TYPE.TASK;
}

/**
 * Checks if a task has been cancelled
 * When a task is deleted, the parentReportAction is updated to have a isDeletedParentAction deleted flag
 * This is because when you delete a task, we still allow you to chat on the report itself
 * There's another situation where you don't have access to the parentReportAction (because it was created in a chat you don't have access to)
 * In this case, we have added the key to the report itself
 */
function isCanceledTaskReport(report: OnyxEntry<Report> | EmptyObject = {}, parentReportAction: OnyxEntry<ReportAction> | EmptyObject = {}): boolean {
    if (!isEmptyObject(parentReportAction) && (parentReportAction?.message?.[0]?.isDeletedParentAction ?? false)) {
        return true;
    }

    if (!isEmptyObject(report) && report?.isDeletedParentAction) {
        return true;
    }

    return false;
}

/**
 * Checks if a report is an open task report.
 *
 * @param parentReportAction - The parent report action of the report (Used to check if the task has been canceled)
 */
function isOpenTaskReport(report: OnyxEntry<Report>, parentReportAction: OnyxEntry<ReportAction> | EmptyObject = {}): boolean {
    return (
        isTaskReport(report) && !isCanceledTaskReport(report, parentReportAction) && report?.stateNum === CONST.REPORT.STATE_NUM.OPEN && report?.statusNum === CONST.REPORT.STATUS_NUM.OPEN
    );
}

/**
 * Checks if a report is a completed task report.
 */
function isCompletedTaskReport(report: OnyxEntry<Report>): boolean {
    return isTaskReport(report) && report?.stateNum === CONST.REPORT.STATE_NUM.APPROVED && report?.statusNum === CONST.REPORT.STATUS_NUM.APPROVED;
}

/**
 * Checks if the current user is the manager of the supplied report
 */
function isReportManager(report: OnyxEntry<Report>): boolean {
    return Boolean(report && report.managerID === currentUserAccountID);
}

/**
 * Checks if the supplied report has been approved
 */
function isReportApproved(reportOrID: OnyxEntry<Report> | string | EmptyObject): boolean {
    const report = typeof reportOrID === 'string' ? allReports?.[`${ONYXKEYS.COLLECTION.REPORT}${reportOrID}`] ?? null : reportOrID;
    return report?.stateNum === CONST.REPORT.STATE_NUM.APPROVED && report?.statusNum === CONST.REPORT.STATUS_NUM.APPROVED;
}

/**
 * Checks if the supplied report is an expense report in Open state and status.
 */
function isOpenExpenseReport(report: OnyxEntry<Report> | EmptyObject): boolean {
    return isExpenseReport(report) && report?.stateNum === CONST.REPORT.STATE_NUM.OPEN && report?.statusNum === CONST.REPORT.STATUS_NUM.OPEN;
}

/**
 * Checks if the supplied report has a member with the array passed in params.
 */
function hasParticipantInArray(report: OnyxEntry<Report>, memberAccountIDs: number[]) {
    if (!report?.participants) {
        return false;
    }

    const memberAccountIDsSet = new Set(memberAccountIDs);

    for (const accountID in report.participants) {
        if (memberAccountIDsSet.has(Number(accountID))) {
            return true;
        }
    }

    return false;
}

/**
 * Whether the Money Request report is settled
 */
function isSettled(reportID: string | undefined): boolean {
    if (!allReports || !reportID) {
        return false;
    }
    const report: Report | EmptyObject = allReports[`${ONYXKEYS.COLLECTION.REPORT}${reportID}`] ?? {};
    if (isEmptyObject(report) || report.isWaitingOnBankAccount) {
        return false;
    }

    // In case the payment is scheduled and we are waiting for the payee to set up their wallet,
    // consider the report as paid as well.
    if (report.isWaitingOnBankAccount && report.statusNum === CONST.REPORT.STATUS_NUM.APPROVED) {
        return true;
    }

    return report?.statusNum === CONST.REPORT.STATUS_NUM.REIMBURSED;
}

/**
 * Whether the current user is the submitter of the report
 */
function isCurrentUserSubmitter(reportID: string): boolean {
    if (!allReports) {
        return false;
    }
    const report = allReports[`${ONYXKEYS.COLLECTION.REPORT}${reportID}`];
    return Boolean(report && report.ownerAccountID === currentUserAccountID);
}

/**
 * Whether the provided report is an Admin room
 */
function isAdminRoom(report: OnyxEntry<Report>): boolean {
    return getChatType(report) === CONST.REPORT.CHAT_TYPE.POLICY_ADMINS;
}

/**
 * Whether the provided report is an Admin-only posting room
 */
function isAdminsOnlyPostingRoom(report: OnyxEntry<Report>): boolean {
    return report?.writeCapability === CONST.REPORT.WRITE_CAPABILITIES.ADMINS;
}

/**
 * Whether the provided report is a Announce room
 */
function isAnnounceRoom(report: OnyxEntry<Report>): boolean {
    return getChatType(report) === CONST.REPORT.CHAT_TYPE.POLICY_ANNOUNCE;
}

/**
 * Whether the provided report is a default room
 */
function isDefaultRoom(report: OnyxEntry<Report>): boolean {
    return CONST.DEFAULT_POLICY_ROOM_CHAT_TYPES.some((type) => type === getChatType(report));
}

/**
 * Whether the provided report is a Domain room
 */
function isDomainRoom(report: OnyxEntry<Report>): boolean {
    return getChatType(report) === CONST.REPORT.CHAT_TYPE.DOMAIN_ALL;
}

/**
 * Whether the provided report is a user created policy room
 */
function isUserCreatedPolicyRoom(report: OnyxEntry<Report>): boolean {
    return getChatType(report) === CONST.REPORT.CHAT_TYPE.POLICY_ROOM;
}

/**
 * Whether the provided report is a Policy Expense chat.
 */
function isPolicyExpenseChat(report: OnyxEntry<Report> | Participant | EmptyObject): boolean {
    return getChatType(report) === CONST.REPORT.CHAT_TYPE.POLICY_EXPENSE_CHAT || (report?.isPolicyExpenseChat ?? false);
}

function isInvoiceRoom(report: OnyxEntry<Report>): boolean {
    return getChatType(report) === CONST.REPORT.CHAT_TYPE.INVOICE;
}

function isCurrentUserInvoiceReceiver(report: OnyxEntry<Report>): boolean {
    if (report?.invoiceReceiver?.type === CONST.REPORT.INVOICE_RECEIVER_TYPE.INDIVIDUAL) {
        return currentUserAccountID === report.invoiceReceiver.accountID;
    }

    return false;
}

/**
 * Whether the provided report belongs to a Control policy and is an expense chat
 */
function isControlPolicyExpenseChat(report: OnyxEntry<Report>): boolean {
    return isPolicyExpenseChat(report) && getPolicyType(report, allPolicies) === CONST.POLICY.TYPE.CORPORATE;
}

/**
 * Whether the provided policyType is a Free, Collect or Control policy type
 */
function isGroupPolicy(policyType: string): boolean {
    return policyType === CONST.POLICY.TYPE.CORPORATE || policyType === CONST.POLICY.TYPE.TEAM || policyType === CONST.POLICY.TYPE.FREE;
}

/**
 * Whether the provided report belongs to a Free, Collect or Control policy
 */
function isReportInGroupPolicy(report: OnyxEntry<Report>, policy?: OnyxEntry<Policy>): boolean {
    const policyType = policy?.type ?? getPolicyType(report, allPolicies);
    return isGroupPolicy(policyType);
}

/**
 * Whether the provided report belongs to a Control or Collect policy
 */
function isPaidGroupPolicy(report: OnyxEntry<Report>): boolean {
    const policyType = getPolicyType(report, allPolicies);
    return policyType === CONST.POLICY.TYPE.CORPORATE || policyType === CONST.POLICY.TYPE.TEAM;
}

/**
 * Whether the provided report belongs to a Control or Collect policy and is an expense chat
 */
function isPaidGroupPolicyExpenseChat(report: OnyxEntry<Report>): boolean {
    return isPolicyExpenseChat(report) && isPaidGroupPolicy(report);
}

/**
 * Whether the provided report belongs to a Control policy and is an expense report
 */
function isControlPolicyExpenseReport(report: OnyxEntry<Report>): boolean {
    return isExpenseReport(report) && getPolicyType(report, allPolicies) === CONST.POLICY.TYPE.CORPORATE;
}

/**
 * Whether the provided report belongs to a Control or Collect policy and is an expense report
 */
function isPaidGroupPolicyExpenseReport(report: OnyxEntry<Report>): boolean {
    return isExpenseReport(report) && isPaidGroupPolicy(report);
}

/**
 * Checks if the supplied report is an invoice report in Open state and status.
 */
function isOpenInvoiceReport(report: OnyxEntry<Report> | EmptyObject): boolean {
    return isInvoiceReport(report) && report?.statusNum === CONST.REPORT.STATUS_NUM.OPEN;
}

/**
 * Whether the provided report is a chat room
 */
function isChatRoom(report: OnyxEntry<Report>): boolean {
    return isUserCreatedPolicyRoom(report) || isDefaultRoom(report) || isInvoiceRoom(report);
}

/**
 * Whether the provided report is a public room
 */
function isPublicRoom(report: OnyxEntry<Report>): boolean {
    return report?.visibility === CONST.REPORT.VISIBILITY.PUBLIC || report?.visibility === CONST.REPORT.VISIBILITY.PUBLIC_ANNOUNCE;
}

/**
 * Whether the provided report is a public announce room
 */
function isPublicAnnounceRoom(report: OnyxEntry<Report>): boolean {
    return report?.visibility === CONST.REPORT.VISIBILITY.PUBLIC_ANNOUNCE;
}

/**
 * If the report is a policy expense, the route should be for adding bank account for that policy
 * else since the report is a personal IOU, the route should be for personal bank account.
 */
function getBankAccountRoute(report: OnyxEntry<Report>): Route {
    return isPolicyExpenseChat(report) ? ROUTES.BANK_ACCOUNT_WITH_STEP_TO_OPEN.getRoute('', report?.policyID) : ROUTES.SETTINGS_ADD_BANK_ACCOUNT;
}

/**
 * Check if personal detail of accountID is empty or optimistic data
 */
function isOptimisticPersonalDetail(accountID: number): boolean {
    return isEmptyObject(allPersonalDetails?.[accountID]) || !!allPersonalDetails?.[accountID]?.isOptimisticPersonalDetail;
}

/**
 * Checks if a report is a task report from a policy expense chat.
 */
function isWorkspaceTaskReport(report: OnyxEntry<Report>): boolean {
    if (!isTaskReport(report)) {
        return false;
    }
    const parentReport = allReports?.[`${ONYXKEYS.COLLECTION.REPORT}${report?.parentReportID}`] ?? null;
    return isPolicyExpenseChat(parentReport);
}

/**
 * Returns true if report has a parent
 */
function isThread(report: OnyxEntry<Report>): boolean {
    return Boolean(report?.parentReportID && report?.parentReportActionID);
}

/**
 * Returns true if report is of type chat and has a parent and is therefore a Thread.
 */
function isChatThread(report: OnyxEntry<Report>): boolean {
    return isThread(report) && report?.type === CONST.REPORT.TYPE.CHAT;
}

function isDM(report: OnyxEntry<Report>): boolean {
    return isChatReport(report) && !getChatType(report) && !isThread(report);
}

function isSelfDM(report: OnyxEntry<Report>): boolean {
    return getChatType(report) === CONST.REPORT.CHAT_TYPE.SELF_DM;
}

function isGroupChat(report: OnyxEntry<Report> | Partial<Report>): boolean {
    return getChatType(report) === CONST.REPORT.CHAT_TYPE.GROUP;
}

function isSystemChat(report: OnyxEntry<Report>): boolean {
    return getChatType(report) === CONST.REPORT.CHAT_TYPE.SYSTEM;
}

/**
 * Only returns true if this is our main 1:1 DM report with Concierge
 */
function isConciergeChatReport(report: OnyxEntry<Report>): boolean {
    const participantAccountIDs = Object.keys(report?.participants ?? {})
        .map(Number)
        .filter((accountID) => accountID !== currentUserAccountID);
    return participantAccountIDs.length === 1 && participantAccountIDs[0] === CONST.ACCOUNT_ID.CONCIERGE && !isChatThread(report);
}

function findSelfDMReportID(): string | undefined {
    if (!allReports) {
        return;
    }

    const selfDMReport = Object.values(allReports).find((report) => isSelfDM(report) && !isThread(report));
    return selfDMReport?.reportID;
}

/**
 * Checks if the supplied report belongs to workspace based on the provided params. If the report's policyID is _FAKE_ or has no value, it means this report is a DM.
 * In this case report and workspace members must be compared to determine whether the report belongs to the workspace.
 */
function doesReportBelongToWorkspace(report: OnyxEntry<Report>, policyMemberAccountIDs: number[], policyID?: string) {
    return (
        isConciergeChatReport(report) ||
        (report?.policyID === CONST.POLICY.ID_FAKE || !report?.policyID ? hasParticipantInArray(report, policyMemberAccountIDs) : report?.policyID === policyID)
    );
}

/**
 * Given an array of reports, return them filtered by a policyID and policyMemberAccountIDs.
 */
function filterReportsByPolicyIDAndMemberAccountIDs(reports: Report[], policyMemberAccountIDs: number[] = [], policyID?: string) {
    return reports.filter((report) => !!report && doesReportBelongToWorkspace(report, policyMemberAccountIDs, policyID));
}

/**
 * Given an array of reports, return them sorted by the last read timestamp.
 */
function sortReportsByLastRead(reports: Array<OnyxEntry<Report>>, reportMetadata: OnyxCollection<ReportMetadata>): Array<OnyxEntry<Report>> {
    return reports
        .filter((report) => !!report?.reportID && !!(reportMetadata?.[`${ONYXKEYS.COLLECTION.REPORT_METADATA}${report.reportID}`]?.lastVisitTime ?? report?.lastReadTime))
        .sort((a, b) => {
            const aTime = new Date(reportMetadata?.[`${ONYXKEYS.COLLECTION.REPORT_METADATA}${a?.reportID}`]?.lastVisitTime ?? a?.lastReadTime ?? '');
            const bTime = new Date(reportMetadata?.[`${ONYXKEYS.COLLECTION.REPORT_METADATA}${b?.reportID}`]?.lastVisitTime ?? b?.lastReadTime ?? '');

            return aTime.valueOf() - bTime.valueOf();
        });
}

/**
 * Returns true if report is still being processed
 */
function isProcessingReport(report: OnyxEntry<Report> | EmptyObject): boolean {
    return report?.stateNum === CONST.REPORT.STATE_NUM.SUBMITTED && report?.statusNum === CONST.REPORT.STATUS_NUM.SUBMITTED;
}

/**
 * Check if the report is a single chat report that isn't a thread
 * and personal detail of participant is optimistic data
 */
function shouldDisableDetailPage(report: OnyxEntry<Report>): boolean {
    const participantAccountIDs = Object.keys(report?.participants ?? {}).map(Number);

    if (isChatRoom(report) || isPolicyExpenseChat(report) || isChatThread(report) || isTaskReport(report)) {
        return false;
    }
    if (participantAccountIDs.length === 1) {
        return isOptimisticPersonalDetail(participantAccountIDs[0]);
    }
    return false;
}

/**
 * Returns true if this report has only one participant and it's an Expensify account.
 */
function isExpensifyOnlyParticipantInReport(report: OnyxEntry<Report>): boolean {
    const otherParticipants = Object.keys(report?.participants ?? {})
        .map(Number)
        .filter((accountID) => accountID !== currentUserAccountID);
    return otherParticipants.length === 1 && otherParticipants.some((accountID) => CONST.EXPENSIFY_ACCOUNT_IDS.includes(accountID));
}

/**
 * Returns whether a given report can have tasks created in it.
 * We only prevent the task option if it's a DM/group-DM and the other users are all special Expensify accounts
 *
 */
function canCreateTaskInReport(report: OnyxEntry<Report>): boolean {
    const otherParticipants = Object.keys(report?.participants ?? {})
        .map(Number)
        .filter((accountID) => accountID !== currentUserAccountID);
    const areExpensifyAccountsOnlyOtherParticipants = otherParticipants.length >= 1 && otherParticipants.every((accountID) => CONST.EXPENSIFY_ACCOUNT_IDS.includes(accountID));
    if (areExpensifyAccountsOnlyOtherParticipants && isDM(report)) {
        return false;
    }

    return true;
}

/**
 * Returns true if there are any guides accounts (team.expensify.com) in a list of accountIDs
 * by cross-referencing the accountIDs with personalDetails since guides that are participants
 * of the user's chats should have their personal details in Onyx.
 */
function hasExpensifyGuidesEmails(accountIDs: number[]): boolean {
    return accountIDs.some((accountID) => Str.extractEmailDomain(allPersonalDetails?.[accountID]?.login ?? '') === CONST.EMAIL.GUIDES_DOMAIN);
}

function findLastAccessedReport(
    reports: OnyxCollection<Report>,
    ignoreDomainRooms: boolean,
    policies: OnyxCollection<Policy>,
    isFirstTimeNewExpensifyUser: boolean,
    openOnAdminRoom = false,
    reportMetadata: OnyxCollection<ReportMetadata> = {},
    policyID?: string,
    policyMemberAccountIDs: number[] = [],
): OnyxEntry<Report> {
    // If it's the user's first time using New Expensify, then they could either have:
    //   - just a Concierge report, if so we'll return that
    //   - their Concierge report, and a separate report that must have deeplinked them to the app before they created their account.
    // If it's the latter, we'll use the deeplinked report over the Concierge report,
    // since the Concierge report would be incorrectly selected over the deep-linked report in the logic below.

    let reportsValues = Object.values(reports ?? {}) as Report[];

    if (!!policyID || policyMemberAccountIDs.length > 0) {
        reportsValues = filterReportsByPolicyIDAndMemberAccountIDs(reportsValues, policyMemberAccountIDs, policyID);
    }

    let sortedReports = sortReportsByLastRead(reportsValues, reportMetadata);

    let adminReport: OnyxEntry<Report> | undefined;
    if (openOnAdminRoom) {
        adminReport = sortedReports.find((report) => {
            const chatType = getChatType(report);
            return chatType === CONST.REPORT.CHAT_TYPE.POLICY_ADMINS;
        });
    }

    if (ignoreDomainRooms) {
        // We allow public announce rooms, admins, and announce rooms through since we bypass the default rooms beta for them.
        // Check where ReportUtils.findLastAccessedReport is called in MainDrawerNavigator.js for more context.
        // Domain rooms are now the only type of default room that are on the defaultRooms beta.
        sortedReports = sortedReports.filter(
            (report) => !isDomainRoom(report) || getPolicyType(report, policies) === CONST.POLICY.TYPE.FREE || hasExpensifyGuidesEmails(Object.keys(report?.participants ?? {}).map(Number)),
        );
    }

    if (isFirstTimeNewExpensifyUser) {
        if (sortedReports.length === 1) {
            return sortedReports[0];
        }

        return adminReport ?? sortedReports.find((report) => !isConciergeChatReport(report)) ?? null;
    }

    return adminReport ?? sortedReports.at(-1) ?? null;
}

/**
 * Whether the provided report has expenses
 */
function hasExpenses(reportID?: string): boolean {
    return !!Object.values(allTransactions ?? {}).find((transaction) => `${transaction?.reportID}` === `${reportID}`);
}

/**
 * Whether the provided report is a closed expense report with no expenses
 */
function isClosedExpenseReportWithNoExpenses(report: OnyxEntry<Report>): boolean {
    return report?.statusNum === CONST.REPORT.STATUS_NUM.CLOSED && isExpenseReport(report) && !hasExpenses(report.reportID);
}

/**
 * Whether the provided report is an archived room
 */
function isArchivedRoom(report: OnyxEntry<Report> | EmptyObject, reportNameValuePairs?: OnyxEntry<ReportNameValuePairs> | EmptyObject): boolean {
    if (reportNameValuePairs) {
        return reportNameValuePairs.isArchived;
    }

    return report?.statusNum === CONST.REPORT.STATUS_NUM.CLOSED && report?.stateNum === CONST.REPORT.STATE_NUM.APPROVED;
}

/**
 * Whether the provided report is a closed report
 */
function isClosedReport(report: OnyxEntry<Report> | EmptyObject): boolean {
    return report?.statusNum === CONST.REPORT.STATUS_NUM.CLOSED;
}

/**
 * Whether the provided report is the admin's room
 */
function isJoinRequestInAdminRoom(report: OnyxEntry<Report>): boolean {
    if (!report) {
        return false;
    }
    // If this policy isn't owned by Expensify,
    // Account manager/guide should not have the workspace join request pinned to their LHN,
    // since they are not a part of the company, and should not action it on their behalf.
    if (report.policyID) {
        const policy = getPolicy(report.policyID);
        if (!PolicyUtils.isExpensifyTeam(policy.owner) && PolicyUtils.isExpensifyTeam(currentUserPersonalDetails?.login)) {
            return false;
        }
    }
    return ReportActionsUtils.isActionableJoinRequestPending(report.reportID);
}

/**
 * Checks if the user can write in the provided report
 */
function canWriteInReport(report: OnyxEntry<Report>): boolean {
    if (Array.isArray(report?.permissions) && report?.permissions.length > 0) {
        return report?.permissions?.includes(CONST.REPORT.PERMISSIONS.WRITE);
    }

    return true;
}

/**
 * Checks if the current user is allowed to comment on the given report.
 */
function isAllowedToComment(report: OnyxEntry<Report>): boolean {
    if (!canWriteInReport(report)) {
        return false;
    }

    // Default to allowing all users to post
    const capability = report?.writeCapability ?? CONST.REPORT.WRITE_CAPABILITIES.ALL;

    if (capability === CONST.REPORT.WRITE_CAPABILITIES.ALL) {
        return true;
    }

    // If unauthenticated user opens public chat room using deeplink, they do not have policies available and they cannot comment
    if (!allPolicies) {
        return false;
    }

    // If we've made it here, commenting on this report is restricted.
    // If the user is an admin, allow them to post.
    const policy = allPolicies[`${ONYXKEYS.COLLECTION.POLICY}${report?.policyID}`];
    return policy?.role === CONST.POLICY.ROLE.ADMIN;
}

/**
 * Checks if the current user is the admin of the policy given the policy expense chat.
 */
function isPolicyExpenseChatAdmin(report: OnyxEntry<Report>, policies: OnyxCollection<Policy>): boolean {
    if (!isPolicyExpenseChat(report)) {
        return false;
    }

    const policyRole = policies?.[`${ONYXKEYS.COLLECTION.POLICY}${report?.policyID}`]?.role;

    return policyRole === CONST.POLICY.ROLE.ADMIN;
}

/**
 * Checks if the current user is the admin of the policy.
 */
function isPolicyAdmin(policyID: string, policies: OnyxCollection<Policy>): boolean {
    const policyRole = policies?.[`${ONYXKEYS.COLLECTION.POLICY}${policyID}`]?.role;

    return policyRole === CONST.POLICY.ROLE.ADMIN;
}

/**
 * Checks whether all the transactions linked to the IOU report are of the Distance Request type with pending routes
 */
function hasOnlyTransactionsWithPendingRoutes(iouReportID: string | undefined): boolean {
    const transactions = TransactionUtils.getAllReportTransactions(iouReportID);

    // Early return false in case not having any transaction
    if (!transactions || transactions.length === 0) {
        return false;
    }

    return transactions.every((transaction) => TransactionUtils.isFetchingWaypointsFromServer(transaction));
}

/**
 * If the report is a thread and has a chat type set, it is a workspace chat.
 */
function isWorkspaceThread(report: OnyxEntry<Report>): boolean {
    const chatType = getChatType(report);
    return isThread(report) && isChatReport(report) && CONST.WORKSPACE_ROOM_TYPES.some((type) => chatType === type);
}

/**
 * Returns true if reportAction is the first chat preview of a Thread
 */
function isThreadFirstChat(reportAction: OnyxEntry<ReportAction>, reportID: string): boolean {
    return reportAction?.childReportID?.toString() === reportID;
}

/**
 * Checks if a report is a child report.
 */
function isChildReport(report: OnyxEntry<Report>): boolean {
    return isThread(report) || isTaskReport(report);
}

/**
 * An Expense Request is a thread where the parent report is an Expense Report and
 * the parentReportAction is a transaction.
 */
function isExpenseRequest(report: OnyxEntry<Report>): boolean {
    if (isThread(report)) {
        const parentReportAction = ReportActionsUtils.getParentReportAction(report);
        const parentReport = allReports?.[`${ONYXKEYS.COLLECTION.REPORT}${report?.parentReportID}`] ?? null;
        return isExpenseReport(parentReport) && !isEmptyObject(parentReportAction) && ReportActionsUtils.isTransactionThread(parentReportAction);
    }
    return false;
}

/**
 * An IOU Request is a thread where the parent report is an IOU Report and
 * the parentReportAction is a transaction.
 */
function isIOURequest(report: OnyxEntry<Report>): boolean {
    if (isThread(report)) {
        const parentReportAction = ReportActionsUtils.getParentReportAction(report);
        const parentReport = allReports?.[`${ONYXKEYS.COLLECTION.REPORT}${report?.parentReportID}`] ?? null;
        return isIOUReport(parentReport) && !isEmptyObject(parentReportAction) && ReportActionsUtils.isTransactionThread(parentReportAction);
    }
    return false;
}

/**
 * A Track Expense Report is a thread where the parent the parentReportAction is a transaction, and
 * parentReportAction has type of track.
 */
function isTrackExpenseReport(report: OnyxEntry<Report>): boolean {
    if (isThread(report)) {
        const parentReportAction = ReportActionsUtils.getParentReportAction(report);
        return !isEmptyObject(parentReportAction) && ReportActionsUtils.isTrackExpenseAction(parentReportAction);
    }
    return false;
}

/**
 * Checks if a report is an IOU or expense request.
 */
function isMoneyRequest(reportOrID: OnyxEntry<Report> | string): boolean {
    const report = typeof reportOrID === 'string' ? allReports?.[`${ONYXKEYS.COLLECTION.REPORT}${reportOrID}`] ?? null : reportOrID;
    return isIOURequest(report) || isExpenseRequest(report);
}

/**
 * Checks if a report is an IOU or expense report.
 */
function isMoneyRequestReport(reportOrID: OnyxEntry<Report> | EmptyObject | string): boolean {
    const report = typeof reportOrID === 'object' ? reportOrID : allReports?.[`${ONYXKEYS.COLLECTION.REPORT}${reportOrID}`] ?? null;
    return isIOUReport(report) || isExpenseReport(report);
}

/**
 * Checks if a report has only one transaction associated with it
 */
function isOneTransactionReport(reportID: string): boolean {
    const reportActions = allReportActions?.[`${ONYXKEYS.COLLECTION.REPORT_ACTIONS}${reportID}`] ?? ([] as ReportAction[]);
    return ReportActionsUtils.getOneTransactionThreadReportID(reportID, reportActions) !== null;
}

/**
 * Checks if a report is a transaction thread associated with a report that has only one transaction
 */
function isOneTransactionThread(reportID: string, parentReportID: string): boolean {
    const parentReportActions = allReportActions?.[`${ONYXKEYS.COLLECTION.REPORT_ACTIONS}${parentReportID}`] ?? ([] as ReportAction[]);
    const transactionThreadReportID = ReportActionsUtils.getOneTransactionThreadReportID(parentReportID, parentReportActions);
    return reportID === transactionThreadReportID;
}

/**
 * Should return true only for personal 1:1 report
 *
 */
function isOneOnOneChat(report: OnyxEntry<Report>): boolean {
    const participantAccountIDs = Object.keys(report?.participants ?? {})
        .map(Number)
        .filter((accountID) => accountID !== currentUserAccountID);
    return (
        !isChatRoom(report) &&
        !isExpenseRequest(report) &&
        !isMoneyRequestReport(report) &&
        !isPolicyExpenseChat(report) &&
        !isTaskReport(report) &&
        isDM(report) &&
        !isIOUReport(report) &&
        participantAccountIDs.length === 1
    );
}

/**
 * Checks if the current user is a payer of the expense
 */

function isPayer(session: OnyxEntry<Session>, iouReport: OnyxEntry<Report>) {
    const isApproved = isReportApproved(iouReport);
    const policy = allPolicies?.[`${ONYXKEYS.COLLECTION.POLICY}${iouReport?.policyID}`] ?? null;
    const policyType = policy?.type;
    const isAdmin = policyType !== CONST.POLICY.TYPE.PERSONAL && policy?.role === CONST.POLICY.ROLE.ADMIN;
    const isManager = iouReport?.managerID === session?.accountID;
    if (isPaidGroupPolicy(iouReport)) {
        if (policy?.reimbursementChoice === CONST.POLICY.REIMBURSEMENT_CHOICES.REIMBURSEMENT_YES) {
            const isReimburser = session?.email === policy?.achAccount?.reimburser;
            return (!policy?.achAccount?.reimburser || isReimburser) && (isApproved || isManager);
        }
        if (policy?.reimbursementChoice === CONST.POLICY.REIMBURSEMENT_CHOICES.REIMBURSEMENT_MANUAL) {
            return isAdmin && (isApproved || isManager);
        }
        return false;
    }
    return isAdmin || (isMoneyRequestReport(iouReport) && isManager);
}

/**
 * Get the notification preference given a report
 */
function getReportNotificationPreference(report: OnyxEntry<Report>): string | number {
    return report?.notificationPreference ?? '';
}

/**
 * Checks if the current user is the action's author
 */
function isActionCreator(reportAction: OnyxEntry<ReportAction> | Partial<ReportAction>): boolean {
    return reportAction?.actorAccountID === currentUserAccountID;
}

/**
 * Returns the notification preference of the action's child report if it exists.
 * Otherwise, calculates it based on the action's authorship.
 */
function getChildReportNotificationPreference(reportAction: OnyxEntry<ReportAction> | Partial<ReportAction>): NotificationPreference {
    const childReportNotificationPreference = reportAction?.childReportNotificationPreference ?? '';
    if (childReportNotificationPreference) {
        return childReportNotificationPreference;
    }

    return isActionCreator(reportAction) ? CONST.REPORT.NOTIFICATION_PREFERENCE.ALWAYS : CONST.REPORT.NOTIFICATION_PREFERENCE.HIDDEN;
}

/**
 * Checks whether the supplied report supports adding more transactions to it.
 * Return true if:
 * - report is a non-settled IOU
 * - report is a draft
 * - report is a processing expense report and its policy has Instant reporting frequency
 */
function canAddOrDeleteTransactions(moneyRequestReport: OnyxEntry<Report>): boolean {
    if (!isMoneyRequestReport(moneyRequestReport)) {
        return false;
    }

    if (isReportApproved(moneyRequestReport) || isSettled(moneyRequestReport?.reportID)) {
        return false;
    }

    if (isReportInGroupPolicy(moneyRequestReport) && isProcessingReport(moneyRequestReport) && !PolicyUtils.isInstantSubmitEnabled(getPolicy(moneyRequestReport?.policyID))) {
        return false;
    }

    return true;
}

/**
 * Can only delete if the author is this user and the action is an ADD_COMMENT action or an IOU action in an unsettled report, or if the user is a
 * policy admin
 */
function canDeleteReportAction(reportAction: OnyxEntry<ReportAction>, reportID: string): boolean {
    const report = getReport(reportID);

    const isActionOwner = reportAction?.actorAccountID === currentUserAccountID;
    const policy = allPolicies?.[`${ONYXKEYS.COLLECTION.POLICY}${report?.policyID}`] ?? null;

    if (reportAction?.actionName === CONST.REPORT.ACTIONS.TYPE.IOU) {
        // For now, users cannot delete split actions
        const isSplitAction = reportAction?.originalMessage?.type === CONST.IOU.REPORT_ACTION_TYPE.SPLIT;

        if (isSplitAction) {
            return false;
        }

        const linkedReport = isThreadFirstChat(reportAction, reportID) ? getReport(report?.parentReportID) : report;
        if (isActionOwner) {
            if (!isEmptyObject(linkedReport) && isMoneyRequestReport(linkedReport)) {
                return canAddOrDeleteTransactions(linkedReport);
            }
            return true;
        }
    }

    if (
        reportAction?.actionName !== CONST.REPORT.ACTIONS.TYPE.ADD_COMMENT ||
        reportAction?.pendingAction === CONST.RED_BRICK_ROAD_PENDING_ACTION.DELETE ||
        ReportActionsUtils.isCreatedTaskReportAction(reportAction) ||
        reportAction?.actorAccountID === CONST.ACCOUNT_ID.CONCIERGE
    ) {
        return false;
    }

    const isAdmin = policy?.role === CONST.POLICY.ROLE.ADMIN && !isEmptyObject(report) && !isDM(report);

    return isActionOwner || isAdmin;
}

/**
 * Get welcome message based on room type
 */
function getRoomWelcomeMessage(report: OnyxEntry<Report>, isUserPolicyAdmin: boolean): WelcomeMessage {
    const welcomeMessage: WelcomeMessage = {showReportName: true};
    const workspaceName = getPolicyName(report);

    if (isArchivedRoom(report)) {
        welcomeMessage.phrase1 = Localize.translateLocal('reportActionsView.beginningOfArchivedRoomPartOne');
        welcomeMessage.phrase2 = Localize.translateLocal('reportActionsView.beginningOfArchivedRoomPartTwo');
    } else if (isDomainRoom(report)) {
        welcomeMessage.phrase1 = Localize.translateLocal('reportActionsView.beginningOfChatHistoryDomainRoomPartOne', {domainRoom: report?.reportName ?? ''});
        welcomeMessage.phrase2 = Localize.translateLocal('reportActionsView.beginningOfChatHistoryDomainRoomPartTwo');
    } else if (isAdminRoom(report)) {
        welcomeMessage.phrase1 = Localize.translateLocal('reportActionsView.beginningOfChatHistoryAdminRoomPartOne', {workspaceName});
        welcomeMessage.phrase2 = Localize.translateLocal('reportActionsView.beginningOfChatHistoryAdminRoomPartTwo');
    } else if (isAdminsOnlyPostingRoom(report) && !isUserPolicyAdmin) {
        welcomeMessage.phrase1 = Localize.translateLocal('reportActionsView.beginningOfChatHistoryAdminOnlyPostingRoom');
        welcomeMessage.showReportName = false;
    } else if (isAnnounceRoom(report)) {
        welcomeMessage.phrase1 = Localize.translateLocal('reportActionsView.beginningOfChatHistoryAnnounceRoomPartOne', {workspaceName});
        welcomeMessage.phrase2 = Localize.translateLocal('reportActionsView.beginningOfChatHistoryAnnounceRoomPartTwo', {workspaceName});
    } else if (isInvoiceRoom(report)) {
        welcomeMessage.showReportName = false;
        welcomeMessage.phrase1 = Localize.translateLocal('reportActionsView.beginningOfChatHistoryInvoiceRoom');
    } else {
        // Message for user created rooms or other room types.
        welcomeMessage.phrase1 = Localize.translateLocal('reportActionsView.beginningOfChatHistoryUserRoomPartOne');
        welcomeMessage.phrase2 = Localize.translateLocal('reportActionsView.beginningOfChatHistoryUserRoomPartTwo');
    }

    return welcomeMessage;
}

/**
 * Returns true if Concierge is one of the chat participants (1:1 as well as group chats)
 */
function chatIncludesConcierge(report: Partial<OnyxEntry<Report>>): boolean {
    const participantAccountIDs = Object.keys(report?.participants ?? {}).map(Number);
    return participantAccountIDs.includes(CONST.ACCOUNT_ID.CONCIERGE);
}

/**
 * Returns true if there is any automated expensify account `in accountIDs
 */
function hasAutomatedExpensifyAccountIDs(accountIDs: number[]): boolean {
    return accountIDs.some((accountID) => CONST.EXPENSIFY_ACCOUNT_IDS.includes(accountID));
}

function getReportRecipientAccountIDs(report: OnyxEntry<Report>, currentLoginAccountID: number): number[] {
    let finalReport: OnyxEntry<Report> = report;
    // In 1:1 chat threads, the participants will be the same as parent report. If a report is specifically a 1:1 chat thread then we will
    // get parent report and use its participants array.
    if (isThread(report) && !(isTaskReport(report) || isMoneyRequestReport(report))) {
        const parentReport = allReports?.[`${ONYXKEYS.COLLECTION.REPORT}${report?.parentReportID}`] ?? null;
        if (isOneOnOneChat(parentReport)) {
            finalReport = parentReport;
        }
    }

    let finalParticipantAccountIDs: number[] = [];
    if (isMoneyRequestReport(report)) {
        // For money requests i.e the IOU (1:1 person) and Expense (1:* person) reports, use the full `participants`
        // and add the `ownerAccountId`. Money request reports don't add `ownerAccountId` in `participants` array
        const defaultParticipantAccountIDs = Object.keys(finalReport?.participants ?? {}).map(Number);
        const setOfParticipantAccountIDs = new Set<number>(report?.ownerAccountID ? [...defaultParticipantAccountIDs, report.ownerAccountID] : defaultParticipantAccountIDs);
        finalParticipantAccountIDs = [...setOfParticipantAccountIDs];
    } else if (isTaskReport(report)) {
        // Task reports `managerID` will change when assignee is changed, in that case the old `managerID` is still present in `participants`
        // along with the new one. We only need the `managerID` as a participant here.
        finalParticipantAccountIDs = report?.managerID ? [report?.managerID] : [];
    } else {
        finalParticipantAccountIDs = Object.keys(finalReport?.participants ?? {}).map(Number);
    }

    const otherParticipantsWithoutExpensifyAccountIDs = finalParticipantAccountIDs.filter((accountID) => {
        if (accountID === currentLoginAccountID) {
            return false;
        }
        if (CONST.EXPENSIFY_ACCOUNT_IDS.includes(accountID)) {
            return false;
        }
        return true;
    });

    return otherParticipantsWithoutExpensifyAccountIDs;
}

/**
 * Whether the time row should be shown for a report.
 */
function canShowReportRecipientLocalTime(personalDetails: OnyxCollection<PersonalDetails>, report: OnyxEntry<Report>, accountID: number): boolean {
    const reportRecipientAccountIDs = getReportRecipientAccountIDs(report, accountID);
    const hasMultipleParticipants = reportRecipientAccountIDs.length > 1;
    const reportRecipient = personalDetails?.[reportRecipientAccountIDs[0]];
    const reportRecipientTimezone = reportRecipient?.timezone ?? CONST.DEFAULT_TIME_ZONE;
    const isReportParticipantValidated = reportRecipient?.validated ?? false;
    return Boolean(
        !hasMultipleParticipants &&
            !isChatRoom(report) &&
            !isPolicyExpenseChat(getRootParentReport(report)) &&
            reportRecipient &&
            reportRecipientTimezone?.selected &&
            isReportParticipantValidated,
    );
}

/**
 * Shorten last message text to fixed length and trim spaces.
 */
function formatReportLastMessageText(lastMessageText: string, isModifiedExpenseMessage = false): string {
    if (isModifiedExpenseMessage) {
        return String(lastMessageText).trim().replace(CONST.REGEX.LINE_BREAK, '').trim();
    }
    return StringUtils.lineBreaksToSpaces(String(lastMessageText).trim()).substring(0, CONST.REPORT.LAST_MESSAGE_TEXT_MAX_LENGTH).trim();
}

/**
 * Helper method to return the default avatar associated with the given login
 */
function getDefaultWorkspaceAvatar(workspaceName?: string): IconAsset {
    if (!workspaceName) {
        return defaultWorkspaceAvatars.WorkspaceBuilding;
    }

    // Remove all chars not A-Z or 0-9 including underscore
    const alphaNumeric = workspaceName
        .normalize('NFD')
        .replace(/[^0-9a-z]/gi, '')
        .toUpperCase();

    const workspace = `Workspace${alphaNumeric[0]}` as keyof typeof defaultWorkspaceAvatars;
    const defaultWorkspaceAvatar = defaultWorkspaceAvatars[workspace];

    return !alphaNumeric ? defaultWorkspaceAvatars.WorkspaceBuilding : defaultWorkspaceAvatar;
}

/**
 * Helper method to return the default avatar testID associated with the given login
 */
function getDefaultWorkspaceAvatarTestID(workspaceName: string): string {
    if (!workspaceName) {
        return defaultAvatarBuildingIconTestID;
    }

    // Remove all chars not A-Z or 0-9 including underscore
    const alphaNumeric = workspaceName
        .normalize('NFD')
        .replace(/[^0-9a-z]/gi, '')
        .toLowerCase();

    return !alphaNumeric ? defaultAvatarBuildingIconTestID : `SvgDefaultAvatar_${alphaNumeric[0]} Icon`;
}

function getWorkspaceAvatar(report: OnyxEntry<Report>): AvatarSource {
    const workspaceName = getPolicyName(report, false, allPolicies?.[`${ONYXKEYS.COLLECTION.POLICY}${report?.policyID}`]);
    const avatar = allPolicies?.[`${ONYXKEYS.COLLECTION.POLICY}${report?.policyID}`]?.avatarURL ?? '';
    return !isEmpty(avatar) ? avatar : getDefaultWorkspaceAvatar(workspaceName);
}

/**
 * Helper method to return the default avatar associated with the given reportID
 */
function getDefaultGroupAvatar(reportID?: string): IconAsset {
    if (!reportID) {
        return defaultGroupAvatars.Avatar1;
    }
    const reportIDHashBucket: AvatarRange = ((Number(reportID) % CONST.DEFAULT_GROUP_AVATAR_COUNT) + 1) as AvatarRange;
    return defaultGroupAvatars[`Avatar${reportIDHashBucket}`];
}

/**
 * Returns the appropriate icons for the given chat report using the stored personalDetails.
 * The Avatar sources can be URLs or Icon components according to the chat type.
 */
function getIconsForParticipants(participants: number[], personalDetails: OnyxCollection<PersonalDetails>): Icon[] {
    const participantDetails: ParticipantDetails[] = [];
    const participantsList = participants || [];

    for (const accountID of participantsList) {
        const avatarSource = personalDetails?.[accountID]?.avatar ?? FallbackAvatar;
        const displayNameLogin = personalDetails?.[accountID]?.displayName ? personalDetails?.[accountID]?.displayName : personalDetails?.[accountID]?.login;
        participantDetails.push([accountID, displayNameLogin ?? '', avatarSource, personalDetails?.[accountID]?.fallbackIcon ?? '']);
    }

    const sortedParticipantDetails = participantDetails.sort((first, second) => {
        // First sort by displayName/login
        const displayNameLoginOrder = localeCompare(first[1], second[1]);
        if (displayNameLoginOrder !== 0) {
            return displayNameLoginOrder;
        }

        // Then fallback on accountID as the final sorting criteria.
        // This will ensure that the order of avatars with same login/displayName
        // stay consistent across all users and devices
        return first[0] - second[0];
    });

    // Now that things are sorted, gather only the avatars (second element in the array) and return those
    const avatars: Icon[] = [];

    for (const sortedParticipantDetail of sortedParticipantDetails) {
        const userIcon = {
            id: sortedParticipantDetail[0],
            source: sortedParticipantDetail[2],
            type: CONST.ICON_TYPE_AVATAR,
            name: sortedParticipantDetail[1],
            fallbackIcon: sortedParticipantDetail[3],
        };
        avatars.push(userIcon);
    }

    return avatars;
}

/**
 * Given a report, return the associated workspace icon.
 */
function getWorkspaceIcon(report: OnyxEntry<Report>, policy: OnyxEntry<Policy> = null): Icon {
    const workspaceName = getPolicyName(report, false, policy);
<<<<<<< HEAD
    // disabling to protect against empty strings
    // eslint-disable-next-line @typescript-eslint/prefer-nullish-coalescing
    const policyAvatarURL = report?.policyAvatar || allPolicies?.[`${ONYXKEYS.COLLECTION.POLICY}${report?.policyID}`]?.avatar;
    // eslint-disable-next-line @typescript-eslint/prefer-nullish-coalescing
    const policyExpenseChatAvatarSource = policyAvatarURL || getDefaultWorkspaceAvatar(workspaceName);
=======
    const policyExpenseChatAvatarSource = allPolicies?.[`${ONYXKEYS.COLLECTION.POLICY}${report?.policyID}`]?.avatarURL
        ? allPolicies?.[`${ONYXKEYS.COLLECTION.POLICY}${report?.policyID}`]?.avatarURL
        : getDefaultWorkspaceAvatar(workspaceName);
>>>>>>> 5699ae38

    const workspaceIcon: Icon = {
        source: policyExpenseChatAvatarSource ?? '',
        type: CONST.ICON_TYPE_WORKSPACE,
        name: workspaceName,
        id: report?.policyID,
    };
    return workspaceIcon;
}

/**
 * Gets the personal details for a login by looking in the ONYXKEYS.PERSONAL_DETAILS_LIST Onyx key (stored in the local variable, allPersonalDetails). If it doesn't exist in Onyx,
 * then a default object is constructed.
 */
function getPersonalDetailsForAccountID(accountID: number): Partial<PersonalDetails> {
    if (!accountID) {
        return {};
    }

    const defaultDetails = {
        isOptimisticPersonalDetail: true,
    };

    return allPersonalDetails?.[accountID] ?? defaultDetails;
}

/**
 * Get the displayName for a single report participant.
 */
function getDisplayNameForParticipant(accountID?: number, shouldUseShortForm = false, shouldFallbackToHidden = true, shouldAddCurrentUserPostfix = false): string {
    if (!accountID) {
        return '';
    }

    const personalDetails = getPersonalDetailsForAccountID(accountID);
    // eslint-disable-next-line @typescript-eslint/prefer-nullish-coalescing
    const formattedLogin = LocalePhoneNumber.formatPhoneNumber(personalDetails.login || '');
    // This is to check if account is an invite/optimistically created one
    // and prevent from falling back to 'Hidden', so a correct value is shown
    // when searching for a new user
    if (personalDetails.isOptimisticPersonalDetail === true) {
        return formattedLogin;
    }

    // For selfDM, we display the user's displayName followed by '(you)' as a postfix
    const shouldAddPostfix = shouldAddCurrentUserPostfix && accountID === currentUserAccountID;

    const longName = PersonalDetailsUtils.getDisplayNameOrDefault(personalDetails, formattedLogin, shouldFallbackToHidden, shouldAddPostfix);

    // If the user's personal details (first name) should be hidden, make sure we return "hidden" instead of the short name
    if (shouldFallbackToHidden && longName === Localize.translateLocal('common.hidden')) {
        return longName;
    }

    const shortName = personalDetails.firstName ? personalDetails.firstName : longName;
    return shouldUseShortForm ? shortName : longName;
}

function getParticipantAccountIDs(reportID: string) {
    const report = getReport(reportID);
    if (!report || !report.participants) {
        return [];
    }

    const accountIDStrings = Object.keys(report.participants);
    return accountIDStrings.map((accountID) => Number(accountID));
}

function buildParticipantsFromAccountIDs(accountIDs: number[]): Participants {
    const finalParticipants: Participants = {};
    return accountIDs.reduce((participants, accountID) => {
        // eslint-disable-next-line no-param-reassign
        participants[accountID] = {hidden: false};
        return participants;
    }, finalParticipants);
}

/**
 * Returns the report name if the report is a group chat
 */
function getGroupChatName(participantAccountIDs?: number[], shouldApplyLimit = false, reportID = ''): string | undefined {
    // If we have a reportID always try to get the name from the report.
    if (reportID) {
        const reportKey = `${ONYXKEYS.COLLECTION.REPORT}${reportID}`;
        const reportName = allReports?.[reportKey]?.reportName;
        if (reportName) {
            return reportName;
        }
    }

    // Get participantAccountIDs from participants object
    let participants = participantAccountIDs ?? getParticipantAccountIDs(reportID);
    if (shouldApplyLimit) {
        participants = participants.slice(0, 5);
    }
    const isMultipleParticipantReport = participants.length > 1;

    if (isMultipleParticipantReport) {
        return participants
            .map((participant) => getDisplayNameForParticipant(participant, isMultipleParticipantReport))
            .sort((first, second) => localeCompare(first ?? '', second ?? ''))
            .filter(Boolean)
            .join(', ');
    }

    return Localize.translateLocal('groupChat.defaultReportName', {displayName: getDisplayNameForParticipant(participants[0], false)});
}

function getVisibleChatMemberAccountIDs(reportID: string): number[] {
    const report = getReport(reportID);
    if (!report || !report.participants) {
        return [];
    }
    const visibleParticipantAccountIDs = Object.entries(report.participants).reduce<number[]>((accountIDs, [accountID, participant]) => {
        if (participant && !participant.hidden) {
            accountIDs.push(Number(accountID));
        }
        return accountIDs;
    }, []);
    return visibleParticipantAccountIDs;
}

function getParticipants(reportID: string) {
    const report = getReport(reportID);
    if (!report) {
        return {};
    }

    return report.participants;
}

/**
 * Returns the appropriate icons for the given chat report using the stored personalDetails.
 * The Avatar sources can be URLs or Icon components according to the chat type.
 */
function getIcons(
    report: OnyxEntry<Report>,
    personalDetails: OnyxCollection<PersonalDetails>,
    defaultIcon: AvatarSource | null = null,
    defaultName = '',
    defaultAccountID = -1,
    policy: OnyxEntry<Policy> = null,
): Icon[] {
    if (isEmptyObject(report)) {
        const fallbackIcon: Icon = {
            source: defaultIcon ?? FallbackAvatar,
            type: CONST.ICON_TYPE_AVATAR,
            name: defaultName,
            id: defaultAccountID,
        };
        return [fallbackIcon];
    }
    if (isExpenseRequest(report)) {
        const parentReportAction = ReportActionsUtils.getParentReportAction(report);
        const workspaceIcon = getWorkspaceIcon(report, policy);
        const memberIcon = {
            source: personalDetails?.[parentReportAction.actorAccountID ?? -1]?.avatar ?? FallbackAvatar,
            id: parentReportAction.actorAccountID,
            type: CONST.ICON_TYPE_AVATAR,
            name: personalDetails?.[parentReportAction.actorAccountID ?? -1]?.displayName ?? '',
            fallbackIcon: personalDetails?.[parentReportAction.actorAccountID ?? -1]?.fallbackIcon,
        };

        return [memberIcon, workspaceIcon];
    }
    if (isChatThread(report)) {
        const parentReportAction = ReportActionsUtils.getParentReportAction(report);

        const actorAccountID = parentReportAction.actorAccountID;
        const actorDisplayName = PersonalDetailsUtils.getDisplayNameOrDefault(allPersonalDetails?.[actorAccountID ?? -1], '', false);
        const actorIcon = {
            id: actorAccountID,
            source: personalDetails?.[actorAccountID ?? -1]?.avatar ?? FallbackAvatar,
            name: actorDisplayName,
            type: CONST.ICON_TYPE_AVATAR,
            fallbackIcon: personalDetails?.[parentReportAction.actorAccountID ?? -1]?.fallbackIcon,
        };

        if (isWorkspaceThread(report)) {
            const workspaceIcon = getWorkspaceIcon(report, policy);
            return [actorIcon, workspaceIcon];
        }
        return [actorIcon];
    }
    if (isTaskReport(report)) {
        const ownerIcon = {
            id: report?.ownerAccountID,
            source: personalDetails?.[report?.ownerAccountID ?? -1]?.avatar ?? FallbackAvatar,
            type: CONST.ICON_TYPE_AVATAR,
            name: personalDetails?.[report?.ownerAccountID ?? -1]?.displayName ?? '',
            fallbackIcon: personalDetails?.[report?.ownerAccountID ?? -1]?.fallbackIcon,
        };

        if (isWorkspaceTaskReport(report)) {
            const workspaceIcon = getWorkspaceIcon(report, policy);
            return [ownerIcon, workspaceIcon];
        }

        return [ownerIcon];
    }
    if (isDomainRoom(report)) {
        // Get domain name after the #. Domain Rooms use our default workspace avatar pattern.
        const domainName = report?.reportName?.substring(1);
        const policyExpenseChatAvatarSource = getDefaultWorkspaceAvatar(domainName);
        const domainIcon: Icon = {
            source: policyExpenseChatAvatarSource,
            type: CONST.ICON_TYPE_WORKSPACE,
            name: domainName ?? '',
            id: report?.policyID,
        };
        return [domainIcon];
    }
    if (isAdminRoom(report) || isAnnounceRoom(report) || isChatRoom(report) || isArchivedRoom(report)) {
        const icons = [getWorkspaceIcon(report, policy)];

        if (isInvoiceRoom(report)) {
            if (report?.invoiceReceiver?.type === CONST.REPORT.INVOICE_RECEIVER_TYPE.INDIVIDUAL) {
                icons.push(...getIconsForParticipants([report?.invoiceReceiver.accountID], personalDetails));
            } else {
                const receiverPolicy = getPolicy(report?.invoiceReceiver?.policyID);
                if (!isEmptyObject(receiverPolicy)) {
                    icons.push(getWorkspaceIcon(report, receiverPolicy));
                }
            }
        }

        return icons;
    }
    if (isPolicyExpenseChat(report) || isExpenseReport(report)) {
        const workspaceIcon = getWorkspaceIcon(report, policy);
        const memberIcon = {
            source: personalDetails?.[report?.ownerAccountID ?? -1]?.avatar ?? FallbackAvatar,
            id: report?.ownerAccountID,
            type: CONST.ICON_TYPE_AVATAR,
            name: personalDetails?.[report?.ownerAccountID ?? -1]?.displayName ?? '',
            fallbackIcon: personalDetails?.[report?.ownerAccountID ?? -1]?.fallbackIcon,
        };
        return isExpenseReport(report) ? [memberIcon, workspaceIcon] : [workspaceIcon, memberIcon];
    }
    if (isIOUReport(report)) {
        const managerIcon = {
            source: personalDetails?.[report?.managerID ?? -1]?.avatar ?? FallbackAvatar,
            id: report?.managerID,
            type: CONST.ICON_TYPE_AVATAR,
            name: personalDetails?.[report?.managerID ?? -1]?.displayName ?? '',
            fallbackIcon: personalDetails?.[report?.managerID ?? -1]?.fallbackIcon,
        };
        const ownerIcon = {
            id: report?.ownerAccountID,
            source: personalDetails?.[report?.ownerAccountID ?? -1]?.avatar ?? FallbackAvatar,
            type: CONST.ICON_TYPE_AVATAR,
            name: personalDetails?.[report?.ownerAccountID ?? -1]?.displayName ?? '',
            fallbackIcon: personalDetails?.[report?.ownerAccountID ?? -1]?.fallbackIcon,
        };
        const isManager = currentUserAccountID === report?.managerID;

        // For one transaction IOUs, display a simplified report icon
        if (isOneTransactionReport(report?.reportID ?? '0')) {
            return [ownerIcon];
        }

        return isManager ? [managerIcon, ownerIcon] : [ownerIcon, managerIcon];
    }

    if (isSelfDM(report)) {
        return getIconsForParticipants([currentUserAccountID ?? 0], personalDetails);
    }

    if (isGroupChat(report)) {
        const groupChatIcon = {
            // eslint-disable-next-line @typescript-eslint/prefer-nullish-coalescing
            source: report.avatarUrl || getDefaultGroupAvatar(report.reportID),
            id: -1,
            type: CONST.ICON_TYPE_AVATAR,
            name: getGroupChatName(undefined, true, report.reportID ?? ''),
        };
        return [groupChatIcon];
    }

    if (isInvoiceReport(report)) {
        const invoiceRoomReport = getReport(report.chatReportID);
        const icons = [getWorkspaceIcon(invoiceRoomReport, policy)];

        if (invoiceRoomReport?.invoiceReceiver?.type === CONST.REPORT.INVOICE_RECEIVER_TYPE.INDIVIDUAL) {
            icons.push(...getIconsForParticipants([invoiceRoomReport?.invoiceReceiver.accountID], personalDetails));

            return icons;
        }

        const receiverPolicy = getPolicy(invoiceRoomReport?.invoiceReceiver?.policyID);

        if (!isEmptyObject(receiverPolicy)) {
            icons.push(getWorkspaceIcon(invoiceRoomReport, receiverPolicy));
        }

        return icons;
    }

    if (isOneOnOneChat(report)) {
        const otherParticipantsAccountIDs = Object.keys(report.participants ?? {})
            .map(Number)
            .filter((accountID) => accountID !== currentUserAccountID);
        return getIconsForParticipants(otherParticipantsAccountIDs, personalDetails);
    }

    const participantAccountIDs = Object.keys(report.participants ?? {}).map(Number);
    return getIconsForParticipants(participantAccountIDs, personalDetails);
}

function getDisplayNamesWithTooltips(
    personalDetailsList: PersonalDetails[] | PersonalDetailsList | OptionData[],
    shouldUseShortForm: boolean,
    shouldFallbackToHidden = true,
    shouldAddCurrentUserPostfix = false,
): DisplayNameWithTooltips {
    const personalDetailsListArray = Array.isArray(personalDetailsList) ? personalDetailsList : Object.values(personalDetailsList);

    return personalDetailsListArray
        .map((user) => {
            const accountID = Number(user?.accountID);
            // eslint-disable-next-line @typescript-eslint/prefer-nullish-coalescing
            const displayName = getDisplayNameForParticipant(accountID, shouldUseShortForm, shouldFallbackToHidden, shouldAddCurrentUserPostfix) || user?.login || '';
            const avatar = user && 'avatar' in user ? user.avatar : undefined;

            let pronouns = user?.pronouns ?? undefined;
            if (pronouns?.startsWith(CONST.PRONOUNS.PREFIX)) {
                const pronounTranslationKey = pronouns.replace(CONST.PRONOUNS.PREFIX, '');
                pronouns = Localize.translateLocal(`pronouns.${pronounTranslationKey}` as TranslationPaths);
            }

            return {
                displayName,
                avatar,
                login: user?.login ?? '',
                accountID,
                pronouns,
            };
        })
        .sort((first, second) => {
            // First sort by displayName/login
            const displayNameLoginOrder = localeCompare(first.displayName, second.displayName);
            if (displayNameLoginOrder !== 0) {
                return displayNameLoginOrder;
            }

            // Then fallback on accountID as the final sorting criteria.
            return first.accountID - second.accountID;
        });
}

/**
 * Returns the the display names of the given user accountIDs
 */
function getUserDetailTooltipText(accountID: number, fallbackUserDisplayName = ''): string {
    const displayNameForParticipant = getDisplayNameForParticipant(accountID);
    return displayNameForParticipant || fallbackUserDisplayName;
}

/**
 * For a deleted parent report action within a chat report,
 * let us return the appropriate display message
 *
 * @param reportAction - The deleted report action of a chat report for which we need to return message.
 */
function getDeletedParentActionMessageForChatReport(reportAction: OnyxEntry<ReportAction>): string {
    // By default, let us display [Deleted message]
    let deletedMessageText = Localize.translateLocal('parentReportAction.deletedMessage');
    if (ReportActionsUtils.isCreatedTaskReportAction(reportAction)) {
        // For canceled task report, let us display [Deleted task]
        deletedMessageText = Localize.translateLocal('parentReportAction.deletedTask');
    }
    return deletedMessageText;
}

/**
 * Returns the preview message for `REIMBURSEMENT_QUEUED` action
 */
function getReimbursementQueuedActionMessage(reportAction: OnyxEntry<ReportAction>, report: OnyxEntry<Report>, shouldUseShortDisplayName = true): string {
    const submitterDisplayName = getDisplayNameForParticipant(report?.ownerAccountID, shouldUseShortDisplayName) ?? '';
    const originalMessage = reportAction?.originalMessage as IOUMessage | undefined;
    let messageKey: TranslationPaths;
    if (originalMessage?.paymentType === CONST.IOU.PAYMENT_TYPE.EXPENSIFY) {
        messageKey = 'iou.waitingOnEnabledWallet';
    } else {
        messageKey = 'iou.waitingOnBankAccount';
    }

    return Localize.translateLocal(messageKey, {submitterDisplayName});
}

/**
 * Returns the preview message for `REIMBURSEMENT_DEQUEUED` action
 */
function getReimbursementDeQueuedActionMessage(
    reportAction: OnyxEntry<ReportActionBase & OriginalMessageReimbursementDequeued>,
    report: OnyxEntry<Report> | EmptyObject,
    isLHNPreview = false,
): string {
    const originalMessage = reportAction?.originalMessage as ReimbursementDeQueuedMessage | undefined;
    const amount = originalMessage?.amount;
    const currency = originalMessage?.currency;
    const formattedAmount = CurrencyUtils.convertToDisplayString(amount, currency);
    if (originalMessage?.cancellationReason === CONST.REPORT.CANCEL_PAYMENT_REASONS.ADMIN) {
        const payerOrApproverName = report?.managerID === currentUserAccountID || !isLHNPreview ? '' : getDisplayNameForParticipant(report?.managerID, true);
        return Localize.translateLocal('iou.adminCanceledRequest', {manager: payerOrApproverName, amount: formattedAmount});
    }
    const submitterDisplayName = getDisplayNameForParticipant(report?.ownerAccountID, true) ?? '';
    return Localize.translateLocal('iou.canceledRequest', {submitterDisplayName, amount: formattedAmount});
}

/**
 * Builds an optimistic REIMBURSEMENT_DEQUEUED report action with a randomly generated reportActionID.
 *
 */
function buildOptimisticCancelPaymentReportAction(expenseReportID: string, amount: number, currency: string): OptimisticCancelPaymentReportAction {
    return {
        actionName: CONST.REPORT.ACTIONS.TYPE.REIMBURSEMENT_DEQUEUED,
        actorAccountID: currentUserAccountID,
        message: [
            {
                cancellationReason: CONST.REPORT.CANCEL_PAYMENT_REASONS.ADMIN,
                expenseReportID,
                type: CONST.REPORT.MESSAGE.TYPE.COMMENT,
                text: '',
                amount,
                currency,
            },
        ],
        originalMessage: {
            cancellationReason: CONST.REPORT.CANCEL_PAYMENT_REASONS.ADMIN,
            expenseReportID,
            amount,
            currency,
        },
        person: [
            {
                style: 'strong',
                text: getCurrentUserDisplayNameOrEmail(),
                type: 'TEXT',
            },
        ],
        reportActionID: NumberUtils.rand64(),
        shouldShow: true,
        created: DateUtils.getDBTime(),
        pendingAction: CONST.RED_BRICK_ROAD_PENDING_ACTION.ADD,
    };
}

/**
 * Returns the last visible message for a given report after considering the given optimistic actions
 *
 * @param reportID - the report for which last visible message has to be fetched
 * @param [actionsToMerge] - the optimistic merge actions that needs to be considered while fetching last visible message

 */
function getLastVisibleMessage(reportID: string | undefined, actionsToMerge: ReportActions = {}): LastVisibleMessage {
    const report = getReport(reportID);
    const lastVisibleAction = ReportActionsUtils.getLastVisibleAction(reportID ?? '', actionsToMerge);

    // For Chat Report with deleted parent actions, let us fetch the correct message
    if (ReportActionsUtils.isDeletedParentAction(lastVisibleAction) && !isEmptyObject(report) && isChatReport(report)) {
        const lastMessageText = getDeletedParentActionMessageForChatReport(lastVisibleAction);
        return {
            lastMessageText,
        };
    }

    // Fetch the last visible message for report represented by reportID and based on actions to merge.
    return ReportActionsUtils.getLastVisibleMessage(reportID ?? '', actionsToMerge);
}

/**
 * Checks if a report is an open task report assigned to current user.
 *
 * @param [parentReportAction] - The parent report action of the report (Used to check if the task has been canceled)
 */
function isWaitingForAssigneeToCompleteTask(report: OnyxEntry<Report>, parentReportAction: OnyxEntry<ReportAction> | EmptyObject = {}): boolean {
    return isTaskReport(report) && isReportManager(report) && isOpenTaskReport(report, parentReportAction);
}

function isUnreadWithMention(reportOrOption: OnyxEntry<Report> | OptionData): boolean {
    if (!reportOrOption) {
        return false;
    }
    // lastMentionedTime and lastReadTime are both datetime strings and can be compared directly
    const lastMentionedTime = reportOrOption.lastMentionedTime ?? '';
    const lastReadTime = reportOrOption.lastReadTime ?? '';
    return Boolean('isUnreadWithMention' in reportOrOption && reportOrOption.isUnreadWithMention) || lastReadTime < lastMentionedTime;
}

/**
 * Determines if the option requires action from the current user. This can happen when it:
 *  - is unread and the user was mentioned in one of the unread comments
 *  - is for an outstanding task waiting on the user
 *  - has an outstanding child expense that is waiting for an action from the current user (e.g. pay, approve, add bank account)
 *
 * @param option (report or optionItem)
 * @param parentReportAction (the report action the current report is a thread of)
 */
function requiresAttentionFromCurrentUser(optionOrReport: OnyxEntry<Report> | OptionData, parentReportAction: EmptyObject | OnyxEntry<ReportAction> = {}) {
    if (!optionOrReport) {
        return false;
    }

    if (isJoinRequestInAdminRoom(optionOrReport)) {
        return true;
    }

    if (isArchivedRoom(optionOrReport) || isArchivedRoom(getReport(optionOrReport.parentReportID))) {
        return false;
    }

    if (isUnreadWithMention(optionOrReport)) {
        return true;
    }

    if (isWaitingForAssigneeToCompleteTask(optionOrReport, parentReportAction)) {
        return true;
    }

    // Has a child report that is awaiting action (e.g. approve, pay, add bank account) from current user
    if (optionOrReport.hasOutstandingChildRequest) {
        return true;
    }

    return false;
}

/**
 * Returns number of transactions that are nonReimbursable
 *
 */
function hasNonReimbursableTransactions(iouReportID: string | undefined): boolean {
    const transactions = TransactionUtils.getAllReportTransactions(iouReportID);
    return transactions.filter((transaction) => transaction.reimbursable === false).length > 0;
}

function getMoneyRequestSpendBreakdown(report: OnyxEntry<Report>, allReportsDict: OnyxCollection<Report> = null): SpendBreakdown {
    const allAvailableReports = allReportsDict ?? allReports;
    let moneyRequestReport;
    if (isMoneyRequestReport(report) || isInvoiceReport(report)) {
        moneyRequestReport = report;
    }
    if (allAvailableReports && report?.iouReportID) {
        moneyRequestReport = allAvailableReports[`${ONYXKEYS.COLLECTION.REPORT}${report.iouReportID}`];
    }
    if (moneyRequestReport) {
        let nonReimbursableSpend = moneyRequestReport.nonReimbursableTotal ?? 0;
        let totalSpend = moneyRequestReport.total ?? 0;

        if (nonReimbursableSpend + totalSpend !== 0) {
            // There is a possibility that if the Expense report has a negative total.
            // This is because there are instances where you can get a credit back on your card,
            // or you enter a negative expense to “offset” future expenses
            nonReimbursableSpend = isExpenseReport(moneyRequestReport) ? nonReimbursableSpend * -1 : Math.abs(nonReimbursableSpend);
            totalSpend = isExpenseReport(moneyRequestReport) ? totalSpend * -1 : Math.abs(totalSpend);

            const totalDisplaySpend = totalSpend;
            const reimbursableSpend = totalDisplaySpend - nonReimbursableSpend;

            return {
                nonReimbursableSpend,
                reimbursableSpend,
                totalDisplaySpend,
            };
        }
    }
    return {
        nonReimbursableSpend: 0,
        reimbursableSpend: 0,
        totalDisplaySpend: 0,
    };
}

/**
 * Get the title for a policy expense chat which depends on the role of the policy member seeing this report
 */
function getPolicyExpenseChatName(report: OnyxEntry<Report>, policy: OnyxEntry<Policy> | undefined = undefined): string | undefined {
    const ownerAccountID = report?.ownerAccountID;
    const personalDetails = allPersonalDetails?.[ownerAccountID ?? -1];
    const login = personalDetails ? personalDetails.login : null;
    // eslint-disable-next-line @typescript-eslint/prefer-nullish-coalescing
    const reportOwnerDisplayName = getDisplayNameForParticipant(ownerAccountID) || login || report?.reportName;

    // If the policy expense chat is owned by this user, use the name of the policy as the report name.
    if (report?.isOwnPolicyExpenseChat) {
        return getPolicyName(report, false, policy);
    }

    let policyExpenseChatRole = 'user';
    const policyItem = allPolicies?.[`${ONYXKEYS.COLLECTION.POLICY}${report?.policyID}`];
    if (policyItem) {
        policyExpenseChatRole = policyItem.role || 'user';
    }

    // If this user is not admin and this policy expense chat has been archived because of account merging, this must be an old workspace chat
    // of the account which was merged into the current user's account. Use the name of the policy as the name of the report.
    if (isArchivedRoom(report)) {
        const lastAction = ReportActionsUtils.getLastVisibleAction(report?.reportID ?? '');
        const archiveReason = lastAction?.actionName === CONST.REPORT.ACTIONS.TYPE.CLOSED ? lastAction?.originalMessage?.reason : CONST.REPORT.ARCHIVE_REASON.DEFAULT;
        if (archiveReason === CONST.REPORT.ARCHIVE_REASON.ACCOUNT_MERGED && policyExpenseChatRole !== CONST.POLICY.ROLE.ADMIN) {
            return getPolicyName(report, false, policy);
        }
    }

    // If user can see this report and they are not its owner, they must be an admin and the report name should be the name of the policy member
    return reportOwnerDisplayName;
}

/**
 * Given a report field, check if the field is for the report title.
 */
function isReportFieldOfTypeTitle(reportField: OnyxEntry<PolicyReportField>): boolean {
    return reportField?.type === 'formula' && reportField?.fieldID === CONST.REPORT_FIELD_TITLE_FIELD_ID;
}

/**
 * Check if report fields are available to use in a report
 */
function reportFieldsEnabled(report: Report) {
    return Permissions.canUseReportFields(allBetas ?? []) && isPaidGroupPolicyExpenseReport(report);
}

/**
 * Given a report field, check if the field can be edited or not.
 * For title fields, its considered disabled if `deletable` prop is `true` (https://github.com/Expensify/App/issues/35043#issuecomment-1911275433)
 * For non title fields, its considered disabled if:
 * 1. The user is not admin of the report
 * 2. Report is settled or it is closed
 */
function isReportFieldDisabled(report: OnyxEntry<Report>, reportField: OnyxEntry<PolicyReportField>, policy: OnyxEntry<Policy>): boolean {
    const isReportSettled = isSettled(report?.reportID);
    const isReportClosed = isClosedReport(report);
    const isTitleField = isReportFieldOfTypeTitle(reportField);
    const isAdmin = isPolicyAdmin(report?.policyID ?? '', {[`${ONYXKEYS.COLLECTION.POLICY}${policy?.id ?? ''}`]: policy});
    return isTitleField ? !reportField?.deletable : !isAdmin && (isReportSettled || isReportClosed);
}

/**
 * Given a set of report fields, return the field of type formula
 */
function getFormulaTypeReportField(reportFields: Record<string, PolicyReportField>) {
    return Object.values(reportFields).find((field) => field?.type === 'formula');
}

/**
 * Given a set of report fields, return the field that refers to title
 */
function getTitleReportField(reportFields: Record<string, PolicyReportField>) {
    return Object.values(reportFields).find((field) => isReportFieldOfTypeTitle(field));
}

/**
 * Get the key for a report field
 */
function getReportFieldKey(reportFieldId: string) {
    // We don't need to add `expensify_` prefix to the title field key, because backend stored title under a unique key `text_title`,
    // and all the other report field keys are stored under `expensify_FIELD_ID`.
    if (reportFieldId === CONST.REPORT_FIELD_TITLE_FIELD_ID) {
        return reportFieldId;
    }

    return `expensify_${reportFieldId}`;
}

/**
 * Get the report fields attached to the policy given policyID
 */
function getReportFieldsByPolicyID(policyID: string): Record<string, PolicyReportField> {
    const policyReportFields = Object.entries(allPolicies ?? {}).find(([key]) => key.replace(ONYXKEYS.COLLECTION.POLICY, '') === policyID);
    const fieldList = policyReportFields?.[1]?.fieldList;

    if (!policyReportFields || !fieldList) {
        return {};
    }

    return fieldList;
}

/**
 * Get the report fields that we should display a MoneyReportView gets opened
 */

function getAvailableReportFields(report: Report, policyReportFields: PolicyReportField[]): PolicyReportField[] {
    // Get the report fields that are attached to a report. These will persist even if a field is deleted from the policy.
    const reportFields = Object.values(report.fieldList ?? {});
    const reportIsSettled = isSettled(report.reportID);

    // If the report is settled, we don't want to show any new field that gets added to the policy.
    if (reportIsSettled) {
        return reportFields;
    }

    // If the report is unsettled, we want to merge the new fields that get added to the policy with the fields that
    // are attached to the report.
    const mergedFieldIds = Array.from(new Set([...policyReportFields.map(({fieldID}) => fieldID), ...reportFields.map(({fieldID}) => fieldID)]));

    const fields = mergedFieldIds.map((id) => {
        const field = report?.fieldList?.[getReportFieldKey(id)];

        if (field) {
            return field;
        }

        const policyReportField = policyReportFields.find(({fieldID}) => fieldID === id);

        if (policyReportField) {
            return policyReportField;
        }

        return null;
    });

    return fields.filter(Boolean) as PolicyReportField[];
}

/**
 * Get the title for an IOU or expense chat which will be showing the payer and the amount
 */
function getMoneyRequestReportName(report: OnyxEntry<Report>, policy: OnyxEntry<Policy> | undefined = undefined): string {
    const isReportSettled = isSettled(report?.reportID ?? '');
    const reportFields = isReportSettled ? report?.fieldList : getReportFieldsByPolicyID(report?.policyID ?? '');
    const titleReportField = getFormulaTypeReportField(reportFields ?? {});

    if (titleReportField && report?.reportName && reportFieldsEnabled(report)) {
        return report.reportName;
    }

    const moneyRequestTotal = getMoneyRequestSpendBreakdown(report).totalDisplaySpend;
    const formattedAmount = CurrencyUtils.convertToDisplayString(moneyRequestTotal, report?.currency);
    let payerOrApproverName = isExpenseReport(report) ? getPolicyName(report, false, policy) : getDisplayNameForParticipant(report?.managerID) ?? '';
    const payerPaidAmountMessage = Localize.translateLocal('iou.payerPaidAmount', {
        payer: payerOrApproverName,
        amount: formattedAmount,
    });

    if (isReportApproved(report)) {
        return Localize.translateLocal('iou.managerApprovedAmount', {
            manager: payerOrApproverName,
            amount: formattedAmount,
        });
    }

    if (report?.isWaitingOnBankAccount) {
        return `${payerPaidAmountMessage} ${CONST.DOT_SEPARATOR} ${Localize.translateLocal('iou.pending')}`;
    }

    if (!isSettled(report?.reportID) && hasNonReimbursableTransactions(report?.reportID)) {
        payerOrApproverName = getDisplayNameForParticipant(report?.ownerAccountID) ?? '';
        return Localize.translateLocal('iou.payerSpentAmount', {payer: payerOrApproverName, amount: formattedAmount});
    }

    if (isProcessingReport(report) || isOpenExpenseReport(report) || isOpenInvoiceReport(report) || moneyRequestTotal === 0) {
        return Localize.translateLocal('iou.payerOwesAmount', {payer: payerOrApproverName, amount: formattedAmount});
    }

    return payerPaidAmountMessage;
}

/**
 * Gets transaction created, amount, currency, comment, and waypoints (for distance expense)
 * into a flat object. Used for displaying transactions and sending them in API commands
 */

function getTransactionDetails(transaction: OnyxEntry<Transaction>, createdDateFormat: string = CONST.DATE.FNS_FORMAT_STRING): TransactionDetails | undefined {
    if (!transaction) {
        return;
    }
    const report = getReport(transaction?.reportID);
    return {
        created: TransactionUtils.getCreated(transaction, createdDateFormat),
        amount: TransactionUtils.getAmount(transaction, !isEmptyObject(report) && isExpenseReport(report)),
        taxAmount: TransactionUtils.getTaxAmount(transaction, !isEmptyObject(report) && isExpenseReport(report)),
        taxCode: TransactionUtils.getTaxCode(transaction),
        currency: TransactionUtils.getCurrency(transaction),
        comment: TransactionUtils.getDescription(transaction),
        merchant: TransactionUtils.getMerchant(transaction),
        waypoints: TransactionUtils.getWaypoints(transaction),
        category: TransactionUtils.getCategory(transaction),
        billable: TransactionUtils.getBillable(transaction),
        tag: TransactionUtils.getTag(transaction),
        mccGroup: TransactionUtils.getMCCGroup(transaction),
        cardID: TransactionUtils.getCardID(transaction),
        originalAmount: TransactionUtils.getOriginalAmount(transaction),
        originalCurrency: TransactionUtils.getOriginalCurrency(transaction),
    };
}

function getTransactionCommentObject(transaction: OnyxEntry<Transaction>): Comment {
    return {
        ...transaction?.comment,
        waypoints: TransactionUtils.getWaypoints(transaction),
    };
}

/**
 * Can only edit if:
 *
 * - in case of IOU report
 *    - the current user is the requestor and is not settled yet
 * - in case of expense report
 *    - the current user is the requestor and is not settled yet
 *    - the current user is the manager of the report
 *    - or the current user is an admin on the policy the expense report is tied to
 *
 *    This is used in conjunction with canEditRestrictedField to control editing of specific fields like amount, currency, created, receipt, and distance.
 *    On its own, it only controls allowing/disallowing navigating to the editing pages or showing/hiding the 'Edit' icon on report actions
 */
function canEditMoneyRequest(reportAction: OnyxEntry<ReportAction>): boolean {
    const isDeleted = ReportActionsUtils.isDeletedAction(reportAction);

    if (isDeleted) {
        return false;
    }

    // If the report action is not IOU type, return true early
    if (reportAction?.actionName !== CONST.REPORT.ACTIONS.TYPE.IOU) {
        return true;
    }

    const allowedReportActionType: Array<ValueOf<typeof CONST.IOU.REPORT_ACTION_TYPE>> = [CONST.IOU.REPORT_ACTION_TYPE.TRACK, CONST.IOU.REPORT_ACTION_TYPE.CREATE];

    if (!allowedReportActionType.includes(reportAction.originalMessage.type)) {
        return false;
    }

    const moneyRequestReportID = reportAction?.originalMessage?.IOUReportID ?? 0;

    if (!moneyRequestReportID) {
        return reportAction.originalMessage.type === CONST.IOU.REPORT_ACTION_TYPE.TRACK;
    }

    const moneyRequestReport = getReport(String(moneyRequestReportID));
    const isRequestor = currentUserAccountID === reportAction?.actorAccountID;

    if (isIOUReport(moneyRequestReport)) {
        return isProcessingReport(moneyRequestReport) && isRequestor;
    }

    const policy = getPolicy(moneyRequestReport?.policyID ?? '');
    const isAdmin = policy.role === CONST.POLICY.ROLE.ADMIN;
    const isManager = currentUserAccountID === moneyRequestReport?.managerID;

    if (isInvoiceReport(moneyRequestReport) && isManager) {
        return false;
    }

    // Admin & managers can always edit coding fields such as tag, category, billable, etc. As long as the report has a state higher than OPEN.
    if ((isAdmin || isManager) && !isOpenExpenseReport(moneyRequestReport)) {
        return true;
    }

    return !isReportApproved(moneyRequestReport) && !isSettled(moneyRequestReport?.reportID) && isRequestor;
}

/**
 * Checks if the current user can edit the provided property of an expense
 *
 */
function canEditFieldOfMoneyRequest(reportAction: OnyxEntry<ReportAction>, fieldToEdit: ValueOf<typeof CONST.EDIT_REQUEST_FIELD>): boolean {
    // A list of fields that cannot be edited by anyone, once an expense has been settled
    const restrictedFields: string[] = [
        CONST.EDIT_REQUEST_FIELD.AMOUNT,
        CONST.EDIT_REQUEST_FIELD.CURRENCY,
        CONST.EDIT_REQUEST_FIELD.MERCHANT,
        CONST.EDIT_REQUEST_FIELD.DATE,
        CONST.EDIT_REQUEST_FIELD.RECEIPT,
        CONST.EDIT_REQUEST_FIELD.DISTANCE,
    ];

    if (!canEditMoneyRequest(reportAction)) {
        return false;
    }

    // If we're editing fields such as category, tag, description, etc. the check above should be enough for handling the permission
    if (!restrictedFields.includes(fieldToEdit)) {
        return true;
    }

    const iouMessage = reportAction?.originalMessage as IOUMessage;
    const moneyRequestReport = allReports?.[`${ONYXKEYS.COLLECTION.REPORT}${iouMessage?.IOUReportID}`] ?? ({} as Report);
    const transaction = allTransactions?.[`${ONYXKEYS.COLLECTION.TRANSACTION}${iouMessage?.IOUTransactionID}`] ?? ({} as Transaction);

    if (isSettled(String(moneyRequestReport.reportID)) || isReportApproved(String(moneyRequestReport.reportID))) {
        return false;
    }

    if (
        (fieldToEdit === CONST.EDIT_REQUEST_FIELD.AMOUNT || fieldToEdit === CONST.EDIT_REQUEST_FIELD.CURRENCY || fieldToEdit === CONST.EDIT_REQUEST_FIELD.DATE) &&
        TransactionUtils.isCardTransaction(transaction)
    ) {
        return false;
    }

    if ((fieldToEdit === CONST.EDIT_REQUEST_FIELD.AMOUNT || fieldToEdit === CONST.EDIT_REQUEST_FIELD.CURRENCY) && TransactionUtils.isDistanceRequest(transaction)) {
        const policy = getPolicy(moneyRequestReport?.reportID ?? '');
        const isAdmin = isExpenseReport(moneyRequestReport) && policy.role === CONST.POLICY.ROLE.ADMIN;
        const isManager = isExpenseReport(moneyRequestReport) && currentUserAccountID === moneyRequestReport?.managerID;

        return isAdmin || isManager;
    }

    if (fieldToEdit === CONST.EDIT_REQUEST_FIELD.RECEIPT) {
        const isRequestor = currentUserAccountID === reportAction?.actorAccountID;
        return !isInvoiceReport(moneyRequestReport) && !TransactionUtils.isReceiptBeingScanned(transaction) && !TransactionUtils.isDistanceRequest(transaction) && isRequestor;
    }

    return true;
}

/**
 * Can only edit if:
 *
 * - It was written by the current user
 * - It's an ADD_COMMENT that is not an attachment
 * - It's an expense where conditions for editability are defined in canEditMoneyRequest method
 * - It's not pending deletion
 */
function canEditReportAction(reportAction: OnyxEntry<ReportAction>): boolean {
    const isCommentOrIOU = reportAction?.actionName === CONST.REPORT.ACTIONS.TYPE.ADD_COMMENT || reportAction?.actionName === CONST.REPORT.ACTIONS.TYPE.IOU;

    return Boolean(
        reportAction?.actorAccountID === currentUserAccountID &&
            isCommentOrIOU &&
            canEditMoneyRequest(reportAction) && // Returns true for non-IOU actions
            !isReportMessageAttachment(reportAction?.message?.[0]) &&
            (isEmptyObject(reportAction.attachmentInfo) || !reportAction.isOptimisticAction) &&
            !ReportActionsUtils.isDeletedAction(reportAction) &&
            !ReportActionsUtils.isCreatedTaskReportAction(reportAction) &&
            reportAction?.pendingAction !== CONST.RED_BRICK_ROAD_PENDING_ACTION.DELETE,
    );
}

/**
 * Gets all transactions on an IOU report with a receipt
 */
function getTransactionsWithReceipts(iouReportID: string | undefined): Transaction[] {
    const transactions = TransactionUtils.getAllReportTransactions(iouReportID);
    return transactions.filter((transaction) => TransactionUtils.hasReceipt(transaction));
}

/**
 * For report previews, we display a "Receipt scan in progress" indicator
 * instead of the report total only when we have no report total ready to show. This is the case when
 * all requests are receipts that are being SmartScanned. As soon as we have a non-receipt request,
 * or as soon as one receipt request is done scanning, we have at least one
 * "ready" expense, and we remove this indicator to show the partial report total.
 */
function areAllRequestsBeingSmartScanned(iouReportID: string, reportPreviewAction: OnyxEntry<ReportAction>): boolean {
    const transactionsWithReceipts = getTransactionsWithReceipts(iouReportID);
    // If we have more requests than requests with receipts, we have some manual requests
    if (ReportActionsUtils.getNumberOfMoneyRequests(reportPreviewAction) > transactionsWithReceipts.length) {
        return false;
    }
    return transactionsWithReceipts.every((transaction) => TransactionUtils.isReceiptBeingScanned(transaction));
}

/**
 * Check if any of the transactions in the report has required missing fields
 *
 */
function hasMissingSmartscanFields(iouReportID: string): boolean {
    return TransactionUtils.getAllReportTransactions(iouReportID).some((transaction) => TransactionUtils.hasMissingSmartscanFields(transaction));
}

/**
 * Get the transactions related to a report preview with receipts
 * Get the details linked to the IOU reportAction
 *
 * NOTE: This method is only meant to be used inside this action file. Do not export and use it elsewhere. Use withOnyx or Onyx.connect() instead.
 */
function getLinkedTransaction(reportAction: OnyxEntry<ReportAction | OptimisticIOUReportAction>): Transaction | EmptyObject {
    let transactionID = '';

    if (reportAction?.actionName === CONST.REPORT.ACTIONS.TYPE.IOU) {
        transactionID = (reportAction?.originalMessage as IOUMessage)?.IOUTransactionID ?? '';
    }

    return allTransactions?.[`${ONYXKEYS.COLLECTION.TRANSACTION}${transactionID}`] ?? {};
}

/**
 * Given a parent IOU report action get report name for the LHN.
 */
function getTransactionReportName(reportAction: OnyxEntry<ReportAction | OptimisticIOUReportAction>): string {
    if (ReportActionsUtils.isReversedTransaction(reportAction)) {
        return Localize.translateLocal('parentReportAction.reversedTransaction');
    }

    if (ReportActionsUtils.isDeletedAction(reportAction)) {
        return Localize.translateLocal('parentReportAction.deletedExpense');
    }

    const transaction = getLinkedTransaction(reportAction);

    if (isEmptyObject(transaction)) {
        // Transaction data might be empty on app's first load, if so we fallback to Expense/Track Expense
        return ReportActionsUtils.isTrackExpenseAction(reportAction) ? Localize.translateLocal('iou.trackExpense') : Localize.translateLocal('iou.expense');
    }

    if (TransactionUtils.hasReceipt(transaction) && TransactionUtils.isReceiptBeingScanned(transaction)) {
        return Localize.translateLocal('iou.receiptScanning');
    }

    if (TransactionUtils.hasMissingSmartscanFields(transaction)) {
        return Localize.translateLocal('iou.receiptMissingDetails');
    }

    if (TransactionUtils.isFetchingWaypointsFromServer(transaction) && TransactionUtils.getMerchant(transaction) === Localize.translateLocal('iou.fieldPending')) {
        return Localize.translateLocal('iou.fieldPending');
    }

    const transactionDetails = getTransactionDetails(transaction);

    const formattedAmount = CurrencyUtils.convertToDisplayString(transactionDetails?.amount ?? 0, transactionDetails?.currency) ?? '';
    const comment = (!TransactionUtils.isMerchantMissing(transaction) ? transactionDetails?.merchant : transactionDetails?.comment) ?? '';
    if (ReportActionsUtils.isTrackExpenseAction(reportAction)) {
        return Localize.translateLocal('iou.threadTrackReportName', {formattedAmount, comment});
    }
    if (ReportActionsUtils.isSentMoneyReportAction(reportAction)) {
        return Localize.translateLocal('iou.threadPaySomeoneReportName', {formattedAmount, comment});
    }
    return Localize.translateLocal('iou.threadExpenseReportName', {formattedAmount, comment});
}

/**
 * Get expense message for an IOU report
 *
 * @param [iouReportAction] This is always an IOU action. When necessary, report preview actions will be unwrapped and the child iou report action is passed here (the original report preview
 *     action will be passed as `originalReportAction` in this case).
 * @param [originalReportAction] This can be either a report preview action or the IOU action. This will be the original report preview action in cases where `iouReportAction` was unwrapped
 *     from a report preview action. Otherwise, it will be the same as `iouReportAction`.
 */
function getReportPreviewMessage(
    report: OnyxEntry<Report> | EmptyObject,
    iouReportAction: OnyxEntry<ReportAction> | EmptyObject = {},
    shouldConsiderScanningReceiptOrPendingRoute = false,
    isPreviewMessageForParentChatReport = false,
    policy: OnyxEntry<Policy> = null,
    isForListPreview = false,
    originalReportAction: OnyxEntry<ReportAction> | EmptyObject = iouReportAction,
): string {
    const reportActionMessage = iouReportAction?.message?.[0]?.html ?? '';

    if (isEmptyObject(report) || !report?.reportID) {
        // The iouReport is not found locally after SignIn because the OpenApp API won't return iouReports if they're settled
        // As a temporary solution until we know how to solve this the best, we just use the message that returned from BE
        return reportActionMessage;
    }

    if (!isEmptyObject(iouReportAction) && !isIOUReport(report) && iouReportAction && ReportActionsUtils.isSplitBillAction(iouReportAction)) {
        // This covers group chats where the last action is a split expense action
        const linkedTransaction = getLinkedTransaction(iouReportAction);
        if (isEmptyObject(linkedTransaction)) {
            return reportActionMessage;
        }

        if (!isEmptyObject(linkedTransaction)) {
            if (TransactionUtils.isReceiptBeingScanned(linkedTransaction)) {
                return Localize.translateLocal('iou.receiptScanning');
            }

            if (TransactionUtils.hasMissingSmartscanFields(linkedTransaction)) {
                return Localize.translateLocal('iou.receiptMissingDetails');
            }

            const transactionDetails = getTransactionDetails(linkedTransaction);
            const formattedAmount = CurrencyUtils.convertToDisplayString(transactionDetails?.amount ?? 0, transactionDetails?.currency ?? '');
            return Localize.translateLocal('iou.didSplitAmount', {formattedAmount, comment: transactionDetails?.comment ?? ''});
        }
    }

    if (!isEmptyObject(iouReportAction) && !isIOUReport(report) && iouReportAction && ReportActionsUtils.isTrackExpenseAction(iouReportAction)) {
        // This covers group chats where the last action is a track expense action
        const linkedTransaction = getLinkedTransaction(iouReportAction);
        if (isEmptyObject(linkedTransaction)) {
            return reportActionMessage;
        }

        if (!isEmptyObject(linkedTransaction)) {
            if (TransactionUtils.isReceiptBeingScanned(linkedTransaction)) {
                return Localize.translateLocal('iou.receiptScanning');
            }

            if (TransactionUtils.hasMissingSmartscanFields(linkedTransaction)) {
                return Localize.translateLocal('iou.receiptMissingDetails');
            }

            const transactionDetails = getTransactionDetails(linkedTransaction);
            const formattedAmount = CurrencyUtils.convertToDisplayString(transactionDetails?.amount ?? 0, transactionDetails?.currency ?? '');
            return Localize.translateLocal('iou.trackedAmount', {formattedAmount, comment: transactionDetails?.comment ?? ''});
        }
    }

    const containsNonReimbursable = hasNonReimbursableTransactions(report.reportID);
    const totalAmount = getMoneyRequestSpendBreakdown(report).totalDisplaySpend;

    const policyName = getPolicyName(report, false, policy);
    const payerName = isExpenseReport(report) ? policyName : getDisplayNameForParticipant(report.managerID, !isPreviewMessageForParentChatReport);

    const formattedAmount = CurrencyUtils.convertToDisplayString(totalAmount, report.currency);

    if (isReportApproved(report) && isPaidGroupPolicy(report)) {
        return Localize.translateLocal('iou.managerApprovedAmount', {
            manager: payerName ?? '',
            amount: formattedAmount,
        });
    }

    let linkedTransaction;
    if (!isEmptyObject(iouReportAction) && shouldConsiderScanningReceiptOrPendingRoute && iouReportAction && ReportActionsUtils.isMoneyRequestAction(iouReportAction)) {
        linkedTransaction = getLinkedTransaction(iouReportAction);
    }

    if (!isEmptyObject(linkedTransaction) && TransactionUtils.hasReceipt(linkedTransaction) && TransactionUtils.isReceiptBeingScanned(linkedTransaction)) {
        return Localize.translateLocal('iou.receiptScanning');
    }

    if (!isEmptyObject(linkedTransaction) && TransactionUtils.isFetchingWaypointsFromServer(linkedTransaction) && !TransactionUtils.getAmount(linkedTransaction)) {
        return Localize.translateLocal('iou.fieldPending');
    }

    const originalMessage = iouReportAction?.originalMessage as IOUMessage | undefined;

    // Show Paid preview message if it's settled or if the amount is paid & stuck at receivers end for only chat reports.
    if (isSettled(report.reportID) || (report.isWaitingOnBankAccount && isPreviewMessageForParentChatReport)) {
        // A settled report preview message can come in three formats "paid ... elsewhere" or "paid ... with Expensify"
        let translatePhraseKey: TranslationPaths = 'iou.paidElsewhereWithAmount';
        if (isPreviewMessageForParentChatReport) {
            translatePhraseKey = 'iou.payerPaidAmount';
        } else if (
            [CONST.IOU.PAYMENT_TYPE.VBBA, CONST.IOU.PAYMENT_TYPE.EXPENSIFY].some((paymentType) => paymentType === originalMessage?.paymentType) ||
            !!reportActionMessage.match(/ (with Expensify|using Expensify)$/) ||
            report.isWaitingOnBankAccount
        ) {
            translatePhraseKey = 'iou.paidWithExpensifyWithAmount';
        }

        let actualPayerName = report.managerID === currentUserAccountID ? '' : getDisplayNameForParticipant(report.managerID, true);
        actualPayerName = actualPayerName && isForListPreview && !isPreviewMessageForParentChatReport ? `${actualPayerName}:` : actualPayerName;
        const payerDisplayName = isPreviewMessageForParentChatReport ? payerName : actualPayerName;

        return Localize.translateLocal(translatePhraseKey, {amount: formattedAmount, payer: payerDisplayName ?? ''});
    }

    if (report.isWaitingOnBankAccount) {
        const submitterDisplayName = getDisplayNameForParticipant(report.ownerAccountID ?? -1, true) ?? '';
        return Localize.translateLocal('iou.waitingOnBankAccount', {submitterDisplayName});
    }

    const lastActorID = iouReportAction?.actorAccountID;
    let amount = originalMessage?.amount;
    let currency = originalMessage?.currency ? originalMessage?.currency : report.currency;

    if (!isEmptyObject(linkedTransaction)) {
        amount = TransactionUtils.getAmount(linkedTransaction, isExpenseReport(report));
        currency = TransactionUtils.getCurrency(linkedTransaction);
    }

    if (isEmptyObject(linkedTransaction) && !isEmptyObject(iouReportAction)) {
        linkedTransaction = getLinkedTransaction(iouReportAction);
    }

    let comment = !isEmptyObject(linkedTransaction) ? TransactionUtils.getDescription(linkedTransaction) : undefined;
    if (!isEmptyObject(originalReportAction) && ReportActionsUtils.isReportPreviewAction(originalReportAction) && ReportActionsUtils.getNumberOfMoneyRequests(originalReportAction) !== 1) {
        comment = undefined;
    }

    // if we have the amount in the originalMessage and lastActorID, we can use that to display the preview message for the latest expense
    if (amount !== undefined && lastActorID && !isPreviewMessageForParentChatReport) {
        const amountToDisplay = CurrencyUtils.convertToDisplayString(Math.abs(amount), currency);

        // We only want to show the actor name in the preview if it's not the current user who took the action
        const requestorName = lastActorID && lastActorID !== currentUserAccountID ? getDisplayNameForParticipant(lastActorID, !isPreviewMessageForParentChatReport) : '';
        return `${requestorName ? `${requestorName}: ` : ''}${Localize.translateLocal('iou.submittedAmount', {formattedAmount: amountToDisplay, comment})}`;
    }

    if (containsNonReimbursable) {
        return Localize.translateLocal('iou.payerSpentAmount', {payer: getDisplayNameForParticipant(report.ownerAccountID) ?? '', amount: formattedAmount});
    }

    return Localize.translateLocal('iou.payerOwesAmount', {payer: payerName ?? '', amount: formattedAmount, comment});
}

/**
 * Given the updates user made to the expense, compose the originalMessage
 * object of the modified expense action.
 *
 * At the moment, we only allow changing one transaction field at a time.
 */
function getModifiedExpenseOriginalMessage(
    oldTransaction: OnyxEntry<Transaction>,
    transactionChanges: TransactionChanges,
    isFromExpenseReport: boolean,
    policy: OnyxEntry<Policy>,
): ExpenseOriginalMessage {
    const originalMessage: ExpenseOriginalMessage = {};
    // Remark: Comment field is the only one which has new/old prefixes for the keys (newComment/ oldComment),
    // all others have old/- pattern such as oldCreated/created
    if ('comment' in transactionChanges) {
        originalMessage.oldComment = TransactionUtils.getDescription(oldTransaction);
        originalMessage.newComment = transactionChanges?.comment;
    }
    if ('created' in transactionChanges) {
        originalMessage.oldCreated = TransactionUtils.getCreated(oldTransaction);
        originalMessage.created = transactionChanges?.created;
    }
    if ('merchant' in transactionChanges) {
        originalMessage.oldMerchant = TransactionUtils.getMerchant(oldTransaction);
        originalMessage.merchant = transactionChanges?.merchant;
    }

    // The amount is always a combination of the currency and the number value so when one changes we need to store both
    // to match how we handle the modified expense action in oldDot
    const didAmountOrCurrencyChange = 'amount' in transactionChanges || 'currency' in transactionChanges;
    if (didAmountOrCurrencyChange) {
        originalMessage.oldAmount = TransactionUtils.getAmount(oldTransaction, isFromExpenseReport);
        originalMessage.amount = transactionChanges?.amount ?? transactionChanges.oldAmount;
        originalMessage.oldCurrency = TransactionUtils.getCurrency(oldTransaction);
        originalMessage.currency = transactionChanges?.currency ?? transactionChanges.oldCurrency;
    }

    if ('category' in transactionChanges) {
        originalMessage.oldCategory = TransactionUtils.getCategory(oldTransaction);
        originalMessage.category = transactionChanges?.category;
    }

    if ('tag' in transactionChanges) {
        originalMessage.oldTag = TransactionUtils.getTag(oldTransaction);
        originalMessage.tag = transactionChanges?.tag;
    }

    // We only want to display a tax rate update system message when tax rate is updated by user.
    // Tax rate can change as a result of currency update. In such cases, we want to skip displaying a system message, as discussed.
    const didTaxCodeChange = 'taxCode' in transactionChanges;
    if (didTaxCodeChange && !didAmountOrCurrencyChange) {
        originalMessage.oldTaxRate = policy?.taxRates?.taxes[TransactionUtils.getTaxCode(oldTransaction)]?.value;
        originalMessage.taxRate = transactionChanges?.taxCode && policy?.taxRates?.taxes[transactionChanges?.taxCode].value;
    }

    // We only want to display a tax amount update system message when tax amount is updated by user.
    // Tax amount can change as a result of amount, currency or tax rate update. In such cases, we want to skip displaying a system message, as discussed.
    if ('taxAmount' in transactionChanges && !(didAmountOrCurrencyChange || didTaxCodeChange)) {
        originalMessage.oldTaxAmount = TransactionUtils.getTaxAmount(oldTransaction, isFromExpenseReport);
        originalMessage.taxAmount = transactionChanges?.taxAmount;
        originalMessage.currency = TransactionUtils.getCurrency(oldTransaction);
    }

    if ('billable' in transactionChanges) {
        const oldBillable = TransactionUtils.getBillable(oldTransaction);
        originalMessage.oldBillable = oldBillable ? Localize.translateLocal('common.billable').toLowerCase() : Localize.translateLocal('common.nonBillable').toLowerCase();
        originalMessage.billable = transactionChanges?.billable ? Localize.translateLocal('common.billable').toLowerCase() : Localize.translateLocal('common.nonBillable').toLowerCase();
    }

    return originalMessage;
}

/**
 * Check if original message is an object and can be used as a ChangeLog type
 * @param originalMessage
 */
function isChangeLogObject(originalMessage?: ChangeLog): ChangeLog | undefined {
    if (originalMessage && typeof originalMessage === 'object') {
        return originalMessage;
    }
    return undefined;
}

/**
 * Build invited usernames for admin chat threads
 * @param parentReportAction
 * @param parentReportActionMessage
 */
function getAdminRoomInvitedParticipants(parentReportAction: ReportAction | Record<string, never>, parentReportActionMessage: string) {
    if (!parentReportAction?.originalMessage) {
        return parentReportActionMessage || Localize.translateLocal('parentReportAction.deletedMessage');
    }
    const originalMessage = isChangeLogObject(parentReportAction.originalMessage);
    const participantAccountIDs = originalMessage?.targetAccountIDs ?? [];

    const participants = participantAccountIDs.map((id) => {
        const name = getDisplayNameForParticipant(id);
        if (name && name?.length > 0) {
            return name;
        }
        return Localize.translateLocal('common.hidden');
    });
    const users = participants.length > 1 ? participants.join(` ${Localize.translateLocal('common.and')} `) : participants[0];
    if (!users) {
        return parentReportActionMessage;
    }
    const actionType = parentReportAction.actionName;
    const isInviteAction = actionType === CONST.REPORT.ACTIONS.TYPE.ROOM_CHANGE_LOG.INVITE_TO_ROOM || actionType === CONST.REPORT.ACTIONS.TYPE.POLICY_CHANGE_LOG.INVITE_TO_ROOM;

    const verbKey = isInviteAction ? 'workspace.invite.invited' : 'workspace.invite.removed';
    const prepositionKey = isInviteAction ? 'workspace.invite.to' : 'workspace.invite.from';

    const verb = Localize.translateLocal(verbKey);
    const preposition = Localize.translateLocal(prepositionKey);

    const roomName = originalMessage?.roomName ?? '';

    return roomName ? `${verb} ${users} ${preposition} ${roomName}` : `${verb} ${users}`;
}

/**
 * Get the invoice payer name based on its type:
 * - Individual - a receiver display name.
 * - Policy - a receiver policy name.
 */
function getInvoicePayerName(report: OnyxEntry<Report>): string {
    const invoiceReceiver = report?.invoiceReceiver;
    const isIndividual = invoiceReceiver?.type === CONST.REPORT.INVOICE_RECEIVER_TYPE.INDIVIDUAL;

    if (isIndividual) {
        return PersonalDetailsUtils.getDisplayNameOrDefault(allPersonalDetails?.[invoiceReceiver.accountID]);
    }

    return getPolicyName(report, false, allPolicies?.[`${ONYXKEYS.COLLECTION.POLICY}${invoiceReceiver?.policyID}`]);
}

/**
 * Get the report action message for a report action.
 */
function getReportActionMessage(reportAction: ReportAction | EmptyObject, parentReportID?: string) {
    if (isEmptyObject(reportAction)) {
        return '';
    }
    if (reportAction.actionName === CONST.REPORT.ACTIONS.TYPE.HOLD) {
        return Localize.translateLocal('iou.heldExpense');
    }
    if (reportAction.actionName === CONST.REPORT.ACTIONS.TYPE.UNHOLD) {
        return Localize.translateLocal('iou.unheldExpense');
    }
    if (ReportActionsUtils.isApprovedOrSubmittedReportAction(reportAction)) {
        return ReportActionsUtils.getReportActionMessageText(reportAction);
    }
    if (ReportActionsUtils.isReimbursementQueuedAction(reportAction)) {
        return getReimbursementQueuedActionMessage(reportAction, getReport(parentReportID), false);
    }
    return Str.removeSMSDomain(reportAction?.message?.[0]?.text ?? '');
}

/**
 * Get the title for an invoice room.
 */
function getInvoicesChatName(report: OnyxEntry<Report>): string {
    const invoiceReceiver = report?.invoiceReceiver;
    const isIndividual = invoiceReceiver?.type === CONST.REPORT.INVOICE_RECEIVER_TYPE.INDIVIDUAL;
    const invoiceReceiverAccountID = isIndividual ? invoiceReceiver.accountID : -1;
    const invoiceReceiverPolicyID = isIndividual ? '' : invoiceReceiver?.policyID ?? '';
    const isCurrentUserReceiver =
        (isIndividual && invoiceReceiverAccountID === currentUserAccountID) || (!isIndividual && PolicyUtils.isPolicyEmployee(invoiceReceiverPolicyID, allPolicies));

    if (isCurrentUserReceiver) {
        return getPolicyName(report);
    }

    if (isIndividual) {
        return PersonalDetailsUtils.getDisplayNameOrDefault(allPersonalDetails?.[invoiceReceiverAccountID]);
    }

    // TODO: Check this flow in a scope of the Invoice V0.3
    return getPolicyName(report, false, allPolicies?.[`${ONYXKEYS.COLLECTION.POLICY}${invoiceReceiverPolicyID}`]);
}

/**
 * Get the title for a report.
 */
function getReportName(report: OnyxEntry<Report>, policy: OnyxEntry<Policy> = null): string {
    let formattedName: string | undefined;
    const parentReportAction = ReportActionsUtils.getParentReportAction(report);
    if (isChatThread(report)) {
        if (!isEmptyObject(parentReportAction) && ReportActionsUtils.isTransactionThread(parentReportAction)) {
            formattedName = getTransactionReportName(parentReportAction);
            if (isArchivedRoom(report)) {
                formattedName += ` (${Localize.translateLocal('common.archived')})`;
            }
            return formattedName;
        }

        if (parentReportAction?.message?.[0]?.isDeletedParentAction) {
            return Localize.translateLocal('parentReportAction.deletedMessage');
        }

        const isAttachment = ReportActionsUtils.isReportActionAttachment(!isEmptyObject(parentReportAction) ? parentReportAction : null);
        const parentReportActionMessage = getReportActionMessage(parentReportAction, report?.parentReportID).replace(/(\r\n|\n|\r)/gm, ' ');
        if (isAttachment && parentReportActionMessage) {
            return `[${Localize.translateLocal('common.attachment')}]`;
        }
        if (
            parentReportAction?.message?.[0]?.moderationDecision?.decision === CONST.MODERATION.MODERATOR_DECISION_PENDING_HIDE ||
            parentReportAction?.message?.[0]?.moderationDecision?.decision === CONST.MODERATION.MODERATOR_DECISION_HIDDEN ||
            parentReportAction?.message?.[0]?.moderationDecision?.decision === CONST.MODERATION.MODERATOR_DECISION_PENDING_REMOVE
        ) {
            return Localize.translateLocal('parentReportAction.hiddenMessage');
        }
        if (isAdminRoom(report) || isUserCreatedPolicyRoom(report)) {
            return getAdminRoomInvitedParticipants(parentReportAction, parentReportActionMessage);
        }
        if (parentReportActionMessage && isArchivedRoom(report)) {
            return `${parentReportActionMessage} (${Localize.translateLocal('common.archived')})`;
        }
        if (ReportActionsUtils.isModifiedExpenseAction(parentReportAction)) {
            return ModifiedExpenseMessage.getForReportAction(report?.reportID, parentReportAction);
        }
        return parentReportActionMessage;
    }

    if (isClosedExpenseReportWithNoExpenses(report)) {
        return Localize.translateLocal('parentReportAction.deletedReport');
    }

    if (isTaskReport(report) && isCanceledTaskReport(report, parentReportAction)) {
        return Localize.translateLocal('parentReportAction.deletedTask');
    }

    if (isGroupChat(report)) {
        return getGroupChatName(undefined, true, report?.reportID) ?? '';
    }

    if (isChatRoom(report) || isTaskReport(report)) {
        formattedName = report?.reportName;
    }

    if (isPolicyExpenseChat(report)) {
        formattedName = getPolicyExpenseChatName(report, policy);
    }

    if (isMoneyRequestReport(report) || isInvoiceReport(report)) {
        formattedName = getMoneyRequestReportName(report, policy);
    }

    if (isInvoiceRoom(report)) {
        formattedName = getInvoicesChatName(report);
    }

    if (isArchivedRoom(report)) {
        formattedName += ` (${Localize.translateLocal('common.archived')})`;
    }

    if (isSelfDM(report)) {
        formattedName = getDisplayNameForParticipant(currentUserAccountID, undefined, undefined, true);
    }

    if (formattedName) {
        return formattedName;
    }

    // Not a room or PolicyExpenseChat, generate title from first 5 other participants
    const participantsWithoutCurrentUser = Object.keys(report?.participants ?? {})
        .map(Number)
        .filter((accountID) => accountID !== currentUserAccountID)
        .slice(0, 5);
    const isMultipleParticipantReport = participantsWithoutCurrentUser.length > 1;
    return participantsWithoutCurrentUser.map((accountID) => getDisplayNameForParticipant(accountID, isMultipleParticipantReport)).join(', ');
}

/**
 * Get the payee name given a report.
 */
function getPayeeName(report: OnyxEntry<Report>): string | undefined {
    if (isEmptyObject(report)) {
        return undefined;
    }

    const participantsWithoutCurrentUser = Object.keys(report?.participants ?? {})
        .map(Number)
        .filter((accountID) => accountID !== currentUserAccountID);

    if (participantsWithoutCurrentUser.length === 0) {
        return undefined;
    }
    return getDisplayNameForParticipant(participantsWithoutCurrentUser[0], true);
}

/**
 * Get either the policyName or domainName the chat is tied to
 */
function getChatRoomSubtitle(report: OnyxEntry<Report>): string | undefined {
    if (isChatThread(report)) {
        return '';
    }
    if (isSelfDM(report)) {
        return Localize.translateLocal('reportActionsView.yourSpace');
    }
    if (isInvoiceRoom(report)) {
        return Localize.translateLocal('workspace.common.invoices');
    }
    if (!isDefaultRoom(report) && !isUserCreatedPolicyRoom(report) && !isPolicyExpenseChat(report)) {
        return '';
    }
    if (getChatType(report) === CONST.REPORT.CHAT_TYPE.DOMAIN_ALL) {
        // The domainAll rooms are just #domainName, so we ignore the prefix '#' to get the domainName
        return report?.reportName?.substring(1) ?? '';
    }
    if ((isPolicyExpenseChat(report) && !!report?.isOwnPolicyExpenseChat) || isExpenseReport(report)) {
        return Localize.translateLocal('workspace.common.workspace');
    }
    if (isArchivedRoom(report)) {
        return report?.oldPolicyName ?? '';
    }
    return getPolicyName(report);
}

/**
 * Get pending members for reports
 */
function getPendingChatMembers(accountIDs: number[], previousPendingChatMembers: PendingChatMember[], pendingAction: PendingAction): PendingChatMember[] {
    const pendingChatMembers = accountIDs.map((accountID) => ({accountID: accountID.toString(), pendingAction}));
    return [...previousPendingChatMembers, ...pendingChatMembers];
}

/**
 * Gets the parent navigation subtitle for the report
 */
function getParentNavigationSubtitle(report: OnyxEntry<Report>): ParentNavigationSummaryParams {
    const parentReport = getParentReport(report);
    if (isEmptyObject(parentReport)) {
        return {};
    }

    if (isInvoiceReport(report) || isInvoiceRoom(parentReport)) {
        let reportName = `${getPolicyName(parentReport)} & ${getInvoicePayerName(parentReport)}`;

        if (isArchivedRoom(parentReport)) {
            reportName += ` (${Localize.translateLocal('common.archived')})`;
        }

        return {
            reportName,
        };
    }

    return {
        reportName: getReportName(parentReport),
        workspaceName: getPolicyName(parentReport, true),
    };
}

/**
 * Navigate to the details page of a given report
 */
function navigateToDetailsPage(report: OnyxEntry<Report>) {
    const isSelfDMReport = isSelfDM(report);
    const isOneOnOneChatReport = isOneOnOneChat(report);

    // For 1:1 chat, we don't want to include currentUser as participants in order to not mark 1:1 chats as having multiple participants
    const participantAccountID = Object.keys(report?.participants ?? {})
        .map(Number)
        .filter((accountID) => accountID !== currentUserAccountID || !isOneOnOneChatReport);

    if (isSelfDMReport || isOneOnOneChatReport) {
        Navigation.navigate(ROUTES.PROFILE.getRoute(participantAccountID[0]));
        return;
    }

    if (report?.reportID) {
        Navigation.navigate(ROUTES.REPORT_WITH_ID_DETAILS.getRoute(report?.reportID));
    }
}

/**
 * Go back to the details page of a given report
 */
function goBackToDetailsPage(report: OnyxEntry<Report>) {
    const isOneOnOneChatReport = isOneOnOneChat(report);

    // For 1:1 chat, we don't want to include currentUser as participants in order to not mark 1:1 chats as having multiple participants
    const participantAccountID = Object.keys(report?.participants ?? {})
        .map(Number)
        .filter((accountID) => accountID !== currentUserAccountID || !isOneOnOneChatReport);

    if (isOneOnOneChatReport) {
        Navigation.navigate(ROUTES.PROFILE.getRoute(participantAccountID[0]));
        return;
    }

    Navigation.goBack(ROUTES.REPORT_SETTINGS.getRoute(report?.reportID ?? ''));
}

/**
 * Go back to the previous page from the edit private page of a given report
 */
function goBackFromPrivateNotes(report: OnyxEntry<Report>, session: OnyxEntry<Session>) {
    if (isEmpty(report) || isEmpty(session) || !session.accountID) {
        return;
    }
    const currentUserPrivateNote = report.privateNotes?.[session.accountID]?.note ?? '';
    if (isEmpty(currentUserPrivateNote)) {
        const participantAccountIDs = Object.keys(report?.participants ?? {})
            .map(Number)
            .filter((accountID) => accountID !== currentUserAccountID || !isOneOnOneChat(report));

        if (isOneOnOneChat(report)) {
            Navigation.goBack(ROUTES.PROFILE.getRoute(participantAccountIDs[0]));
            return;
        }

        if (report?.reportID) {
            Navigation.goBack(ROUTES.REPORT_WITH_ID_DETAILS.getRoute(report?.reportID));
            return;
        }
    }
    Navigation.goBack(ROUTES.PRIVATE_NOTES_LIST.getRoute(report.reportID));
}

/**
 * Generate a random reportID up to 53 bits aka 9,007,199,254,740,991 (Number.MAX_SAFE_INTEGER).
 * There were approximately 98,000,000 reports with sequential IDs generated before we started using this approach, those make up roughly one billionth of the space for these numbers,
 * so we live with the 1 in a billion chance of a collision with an older ID until we can switch to 64-bit IDs.
 *
 * In a test of 500M reports (28 years of reports at our current max rate) we got 20-40 collisions meaning that
 * this is more than random enough for our needs.
 */
function generateReportID(): string {
    return (Math.floor(Math.random() * 2 ** 21) * 2 ** 32 + Math.floor(Math.random() * 2 ** 32)).toString();
}

function hasReportNameError(report: OnyxEntry<Report>): boolean {
    return !isEmptyObject(report?.errorFields?.reportName);
}

/**
 * Adds a domain to a short mention, converting it into a full mention with email or SMS domain.
 * @param mention The user mention to be converted.
 * @returns The converted mention as a full mention string or undefined if conversion is not applicable.
 */
function addDomainToShortMention(mention: string): string | undefined {
    if (!Str.isValidEmail(mention) && currentUserPrivateDomain) {
        const mentionWithEmailDomain = `${mention}@${currentUserPrivateDomain}`;
        if (allPersonalDetailLogins.includes(mentionWithEmailDomain)) {
            return mentionWithEmailDomain;
        }
    }
    if (Str.isValidE164Phone(mention)) {
        const mentionWithSmsDomain = PhoneNumber.addSMSDomainIfPhoneNumber(mention);
        if (allPersonalDetailLogins.includes(mentionWithSmsDomain)) {
            return mentionWithSmsDomain;
        }
    }
    return undefined;
}

/**
 * For comments shorter than or equal to 10k chars, convert the comment from MD into HTML because that's how it is stored in the database
 * For longer comments, skip parsing, but still escape the text, and display plaintext for performance reasons. It takes over 40s to parse a 100k long string!!
 */
function getParsedComment(text: string, parsingDetails?: ParsingDetails): string {
    let isGroupPolicyReport = false;
    if (parsingDetails?.reportID) {
        const currentReport = getReport(parsingDetails?.reportID);
        isGroupPolicyReport = isReportInGroupPolicy(currentReport);
    }

    const parser = new ExpensiMark();
    const textWithMention = text.replace(CONST.REGEX.SHORT_MENTION, (match) => {
        if (!Str.isValidMention(match)) {
            return match;
        }
        const mention = match.substring(1);
        const mentionWithDomain = addDomainToShortMention(mention);
        return mentionWithDomain ? `@${mentionWithDomain}` : match;
    });

    return text.length <= CONST.MAX_MARKUP_LENGTH
        ? parser.replace(textWithMention, {shouldEscapeText: parsingDetails?.shouldEscapeText, disabledRules: isGroupPolicyReport ? [] : ['reportMentions']})
        : lodashEscape(text);
}

function getReportDescriptionText(report: Report): string {
    if (!report.description) {
        return '';
    }

    const parser = new ExpensiMark();
    return parser.htmlToText(report.description);
}

function getPolicyDescriptionText(policy: OnyxEntry<Policy>): string {
    if (!policy?.description) {
        return '';
    }

    const parser = new ExpensiMark();
    return parser.htmlToText(policy.description);
}

function buildOptimisticAddCommentReportAction(
    text?: string,
    file?: FileObject,
    actorAccountID?: number,
    createdOffset = 0,
    shouldEscapeText?: boolean,
    reportID?: string,
): OptimisticReportAction {
    const parser = new ExpensiMark();
    const commentText = getParsedComment(text ?? '', {shouldEscapeText, reportID});
    const isAttachmentOnly = file && !text;
    const isTextOnly = text && !file;

    let htmlForNewComment;
    let textForNewComment;
    if (isAttachmentOnly) {
        htmlForNewComment = CONST.ATTACHMENT_UPLOADING_MESSAGE_HTML;
        textForNewComment = CONST.ATTACHMENT_UPLOADING_MESSAGE_HTML;
    } else if (isTextOnly) {
        htmlForNewComment = commentText;
        textForNewComment = parser.htmlToText(htmlForNewComment);
    } else {
        htmlForNewComment = `${commentText}\n${CONST.ATTACHMENT_UPLOADING_MESSAGE_HTML}`;
        textForNewComment = `${parser.htmlToText(commentText)}\n${CONST.ATTACHMENT_UPLOADING_MESSAGE_HTML}`;
    }

    const isAttachment = !text && file !== undefined;
    const attachmentInfo = file ?? {};
    const accountID = actorAccountID ?? currentUserAccountID;

    // Remove HTML from text when applying optimistic offline comment
    return {
        commentText,
        reportAction: {
            reportActionID: NumberUtils.rand64(),
            actionName: CONST.REPORT.ACTIONS.TYPE.ADD_COMMENT,
            actorAccountID: accountID,
            person: [
                {
                    style: 'strong',
                    text: allPersonalDetails?.[accountID ?? -1]?.displayName ?? currentUserEmail,
                    type: 'TEXT',
                },
            ],
            automatic: false,
            avatar: allPersonalDetails?.[accountID ?? -1]?.avatar,
            created: DateUtils.getDBTimeWithSkew(Date.now() + createdOffset),
            message: [
                {
                    translationKey: isAttachmentOnly ? CONST.TRANSLATION_KEYS.ATTACHMENT : '',
                    type: CONST.REPORT.MESSAGE.TYPE.COMMENT,
                    html: htmlForNewComment,
                    text: textForNewComment,
                },
            ],
            isFirstItem: false,
            isAttachment,
            attachmentInfo,
            pendingAction: CONST.RED_BRICK_ROAD_PENDING_ACTION.ADD,
            shouldShow: true,
            isOptimisticAction: true,
        },
    };
}

/**
 * update optimistic parent reportAction when a comment is added or remove in the child report
 * @param parentReportAction - Parent report action of the child report
 * @param lastVisibleActionCreated - Last visible action created of the child report
 * @param type - The type of action in the child report
 */

function updateOptimisticParentReportAction(parentReportAction: OnyxEntry<ReportAction>, lastVisibleActionCreated: string, type: string): UpdateOptimisticParentReportAction {
    let childVisibleActionCount = parentReportAction?.childVisibleActionCount ?? 0;
    let childCommenterCount = parentReportAction?.childCommenterCount ?? 0;
    let childOldestFourAccountIDs = parentReportAction?.childOldestFourAccountIDs;

    if (type === CONST.RED_BRICK_ROAD_PENDING_ACTION.ADD) {
        childVisibleActionCount += 1;
        const oldestFourAccountIDs = childOldestFourAccountIDs ? childOldestFourAccountIDs.split(',') : [];
        if (oldestFourAccountIDs.length < 4) {
            const index = oldestFourAccountIDs.findIndex((accountID) => accountID === currentUserAccountID?.toString());
            if (index === -1) {
                childCommenterCount += 1;
                oldestFourAccountIDs.push(currentUserAccountID?.toString() ?? '');
            }
        }
        childOldestFourAccountIDs = oldestFourAccountIDs.join(',');
    } else if (type === CONST.RED_BRICK_ROAD_PENDING_ACTION.DELETE) {
        if (childVisibleActionCount > 0) {
            childVisibleActionCount -= 1;
        }

        if (childVisibleActionCount === 0) {
            childCommenterCount = 0;
            childOldestFourAccountIDs = '';
        }
    }

    return {
        childVisibleActionCount,
        childCommenterCount,
        childLastVisibleActionCreated: lastVisibleActionCreated,
        childOldestFourAccountIDs,
    };
}

/**
 * Builds an optimistic reportAction for the parent report when a task is created
 * @param taskReportID - Report ID of the task
 * @param taskTitle - Title of the task
 * @param taskAssigneeAccountID - AccountID of the person assigned to the task
 * @param text - Text of the comment
 * @param parentReportID - Report ID of the parent report
 * @param createdOffset - The offset for task's created time that created via a loop
 */
function buildOptimisticTaskCommentReportAction(
    taskReportID: string,
    taskTitle: string,
    taskAssigneeAccountID: number,
    text: string,
    parentReportID: string,
    actorAccountID?: number,
    createdOffset = 0,
): OptimisticReportAction {
    const reportAction = buildOptimisticAddCommentReportAction(text, undefined, undefined, createdOffset, undefined, taskReportID);
    if (reportAction.reportAction.message?.[0]) {
        reportAction.reportAction.message[0].taskReportID = taskReportID;
    }

    // These parameters are not saved on the reportAction, but are used to display the task in the UI
    // Added when we fetch the reportActions on a report
    reportAction.reportAction.originalMessage = {
        html: reportAction.reportAction.message?.[0]?.html,
        taskReportID: reportAction.reportAction.message?.[0]?.taskReportID,
    };
    reportAction.reportAction.childReportID = taskReportID;
    reportAction.reportAction.parentReportID = parentReportID;
    reportAction.reportAction.childType = CONST.REPORT.TYPE.TASK;
    reportAction.reportAction.childReportName = taskTitle;
    reportAction.reportAction.childManagerAccountID = taskAssigneeAccountID;
    reportAction.reportAction.childStatusNum = CONST.REPORT.STATUS_NUM.OPEN;
    reportAction.reportAction.childStateNum = CONST.REPORT.STATE_NUM.OPEN;

    if (actorAccountID) {
        reportAction.reportAction.actorAccountID = actorAccountID;
    }

    return reportAction;
}

/**
 * Builds an optimistic IOU report with a randomly generated reportID
 *
 * @param payeeAccountID - AccountID of the person generating the IOU.
 * @param payerAccountID - AccountID of the other person participating in the IOU.
 * @param total - IOU amount in the smallest unit of the currency.
 * @param chatReportID - Report ID of the chat where the IOU is.
 * @param currency - IOU currency.
 * @param isSendingMoney - If we pay someone the IOU should be created as settled
 */

function buildOptimisticIOUReport(payeeAccountID: number, payerAccountID: number, total: number, chatReportID: string, currency: string, isSendingMoney = false): OptimisticIOUReport {
    const formattedTotal = CurrencyUtils.convertToDisplayString(total, currency);
    const personalDetails = getPersonalDetailsForAccountID(payerAccountID);
    const payerEmail = 'login' in personalDetails ? personalDetails.login : '';

    const participants: Participants = {
        [payeeAccountID]: {hidden: true},
        [payerAccountID]: {hidden: true},
    };

    return {
        type: CONST.REPORT.TYPE.IOU,
        cachedTotal: formattedTotal,
        chatReportID,
        currency,
        managerID: payerAccountID,
        ownerAccountID: payeeAccountID,
        participants,
        reportID: generateReportID(),
        stateNum: isSendingMoney ? CONST.REPORT.STATE_NUM.APPROVED : CONST.REPORT.STATE_NUM.SUBMITTED,
        statusNum: isSendingMoney ? CONST.REPORT.STATUS_NUM.REIMBURSED : CONST.REPORT.STATE_NUM.SUBMITTED,
        total,

        // We don't translate reportName because the server response is always in English
        reportName: `${payerEmail} owes ${formattedTotal}`,
        notificationPreference: CONST.REPORT.NOTIFICATION_PREFERENCE.HIDDEN,
        parentReportID: chatReportID,
        lastVisibleActionCreated: DateUtils.getDBTime(),
    };
}

function getHumanReadableStatus(statusNum: number): string {
    const status = Object.keys(CONST.REPORT.STATUS_NUM).find((key) => CONST.REPORT.STATUS_NUM[key as keyof typeof CONST.REPORT.STATUS_NUM] === statusNum);
    return status ? `${status.charAt(0)}${status.slice(1).toLowerCase()}` : '';
}

/**
 * Populates the report field formula with the values from the report and policy.
 * Currently, this only supports optimistic expense reports.
 * Each formula field is either replaced with a value, or removed.
 * If after all replacements the formula is empty, the original formula is returned.
 * See {@link https://help.expensify.com/articles/expensify-classic/insights-and-custom-reporting/Custom-Templates}
 */
function populateOptimisticReportFormula(formula: string, report: OptimisticExpenseReport, policy: Policy | EmptyObject): string {
    const createdDate = report.lastVisibleActionCreated ? new Date(report.lastVisibleActionCreated) : undefined;
    const result = formula
        // We don't translate because the server response is always in English
        .replaceAll('{report:type}', 'Expense Report')
        .replaceAll('{report:startdate}', createdDate ? format(createdDate, CONST.DATE.FNS_FORMAT_STRING) : '')
        .replaceAll('{report:total}', report.total !== undefined ? CurrencyUtils.convertToDisplayString(Math.abs(report.total), report.currency).toString() : '')
        .replaceAll('{report:currency}', report.currency ?? '')
        .replaceAll('{report:policyname}', policy.name ?? '')
        .replaceAll('{report:created}', createdDate ? format(createdDate, CONST.DATE.FNS_DATE_TIME_FORMAT_STRING) : '')
        .replaceAll('{report:created:yyyy-MM-dd}', createdDate ? format(createdDate, CONST.DATE.FNS_FORMAT_STRING) : '')
        .replaceAll('{report:status}', report.statusNum !== undefined ? getHumanReadableStatus(report.statusNum) : '')
        .replaceAll('{user:email}', currentUserEmail ?? '')
        .replaceAll('{user:email|frontPart}', currentUserEmail ? currentUserEmail.split('@')[0] : '')
        .replaceAll(/\{report:(.+)}/g, '');

    return result.trim().length ? result : formula;
}

/** Builds an optimistic invoice report with a randomly generated reportID */
function buildOptimisticInvoiceReport(chatReportID: string, policyID: string, receiverAccountID: number, receiverName: string, total: number, currency: string): OptimisticExpenseReport {
    const formattedTotal = CurrencyUtils.convertToDisplayString(total, currency);

    return {
        reportID: generateReportID(),
        chatReportID,
        policyID,
        type: CONST.REPORT.TYPE.INVOICE,
        ownerAccountID: currentUserAccountID,
        managerID: receiverAccountID,
        currency,
        // We don’t translate reportName because the server response is always in English
        reportName: `${receiverName} owes ${formattedTotal}`,
        stateNum: CONST.REPORT.STATE_NUM.SUBMITTED,
        statusNum: CONST.REPORT.STATUS_NUM.OPEN,
        total,
        notificationPreference: CONST.REPORT.NOTIFICATION_PREFERENCE.HIDDEN,
        parentReportID: chatReportID,
        lastVisibleActionCreated: DateUtils.getDBTime(),
    };
}

/**
 * Builds an optimistic Expense report with a randomly generated reportID
 *
 * @param chatReportID - Report ID of the PolicyExpenseChat where the Expense Report is
 * @param policyID - The policy ID of the PolicyExpenseChat
 * @param payeeAccountID - AccountID of the employee (payee)
 * @param total - Amount in cents
 * @param currency
 * @param reimbursable – Whether the expense is reimbursable
 */
function buildOptimisticExpenseReport(chatReportID: string, policyID: string, payeeAccountID: number, total: number, currency: string, reimbursable = true): OptimisticExpenseReport {
    // The amount for Expense reports are stored as negative value in the database
    const storedTotal = total * -1;
    const policyName = getPolicyName(allReports?.[`${ONYXKEYS.COLLECTION.REPORT}${chatReportID}`]);
    const formattedTotal = CurrencyUtils.convertToDisplayString(storedTotal, currency);
    const policy = getPolicy(policyID);

    const isInstantSubmitEnabled = PolicyUtils.isInstantSubmitEnabled(policy);

    const stateNum = isInstantSubmitEnabled ? CONST.REPORT.STATE_NUM.SUBMITTED : CONST.REPORT.STATE_NUM.OPEN;
    const statusNum = isInstantSubmitEnabled ? CONST.REPORT.STATUS_NUM.SUBMITTED : CONST.REPORT.STATUS_NUM.OPEN;

    const expenseReport: OptimisticExpenseReport = {
        reportID: generateReportID(),
        chatReportID,
        policyID,
        type: CONST.REPORT.TYPE.EXPENSE,
        ownerAccountID: payeeAccountID,
        currency,
        // We don't translate reportName because the server response is always in English
        reportName: `${policyName} owes ${formattedTotal}`,
        stateNum,
        statusNum,
        total: storedTotal,
        nonReimbursableTotal: reimbursable ? 0 : storedTotal,
        notificationPreference: CONST.REPORT.NOTIFICATION_PREFERENCE.HIDDEN,
        parentReportID: chatReportID,
        lastVisibleActionCreated: DateUtils.getDBTime(),
    };

    // Get the approver/manager for this report to properly display the optimistic data
    const submitToAccountID = PolicyUtils.getSubmitToAccountID(policy, payeeAccountID);
    if (submitToAccountID) {
        expenseReport.managerID = submitToAccountID;
    }

    const titleReportField = getTitleReportField(getReportFieldsByPolicyID(policyID) ?? {});
    if (!!titleReportField && reportFieldsEnabled(expenseReport)) {
        expenseReport.reportName = populateOptimisticReportFormula(titleReportField.defaultValue, expenseReport, policy);
    }

    return expenseReport;
}

function getIOUSubmittedMessage(report: OnyxEntry<Report>) {
    const policy = getPolicy(report?.policyID);

    if (report?.ownerAccountID !== currentUserAccountID && policy.role === CONST.POLICY.ROLE.ADMIN) {
        const ownerPersonalDetail = getPersonalDetailsForAccountID(report?.ownerAccountID ?? 0);
        const ownerDisplayName = `${ownerPersonalDetail.displayName ?? ''}${ownerPersonalDetail.displayName !== ownerPersonalDetail.login ? ` (${ownerPersonalDetail.login})` : ''}`;

        return [
            {
                style: 'normal',
                text: 'You (on behalf of ',
                type: CONST.REPORT.MESSAGE.TYPE.TEXT,
            },
            {
                style: 'strong',
                text: ownerDisplayName,
                type: CONST.REPORT.MESSAGE.TYPE.TEXT,
            },
            {
                style: 'normal',
                text: ' via admin-submit)',
                type: CONST.REPORT.MESSAGE.TYPE.TEXT,
            },
            {
                style: 'normal',
                text: ' submitted this report',
                type: CONST.REPORT.MESSAGE.TYPE.TEXT,
            },
            {
                style: 'normal',
                text: ' to ',
                type: CONST.REPORT.MESSAGE.TYPE.TEXT,
            },
            {
                style: 'strong',
                text: 'you',
                type: CONST.REPORT.MESSAGE.TYPE.TEXT,
            },
        ];
    }

    const submittedToPersonalDetail = getPersonalDetailsForAccountID(policy?.submitsTo ?? 0);
    let submittedToDisplayName = `${submittedToPersonalDetail.displayName ?? ''}${
        submittedToPersonalDetail.displayName !== submittedToPersonalDetail.login ? ` (${submittedToPersonalDetail.login})` : ''
    }`;
    if (submittedToPersonalDetail?.accountID === currentUserAccountID) {
        submittedToDisplayName = 'yourself';
    }

    return [
        {
            type: CONST.REPORT.MESSAGE.TYPE.TEXT,
            style: 'strong',
            text: 'You',
        },
        {
            type: CONST.REPORT.MESSAGE.TYPE.TEXT,
            style: 'normal',
            text: ' submitted this report',
        },
        {
            type: CONST.REPORT.MESSAGE.TYPE.TEXT,
            style: 'normal',
            text: ' to ',
        },
        {
            type: CONST.REPORT.MESSAGE.TYPE.TEXT,
            style: 'strong',
            text: submittedToDisplayName,
        },
    ];
}

/**
 * @param iouReportID - the report ID of the IOU report the action belongs to
 * @param type - IOUReportAction type. Can be oneOf(create, decline, cancel, pay, split)
 * @param total - IOU total in cents
 * @param comment - IOU comment
 * @param currency - IOU currency
 * @param paymentType - IOU paymentMethodType. Can be oneOf(Elsewhere, Expensify)
 * @param isSettlingUp - Whether we are settling up an IOU
 */
function getIOUReportActionMessage(iouReportID: string, type: string, total: number, comment: string, currency: string, paymentType = '', isSettlingUp = false): Message[] {
    const report = getReport(iouReportID);

    if (type === CONST.REPORT.ACTIONS.TYPE.SUBMITTED) {
        return getIOUSubmittedMessage(!isEmptyObject(report) ? report : null);
    }

    const amount =
        type === CONST.IOU.REPORT_ACTION_TYPE.PAY
            ? CurrencyUtils.convertToDisplayString(getMoneyRequestSpendBreakdown(!isEmptyObject(report) ? report : null).totalDisplaySpend, currency)
            : CurrencyUtils.convertToDisplayString(total, currency);

    let paymentMethodMessage;
    switch (paymentType) {
        case CONST.IOU.PAYMENT_TYPE.VBBA:
        case CONST.IOU.PAYMENT_TYPE.EXPENSIFY:
            paymentMethodMessage = ' with Expensify';
            break;
        default:
            paymentMethodMessage = ` elsewhere`;
            break;
    }

    let iouMessage;
    switch (type) {
        case CONST.REPORT.ACTIONS.TYPE.APPROVED:
            iouMessage = `approved ${amount}`;
            break;
        case CONST.IOU.REPORT_ACTION_TYPE.CREATE:
            iouMessage = `submitted ${amount}${comment && ` for ${comment}`}`;
            break;
        case CONST.IOU.REPORT_ACTION_TYPE.TRACK:
            iouMessage = `tracking ${amount}${comment && ` for ${comment}`}`;
            break;
        case CONST.IOU.REPORT_ACTION_TYPE.SPLIT:
            iouMessage = `split ${amount}${comment && ` for ${comment}`}`;
            break;
        case CONST.IOU.REPORT_ACTION_TYPE.DELETE:
            iouMessage = `deleted the ${amount} expense${comment && ` for ${comment}`}`;
            break;
        case CONST.IOU.REPORT_ACTION_TYPE.PAY:
            iouMessage = isSettlingUp ? `paid ${amount}${paymentMethodMessage}` : `sent ${amount}${comment && ` for ${comment}`}${paymentMethodMessage}`;
            break;
        default:
            break;
    }

    return [
        {
            html: lodashEscape(iouMessage),
            text: iouMessage ?? '',
            isEdited: false,
            type: CONST.REPORT.MESSAGE.TYPE.COMMENT,
        },
    ];
}

/**
 * Builds an optimistic IOU reportAction object
 *
 * @param type - IOUReportAction type. Can be oneOf(create, delete, pay, split).
 * @param amount - IOU amount in cents.
 * @param currency
 * @param comment - User comment for the IOU.
 * @param participants - An array with participants details.
 * @param [transactionID] - Not required if the IOUReportAction type is 'pay'
 * @param [paymentType] - Only required if the IOUReportAction type is 'pay'. Can be oneOf(elsewhere, Expensify).
 * @param [iouReportID] - Only required if the IOUReportActions type is oneOf(decline, cancel, pay). Generates a randomID as default.
 * @param [isSettlingUp] - Whether we are settling up an IOU.
 * @param [isSendMoneyFlow] - Whether this is pay someone flow
 * @param [receipt]
 * @param [isOwnPolicyExpenseChat] - Whether this is an expense report create from the current user's policy expense chat
 */
function buildOptimisticIOUReportAction(
    type: ValueOf<typeof CONST.IOU.REPORT_ACTION_TYPE>,
    amount: number,
    currency: string,
    comment: string,
    participants: Participant[],
    transactionID: string,
    paymentType?: PaymentMethodType,
    iouReportID = '',
    isSettlingUp = false,
    isSendMoneyFlow = false,
    receipt: Receipt = {},
    isOwnPolicyExpenseChat = false,
    created = DateUtils.getDBTime(),
    linkedExpenseReportAction: ReportAction | EmptyObject = {},
): OptimisticIOUReportAction {
    const IOUReportID = iouReportID || generateReportID();

    const originalMessage: IOUMessage = {
        amount,
        comment,
        currency,
        IOUTransactionID: transactionID,
        IOUReportID,
        type,
        whisperedTo: [CONST.IOU.RECEIPT_STATE.SCANREADY, CONST.IOU.RECEIPT_STATE.SCANNING].some((value) => value === receipt?.state) ? [currentUserAccountID ?? -1] : [],
    };

    if (type === CONST.IOU.REPORT_ACTION_TYPE.PAY) {
        // In pay someone flow, we store amount, comment, currency in IOUDetails when type = pay
        if (isSendMoneyFlow) {
            const keys = ['amount', 'comment', 'currency'] as const;
            keys.forEach((key) => {
                delete originalMessage[key];
            });
            originalMessage.IOUDetails = {amount, comment, currency};
            originalMessage.paymentType = paymentType;
        } else {
            // In case of pay someone action, we dont store the comment
            // and there is no single transctionID to link the action to.
            delete originalMessage.IOUTransactionID;
            delete originalMessage.comment;
            originalMessage.paymentType = paymentType;
        }
    }

    // IOUs of type split only exist in group DMs and those don't have an iouReport so we need to delete the IOUReportID key
    if (type === CONST.IOU.REPORT_ACTION_TYPE.SPLIT) {
        delete originalMessage.IOUReportID;
        // Split expense made from a policy expense chat only have the payee's accountID as the participant because the payer could be any policy admin
        if (isOwnPolicyExpenseChat) {
            originalMessage.participantAccountIDs = currentUserAccountID ? [currentUserAccountID] : [];
        } else {
            originalMessage.participantAccountIDs = currentUserAccountID
                ? [currentUserAccountID, ...participants.map((participant) => participant.accountID ?? -1)]
                : participants.map((participant) => participant.accountID ?? -1);
        }
    }

    return {
        ...linkedExpenseReportAction,
        actionName: CONST.REPORT.ACTIONS.TYPE.IOU,
        actorAccountID: currentUserAccountID,
        automatic: false,
        avatar: getCurrentUserAvatar(),
        isAttachment: false,
        originalMessage,
        message: getIOUReportActionMessage(iouReportID, type, amount, comment, currency, paymentType, isSettlingUp),
        person: [
            {
                style: 'strong',
                text: getCurrentUserDisplayNameOrEmail(),
                type: 'TEXT',
            },
        ],
        reportActionID: NumberUtils.rand64(),
        shouldShow: true,
        created,
        pendingAction: CONST.RED_BRICK_ROAD_PENDING_ACTION.ADD,
    };
}

/**
 * Builds an optimistic APPROVED report action with a randomly generated reportActionID.
 */
function buildOptimisticApprovedReportAction(amount: number, currency: string, expenseReportID: string): OptimisticApprovedReportAction {
    const originalMessage = {
        amount,
        currency,
        expenseReportID,
    };

    return {
        actionName: CONST.REPORT.ACTIONS.TYPE.APPROVED,
        actorAccountID: currentUserAccountID,
        automatic: false,
        avatar: getCurrentUserAvatar(),
        isAttachment: false,
        originalMessage,
        message: getIOUReportActionMessage(expenseReportID, CONST.REPORT.ACTIONS.TYPE.APPROVED, Math.abs(amount), '', currency),
        person: [
            {
                style: 'strong',
                text: getCurrentUserDisplayNameOrEmail(),
                type: 'TEXT',
            },
        ],
        reportActionID: NumberUtils.rand64(),
        shouldShow: true,
        created: DateUtils.getDBTime(),
        pendingAction: CONST.RED_BRICK_ROAD_PENDING_ACTION.ADD,
    };
}

/**
 * Builds an optimistic MOVED report action with a randomly generated reportActionID.
 * This action is used when we move reports across workspaces.
 */
function buildOptimisticMovedReportAction(fromPolicyID: string, toPolicyID: string, newParentReportID: string, movedReportID: string, policyName: string): ReportAction {
    const originalMessage = {
        fromPolicyID,
        toPolicyID,
        newParentReportID,
        movedReportID,
    };

    const movedActionMessage = [
        {
            html: `moved the report to the <a href='${CONST.NEW_EXPENSIFY_URL}r/${newParentReportID}' target='_blank' rel='noreferrer noopener'>${policyName}</a> workspace`,
            text: `moved the report to the ${policyName} workspace`,
            type: CONST.REPORT.MESSAGE.TYPE.COMMENT,
        },
    ];

    return {
        actionName: CONST.REPORT.ACTIONS.TYPE.MOVED,
        actorAccountID: currentUserAccountID,
        automatic: false,
        avatar: getCurrentUserAvatar(),
        isAttachment: false,
        originalMessage,
        message: movedActionMessage,
        person: [
            {
                style: 'strong',
                text: getCurrentUserDisplayNameOrEmail(),
                type: 'TEXT',
            },
        ],
        reportActionID: NumberUtils.rand64(),
        shouldShow: true,
        created: DateUtils.getDBTime(),
        pendingAction: CONST.RED_BRICK_ROAD_PENDING_ACTION.ADD,
    };
}

/**
 * Builds an optimistic SUBMITTED report action with a randomly generated reportActionID.
 *
 */
function buildOptimisticSubmittedReportAction(amount: number, currency: string, expenseReportID: string, adminAccountID: number | undefined): OptimisticSubmittedReportAction {
    const originalMessage = {
        amount,
        currency,
        expenseReportID,
    };

    return {
        actionName: CONST.REPORT.ACTIONS.TYPE.SUBMITTED,
        actorAccountID: currentUserAccountID,
        adminAccountID,
        automatic: false,
        avatar: getCurrentUserAvatar(),
        isAttachment: false,
        originalMessage,
        message: getIOUReportActionMessage(expenseReportID, CONST.REPORT.ACTIONS.TYPE.SUBMITTED, Math.abs(amount), '', currency),
        person: [
            {
                style: 'strong',
                text: getCurrentUserDisplayNameOrEmail(),
                type: 'TEXT',
            },
        ],
        reportActionID: NumberUtils.rand64(),
        shouldShow: true,
        created: DateUtils.getDBTime(),
        pendingAction: CONST.RED_BRICK_ROAD_PENDING_ACTION.ADD,
    };
}

/**
 * Builds an optimistic report preview action with a randomly generated reportActionID.
 *
 * @param chatReport
 * @param iouReport
 * @param [comment] - User comment for the IOU.
 * @param [transaction] - optimistic first transaction of preview
 */
function buildOptimisticReportPreview(chatReport: OnyxEntry<Report>, iouReport: Report, comment = '', transaction: OnyxEntry<Transaction> = null, childReportID?: string): ReportAction {
    const hasReceipt = TransactionUtils.hasReceipt(transaction);
    const isReceiptBeingScanned = hasReceipt && TransactionUtils.isReceiptBeingScanned(transaction);
    const message = getReportPreviewMessage(iouReport);
    const created = DateUtils.getDBTime();
    return {
        reportActionID: NumberUtils.rand64(),
        reportID: chatReport?.reportID,
        actionName: CONST.REPORT.ACTIONS.TYPE.REPORT_PREVIEW,
        pendingAction: CONST.RED_BRICK_ROAD_PENDING_ACTION.ADD,
        originalMessage: {
            linkedReportID: iouReport?.reportID,
            whisperedTo: isReceiptBeingScanned ? [currentUserAccountID ?? -1] : [],
        },
        message: [
            {
                html: message,
                text: message,
                isEdited: false,
                type: CONST.REPORT.MESSAGE.TYPE.COMMENT,
            },
        ],
        created,
        accountID: iouReport?.managerID ?? 0,
        // The preview is initially whispered if created with a receipt, so the actor is the current user as well
        actorAccountID: hasReceipt ? currentUserAccountID : iouReport?.managerID ?? 0,
        childReportID: childReportID ?? iouReport?.reportID,
        childMoneyRequestCount: 1,
        childLastMoneyRequestComment: comment,
        childRecentReceiptTransactionIDs: hasReceipt && !isEmptyObject(transaction) ? {[transaction?.transactionID ?? '']: created} : undefined,
    };
}

/**
 * Builds an optimistic ACTIONABLETRACKEXPENSEWHISPER action with a randomly generated reportActionID.
 */
function buildOptimisticActionableTrackExpenseWhisper(iouAction: OptimisticIOUReportAction, transactionID: string): ReportAction {
    const currentTime = DateUtils.getDBTime();
    const targetEmail = CONST.EMAIL.CONCIERGE;
    const actorAccountID = PersonalDetailsUtils.getAccountIDsByLogins([targetEmail])[0];
    const reportActionID = NumberUtils.rand64();
    return {
        actionName: CONST.REPORT.ACTIONS.TYPE.ACTIONABLE_TRACK_EXPENSE_WHISPER,
        actorAccountID,
        avatar: UserUtils.getDefaultAvatarURL(actorAccountID),
        created: DateUtils.addMillisecondsFromDateTime(currentTime, 1),
        lastModified: DateUtils.addMillisecondsFromDateTime(currentTime, 1),
        message: [
            {
                html: CONST.ACTIONABLE_TRACK_EXPENSE_WHISPER_MESSAGE,
                text: CONST.ACTIONABLE_TRACK_EXPENSE_WHISPER_MESSAGE,
                whisperedTo: [],
                type: CONST.REPORT.MESSAGE.TYPE.COMMENT,
            },
        ],
        originalMessage: {
            lastModified: DateUtils.addMillisecondsFromDateTime(currentTime, 1),
            transactionID,
        },
        person: [
            {
                text: CONST.DISPLAY_NAME.EXPENSIFY_CONCIERGE,
                type: 'TEXT',
            },
        ],
        previousReportActionID: iouAction?.reportActionID,
        reportActionID,
        shouldShow: true,
        pendingAction: CONST.RED_BRICK_ROAD_PENDING_ACTION.ADD,
    };
}

/**
 * Builds an optimistic modified expense action with a randomly generated reportActionID.
 */
function buildOptimisticModifiedExpenseReportAction(
    transactionThread: OnyxEntry<Report>,
    oldTransaction: OnyxEntry<Transaction>,
    transactionChanges: TransactionChanges,
    isFromExpenseReport: boolean,
    policy: OnyxEntry<Policy>,
): OptimisticModifiedExpenseReportAction {
    const originalMessage = getModifiedExpenseOriginalMessage(oldTransaction, transactionChanges, isFromExpenseReport, policy);
    return {
        actionName: CONST.REPORT.ACTIONS.TYPE.MODIFIED_EXPENSE,
        actorAccountID: currentUserAccountID,
        automatic: false,
        avatar: getCurrentUserAvatar(),
        created: DateUtils.getDBTime(),
        isAttachment: false,
        message: [
            {
                // Currently we are composing the message from the originalMessage and message is only used in OldDot and not in the App
                text: 'You',
                style: 'strong',
                type: CONST.REPORT.MESSAGE.TYPE.TEXT,
            },
        ],
        originalMessage,
        person: [
            {
                style: 'strong',
                text: currentUserPersonalDetails?.displayName ?? String(currentUserAccountID),
                type: 'TEXT',
            },
        ],
        pendingAction: CONST.RED_BRICK_ROAD_PENDING_ACTION.ADD,
        reportActionID: NumberUtils.rand64(),
        reportID: transactionThread?.reportID,
        shouldShow: true,
    };
}

/**
 * Builds an optimistic modified expense action for a tracked expense move with a randomly generated reportActionID.
 * @param transactionThreadID - The reportID of the transaction thread
 * @param movedToReportID - The reportID of the report the transaction is moved to
 */
function buildOptimisticMovedTrackedExpenseModifiedReportAction(transactionThreadID: string, movedToReportID: string): OptimisticModifiedExpenseReportAction {
    return {
        actionName: CONST.REPORT.ACTIONS.TYPE.MODIFIED_EXPENSE,
        actorAccountID: currentUserAccountID,
        automatic: false,
        avatar: getCurrentUserAvatar(),
        created: DateUtils.getDBTime(),
        isAttachment: false,
        message: [
            {
                // Currently we are composing the message from the originalMessage and message is only used in OldDot and not in the App
                text: 'You',
                style: 'strong',
                type: CONST.REPORT.MESSAGE.TYPE.TEXT,
            },
        ],
        originalMessage: {
            movedToReportID,
        },
        person: [
            {
                style: 'strong',
                text: currentUserPersonalDetails?.displayName ?? String(currentUserAccountID),
                type: 'TEXT',
            },
        ],
        pendingAction: CONST.RED_BRICK_ROAD_PENDING_ACTION.ADD,
        reportActionID: NumberUtils.rand64(),
        reportID: transactionThreadID,
        shouldShow: true,
    };
}

/**
 * Updates a report preview action that exists for an IOU report.
 *
 * @param [comment] - User comment for the IOU.
 * @param [transaction] - optimistic newest transaction of a report preview
 *
 */
function updateReportPreview(
    iouReport: OnyxEntry<Report>,
    reportPreviewAction: ReportPreviewAction,
    isPayRequest = false,
    comment = '',
    transaction: OnyxEntry<Transaction> = null,
): ReportPreviewAction {
    const hasReceipt = TransactionUtils.hasReceipt(transaction);
    const recentReceiptTransactions = reportPreviewAction?.childRecentReceiptTransactionIDs ?? {};
    const transactionsToKeep = TransactionUtils.getRecentTransactions(recentReceiptTransactions);
    const previousTransactionsArray = Object.entries(recentReceiptTransactions ?? {}).map(([key, value]) => (transactionsToKeep.includes(key) ? {[key]: value} : null));
    const previousTransactions: Record<string, string> = {};

    for (const obj of previousTransactionsArray) {
        for (const key in obj) {
            if (obj) {
                previousTransactions[key] = obj[key];
            }
        }
    }

    const message = getReportPreviewMessage(iouReport, reportPreviewAction);
    return {
        ...reportPreviewAction,
        message: [
            {
                html: message,
                text: message,
                isEdited: false,
                type: CONST.REPORT.MESSAGE.TYPE.COMMENT,
            },
        ],
        childLastMoneyRequestComment: comment || reportPreviewAction?.childLastMoneyRequestComment,
        childMoneyRequestCount: (reportPreviewAction?.childMoneyRequestCount ?? 0) + (isPayRequest ? 0 : 1),
        childRecentReceiptTransactionIDs: hasReceipt
            ? {
                  ...(transaction && {[transaction.transactionID]: transaction?.created}),
                  ...previousTransactions,
              }
            : recentReceiptTransactions,
        // As soon as we add a transaction without a receipt to the report, it will have ready expenses,
        // so we remove the whisper
        originalMessage: {
            ...(reportPreviewAction.originalMessage ?? {}),
            whisperedTo: hasReceipt ? reportPreviewAction?.originalMessage?.whisperedTo : [],
        },
    };
}

function buildOptimisticTaskReportAction(
    taskReportID: string,
    actionName: OriginalMessageActionName,
    message = '',
    actorAccountID = currentUserAccountID,
    createdOffset = 0,
): OptimisticTaskReportAction {
    const originalMessage = {
        taskReportID,
        type: actionName,
        text: message,
    };
    return {
        actionName,
        actorAccountID,
        automatic: false,
        avatar: getCurrentUserAvatar(),
        isAttachment: false,
        originalMessage,
        message: [
            {
                text: message,
                taskReportID,
                type: CONST.REPORT.MESSAGE.TYPE.TEXT,
            },
        ],
        person: [
            {
                style: 'strong',
                text: currentUserPersonalDetails?.displayName ?? String(currentUserAccountID),
                type: 'TEXT',
            },
        ],
        reportActionID: NumberUtils.rand64(),
        shouldShow: true,
        created: DateUtils.getDBTimeWithSkew(Date.now() + createdOffset),
        isFirstItem: false,
        pendingAction: CONST.RED_BRICK_ROAD_PENDING_ACTION.ADD,
    };
}

/**
 * Builds an optimistic chat report with a randomly generated reportID and as much information as we currently have
 */
function buildOptimisticChatReport(
    participantList: number[],
    reportName: string = CONST.REPORT.DEFAULT_REPORT_NAME,
    chatType: ValueOf<typeof CONST.REPORT.CHAT_TYPE> | undefined = undefined,
    policyID: string = CONST.POLICY.OWNER_EMAIL_FAKE,
    ownerAccountID: number = CONST.REPORT.OWNER_ACCOUNT_ID_FAKE,
    isOwnPolicyExpenseChat = false,
    oldPolicyName = '',
    visibility: ValueOf<typeof CONST.REPORT.VISIBILITY> | undefined = undefined,
    writeCapability: ValueOf<typeof CONST.REPORT.WRITE_CAPABILITIES> | undefined = undefined,
    notificationPreference: NotificationPreference = CONST.REPORT.NOTIFICATION_PREFERENCE.ALWAYS,
    parentReportActionID = '',
    parentReportID = '',
    description = '',
    avatarUrl = '',
    optimisticReportID = '',
    shouldShowParticipants = true,
): OptimisticChatReport {
    const participants = participantList.reduce((reportParticipants: Participants, accountID: number) => {
        const participant: ReportParticipant = {
            hidden: !shouldShowParticipants,
            role: accountID === currentUserAccountID ? CONST.REPORT.ROLE.ADMIN : CONST.REPORT.ROLE.MEMBER,
        };
        // eslint-disable-next-line no-param-reassign
        reportParticipants[accountID] = participant;
        return reportParticipants;
    }, {} as Participants);
    const currentTime = DateUtils.getDBTime();
    const isNewlyCreatedWorkspaceChat = chatType === CONST.REPORT.CHAT_TYPE.POLICY_EXPENSE_CHAT && isOwnPolicyExpenseChat;
    const optimisticChatReport: OptimisticChatReport = {
        isOptimisticReport: true,
        type: CONST.REPORT.TYPE.CHAT,
        chatType,
        isOwnPolicyExpenseChat,
        isPinned: reportName === CONST.REPORT.WORKSPACE_CHAT_ROOMS.ADMINS || isNewlyCreatedWorkspaceChat,
        lastActorAccountID: 0,
        lastMessageTranslationKey: '',
        lastMessageHtml: '',
        lastMessageText: undefined,
        lastReadTime: currentTime,
        lastVisibleActionCreated: currentTime,
        notificationPreference,
        oldPolicyName,
        ownerAccountID: ownerAccountID || CONST.REPORT.OWNER_ACCOUNT_ID_FAKE,
        parentReportActionID,
        parentReportID,
        participants,
        policyID,
        reportID: optimisticReportID || generateReportID(),
        reportName,
        stateNum: 0,
        statusNum: 0,
        visibility,
        description,
        writeCapability,
        avatarUrl,
    };

    if (chatType === CONST.REPORT.CHAT_TYPE.INVOICE) {
        // TODO: update to support workspace as an invoice receiver when workspace-to-workspace invoice room implemented
        optimisticChatReport.invoiceReceiver = {
            type: 'individual',
            accountID: participantList[0],
        };
    }

    return optimisticChatReport;
}

function buildOptimisticGroupChatReport(participantAccountIDs: number[], reportName: string, avatarUri: string, optimisticReportID?: string) {
    return buildOptimisticChatReport(
        participantAccountIDs,
        reportName,
        CONST.REPORT.CHAT_TYPE.GROUP,
        undefined,
        undefined,
        undefined,
        undefined,
        undefined,
        undefined,
        undefined,
        undefined,
        undefined,
        undefined,
        avatarUri,
        optimisticReportID,
    );
}

/**
 * Returns the necessary reportAction onyx data to indicate that the chat has been created optimistically
 * @param [created] - Action created time
 */
function buildOptimisticCreatedReportAction(emailCreatingAction: string, created = DateUtils.getDBTime()): OptimisticCreatedReportAction {
    return {
        reportActionID: NumberUtils.rand64(),
        actionName: CONST.REPORT.ACTIONS.TYPE.CREATED,
        pendingAction: CONST.RED_BRICK_ROAD_PENDING_ACTION.ADD,
        actorAccountID: currentUserAccountID,
        message: [
            {
                type: CONST.REPORT.MESSAGE.TYPE.TEXT,
                style: 'strong',
                text: emailCreatingAction,
            },
            {
                type: CONST.REPORT.MESSAGE.TYPE.TEXT,
                style: 'normal',
                text: ' created this report',
            },
        ],
        person: [
            {
                type: CONST.REPORT.MESSAGE.TYPE.TEXT,
                style: 'strong',
                text: getCurrentUserDisplayNameOrEmail(),
            },
        ],
        automatic: false,
        avatar: getCurrentUserAvatar(),
        created,
        shouldShow: true,
    };
}

/**
 * Returns the necessary reportAction onyx data to indicate that the room has been renamed
 */
function buildOptimisticRenamedRoomReportAction(newName: string, oldName: string): OptimisticRenamedReportAction {
    const now = DateUtils.getDBTime();
    return {
        reportActionID: NumberUtils.rand64(),
        actionName: CONST.REPORT.ACTIONS.TYPE.RENAMED,
        pendingAction: CONST.RED_BRICK_ROAD_PENDING_ACTION.ADD,
        actorAccountID: currentUserAccountID,
        message: [
            {
                type: CONST.REPORT.MESSAGE.TYPE.TEXT,
                style: 'strong',
                text: 'You',
            },
            {
                type: CONST.REPORT.MESSAGE.TYPE.TEXT,
                style: 'normal',
                text: ` renamed this report. New title is '${newName}' (previously '${oldName}').`,
            },
        ],
        person: [
            {
                type: CONST.REPORT.MESSAGE.TYPE.TEXT,
                style: 'strong',
                text: getCurrentUserDisplayNameOrEmail(),
            },
        ],
        originalMessage: {
            oldName,
            newName,
            html: `Room renamed to ${newName}`,
            lastModified: now,
        },
        automatic: false,
        avatar: getCurrentUserAvatar(),
        created: now,
        shouldShow: true,
    };
}

/**
 * Returns the necessary reportAction onyx data to indicate that the transaction has been put on hold optimistically
 * @param [created] - Action created time
 */
function buildOptimisticHoldReportAction(created = DateUtils.getDBTime()): OptimisticHoldReportAction {
    return {
        reportActionID: NumberUtils.rand64(),
        actionName: CONST.REPORT.ACTIONS.TYPE.HOLD,
        pendingAction: CONST.RED_BRICK_ROAD_PENDING_ACTION.ADD,
        actorAccountID: currentUserAccountID,
        message: [
            {
                type: CONST.REPORT.MESSAGE.TYPE.TEXT,
                style: 'normal',
                text: Localize.translateLocal('iou.heldExpense'),
            },
        ],
        person: [
            {
                type: CONST.REPORT.MESSAGE.TYPE.TEXT,
                style: 'strong',
                text: getCurrentUserDisplayNameOrEmail(),
            },
        ],
        automatic: false,
        avatar: getCurrentUserAvatar(),
        created,
        shouldShow: true,
    };
}

/**
 * Returns the necessary reportAction onyx data to indicate that the transaction has been put on hold optimistically
 * @param [created] - Action created time
 */
function buildOptimisticHoldReportActionComment(comment: string, created = DateUtils.getDBTime()): OptimisticHoldReportAction {
    return {
        reportActionID: NumberUtils.rand64(),
        actionName: CONST.REPORT.ACTIONS.TYPE.ADD_COMMENT,
        pendingAction: CONST.RED_BRICK_ROAD_PENDING_ACTION.ADD,
        actorAccountID: currentUserAccountID,
        message: [
            {
                type: CONST.REPORT.MESSAGE.TYPE.COMMENT,
                text: comment,
                html: comment, // as discussed on https://github.com/Expensify/App/pull/39452 we will not support HTML for now
            },
        ],
        person: [
            {
                type: CONST.REPORT.MESSAGE.TYPE.TEXT,
                style: 'strong',
                text: getCurrentUserDisplayNameOrEmail(),
            },
        ],
        automatic: false,
        avatar: getCurrentUserAvatar(),
        created,
        shouldShow: true,
    };
}

/**
 * Returns the necessary reportAction onyx data to indicate that the transaction has been removed from hold optimistically
 * @param [created] - Action created time
 */
function buildOptimisticUnHoldReportAction(created = DateUtils.getDBTime()): OptimisticHoldReportAction {
    return {
        reportActionID: NumberUtils.rand64(),
        actionName: CONST.REPORT.ACTIONS.TYPE.UNHOLD,
        pendingAction: CONST.RED_BRICK_ROAD_PENDING_ACTION.ADD,
        actorAccountID: currentUserAccountID,
        message: [
            {
                type: CONST.REPORT.MESSAGE.TYPE.TEXT,
                style: 'normal',
                text: Localize.translateLocal('iou.unheldExpense'),
            },
        ],
        person: [
            {
                type: CONST.REPORT.MESSAGE.TYPE.TEXT,
                style: 'normal',
                text: getCurrentUserDisplayNameOrEmail(),
            },
        ],
        automatic: false,
        avatar: getCurrentUserAvatar(),
        created,
        shouldShow: true,
    };
}

function buildOptimisticEditedTaskFieldReportAction({title, description}: Task): OptimisticEditedTaskReportAction {
    // We do not modify title & description in one request, so we need to create a different optimistic action for each field modification
    let field = '';
    let value = '';
    if (title !== undefined) {
        field = 'task title';
        value = title;
    } else if (description !== undefined) {
        field = 'description';
        value = description;
    }

    let changelog = 'edited this task';
    if (field && value) {
        changelog = `updated the ${field} to ${value}`;
    } else if (field) {
        changelog = `removed the ${field}`;
    }

    return {
        reportActionID: NumberUtils.rand64(),
        actionName: CONST.REPORT.ACTIONS.TYPE.TASK_EDITED,
        pendingAction: CONST.RED_BRICK_ROAD_PENDING_ACTION.ADD,
        actorAccountID: currentUserAccountID,
        message: [
            {
                type: CONST.REPORT.MESSAGE.TYPE.COMMENT,
                text: changelog,
                html: description ? getParsedComment(changelog) : changelog,
            },
        ],
        person: [
            {
                type: CONST.REPORT.MESSAGE.TYPE.TEXT,
                style: 'strong',
                text: getCurrentUserDisplayNameOrEmail(),
            },
        ],
        automatic: false,
        avatar: getCurrentUserAvatar(),
        created: DateUtils.getDBTime(),
        shouldShow: false,
    };
}

function buildOptimisticChangedTaskAssigneeReportAction(assigneeAccountID: number): OptimisticEditedTaskReportAction {
    return {
        reportActionID: NumberUtils.rand64(),
        actionName: CONST.REPORT.ACTIONS.TYPE.TASK_EDITED,
        pendingAction: CONST.RED_BRICK_ROAD_PENDING_ACTION.ADD,
        actorAccountID: currentUserAccountID,
        message: [
            {
                type: CONST.REPORT.MESSAGE.TYPE.COMMENT,
                text: `assigned to ${getDisplayNameForParticipant(assigneeAccountID)}`,
                html: `assigned to <mention-user accountID=${assigneeAccountID}></mention-user>`,
            },
        ],
        person: [
            {
                type: CONST.REPORT.MESSAGE.TYPE.TEXT,
                style: 'strong',
                text: getCurrentUserDisplayNameOrEmail(),
            },
        ],
        automatic: false,
        avatar: getCurrentUserAvatar(),
        created: DateUtils.getDBTime(),
        shouldShow: false,
    };
}

/**
 * Returns the necessary reportAction onyx data to indicate that a chat has been archived
 *
 * @param reason - A reason why the chat has been archived
 */
function buildOptimisticClosedReportAction(emailClosingReport: string, policyName: string, reason: string = CONST.REPORT.ARCHIVE_REASON.DEFAULT): OptimisticClosedReportAction {
    return {
        actionName: CONST.REPORT.ACTIONS.TYPE.CLOSED,
        actorAccountID: currentUserAccountID,
        automatic: false,
        avatar: getCurrentUserAvatar(),
        created: DateUtils.getDBTime(),
        message: [
            {
                type: CONST.REPORT.MESSAGE.TYPE.TEXT,
                style: 'strong',
                text: emailClosingReport,
            },
            {
                type: CONST.REPORT.MESSAGE.TYPE.TEXT,
                style: 'normal',
                text: ' closed this report',
            },
        ],
        originalMessage: {
            policyName,
            reason,
        },
        pendingAction: CONST.RED_BRICK_ROAD_PENDING_ACTION.ADD,
        person: [
            {
                type: CONST.REPORT.MESSAGE.TYPE.TEXT,
                style: 'strong',
                text: getCurrentUserDisplayNameOrEmail(),
            },
        ],
        reportActionID: NumberUtils.rand64(),
        shouldShow: true,
    };
}

/**
 * Returns an optimistic Dismissed Violation Report Action. Use the originalMessage customize this to the type of
 * violation being dismissed.
 */
function buildOptimisticDismissedViolationReportAction(originalMessage: OriginalMessageDismissedViolation['originalMessage']): OptimisticDismissedViolationReportAction {
    return {
        actionName: CONST.REPORT.ACTIONS.TYPE.DISMISSED_VIOLATION,
        actorAccountID: currentUserAccountID,
        avatar: getCurrentUserAvatar(),
        created: DateUtils.getDBTime(),
        message: [
            {
                type: CONST.REPORT.MESSAGE.TYPE.TEXT,
                style: 'normal',
                text: ReportActionsUtils.getDismissedViolationMessageText(originalMessage),
            },
        ],
        originalMessage,
        pendingAction: CONST.RED_BRICK_ROAD_PENDING_ACTION.ADD,
        person: [
            {
                type: CONST.REPORT.MESSAGE.TYPE.TEXT,
                style: 'strong',
                text: getCurrentUserDisplayNameOrEmail(),
            },
        ],
        reportActionID: NumberUtils.rand64(),
        shouldShow: true,
    };
}

function buildOptimisticWorkspaceChats(policyID: string, policyName: string, expenseReportId?: string): OptimisticWorkspaceChats {
    const announceChatData = buildOptimisticChatReport(
        currentUserAccountID ? [currentUserAccountID] : [],
        CONST.REPORT.WORKSPACE_CHAT_ROOMS.ANNOUNCE,
        CONST.REPORT.CHAT_TYPE.POLICY_ANNOUNCE,
        policyID,
        CONST.POLICY.OWNER_ACCOUNT_ID_FAKE,
        false,
        policyName,
        undefined,
        undefined,

        // #announce contains all policy members so notifying always should be opt-in only.
        CONST.REPORT.NOTIFICATION_PREFERENCE.DAILY,
    );
    const announceChatReportID = announceChatData.reportID;
    const announceCreatedAction = buildOptimisticCreatedReportAction(CONST.POLICY.OWNER_EMAIL_FAKE);
    const announceReportActionData = {
        [announceCreatedAction.reportActionID]: announceCreatedAction,
    };
    const pendingChatMembers = getPendingChatMembers(currentUserAccountID ? [currentUserAccountID] : [], [], CONST.RED_BRICK_ROAD_PENDING_ACTION.ADD);
    const adminsChatData = {
        ...buildOptimisticChatReport(
            [currentUserAccountID ?? -1],
            CONST.REPORT.WORKSPACE_CHAT_ROOMS.ADMINS,
            CONST.REPORT.CHAT_TYPE.POLICY_ADMINS,
            policyID,
            CONST.POLICY.OWNER_ACCOUNT_ID_FAKE,
            false,
            policyName,
        ),
        pendingChatMembers,
    };
    const adminsChatReportID = adminsChatData.reportID;
    const adminsCreatedAction = buildOptimisticCreatedReportAction(CONST.POLICY.OWNER_EMAIL_FAKE);
    const adminsReportActionData = {
        [adminsCreatedAction.reportActionID]: adminsCreatedAction,
    };

    const expenseChatData = buildOptimisticChatReport(
        [currentUserAccountID ?? -1],
        '',
        CONST.REPORT.CHAT_TYPE.POLICY_EXPENSE_CHAT,
        policyID,
        currentUserAccountID,
        true,
        policyName,
        undefined,
        undefined,
        undefined,
        undefined,
        undefined,
        undefined,
        undefined,
        expenseReportId,
    );
    const expenseChatReportID = expenseChatData.reportID;
    const expenseReportCreatedAction = buildOptimisticCreatedReportAction(currentUserEmail ?? '');
    const expenseReportActionData = {
        [expenseReportCreatedAction.reportActionID]: expenseReportCreatedAction,
    };

    return {
        announceChatReportID,
        announceChatData,
        announceReportActionData,
        announceCreatedReportActionID: announceCreatedAction.reportActionID,
        adminsChatReportID,
        adminsChatData,
        adminsReportActionData,
        adminsCreatedReportActionID: adminsCreatedAction.reportActionID,
        expenseChatReportID,
        expenseChatData,
        expenseReportActionData,
        expenseCreatedReportActionID: expenseReportCreatedAction.reportActionID,
    };
}

/**
 * Builds an optimistic Task Report with a randomly generated reportID
 *
 * @param ownerAccountID - Account ID of the person generating the Task.
 * @param assigneeAccountID - AccountID of the other person participating in the Task.
 * @param parentReportID - Report ID of the chat where the Task is.
 * @param title - Task title.
 * @param description - Task description.
 * @param policyID - PolicyID of the parent report
 */

function buildOptimisticTaskReport(
    ownerAccountID: number,
    assigneeAccountID = 0,
    parentReportID?: string,
    title?: string,
    description?: string,
    policyID: string = CONST.POLICY.OWNER_EMAIL_FAKE,
    notificationPreference: NotificationPreference = CONST.REPORT.NOTIFICATION_PREFERENCE.ALWAYS,
): OptimisticTaskReport {
    const participants: Participants = {
        [ownerAccountID]: {
            hidden: false,
        },
    };

    if (assigneeAccountID) {
        participants[assigneeAccountID] = {hidden: false};
    }

    return {
        reportID: generateReportID(),
        reportName: title,
        description: getParsedComment(description ?? ''),
        ownerAccountID,
        participants,
        managerID: assigneeAccountID,
        type: CONST.REPORT.TYPE.TASK,
        parentReportID,
        policyID,
        stateNum: CONST.REPORT.STATE_NUM.OPEN,
        statusNum: CONST.REPORT.STATUS_NUM.OPEN,
        notificationPreference,
        lastVisibleActionCreated: DateUtils.getDBTime(),
    };
}

/**
 * A helper method to create transaction thread
 *
 * @param reportAction - the parent IOU report action from which to create the thread
 * @param moneyRequestReport - the report which the report action belongs to
 */
function buildTransactionThread(
    reportAction: OnyxEntry<ReportAction | OptimisticIOUReportAction>,
    moneyRequestReport: OnyxEntry<Report>,
    existingTransactionThreadReportID?: string,
): OptimisticChatReport {
    const participantAccountIDs = [...new Set([currentUserAccountID, Number(reportAction?.actorAccountID)])].filter(Boolean) as number[];
    const existingTransactionThreadReport = getReport(existingTransactionThreadReportID);

    if (existingTransactionThreadReportID && existingTransactionThreadReport) {
        return {
            ...existingTransactionThreadReport,
            isOptimisticReport: true,
            parentReportActionID: reportAction?.reportActionID,
            parentReportID: moneyRequestReport?.reportID,
            reportName: getTransactionReportName(reportAction),
            policyID: moneyRequestReport?.policyID,
        };
    }

    return buildOptimisticChatReport(
        participantAccountIDs,
        getTransactionReportName(reportAction),
        undefined,
        moneyRequestReport?.policyID,
        CONST.POLICY.OWNER_ACCOUNT_ID_FAKE,
        false,
        '',
        undefined,
        undefined,
        CONST.REPORT.NOTIFICATION_PREFERENCE.HIDDEN,
        reportAction?.reportActionID,
        moneyRequestReport?.reportID,
        '',
        '',
        '',
        false,
    );
}

/**
 * Build optimistic expense entities:
 *
 * 1. CREATED action for the chatReport
 * 2. CREATED action for the iouReport
 * 3. IOU action for the iouReport linked to the transaction thread via `childReportID`
 * 4. Transaction Thread linked to the IOU action via `parentReportActionID`
 * 5. CREATED action for the Transaction Thread
 */
function buildOptimisticMoneyRequestEntities(
    iouReport: Report,
    type: ValueOf<typeof CONST.IOU.REPORT_ACTION_TYPE>,
    amount: number,
    currency: string,
    comment: string,
    payeeEmail: string,
    participants: Participant[],
    transactionID: string,
    paymentType?: PaymentMethodType,
    isSettlingUp = false,
    isSendMoneyFlow = false,
    receipt: Receipt = {},
    isOwnPolicyExpenseChat = false,
    isPersonalTrackingExpense?: boolean,
    existingTransactionThreadReportID?: string,
    linkedTrackedExpenseReportAction?: ReportAction,
): [OptimisticCreatedReportAction, OptimisticCreatedReportAction, OptimisticIOUReportAction, OptimisticChatReport, OptimisticCreatedReportAction | EmptyObject] {
    const createdActionForChat = buildOptimisticCreatedReportAction(payeeEmail);

    // The `CREATED` action must be optimistically generated before the IOU action so that it won't appear after the IOU action in the chat.
    const iouActionCreationTime = DateUtils.getDBTime();
    const createdActionForIOUReport = buildOptimisticCreatedReportAction(payeeEmail, DateUtils.subtractMillisecondsFromDateTime(iouActionCreationTime, 1));

    const iouAction = buildOptimisticIOUReportAction(
        type,
        amount,
        currency,
        comment,
        participants,
        transactionID,
        paymentType,
        isPersonalTrackingExpense ? '0' : iouReport.reportID,
        isSettlingUp,
        isSendMoneyFlow,
        receipt,
        isOwnPolicyExpenseChat,
        iouActionCreationTime,
        linkedTrackedExpenseReportAction,
    );

    // Create optimistic transactionThread and the `CREATED` action for it, if existingTransactionThreadReportID is undefined
    const transactionThread = buildTransactionThread(iouAction, iouReport, existingTransactionThreadReportID);
    const createdActionForTransactionThread = existingTransactionThreadReportID ? {} : buildOptimisticCreatedReportAction(payeeEmail);

    // The IOU action and the transactionThread are co-dependent as parent-child, so we need to link them together
    iouAction.childReportID = existingTransactionThreadReportID ?? transactionThread.reportID;

    return [createdActionForChat, createdActionForIOUReport, iouAction, transactionThread, createdActionForTransactionThread];
}

// Check if the report is empty, meaning it has no visible messages (i.e. only a "created" report action).
function isEmptyReport(report: OnyxEntry<Report>): boolean {
    if (!report) {
        return true;
    }
    const lastVisibleMessage = ReportActionsUtils.getLastVisibleMessage(report.reportID);
    return !report.lastMessageText && !report.lastMessageTranslationKey && !lastVisibleMessage.lastMessageText && !lastVisibleMessage.lastMessageTranslationKey;
}

function isUnread(report: OnyxEntry<Report>): boolean {
    if (!report) {
        return false;
    }

    if (isEmptyReport(report)) {
        return false;
    }
    // lastVisibleActionCreated and lastReadTime are both datetime strings and can be compared directly
    const lastVisibleActionCreated = report.lastVisibleActionCreated ?? '';
    const lastReadTime = report.lastReadTime ?? '';
    const lastMentionedTime = report.lastMentionedTime ?? '';

    // If the user was mentioned and the comment got deleted the lastMentionedTime will be more recent than the lastVisibleActionCreated
    return lastReadTime < lastVisibleActionCreated || lastReadTime < lastMentionedTime;
}

function isIOUOwnedByCurrentUser(report: OnyxEntry<Report>, allReportsDict: OnyxCollection<Report> = null): boolean {
    const allAvailableReports = allReportsDict ?? allReports;
    if (!report || !allAvailableReports) {
        return false;
    }

    let reportToLook = report;
    if (report.iouReportID) {
        const iouReport = allAvailableReports[`${ONYXKEYS.COLLECTION.REPORT}${report.iouReportID}`];
        if (iouReport) {
            reportToLook = iouReport;
        }
    }

    return reportToLook.ownerAccountID === currentUserAccountID;
}

/**
 * Assuming the passed in report is a default room, lets us know whether we can see it or not, based on permissions and
 * the various subsets of users we've allowed to use default rooms.
 */
function canSeeDefaultRoom(report: OnyxEntry<Report>, policies: OnyxCollection<Policy>, betas: OnyxEntry<Beta[]>): boolean {
    // Include archived rooms
    if (isArchivedRoom(report)) {
        return true;
    }

    // Include default rooms for free plan policies (domain rooms aren't included in here because they do not belong to a policy)
    if (getPolicyType(report, policies) === CONST.POLICY.TYPE.FREE) {
        return true;
    }

    // If the room has an assigned guide, it can be seen.
    if (hasExpensifyGuidesEmails(Object.keys(report?.participants ?? {}).map(Number))) {
        return true;
    }

    // Include any admins and announce rooms, since only non partner-managed domain rooms are on the beta now.
    if (isAdminRoom(report) || isAnnounceRoom(report)) {
        return true;
    }

    // For all other cases, just check that the user belongs to the default rooms beta
    return Permissions.canUseDefaultRooms(betas ?? []);
}

function canAccessReport(report: OnyxEntry<Report>, policies: OnyxCollection<Policy>, betas: OnyxEntry<Beta[]>): boolean {
    // We hide default rooms (it's basically just domain rooms now) from people who aren't on the defaultRooms beta.
    if (isDefaultRoom(report) && !canSeeDefaultRoom(report, policies, betas)) {
        return false;
    }

    if (report?.errorFields?.notFound) {
        return false;
    }

    return true;
}

/**
 * Check if the report is the parent report of the currently viewed report or at least one child report has report action
 */
function shouldHideReport(report: OnyxEntry<Report>, currentReportId: string): boolean {
    const currentReport = getReport(currentReportId);
    const parentReport = getParentReport(!isEmptyObject(currentReport) ? currentReport : null);
    const reportActions = allReportActions?.[`${ONYXKEYS.COLLECTION.REPORT_ACTIONS}${report?.reportID}`] ?? {};
    const isChildReportHasComment = Object.values(reportActions ?? {})?.some((reportAction) => (reportAction?.childVisibleActionCount ?? 0) > 0);
    return parentReport?.reportID !== report?.reportID && !isChildReportHasComment;
}

/**
 * Checks to see if a report's parentAction is an expense that contains a violation
 */
function doesTransactionThreadHaveViolations(report: OnyxEntry<Report>, transactionViolations: OnyxCollection<TransactionViolation[]>, parentReportAction: OnyxEntry<ReportAction>): boolean {
    if (parentReportAction?.actionName !== CONST.REPORT.ACTIONS.TYPE.IOU) {
        return false;
    }
    const {IOUTransactionID, IOUReportID} = parentReportAction.originalMessage ?? {};
    if (!IOUTransactionID || !IOUReportID) {
        return false;
    }
    if (!isCurrentUserSubmitter(IOUReportID)) {
        return false;
    }
    if (report?.stateNum !== CONST.REPORT.STATE_NUM.OPEN && report?.stateNum !== CONST.REPORT.STATE_NUM.SUBMITTED) {
        return false;
    }
    return TransactionUtils.hasViolation(IOUTransactionID, transactionViolations);
}

/**
 * Checks if we should display violation - we display violations when the expense has violation and it is not settled
 */
function shouldDisplayTransactionThreadViolations(
    report: OnyxEntry<Report>,
    transactionViolations: OnyxCollection<TransactionViolation[]>,
    parentReportAction: OnyxEntry<ReportAction>,
): boolean {
    const {IOUReportID} = (parentReportAction?.originalMessage as IOUMessage) ?? {};
    if (isSettled(IOUReportID)) {
        return false;
    }
    return doesTransactionThreadHaveViolations(report, transactionViolations, parentReportAction);
}

/**
 * Checks to see if a report contains a violation
 */
function hasViolations(reportID: string, transactionViolations: OnyxCollection<TransactionViolation[]>): boolean {
    const transactions = TransactionUtils.getAllReportTransactions(reportID);
    return transactions.some((transaction) => TransactionUtils.hasViolation(transaction.transactionID, transactionViolations));
}

/**
 * Takes several pieces of data from Onyx and evaluates if a report should be shown in the option list (either when searching
 * for reports or the reports shown in the LHN).
 *
 * This logic is very specific and the order of the logic is very important. It should fail quickly in most cases and also
 * filter out the majority of reports before filtering out very specific minority of reports.
 */
function shouldReportBeInOptionList({
    report,
    currentReportId,
    isInFocusMode,
    betas,
    policies,
    excludeEmptyChats,
    doesReportHaveViolations,
    includeSelfDM = false,
}: {
    report: OnyxEntry<Report>;
    currentReportId: string;
    isInFocusMode: boolean;
    betas: OnyxEntry<Beta[]>;
    policies: OnyxCollection<Policy>;
    excludeEmptyChats: boolean;
    doesReportHaveViolations: boolean;
    includeSelfDM?: boolean;
}) {
    const isInDefaultMode = !isInFocusMode;
    // Exclude reports that have no data because there wouldn't be anything to show in the option item.
    // This can happen if data is currently loading from the server or a report is in various stages of being created.
    // This can also happen for anyone accessing a public room or archived room for which they don't have access to the underlying policy.
    // Optionally exclude reports that do not belong to currently active workspace

    const participantAccountIDs = Object.keys(report?.participants ?? {}).map(Number);

    if (
        !report?.reportID ||
        !report?.type ||
        report?.reportName === undefined ||
        // eslint-disable-next-line @typescript-eslint/prefer-nullish-coalescing
        report?.isHidden ||
        // eslint-disable-next-line @typescript-eslint/prefer-nullish-coalescing
        participantAccountIDs.includes(CONST.ACCOUNT_ID.NOTIFICATIONS) ||
        (participantAccountIDs.length === 0 &&
            !isChatThread(report) &&
            !isPublicRoom(report) &&
            !isUserCreatedPolicyRoom(report) &&
            !isArchivedRoom(report) &&
            !isMoneyRequestReport(report) &&
            !isTaskReport(report) &&
            !isSelfDM(report) &&
            !isGroupChat(report) &&
            !isInvoiceRoom(report))
    ) {
        return false;
    }
    if (!canAccessReport(report, policies, betas)) {
        return false;
    }

    // If this is a transaction thread associated with a report that only has one transaction, omit it
    if (isOneTransactionThread(report.reportID, report.parentReportID ?? '0')) {
        return false;
    }

    // Include the currently viewed report. If we excluded the currently viewed report, then there
    // would be no way to highlight it in the options list and it would be confusing to users because they lose
    // a sense of context.
    if (report.reportID === currentReportId) {
        return true;
    }

    // Retrieve the draft comment for the report and convert it to a boolean
    const hasDraftComment = hasValidDraftComment(report.reportID);

    // Include reports that are relevant to the user in any view mode. Criteria include having a draft or having a GBR showing.
    // eslint-disable-next-line @typescript-eslint/prefer-nullish-coalescing
    if (hasDraftComment || requiresAttentionFromCurrentUser(report)) {
        return true;
    }

    const isEmptyChat = isEmptyReport(report);
    const canHideReport = shouldHideReport(report, currentReportId);

    // Include reports if they are pinned
    if (report.isPinned) {
        return true;
    }

    const reportIsSettled = report.statusNum === CONST.REPORT.STATUS_NUM.REIMBURSED;

    // Always show IOU reports with violations unless they are reimbursed
    if (isExpenseRequest(report) && doesReportHaveViolations && !reportIsSettled) {
        return true;
    }

    // Hide only chat threads that haven't been commented on (other threads are actionable)
    if (isChatThread(report) && canHideReport && isEmptyChat) {
        return false;
    }

    // Include reports that have errors from trying to add a workspace
    // If we excluded it, then the red-brock-road pattern wouldn't work for the user to resolve the error
    if (report.errorFields?.addWorkspaceRoom) {
        return true;
    }

    // All unread chats (even archived ones) in GSD mode will be shown. This is because GSD mode is specifically for focusing the user on the most relevant chats, primarily, the unread ones
    if (isInFocusMode) {
        return isUnread(report) && report.notificationPreference !== CONST.REPORT.NOTIFICATION_PREFERENCE.MUTE;
    }

    // Archived reports should always be shown when in default (most recent) mode. This is because you should still be able to access and search for the chats to find them.
    if (isInDefaultMode && isArchivedRoom(report)) {
        return true;
    }

    // Hide chats between two users that haven't been commented on from the LNH
    if (excludeEmptyChats && isEmptyChat && isChatReport(report) && !isChatRoom(report) && !isPolicyExpenseChat(report) && !isGroupChat(report) && canHideReport) {
        return false;
    }

    if (isSelfDM(report)) {
        return includeSelfDM;
    }

    return true;
}

/**
 * Attempts to find a report in onyx with the provided list of participants. Does not include threads, task, expense, room, and policy expense chat.
 */
function getChatByParticipants(newParticipantList: number[], reports: OnyxCollection<Report> = allReports): OnyxEntry<Report> {
    const sortedNewParticipantList = newParticipantList.sort();
    return (
        Object.values(reports ?? {}).find((report) => {
            const participantAccountIDs = Object.keys(report?.participants ?? {});

            // If the report has been deleted, or there are no participants (like an empty #admins room) then skip it
            if (
                participantAccountIDs.length === 0 ||
                isChatThread(report) ||
                isTaskReport(report) ||
                isMoneyRequestReport(report) ||
                isChatRoom(report) ||
                isPolicyExpenseChat(report) ||
                isGroupChat(report)
            ) {
                return false;
            }

            const sortedParticipantsAccountIDs = participantAccountIDs.map(Number).sort();

            // Only return the chat if it has all the participants
            return lodashIsEqual(sortedNewParticipantList, sortedParticipantsAccountIDs);
        }) ?? null
    );
}

/**
 * Attempts to find an invoice chat report in onyx with the provided policyID and receiverID.
 */
function getInvoiceChatByParticipants(policyID: string, receiverID: string | number, reports: OnyxCollection<Report> = allReports): OnyxEntry<Report> {
    return (
        Object.values(reports ?? {}).find((report) => {
            if (!report || !isInvoiceRoom(report)) {
                return false;
            }

            const isSameReceiver =
                report.invoiceReceiver &&
                (('accountID' in report.invoiceReceiver && report.invoiceReceiver.accountID === receiverID) ||
                    ('policyID' in report.invoiceReceiver && report.invoiceReceiver.policyID === receiverID));

            return report.policyID === policyID && isSameReceiver;
        }) ?? null
    );
}

/**
 * Attempts to find a policy expense report in onyx that is owned by ownerAccountID in a given policy
 */
function getPolicyExpenseChat(ownerAccountID: number, policyID: string): OnyxEntry<Report> {
    return (
        Object.values(allReports ?? {}).find((report: OnyxEntry<Report>) => {
            // If the report has been deleted, then skip it
            if (!report) {
                return false;
            }

            return report.policyID === policyID && isPolicyExpenseChat(report) && report.ownerAccountID === ownerAccountID;
        }) ?? null
    );
}

function getAllPolicyReports(policyID: string): Array<OnyxEntry<Report>> {
    return Object.values(allReports ?? {}).filter((report) => report?.policyID === policyID);
}

/**
 * Returns true if Chronos is one of the chat participants (1:1)
 */
function chatIncludesChronos(report: OnyxEntry<Report> | EmptyObject): boolean {
    const participantAccountIDs = Object.keys(report?.participants ?? {}).map(Number);
    return participantAccountIDs.includes(CONST.ACCOUNT_ID.CHRONOS);
}

/**
 * Can only flag if:
 *
 * - It was written by someone else and isn't a whisper
 * - It's a welcome message whisper
 * - It's an ADD_COMMENT that is not an attachment
 */
function canFlagReportAction(reportAction: OnyxEntry<ReportAction>, reportID: string | undefined): boolean {
    let report = getReport(reportID);

    // If the childReportID exists in reportAction and is equal to the reportID,
    // the report action being evaluated is the parent report action in a thread, and we should get the parent report to evaluate instead.
    if (reportAction?.childReportID?.toString() === reportID?.toString()) {
        report = getReport(report?.parentReportID);
    }
    const isCurrentUserAction = reportAction?.actorAccountID === currentUserAccountID;
    if (ReportActionsUtils.isWhisperAction(reportAction)) {
        // Allow flagging whispers that are sent by other users
        if (!isCurrentUserAction && reportAction?.actorAccountID !== CONST.ACCOUNT_ID.CONCIERGE) {
            return true;
        }

        // Disallow flagging the rest of whisper as they are sent by us
        return false;
    }

    return Boolean(
        !isCurrentUserAction &&
            reportAction?.actionName === CONST.REPORT.ACTIONS.TYPE.ADD_COMMENT &&
            !ReportActionsUtils.isDeletedAction(reportAction) &&
            !ReportActionsUtils.isCreatedTaskReportAction(reportAction) &&
            !isEmptyObject(report) &&
            report &&
            isAllowedToComment(report),
    );
}

/**
 * Whether flag comment page should show
 */
function shouldShowFlagComment(reportAction: OnyxEntry<ReportAction>, report: OnyxEntry<Report>): boolean {
    return (
        canFlagReportAction(reportAction, report?.reportID) &&
        !isArchivedRoom(report) &&
        !chatIncludesChronos(report) &&
        !isConciergeChatReport(report) &&
        reportAction?.actorAccountID !== CONST.ACCOUNT_ID.CONCIERGE
    );
}

/**
 * @param sortedAndFilteredReportActions - reportActions for the report, sorted newest to oldest, and filtered for only those that should be visible
 */
function getNewMarkerReportActionID(report: OnyxEntry<Report>, sortedAndFilteredReportActions: ReportAction[]): string {
    if (!isUnread(report)) {
        return '';
    }

    const newMarkerIndex = lodashFindLastIndex(sortedAndFilteredReportActions, (reportAction) => (reportAction.created ?? '') > (report?.lastReadTime ?? ''));

    return 'reportActionID' in sortedAndFilteredReportActions[newMarkerIndex] ? sortedAndFilteredReportActions[newMarkerIndex].reportActionID : '';
}

/**
 * Performs the markdown conversion, and replaces code points > 127 with C escape sequences
 * Used for compatibility with the backend auth validator for AddComment, and to account for MD in comments
 * @returns The comment's total length as seen from the backend
 */
function getCommentLength(textComment: string, parsingDetails?: ParsingDetails): number {
    return getParsedComment(textComment, parsingDetails)
        .replace(/[^ -~]/g, '\\u????')
        .trim().length;
}

function getRouteFromLink(url: string | null): string {
    if (!url) {
        return '';
    }

    // Get the reportID from URL
    let route = url;
    const localWebAndroidRegEx = /^(https:\/\/([0-9]{1,3})\.([0-9]{1,3})\.([0-9]{1,3})\.([0-9]{1,3}))/;
    linkingConfig.prefixes.forEach((prefix) => {
        if (route.startsWith(prefix)) {
            route = route.replace(prefix, '');
        } else if (localWebAndroidRegEx.test(route)) {
            route = route.replace(localWebAndroidRegEx, '');
        } else {
            return;
        }

        // Remove the port if it's a localhost URL
        if (/^:\d+/.test(route)) {
            route = route.replace(/:\d+/, '');
        }

        // Remove the leading slash if exists
        if (route.startsWith('/')) {
            route = route.replace('/', '');
        }
    });
    return route;
}

function parseReportRouteParams(route: string): ReportRouteParams {
    let parsingRoute = route;
    if (parsingRoute.at(0) === '/') {
        // remove the first slash
        parsingRoute = parsingRoute.slice(1);
    }

    if (!parsingRoute.startsWith(Url.addTrailingForwardSlash(ROUTES.REPORT))) {
        return {reportID: '', isSubReportPageRoute: false};
    }

    const pathSegments = parsingRoute.split('/');

    const reportIDSegment = pathSegments[1];
    const hasRouteReportActionID = !Number.isNaN(Number(reportIDSegment));

    // Check for "undefined" or any other unwanted string values
    if (!reportIDSegment || reportIDSegment === 'undefined') {
        return {reportID: '', isSubReportPageRoute: false};
    }

    return {
        reportID: reportIDSegment,
        isSubReportPageRoute: pathSegments.length > 2 && !hasRouteReportActionID,
    };
}

function getReportIDFromLink(url: string | null): string {
    const route = getRouteFromLink(url);
    const {reportID, isSubReportPageRoute} = parseReportRouteParams(route);
    if (isSubReportPageRoute) {
        // We allow the Sub-Report deep link routes (settings, details, etc.) to be handled by their respective component pages
        return '';
    }
    return reportID;
}

/**
 * Get the report policyID given a reportID
 */
function getReportPolicyID(reportID?: string): string | undefined {
    return originalGetReportPolicyID(reportID);
}

/**
 * Check if the chat report is linked to an iou that is waiting for the current user to add a credit bank account.
 */
function hasIOUWaitingOnCurrentUserBankAccount(chatReport: OnyxEntry<Report>): boolean {
    if (chatReport?.iouReportID) {
        const iouReport = allReports?.[`${ONYXKEYS.COLLECTION.REPORT}${chatReport?.iouReportID}`];
        if (iouReport?.isWaitingOnBankAccount && iouReport?.ownerAccountID === currentUserAccountID) {
            return true;
        }
    }

    return false;
}

/**
 * Users can submit an expense:
 * - in policy expense chats only if they are in a role of a member in the chat (in other words, if it's their policy expense chat)
 * - in an open or submitted expense report tied to a policy expense chat the user owns
 *     - employee can submit expenses in a submitted expense report only if the policy has Instant Submit settings turned on
 * - in an IOU report, which is not settled yet
 * - in a 1:1 DM chat
 */
function canRequestMoney(report: OnyxEntry<Report>, policy: OnyxEntry<Policy>, otherParticipants: number[]): boolean {
    // User cannot submit expenses in a chat thread, task report or in a chat room
    if (isChatThread(report) || isTaskReport(report) || isChatRoom(report) || isSelfDM(report) || isGroupChat(report)) {
        return false;
    }

    // Users can only submit expenses in DMs if they are a 1:1 DM
    if (isDM(report)) {
        return otherParticipants.length === 1;
    }

    // Prevent requesting money if pending IOU report waiting for their bank account already exists
    if (hasIOUWaitingOnCurrentUserBankAccount(report)) {
        return false;
    }

    let isOwnPolicyExpenseChat = report?.isOwnPolicyExpenseChat ?? false;
    if (isExpenseReport(report) && getParentReport(report)) {
        isOwnPolicyExpenseChat = Boolean(getParentReport(report)?.isOwnPolicyExpenseChat);
    }

    // In case there are no other participants than the current user and it's not user's own policy expense chat, they can't submit expenses from such report
    if (otherParticipants.length === 0 && !isOwnPolicyExpenseChat) {
        return false;
    }

    // User can submit expenses in any IOU report, unless paid, but the user can only submit expenses in an expense report
    // which is tied to their workspace chat.
    if (isMoneyRequestReport(report)) {
        const canAddTransactions = canAddOrDeleteTransactions(report);
        return isReportInGroupPolicy(report) ? isOwnPolicyExpenseChat && canAddTransactions : canAddTransactions;
    }

    // In the case of policy expense chat, users can only submit expenses from their own policy expense chat
    return !isPolicyExpenseChat(report) || isOwnPolicyExpenseChat;
}

function isGroupChatAdmin(report: OnyxEntry<Report>, accountID: number) {
    if (!report?.participants) {
        return false;
    }

    const reportParticipants = report.participants ?? {};
    const participant = reportParticipants[accountID];
    return participant?.role === CONST.REPORT.ROLE.ADMIN;
}

/**
 * Helper method to define what expense options we want to show for particular method.
 * There are 4 expense options: Submit, Split, Pay and Track expense:
 * - Submit option should show for:
 *     - DMs
 *     - own policy expense chats
 *     - open and processing expense reports tied to own policy expense chat
 *     - unsettled IOU reports
 * - Pay option should show for:
 *     - DMs
 * - Split options should show for:
 *     - DMs
 *     - chat/policy rooms with more than 1 participant
 *     - groups chats with 2 and more participants
 *     - corporate workspace chats
 * - Track expense option should show for:
 *    - Self DMs
 *    - own policy expense chats
 *    - open and processing expense reports tied to own policy expense chat
 * - Send invoice option should show for:
 *    - invoice rooms if the user is an admin of the sender workspace
 * None of the options should show in chat threads or if there is some special Expensify account
 * as a participant of the report.
 */
function getMoneyRequestOptions(report: OnyxEntry<Report>, policy: OnyxEntry<Policy>, reportParticipants: number[], filterDeprecatedTypes = false): IOUType[] {
    // In any thread or task report, we do not allow any new expenses yet
    if (isChatThread(report) || isTaskReport(report) || isInvoiceReport(report)) {
        return [];
    }

    if (isInvoiceRoom(report)) {
        if (isPolicyAdmin(report?.policyID ?? '', allPolicies)) {
            return [CONST.IOU.TYPE.INVOICE];
        }
        return [];
    }

    // We don't allow IOU actions if an Expensify account is a participant of the report, unless the policy that the report is on is owned by an Expensify account
    const doParticipantsIncludeExpensifyAccounts = lodashIntersection(reportParticipants, CONST.EXPENSIFY_ACCOUNT_IDS).length > 0;
    const isPolicyOwnedByExpensifyAccounts = report?.policyID ? CONST.EXPENSIFY_ACCOUNT_IDS.includes(getPolicy(report?.policyID ?? '')?.ownerAccountID ?? 0) : false;
    if (doParticipantsIncludeExpensifyAccounts && !isPolicyOwnedByExpensifyAccounts) {
        return [];
    }

    const otherParticipants = reportParticipants.filter((accountID) => currentUserPersonalDetails?.accountID !== accountID);
    const hasSingleParticipantInReport = otherParticipants.length === 1;
    let options: IOUType[] = [];

    if (isSelfDM(report)) {
        options = [CONST.IOU.TYPE.TRACK];
    }

    // User created policy rooms and default rooms like #admins or #announce will always have the Split Expense option
    // unless there are no other participants at all (e.g. #admins room for a policy with only 1 admin)
    // DM chats will have the Split Expense option.
    // Your own workspace chats will have the split expense option.
    if (
        (isChatRoom(report) && !isAnnounceRoom(report) && otherParticipants.length > 0) ||
        (isDM(report) && otherParticipants.length > 0) ||
        (isGroupChat(report) && otherParticipants.length > 0) ||
        (isPolicyExpenseChat(report) && report?.isOwnPolicyExpenseChat)
    ) {
        options = [CONST.IOU.TYPE.SPLIT];
    }

    if (canRequestMoney(report, policy, otherParticipants)) {
        options = [...options, CONST.IOU.TYPE.SUBMIT];
        if (!filterDeprecatedTypes) {
            options = [...options, CONST.IOU.TYPE.REQUEST];
        }

        // If the user can request money from the workspace report, they can also track expenses
        if (isPolicyExpenseChat(report) || isExpenseReport(report)) {
            options = [...options, CONST.IOU.TYPE.TRACK];
        }
    }

    // Pay someone option should be visible only in 1:1 DMs
    if (isDM(report) && hasSingleParticipantInReport) {
        options = [...options, CONST.IOU.TYPE.PAY];
        if (!filterDeprecatedTypes) {
            options = [...options, CONST.IOU.TYPE.SEND];
        }
    }

    return options;
}

/**
 * This is a temporary function to help with the smooth transition with the oldDot.
 * This function will be removed once the transition occurs in oldDot to new links.
 */
// eslint-disable-next-line @typescript-eslint/naming-convention
function temporary_getMoneyRequestOptions(
    report: OnyxEntry<Report>,
    policy: OnyxEntry<Policy>,
    reportParticipants: number[],
): Array<Exclude<IOUType, typeof CONST.IOU.TYPE.REQUEST | typeof CONST.IOU.TYPE.SEND>> {
    return getMoneyRequestOptions(report, policy, reportParticipants, true) as Array<Exclude<IOUType, typeof CONST.IOU.TYPE.REQUEST | typeof CONST.IOU.TYPE.SEND>>;
}

/**
 * Invoice sender, invoice receiver and auto-invited admins cannot leave
 */
function canLeaveInvoiceRoom(report: OnyxEntry<Report>): boolean {
    if (!report || !report?.invoiceReceiver) {
        return false;
    }

    if (report?.statusNum === CONST.REPORT.STATUS_NUM.CLOSED) {
        return false;
    }

    const isSenderPolicyAdmin = getPolicy(report.policyID)?.role === CONST.POLICY.ROLE.ADMIN;

    if (isSenderPolicyAdmin) {
        return false;
    }

    if (report.invoiceReceiver.type === CONST.REPORT.INVOICE_RECEIVER_TYPE.INDIVIDUAL) {
        return report?.invoiceReceiver?.accountID !== currentUserAccountID;
    }

    const isReceiverPolicyAdmin = getPolicy(report.invoiceReceiver.policyID)?.role === CONST.POLICY.ROLE.ADMIN;

    if (isReceiverPolicyAdmin) {
        return false;
    }

    return true;
}

/**
 * Allows a user to leave a policy room according to the following conditions of the visibility or chatType rNVP:
 * `public` - Anyone can leave (because anybody can join)
 * `public_announce` - Only non-policy members can leave (it's auto-shared with policy members)
 * `policy_admins` - Nobody can leave (it's auto-shared with all policy admins)
 * `policy_announce` - Nobody can leave (it's auto-shared with all policy members)
 * `policyExpenseChat` - Nobody can leave (it's auto-shared with all policy members)
 * `policy` - Anyone can leave (though only policy members can join)
 * `domain` - Nobody can leave (it's auto-shared with domain members)
 * `dm` - Nobody can leave (it's auto-shared with users)
 * `private` - Anybody can leave (though you can only be invited to join)
 * `invoice` - Invoice sender, invoice receiver and auto-invited admins cannot leave
 */
function canLeaveRoom(report: OnyxEntry<Report>, isPolicyEmployee: boolean): boolean {
    if (isInvoiceRoom(report)) {
        if (isArchivedRoom(report)) {
            return false;
        }

        const invoiceReport = getReport(report?.iouReportID ?? '');

        if (invoiceReport?.ownerAccountID === currentUserAccountID) {
            return false;
        }

        if (invoiceReport?.managerID === currentUserAccountID) {
            return false;
        }

        const isSenderPolicyAdmin = getPolicy(report?.policyID)?.role === CONST.POLICY.ROLE.ADMIN;

        if (isSenderPolicyAdmin) {
            return false;
        }

        const isReceiverPolicyAdmin =
            report?.invoiceReceiver?.type === CONST.REPORT.INVOICE_RECEIVER_TYPE.BUSINESS ? getPolicy(report?.invoiceReceiver?.policyID)?.role === CONST.POLICY.ROLE.ADMIN : false;

        if (isReceiverPolicyAdmin) {
            return false;
        }

        return true;
    }

    if (!report?.visibility) {
        if (
            report?.chatType === CONST.REPORT.CHAT_TYPE.POLICY_ADMINS ||
            report?.chatType === CONST.REPORT.CHAT_TYPE.POLICY_ANNOUNCE ||
            report?.chatType === CONST.REPORT.CHAT_TYPE.POLICY_EXPENSE_CHAT ||
            report?.chatType === CONST.REPORT.CHAT_TYPE.DOMAIN_ALL ||
            report?.chatType === CONST.REPORT.CHAT_TYPE.SELF_DM ||
            !report?.chatType
        ) {
            // DM chats don't have a chatType
            return false;
        }
    } else if (isPublicAnnounceRoom(report) && isPolicyEmployee) {
        return false;
    }
    return true;
}

function isCurrentUserTheOnlyParticipant(participantAccountIDs?: number[]): boolean {
    return Boolean(participantAccountIDs?.length === 1 && participantAccountIDs?.[0] === currentUserAccountID);
}

/**
 * Returns display names for those that can see the whisper.
 * However, it returns "you" if the current user is the only one who can see it besides the person that sent it.
 */
function getWhisperDisplayNames(participantAccountIDs?: number[]): string | undefined {
    const isWhisperOnlyVisibleToCurrentUser = isCurrentUserTheOnlyParticipant(participantAccountIDs);

    // When the current user is the only participant, the display name needs to be "you" because that's the only person reading it
    if (isWhisperOnlyVisibleToCurrentUser) {
        return Localize.translateLocal('common.youAfterPreposition');
    }

    return participantAccountIDs?.map((accountID) => getDisplayNameForParticipant(accountID, !isWhisperOnlyVisibleToCurrentUser)).join(', ');
}

/**
 * Show subscript on workspace chats / threads and expense requests
 */
function shouldReportShowSubscript(report: OnyxEntry<Report>): boolean {
    if (isArchivedRoom(report) && !isWorkspaceThread(report)) {
        return false;
    }

    if (isPolicyExpenseChat(report) && !isChatThread(report) && !isTaskReport(report) && !report?.isOwnPolicyExpenseChat) {
        return true;
    }

    if (isPolicyExpenseChat(report) && !isThread(report) && !isTaskReport(report)) {
        return true;
    }

    if (isExpenseRequest(report)) {
        return true;
    }

    if (isExpenseReport(report) && isOneTransactionReport(report?.reportID ?? '')) {
        return true;
    }

    if (isWorkspaceTaskReport(report)) {
        return true;
    }

    if (isWorkspaceThread(report)) {
        return true;
    }

    if (isInvoiceRoom(report)) {
        return true;
    }

    return false;
}

/**
 * Return true if reports data exists
 */
function isReportDataReady(): boolean {
    return !isEmptyObject(allReports) && Object.keys(allReports ?? {}).some((key) => allReports?.[key]?.reportID);
}

/**
 * Return true if reportID from path is valid
 */
function isValidReportIDFromPath(reportIDFromPath: string): boolean {
    return !['', 'null', '0'].includes(reportIDFromPath);
}

/**
 * Return the errors we have when creating a chat or a workspace room
 */
function getAddWorkspaceRoomOrChatReportErrors(report: OnyxEntry<Report>): Errors | null | undefined {
    // We are either adding a workspace room, or we're creating a chat, it isn't possible for both of these to have errors for the same report at the same time, so
    // simply looking up the first truthy value will get the relevant property if it's set.
    return report?.errorFields?.addWorkspaceRoom ?? report?.errorFields?.createChat;
}

/**
 * Return true if the expense report is marked for deletion.
 */
function isMoneyRequestReportPendingDeletion(report: OnyxEntry<Report> | EmptyObject): boolean {
    if (!isMoneyRequestReport(report)) {
        return false;
    }

    const parentReportAction = ReportActionsUtils.getReportAction(report?.parentReportID ?? '', report?.parentReportActionID ?? '');
    return parentReportAction?.pendingAction === CONST.RED_BRICK_ROAD_PENDING_ACTION.DELETE;
}

function canUserPerformWriteAction(report: OnyxEntry<Report>, reportNameValuePairs?: OnyxEntry<ReportNameValuePairs>) {
    const reportErrors = getAddWorkspaceRoomOrChatReportErrors(report);

    // If the expense report is marked for deletion, let us prevent any further write action.
    if (isMoneyRequestReportPendingDeletion(report)) {
        return false;
    }

    return !isArchivedRoom(report, reportNameValuePairs) && isEmptyObject(reportErrors) && report && isAllowedToComment(report) && !isAnonymousUser && canWriteInReport(report);
}

/**
 * Returns ID of the original report from which the given reportAction is first created.
 */
function getOriginalReportID(reportID: string, reportAction: OnyxEntry<ReportAction>): string | undefined {
    const reportActions = allReportActions?.[`${ONYXKEYS.COLLECTION.REPORT_ACTIONS}${reportID}`];
    const currentReportAction = reportActions?.[reportAction?.reportActionID ?? ''] ?? null;
    const transactionThreadReportID = ReportActionsUtils.getOneTransactionThreadReportID(reportID, reportActions ?? ([] as ReportAction[]));
    if (Object.keys(currentReportAction ?? {}).length === 0) {
        return isThreadFirstChat(reportAction, reportID) ? allReports?.[`${ONYXKEYS.COLLECTION.REPORT}${reportID}`]?.parentReportID : transactionThreadReportID ?? reportID;
    }
    return reportID;
}

/**
 * Return the pendingAction and the errors resulting from either
 *
 * - creating a workspace room
 * - starting a chat
 * - paying the expense
 *
 * while being offline
 */
function getReportOfflinePendingActionAndErrors(report: OnyxEntry<Report>): ReportOfflinePendingActionAndErrors {
    // It shouldn't be possible for all of these actions to be pending (or to have errors) for the same report at the same time, so just take the first that exists
    const reportPendingAction = report?.pendingFields?.addWorkspaceRoom ?? report?.pendingFields?.createChat ?? report?.pendingFields?.reimbursed;

    const reportErrors = getAddWorkspaceRoomOrChatReportErrors(report);
    return {reportPendingAction, reportErrors};
}

/**
 * Check if the report can create the expense with type is iouType
 */
function canCreateRequest(report: OnyxEntry<Report>, policy: OnyxEntry<Policy>, iouType: (typeof CONST.IOU.TYPE)[keyof typeof CONST.IOU.TYPE]): boolean {
    const participantAccountIDs = Object.keys(report?.participants ?? {}).map(Number);
    if (!canUserPerformWriteAction(report)) {
        return false;
    }
    return getMoneyRequestOptions(report, policy, participantAccountIDs).includes(iouType);
}

function getWorkspaceChats(policyID: string, accountIDs: number[]): Array<OnyxEntry<Report>> {
    return Object.values(allReports ?? {}).filter((report) => isPolicyExpenseChat(report) && (report?.policyID ?? '') === policyID && accountIDs.includes(report?.ownerAccountID ?? -1));
}

/**
 * Gets all reports that relate to the policy
 *
 * @param policyID - the workspace ID to get all associated reports
 */
function getAllWorkspaceReports(policyID: string): Array<OnyxEntry<Report>> {
    return Object.values(allReports ?? {}).filter((report) => (report?.policyID ?? '') === policyID);
}

/**
 * @param policy - the workspace the report is on, null if the user isn't a member of the workspace
 */
function shouldDisableRename(report: OnyxEntry<Report>, policy: OnyxEntry<Policy>): boolean {
    if (isDefaultRoom(report) || isArchivedRoom(report) || isThread(report) || isMoneyRequestReport(report) || isPolicyExpenseChat(report)) {
        return true;
    }

    if (isGroupChat(report)) {
        return false;
    }

    // if the linked workspace is null, that means the person isn't a member of the workspace the report is in
    // which means this has to be a public room we want to disable renaming for
    if (!policy) {
        return true;
    }

    // If there is a linked workspace, that means the user is a member of the workspace the report is in and is allowed to rename.
    return false;
}

/**
 * @param policy - the workspace the report is on, null if the user isn't a member of the workspace
 */
function canEditWriteCapability(report: OnyxEntry<Report>, policy: OnyxEntry<Policy>): boolean {
    return PolicyUtils.isPolicyAdmin(policy) && !isAdminRoom(report) && !isArchivedRoom(report) && !isThread(report);
}

/**
 * @param policy - the workspace the report is on, null if the user isn't a member of the workspace
 */
function canEditRoomVisibility(report: OnyxEntry<Report>, policy: OnyxEntry<Policy>): boolean {
    return PolicyUtils.isPolicyAdmin(policy) && !isArchivedRoom(report);
}

/**
 * Returns the onyx data needed for the task assignee chat
 */
function getTaskAssigneeChatOnyxData(
    accountID: number,
    assigneeAccountID: number,
    taskReportID: string,
    assigneeChatReportID: string,
    parentReportID: string,
    title: string,
    assigneeChatReport: OnyxEntry<Report>,
): OnyxDataTaskAssigneeChat {
    // Set if we need to add a comment to the assignee chat notifying them that they have been assigned a task
    let optimisticAssigneeAddComment: OptimisticReportAction | undefined;
    // Set if this is a new chat that needs to be created for the assignee
    let optimisticChatCreatedReportAction: OptimisticCreatedReportAction | undefined;
    const currentTime = DateUtils.getDBTime();
    const optimisticData: OnyxUpdate[] = [];
    const successData: OnyxUpdate[] = [];
    const failureData: OnyxUpdate[] = [];

    // You're able to assign a task to someone you haven't chatted with before - so we need to optimistically create the chat and the chat reportActions
    // Only add the assignee chat report to onyx if we haven't already set it optimistically
    if (assigneeChatReport?.isOptimisticReport && assigneeChatReport.pendingFields?.createChat !== CONST.RED_BRICK_ROAD_PENDING_ACTION.ADD) {
        optimisticChatCreatedReportAction = buildOptimisticCreatedReportAction(assigneeChatReportID);
        optimisticData.push(
            {
                onyxMethod: Onyx.METHOD.MERGE,
                key: `${ONYXKEYS.COLLECTION.REPORT}${assigneeChatReportID}`,
                value: {
                    pendingFields: {
                        createChat: CONST.RED_BRICK_ROAD_PENDING_ACTION.ADD,
                    },
                    isHidden: false,
                },
            },
            {
                onyxMethod: Onyx.METHOD.MERGE,
                key: `${ONYXKEYS.COLLECTION.REPORT_ACTIONS}${assigneeChatReportID}`,
                value: {[optimisticChatCreatedReportAction.reportActionID]: optimisticChatCreatedReportAction as Partial<ReportAction>},
            },
        );

        successData.push({
            onyxMethod: Onyx.METHOD.MERGE,
            key: `${ONYXKEYS.COLLECTION.REPORT}${assigneeChatReportID}`,
            value: {
                pendingFields: {
                    createChat: null,
                },
                isOptimisticReport: false,
                // BE will send a different participant. We clear the optimistic one to avoid duplicated entries
                participants: {[assigneeAccountID]: null},
            },
        });

        failureData.push(
            {
                onyxMethod: Onyx.METHOD.SET,
                key: `${ONYXKEYS.COLLECTION.REPORT}${assigneeChatReportID}`,
                value: null,
            },
            {
                onyxMethod: Onyx.METHOD.MERGE,
                key: `${ONYXKEYS.COLLECTION.REPORT_ACTIONS}${assigneeChatReportID}`,
                value: {[optimisticChatCreatedReportAction.reportActionID]: {pendingAction: null}},
            },
            // If we failed, we want to remove the optimistic personal details as it was likely due to an invalid login
            {
                onyxMethod: Onyx.METHOD.MERGE,
                key: ONYXKEYS.PERSONAL_DETAILS_LIST,
                value: {
                    [assigneeAccountID]: null,
                },
            },
        );
    }

    // If you're choosing to share the task in the same DM as the assignee then we don't need to create another reportAction indicating that you've been assigned
    if (assigneeChatReportID !== parentReportID) {
        // eslint-disable-next-line @typescript-eslint/prefer-nullish-coalescing
        const displayname = allPersonalDetails?.[assigneeAccountID]?.displayName || allPersonalDetails?.[assigneeAccountID]?.login || '';
        optimisticAssigneeAddComment = buildOptimisticTaskCommentReportAction(taskReportID, title, assigneeAccountID, `assigned to ${displayname}`, parentReportID);
        const lastAssigneeCommentText = formatReportLastMessageText(optimisticAssigneeAddComment.reportAction.message?.[0]?.text ?? '');
        const optimisticAssigneeReport = {
            lastVisibleActionCreated: currentTime,
            lastMessageText: lastAssigneeCommentText,
            lastActorAccountID: accountID,
            lastReadTime: currentTime,
        };

        optimisticData.push(
            {
                onyxMethod: Onyx.METHOD.MERGE,
                key: `${ONYXKEYS.COLLECTION.REPORT_ACTIONS}${assigneeChatReportID}`,
                value: {[optimisticAssigneeAddComment.reportAction.reportActionID ?? '']: optimisticAssigneeAddComment.reportAction as ReportAction},
            },
            {
                onyxMethod: Onyx.METHOD.MERGE,
                key: `${ONYXKEYS.COLLECTION.REPORT}${assigneeChatReportID}`,
                value: optimisticAssigneeReport,
            },
        );
        successData.push({
            onyxMethod: Onyx.METHOD.MERGE,
            key: `${ONYXKEYS.COLLECTION.REPORT_ACTIONS}${assigneeChatReportID}`,
            value: {[optimisticAssigneeAddComment.reportAction.reportActionID ?? '']: {isOptimisticAction: null}},
        });
        failureData.push({
            onyxMethod: Onyx.METHOD.MERGE,
            key: `${ONYXKEYS.COLLECTION.REPORT_ACTIONS}${assigneeChatReportID}`,
            value: {[optimisticAssigneeAddComment.reportAction.reportActionID ?? '']: {pendingAction: null}},
        });
    }

    return {
        optimisticData,
        successData,
        failureData,
        optimisticAssigneeAddComment,
        optimisticChatCreatedReportAction,
    };
}

/**
 * Return iou report action display message
 */
function getIOUReportActionDisplayMessage(reportAction: OnyxEntry<ReportAction>, transaction?: OnyxEntry<Transaction>): string {
    if (reportAction?.actionName !== CONST.REPORT.ACTIONS.TYPE.IOU) {
        return '';
    }
    const originalMessage = reportAction.originalMessage;
    const {IOUReportID} = originalMessage;
    const iouReport = getReport(IOUReportID);
    let translationKey: TranslationPaths;
    if (originalMessage.type === CONST.IOU.REPORT_ACTION_TYPE.PAY) {
        // The `REPORT_ACTION_TYPE.PAY` action type is used for both fulfilling existing requests and sending money. To
        // differentiate between these two scenarios, we check if the `originalMessage` contains the `IOUDetails`
        // property. If it does, it indicates that this is a 'Pay someone' action.
        const {amount, currency} = originalMessage.IOUDetails ?? originalMessage;
        const formattedAmount = CurrencyUtils.convertToDisplayString(Math.abs(amount), currency) ?? '';

        switch (originalMessage.paymentType) {
            case CONST.IOU.PAYMENT_TYPE.ELSEWHERE:
                translationKey = 'iou.paidElsewhereWithAmount';
                break;
            case CONST.IOU.PAYMENT_TYPE.EXPENSIFY:
            case CONST.IOU.PAYMENT_TYPE.VBBA:
                translationKey = 'iou.paidWithExpensifyWithAmount';
                break;
            default:
                translationKey = 'iou.payerPaidAmount';
                break;
        }
        return Localize.translateLocal(translationKey, {amount: formattedAmount, payer: ''});
    }

    const transactionDetails = getTransactionDetails(!isEmptyObject(transaction) ? transaction : null);
    const formattedAmount = CurrencyUtils.convertToDisplayString(transactionDetails?.amount ?? 0, transactionDetails?.currency);
    const isRequestSettled = isSettled(originalMessage.IOUReportID);
    const isApproved = isReportApproved(iouReport);
    if (isRequestSettled) {
        return Localize.translateLocal('iou.payerSettled', {
            amount: formattedAmount,
        });
    }
    if (isApproved) {
        return Localize.translateLocal('iou.approvedAmount', {
            amount: formattedAmount,
        });
    }
    if (ReportActionsUtils.isSplitBillAction(reportAction)) {
        translationKey = 'iou.didSplitAmount';
    } else if (ReportActionsUtils.isTrackExpenseAction(reportAction)) {
        translationKey = 'iou.trackedAmount';
    } else {
        translationKey = 'iou.submittedAmount';
    }
    return Localize.translateLocal(translationKey, {
        formattedAmount,
        comment: transactionDetails?.comment ?? '',
    });
}

/**
 * Checks if a report is a group chat.
 *
 * A report is a group chat if it meets the following conditions:
 * - Not a chat thread.
 * - Not a task report.
 * - Not an expense / IOU report.
 * - Not an archived room.
 * - Not a public / admin / announce chat room (chat type doesn't match any of the specified types).
 * - More than 2 participants.
 *
 */
function isDeprecatedGroupDM(report: OnyxEntry<Report>): boolean {
    return Boolean(
        report &&
            !isChatThread(report) &&
            !isTaskReport(report) &&
            !isInvoiceReport(report) &&
            !isMoneyRequestReport(report) &&
            !isArchivedRoom(report) &&
            !Object.values(CONST.REPORT.CHAT_TYPE).some((chatType) => chatType === getChatType(report)) &&
            Object.keys(report.participants ?? {})
                .map(Number)
                .filter((accountID) => accountID !== currentUserAccountID).length > 1,
    );
}

/**
 * A "root" group chat is the top level group chat and does not refer to any threads off of a Group Chat
 */
function isRootGroupChat(report: OnyxEntry<Report>): boolean {
    return !isChatThread(report) && (isGroupChat(report) || isDeprecatedGroupDM(report));
}

/**
 * Assume any report without a reportID is unusable.
 */
function isValidReport(report?: OnyxEntry<Report>): boolean {
    return Boolean(report?.reportID);
}

/**
 * Check to see if we are a participant of this report.
 */
function isReportParticipant(accountID: number, report: OnyxEntry<Report>): boolean {
    if (!accountID) {
        return false;
    }

    const possibleAccountIDs = Object.keys(report?.participants ?? {}).map(Number);
    if (report?.ownerAccountID) {
        possibleAccountIDs.push(report?.ownerAccountID);
    }
    if (report?.managerID) {
        possibleAccountIDs.push(report?.managerID);
    }
    return possibleAccountIDs.includes(accountID);
}

/**
 * Check to see if the current user has access to view the report.
 */
function canCurrentUserOpenReport(report: OnyxEntry<Report>): boolean {
    return (isReportParticipant(currentUserAccountID ?? 0, report) || isPublicRoom(report)) && canAccessReport(report, allPolicies, allBetas);
}

function shouldUseFullTitleToDisplay(report: OnyxEntry<Report>): boolean {
    return (
        isMoneyRequestReport(report) || isPolicyExpenseChat(report) || isChatRoom(report) || isChatThread(report) || isTaskReport(report) || isGroupChat(report) || isInvoiceReport(report)
    );
}

function getRoom(type: ValueOf<typeof CONST.REPORT.CHAT_TYPE>, policyID: string): OnyxEntry<Report> | undefined {
    const room = Object.values(allReports ?? {}).find((report) => report?.policyID === policyID && report?.chatType === type && !isThread(report));
    return room;
}

/**
 *  We only want policy members who are members of the report to be able to modify the report description, but not in thread chat.
 */
function canEditReportDescription(report: OnyxEntry<Report>, policy: OnyxEntry<Policy> | undefined): boolean {
    return (
        !isMoneyRequestReport(report) &&
        !isArchivedRoom(report) &&
        isChatRoom(report) &&
        !isChatThread(report) &&
        !isEmpty(policy) &&
        hasParticipantInArray(report, [currentUserAccountID ?? 0])
    );
}

function canEditPolicyDescription(policy: OnyxEntry<Policy>): boolean {
    return PolicyUtils.isPolicyAdmin(policy);
}

/**
 * Checks if report action has error when smart scanning
 */
function hasSmartscanError(reportActions: ReportAction[]) {
    return reportActions.some((action) => {
        if (!ReportActionsUtils.isSplitBillAction(action) && !ReportActionsUtils.isReportPreviewAction(action)) {
            return false;
        }
        const IOUReportID = ReportActionsUtils.getIOUReportIDFromReportActionPreview(action);
        const isReportPreviewError = ReportActionsUtils.isReportPreviewAction(action) && hasMissingSmartscanFields(IOUReportID) && !isSettled(IOUReportID);
        const transactionID = (action.originalMessage as IOUMessage).IOUTransactionID ?? '0';
        const transaction = allTransactions?.[`${ONYXKEYS.COLLECTION.TRANSACTION}${transactionID}`] ?? {};
        const isSplitBillError = ReportActionsUtils.isSplitBillAction(action) && TransactionUtils.hasMissingSmartscanFields(transaction as Transaction);

        return isReportPreviewError || isSplitBillError;
    });
}

function shouldAutoFocusOnKeyPress(event: KeyboardEvent): boolean {
    if (event.key.length > 1) {
        return false;
    }

    // If a key is pressed in combination with Meta, Control or Alt do not focus
    if (event.ctrlKey || event.metaKey) {
        return false;
    }

    if (event.code === 'Space') {
        return false;
    }

    return true;
}

/**
 * Navigates to the appropriate screen based on the presence of a private note for the current user.
 */
function navigateToPrivateNotes(report: OnyxEntry<Report>, session: OnyxEntry<Session>) {
    if (isEmpty(report) || isEmpty(session) || !session.accountID) {
        return;
    }
    const currentUserPrivateNote = report.privateNotes?.[session.accountID]?.note ?? '';
    if (isEmpty(currentUserPrivateNote)) {
        Navigation.navigate(ROUTES.PRIVATE_NOTES_EDIT.getRoute(report.reportID, session.accountID));
        return;
    }
    Navigation.navigate(ROUTES.PRIVATE_NOTES_LIST.getRoute(report.reportID));
}

/**
 * Check if Report has any held expenses
 */
function isHoldCreator(transaction: OnyxEntry<Transaction>, reportID: string): boolean {
    const holdReportAction = ReportActionsUtils.getReportAction(reportID, `${transaction?.comment?.hold ?? ''}`);
    return isActionCreator(holdReportAction);
}

/**
 * Get all held transactions of a iouReport
 */
function getAllHeldTransactions(iouReportID: string): Transaction[] {
    const transactions = TransactionUtils.getAllReportTransactions(iouReportID);
    return transactions.filter((transaction) => TransactionUtils.isOnHold(transaction));
}

/**
 * Check if Report has any held expenses
 */
function hasHeldExpenses(iouReportID?: string): boolean {
    const transactions = TransactionUtils.getAllReportTransactions(iouReportID);
    return transactions.some((transaction) => TransactionUtils.isOnHold(transaction));
}

/**
 * Check if all expenses in the Report are on hold
 */
function hasOnlyHeldExpenses(iouReportID: string): boolean {
    const transactions = TransactionUtils.getAllReportTransactions(iouReportID);
    return !transactions.some((transaction) => !TransactionUtils.isOnHold(transaction));
}

/**
 * Checks if thread replies should be displayed
 */
function shouldDisplayThreadReplies(reportAction: OnyxEntry<ReportAction>, reportID: string): boolean {
    const hasReplies = (reportAction?.childVisibleActionCount ?? 0) > 0;
    return hasReplies && !!reportAction?.childCommenterCount && !isThreadFirstChat(reportAction, reportID);
}

/**
 * Check if money report has any transactions updated optimistically
 */
function hasUpdatedTotal(report: OnyxEntry<Report>, policy: OnyxEntry<Policy>): boolean {
    if (!report) {
        return true;
    }

    const transactions = TransactionUtils.getAllReportTransactions(report.reportID);
    const hasPendingTransaction = transactions.some((transaction) => !!transaction.pendingAction);
    const hasTransactionWithDifferentCurrency = transactions.some((transaction) => transaction.currency !== report.currency);
    const hasDifferentWorkspaceCurrency = report.pendingFields?.createChat && isExpenseReport(report) && report.currency !== policy?.outputCurrency;

    return !(hasPendingTransaction && (hasTransactionWithDifferentCurrency || hasDifferentWorkspaceCurrency)) && !(hasHeldExpenses(report.reportID) && report?.unheldTotal === undefined);
}

/**
 * Return held and full amount formatted with used currency
 */
function getNonHeldAndFullAmount(iouReport: OnyxEntry<Report>, policy: OnyxEntry<Policy>): string[] {
    const transactions = TransactionUtils.getAllReportTransactions(iouReport?.reportID ?? '');
    const hasPendingTransaction = transactions.some((transaction) => !!transaction.pendingAction);

    if (hasUpdatedTotal(iouReport, policy) && hasPendingTransaction) {
        const unheldTotal = transactions.reduce((currentVal, transaction) => currentVal - (!TransactionUtils.isOnHold(transaction) ? transaction.amount : 0), 0);

        return [CurrencyUtils.convertToDisplayString(unheldTotal, iouReport?.currency ?? ''), CurrencyUtils.convertToDisplayString((iouReport?.total ?? 0) * -1, iouReport?.currency ?? '')];
    }

    return [
        CurrencyUtils.convertToDisplayString((iouReport?.unheldTotal ?? 0) * -1, iouReport?.currency ?? ''),
        CurrencyUtils.convertToDisplayString((iouReport?.total ?? 0) * -1, iouReport?.currency ?? ''),
    ];
}

/**
 * Disable reply in thread action if:
 *
 * - The action is listed in the thread-disabled list
 * - The action is a split expense action
 * - The action is deleted and is not threaded
 * - The report is archived and the action is not threaded
 * - The action is a whisper action and it's neither a report preview nor IOU action
 * - The action is the thread's first chat
 */
function shouldDisableThread(reportAction: OnyxEntry<ReportAction>, reportID: string): boolean {
    const isSplitBillAction = ReportActionsUtils.isSplitBillAction(reportAction);
    const isDeletedAction = ReportActionsUtils.isDeletedAction(reportAction);
    const isReportPreviewAction = ReportActionsUtils.isReportPreviewAction(reportAction);
    const isIOUAction = ReportActionsUtils.isMoneyRequestAction(reportAction);
    const isWhisperAction = ReportActionsUtils.isWhisperAction(reportAction) || ReportActionsUtils.isActionableTrackExpense(reportAction);
    const isArchivedReport = isArchivedRoom(getReport(reportID));
    const isActionDisabled = CONST.REPORT.ACTIONS.THREAD_DISABLED.some((action: string) => action === reportAction?.actionName);

    return (
        isActionDisabled ||
        isSplitBillAction ||
        (isDeletedAction && !reportAction?.childVisibleActionCount) ||
        (isArchivedReport && !reportAction?.childVisibleActionCount) ||
        (isWhisperAction && !isReportPreviewAction && !isIOUAction) ||
        isThreadFirstChat(reportAction, reportID)
    );
}

function getAllAncestorReportActions(report: Report | null | undefined): Ancestor[] {
    if (!report) {
        return [];
    }
    const allAncestors: Ancestor[] = [];
    let parentReportID = report.parentReportID;
    let parentReportActionID = report.parentReportActionID;

    // Store the child of parent report
    let currentReport = report;

    while (parentReportID) {
        const parentReport = getReport(parentReportID);
        const parentReportAction = ReportActionsUtils.getReportAction(parentReportID, parentReportActionID ?? '0');

        if (!parentReportAction || ReportActionsUtils.isTransactionThread(parentReportAction) || ReportActionsUtils.isReportPreviewAction(parentReportAction)) {
            break;
        }

        const isParentReportActionUnread = ReportActionsUtils.isCurrentActionUnread(parentReport ?? {}, parentReportAction);
        allAncestors.push({
            report: currentReport,
            reportAction: parentReportAction,
            shouldDisplayNewMarker: isParentReportActionUnread,
        });

        if (!parentReport) {
            break;
        }

        parentReportID = parentReport?.parentReportID;
        parentReportActionID = parentReport?.parentReportActionID;
        if (!isEmptyObject(parentReport)) {
            currentReport = parentReport;
        }
    }

    return allAncestors.reverse();
}

function getAllAncestorReportActionIDs(report: Report | null | undefined, includeTransactionThread = false): AncestorIDs {
    if (!report) {
        return {
            reportIDs: [],
            reportActionsIDs: [],
        };
    }

    const allAncestorIDs: AncestorIDs = {
        reportIDs: [],
        reportActionsIDs: [],
    };
    let parentReportID = report.parentReportID;
    let parentReportActionID = report.parentReportActionID;

    while (parentReportID) {
        const parentReport = getReport(parentReportID);
        const parentReportAction = ReportActionsUtils.getReportAction(parentReportID, parentReportActionID ?? '0');

        if (
            !parentReportAction ||
            (!includeTransactionThread && (ReportActionsUtils.isTransactionThread(parentReportAction) || ReportActionsUtils.isReportPreviewAction(parentReportAction)))
        ) {
            break;
        }

        allAncestorIDs.reportIDs.push(parentReportID ?? '');
        allAncestorIDs.reportActionsIDs.push(parentReportActionID ?? '');

        if (!parentReport) {
            break;
        }

        parentReportID = parentReport?.parentReportID;
        parentReportActionID = parentReport?.parentReportActionID;
    }

    return allAncestorIDs;
}

/**
 * Get optimistic data of parent report action
 * @param reportID The reportID of the report that is updated
 * @param lastVisibleActionCreated Last visible action created of the child report
 * @param type The type of action in the child report
 */
function getOptimisticDataForParentReportAction(reportID: string, lastVisibleActionCreated: string, type: string): Array<OnyxUpdate | EmptyObject> {
    const report = getReport(reportID);

    if (!report || isEmptyObject(report)) {
        return [];
    }

    const ancestors = getAllAncestorReportActionIDs(report, true);
    const totalAncestor = ancestors.reportIDs.length;

    return Array.from(Array(totalAncestor), (_, index) => {
        const ancestorReport = getReport(ancestors.reportIDs[index]);

        if (!ancestorReport || isEmptyObject(ancestorReport)) {
            return {} as EmptyObject;
        }

        const ancestorReportAction = ReportActionsUtils.getReportAction(ancestorReport.reportID, ancestors.reportActionsIDs[index]);

        if (!ancestorReportAction || isEmptyObject(ancestorReportAction)) {
            return {} as EmptyObject;
        }

        return {
            onyxMethod: Onyx.METHOD.MERGE,
            key: `${ONYXKEYS.COLLECTION.REPORT_ACTIONS}${ancestorReport.reportID}`,
            value: {
                [ancestorReportAction?.reportActionID ?? '']: updateOptimisticParentReportAction(ancestorReportAction, lastVisibleActionCreated, type),
            },
        };
    });
}

function canBeAutoReimbursed(report: OnyxEntry<Report>, policy: OnyxEntry<Policy> | EmptyObject): boolean {
    if (isEmptyObject(policy)) {
        return false;
    }
    type CurrencyType = (typeof CONST.DIRECT_REIMBURSEMENT_CURRENCIES)[number];
    const reimbursableTotal = getMoneyRequestSpendBreakdown(report).totalDisplaySpend;
    const autoReimbursementLimit = policy.autoReimbursementLimit ?? 0;
    const isAutoReimbursable =
        isReportInGroupPolicy(report) &&
        policy.reimbursementChoice === CONST.POLICY.REIMBURSEMENT_CHOICES.REIMBURSEMENT_YES &&
        autoReimbursementLimit >= reimbursableTotal &&
        reimbursableTotal > 0 &&
        CONST.DIRECT_REIMBURSEMENT_CURRENCIES.includes(report?.currency as CurrencyType);
    return isAutoReimbursable;
}

/** Check if the current user is an owner of the report */
function isReportOwner(report: OnyxEntry<Report>): boolean {
    return report?.ownerAccountID === currentUserPersonalDetails?.accountID;
}

function isAllowedToApproveExpenseReport(report: OnyxEntry<Report>, approverAccountID?: number): boolean {
    const policy = getPolicy(report?.policyID);
    const {preventSelfApproval} = policy;

    const isOwner = (approverAccountID ?? currentUserAccountID) === report?.ownerAccountID;

    return !(preventSelfApproval && isOwner);
}

function isAllowedToSubmitDraftExpenseReport(report: OnyxEntry<Report>): boolean {
    const policy = getPolicy(report?.policyID);
    const submitToAccountID = PolicyUtils.getSubmitToAccountID(policy, report?.ownerAccountID ?? -1);

    return isAllowedToApproveExpenseReport(report, submitToAccountID);
}

/**
 * What missing payment method does this report action indicate, if any?
 */
function getIndicatedMissingPaymentMethod(userWallet: OnyxEntry<UserWallet>, reportId: string, reportAction: ReportAction): MissingPaymentMethod | undefined {
    const isSubmitterOfUnsettledReport = isCurrentUserSubmitter(reportId) && !isSettled(reportId);
    if (!isSubmitterOfUnsettledReport || reportAction.actionName !== CONST.REPORT.ACTIONS.TYPE.REIMBURSEMENT_QUEUED) {
        return undefined;
    }
    const paymentType = reportAction.originalMessage?.paymentType;
    if (paymentType === CONST.IOU.PAYMENT_TYPE.EXPENSIFY) {
        return isEmpty(userWallet) || userWallet.tierName === CONST.WALLET.TIER_NAME.SILVER ? 'wallet' : undefined;
    }

    return !store.hasCreditBankAccount() ? 'bankAccount' : undefined;
}

/**
 * Checks if report chat contains missing payment method
 */
function hasMissingPaymentMethod(userWallet: OnyxEntry<UserWallet>, iouReportID: string): boolean {
    const reportActions = allReportActions?.[`${ONYXKEYS.COLLECTION.REPORT_ACTIONS}${iouReportID}`] ?? {};
    return Object.values(reportActions).some((action) => getIndicatedMissingPaymentMethod(userWallet, iouReportID, action) !== undefined);
}

/**
 * Used from expense actions to decide if we need to build an optimistic expense report.
 * Create a new report if:
 * - we don't have an iouReport set in the chatReport
 * - we have one, but it's waiting on the payee adding a bank account
 * - we have one, but we can't add more transactions to it due to: report is approved or settled, or report is processing and policy isn't on Instant submit reporting frequency
 */
function shouldCreateNewMoneyRequestReport(existingIOUReport: OnyxEntry<Report> | undefined | null, chatReport: OnyxEntry<Report> | null): boolean {
    return !existingIOUReport || hasIOUWaitingOnCurrentUserBankAccount(chatReport) || !canAddOrDeleteTransactions(existingIOUReport);
}

/**
 * Checks if report contains actions with errors
 */
function hasActionsWithErrors(reportID: string): boolean {
    const reportActions = allReportActions?.[`${ONYXKEYS.COLLECTION.REPORT_ACTIONS}${reportID}`] ?? {};
    return Object.values(reportActions).some((action) => !isEmptyObject(action.errors));
}

function isNonAdminOrOwnerOfPolicyExpenseChat(report: OnyxEntry<Report>, policy: OnyxEntry<Policy>): boolean {
    return isPolicyExpenseChat(report) && !(PolicyUtils.isPolicyAdmin(policy) || PolicyUtils.isPolicyOwner(policy, currentUserAccountID ?? -1) || isReportOwner(report));
}

/**
 * Whether the user can join a report
 */
function canJoinChat(report: OnyxEntry<Report>, parentReportAction: OnyxEntry<ReportAction>, policy: OnyxEntry<Policy>): boolean {
    // We disabled thread functions for whisper action
    // So we should not show join option for existing thread on whisper message that has already been left, or manually leave it
    if (ReportActionsUtils.isWhisperAction(parentReportAction)) {
        return false;
    }

    // If the notification preference of the chat is not hidden that means we have already joined the chat
    if (report?.notificationPreference !== CONST.REPORT.NOTIFICATION_PREFERENCE.HIDDEN) {
        return false;
    }

    // Anyone viewing these chat types is already a participant and therefore cannot join
    if (isRootGroupChat(report) || isSelfDM(report) || isInvoiceRoom(report)) {
        return false;
    }

    // The user who is a member of the workspace has already joined the public announce room.
    if (isPublicAnnounceRoom(report) && !isEmptyObject(policy)) {
        return false;
    }

    return isChatThread(report) || isUserCreatedPolicyRoom(report) || isNonAdminOrOwnerOfPolicyExpenseChat(report, policy);
}

/**
 * Whether the user can leave a report
 */
function canLeaveChat(report: OnyxEntry<Report>, policy: OnyxEntry<Policy>): boolean {
    if (report?.notificationPreference === CONST.REPORT.NOTIFICATION_PREFERENCE.HIDDEN) {
        return false;
    }

    // Anyone viewing these chat types is already a participant and therefore cannot leave
    if (isSelfDM(report) || isRootGroupChat(report)) {
        return false;
    }

    // The user who is a member of the workspace cannot leave the public announce room.
    if (isPublicAnnounceRoom(report) && !isEmptyObject(policy)) {
        return false;
    }

    if (isInvoiceRoom(report)) {
        return canLeaveInvoiceRoom(report);
    }

    return (isChatThread(report) && !!report?.notificationPreference?.length) || isUserCreatedPolicyRoom(report) || isNonAdminOrOwnerOfPolicyExpenseChat(report, policy);
}

function getReportActionActorAccountID(reportAction: OnyxEntry<ReportAction>, iouReport: OnyxEntry<Report> | undefined): number | undefined {
    switch (reportAction?.actionName) {
        case CONST.REPORT.ACTIONS.TYPE.REPORT_PREVIEW:
            return iouReport ? iouReport.managerID : reportAction?.actorAccountID;

        case CONST.REPORT.ACTIONS.TYPE.SUBMITTED:
            return reportAction?.adminAccountID ?? reportAction?.actorAccountID;

        default:
            return reportAction?.actorAccountID;
    }
}

function createDraftWorkspaceAndNavigateToConfirmationScreen(transactionID: string, actionName: IOUAction): void {
    const isCategorizing = actionName === CONST.IOU.ACTION.CATEGORIZE;
    const {expenseChatReportID, policyID, policyName} = PolicyActions.createDraftWorkspace();
    IOU.setMoneyRequestParticipants(transactionID, [
        {
            selected: true,
            accountID: 0,
            isPolicyExpenseChat: true,
            reportID: expenseChatReportID,
            policyID,
            searchText: policyName,
        },
    ]);
    const iouConfirmationPageRoute = ROUTES.MONEY_REQUEST_STEP_CONFIRMATION.getRoute(actionName, CONST.IOU.TYPE.SUBMIT, transactionID, expenseChatReportID);
    if (isCategorizing) {
        Navigation.navigate(ROUTES.MONEY_REQUEST_STEP_CATEGORY.getRoute(actionName, CONST.IOU.TYPE.SUBMIT, transactionID, expenseChatReportID, iouConfirmationPageRoute));
    } else {
        Navigation.navigate(iouConfirmationPageRoute);
    }
}

function createDraftTransactionAndNavigateToParticipantSelector(transactionID: string, reportID: string, actionName: IOUAction, reportActionID: string): void {
    const transaction = allTransactions?.[`${ONYXKEYS.COLLECTION.TRANSACTION}${transactionID}`] ?? ({} as Transaction);
    const reportActions = allReportActions?.[`${ONYXKEYS.COLLECTION.REPORT_ACTIONS}${reportID}`] ?? ([] as ReportAction[]);

    if (!transaction || !reportActions) {
        return;
    }

    const linkedTrackedExpenseReportAction = Object.values(reportActions).find((action) => (action.originalMessage as IOUMessage)?.IOUTransactionID === transactionID);

    const {created, amount, currency, merchant, mccGroup} = getTransactionDetails(transaction) ?? {};
    const comment = getTransactionCommentObject(transaction);

    IOU.createDraftTransaction({
        ...transaction,
        actionableWhisperReportActionID: reportActionID,
        linkedTrackedExpenseReportAction,
        linkedTrackedExpenseReportID: reportID,
        created,
        amount,
        currency,
        comment,
        merchant,
        mccGroup,
    } as Transaction);

    const filteredPolicies = Object.values(allPolicies ?? {}).filter(
        (policy) => policy && policy.type !== CONST.POLICY.TYPE.PERSONAL && policy.pendingAction !== CONST.RED_BRICK_ROAD_PENDING_ACTION.DELETE,
    );

    if (actionName === CONST.IOU.ACTION.SUBMIT || (allPolicies && filteredPolicies.length > 0)) {
        Navigation.navigate(ROUTES.MONEY_REQUEST_STEP_PARTICIPANTS.getRoute(CONST.IOU.TYPE.SUBMIT, transactionID, reportID, undefined, actionName));
        return;
    }

    return createDraftWorkspaceAndNavigateToConfirmationScreen(transactionID, actionName);
}

/**
 * @returns the object to update `report.hasOutstandingChildRequest`
 */
function getOutstandingChildRequest(iouReport: OnyxEntry<Report> | EmptyObject): OutstandingChildRequest {
    if (!iouReport || isEmptyObject(iouReport)) {
        return {};
    }

    if (!isExpenseReport(iouReport)) {
        const {reimbursableSpend} = getMoneyRequestSpendBreakdown(iouReport);
        return {
            hasOutstandingChildRequest: iouReport.managerID === currentUserAccountID && reimbursableSpend !== 0,
        };
    }

    const policy = getPolicy(iouReport.policyID);
    const shouldBeManuallySubmitted = PolicyUtils.isPaidGroupPolicy(policy) && !policy?.harvesting?.enabled;
    const isOwnFreePolicy = PolicyUtils.isFreeGroupPolicy(policy) && PolicyUtils.isPolicyAdmin(policy);
    if (shouldBeManuallySubmitted || isOwnFreePolicy) {
        return {
            hasOutstandingChildRequest: true,
        };
    }

    // We don't need to update hasOutstandingChildRequest in this case
    return {};
}

function canReportBeMentionedWithinPolicy(report: OnyxEntry<Report>, policyID: string): boolean {
    if (report?.policyID !== policyID) {
        return false;
    }

    return isChatRoom(report) && !isThread(report);
}

function shouldShowMerchantColumn(transactions: Transaction[]) {
    return transactions.some((transaction) => isExpenseReport(allReports?.[transaction.reportID] ?? {}));
}

export {
    addDomainToShortMention,
    areAllRequestsBeingSmartScanned,
    buildOptimisticAddCommentReportAction,
    buildOptimisticApprovedReportAction,
    buildOptimisticCancelPaymentReportAction,
    buildOptimisticChangedTaskAssigneeReportAction,
    buildOptimisticChatReport,
    buildOptimisticClosedReportAction,
    buildOptimisticCreatedReportAction,
    buildOptimisticDismissedViolationReportAction,
    buildOptimisticEditedTaskFieldReportAction,
    buildOptimisticExpenseReport,
    buildOptimisticGroupChatReport,
    buildOptimisticHoldReportAction,
    buildOptimisticHoldReportActionComment,
    buildOptimisticIOUReport,
    buildOptimisticIOUReportAction,
    buildOptimisticModifiedExpenseReportAction,
    buildOptimisticMoneyRequestEntities,
    buildOptimisticMovedReportAction,
    buildOptimisticMovedTrackedExpenseModifiedReportAction,
    buildOptimisticRenamedRoomReportAction,
    buildOptimisticReportPreview,
    buildOptimisticActionableTrackExpenseWhisper,
    buildOptimisticSubmittedReportAction,
    buildOptimisticTaskCommentReportAction,
    buildOptimisticTaskReport,
    buildOptimisticTaskReportAction,
    buildOptimisticUnHoldReportAction,
    buildOptimisticWorkspaceChats,
    buildParticipantsFromAccountIDs,
    buildTransactionThread,
    canAccessReport,
    canAddOrDeleteTransactions,
    canBeAutoReimbursed,
    canCreateRequest,
    canCreateTaskInReport,
    canCurrentUserOpenReport,
    canDeleteReportAction,
    canEditFieldOfMoneyRequest,
    canEditMoneyRequest,
    canEditPolicyDescription,
    canEditReportAction,
    canEditReportDescription,
    canEditRoomVisibility,
    canEditWriteCapability,
    canFlagReportAction,
    isNonAdminOrOwnerOfPolicyExpenseChat,
    canLeaveRoom,
    canJoinChat,
    canLeaveChat,
    canReportBeMentionedWithinPolicy,
    canRequestMoney,
    canSeeDefaultRoom,
    canShowReportRecipientLocalTime,
    canUserPerformWriteAction,
    chatIncludesChronos,
    chatIncludesConcierge,
    createDraftTransactionAndNavigateToParticipantSelector,
    doesReportBelongToWorkspace,
    doesTransactionThreadHaveViolations,
    findLastAccessedReport,
    findSelfDMReportID,
    formatReportLastMessageText,
    generateReportID,
    getAddWorkspaceRoomOrChatReportErrors,
    getAllAncestorReportActionIDs,
    getAllAncestorReportActions,
    getAllHeldTransactions,
    getAllPolicyReports,
    getAllWorkspaceReports,
    getAvailableReportFields,
    getBankAccountRoute,
    getChatByParticipants,
    getChatRoomSubtitle,
    getChildReportNotificationPreference,
    getCommentLength,
    getDefaultGroupAvatar,
    getDefaultWorkspaceAvatar,
    getDefaultWorkspaceAvatarTestID,
    getDeletedParentActionMessageForChatReport,
    getDisplayNameForParticipant,
    getDisplayNamesWithTooltips,
    getGroupChatName,
    getIOUReportActionDisplayMessage,
    getIOUReportActionMessage,
    getIcons,
    getIconsForParticipants,
    getIndicatedMissingPaymentMethod,
    getLastUpdatedReport,
    getLastVisibleMessage,
    getMoneyRequestOptions,
    getMoneyRequestSpendBreakdown,
    getNewMarkerReportActionID,
    getNonHeldAndFullAmount,
    getOptimisticDataForParentReportAction,
    getOriginalReportID,
    getOutstandingChildRequest,
    getParentNavigationSubtitle,
    getParsedComment,
    getParticipantAccountIDs,
    getParticipants,
    getPendingChatMembers,
    getPersonalDetailsForAccountID,
    getPolicyDescriptionText,
    getPolicyExpenseChat,
    getPolicyName,
    getPolicyType,
    getReimbursementDeQueuedActionMessage,
    getReimbursementQueuedActionMessage,
    getReport,
    getReportActionActorAccountID,
    getReportDescriptionText,
    getReportFieldKey,
    getReportIDFromLink,
    getReportName,
    getReportNotificationPreference,
    getReportOfflinePendingActionAndErrors,
    getReportParticipantsTitle,
    getReportPolicyID,
    getReportPreviewMessage,
    getReportRecipientAccountIDs,
    getRoom,
    getRoomWelcomeMessage,
    getRootParentReport,
    getRouteFromLink,
    getTaskAssigneeChatOnyxData,
    getTransactionDetails,
    getTransactionReportName,
    getTransactionsWithReceipts,
    getUserDetailTooltipText,
    getVisibleChatMemberAccountIDs,
    getWhisperDisplayNames,
    getWorkspaceAvatar,
    getWorkspaceChats,
    getWorkspaceIcon,
    goBackToDetailsPage,
    goBackFromPrivateNotes,
    getInvoicePayerName,
    getInvoicesChatName,
    getPayeeName,
    hasActionsWithErrors,
    hasAutomatedExpensifyAccountIDs,
    hasExpensifyGuidesEmails,
    hasHeldExpenses,
    hasIOUWaitingOnCurrentUserBankAccount,
    hasMissingPaymentMethod,
    hasMissingSmartscanFields,
    hasNonReimbursableTransactions,
    hasOnlyHeldExpenses,
    hasOnlyTransactionsWithPendingRoutes,
    hasReportNameError,
    hasSmartscanError,
    hasUpdatedTotal,
    hasViolations,
    isActionCreator,
    isAdminRoom,
    isAdminsOnlyPostingRoom,
    isAllowedToApproveExpenseReport,
    isAllowedToComment,
    isAllowedToSubmitDraftExpenseReport,
    isAnnounceRoom,
    isArchivedRoom,
    isClosedReport,
    isCanceledTaskReport,
    isChatReport,
    isChatRoom,
    isChatThread,
    isChildReport,
    isClosedExpenseReportWithNoExpenses,
    isCompletedTaskReport,
    isConciergeChatReport,
    isControlPolicyExpenseChat,
    isControlPolicyExpenseReport,
    isCurrentUserSubmitter,
    isCurrentUserTheOnlyParticipant,
    isDM,
    isDefaultRoom,
    isDeprecatedGroupDM,
    isRootGroupChat,
    isExpenseReport,
    isExpenseRequest,
    isExpensifyOnlyParticipantInReport,
    isGroupChat,
    isGroupChatAdmin,
    isGroupPolicy,
    isReportInGroupPolicy,
    isHoldCreator,
    isIOUOwnedByCurrentUser,
    isIOUReport,
    isIOUReportUsingReport,
    isJoinRequestInAdminRoom,
    isMoneyRequest,
    isMoneyRequestReport,
    isMoneyRequestReportPendingDeletion,
    isOneOnOneChat,
    isOneTransactionThread,
    isOpenExpenseReport,
    isOpenTaskReport,
    isOptimisticPersonalDetail,
    isPaidGroupPolicy,
    isPaidGroupPolicyExpenseChat,
    isPaidGroupPolicyExpenseReport,
    isPayer,
    isPolicyAdmin,
    isPolicyExpenseChat,
    isPolicyExpenseChatAdmin,
    isProcessingReport,
    isPublicAnnounceRoom,
    isPublicRoom,
    isReportApproved,
    isReportDataReady,
    isReportFieldDisabled,
    isReportFieldOfTypeTitle,
    isReportManager,
    isReportMessageAttachment,
    isReportOwner,
    isReportParticipant,
    isSelfDM,
    isSettled,
    isSystemChat,
    isTaskReport,
    isThread,
    isThreadFirstChat,
    isTrackExpenseReport,
    isUnread,
    isUnreadWithMention,
    isUserCreatedPolicyRoom,
    isValidReport,
    isValidReportIDFromPath,
    isWaitingForAssigneeToCompleteTask,
    isInvoiceRoom,
    isInvoiceReport,
    isOpenInvoiceReport,
    canWriteInReport,
    navigateToDetailsPage,
    navigateToPrivateNotes,
    parseReportRouteParams,
    reportFieldsEnabled,
    requiresAttentionFromCurrentUser,
    shouldAutoFocusOnKeyPress,
    shouldCreateNewMoneyRequestReport,
    shouldDisableDetailPage,
    shouldDisableRename,
    shouldDisableThread,
    shouldDisplayThreadReplies,
    shouldDisplayTransactionThreadViolations,
    shouldReportBeInOptionList,
    shouldReportShowSubscript,
    shouldShowFlagComment,
    shouldUseFullTitleToDisplay,
    sortReportsByLastRead,
    updateOptimisticParentReportAction,
    updateReportPreview,
    temporary_getMoneyRequestOptions,
    buildOptimisticInvoiceReport,
    getInvoiceChatByParticipants,
    shouldShowMerchantColumn,
    isCurrentUserInvoiceReceiver,
    isDraftReport,
    createDraftWorkspaceAndNavigateToConfirmationScreen,
};

export type {
    Ancestor,
    DisplayNameWithTooltips,
    ExpenseOriginalMessage,
    OptimisticAddCommentReportAction,
    OptimisticChatReport,
    OptimisticClosedReportAction,
    OptimisticCreatedReportAction,
    OptimisticIOUReportAction,
    OptimisticTaskReportAction,
    OptionData,
    TransactionDetails,
    ParsingDetails,
};<|MERGE_RESOLUTION|>--- conflicted
+++ resolved
@@ -1781,17 +1781,11 @@
  */
 function getWorkspaceIcon(report: OnyxEntry<Report>, policy: OnyxEntry<Policy> = null): Icon {
     const workspaceName = getPolicyName(report, false, policy);
-<<<<<<< HEAD
     // disabling to protect against empty strings
     // eslint-disable-next-line @typescript-eslint/prefer-nullish-coalescing
-    const policyAvatarURL = report?.policyAvatar || allPolicies?.[`${ONYXKEYS.COLLECTION.POLICY}${report?.policyID}`]?.avatar;
+    const policyAvatarURL = report?.policyAvatar || allPolicies?.[`${ONYXKEYS.COLLECTION.POLICY}${report?.policyID}`]?.avatarURL;
     // eslint-disable-next-line @typescript-eslint/prefer-nullish-coalescing
     const policyExpenseChatAvatarSource = policyAvatarURL || getDefaultWorkspaceAvatar(workspaceName);
-=======
-    const policyExpenseChatAvatarSource = allPolicies?.[`${ONYXKEYS.COLLECTION.POLICY}${report?.policyID}`]?.avatarURL
-        ? allPolicies?.[`${ONYXKEYS.COLLECTION.POLICY}${report?.policyID}`]?.avatarURL
-        : getDefaultWorkspaceAvatar(workspaceName);
->>>>>>> 5699ae38
 
     const workspaceIcon: Icon = {
         source: policyExpenseChatAvatarSource ?? '',

import ExpensiMark from 'expensify-common/lib/ExpensiMark';
import Str from 'expensify-common/lib/str';
import {isEmpty} from 'lodash';
import lodashEscape from 'lodash/escape';
import lodashFindLastIndex from 'lodash/findLastIndex';
import lodashIntersection from 'lodash/intersection';
import lodashIsEqual from 'lodash/isEqual';
import type {OnyxCollection, OnyxEntry, OnyxUpdate} from 'react-native-onyx';
import Onyx from 'react-native-onyx';
import type {ValueOf} from 'type-fest';
import * as Expensicons from '@components/Icon/Expensicons';
import * as defaultWorkspaceAvatars from '@components/Icon/WorkspaceDefaultAvatars';
import CONST from '@src/CONST';
import type {ParentNavigationSummaryParams, TranslationPaths} from '@src/languages/types';
import ONYXKEYS from '@src/ONYXKEYS';
import ROUTES from '@src/ROUTES';
import type {Beta, Login, PersonalDetails, PersonalDetailsList, Policy, PolicyReportField, Report, ReportAction, ReportMetadata, Session, Transaction} from '@src/types/onyx';
import type {Errors, Icon, PendingAction} from '@src/types/onyx/OnyxCommon';
import type {IOUMessage, OriginalMessageActionName, OriginalMessageCreated} from '@src/types/onyx/OriginalMessage';
import type {Status} from '@src/types/onyx/PersonalDetails';
import type {NotificationPreference} from '@src/types/onyx/Report';
import type {Message, ReportActionBase, ReportActions} from '@src/types/onyx/ReportAction';
import type {Receipt, WaypointCollection} from '@src/types/onyx/Transaction';
import type DeepValueOf from '@src/types/utils/DeepValueOf';
import type {EmptyObject} from '@src/types/utils/EmptyObject';
import {isEmptyObject} from '@src/types/utils/EmptyObject';
import type IconAsset from '@src/types/utils/IconAsset';
import * as CurrencyUtils from './CurrencyUtils';
import DateUtils from './DateUtils';
import isReportMessageAttachment from './isReportMessageAttachment';
import * as LocalePhoneNumber from './LocalePhoneNumber';
import * as Localize from './Localize';
import linkingConfig from './Navigation/linkingConfig';
import Navigation from './Navigation/Navigation';
import * as NumberUtils from './NumberUtils';
import Permissions from './Permissions';
import * as PersonalDetailsUtils from './PersonalDetailsUtils';
import * as PolicyUtils from './PolicyUtils';
import * as ReportActionsUtils from './ReportActionsUtils';
import type {LastVisibleMessage} from './ReportActionsUtils';
import * as TransactionUtils from './TransactionUtils';
import * as Url from './Url';
import * as UserUtils from './UserUtils';

type WelcomeMessage = {showReportName: boolean; phrase1?: string; phrase2?: string};

type ExpenseOriginalMessage = {
    oldComment?: string;
    newComment?: string;
    comment?: string;
    merchant?: string;
    oldCreated?: string;
    created?: string;
    oldMerchant?: string;
    oldAmount?: number;
    amount?: number;
    oldCurrency?: string;
    currency?: string;
    category?: string;
    oldCategory?: string;
    tag?: string;
    oldTag?: string;
    billable?: string;
    oldBillable?: string;
};

type Participant = {
    accountID: number;
    alternateText: string;
    firstName: string;
    icons: Icon[];
    keyForList: string;
    lastName: string;
    login: string;
    phoneNumber: string;
    searchText: string;
    selected: boolean;
    text: string;
};

type SpendBreakdown = {
    nonReimbursableSpend: number;
    reimbursableSpend: number;
    totalDisplaySpend: number;
};

type ParticipantDetails = [number, string, UserUtils.AvatarSource, UserUtils.AvatarSource];

type ReportAndWorkspaceName = {
    rootReportName: string;
    workspaceName?: string;
};

type OptimisticReportAction = {
    commentText: string;
    reportAction: Partial<ReportAction>;
};

type UpdateOptimisticParentReportAction = {
    childVisibleActionCount: number;
    childCommenterCount: number;
    childLastVisibleActionCreated: string;
    childOldestFourAccountIDs: string | undefined;
};

type OptimisticExpenseReport = Pick<
    Report,
    | 'reportID'
    | 'chatReportID'
    | 'policyID'
    | 'type'
    | 'ownerAccountID'
    | 'currency'
    | 'reportName'
    | 'stateNum'
    | 'statusNum'
    | 'total'
    | 'notificationPreference'
    | 'parentReportID'
    | 'lastVisibleActionCreated'
>;

type OptimisticIOUReportAction = Pick<
    ReportAction,
    | 'actionName'
    | 'actorAccountID'
    | 'automatic'
    | 'avatar'
    | 'isAttachment'
    | 'originalMessage'
    | 'message'
    | 'person'
    | 'reportActionID'
    | 'shouldShow'
    | 'created'
    | 'pendingAction'
    | 'receipt'
    | 'whisperedToAccountIDs'
>;

type OptimisticReportPreview = Pick<
    ReportAction,
    | 'actionName'
    | 'reportActionID'
    | 'pendingAction'
    | 'originalMessage'
    | 'message'
    | 'created'
    | 'actorAccountID'
    | 'childMoneyRequestCount'
    | 'childLastMoneyRequestComment'
    | 'childRecentReceiptTransactionIDs'
    | 'childReportID'
    | 'whisperedToAccountIDs'
> & {reportID?: string; accountID?: number};

type UpdateReportPreview = Pick<
    ReportAction,
    'created' | 'message' | 'childLastMoneyRequestComment' | 'childMoneyRequestCount' | 'childRecentReceiptTransactionIDs' | 'whisperedToAccountIDs'
>;

type ReportRouteParams = {
    reportID: string;
    isSubReportPageRoute: boolean;
};

type ReportOfflinePendingActionAndErrors = {
    addWorkspaceRoomOrChatPendingAction: PendingAction | undefined;
    addWorkspaceRoomOrChatErrors: Record<string, string> | null | undefined;
};

type OptimisticApprovedReportAction = Pick<
    ReportAction,
    'actionName' | 'actorAccountID' | 'automatic' | 'avatar' | 'isAttachment' | 'originalMessage' | 'message' | 'person' | 'reportActionID' | 'shouldShow' | 'created' | 'pendingAction'
>;

type OptimisticSubmittedReportAction = Pick<
    ReportAction,
    'actionName' | 'actorAccountID' | 'automatic' | 'avatar' | 'isAttachment' | 'originalMessage' | 'message' | 'person' | 'reportActionID' | 'shouldShow' | 'created' | 'pendingAction'
>;

type OptimisticEditedTaskReportAction = Pick<
    ReportAction,
    'reportActionID' | 'actionName' | 'pendingAction' | 'actorAccountID' | 'automatic' | 'avatar' | 'created' | 'shouldShow' | 'message' | 'person'
>;

type OptimisticClosedReportAction = Pick<
    ReportAction,
    'actionName' | 'actorAccountID' | 'automatic' | 'avatar' | 'created' | 'message' | 'originalMessage' | 'pendingAction' | 'person' | 'reportActionID' | 'shouldShow'
>;

type OptimisticCreatedReportAction = OriginalMessageCreated &
    Pick<ReportActionBase, 'actorAccountID' | 'automatic' | 'avatar' | 'created' | 'message' | 'person' | 'reportActionID' | 'shouldShow' | 'pendingAction'>;

type OptimisticChatReport = Pick<
    Report,
    | 'type'
    | 'chatType'
    | 'isOwnPolicyExpenseChat'
    | 'isPinned'
    | 'lastActorAccountID'
    | 'lastMessageTranslationKey'
    | 'lastMessageHtml'
    | 'lastMessageText'
    | 'lastReadTime'
    | 'lastVisibleActionCreated'
    | 'notificationPreference'
    | 'oldPolicyName'
    | 'ownerAccountID'
    | 'parentReportActionID'
    | 'parentReportID'
    | 'participantAccountIDs'
    | 'visibleChatMemberAccountIDs'
    | 'policyID'
    | 'reportID'
    | 'reportName'
    | 'stateNum'
    | 'statusNum'
    | 'visibility'
    | 'welcomeMessage'
    | 'writeCapability'
>;

type OptimisticTaskReportAction = Pick<
    ReportAction,
    | 'actionName'
    | 'actorAccountID'
    | 'automatic'
    | 'avatar'
    | 'created'
    | 'isAttachment'
    | 'message'
    | 'originalMessage'
    | 'person'
    | 'pendingAction'
    | 'reportActionID'
    | 'shouldShow'
    | 'isFirstItem'
>;

type OptimisticWorkspaceChats = {
    announceChatReportID: string;
    announceChatData: OptimisticChatReport;
    announceReportActionData: Record<string, OptimisticCreatedReportAction>;
    announceCreatedReportActionID: string;
    adminsChatReportID: string;
    adminsChatData: OptimisticChatReport;
    adminsReportActionData: Record<string, OptimisticCreatedReportAction>;
    adminsCreatedReportActionID: string;
    expenseChatReportID: string;
    expenseChatData: OptimisticChatReport;
    expenseReportActionData: Record<string, OptimisticCreatedReportAction>;
    expenseCreatedReportActionID: string;
};

type OptimisticModifiedExpenseReportAction = Pick<
    ReportAction,
    'actionName' | 'actorAccountID' | 'automatic' | 'avatar' | 'created' | 'isAttachment' | 'message' | 'originalMessage' | 'person' | 'pendingAction' | 'reportActionID' | 'shouldShow'
> & {reportID?: string};

type OptimisticTaskReport = Pick<
    Report,
    | 'reportID'
    | 'reportName'
    | 'description'
    | 'ownerAccountID'
    | 'participantAccountIDs'
    | 'visibleChatMemberAccountIDs'
    | 'managerID'
    | 'type'
    | 'parentReportID'
    | 'policyID'
    | 'stateNum'
    | 'statusNum'
    | 'notificationPreference'
    | 'lastVisibleActionCreated'
>;

type TransactionDetails =
    | {
          created: string;
          amount: number;
          currency: string;
          merchant: string;
          waypoints?: WaypointCollection;
          comment: string;
          category: string;
          billable: boolean;
          tag: string;
          mccGroup?: ValueOf<typeof CONST.MCC_GROUPS>;
          cardID: number;
          originalAmount: number;
          originalCurrency: string;
      }
    | undefined;

type OptimisticIOUReport = Pick<
    Report,
    | 'cachedTotal'
    | 'type'
    | 'chatReportID'
    | 'currency'
    | 'managerID'
    | 'ownerAccountID'
    | 'participantAccountIDs'
    | 'visibleChatMemberAccountIDs'
    | 'reportID'
    | 'stateNum'
    | 'statusNum'
    | 'total'
    | 'reportName'
    | 'notificationPreference'
    | 'parentReportID'
    | 'lastVisibleActionCreated'
>;
type DisplayNameWithTooltips = Array<Pick<PersonalDetails, 'accountID' | 'pronouns' | 'displayName' | 'login' | 'avatar'>>;

type CustomIcon = {
    src: IconAsset;
    color?: string;
};

type OptionData = {
    text: string;
    alternateText?: string | null;
    allReportErrors?: Errors | null;
    brickRoadIndicator?: typeof CONST.BRICK_ROAD_INDICATOR_STATUS.ERROR | '' | null;
    tooltipText?: string | null;
    alternateTextMaxLines?: number;
    boldStyle?: boolean;
    customIcon?: CustomIcon;
    descriptiveText?: string;
    subtitle?: string | null;
    login?: string | null;
    accountID?: number | null;
    pronouns?: string;
    status?: Status | null;
    phoneNumber?: string | null;
    isUnread?: boolean | null;
    isUnreadWithMention?: boolean | null;
    hasDraftComment?: boolean | null;
    keyForList?: string | null;
    searchText?: string | null;
    isIOUReportOwner?: boolean | null;
    isArchivedRoom?: boolean | null;
    shouldShowSubscript?: boolean | null;
    isPolicyExpenseChat?: boolean | null;
    isMoneyRequestReport?: boolean | null;
    isExpenseRequest?: boolean | null;
    isAllowedToComment?: boolean | null;
    isThread?: boolean | null;
    isTaskReport?: boolean | null;
    parentReportAction?: ReportAction;
    displayNamesWithTooltips?: DisplayNameWithTooltips | null;
} & Report;

type OnyxDataTaskAssigneeChat = {
    optimisticData: OnyxUpdate[];
    successData: OnyxUpdate[];
    failureData: OnyxUpdate[];
    optimisticAssigneeAddComment?: OptimisticReportAction;
    optimisticChatCreatedReportAction?: OptimisticCreatedReportAction;
};

let currentUserEmail: string | undefined;
let currentUserAccountID: number | undefined;
let isAnonymousUser = false;

const defaultAvatarBuildingIconTestID = 'SvgDefaultAvatarBuilding Icon';

Onyx.connect({
    key: ONYXKEYS.SESSION,
    callback: (value) => {
        // When signed out, val is undefined
        if (!value) {
            return;
        }

        currentUserEmail = value.email;
        currentUserAccountID = value.accountID;
        isAnonymousUser = value.authTokenType === 'anonymousAccount';
    },
});

let allPersonalDetails: OnyxCollection<PersonalDetails>;
let currentUserPersonalDetails: OnyxEntry<PersonalDetails>;
Onyx.connect({
    key: ONYXKEYS.PERSONAL_DETAILS_LIST,
    callback: (value) => {
        currentUserPersonalDetails = value?.[currentUserAccountID ?? -1] ?? null;
        allPersonalDetails = value ?? {};
    },
});

let allReports: OnyxCollection<Report>;
Onyx.connect({
    key: ONYXKEYS.COLLECTION.REPORT,
    waitForCollectionCallback: true,
    callback: (value) => (allReports = value),
});

let doesDomainHaveApprovedAccountant = false;
Onyx.connect({
    key: ONYXKEYS.ACCOUNT,
    callback: (value) => (doesDomainHaveApprovedAccountant = value?.doesDomainHaveApprovedAccountant ?? false),
});

let allPolicies: OnyxCollection<Policy>;
Onyx.connect({
    key: ONYXKEYS.COLLECTION.POLICY,
    waitForCollectionCallback: true,
    callback: (value) => (allPolicies = value),
});

let loginList: OnyxEntry<Login>;
Onyx.connect({
    key: ONYXKEYS.LOGIN_LIST,
    callback: (value) => (loginList = value),
});

let allTransactions: OnyxCollection<Transaction> = {};

Onyx.connect({
    key: ONYXKEYS.COLLECTION.TRANSACTION,
    waitForCollectionCallback: true,
    callback: (value) => {
        if (!value) {
            return;
        }
        allTransactions = Object.fromEntries(Object.entries(value).filter(([, transaction]) => transaction));
    },
});

function getChatType(report: OnyxEntry<Report>): ValueOf<typeof CONST.REPORT.CHAT_TYPE> | undefined {
    return report?.chatType;
}

/**
 * Get the report given a reportID
 */
function getReport(reportID: string | undefined): OnyxEntry<Report> | EmptyObject {
    /**
     * Using typical string concatenation here due to performance issues
     * with template literals.
     */
    if (!allReports) {
        return {};
    }

    return allReports?.[ONYXKEYS.COLLECTION.REPORT + reportID] ?? {};
}

/**
 * Returns the parentReport if the given report is a thread.
 */
function getParentReport(report: OnyxEntry<Report>): OnyxEntry<Report> | EmptyObject {
    if (!report?.parentReportID) {
        return {};
    }
    return allReports?.[`${ONYXKEYS.COLLECTION.REPORT}${report.parentReportID}`] ?? {};
}

/**
 * Returns the root parentReport if the given report is nested.
 * Uses recursion to iterate any depth of nested reports.
 */
function getRootParentReport(report: OnyxEntry<Report> | undefined | EmptyObject): OnyxEntry<Report> | EmptyObject {
    if (!report) {
        return {};
    }

    // Returns the current report as the root report, because it does not have a parentReportID
    if (!report?.parentReportID) {
        return report;
    }

    const parentReport = getReport(report?.parentReportID);

    // Runs recursion to iterate a parent report
    return getRootParentReport(!isEmptyObject(parentReport) ? parentReport : null);
}

function getPolicy(policyID: string): Policy | EmptyObject {
    if (!allPolicies || !policyID) {
        return {};
    }
    return allPolicies[`${ONYXKEYS.COLLECTION.POLICY}${policyID}`] ?? {};
}

/**
 * Get the policy type from a given report
 * @param policies must have Onyxkey prefix (i.e 'policy_') for keys
 */
function getPolicyType(report: OnyxEntry<Report>, policies: OnyxCollection<Policy>): string {
    return policies?.[`${ONYXKEYS.COLLECTION.POLICY}${report?.policyID}`]?.type ?? '';
}

/**
 * Get the policy name from a given report
 */
function getPolicyName(report: OnyxEntry<Report> | undefined | EmptyObject, returnEmptyIfNotFound = false, policy: OnyxEntry<Policy> | undefined = undefined): string {
    const noPolicyFound = returnEmptyIfNotFound ? '' : Localize.translateLocal('workspace.common.unavailable');
    if (isEmptyObject(report)) {
        return noPolicyFound;
    }

    if ((!allPolicies || Object.keys(allPolicies).length === 0) && !report?.policyName) {
        return Localize.translateLocal('workspace.common.unavailable');
    }
    const finalPolicy = policy ?? allPolicies?.[`${ONYXKEYS.COLLECTION.POLICY}${report?.policyID}`];

    const parentReport = getRootParentReport(report);

    // Public rooms send back the policy name with the reportSummary,
    // since they can also be accessed by people who aren't in the workspace
    // eslint-disable-next-line @typescript-eslint/prefer-nullish-coalescing
    const policyName = finalPolicy?.name || report?.policyName || report?.oldPolicyName || parentReport?.oldPolicyName || noPolicyFound;

    return policyName;
}

/**
 * Returns the concatenated title for the PrimaryLogins of a report
 */
function getReportParticipantsTitle(accountIDs: number[]): string {
    // Somehow it's possible for the logins coming from report.participantAccountIDs to contain undefined values so we use .filter(Boolean) to remove them.
    return accountIDs.filter(Boolean).join(', ');
}

/**
 * Checks if a report is a chat report.
 */
function isChatReport(report: OnyxEntry<Report> | EmptyObject): boolean {
    return report?.type === CONST.REPORT.TYPE.CHAT;
}

/**
 * Checks if a report is an Expense report.
 */
function isExpenseReport(report: OnyxEntry<Report> | EmptyObject): boolean {
    return report?.type === CONST.REPORT.TYPE.EXPENSE;
}

/**
 * Checks if a report is an IOU report.
 */
function isIOUReport(reportOrID: OnyxEntry<Report> | string | EmptyObject): boolean {
    const report = typeof reportOrID === 'string' ? allReports?.[`${ONYXKEYS.COLLECTION.REPORT}${reportOrID}`] ?? null : reportOrID;
    return report?.type === CONST.REPORT.TYPE.IOU;
}

/**
 * Checks if a report is a task report.
 */
function isTaskReport(report: OnyxEntry<Report>): boolean {
    return report?.type === CONST.REPORT.TYPE.TASK;
}

/**
 * Checks if a task has been cancelled
 * When a task is deleted, the parentReportAction is updated to have a isDeletedParentAction deleted flag
 * This is because when you delete a task, we still allow you to chat on the report itself
 * There's another situation where you don't have access to the parentReportAction (because it was created in a chat you don't have access to)
 * In this case, we have added the key to the report itself
 */
function isCanceledTaskReport(report: OnyxEntry<Report> | EmptyObject = {}, parentReportAction: OnyxEntry<ReportAction> | EmptyObject = {}): boolean {
    if (!isEmptyObject(parentReportAction) && (parentReportAction?.message?.[0]?.isDeletedParentAction ?? false)) {
        return true;
    }

    if (!isEmptyObject(report) && report?.isDeletedParentAction) {
        return true;
    }

    return false;
}

/**
 * Checks if a report is an open task report.
 *
 * @param parentReportAction - The parent report action of the report (Used to check if the task has been canceled)
 */
function isOpenTaskReport(report: OnyxEntry<Report>, parentReportAction: OnyxEntry<ReportAction> | EmptyObject = {}): boolean {
    return (
        isTaskReport(report) && !isCanceledTaskReport(report, parentReportAction) && report?.stateNum === CONST.REPORT.STATE_NUM.OPEN && report?.statusNum === CONST.REPORT.STATUS_NUM.OPEN
    );
}

/**
 * Checks if a report is a completed task report.
 */
function isCompletedTaskReport(report: OnyxEntry<Report>): boolean {
    return isTaskReport(report) && report?.stateNum === CONST.REPORT.STATE_NUM.APPROVED && report?.statusNum === CONST.REPORT.STATUS_NUM.APPROVED;
}

/**
 * Checks if the current user is the manager of the supplied report
 */
function isReportManager(report: OnyxEntry<Report>): boolean {
    return Boolean(report && report.managerID === currentUserAccountID);
}

/**
 * Checks if the supplied report has been approved
 */
function isReportApproved(reportOrID: OnyxEntry<Report> | string | EmptyObject): boolean {
    const report = typeof reportOrID === 'string' ? allReports?.[`${ONYXKEYS.COLLECTION.REPORT}${reportOrID}`] ?? null : reportOrID;
    return report?.stateNum === CONST.REPORT.STATE_NUM.APPROVED && report?.statusNum === CONST.REPORT.STATUS_NUM.APPROVED;
}

/**
 * Checks if the supplied report is an expense report in Open state and status.
 */
function isDraftExpenseReport(report: OnyxEntry<Report> | EmptyObject): boolean {
    return isExpenseReport(report) && report?.stateNum === CONST.REPORT.STATE_NUM.OPEN && report?.statusNum === CONST.REPORT.STATUS_NUM.OPEN;
}

/**
 * Given a collection of reports returns them sorted by last read
 */
function sortReportsByLastRead(reports: OnyxCollection<Report>, reportMetadata: OnyxCollection<ReportMetadata>): Array<OnyxEntry<Report>> {
    return Object.values(reports ?? {})
        .filter((report) => !!report?.reportID && !!(reportMetadata?.[`${ONYXKEYS.COLLECTION.REPORT_METADATA}${report.reportID}`]?.lastVisitTime ?? report?.lastReadTime))
        .sort((a, b) => {
            const aTime = new Date(reportMetadata?.[`${ONYXKEYS.COLLECTION.REPORT_METADATA}${a?.reportID}`]?.lastVisitTime ?? a?.lastReadTime ?? '');
            const bTime = new Date(reportMetadata?.[`${ONYXKEYS.COLLECTION.REPORT_METADATA}${b?.reportID}`]?.lastVisitTime ?? b?.lastReadTime ?? '');

            return aTime.valueOf() - bTime.valueOf();
        });
}

/**
 * Whether the Money Request report is settled
 */
function isSettled(reportID: string | undefined): boolean {
    if (!allReports) {
        return false;
    }
    const report: Report | EmptyObject = allReports[`${ONYXKEYS.COLLECTION.REPORT}${reportID}`] ?? {};
    if (isEmptyObject(report) || report.isWaitingOnBankAccount) {
        return false;
    }

    // In case the payment is scheduled and we are waiting for the payee to set up their wallet,
    // consider the report as paid as well.
    if (report.isWaitingOnBankAccount && report.statusNum === CONST.REPORT.STATUS_NUM.APPROVED) {
        return true;
    }

    return report?.statusNum === CONST.REPORT.STATUS_NUM.REIMBURSED;
}

/**
 * Whether the current user is the submitter of the report
 */
function isCurrentUserSubmitter(reportID: string): boolean {
    if (!allReports) {
        return false;
    }
    const report = allReports[`${ONYXKEYS.COLLECTION.REPORT}${reportID}`];
    return Boolean(report && report.ownerAccountID === currentUserAccountID);
}

/**
 * Whether the provided report is an Admin room
 */
function isAdminRoom(report: OnyxEntry<Report>): boolean {
    return getChatType(report) === CONST.REPORT.CHAT_TYPE.POLICY_ADMINS;
}

/**
 * Whether the provided report is an Admin-only posting room
 */
function isAdminsOnlyPostingRoom(report: OnyxEntry<Report>): boolean {
    return report?.writeCapability === CONST.REPORT.WRITE_CAPABILITIES.ADMINS;
}

/**
 * Whether the provided report is a Announce room
 */
function isAnnounceRoom(report: OnyxEntry<Report>): boolean {
    return getChatType(report) === CONST.REPORT.CHAT_TYPE.POLICY_ANNOUNCE;
}

/**
 * Whether the provided report is a default room
 */
function isDefaultRoom(report: OnyxEntry<Report>): boolean {
    return [CONST.REPORT.CHAT_TYPE.POLICY_ADMINS, CONST.REPORT.CHAT_TYPE.POLICY_ANNOUNCE, CONST.REPORT.CHAT_TYPE.DOMAIN_ALL].some((type) => type === getChatType(report));
}

/**
 * Whether the provided report is a Domain room
 */
function isDomainRoom(report: OnyxEntry<Report>): boolean {
    return getChatType(report) === CONST.REPORT.CHAT_TYPE.DOMAIN_ALL;
}

/**
 * Whether the provided report is a user created policy room
 */
function isUserCreatedPolicyRoom(report: OnyxEntry<Report>): boolean {
    return getChatType(report) === CONST.REPORT.CHAT_TYPE.POLICY_ROOM;
}

/**
 * Whether the provided report is a Policy Expense chat.
 */
function isPolicyExpenseChat(report: OnyxEntry<Report>): boolean {
    return getChatType(report) === CONST.REPORT.CHAT_TYPE.POLICY_EXPENSE_CHAT || (report?.isPolicyExpenseChat ?? false);
}

/**
 * Whether the provided report belongs to a Control policy and is an expense chat
 */
function isControlPolicyExpenseChat(report: OnyxEntry<Report>): boolean {
    return isPolicyExpenseChat(report) && getPolicyType(report, allPolicies) === CONST.POLICY.TYPE.CORPORATE;
}

/**
 * Whether the provided report belongs to a Free, Collect or Control policy
 */
function isGroupPolicy(report: OnyxEntry<Report>): boolean {
    const policyType = getPolicyType(report, allPolicies);
    return policyType === CONST.POLICY.TYPE.CORPORATE || policyType === CONST.POLICY.TYPE.TEAM || policyType === CONST.POLICY.TYPE.FREE;
}

/**
 * Whether the provided report belongs to a Control or Collect policy
 */
function isPaidGroupPolicy(report: OnyxEntry<Report>): boolean {
    const policyType = getPolicyType(report, allPolicies);
    return policyType === CONST.POLICY.TYPE.CORPORATE || policyType === CONST.POLICY.TYPE.TEAM;
}

/**
 * Whether the provided report belongs to a Control or Collect policy and is an expense chat
 */
function isPaidGroupPolicyExpenseChat(report: OnyxEntry<Report>): boolean {
    return isPolicyExpenseChat(report) && isPaidGroupPolicy(report);
}

/**
 * Whether the provided report belongs to a Control policy and is an expense report
 */
function isControlPolicyExpenseReport(report: OnyxEntry<Report>): boolean {
    return isExpenseReport(report) && getPolicyType(report, allPolicies) === CONST.POLICY.TYPE.CORPORATE;
}

/**
 * Whether the provided report belongs to a Control or Collect policy and is an expense report
 */
function isPaidGroupPolicyExpenseReport(report: OnyxEntry<Report>): boolean {
    return isExpenseReport(report) && isPaidGroupPolicy(report);
}

/**
 * Whether the provided report is a chat room
 */
function isChatRoom(report: OnyxEntry<Report>): boolean {
    return isUserCreatedPolicyRoom(report) || isDefaultRoom(report);
}

/**
 * Whether the provided report is a public room
 */
function isPublicRoom(report: OnyxEntry<Report>): boolean {
    return report?.visibility === CONST.REPORT.VISIBILITY.PUBLIC || report?.visibility === CONST.REPORT.VISIBILITY.PUBLIC_ANNOUNCE;
}

/**
 * Whether the provided report is a public announce room
 */
function isPublicAnnounceRoom(report: OnyxEntry<Report>): boolean {
    return report?.visibility === CONST.REPORT.VISIBILITY.PUBLIC_ANNOUNCE;
}

/**
 * If the report is a policy expense, the route should be for adding bank account for that policy
 * else since the report is a personal IOU, the route should be for personal bank account.
 */
function getBankAccountRoute(report: OnyxEntry<Report>): string {
    return isPolicyExpenseChat(report) ? ROUTES.BANK_ACCOUNT_WITH_STEP_TO_OPEN.getRoute('', report?.policyID) : ROUTES.SETTINGS_ADD_BANK_ACCOUNT;
}

/**
 * Check if personal detail of accountID is empty or optimistic data
 */
function isOptimisticPersonalDetail(accountID: number): boolean {
    return isEmptyObject(allPersonalDetails?.[accountID]) || !!allPersonalDetails?.[accountID]?.isOptimisticPersonalDetail;
}

/**
 * Checks if a report is a task report from a policy expense chat.
 */
function isWorkspaceTaskReport(report: OnyxEntry<Report>): boolean {
    if (!isTaskReport(report)) {
        return false;
    }
    const parentReport = allReports?.[`${ONYXKEYS.COLLECTION.REPORT}${report?.parentReportID}`] ?? null;
    return isPolicyExpenseChat(parentReport);
}

/**
 * Returns true if report has a parent
 */
function isThread(report: OnyxEntry<Report>): boolean {
    return Boolean(report?.parentReportID && report?.parentReportActionID);
}

/**
 * Returns true if report is of type chat and has a parent and is therefore a Thread.
 */
function isChatThread(report: OnyxEntry<Report>): boolean {
    return isThread(report) && report?.type === CONST.REPORT.TYPE.CHAT;
}

function isDM(report: OnyxEntry<Report>): boolean {
    return isChatReport(report) && !getChatType(report);
}

/**
 * Only returns true if this is our main 1:1 DM report with Concierge
 */
function isConciergeChatReport(report: OnyxEntry<Report>): boolean {
    return report?.participantAccountIDs?.length === 1 && Number(report.participantAccountIDs?.[0]) === CONST.ACCOUNT_ID.CONCIERGE && !isChatThread(report);
}

/**
 * Returns true if report is still being processed
 */
function isProcessingReport(report: OnyxEntry<Report> | EmptyObject): boolean {
    return report?.stateNum === CONST.REPORT.STATE_NUM.SUBMITTED && report?.statusNum === CONST.REPORT.STATUS_NUM.SUBMITTED;
}

/**
 * Check if the report is a single chat report that isn't a thread
 * and personal detail of participant is optimistic data
 */
function shouldDisableDetailPage(report: OnyxEntry<Report>): boolean {
    const participantAccountIDs = report?.participantAccountIDs ?? [];

    if (isChatRoom(report) || isPolicyExpenseChat(report) || isChatThread(report) || isTaskReport(report)) {
        return false;
    }
    if (participantAccountIDs.length === 1) {
        return isOptimisticPersonalDetail(participantAccountIDs[0]);
    }
    return false;
}

/**
 * Returns true if this report has only one participant and it's an Expensify account.
 */
function isExpensifyOnlyParticipantInReport(report: OnyxEntry<Report>): boolean {
    const reportParticipants = report?.participantAccountIDs?.filter((accountID) => accountID !== currentUserAccountID) ?? [];
    return reportParticipants.length === 1 && reportParticipants.some((accountID) => CONST.EXPENSIFY_ACCOUNT_IDS.includes(accountID));
}

/**
 * Returns whether a given report can have tasks created in it.
 * We only prevent the task option if it's a DM/group-DM and the other users are all special Expensify accounts
 *
 */
function canCreateTaskInReport(report: OnyxEntry<Report>): boolean {
    const otherReportParticipants = report?.participantAccountIDs?.filter((accountID) => accountID !== currentUserAccountID) ?? [];
    const areExpensifyAccountsOnlyOtherParticipants = otherReportParticipants?.length >= 1 && otherReportParticipants?.every((accountID) => CONST.EXPENSIFY_ACCOUNT_IDS.includes(accountID));
    if (areExpensifyAccountsOnlyOtherParticipants && isDM(report)) {
        return false;
    }

    return true;
}

/**
 * Returns true if there are any Expensify accounts (i.e. with domain 'expensify.com') in the set of accountIDs
 * by cross-referencing the accountIDs with personalDetails.
 */
function hasExpensifyEmails(accountIDs: number[]): boolean {
    return accountIDs.some((accountID) => Str.extractEmailDomain(allPersonalDetails?.[accountID]?.login ?? '') === CONST.EXPENSIFY_PARTNER_NAME);
}

/**
 * Returns true if there are any guides accounts (team.expensify.com) in a list of accountIDs
 * by cross-referencing the accountIDs with personalDetails since guides that are participants
 * of the user's chats should have their personal details in Onyx.
 */
function hasExpensifyGuidesEmails(accountIDs: number[]): boolean {
    return accountIDs.some((accountID) => Str.extractEmailDomain(allPersonalDetails?.[accountID]?.login ?? '') === CONST.EMAIL.GUIDES_DOMAIN);
}

function findLastAccessedReport(
    reports: OnyxCollection<Report>,
    ignoreDomainRooms: boolean,
    policies: OnyxCollection<Policy>,
    isFirstTimeNewExpensifyUser: boolean,
    openOnAdminRoom = false,
    reportMetadata: OnyxCollection<ReportMetadata> = {},
): OnyxEntry<Report> {
    // If it's the user's first time using New Expensify, then they could either have:
    //   - just a Concierge report, if so we'll return that
    //   - their Concierge report, and a separate report that must have deeplinked them to the app before they created their account.
    // If it's the latter, we'll use the deeplinked report over the Concierge report,
    // since the Concierge report would be incorrectly selected over the deep-linked report in the logic below.
    let sortedReports = sortReportsByLastRead(reports, reportMetadata);

    let adminReport: OnyxEntry<Report> | undefined;
    if (openOnAdminRoom) {
        adminReport = sortedReports.find((report) => {
            const chatType = getChatType(report);
            return chatType === CONST.REPORT.CHAT_TYPE.POLICY_ADMINS;
        });
    }

    if (isFirstTimeNewExpensifyUser) {
        if (sortedReports.length === 1) {
            return sortedReports[0];
        }

        return adminReport ?? sortedReports.find((report) => !isConciergeChatReport(report)) ?? null;
    }

    if (ignoreDomainRooms) {
        // We allow public announce rooms, admins, and announce rooms through since we bypass the default rooms beta for them.
        // Check where ReportUtils.findLastAccessedReport is called in MainDrawerNavigator.js for more context.
        // Domain rooms are now the only type of default room that are on the defaultRooms beta.
        sortedReports = sortedReports.filter(
            (report) => !isDomainRoom(report) || getPolicyType(report, policies) === CONST.POLICY.TYPE.FREE || hasExpensifyGuidesEmails(report?.participantAccountIDs ?? []),
        );
    }

    return adminReport ?? sortedReports.at(-1) ?? null;
}

/**
 * Whether the provided report is an archived room
 */
function isArchivedRoom(report: OnyxEntry<Report> | EmptyObject): boolean {
    return report?.statusNum === CONST.REPORT.STATUS_NUM.CLOSED && report?.stateNum === CONST.REPORT.STATE_NUM.APPROVED;
}

/**
 * Checks if the current user is allowed to comment on the given report.
 */
function isAllowedToComment(report: Report): boolean {
    // Default to allowing all users to post
    const capability = report?.writeCapability ?? CONST.REPORT.WRITE_CAPABILITIES.ALL;

    if (capability === CONST.REPORT.WRITE_CAPABILITIES.ALL) {
        return true;
    }

    // If unauthenticated user opens public chat room using deeplink, they do not have policies available and they cannot comment
    if (!allPolicies) {
        return false;
    }

    // If we've made it here, commenting on this report is restricted.
    // If the user is an admin, allow them to post.
    const policy = allPolicies[`${ONYXKEYS.COLLECTION.POLICY}${report?.policyID}`];
    return policy?.role === CONST.POLICY.ROLE.ADMIN;
}

/**
 * Checks if the current user is the admin of the policy given the policy expense chat.
 */
function isPolicyExpenseChatAdmin(report: OnyxEntry<Report>, policies: OnyxCollection<Policy>): boolean {
    if (!isPolicyExpenseChat(report)) {
        return false;
    }

    const policyRole = policies?.[`${ONYXKEYS.COLLECTION.POLICY}${report?.policyID}`]?.role;

    return policyRole === CONST.POLICY.ROLE.ADMIN;
}

/**
 * Checks if the current user is the admin of the policy.
 */
function isPolicyAdmin(policyID: string, policies: OnyxCollection<Policy>): boolean {
    const policyRole = policies?.[`${ONYXKEYS.COLLECTION.POLICY}${policyID}`]?.role;

    return policyRole === CONST.POLICY.ROLE.ADMIN;
}

/**
 * Returns true if report has a single participant.
 */
function hasSingleParticipant(report: OnyxEntry<Report>): boolean {
    return report?.participantAccountIDs?.length === 1;
}

/**
 * Checks whether all the transactions linked to the IOU report are of the Distance Request type
 *
 */
function hasOnlyDistanceRequestTransactions(iouReportID: string | undefined): boolean {
    const transactions = TransactionUtils.getAllReportTransactions(iouReportID);

    // Early return false in case not having any transaction
    if (!transactions || transactions.length === 0) {
        return false;
    }

    return transactions.every((transaction) => TransactionUtils.isDistanceRequest(transaction));
}

/**
 * If the report is a thread and has a chat type set, it is a workspace chat.
 */
function isWorkspaceThread(report: OnyxEntry<Report>): boolean {
    return isThread(report) && isChatReport(report) && !isDM(report);
}

/**
 * Returns true if reportAction is the first chat preview of a Thread
 */
function isThreadFirstChat(reportAction: OnyxEntry<ReportAction>, reportID: string): boolean {
    return reportAction?.childReportID?.toString() === reportID;
}

/**
 * Checks if a report is a child report.
 */
function isChildReport(report: OnyxEntry<Report>): boolean {
    return isThread(report) || isTaskReport(report);
}

/**
 * An Expense Request is a thread where the parent report is an Expense Report and
 * the parentReportAction is a transaction.
 */
function isExpenseRequest(report: OnyxEntry<Report>): boolean {
    if (isThread(report)) {
        const parentReportAction = ReportActionsUtils.getParentReportAction(report);
        const parentReport = allReports?.[`${ONYXKEYS.COLLECTION.REPORT}${report?.parentReportID}`] ?? null;
        return isExpenseReport(parentReport) && !isEmptyObject(parentReportAction) && ReportActionsUtils.isTransactionThread(parentReportAction);
    }
    return false;
}

/**
 * An IOU Request is a thread where the parent report is an IOU Report and
 * the parentReportAction is a transaction.
 */
function isIOURequest(report: OnyxEntry<Report>): boolean {
    if (isThread(report)) {
        const parentReportAction = ReportActionsUtils.getParentReportAction(report);
        const parentReport = allReports?.[`${ONYXKEYS.COLLECTION.REPORT}${report?.parentReportID}`] ?? null;
        return isIOUReport(parentReport) && !isEmptyObject(parentReportAction) && ReportActionsUtils.isTransactionThread(parentReportAction);
    }
    return false;
}

/**
 * Checks if a report is an IOU or expense request.
 */
function isMoneyRequest(reportOrID: OnyxEntry<Report> | string): boolean {
    const report = typeof reportOrID === 'string' ? allReports?.[`${ONYXKEYS.COLLECTION.REPORT}${reportOrID}`] ?? null : reportOrID;
    return isIOURequest(report) || isExpenseRequest(report);
}

/**
 * Checks if a report is an IOU or expense report.
 */
function isMoneyRequestReport(reportOrID: OnyxEntry<Report> | string): boolean {
    const report = typeof reportOrID === 'object' ? reportOrID : allReports?.[`${ONYXKEYS.COLLECTION.REPORT}${reportOrID}`] ?? null;
    return isIOUReport(report) || isExpenseReport(report);
}

/**
 * Should return true only for personal 1:1 report
 *
 */
function isOneOnOneChat(report: OnyxEntry<Report>): boolean {
    const participantAccountIDs = report?.participantAccountIDs ?? [];
    return (
        !isThread(report) &&
        !isChatRoom(report) &&
        !isExpenseRequest(report) &&
        !isMoneyRequestReport(report) &&
        !isPolicyExpenseChat(report) &&
        !isTaskReport(report) &&
        isDM(report) &&
        !isIOUReport(report) &&
        participantAccountIDs.length === 1
    );
}

/**
 * Get the notification preference given a report
 */
function getReportNotificationPreference(report: OnyxEntry<Report>): string | number {
    return report?.notificationPreference ?? '';
}

/**
 * Checks if the current user is the action's author
 */
function isActionCreator(reportAction: OnyxEntry<ReportAction> | Partial<ReportAction>): boolean {
    return reportAction?.actorAccountID === currentUserAccountID;
}

/**
 * Returns the notification preference of the action's child report if it exists.
 * Otherwise, calculates it based on the action's authorship.
 */
function getChildReportNotificationPreference(reportAction: OnyxEntry<ReportAction> | Partial<ReportAction>): NotificationPreference {
    const childReportNotificationPreference = reportAction?.childReportNotificationPreference ?? '';
    if (childReportNotificationPreference) {
        return childReportNotificationPreference;
    }

    return isActionCreator(reportAction) ? CONST.REPORT.NOTIFICATION_PREFERENCE.ALWAYS : CONST.REPORT.NOTIFICATION_PREFERENCE.HIDDEN;
}

/**
 * Can only delete if the author is this user and the action is an ADDCOMMENT action or an IOU action in an unsettled report, or if the user is a
 * policy admin
 */
function canDeleteReportAction(reportAction: OnyxEntry<ReportAction>, reportID: string): boolean {
    const report = getReport(reportID);

    const isActionOwner = reportAction?.actorAccountID === currentUserAccountID;

    if (reportAction?.actionName === CONST.REPORT.ACTIONS.TYPE.IOU) {
        // For now, users cannot delete split actions
        const isSplitAction = reportAction?.originalMessage?.type === CONST.IOU.REPORT_ACTION_TYPE.SPLIT;

        if (isSplitAction || isSettled(String(reportAction?.originalMessage?.IOUReportID)) || (!isEmptyObject(report) && isReportApproved(report))) {
            return false;
        }

        if (isActionOwner) {
            return true;
        }
    }

    if (
        reportAction?.actionName !== CONST.REPORT.ACTIONS.TYPE.ADDCOMMENT ||
        reportAction?.pendingAction === CONST.RED_BRICK_ROAD_PENDING_ACTION.DELETE ||
        ReportActionsUtils.isCreatedTaskReportAction(reportAction) ||
        reportAction?.actorAccountID === CONST.ACCOUNT_ID.CONCIERGE
    ) {
        return false;
    }

    const policy = allPolicies?.[`${ONYXKEYS.COLLECTION.POLICY}${report?.policyID}`];
    const isAdmin = policy?.role === CONST.POLICY.ROLE.ADMIN && !isEmptyObject(report) && !isDM(report);

    return isActionOwner || isAdmin;
}

/**
 * Get welcome message based on room type
 */
function getRoomWelcomeMessage(report: OnyxEntry<Report>, isUserPolicyAdmin: boolean): WelcomeMessage {
    const welcomeMessage: WelcomeMessage = {showReportName: true};
    const workspaceName = getPolicyName(report);

    if (isArchivedRoom(report)) {
        welcomeMessage.phrase1 = Localize.translateLocal('reportActionsView.beginningOfArchivedRoomPartOne');
        welcomeMessage.phrase2 = Localize.translateLocal('reportActionsView.beginningOfArchivedRoomPartTwo');
    } else if (isDomainRoom(report)) {
        welcomeMessage.phrase1 = Localize.translateLocal('reportActionsView.beginningOfChatHistoryDomainRoomPartOne', {domainRoom: report?.reportName ?? ''});
        welcomeMessage.phrase2 = Localize.translateLocal('reportActionsView.beginningOfChatHistoryDomainRoomPartTwo');
    } else if (isAdminRoom(report)) {
        welcomeMessage.phrase1 = Localize.translateLocal('reportActionsView.beginningOfChatHistoryAdminRoomPartOne', {workspaceName});
        welcomeMessage.phrase2 = Localize.translateLocal('reportActionsView.beginningOfChatHistoryAdminRoomPartTwo');
    } else if (isAdminsOnlyPostingRoom(report) && !isUserPolicyAdmin) {
        welcomeMessage.phrase1 = Localize.translateLocal('reportActionsView.beginningOfChatHistoryAdminOnlyPostingRoom');
        welcomeMessage.showReportName = false;
    } else if (isAnnounceRoom(report)) {
        welcomeMessage.phrase1 = Localize.translateLocal('reportActionsView.beginningOfChatHistoryAnnounceRoomPartOne', {workspaceName});
        welcomeMessage.phrase2 = Localize.translateLocal('reportActionsView.beginningOfChatHistoryAnnounceRoomPartTwo', {workspaceName});
    } else {
        // Message for user created rooms or other room types.
        welcomeMessage.phrase1 = Localize.translateLocal('reportActionsView.beginningOfChatHistoryUserRoomPartOne');
        welcomeMessage.phrase2 = Localize.translateLocal('reportActionsView.beginningOfChatHistoryUserRoomPartTwo');
    }

    return welcomeMessage;
}

/**
 * Returns true if Concierge is one of the chat participants (1:1 as well as group chats)
 */
function chatIncludesConcierge(report: OnyxEntry<Report>): boolean {
    return Boolean(report?.participantAccountIDs?.length && report?.participantAccountIDs?.includes(CONST.ACCOUNT_ID.CONCIERGE));
}

/**
 * Returns true if there is any automated expensify account `in accountIDs
 */
function hasAutomatedExpensifyAccountIDs(accountIDs: number[]): boolean {
    return accountIDs.some((accountID) => CONST.EXPENSIFY_ACCOUNT_IDS.includes(accountID));
}

function getReportRecipientAccountIDs(report: OnyxEntry<Report>, currentLoginAccountID: number): number[] {
    let finalReport: OnyxEntry<Report> = report;
    // In 1:1 chat threads, the participants will be the same as parent report. If a report is specifically a 1:1 chat thread then we will
    // get parent report and use its participants array.
    if (isThread(report) && !(isTaskReport(report) || isMoneyRequestReport(report))) {
        const parentReport = allReports?.[`${ONYXKEYS.COLLECTION.REPORT}${report?.parentReportID}`] ?? null;
        if (hasSingleParticipant(parentReport)) {
            finalReport = parentReport;
        }
    }

    let finalParticipantAccountIDs: number[] | undefined = [];
    if (isMoneyRequestReport(report)) {
        // For money requests i.e the IOU (1:1 person) and Expense (1:* person) reports, use the full `initialParticipantAccountIDs` array
        // and add the `ownerAccountId`. Money request reports don't add `ownerAccountId` in `participantAccountIDs` array
        const defaultParticipantAccountIDs = finalReport?.participantAccountIDs ?? [];
        const setOfParticipantAccountIDs = new Set<number>(report?.ownerAccountID ? [...defaultParticipantAccountIDs, report.ownerAccountID] : defaultParticipantAccountIDs);
        finalParticipantAccountIDs = [...setOfParticipantAccountIDs];
    } else if (isTaskReport(report)) {
        // Task reports `managerID` will change when assignee is changed, in that case the old `managerID` is still present in `participantAccountIDs`
        // array along with the new one. We only need the `managerID` as a participant here.
        finalParticipantAccountIDs = report?.managerID ? [report?.managerID] : [];
    } else {
        finalParticipantAccountIDs = finalReport?.participantAccountIDs;
    }

    const reportParticipants = finalParticipantAccountIDs?.filter((accountID) => accountID !== currentLoginAccountID) ?? [];
    const participantsWithoutExpensifyAccountIDs = reportParticipants.filter((participant) => !CONST.EXPENSIFY_ACCOUNT_IDS.includes(participant ?? 0));
    return participantsWithoutExpensifyAccountIDs;
}

/**
 * Whether the time row should be shown for a report.
 */
function canShowReportRecipientLocalTime(personalDetails: OnyxCollection<PersonalDetails>, report: OnyxEntry<Report>, accountID: number): boolean {
    const reportRecipientAccountIDs = getReportRecipientAccountIDs(report, accountID);
    const hasMultipleParticipants = reportRecipientAccountIDs.length > 1;
    const reportRecipient = personalDetails?.[reportRecipientAccountIDs[0]];
    const reportRecipientTimezone = reportRecipient?.timezone ?? CONST.DEFAULT_TIME_ZONE;
    const isReportParticipantValidated = reportRecipient?.validated ?? false;
    return Boolean(!hasMultipleParticipants && !isChatRoom(report) && !isPolicyExpenseChat(report) && reportRecipient && reportRecipientTimezone?.selected && isReportParticipantValidated);
}

/**
 * Shorten last message text to fixed length and trim spaces.
 */
function formatReportLastMessageText(lastMessageText: string, isModifiedExpenseMessage = false): string {
    if (isModifiedExpenseMessage) {
        return String(lastMessageText).trim().replace(CONST.REGEX.LINE_BREAK, '').trim();
    }
    return String(lastMessageText).trim().replace(CONST.REGEX.LINE_BREAK, ' ').substring(0, CONST.REPORT.LAST_MESSAGE_TEXT_MAX_LENGTH).trim();
}

/**
 * Helper method to return the default avatar associated with the given login
 */
function getDefaultWorkspaceAvatar(workspaceName?: string): IconAsset {
    if (!workspaceName) {
        return defaultWorkspaceAvatars.WorkspaceBuilding;
    }

    // Remove all chars not A-Z or 0-9 including underscore
    const alphaNumeric = workspaceName
        .normalize('NFD')
        .replace(/[^0-9a-z]/gi, '')
        .toUpperCase();

    const workspace = `Workspace${alphaNumeric[0]}` as keyof typeof defaultWorkspaceAvatars;
    const defaultWorkspaceAvatar = defaultWorkspaceAvatars[workspace];

    return !alphaNumeric ? defaultWorkspaceAvatars.WorkspaceBuilding : defaultWorkspaceAvatar;
}

/**
 * Helper method to return the default avatar testID associated with the given login
 */
function getDefaultWorkspaceAvatarTestID(workspaceName: string): string {
    if (!workspaceName) {
        return defaultAvatarBuildingIconTestID;
    }

    // Remove all chars not A-Z or 0-9 including underscore
    const alphaNumeric = workspaceName
        .normalize('NFD')
        .replace(/[^0-9a-z]/gi, '')
        .toLowerCase();

    return !alphaNumeric ? defaultAvatarBuildingIconTestID : `SvgDefaultAvatar_${alphaNumeric[0]} Icon`;
}

function getWorkspaceAvatar(report: OnyxEntry<Report>): UserUtils.AvatarSource {
    const workspaceName = getPolicyName(report, false, allPolicies?.[`${ONYXKEYS.COLLECTION.POLICY}${report?.policyID}`]);
    const avatar = allPolicies?.[`${ONYXKEYS.COLLECTION.POLICY}${report?.policyID}`]?.avatar ?? '';
    return !isEmpty(avatar) ? avatar : getDefaultWorkspaceAvatar(workspaceName);
}

/**
 * Returns the appropriate icons for the given chat report using the stored personalDetails.
 * The Avatar sources can be URLs or Icon components according to the chat type.
 */
function getIconsForParticipants(participants: number[], personalDetails: OnyxCollection<PersonalDetails>): Icon[] {
    const participantDetails: ParticipantDetails[] = [];
    const participantsList = participants || [];

    for (const accountID of participantsList) {
        const avatarSource = UserUtils.getAvatar(personalDetails?.[accountID]?.avatar ?? '', accountID);
        const displayNameLogin = personalDetails?.[accountID]?.displayName ? personalDetails?.[accountID]?.displayName : personalDetails?.[accountID]?.login;
        participantDetails.push([accountID, displayNameLogin ?? '', avatarSource, personalDetails?.[accountID]?.fallbackIcon ?? '']);
    }

    const sortedParticipantDetails = participantDetails.sort((first, second) => {
        // First sort by displayName/login
        const displayNameLoginOrder = first[1].localeCompare(second[1]);
        if (displayNameLoginOrder !== 0) {
            return displayNameLoginOrder;
        }

        // Then fallback on accountID as the final sorting criteria.
        // This will ensure that the order of avatars with same login/displayName
        // stay consistent across all users and devices
        return first[0] - second[0];
    });

    // Now that things are sorted, gather only the avatars (second element in the array) and return those
    const avatars: Icon[] = [];

    for (const sortedParticipantDetail of sortedParticipantDetails) {
        const userIcon = {
            id: sortedParticipantDetail[0],
            source: sortedParticipantDetail[2],
            type: CONST.ICON_TYPE_AVATAR,
            name: sortedParticipantDetail[1],
            fallbackIcon: sortedParticipantDetail[3],
        };
        avatars.push(userIcon);
    }

    return avatars;
}

/**
 * Given a report, return the associated workspace icon.
 */
function getWorkspaceIcon(report: OnyxEntry<Report>, policy: OnyxEntry<Policy> = null): Icon {
    const workspaceName = getPolicyName(report, false, policy);
    const policyExpenseChatAvatarSource = allPolicies?.[`${ONYXKEYS.COLLECTION.POLICY}${report?.policyID}`]?.avatar
        ? allPolicies?.[`${ONYXKEYS.COLLECTION.POLICY}${report?.policyID}`]?.avatar
        : getDefaultWorkspaceAvatar(workspaceName);

    const workspaceIcon: Icon = {
        source: policyExpenseChatAvatarSource ?? '',
        type: CONST.ICON_TYPE_WORKSPACE,
        name: workspaceName,
        id: -1,
    };
    return workspaceIcon;
}

/**
 * Returns the appropriate icons for the given chat report using the stored personalDetails.
 * The Avatar sources can be URLs or Icon components according to the chat type.
 */
function getIcons(
    report: OnyxEntry<Report>,
    personalDetails: OnyxCollection<PersonalDetails>,
    defaultIcon: UserUtils.AvatarSource | null = null,
    defaultName = '',
    defaultAccountID = -1,
    policy: OnyxEntry<Policy> = null,
): Icon[] {
    if (isEmptyObject(report)) {
        const fallbackIcon: Icon = {
            source: defaultIcon ?? Expensicons.FallbackAvatar,
            type: CONST.ICON_TYPE_AVATAR,
            name: defaultName,
            id: defaultAccountID,
        };
        return [fallbackIcon];
    }
    if (isExpenseRequest(report)) {
        const parentReportAction = ReportActionsUtils.getParentReportAction(report);
        const workspaceIcon = getWorkspaceIcon(report, policy);
        const memberIcon = {
            source: UserUtils.getAvatar(personalDetails?.[parentReportAction.actorAccountID ?? -1]?.avatar ?? '', parentReportAction.actorAccountID ?? -1),
            id: parentReportAction.actorAccountID,
            type: CONST.ICON_TYPE_AVATAR,
            name: personalDetails?.[parentReportAction.actorAccountID ?? -1]?.displayName ?? '',
            fallbackIcon: personalDetails?.[parentReportAction.actorAccountID ?? -1]?.fallbackIcon,
        };

        return [memberIcon, workspaceIcon];
    }
    if (isChatThread(report)) {
        const parentReportAction = ReportActionsUtils.getParentReportAction(report);

        const actorAccountID = parentReportAction.actorAccountID;
        const actorDisplayName = PersonalDetailsUtils.getDisplayNameOrDefault(allPersonalDetails?.[actorAccountID ?? -1], '', false);
        const actorIcon = {
            id: actorAccountID,
            source: UserUtils.getAvatar(personalDetails?.[actorAccountID ?? -1]?.avatar ?? '', actorAccountID ?? -1),
            name: actorDisplayName,
            type: CONST.ICON_TYPE_AVATAR,
            fallbackIcon: personalDetails?.[parentReportAction.actorAccountID ?? -1]?.fallbackIcon,
        };

        if (isWorkspaceThread(report)) {
            const workspaceIcon = getWorkspaceIcon(report, policy);
            return [actorIcon, workspaceIcon];
        }
        return [actorIcon];
    }
    if (isTaskReport(report)) {
        const ownerIcon = {
            id: report?.ownerAccountID,
            source: UserUtils.getAvatar(personalDetails?.[report?.ownerAccountID ?? -1]?.avatar ?? '', report?.ownerAccountID ?? -1),
            type: CONST.ICON_TYPE_AVATAR,
            name: personalDetails?.[report?.ownerAccountID ?? -1]?.displayName ?? '',
            fallbackIcon: personalDetails?.[report?.ownerAccountID ?? -1]?.fallbackIcon,
        };

        if (isWorkspaceTaskReport(report)) {
            const workspaceIcon = getWorkspaceIcon(report, policy);
            return [ownerIcon, workspaceIcon];
        }

        return [ownerIcon];
    }
    if (isDomainRoom(report)) {
        // Get domain name after the #. Domain Rooms use our default workspace avatar pattern.
        const domainName = report?.reportName?.substring(1);
        const policyExpenseChatAvatarSource = getDefaultWorkspaceAvatar(domainName);
        const domainIcon: Icon = {
            source: policyExpenseChatAvatarSource,
            type: CONST.ICON_TYPE_WORKSPACE,
            name: domainName ?? '',
            id: -1,
        };
        return [domainIcon];
    }
    if (isAdminRoom(report) || isAnnounceRoom(report) || isChatRoom(report) || isArchivedRoom(report)) {
        const workspaceIcon = getWorkspaceIcon(report, policy);
        return [workspaceIcon];
    }
    if (isPolicyExpenseChat(report) || isExpenseReport(report)) {
        const workspaceIcon = getWorkspaceIcon(report, policy);
        const memberIcon = {
            source: UserUtils.getAvatar(personalDetails?.[report?.ownerAccountID ?? -1]?.avatar ?? '', report?.ownerAccountID ?? -1),
            id: report?.ownerAccountID,
            type: CONST.ICON_TYPE_AVATAR,
            name: personalDetails?.[report?.ownerAccountID ?? -1]?.displayName ?? '',
            fallbackIcon: personalDetails?.[report?.ownerAccountID ?? -1]?.fallbackIcon,
        };
        return isExpenseReport(report) ? [memberIcon, workspaceIcon] : [workspaceIcon, memberIcon];
    }
    if (isIOUReport(report)) {
        const managerIcon = {
            source: UserUtils.getAvatar(personalDetails?.[report?.managerID ?? -1]?.avatar ?? '', report?.managerID ?? -1),
            id: report?.managerID,
            type: CONST.ICON_TYPE_AVATAR,
            name: personalDetails?.[report?.managerID ?? -1]?.displayName ?? '',
            fallbackIcon: personalDetails?.[report?.managerID ?? -1]?.fallbackIcon,
        };
        const ownerIcon = {
            id: report?.ownerAccountID,
            source: UserUtils.getAvatar(personalDetails?.[report?.ownerAccountID ?? -1]?.avatar ?? '', report?.ownerAccountID ?? -1),
            type: CONST.ICON_TYPE_AVATAR,
            name: personalDetails?.[report?.ownerAccountID ?? -1]?.displayName ?? '',
            fallbackIcon: personalDetails?.[report?.ownerAccountID ?? -1]?.fallbackIcon,
        };
        const isPayer = currentUserAccountID === report?.managerID;

        return isPayer ? [managerIcon, ownerIcon] : [ownerIcon, managerIcon];
    }

    return getIconsForParticipants(report?.participantAccountIDs ?? [], personalDetails);
}

/**
 * Gets the personal details for a login by looking in the ONYXKEYS.PERSONAL_DETAILS_LIST Onyx key (stored in the local variable, allPersonalDetails). If it doesn't exist in Onyx,
 * then a default object is constructed.
 */
function getPersonalDetailsForAccountID(accountID: number): Partial<PersonalDetails> {
    if (!accountID) {
        return {};
    }
    if (Number(accountID) === CONST.ACCOUNT_ID.CONCIERGE) {
        return {
            accountID,
            displayName: 'Concierge',
            login: CONST.EMAIL.CONCIERGE,
            avatar: UserUtils.getDefaultAvatar(accountID),
        };
    }
    return (
        allPersonalDetails?.[accountID] ?? {
            avatar: UserUtils.getDefaultAvatar(accountID),
            isOptimisticPersonalDetail: true,
        }
    );
}

/**
 * Get the displayName for a single report participant.
 */
function getDisplayNameForParticipant(accountID?: number, shouldUseShortForm = false, shouldFallbackToHidden = true): string | undefined {
    if (!accountID) {
        return '';
    }

    const personalDetails = getPersonalDetailsForAccountID(accountID);
    // eslint-disable-next-line @typescript-eslint/prefer-nullish-coalescing
    const formattedLogin = LocalePhoneNumber.formatPhoneNumber(personalDetails.login || '');
    // This is to check if account is an invite/optimistically created one
    // and prevent from falling back to 'Hidden', so a correct value is shown
    // when searching for a new user
    if (personalDetails.isOptimisticPersonalDetail === true) {
        // eslint-disable-next-line @typescript-eslint/prefer-nullish-coalescing
        return formattedLogin;
    }

    const longName = PersonalDetailsUtils.getDisplayNameOrDefault(personalDetails, formattedLogin, shouldFallbackToHidden);

    // If the user's personal details (first name) should be hidden, make sure we return "hidden" instead of the short name
    if (shouldFallbackToHidden && longName === Localize.translateLocal('common.hidden')) {
        return longName;
    }

    const shortName = personalDetails.firstName ? personalDetails.firstName : longName;
    return shouldUseShortForm ? shortName : longName;
}

function getDisplayNamesWithTooltips(
    personalDetailsList: PersonalDetails[] | PersonalDetailsList | OptionData[],
    isMultipleParticipantReport: boolean,
    shouldFallbackToHidden = true,
): DisplayNameWithTooltips {
    const personalDetailsListArray = Array.isArray(personalDetailsList) ? personalDetailsList : Object.values(personalDetailsList);

    return personalDetailsListArray
        .map((user) => {
            const accountID = Number(user?.accountID);
            // eslint-disable-next-line @typescript-eslint/prefer-nullish-coalescing
            const displayName = getDisplayNameForParticipant(accountID, isMultipleParticipantReport, shouldFallbackToHidden) || user?.login || '';
            const avatar = UserUtils.getDefaultAvatar(accountID);

            let pronouns = user?.pronouns ?? undefined;
            if (pronouns?.startsWith(CONST.PRONOUNS.PREFIX)) {
                const pronounTranslationKey = pronouns.replace(CONST.PRONOUNS.PREFIX, '');
                pronouns = Localize.translateLocal(`pronouns.${pronounTranslationKey}` as TranslationPaths);
            }

            return {
                displayName,
                avatar,
                login: user?.login ?? '',
                accountID,
                pronouns,
            };
        })
        .sort((first, second) => {
            // First sort by displayName/login
            const displayNameLoginOrder = first.displayName.localeCompare(second.displayName);
            if (displayNameLoginOrder !== 0) {
                return displayNameLoginOrder;
            }

            // Then fallback on accountID as the final sorting criteria.
            return first.accountID - second.accountID;
        });
}

/**
 * For a deleted parent report action within a chat report,
 * let us return the appropriate display message
 *
 * @param reportAction - The deleted report action of a chat report for which we need to return message.
 */
function getDeletedParentActionMessageForChatReport(reportAction: OnyxEntry<ReportAction>): string {
    // By default, let us display [Deleted message]
    let deletedMessageText = Localize.translateLocal('parentReportAction.deletedMessage');
    if (ReportActionsUtils.isCreatedTaskReportAction(reportAction)) {
        // For canceled task report, let us display [Deleted task]
        deletedMessageText = Localize.translateLocal('parentReportAction.deletedTask');
    }
    return deletedMessageText;
}

/**
 * Returns the preview message for `REIMBURSEMENTQUEUED` action
 *

 */
function getReimbursementQueuedActionMessage(reportAction: OnyxEntry<ReportAction>, report: OnyxEntry<Report>): string {
    const submitterDisplayName = getDisplayNameForParticipant(report?.ownerAccountID, true) ?? '';
    const originalMessage = reportAction?.originalMessage as IOUMessage | undefined;
    let messageKey: TranslationPaths;
    if (originalMessage?.paymentType === CONST.IOU.PAYMENT_TYPE.EXPENSIFY) {
        messageKey = 'iou.waitingOnEnabledWallet';
    } else {
        messageKey = 'iou.waitingOnBankAccount';
    }

    return Localize.translateLocal(messageKey, {submitterDisplayName});
}

/**
 * Returns the preview message for `REIMBURSEMENTDEQUEUED` action
 */
function getReimbursementDeQueuedActionMessage(report: OnyxEntry<Report>): string {
    const submitterDisplayName = getDisplayNameForParticipant(report?.ownerAccountID, true) ?? '';
    const amount = CurrencyUtils.convertToDisplayString(report?.total ?? 0, report?.currency);

    return Localize.translateLocal('iou.canceledRequest', {submitterDisplayName, amount});
}

/**
 * Returns the last visible message for a given report after considering the given optimistic actions
 *
 * @param reportID - the report for which last visible message has to be fetched
 * @param [actionsToMerge] - the optimistic merge actions that needs to be considered while fetching last visible message

 */
function getLastVisibleMessage(reportID: string | undefined, actionsToMerge: ReportActions = {}): LastVisibleMessage {
    const report = getReport(reportID);
    const lastVisibleAction = ReportActionsUtils.getLastVisibleAction(reportID ?? '', actionsToMerge);

    // For Chat Report with deleted parent actions, let us fetch the correct message
    if (ReportActionsUtils.isDeletedParentAction(lastVisibleAction) && !isEmptyObject(report) && isChatReport(report)) {
        const lastMessageText = getDeletedParentActionMessageForChatReport(lastVisibleAction);
        return {
            lastMessageText,
        };
    }

    // Fetch the last visible message for report represented by reportID and based on actions to merge.
    return ReportActionsUtils.getLastVisibleMessage(reportID ?? '', actionsToMerge);
}

/**
 * Checks if a report is an open task report assigned to current user.
 *
 * @param [parentReportAction] - The parent report action of the report (Used to check if the task has been canceled)
 */
function isWaitingForAssigneeToCompleteTask(report: OnyxEntry<Report>, parentReportAction: OnyxEntry<ReportAction> | EmptyObject = {}): boolean {
    return isTaskReport(report) && isReportManager(report) && isOpenTaskReport(report, parentReportAction);
}

function isUnreadWithMention(reportOrOption: OnyxEntry<Report> | OptionData): boolean {
    if (!reportOrOption) {
        return false;
    }
    // lastMentionedTime and lastReadTime are both datetime strings and can be compared directly
    const lastMentionedTime = reportOrOption.lastMentionedTime ?? '';
    const lastReadTime = reportOrOption.lastReadTime ?? '';
    return Boolean('isUnreadWithMention' in reportOrOption && reportOrOption.isUnreadWithMention) || lastReadTime < lastMentionedTime;
}

/**
 * Determines if the option requires action from the current user. This can happen when it:
 - is unread and the user was mentioned in one of the unread comments
 - is for an outstanding task waiting on the user
 - has an outstanding child money request that is waiting for an action from the current user (e.g. pay, approve, add bank account)
 *
 * @param option (report or optionItem)
 * @param parentReportAction (the report action the current report is a thread of)
 */
function requiresAttentionFromCurrentUser(optionOrReport: OnyxEntry<Report> | OptionData, parentReportAction: EmptyObject | OnyxEntry<ReportAction> = {}) {
    if (!optionOrReport) {
        return false;
    }

    if (isArchivedRoom(optionOrReport) || isArchivedRoom(getReport(optionOrReport.parentReportID))) {
        return false;
    }

    if (isUnreadWithMention(optionOrReport)) {
        return true;
    }

    if (isWaitingForAssigneeToCompleteTask(optionOrReport, parentReportAction)) {
        return true;
    }

    // Has a child report that is awaiting action (e.g. approve, pay, add bank account) from current user
    if (optionOrReport.hasOutstandingChildRequest) {
        return true;
    }

    return false;
}

/**
 * Returns number of transactions that are nonReimbursable
 *
 */
function hasNonReimbursableTransactions(iouReportID: string | undefined): boolean {
    const transactions = TransactionUtils.getAllReportTransactions(iouReportID);
    return transactions.filter((transaction) => transaction.reimbursable === false).length > 0;
}

function getMoneyRequestReimbursableTotal(report: OnyxEntry<Report>, allReportsDict: OnyxCollection<Report> = null): number {
    const allAvailableReports = allReportsDict ?? allReports;
    let moneyRequestReport: OnyxEntry<Report> | undefined;
    if (isMoneyRequestReport(report)) {
        moneyRequestReport = report;
    }
    if (allAvailableReports && report?.iouReportID) {
        moneyRequestReport = allAvailableReports[`${ONYXKEYS.COLLECTION.REPORT}${report.iouReportID}`];
    }
    if (moneyRequestReport) {
        const total = moneyRequestReport?.total ?? 0;

        if (total !== 0) {
            // There is a possibility that if the Expense report has a negative total.
            // This is because there are instances where you can get a credit back on your card,
            // or you enter a negative expense to “offset” future expenses
            return isExpenseReport(moneyRequestReport) ? total * -1 : Math.abs(total);
        }
    }
    return 0;
}

function getMoneyRequestSpendBreakdown(report: OnyxEntry<Report>, allReportsDict: OnyxCollection<Report> = null): SpendBreakdown {
    const allAvailableReports = allReportsDict ?? allReports;
    let moneyRequestReport;
    if (isMoneyRequestReport(report)) {
        moneyRequestReport = report;
    }
    if (allAvailableReports && report?.iouReportID) {
        moneyRequestReport = allAvailableReports[`${ONYXKEYS.COLLECTION.REPORT}${report.iouReportID}`];
    }
    if (moneyRequestReport) {
        let nonReimbursableSpend = moneyRequestReport.nonReimbursableTotal ?? 0;
        let totalSpend = moneyRequestReport.total ?? 0;

        if (nonReimbursableSpend + totalSpend !== 0) {
            // There is a possibility that if the Expense report has a negative total.
            // This is because there are instances where you can get a credit back on your card,
            // or you enter a negative expense to “offset” future expenses
            nonReimbursableSpend = isExpenseReport(moneyRequestReport) ? nonReimbursableSpend * -1 : Math.abs(nonReimbursableSpend);
            totalSpend = isExpenseReport(moneyRequestReport) ? totalSpend * -1 : Math.abs(totalSpend);

            const totalDisplaySpend = totalSpend;
            const reimbursableSpend = totalDisplaySpend - nonReimbursableSpend;

            return {
                nonReimbursableSpend,
                reimbursableSpend,
                totalDisplaySpend,
            };
        }
    }
    return {
        nonReimbursableSpend: 0,
        reimbursableSpend: 0,
        totalDisplaySpend: 0,
    };
}

/**
 * Get the title for a policy expense chat which depends on the role of the policy member seeing this report
 */
function getPolicyExpenseChatName(report: OnyxEntry<Report>, policy: OnyxEntry<Policy> | undefined = undefined): string | undefined {
    const ownerAccountID = report?.ownerAccountID;
    const personalDetails = allPersonalDetails?.[ownerAccountID ?? -1];
    const login = personalDetails ? personalDetails.login : null;
    // eslint-disable-next-line @typescript-eslint/prefer-nullish-coalescing
    const reportOwnerDisplayName = getDisplayNameForParticipant(ownerAccountID) || login || report?.reportName;

    // If the policy expense chat is owned by this user, use the name of the policy as the report name.
    if (report?.isOwnPolicyExpenseChat) {
        return getPolicyName(report, false, policy);
    }

    let policyExpenseChatRole = 'user';
    /**
     * Using typical string concatenation here due to performance issues
     * with template literals.
     */
    const policyItem = allPolicies?.[ONYXKEYS.COLLECTION.POLICY + report?.policyID];
    if (policyItem) {
        policyExpenseChatRole = policyItem.role || 'user';
    }

    // If this user is not admin and this policy expense chat has been archived because of account merging, this must be an old workspace chat
    // of the account which was merged into the current user's account. Use the name of the policy as the name of the report.
    if (isArchivedRoom(report)) {
        const lastAction = ReportActionsUtils.getLastVisibleAction(report?.reportID ?? '');
        const archiveReason = lastAction?.actionName === CONST.REPORT.ACTIONS.TYPE.CLOSED ? lastAction?.originalMessage?.reason : CONST.REPORT.ARCHIVE_REASON.DEFAULT;
        if (archiveReason === CONST.REPORT.ARCHIVE_REASON.ACCOUNT_MERGED && policyExpenseChatRole !== CONST.POLICY.ROLE.ADMIN) {
            return getPolicyName(report, false, policy);
        }
    }

    // If user can see this report and they are not its owner, they must be an admin and the report name should be the name of the policy member
    return reportOwnerDisplayName;
}

/**
 * Get the title for an IOU or expense chat which will be showing the payer and the amount
 */
function getMoneyRequestReportName(report: OnyxEntry<Report>, policy: OnyxEntry<Policy> | undefined = undefined): string {
    const moneyRequestTotal = getMoneyRequestReimbursableTotal(report);
    const formattedAmount = CurrencyUtils.convertToDisplayString(moneyRequestTotal, report?.currency, hasOnlyDistanceRequestTransactions(report?.reportID));
    const payerOrApproverName = isExpenseReport(report) ? getPolicyName(report, false, policy) : getDisplayNameForParticipant(report?.managerID) ?? '';
    const payerPaidAmountMessage = Localize.translateLocal('iou.payerPaidAmount', {
        payer: payerOrApproverName,
        amount: formattedAmount,
    });

    if (isReportApproved(report)) {
        return Localize.translateLocal('iou.managerApprovedAmount', {
            manager: payerOrApproverName,
            amount: formattedAmount,
        });
    }

    if (report?.isWaitingOnBankAccount) {
        return `${payerPaidAmountMessage} • ${Localize.translateLocal('iou.pending')}`;
    }

    if (report?.isCancelledIOU) {
        return `${payerPaidAmountMessage} • ${Localize.translateLocal('iou.canceled')}`;
    }

    if (hasNonReimbursableTransactions(report?.reportID)) {
        return Localize.translateLocal('iou.payerSpentAmount', {payer: payerOrApproverName, amount: formattedAmount});
    }

    if (isProcessingReport(report) || isDraftExpenseReport(report) || moneyRequestTotal === 0) {
        return Localize.translateLocal('iou.payerOwesAmount', {payer: payerOrApproverName, amount: formattedAmount});
    }

    return payerPaidAmountMessage;
}

/**
 * Gets transaction created, amount, currency, comment, and waypoints (for distance request)
 * into a flat object. Used for displaying transactions and sending them in API commands
 */

function getTransactionDetails(transaction: OnyxEntry<Transaction>, createdDateFormat: string = CONST.DATE.FNS_FORMAT_STRING): TransactionDetails {
    if (!transaction) {
        return;
    }
    const report = getReport(transaction?.reportID);
    return {
        created: TransactionUtils.getCreated(transaction, createdDateFormat),
        amount: TransactionUtils.getAmount(transaction, !isEmptyObject(report) && isExpenseReport(report)),
        currency: TransactionUtils.getCurrency(transaction),
        comment: TransactionUtils.getDescription(transaction),
        merchant: TransactionUtils.getMerchant(transaction),
        waypoints: TransactionUtils.getWaypoints(transaction),
        category: TransactionUtils.getCategory(transaction),
        billable: TransactionUtils.getBillable(transaction),
        tag: TransactionUtils.getTag(transaction),
        mccGroup: TransactionUtils.getMCCGroup(transaction),
        cardID: TransactionUtils.getCardID(transaction),
        originalAmount: TransactionUtils.getOriginalAmount(transaction),
        originalCurrency: TransactionUtils.getOriginalCurrency(transaction),
    };
}

/**
 * Can only edit if:
 *
 * - in case of IOU report
 *    - the current user is the requestor and is not settled yet
 * - in case of expense report
 *    - the current user is the requestor and is not settled yet
 *    - the current user is the manager of the report
 *    - or the current user is an admin on the policy the expense report is tied to
 *
 *    This is used in conjunction with canEditRestrictedField to control editing of specific fields like amount, currency, created, receipt, and distance.
 *    On its own, it only controls allowing/disallowing navigating to the editing pages or showing/hiding the 'Edit' icon on report actions
 */
function canEditMoneyRequest(reportAction: OnyxEntry<ReportAction>): boolean {
    const isDeleted = ReportActionsUtils.isDeletedAction(reportAction);

    if (isDeleted) {
        return false;
    }

    // If the report action is not IOU type, return true early
    if (reportAction?.actionName !== CONST.REPORT.ACTIONS.TYPE.IOU) {
        return true;
    }

    if (reportAction.originalMessage.type !== CONST.IOU.REPORT_ACTION_TYPE.CREATE) {
        return false;
    }

    const moneyRequestReportID = reportAction?.originalMessage?.IOUReportID ?? 0;

    if (!moneyRequestReportID) {
        return false;
    }

    const moneyRequestReport = getReport(String(moneyRequestReportID));
    const isRequestor = currentUserAccountID === reportAction?.actorAccountID;

    if (isIOUReport(moneyRequestReport)) {
        return isProcessingReport(moneyRequestReport) && isRequestor;
    }

    const policy = getPolicy(moneyRequestReport?.policyID ?? '');
    const isAdmin = policy.role === CONST.POLICY.ROLE.ADMIN;
    const isManager = currentUserAccountID === moneyRequestReport?.managerID;

    // Admin & managers can always edit coding fields such as tag, category, billable, etc. As long as the report has a state higher than OPEN.
    if ((isAdmin || isManager) && !isDraftExpenseReport(moneyRequestReport)) {
        return true;
    }

    return !isReportApproved(moneyRequestReport) && !isSettled(moneyRequestReport?.reportID) && isRequestor;
}

/**
 * Checks if the current user can edit the provided property of a money request
 *
 */
function canEditFieldOfMoneyRequest(reportAction: OnyxEntry<ReportAction>, fieldToEdit: ValueOf<typeof CONST.EDIT_REQUEST_FIELD>): boolean {
    // A list of fields that cannot be edited by anyone, once a money request has been settled
    const restrictedFields: string[] = [
        CONST.EDIT_REQUEST_FIELD.AMOUNT,
        CONST.EDIT_REQUEST_FIELD.CURRENCY,
        CONST.EDIT_REQUEST_FIELD.MERCHANT,
        CONST.EDIT_REQUEST_FIELD.DATE,
        CONST.EDIT_REQUEST_FIELD.RECEIPT,
        CONST.EDIT_REQUEST_FIELD.DISTANCE,
    ];

    if (!canEditMoneyRequest(reportAction)) {
        return false;
    }

    // If we're editing fields such as category, tag, description, etc. the check above should be enough for handling the permission
    if (!restrictedFields.includes(fieldToEdit)) {
        return true;
    }

    const iouMessage = reportAction?.originalMessage as IOUMessage;
    const moneyRequestReport = allReports?.[`${ONYXKEYS.COLLECTION.REPORT}${iouMessage?.IOUReportID}`] ?? ({} as Report);
    const transaction = allTransactions?.[`${ONYXKEYS.COLLECTION.TRANSACTION}${iouMessage?.IOUTransactionID}`] ?? ({} as Transaction);

    if (isSettled(String(moneyRequestReport.reportID)) || isReportApproved(String(moneyRequestReport.reportID))) {
        return false;
    }

    if (fieldToEdit === CONST.EDIT_REQUEST_FIELD.AMOUNT || fieldToEdit === CONST.EDIT_REQUEST_FIELD.CURRENCY) {
        if (TransactionUtils.isCardTransaction(transaction)) {
            return false;
        }

        if (TransactionUtils.isDistanceRequest(transaction)) {
            const policy = getPolicy(moneyRequestReport?.reportID ?? '');
            const isAdmin = isExpenseReport(moneyRequestReport) && policy.role === CONST.POLICY.ROLE.ADMIN;
            const isManager = isExpenseReport(moneyRequestReport) && currentUserAccountID === moneyRequestReport?.managerID;

            return isAdmin || isManager;
        }
    }

    if (fieldToEdit === CONST.EDIT_REQUEST_FIELD.RECEIPT) {
        const isRequestor = currentUserAccountID === reportAction?.actorAccountID;
        return !TransactionUtils.isReceiptBeingScanned(transaction) && !TransactionUtils.isDistanceRequest(transaction) && isRequestor;
    }

    return true;
}

/**
 * Can only edit if:
 *
 * - It was written by the current user
 * - It's an ADDCOMMENT that is not an attachment
 * - It's money request where conditions for editability are defined in canEditMoneyRequest method
 * - It's not pending deletion
 */
function canEditReportAction(reportAction: OnyxEntry<ReportAction>): boolean {
    const isCommentOrIOU = reportAction?.actionName === CONST.REPORT.ACTIONS.TYPE.ADDCOMMENT || reportAction?.actionName === CONST.REPORT.ACTIONS.TYPE.IOU;

    return Boolean(
        reportAction?.actorAccountID === currentUserAccountID &&
            isCommentOrIOU &&
            canEditMoneyRequest(reportAction) && // Returns true for non-IOU actions
            !isReportMessageAttachment(reportAction?.message?.[0] ?? {type: '', text: ''}) &&
            !ReportActionsUtils.isDeletedAction(reportAction) &&
            !ReportActionsUtils.isCreatedTaskReportAction(reportAction) &&
            reportAction?.pendingAction !== CONST.RED_BRICK_ROAD_PENDING_ACTION.DELETE,
    );
}

/**
 * Gets all transactions on an IOU report with a receipt
 */
function getTransactionsWithReceipts(iouReportID: string | undefined): Transaction[] {
    const transactions = TransactionUtils.getAllReportTransactions(iouReportID);
    return transactions.filter((transaction) => TransactionUtils.hasReceipt(transaction));
}

/**
 * For report previews, we display a "Receipt scan in progress" indicator
 * instead of the report total only when we have no report total ready to show. This is the case when
 * all requests are receipts that are being SmartScanned. As soon as we have a non-receipt request,
 * or as soon as one receipt request is done scanning, we have at least one
 * "ready" money request, and we remove this indicator to show the partial report total.
 */
function areAllRequestsBeingSmartScanned(iouReportID: string, reportPreviewAction: OnyxEntry<ReportAction>): boolean {
    const transactionsWithReceipts = getTransactionsWithReceipts(iouReportID);
    // If we have more requests than requests with receipts, we have some manual requests
    if (ReportActionsUtils.getNumberOfMoneyRequests(reportPreviewAction) > transactionsWithReceipts.length) {
        return false;
    }
    return transactionsWithReceipts.every((transaction) => TransactionUtils.isReceiptBeingScanned(transaction));
}

/**
 * Check if any of the transactions in the report has required missing fields
 *
 */
function hasMissingSmartscanFields(iouReportID: string): boolean {
    const transactionsWithReceipts = getTransactionsWithReceipts(iouReportID);
    return transactionsWithReceipts.some((transaction) => TransactionUtils.hasMissingSmartscanFields(transaction));
}

/**
 * Given a parent IOU report action get report name for the LHN.
 */
function getTransactionReportName(reportAction: OnyxEntry<ReportAction>): string {
    if (ReportActionsUtils.isReversedTransaction(reportAction)) {
        return Localize.translateLocal('parentReportAction.reversedTransaction');
    }

    if (ReportActionsUtils.isDeletedAction(reportAction)) {
        return Localize.translateLocal('parentReportAction.deletedRequest');
    }

    const transaction = TransactionUtils.getLinkedTransaction(reportAction);
    if (isEmptyObject(transaction)) {
        // Transaction data might be empty on app's first load, if so we fallback to Request
        return Localize.translateLocal('iou.request');
    }
    if (TransactionUtils.hasReceipt(transaction) && TransactionUtils.isReceiptBeingScanned(transaction)) {
        return Localize.translateLocal('iou.receiptScanning');
    }

    if (TransactionUtils.hasMissingSmartscanFields(transaction)) {
        return Localize.translateLocal('iou.receiptMissingDetails');
    }

    const transactionDetails = getTransactionDetails(transaction);

    return Localize.translateLocal(ReportActionsUtils.isSentMoneyReportAction(reportAction) ? 'iou.threadSentMoneyReportName' : 'iou.threadRequestReportName', {
        formattedAmount: CurrencyUtils.convertToDisplayString(transactionDetails?.amount ?? 0, transactionDetails?.currency, TransactionUtils.isDistanceRequest(transaction)) ?? '',
        comment: transactionDetails?.comment ?? '',
    });
}

/**
 * Get money request message for an IOU report
 *
 * @param [reportAction] This can be either a report preview action or the IOU action
 */
function getReportPreviewMessage(
    report: OnyxEntry<Report> | EmptyObject,
    reportAction: OnyxEntry<ReportAction> | EmptyObject = {},
    shouldConsiderReceiptBeingScanned = false,
    isPreviewMessageForParentChatReport = false,
    policy: OnyxEntry<Policy> = null,
    isForListPreview = false,
): string {
    const reportActionMessage = reportAction?.message?.[0].html ?? '';

    if (isEmptyObject(report) || !report?.reportID) {
        // The iouReport is not found locally after SignIn because the OpenApp API won't return iouReports if they're settled
        // As a temporary solution until we know how to solve this the best, we just use the message that returned from BE
        return reportActionMessage;
    }

    if (!isEmptyObject(reportAction) && !isIOUReport(report) && reportAction && ReportActionsUtils.isSplitBillAction(reportAction)) {
        // This covers group chats where the last action is a split bill action
        const linkedTransaction = TransactionUtils.getLinkedTransaction(reportAction);
        if (isEmptyObject(linkedTransaction)) {
            return reportActionMessage;
        }

        if (!isEmptyObject(linkedTransaction)) {
            if (TransactionUtils.isReceiptBeingScanned(linkedTransaction)) {
                return Localize.translateLocal('iou.receiptScanning');
            }

            if (TransactionUtils.hasMissingSmartscanFields(linkedTransaction)) {
                return Localize.translateLocal('iou.receiptMissingDetails');
            }

            const transactionDetails = getTransactionDetails(linkedTransaction);
            const formattedAmount = CurrencyUtils.convertToDisplayString(transactionDetails?.amount ?? 0, transactionDetails?.currency ?? '');
            return Localize.translateLocal('iou.didSplitAmount', {formattedAmount, comment: transactionDetails?.comment ?? ''});
        }
    }

    const totalAmount = getMoneyRequestReimbursableTotal(report);
    const policyName = getPolicyName(report, false, policy);
    const payerName = isExpenseReport(report) ? policyName : getDisplayNameForParticipant(report.managerID, !isPreviewMessageForParentChatReport);

    const formattedAmount = CurrencyUtils.convertToDisplayString(totalAmount, report.currency);

    if (isReportApproved(report) && isPaidGroupPolicy(report)) {
        return Localize.translateLocal('iou.managerApprovedAmount', {
            manager: payerName ?? '',
            amount: formattedAmount,
        });
    }

    if (!isEmptyObject(reportAction) && shouldConsiderReceiptBeingScanned && reportAction && ReportActionsUtils.isMoneyRequestAction(reportAction)) {
        const linkedTransaction = TransactionUtils.getLinkedTransaction(reportAction);

        if (!isEmptyObject(linkedTransaction) && TransactionUtils.hasReceipt(linkedTransaction) && TransactionUtils.isReceiptBeingScanned(linkedTransaction)) {
            return Localize.translateLocal('iou.receiptScanning');
        }
    }
    const originalMessage = reportAction?.originalMessage as IOUMessage | undefined;

    // Show Paid preview message if it's settled or if the amount is paid & stuck at receivers end for only chat reports.
    if (isSettled(report.reportID) || (report.isWaitingOnBankAccount && isPreviewMessageForParentChatReport)) {
        // A settled report preview message can come in three formats "paid ... elsewhere" or "paid ... with Expensify"
        let translatePhraseKey: TranslationPaths = 'iou.paidElsewhereWithAmount';
        if (
            [CONST.IOU.PAYMENT_TYPE.VBBA, CONST.IOU.PAYMENT_TYPE.EXPENSIFY].some((paymentType) => paymentType === originalMessage?.paymentType) ||
            !!reportActionMessage.match(/ (with Expensify|using Expensify)$/) ||
            report.isWaitingOnBankAccount
        ) {
            translatePhraseKey = 'iou.paidWithExpensifyWithAmount';
        }

        let actualPayerName = report.managerID === currentUserAccountID ? '' : getDisplayNameForParticipant(report.managerID, true);
        actualPayerName = actualPayerName && isForListPreview && !isPreviewMessageForParentChatReport ? `${actualPayerName}:` : actualPayerName;
        const payerDisplayName = isPreviewMessageForParentChatReport ? payerName : actualPayerName;

        return Localize.translateLocal(translatePhraseKey, {amount: formattedAmount, payer: payerDisplayName ?? ''});
    }

    if (report.isWaitingOnBankAccount) {
        const submitterDisplayName = getDisplayNameForParticipant(report.ownerAccountID ?? -1, true) ?? '';
        return Localize.translateLocal('iou.waitingOnBankAccount', {submitterDisplayName});
    }

    const containsNonReimbursable = hasNonReimbursableTransactions(report.reportID);

    const lastActorID = reportAction?.actorAccountID;

    // if we have the amount in the originalMessage and lastActorID, we can use that to display the preview message for the latest request
    if (originalMessage?.amount !== undefined && lastActorID && !isPreviewMessageForParentChatReport) {
        const amount = originalMessage?.amount;
        const currency = originalMessage?.currency ?? report.currency ?? '';
        const amountToDisplay = CurrencyUtils.convertToDisplayString(Math.abs(amount), currency);

        // We only want to show the actor name in the preview if it's not the current user who took the action
        const requestorName = lastActorID && lastActorID !== currentUserAccountID ? getDisplayNameForParticipant(lastActorID, !isPreviewMessageForParentChatReport) : '';
        return `${requestorName ? `${requestorName}: ` : ''}${Localize.translateLocal('iou.requestedAmount', {formattedAmount: amountToDisplay})}`;
    }

    return Localize.translateLocal(containsNonReimbursable ? 'iou.payerSpentAmount' : 'iou.payerOwesAmount', {payer: payerName ?? '', amount: formattedAmount});
}

/**
 * Given the updates user made to the request, compose the originalMessage
 * object of the modified expense action.
 *
 * At the moment, we only allow changing one transaction field at a time.
 */
function getModifiedExpenseOriginalMessage(oldTransaction: OnyxEntry<Transaction>, transactionChanges: ExpenseOriginalMessage, isFromExpenseReport: boolean): ExpenseOriginalMessage {
    const originalMessage: ExpenseOriginalMessage = {};
    // Remark: Comment field is the only one which has new/old prefixes for the keys (newComment/ oldComment),
    // all others have old/- pattern such as oldCreated/created
    if ('comment' in transactionChanges) {
        originalMessage.oldComment = TransactionUtils.getDescription(oldTransaction);
        originalMessage.newComment = transactionChanges?.comment;
    }
    if ('created' in transactionChanges) {
        originalMessage.oldCreated = TransactionUtils.getCreated(oldTransaction);
        originalMessage.created = transactionChanges?.created;
    }
    if ('merchant' in transactionChanges) {
        originalMessage.oldMerchant = TransactionUtils.getMerchant(oldTransaction);
        originalMessage.merchant = transactionChanges?.merchant;
    }

    // The amount is always a combination of the currency and the number value so when one changes we need to store both
    // to match how we handle the modified expense action in oldDot
    if ('amount' in transactionChanges || 'currency' in transactionChanges) {
        originalMessage.oldAmount = TransactionUtils.getAmount(oldTransaction, isFromExpenseReport);
        originalMessage.amount = transactionChanges?.amount ?? transactionChanges.oldAmount;
        originalMessage.oldCurrency = TransactionUtils.getCurrency(oldTransaction);
        originalMessage.currency = transactionChanges?.currency ?? transactionChanges.oldCurrency;
    }

    if ('category' in transactionChanges) {
        originalMessage.oldCategory = TransactionUtils.getCategory(oldTransaction);
        originalMessage.category = transactionChanges?.category;
    }

    if ('tag' in transactionChanges) {
        originalMessage.oldTag = TransactionUtils.getTag(oldTransaction);
        originalMessage.tag = transactionChanges?.tag;
    }

    if ('billable' in transactionChanges) {
        const oldBillable = TransactionUtils.getBillable(oldTransaction);
        originalMessage.oldBillable = oldBillable ? Localize.translateLocal('common.billable').toLowerCase() : Localize.translateLocal('common.nonBillable').toLowerCase();
        originalMessage.billable = transactionChanges?.billable ? Localize.translateLocal('common.billable').toLowerCase() : Localize.translateLocal('common.nonBillable').toLowerCase();
    }

    return originalMessage;
}

/**
 * Get the title for a report.
 */
function getReportName(report: OnyxEntry<Report>, policy: OnyxEntry<Policy> = null): string {
    let formattedName: string | undefined;
    const parentReportAction = ReportActionsUtils.getParentReportAction(report);
    if (isChatThread(report)) {
        if (!isEmptyObject(parentReportAction) && ReportActionsUtils.isTransactionThread(parentReportAction)) {
            return getTransactionReportName(parentReportAction);
        }

        const isAttachment = ReportActionsUtils.isReportActionAttachment(!isEmptyObject(parentReportAction) ? parentReportAction : null);
        const parentReportActionMessage = (parentReportAction?.message?.[0]?.text ?? '').replace(/(\r\n|\n|\r)/gm, ' ');
        if (isAttachment && parentReportActionMessage) {
            return `[${Localize.translateLocal('common.attachment')}]`;
        }
        if (
            parentReportAction?.message?.[0]?.moderationDecision?.decision === CONST.MODERATION.MODERATOR_DECISION_PENDING_HIDE ||
            parentReportAction?.message?.[0]?.moderationDecision?.decision === CONST.MODERATION.MODERATOR_DECISION_HIDDEN
        ) {
            return Localize.translateLocal('parentReportAction.hiddenMessage');
        }
        return parentReportActionMessage || Localize.translateLocal('parentReportAction.deletedMessage');
    }

    if (isTaskReport(report) && isCanceledTaskReport(report, parentReportAction)) {
        return Localize.translateLocal('parentReportAction.deletedTask');
    }

    if (isChatRoom(report) || isTaskReport(report)) {
        formattedName = report?.reportName;
    }

    if (isPolicyExpenseChat(report)) {
        formattedName = getPolicyExpenseChatName(report, policy);
    }

    if (isMoneyRequestReport(report)) {
        formattedName = getMoneyRequestReportName(report, policy);
    }

    if (isArchivedRoom(report)) {
        formattedName += ` (${Localize.translateLocal('common.archived')})`;
    }

    if (formattedName) {
        return formattedName;
    }

    // Not a room or PolicyExpenseChat, generate title from participants
    const participantAccountIDs = report?.participantAccountIDs ?? [];
    const participantsWithoutCurrentUser = participantAccountIDs.filter((accountID) => accountID !== currentUserAccountID);
    const isMultipleParticipantReport = participantsWithoutCurrentUser.length > 1;

    return participantsWithoutCurrentUser.map((accountID) => getDisplayNameForParticipant(accountID, isMultipleParticipantReport)).join(', ');
}

/**
 * Recursively navigates through thread parents to get the root report and workspace name.
 * The recursion stops when we find a non thread or money request report, whichever comes first.
 */
function getRootReportAndWorkspaceName(report: OnyxEntry<Report>): ReportAndWorkspaceName {
    if (!report) {
        return {
            rootReportName: '',
        };
    }
    if (isChildReport(report) && !isMoneyRequestReport(report) && !isTaskReport(report)) {
        const parentReport = allReports?.[`${ONYXKEYS.COLLECTION.REPORT}${report?.parentReportID}`] ?? null;
        return getRootReportAndWorkspaceName(parentReport);
    }

    if (isIOURequest(report)) {
        return {
            rootReportName: getReportName(report),
        };
    }
    if (isExpenseRequest(report)) {
        return {
            rootReportName: getReportName(report),
            workspaceName: isIOUReport(report) ? CONST.POLICY.OWNER_EMAIL_FAKE : getPolicyName(report, true),
        };
    }

    return {
        rootReportName: getReportName(report),
        workspaceName: getPolicyName(report, true),
    };
}

/**
 * Get either the policyName or domainName the chat is tied to
 */
function getChatRoomSubtitle(report: OnyxEntry<Report>): string | undefined {
    if (isChatThread(report)) {
        return '';
    }
    if (!isDefaultRoom(report) && !isUserCreatedPolicyRoom(report) && !isPolicyExpenseChat(report)) {
        return '';
    }
    if (getChatType(report) === CONST.REPORT.CHAT_TYPE.DOMAIN_ALL) {
        // The domainAll rooms are just #domainName, so we ignore the prefix '#' to get the domainName
        return report?.reportName?.substring(1) ?? '';
    }
    if ((isPolicyExpenseChat(report) && !!report?.isOwnPolicyExpenseChat) || isExpenseReport(report)) {
        return Localize.translateLocal('workspace.common.workspace');
    }
    if (isArchivedRoom(report)) {
        return report?.oldPolicyName ?? '';
    }
    return getPolicyName(report);
}

/**
 * Gets the parent navigation subtitle for the report
 */
function getParentNavigationSubtitle(report: OnyxEntry<Report>): ParentNavigationSummaryParams {
    if (isThread(report)) {
        const parentReport = allReports?.[`${ONYXKEYS.COLLECTION.REPORT}${report?.parentReportID}`] ?? null;
        const {rootReportName, workspaceName} = getRootReportAndWorkspaceName(parentReport);
        if (!rootReportName) {
            return {};
        }

        return {rootReportName, workspaceName};
    }
    return {};
}

/**
 * Navigate to the details page of a given report
 *
 */
function navigateToDetailsPage(report: OnyxEntry<Report>) {
    const participantAccountIDs = report?.participantAccountIDs ?? [];

    if (isOneOnOneChat(report)) {
        Navigation.navigate(ROUTES.PROFILE.getRoute(participantAccountIDs[0]));
        return;
    }
    if (report?.reportID) {
        Navigation.navigate(ROUTES.REPORT_WITH_ID_DETAILS.getRoute(report?.reportID));
    }
}

/**
 * Go back to the details page of a given report
 */
function goBackToDetailsPage(report: OnyxEntry<Report>) {
    if (isOneOnOneChat(report)) {
        Navigation.goBack(ROUTES.PROFILE.getRoute(report?.participantAccountIDs?.[0] ?? ''));
        return;
    }
    Navigation.goBack(ROUTES.REPORT_SETTINGS.getRoute(report?.reportID ?? ''));
}

/**
 * Generate a random reportID up to 53 bits aka 9,007,199,254,740,991 (Number.MAX_SAFE_INTEGER).
 * There were approximately 98,000,000 reports with sequential IDs generated before we started using this approach, those make up roughly one billionth of the space for these numbers,
 * so we live with the 1 in a billion chance of a collision with an older ID until we can switch to 64-bit IDs.
 *
 * In a test of 500M reports (28 years of reports at our current max rate) we got 20-40 collisions meaning that
 * this is more than random enough for our needs.
 */
function generateReportID(): string {
    return (Math.floor(Math.random() * 2 ** 21) * 2 ** 32 + Math.floor(Math.random() * 2 ** 32)).toString();
}

function hasReportNameError(report: OnyxEntry<Report>): boolean {
    return !isEmptyObject(report?.errorFields?.reportName);
}

/**
 * For comments shorter than or equal to 10k chars, convert the comment from MD into HTML because that's how it is stored in the database
 * For longer comments, skip parsing, but still escape the text, and display plaintext for performance reasons. It takes over 40s to parse a 100k long string!!
 */
function getParsedComment(text: string): string {
    const parser = new ExpensiMark();
    return text.length <= CONST.MAX_MARKUP_LENGTH ? parser.replace(text) : lodashEscape(text);
}

function buildOptimisticAddCommentReportAction(text?: string, file?: File): OptimisticReportAction {
    const parser = new ExpensiMark();
    const commentText = getParsedComment(text ?? '');
    const isAttachment = !text && file !== undefined;
    const attachmentInfo = isAttachment ? file : {};
    const htmlForNewComment = isAttachment ? CONST.ATTACHMENT_UPLOADING_MESSAGE_HTML : commentText;

    // Remove HTML from text when applying optimistic offline comment
    const textForNewComment = isAttachment ? CONST.ATTACHMENT_MESSAGE_TEXT : parser.htmlToText(htmlForNewComment);
    return {
        commentText,
        reportAction: {
            reportActionID: NumberUtils.rand64(),
            actionName: CONST.REPORT.ACTIONS.TYPE.ADDCOMMENT,
            actorAccountID: currentUserAccountID,
            person: [
                {
                    style: 'strong',
                    text: allPersonalDetails?.[currentUserAccountID ?? -1]?.displayName ?? currentUserEmail,
                    type: 'TEXT',
                },
            ],
            automatic: false,
            avatar: allPersonalDetails?.[currentUserAccountID ?? -1]?.avatar ?? UserUtils.getDefaultAvatarURL(currentUserAccountID),
            created: DateUtils.getDBTimeWithSkew(),
            message: [
                {
                    translationKey: isAttachment ? CONST.TRANSLATION_KEYS.ATTACHMENT : '',
                    type: CONST.REPORT.MESSAGE.TYPE.COMMENT,
                    html: htmlForNewComment,
                    text: textForNewComment,
                },
            ],
            isFirstItem: false,
            isAttachment,
            attachmentInfo,
            pendingAction: CONST.RED_BRICK_ROAD_PENDING_ACTION.ADD,
            shouldShow: true,
            isOptimisticAction: true,
        },
    };
}

/**
 * update optimistic parent reportAction when a comment is added or remove in the child report
 * @param parentReportAction - Parent report action of the child report
 * @param lastVisibleActionCreated - Last visible action created of the child report
 * @param type - The type of action in the child report
 */

function updateOptimisticParentReportAction(parentReportAction: OnyxEntry<ReportAction>, lastVisibleActionCreated: string, type: string): UpdateOptimisticParentReportAction {
    let childVisibleActionCount = parentReportAction?.childVisibleActionCount ?? 0;
    let childCommenterCount = parentReportAction?.childCommenterCount ?? 0;
    let childOldestFourAccountIDs = parentReportAction?.childOldestFourAccountIDs;

    if (type === CONST.RED_BRICK_ROAD_PENDING_ACTION.ADD) {
        childVisibleActionCount += 1;
        const oldestFourAccountIDs = childOldestFourAccountIDs ? childOldestFourAccountIDs.split(',') : [];
        if (oldestFourAccountIDs.length < 4) {
            const index = oldestFourAccountIDs.findIndex((accountID) => accountID === currentUserAccountID?.toString());
            if (index === -1) {
                childCommenterCount += 1;
                oldestFourAccountIDs.push(currentUserAccountID?.toString() ?? '');
            }
        }
        childOldestFourAccountIDs = oldestFourAccountIDs.join(',');
    } else if (type === CONST.RED_BRICK_ROAD_PENDING_ACTION.DELETE) {
        if (childVisibleActionCount > 0) {
            childVisibleActionCount -= 1;
        }

        if (childVisibleActionCount === 0) {
            childCommenterCount = 0;
            childOldestFourAccountIDs = '';
        }
    }

    return {
        childVisibleActionCount,
        childCommenterCount,
        childLastVisibleActionCreated: lastVisibleActionCreated,
        childOldestFourAccountIDs,
    };
}

/**
 * Get optimistic data of parent report action
 * @param reportID The reportID of the report that is updated
 * @param lastVisibleActionCreated Last visible action created of the child report
 * @param type The type of action in the child report
 * @param parentReportID Custom reportID to be updated
 * @param parentReportActionID Custom reportActionID to be updated
 */
function getOptimisticDataForParentReportAction(reportID: string, lastVisibleActionCreated: string, type: string, parentReportID = '', parentReportActionID = ''): OnyxUpdate | EmptyObject {
    const report = getReport(reportID);
<<<<<<< HEAD
    if (!report || isEmptyObject(report)) {
        return {};
    }
    const parentReportAction = ReportActionsUtils.getParentReportAction(report);
    if (!parentReportAction || isEmptyObject(parentReportAction)) {
=======
    if (!report || !!isEmptyObject(report)) {
        return {};
    }
    const parentReportAction = ReportActionsUtils.getParentReportAction(report);
    if (!parentReportAction || !!isEmptyObject(parentReportAction)) {
>>>>>>> 4da7fdab
        return {};
    }

    const optimisticParentReportAction = updateOptimisticParentReportAction(parentReportAction, lastVisibleActionCreated, type);
    return {
        onyxMethod: Onyx.METHOD.MERGE,
        key: `${ONYXKEYS.COLLECTION.REPORT_ACTIONS}${parentReportID || report?.parentReportID}`,
        value: {
            [parentReportActionID || (report?.parentReportActionID ?? '')]: optimisticParentReportAction,
        },
    };
}

/**
 * Builds an optimistic reportAction for the parent report when a task is created
 * @param taskReportID - Report ID of the task
 * @param taskTitle - Title of the task
 * @param taskAssigneeAccountID - AccountID of the person assigned to the task
 * @param text - Text of the comment
 * @param parentReportID - Report ID of the parent report
 */
function buildOptimisticTaskCommentReportAction(taskReportID: string, taskTitle: string, taskAssigneeAccountID: number, text: string, parentReportID: string): OptimisticReportAction {
    const reportAction = buildOptimisticAddCommentReportAction(text);
    if (reportAction.reportAction.message) {
        reportAction.reportAction.message[0].taskReportID = taskReportID;
    }

    // These parameters are not saved on the reportAction, but are used to display the task in the UI
    // Added when we fetch the reportActions on a report
    reportAction.reportAction.originalMessage = {
        html: reportAction.reportAction.message?.[0].html,
        taskReportID: reportAction.reportAction.message?.[0].taskReportID,
    };
    reportAction.reportAction.childReportID = taskReportID;
    reportAction.reportAction.parentReportID = parentReportID;
    reportAction.reportAction.childType = CONST.REPORT.TYPE.TASK;
    reportAction.reportAction.childReportName = taskTitle;
    reportAction.reportAction.childManagerAccountID = taskAssigneeAccountID;
    reportAction.reportAction.childStatusNum = CONST.REPORT.STATUS_NUM.OPEN;
    reportAction.reportAction.childStateNum = CONST.REPORT.STATE_NUM.OPEN;

    return reportAction;
}

/**
 * Builds an optimistic IOU report with a randomly generated reportID
 *
 * @param payeeAccountID - AccountID of the person generating the IOU.
 * @param payerAccountID - AccountID of the other person participating in the IOU.
 * @param total - IOU amount in the smallest unit of the currency.
 * @param chatReportID - Report ID of the chat where the IOU is.
 * @param currency - IOU currency.
 * @param isSendingMoney - If we send money the IOU should be created as settled
 */

function buildOptimisticIOUReport(payeeAccountID: number, payerAccountID: number, total: number, chatReportID: string, currency: string, isSendingMoney = false): OptimisticIOUReport {
    const formattedTotal = CurrencyUtils.convertToDisplayString(total, currency);
    const personalDetails = getPersonalDetailsForAccountID(payerAccountID);
    const payerEmail = 'login' in personalDetails ? personalDetails.login : '';

    // When creating a report the participantsAccountIDs and visibleChatMemberAccountIDs are the same
    const participantsAccountIDs = [payeeAccountID, payerAccountID];

    return {
        type: CONST.REPORT.TYPE.IOU,
        cachedTotal: formattedTotal,
        chatReportID,
        currency,
        managerID: payerAccountID,
        ownerAccountID: payeeAccountID,
        participantAccountIDs: participantsAccountIDs,
        visibleChatMemberAccountIDs: participantsAccountIDs,
        reportID: generateReportID(),
        stateNum: isSendingMoney ? CONST.REPORT.STATE_NUM.APPROVED : CONST.REPORT.STATE_NUM.SUBMITTED,
        statusNum: isSendingMoney ? CONST.REPORT.STATUS_NUM.REIMBURSED : CONST.REPORT.STATE_NUM.SUBMITTED,
        total,

        // We don't translate reportName because the server response is always in English
        reportName: `${payerEmail} owes ${formattedTotal}`,
        notificationPreference: CONST.REPORT.NOTIFICATION_PREFERENCE.HIDDEN,
        parentReportID: chatReportID,
        lastVisibleActionCreated: DateUtils.getDBTime(),
    };
}

/**
 * Builds an optimistic Expense report with a randomly generated reportID
 *
 * @param chatReportID - Report ID of the PolicyExpenseChat where the Expense Report is
 * @param policyID - The policy ID of the PolicyExpenseChat
 * @param payeeAccountID - AccountID of the employee (payee)
 * @param total - Amount in cents
 * @param currency
 */

function buildOptimisticExpenseReport(chatReportID: string, policyID: string, payeeAccountID: number, total: number, currency: string): OptimisticExpenseReport {
    // The amount for Expense reports are stored as negative value in the database
    const storedTotal = total * -1;
    const policyName = getPolicyName(allReports?.[`${ONYXKEYS.COLLECTION.REPORT}${chatReportID}`]);
    const formattedTotal = CurrencyUtils.convertToDisplayString(storedTotal, currency);
    const policy = getPolicy(policyID);

    const isFree = policy?.type === CONST.POLICY.TYPE.FREE;

    // Define the state and status of the report based on whether the policy is free or paid
    const stateNum = isFree ? CONST.REPORT.STATE_NUM.SUBMITTED : CONST.REPORT.STATE_NUM.OPEN;
    const statusNum = isFree ? CONST.REPORT.STATUS_NUM.SUBMITTED : CONST.REPORT.STATUS_NUM.OPEN;

    return {
        reportID: generateReportID(),
        chatReportID,
        policyID,
        type: CONST.REPORT.TYPE.EXPENSE,
        ownerAccountID: payeeAccountID,
        currency,

        // We don't translate reportName because the server response is always in English
        reportName: `${policyName} owes ${formattedTotal}`,
        stateNum,
        statusNum,
        total: storedTotal,
        notificationPreference: CONST.REPORT.NOTIFICATION_PREFERENCE.HIDDEN,
        parentReportID: chatReportID,
        lastVisibleActionCreated: DateUtils.getDBTime(),
    };
}

/**
 * @param iouReportID - the report ID of the IOU report the action belongs to
 * @param type - IOUReportAction type. Can be oneOf(create, decline, cancel, pay, split)
 * @param total - IOU total in cents
 * @param comment - IOU comment
 * @param currency - IOU currency
 * @param paymentType - IOU paymentMethodType. Can be oneOf(Elsewhere, Expensify)
 * @param isSettlingUp - Whether we are settling up an IOU
 */
function getIOUReportActionMessage(iouReportID: string, type: string, total: number, comment: string, currency: string, paymentType = '', isSettlingUp = false): [Message] {
    const report = getReport(iouReportID);
    const amount =
        type === CONST.IOU.REPORT_ACTION_TYPE.PAY
            ? CurrencyUtils.convertToDisplayString(getMoneyRequestReimbursableTotal(!isEmptyObject(report) ? report : null), currency)
            : CurrencyUtils.convertToDisplayString(total, currency);

    let paymentMethodMessage;
    switch (paymentType) {
        case CONST.IOU.PAYMENT_TYPE.VBBA:
        case CONST.IOU.PAYMENT_TYPE.EXPENSIFY:
            paymentMethodMessage = ' with Expensify';
            break;
        default:
            paymentMethodMessage = ` elsewhere`;
            break;
    }

    let iouMessage;
    switch (type) {
        case CONST.REPORT.ACTIONS.TYPE.APPROVED:
            iouMessage = `approved ${amount}`;
            break;
        case CONST.REPORT.ACTIONS.TYPE.SUBMITTED:
            iouMessage = `submitted ${amount}`;
            break;
        case CONST.IOU.REPORT_ACTION_TYPE.CREATE:
            iouMessage = `requested ${amount}${comment && ` for ${comment}`}`;
            break;
        case CONST.IOU.REPORT_ACTION_TYPE.SPLIT:
            iouMessage = `split ${amount}${comment && ` for ${comment}`}`;
            break;
        case CONST.IOU.REPORT_ACTION_TYPE.DELETE:
            iouMessage = `deleted the ${amount} request${comment && ` for ${comment}`}`;
            break;
        case CONST.IOU.REPORT_ACTION_TYPE.PAY:
            iouMessage = isSettlingUp ? `paid ${amount}${paymentMethodMessage}` : `sent ${amount}${comment && ` for ${comment}`}${paymentMethodMessage}`;
            break;
        default:
            break;
    }

    return [
        {
            html: lodashEscape(iouMessage),
            text: iouMessage ?? '',
            isEdited: false,
            type: CONST.REPORT.MESSAGE.TYPE.COMMENT,
        },
    ];
}

/**
 * Builds an optimistic IOU reportAction object
 *
 * @param type - IOUReportAction type. Can be oneOf(create, delete, pay, split).
 * @param amount - IOU amount in cents.
 * @param currency
 * @param comment - User comment for the IOU.
 * @param participants - An array with participants details.
 * @param [transactionID] - Not required if the IOUReportAction type is 'pay'
 * @param [paymentType] - Only required if the IOUReportAction type is 'pay'. Can be oneOf(elsewhere, Expensify).
 * @param [iouReportID] - Only required if the IOUReportActions type is oneOf(decline, cancel, pay). Generates a randomID as default.
 * @param [isSettlingUp] - Whether we are settling up an IOU.
 * @param [isSendMoneyFlow] - Whether this is send money flow
 * @param [receipt]
 * @param [isOwnPolicyExpenseChat] - Whether this is an expense report create from the current user's policy expense chat
 */

function buildOptimisticIOUReportAction(
    type: ValueOf<typeof CONST.IOU.REPORT_ACTION_TYPE>,
    amount: number,
    currency: string,
    comment: string,
    participants: Participant[],
    transactionID: string,
    paymentType: DeepValueOf<typeof CONST.IOU.PAYMENT_TYPE>,
    iouReportID = '',
    isSettlingUp = false,
    isSendMoneyFlow = false,
    receipt: Receipt = {},
    isOwnPolicyExpenseChat = false,
    created = DateUtils.getDBTime(),
): OptimisticIOUReportAction {
    const IOUReportID = iouReportID || generateReportID();

    const originalMessage: IOUMessage = {
        amount,
        comment,
        currency,
        IOUTransactionID: transactionID,
        IOUReportID,
        type,
    };

    if (type === CONST.IOU.REPORT_ACTION_TYPE.PAY) {
        // In send money flow, we store amount, comment, currency in IOUDetails when type = pay
        if (isSendMoneyFlow) {
            const keys = ['amount', 'comment', 'currency'] as const;
            keys.forEach((key) => {
                delete originalMessage[key];
            });
            originalMessage.IOUDetails = {amount, comment, currency};
            originalMessage.paymentType = paymentType;
        } else {
            // In case of pay money request action, we dont store the comment
            // and there is no single transctionID to link the action to.
            delete originalMessage.IOUTransactionID;
            delete originalMessage.comment;
            originalMessage.paymentType = paymentType;
        }
    }

    // IOUs of type split only exist in group DMs and those don't have an iouReport so we need to delete the IOUReportID key
    if (type === CONST.IOU.REPORT_ACTION_TYPE.SPLIT) {
        delete originalMessage.IOUReportID;
        // Split bill made from a policy expense chat only have the payee's accountID as the participant because the payer could be any policy admin
        if (isOwnPolicyExpenseChat) {
            originalMessage.participantAccountIDs = currentUserAccountID ? [currentUserAccountID] : [];
        } else {
            originalMessage.participantAccountIDs = currentUserAccountID
                ? [currentUserAccountID, ...participants.map((participant) => participant.accountID)]
                : participants.map((participant) => participant.accountID);
        }
    }

    return {
        actionName: CONST.REPORT.ACTIONS.TYPE.IOU,
        actorAccountID: currentUserAccountID,
        automatic: false,
        avatar: currentUserPersonalDetails?.avatar ?? UserUtils.getDefaultAvatarURL(currentUserAccountID),
        isAttachment: false,
        originalMessage,
        message: getIOUReportActionMessage(iouReportID, type, amount, comment, currency, paymentType, isSettlingUp),
        person: [
            {
                style: 'strong',
                text: currentUserPersonalDetails?.displayName ?? currentUserEmail,
                type: 'TEXT',
            },
        ],
        reportActionID: NumberUtils.rand64(),
        shouldShow: true,
        created,
        pendingAction: CONST.RED_BRICK_ROAD_PENDING_ACTION.ADD,
        whisperedToAccountIDs: [CONST.IOU.RECEIPT_STATE.SCANREADY, CONST.IOU.RECEIPT_STATE.SCANNING].some((value) => value === receipt?.state) ? [currentUserAccountID ?? -1] : [],
    };
}

/**
 * Builds an optimistic APPROVED report action with a randomly generated reportActionID.
 */
function buildOptimisticApprovedReportAction(amount: number, currency: string, expenseReportID: string): OptimisticApprovedReportAction {
    const originalMessage = {
        amount,
        currency,
        expenseReportID,
    };

    return {
        actionName: CONST.REPORT.ACTIONS.TYPE.APPROVED,
        actorAccountID: currentUserAccountID,
        automatic: false,
        avatar: currentUserPersonalDetails?.avatar ?? UserUtils.getDefaultAvatarURL(currentUserAccountID),
        isAttachment: false,
        originalMessage,
        message: getIOUReportActionMessage(expenseReportID, CONST.REPORT.ACTIONS.TYPE.APPROVED, Math.abs(amount), '', currency),
        person: [
            {
                style: 'strong',
                text: currentUserPersonalDetails?.displayName ?? currentUserEmail,
                type: 'TEXT',
            },
        ],
        reportActionID: NumberUtils.rand64(),
        shouldShow: true,
        created: DateUtils.getDBTime(),
        pendingAction: CONST.RED_BRICK_ROAD_PENDING_ACTION.ADD,
    };
}

/**
 * Builds an optimistic MOVED report action with a randomly generated reportActionID.
 * This action is used when we move reports across workspaces.
 */
function buildOptimisticMovedReportAction(fromPolicyID: string, toPolicyID: string, newParentReportID: string, movedReportID: string, policyName: string): ReportAction {
    const originalMessage = {
        fromPolicyID,
        toPolicyID,
        newParentReportID,
        movedReportID,
    };

    const movedActionMessage = [
        {
            html: `moved the report to the <a href='${CONST.NEW_EXPENSIFY_URL}r/${newParentReportID}' target='_blank' rel='noreferrer noopener'>${policyName}</a> workspace`,
            text: `moved the report to the ${policyName} workspace`,
            type: CONST.REPORT.MESSAGE.TYPE.COMMENT,
        },
    ];

    return {
        actionName: CONST.REPORT.ACTIONS.TYPE.MOVED,
        actorAccountID: currentUserAccountID,
        automatic: false,
        avatar: currentUserPersonalDetails?.avatar ?? UserUtils.getDefaultAvatarURL(currentUserAccountID),
        isAttachment: false,
        originalMessage,
        message: movedActionMessage,
        person: [
            {
                style: 'strong',
                text: currentUserPersonalDetails?.displayName ?? currentUserEmail,
                type: 'TEXT',
            },
        ],
        reportActionID: NumberUtils.rand64(),
        shouldShow: true,
        created: DateUtils.getDBTime(),
        pendingAction: CONST.RED_BRICK_ROAD_PENDING_ACTION.ADD,
    };
}

/**
 * Builds an optimistic SUBMITTED report action with a randomly generated reportActionID.
 *
 */
function buildOptimisticSubmittedReportAction(amount: number, currency: string, expenseReportID: string): OptimisticSubmittedReportAction {
    const originalMessage = {
        amount,
        currency,
        expenseReportID,
    };

    return {
        actionName: CONST.REPORT.ACTIONS.TYPE.SUBMITTED,
        actorAccountID: currentUserAccountID,
        automatic: false,
        avatar: currentUserPersonalDetails?.avatar ?? UserUtils.getDefaultAvatar(currentUserAccountID),
        isAttachment: false,
        originalMessage,
        message: getIOUReportActionMessage(expenseReportID, CONST.REPORT.ACTIONS.TYPE.SUBMITTED, Math.abs(amount), '', currency),
        person: [
            {
                style: 'strong',
                text: currentUserPersonalDetails?.displayName ?? currentUserEmail,
                type: 'TEXT',
            },
        ],
        reportActionID: NumberUtils.rand64(),
        shouldShow: true,
        created: DateUtils.getDBTime(),
        pendingAction: CONST.RED_BRICK_ROAD_PENDING_ACTION.ADD,
    };
}

/**
 * Builds an optimistic report preview action with a randomly generated reportActionID.
 *
 * @param chatReport
 * @param iouReport
 * @param [comment] - User comment for the IOU.
 * @param [transaction] - optimistic first transaction of preview
 */
function buildOptimisticReportPreview(
    chatReport: OnyxEntry<Report>,
    iouReport: OnyxEntry<Report>,
    comment = '',
    transaction: OnyxEntry<Transaction> = null,
    childReportID?: string,
): OptimisticReportPreview {
    const hasReceipt = TransactionUtils.hasReceipt(transaction);
    const isReceiptBeingScanned = hasReceipt && TransactionUtils.isReceiptBeingScanned(transaction);
    const message = getReportPreviewMessage(iouReport);
    const created = DateUtils.getDBTime();
    return {
        reportActionID: NumberUtils.rand64(),
        reportID: chatReport?.reportID,
        actionName: CONST.REPORT.ACTIONS.TYPE.REPORTPREVIEW,
        pendingAction: CONST.RED_BRICK_ROAD_PENDING_ACTION.ADD,
        originalMessage: {
            linkedReportID: iouReport?.reportID,
        },
        message: [
            {
                html: message,
                text: message,
                isEdited: false,
                type: CONST.REPORT.MESSAGE.TYPE.COMMENT,
            },
        ],
        created,
        accountID: iouReport?.managerID ?? 0,
        // The preview is initially whispered if created with a receipt, so the actor is the current user as well
        actorAccountID: hasReceipt ? currentUserAccountID : iouReport?.managerID ?? 0,
        childReportID: childReportID ?? iouReport?.reportID,
        childMoneyRequestCount: 1,
        childLastMoneyRequestComment: comment,
        childRecentReceiptTransactionIDs: hasReceipt && !isEmptyObject(transaction) ? {[transaction?.transactionID ?? '']: created} : undefined,
        whisperedToAccountIDs: isReceiptBeingScanned ? [currentUserAccountID ?? -1] : [],
    };
}

/**
 * Builds an optimistic modified expense action with a randomly generated reportActionID.
 */
function buildOptimisticModifiedExpenseReportAction(
    transactionThread: OnyxEntry<Transaction>,
    oldTransaction: OnyxEntry<Transaction>,
    transactionChanges: ExpenseOriginalMessage,
    isFromExpenseReport: boolean,
): OptimisticModifiedExpenseReportAction {
    const originalMessage = getModifiedExpenseOriginalMessage(oldTransaction, transactionChanges, isFromExpenseReport);
    return {
        actionName: CONST.REPORT.ACTIONS.TYPE.MODIFIEDEXPENSE,
        actorAccountID: currentUserAccountID,
        automatic: false,
        avatar: currentUserPersonalDetails?.avatar ?? UserUtils.getDefaultAvatarURL(currentUserAccountID),
        created: DateUtils.getDBTime(),
        isAttachment: false,
        message: [
            {
                // Currently we are composing the message from the originalMessage and message is only used in OldDot and not in the App
                text: 'You',
                style: 'strong',
                type: CONST.REPORT.MESSAGE.TYPE.TEXT,
            },
        ],
        originalMessage,
        person: [
            {
                style: 'strong',
                text: currentUserPersonalDetails?.displayName ?? String(currentUserAccountID),
                type: 'TEXT',
            },
        ],
        pendingAction: CONST.RED_BRICK_ROAD_PENDING_ACTION.ADD,
        reportActionID: NumberUtils.rand64(),
        reportID: transactionThread?.reportID,
        shouldShow: true,
    };
}

/**
 * Updates a report preview action that exists for an IOU report.
 *
 * @param [comment] - User comment for the IOU.
 * @param [transaction] - optimistic newest transaction of a report preview
 *
 */
function updateReportPreview(
    iouReport: OnyxEntry<Report>,
    reportPreviewAction: OnyxEntry<ReportAction>,
    isPayRequest = false,
    comment = '',
    transaction: OnyxEntry<Transaction> = null,
): UpdateReportPreview {
    const hasReceipt = TransactionUtils.hasReceipt(transaction);
    const recentReceiptTransactions = reportPreviewAction?.childRecentReceiptTransactionIDs ?? {};
    const transactionsToKeep = TransactionUtils.getRecentTransactions(recentReceiptTransactions);
    const previousTransactionsArray = Object.entries(recentReceiptTransactions ?? {}).map(([key, value]) => (transactionsToKeep.includes(key) ? {[key]: value} : null));
    const previousTransactions: Record<string, string> = {};

    for (const obj of previousTransactionsArray) {
        for (const key in obj) {
            if (obj) {
                previousTransactions[key] = obj[key];
            }
        }
    }

    const message = getReportPreviewMessage(iouReport, reportPreviewAction);
    return {
        ...reportPreviewAction,
        created: DateUtils.getDBTime(),
        message: [
            {
                html: message,
                text: message,
                isEdited: false,
                type: CONST.REPORT.MESSAGE.TYPE.COMMENT,
            },
        ],
        childLastMoneyRequestComment: comment || reportPreviewAction?.childLastMoneyRequestComment,
        childMoneyRequestCount: (reportPreviewAction?.childMoneyRequestCount ?? 0) + (isPayRequest ? 0 : 1),
        childRecentReceiptTransactionIDs: hasReceipt
            ? {
                  ...(transaction && {[transaction.transactionID]: transaction?.created}),
                  ...previousTransactions,
              }
            : recentReceiptTransactions,
        // As soon as we add a transaction without a receipt to the report, it will have ready money requests,
        // so we remove the whisper
        whisperedToAccountIDs: hasReceipt ? reportPreviewAction?.whisperedToAccountIDs : [],
    };
}

function buildOptimisticTaskReportAction(taskReportID: string, actionName: OriginalMessageActionName, message = ''): OptimisticTaskReportAction {
    const originalMessage = {
        taskReportID,
        type: actionName,
        text: message,
    };
    return {
        actionName,
        actorAccountID: currentUserAccountID,
        automatic: false,
        avatar: currentUserPersonalDetails?.avatar ?? UserUtils.getDefaultAvatarURL(currentUserAccountID),
        isAttachment: false,
        originalMessage,
        message: [
            {
                text: message,
                taskReportID,
                type: CONST.REPORT.MESSAGE.TYPE.TEXT,
            },
        ],
        person: [
            {
                style: 'strong',
                text: currentUserPersonalDetails?.displayName ?? String(currentUserAccountID),
                type: 'TEXT',
            },
        ],
        reportActionID: NumberUtils.rand64(),
        shouldShow: true,
        created: DateUtils.getDBTime(),
        isFirstItem: false,
        pendingAction: CONST.RED_BRICK_ROAD_PENDING_ACTION.ADD,
    };
}

/**
 * Builds an optimistic chat report with a randomly generated reportID and as much information as we currently have
 */
function buildOptimisticChatReport(
    participantList: number[],
    reportName: string = CONST.REPORT.DEFAULT_REPORT_NAME,
    chatType: ValueOf<typeof CONST.REPORT.CHAT_TYPE> | undefined = undefined,
    policyID: string = CONST.POLICY.OWNER_EMAIL_FAKE,
    ownerAccountID: number = CONST.REPORT.OWNER_ACCOUNT_ID_FAKE,
    isOwnPolicyExpenseChat = false,
    oldPolicyName = '',
    visibility: ValueOf<typeof CONST.REPORT.VISIBILITY> | undefined = undefined,
    writeCapability: ValueOf<typeof CONST.REPORT.WRITE_CAPABILITIES> | undefined = undefined,
    notificationPreference: NotificationPreference = CONST.REPORT.NOTIFICATION_PREFERENCE.ALWAYS,
    parentReportActionID = '',
    parentReportID = '',
    welcomeMessage = '',
): OptimisticChatReport {
    const currentTime = DateUtils.getDBTime();
    const isNewlyCreatedWorkspaceChat = chatType === CONST.REPORT.CHAT_TYPE.POLICY_EXPENSE_CHAT && isOwnPolicyExpenseChat;
    return {
        type: CONST.REPORT.TYPE.CHAT,
        chatType,
        isOwnPolicyExpenseChat,
        isPinned: reportName === CONST.REPORT.WORKSPACE_CHAT_ROOMS.ADMINS || isNewlyCreatedWorkspaceChat,
        lastActorAccountID: 0,
        lastMessageTranslationKey: '',
        lastMessageHtml: '',
        lastMessageText: undefined,
        lastReadTime: currentTime,
        lastVisibleActionCreated: currentTime,
        notificationPreference,
        oldPolicyName,
        ownerAccountID: ownerAccountID || CONST.REPORT.OWNER_ACCOUNT_ID_FAKE,
        parentReportActionID,
        parentReportID,
        // When creating a report the participantsAccountIDs and visibleChatMemberAccountIDs are the same
        participantAccountIDs: participantList,
        visibleChatMemberAccountIDs: participantList,
        policyID,
        reportID: generateReportID(),
        reportName,
        stateNum: 0,
        statusNum: 0,
        visibility,
        welcomeMessage,
        writeCapability,
    };
}

/**
 * Returns the necessary reportAction onyx data to indicate that the chat has been created optimistically
 * @param [created] - Action created time
 */
function buildOptimisticCreatedReportAction(emailCreatingAction: string, created = DateUtils.getDBTime()): OptimisticCreatedReportAction {
    return {
        reportActionID: NumberUtils.rand64(),
        actionName: CONST.REPORT.ACTIONS.TYPE.CREATED,
        pendingAction: CONST.RED_BRICK_ROAD_PENDING_ACTION.ADD,
        actorAccountID: currentUserAccountID,
        message: [
            {
                type: CONST.REPORT.MESSAGE.TYPE.TEXT,
                style: 'strong',
                text: emailCreatingAction,
            },
            {
                type: CONST.REPORT.MESSAGE.TYPE.TEXT,
                style: 'normal',
                text: ' created this report',
            },
        ],
        person: [
            {
                type: CONST.REPORT.MESSAGE.TYPE.TEXT,
                style: 'strong',
                text: allPersonalDetails?.[currentUserAccountID ?? '']?.displayName ?? currentUserEmail,
            },
        ],
        automatic: false,
        avatar: allPersonalDetails?.[currentUserAccountID ?? '']?.avatar ?? UserUtils.getDefaultAvatarURL(currentUserAccountID),
        created,
        shouldShow: true,
    };
}

/**
 * Returns the necessary reportAction onyx data to indicate that a task report has been edited
 */
function buildOptimisticEditedTaskReportAction(emailEditingTask: string): OptimisticEditedTaskReportAction {
    return {
        reportActionID: NumberUtils.rand64(),
        actionName: CONST.REPORT.ACTIONS.TYPE.TASKEDITED,
        pendingAction: CONST.RED_BRICK_ROAD_PENDING_ACTION.ADD,
        actorAccountID: currentUserAccountID,
        message: [
            {
                type: CONST.REPORT.MESSAGE.TYPE.TEXT,
                style: 'strong',
                text: emailEditingTask,
            },
            {
                type: CONST.REPORT.MESSAGE.TYPE.TEXT,
                style: 'normal',
                text: ' edited this task',
            },
        ],
        person: [
            {
                type: CONST.REPORT.MESSAGE.TYPE.TEXT,
                style: 'strong',
                text: allPersonalDetails?.[currentUserAccountID ?? '']?.displayName ?? currentUserEmail,
            },
        ],
        automatic: false,
        avatar: allPersonalDetails?.[currentUserAccountID ?? '']?.avatar ?? UserUtils.getDefaultAvatarURL(currentUserAccountID),
        created: DateUtils.getDBTime(),
        shouldShow: false,
    };
}

/**
 * Returns the necessary reportAction onyx data to indicate that a chat has been archived
 *
 * @param reason - A reason why the chat has been archived
 */
function buildOptimisticClosedReportAction(emailClosingReport: string, policyName: string, reason: string = CONST.REPORT.ARCHIVE_REASON.DEFAULT): OptimisticClosedReportAction {
    return {
        actionName: CONST.REPORT.ACTIONS.TYPE.CLOSED,
        actorAccountID: currentUserAccountID,
        automatic: false,
        avatar: allPersonalDetails?.[currentUserAccountID ?? '']?.avatar ?? UserUtils.getDefaultAvatarURL(currentUserAccountID),
        created: DateUtils.getDBTime(),
        message: [
            {
                type: CONST.REPORT.MESSAGE.TYPE.TEXT,
                style: 'strong',
                text: emailClosingReport,
            },
            {
                type: CONST.REPORT.MESSAGE.TYPE.TEXT,
                style: 'normal',
                text: ' closed this report',
            },
        ],
        originalMessage: {
            policyName,
            reason,
        },
        pendingAction: CONST.RED_BRICK_ROAD_PENDING_ACTION.ADD,
        person: [
            {
                type: CONST.REPORT.MESSAGE.TYPE.TEXT,
                style: 'strong',
                text: allPersonalDetails?.[currentUserAccountID ?? '']?.displayName ?? currentUserEmail,
            },
        ],
        reportActionID: NumberUtils.rand64(),
        shouldShow: true,
    };
}

function buildOptimisticWorkspaceChats(policyID: string, policyName: string): OptimisticWorkspaceChats {
    const announceChatData = buildOptimisticChatReport(
        currentUserAccountID ? [currentUserAccountID] : [],
        CONST.REPORT.WORKSPACE_CHAT_ROOMS.ANNOUNCE,
        CONST.REPORT.CHAT_TYPE.POLICY_ANNOUNCE,
        policyID,
        CONST.POLICY.OWNER_ACCOUNT_ID_FAKE,
        false,
        policyName,
        undefined,
        undefined,

        // #announce contains all policy members so notifying always should be opt-in only.
        CONST.REPORT.NOTIFICATION_PREFERENCE.DAILY,
    );
    const announceChatReportID = announceChatData.reportID;
    const announceCreatedAction = buildOptimisticCreatedReportAction(CONST.POLICY.OWNER_EMAIL_FAKE);
    const announceReportActionData = {
        [announceCreatedAction.reportActionID]: announceCreatedAction,
    };

    const adminsChatData = buildOptimisticChatReport(
        [currentUserAccountID ?? -1],
        CONST.REPORT.WORKSPACE_CHAT_ROOMS.ADMINS,
        CONST.REPORT.CHAT_TYPE.POLICY_ADMINS,
        policyID,
        CONST.POLICY.OWNER_ACCOUNT_ID_FAKE,
        false,
        policyName,
    );
    const adminsChatReportID = adminsChatData.reportID;
    const adminsCreatedAction = buildOptimisticCreatedReportAction(CONST.POLICY.OWNER_EMAIL_FAKE);
    const adminsReportActionData = {
        [adminsCreatedAction.reportActionID]: adminsCreatedAction,
    };

    const expenseChatData = buildOptimisticChatReport([currentUserAccountID ?? -1], '', CONST.REPORT.CHAT_TYPE.POLICY_EXPENSE_CHAT, policyID, currentUserAccountID, true, policyName);
    const expenseChatReportID = expenseChatData.reportID;
    const expenseReportCreatedAction = buildOptimisticCreatedReportAction(currentUserEmail ?? '');
    const expenseReportActionData = {
        [expenseReportCreatedAction.reportActionID]: expenseReportCreatedAction,
    };

    return {
        announceChatReportID,
        announceChatData,
        announceReportActionData,
        announceCreatedReportActionID: announceCreatedAction.reportActionID,
        adminsChatReportID,
        adminsChatData,
        adminsReportActionData,
        adminsCreatedReportActionID: adminsCreatedAction.reportActionID,
        expenseChatReportID,
        expenseChatData,
        expenseReportActionData,
        expenseCreatedReportActionID: expenseReportCreatedAction.reportActionID,
    };
}

/**
 * Builds an optimistic Task Report with a randomly generated reportID
 *
 * @param ownerAccountID - Account ID of the person generating the Task.
 * @param assigneeAccountID - AccountID of the other person participating in the Task.
 * @param parentReportID - Report ID of the chat where the Task is.
 * @param title - Task title.
 * @param description - Task description.
 * @param policyID - PolicyID of the parent report
 */

function buildOptimisticTaskReport(
    ownerAccountID: number,
    assigneeAccountID = 0,
    parentReportID?: string,
    title?: string,
    description?: string,
    policyID: string = CONST.POLICY.OWNER_EMAIL_FAKE,
): OptimisticTaskReport {
    // When creating a report the participantsAccountIDs and visibleChatMemberAccountIDs are the same
    const participantsAccountIDs = assigneeAccountID && assigneeAccountID !== ownerAccountID ? [assigneeAccountID] : [];

    return {
        reportID: generateReportID(),
        reportName: title,
        description,
        ownerAccountID,
        participantAccountIDs: participantsAccountIDs,
        visibleChatMemberAccountIDs: participantsAccountIDs,
        managerID: assigneeAccountID,
        type: CONST.REPORT.TYPE.TASK,
        parentReportID,
        policyID,
        stateNum: CONST.REPORT.STATE_NUM.OPEN,
        statusNum: CONST.REPORT.STATUS_NUM.OPEN,
        notificationPreference: CONST.REPORT.NOTIFICATION_PREFERENCE.ALWAYS,
        lastVisibleActionCreated: DateUtils.getDBTime(),
    };
}

/**
 * A helper method to create transaction thread
 *
 * @param reportAction - the parent IOU report action from which to create the thread
 *
 * @param moneyRequestReportID - the reportID which the report action belong to
 */
function buildTransactionThread(reportAction: OnyxEntry<ReportAction>, moneyRequestReportID: string): OptimisticChatReport {
    const participantAccountIDs = [...new Set([currentUserAccountID, Number(reportAction?.actorAccountID)])].filter(Boolean) as number[];
    return buildOptimisticChatReport(
        participantAccountIDs,
        getTransactionReportName(reportAction),
        undefined,
        getReport(moneyRequestReportID)?.policyID ?? CONST.POLICY.OWNER_EMAIL_FAKE,
        CONST.POLICY.OWNER_ACCOUNT_ID_FAKE,
        false,
        '',
        undefined,
        undefined,
        CONST.REPORT.NOTIFICATION_PREFERENCE.HIDDEN,
        reportAction?.reportActionID,
        moneyRequestReportID,
    );
}

function isUnread(report: OnyxEntry<Report>): boolean {
    if (!report) {
        return false;
    }

    // lastVisibleActionCreated and lastReadTime are both datetime strings and can be compared directly
    const lastVisibleActionCreated = report.lastVisibleActionCreated ?? '';
    const lastReadTime = report.lastReadTime ?? '';
    return lastReadTime < lastVisibleActionCreated;
}

function isIOUOwnedByCurrentUser(report: OnyxEntry<Report>, allReportsDict: OnyxCollection<Report> = null): boolean {
    const allAvailableReports = allReportsDict ?? allReports;
    if (!report || !allAvailableReports) {
        return false;
    }

    let reportToLook = report;
    if (report.iouReportID) {
        const iouReport = allAvailableReports[`${ONYXKEYS.COLLECTION.REPORT}${report.iouReportID}`];
        if (iouReport) {
            reportToLook = iouReport;
        }
    }

    return reportToLook.ownerAccountID === currentUserAccountID;
}

/**
 * Assuming the passed in report is a default room, lets us know whether we can see it or not, based on permissions and
 * the various subsets of users we've allowed to use default rooms.
 */
function canSeeDefaultRoom(report: OnyxEntry<Report>, policies: OnyxCollection<Policy>, betas: OnyxEntry<Beta[]>): boolean {
    // Include archived rooms
    if (isArchivedRoom(report)) {
        return true;
    }

    // Include default rooms for free plan policies (domain rooms aren't included in here because they do not belong to a policy)
    if (getPolicyType(report, policies) === CONST.POLICY.TYPE.FREE) {
        return true;
    }

    // Include domain rooms with Partner Managers (Expensify accounts) in them for accounts that are on a domain with an Approved Accountant
    if (isDomainRoom(report) && doesDomainHaveApprovedAccountant && hasExpensifyEmails(report?.participantAccountIDs ?? [])) {
        return true;
    }

    // If the room has an assigned guide, it can be seen.
    if (hasExpensifyGuidesEmails(report?.participantAccountIDs ?? [])) {
        return true;
    }

    // Include any admins and announce rooms, since only non partner-managed domain rooms are on the beta now.
    if (isAdminRoom(report) || isAnnounceRoom(report)) {
        return true;
    }

    // For all other cases, just check that the user belongs to the default rooms beta
    return Permissions.canUseDefaultRooms(betas ?? []);
}

function canAccessReport(report: OnyxEntry<Report>, policies: OnyxCollection<Policy>, betas: OnyxEntry<Beta[]>): boolean {
    if (isThread(report) && ReportActionsUtils.isPendingRemove(ReportActionsUtils.getParentReportAction(report))) {
        return false;
    }

    // We hide default rooms (it's basically just domain rooms now) from people who aren't on the defaultRooms beta.
    if (isDefaultRoom(report) && !canSeeDefaultRoom(report, policies, betas)) {
        return false;
    }

    return true;
}
/**
 * Check if the report is the parent report of the currently viewed report or at least one child report has report action
 */
function shouldHideReport(report: OnyxEntry<Report>, currentReportId: string): boolean {
    const currentReport = getReport(currentReportId);
    const parentReport = getParentReport(!isEmptyObject(currentReport) ? currentReport : null);
    const reportActions = ReportActionsUtils.getAllReportActions(report?.reportID ?? '');
    const isChildReportHasComment = Object.values(reportActions ?? {})?.some((reportAction) => (reportAction?.childVisibleActionCount ?? 0) > 0);
    return parentReport?.reportID !== report?.reportID && !isChildReportHasComment;
}

/**
 * Takes several pieces of data from Onyx and evaluates if a report should be shown in the option list (either when searching
 * for reports or the reports shown in the LHN).
 *
 * This logic is very specific and the order of the logic is very important. It should fail quickly in most cases and also
 * filter out the majority of reports before filtering out very specific minority of reports.
 */
function shouldReportBeInOptionList(report: OnyxEntry<Report>, currentReportId: string, isInGSDMode: boolean, betas: Beta[], policies: OnyxCollection<Policy>, excludeEmptyChats = false) {
    const isInDefaultMode = !isInGSDMode;
    // Exclude reports that have no data because there wouldn't be anything to show in the option item.
    // This can happen if data is currently loading from the server or a report is in various stages of being created.
    // This can also happen for anyone accessing a public room or archived room for which they don't have access to the underlying policy.
    if (
        !report?.reportID ||
        !report?.type ||
        report?.reportName === undefined ||
        // eslint-disable-next-line @typescript-eslint/prefer-nullish-coalescing
        report?.isHidden ||
        // eslint-disable-next-line @typescript-eslint/prefer-nullish-coalescing
        report?.participantAccountIDs?.includes(CONST.ACCOUNT_ID.NOTIFICATIONS) ||
        (report?.participantAccountIDs?.length === 0 &&
            !isChatThread(report) &&
            !isPublicRoom(report) &&
            !isUserCreatedPolicyRoom(report) &&
            !isArchivedRoom(report) &&
            !isMoneyRequestReport(report) &&
            !isTaskReport(report))
    ) {
        return false;
    }
    if (!canAccessReport(report, policies, betas)) {
        return false;
    }

    // Include the currently viewed report. If we excluded the currently viewed report, then there
    // would be no way to highlight it in the options list and it would be confusing to users because they lose
    // a sense of context.
    if (report.reportID === currentReportId) {
        return true;
    }

    // Include reports that are relevant to the user in any view mode. Criteria include having a draft or having a GBR showing.
    // eslint-disable-next-line @typescript-eslint/prefer-nullish-coalescing
    if (report.hasDraft || requiresAttentionFromCurrentUser(report)) {
        return true;
    }
    const lastVisibleMessage = ReportActionsUtils.getLastVisibleMessage(report.reportID);
    const isEmptyChat = !report.lastMessageText && !report.lastMessageTranslationKey && !lastVisibleMessage.lastMessageText && !lastVisibleMessage.lastMessageTranslationKey;
    const canHideReport = shouldHideReport(report, currentReportId);

    // Include reports if they are pinned
    if (report.isPinned) {
        return true;
    }

    // Hide only chat threads that haven't been commented on (other threads are actionable)
    if (isChatThread(report) && canHideReport && isEmptyChat) {
        return false;
    }

    // Include reports that have errors from trying to add a workspace
    // If we excluded it, then the red-brock-road pattern wouldn't work for the user to resolve the error
    if (report.errorFields?.addWorkspaceRoom) {
        return true;
    }

    // All unread chats (even archived ones) in GSD mode will be shown. This is because GSD mode is specifically for focusing the user on the most relevant chats, primarily, the unread ones
    if (isInGSDMode) {
        return isUnread(report);
    }

    // Archived reports should always be shown when in default (most recent) mode. This is because you should still be able to access and search for the chats to find them.
    if (isInDefaultMode && isArchivedRoom(report)) {
        return true;
    }

    // Hide chats between two users that haven't been commented on from the LNH
    if (excludeEmptyChats && isEmptyChat && isChatReport(report) && !isChatRoom(report) && !isPolicyExpenseChat(report) && canHideReport) {
        return false;
    }

    return true;
}

/**
 * Attempts to find a report in onyx with the provided list of participants. Does not include threads, task, money request, room, and policy expense chat.
 */
function getChatByParticipants(newParticipantList: number[]): OnyxEntry<Report> {
    const sortedNewParticipantList = newParticipantList.sort();
    return (
        Object.values(allReports ?? {}).find((report) => {
            // If the report has been deleted, or there are no participants (like an empty #admins room) then skip it
            if (
                !report ||
                report.participantAccountIDs?.length === 0 ||
                isChatThread(report) ||
                isTaskReport(report) ||
                isMoneyRequestReport(report) ||
                isChatRoom(report) ||
                isPolicyExpenseChat(report)
            ) {
                return false;
            }

            // Only return the chat if it has all the participants
            return lodashIsEqual(sortedNewParticipantList, report.participantAccountIDs?.sort());
        }) ?? null
    );
}

/**
 * Attempts to find a report in onyx with the provided list of participants in given policy
 */
function getChatByParticipantsAndPolicy(newParticipantList: number[], policyID: string): OnyxEntry<Report> {
    newParticipantList.sort();
    return (
        Object.values(allReports ?? {}).find((report) => {
            // If the report has been deleted, or there are no participants (like an empty #admins room) then skip it
            if (!report?.participantAccountIDs) {
                return false;
            }
            const sortedParticipanctsAccountIDs = report.participantAccountIDs?.sort();
            // Only return the room if it has all the participants and is not a policy room
            return report.policyID === policyID && lodashIsEqual(newParticipantList, sortedParticipanctsAccountIDs);
        }) ?? null
    );
}

function getAllPolicyReports(policyID: string): Array<OnyxEntry<Report>> {
    return Object.values(allReports ?? {}).filter((report) => report?.policyID === policyID);
}

/**
 * Returns true if Chronos is one of the chat participants (1:1)
 */
function chatIncludesChronos(report: OnyxEntry<Report> | EmptyObject): boolean {
    return Boolean(report?.participantAccountIDs?.includes(CONST.ACCOUNT_ID.CHRONOS));
}

/**
 * Can only flag if:
 *
 * - It was written by someone else and isn't a whisper
 * - It's a welcome message whisper
 * - It's an ADDCOMMENT that is not an attachment
 */
function canFlagReportAction(reportAction: OnyxEntry<ReportAction>, reportID: string | undefined): boolean {
    const report = getReport(reportID);
    const isCurrentUserAction = reportAction?.actorAccountID === currentUserAccountID;
    const isOriginalMessageHaveHtml =
        reportAction?.actionName === CONST.REPORT.ACTIONS.TYPE.ADDCOMMENT ||
        reportAction?.actionName === CONST.REPORT.ACTIONS.TYPE.RENAMED ||
        reportAction?.actionName === CONST.REPORT.ACTIONS.TYPE.CHRONOSOOOLIST;
    if (ReportActionsUtils.isWhisperAction(reportAction)) {
        // Allow flagging welcome message whispers as they can be set by any room creator
        if (report?.welcomeMessage && !isCurrentUserAction && isOriginalMessageHaveHtml && reportAction?.originalMessage?.html === report.welcomeMessage) {
            return true;
        }

        // Disallow flagging the rest of whisper as they are sent by us
        return false;
    }

    return Boolean(
        !isCurrentUserAction &&
            reportAction?.actionName === CONST.REPORT.ACTIONS.TYPE.ADDCOMMENT &&
            !ReportActionsUtils.isDeletedAction(reportAction) &&
            !ReportActionsUtils.isCreatedTaskReportAction(reportAction) &&
            !isEmptyObject(report) &&
            report &&
            isAllowedToComment(report),
    );
}

/**
 * Whether flag comment page should show
 */
function shouldShowFlagComment(reportAction: OnyxEntry<ReportAction>, report: OnyxEntry<Report>): boolean {
    return (
        canFlagReportAction(reportAction, report?.reportID) &&
        !isArchivedRoom(report) &&
        !chatIncludesChronos(report) &&
        !isConciergeChatReport(report) &&
        reportAction?.actorAccountID !== CONST.ACCOUNT_ID.CONCIERGE
    );
}

/**
 * @param sortedAndFilteredReportActions - reportActions for the report, sorted newest to oldest, and filtered for only those that should be visible
 */
function getNewMarkerReportActionID(report: OnyxEntry<Report>, sortedAndFilteredReportActions: ReportAction[]): string {
    if (!isUnread(report)) {
        return '';
    }

    const newMarkerIndex = lodashFindLastIndex(sortedAndFilteredReportActions, (reportAction) => (reportAction.created ?? '') > (report?.lastReadTime ?? ''));

    return 'reportActionID' in sortedAndFilteredReportActions[newMarkerIndex] ? sortedAndFilteredReportActions[newMarkerIndex].reportActionID : '';
}

/**
 * Performs the markdown conversion, and replaces code points > 127 with C escape sequences
 * Used for compatibility with the backend auth validator for AddComment, and to account for MD in comments
 * @returns The comment's total length as seen from the backend
 */
function getCommentLength(textComment: string): number {
    return getParsedComment(textComment)
        .replace(/[^ -~]/g, '\\u????')
        .trim().length;
}

function getRouteFromLink(url: string | null): string {
    if (!url) {
        return '';
    }

    // Get the reportID from URL
    let route = url;
    const localWebAndroidRegEx = /^(https:\/\/([0-9]{1,3})\.([0-9]{1,3})\.([0-9]{1,3})\.([0-9]{1,3}))/;
    linkingConfig.prefixes.forEach((prefix) => {
        if (route.startsWith(prefix)) {
            route = route.replace(prefix, '');
        } else if (localWebAndroidRegEx.test(route)) {
            route = route.replace(localWebAndroidRegEx, '');
        } else {
            return;
        }

        // Remove the port if it's a localhost URL
        if (/^:\d+/.test(route)) {
            route = route.replace(/:\d+/, '');
        }

        // Remove the leading slash if exists
        if (route.startsWith('/')) {
            route = route.replace('/', '');
        }
    });
    return route;
}

function parseReportRouteParams(route: string): ReportRouteParams {
    let parsingRoute = route;
    if (parsingRoute.at(0) === '/') {
        // remove the first slash
        parsingRoute = parsingRoute.slice(1);
    }

    if (!parsingRoute.startsWith(Url.addTrailingForwardSlash(ROUTES.REPORT))) {
        return {reportID: '', isSubReportPageRoute: false};
    }

    const pathSegments = parsingRoute.split('/');

    const reportIDSegment = pathSegments[1];

    // Check for "undefined" or any other unwanted string values
    if (!reportIDSegment || reportIDSegment === 'undefined') {
        return {reportID: '', isSubReportPageRoute: false};
    }

    return {
        reportID: reportIDSegment,
        isSubReportPageRoute: pathSegments.length > 2,
    };
}

function getReportIDFromLink(url: string | null): string {
    const route = getRouteFromLink(url);
    const {reportID, isSubReportPageRoute} = parseReportRouteParams(route);
    if (isSubReportPageRoute) {
        // We allow the Sub-Report deep link routes (settings, details, etc.) to be handled by their respective component pages
        return '';
    }
    return reportID;
}

/**
 * Get the report policyID given a reportID
 */
function getReportPolicyID(reportID?: string): string | undefined {
    return getReport(reportID)?.policyID;
}

/**
 * Check if the chat report is linked to an iou that is waiting for the current user to add a credit bank account.
 */
function hasIOUWaitingOnCurrentUserBankAccount(chatReport: OnyxEntry<Report>): boolean {
    if (chatReport?.iouReportID) {
        const iouReport = allReports?.[`${ONYXKEYS.COLLECTION.REPORT}${chatReport?.iouReportID}`];
        if (iouReport?.isWaitingOnBankAccount && iouReport?.ownerAccountID === currentUserAccountID) {
            return true;
        }
    }

    return false;
}

/**
 * Users can request money:
 * - in policy expense chats only if they are in a role of a member in the chat (in other words, if it's their policy expense chat)
 * - in an open or submitted expense report tied to a policy expense chat the user owns
 *     - employee can request money in submitted expense report only if the policy has Instant Submit settings turned on
 * - in an IOU report, which is not settled yet
 * - in a 1:1 DM chat
 */
function canRequestMoney(report: OnyxEntry<Report>, policy: OnyxEntry<Policy>, otherParticipants: number[]): boolean {
    // User cannot request money in chat thread or in task report or in chat room
    if (isChatThread(report) || isTaskReport(report) || isChatRoom(report)) {
        return false;
    }

    // Users can only request money in DMs if they are a 1:1 DM
    if (isDM(report)) {
        return otherParticipants.length === 1;
    }

    // Prevent requesting money if pending IOU report waiting for their bank account already exists
    if (hasIOUWaitingOnCurrentUserBankAccount(report)) {
        return false;
    }

    // In case of expense reports, we have to look at the parent workspace chat to get the isOwnPolicyExpenseChat property
    let isOwnPolicyExpenseChat = report?.isOwnPolicyExpenseChat ?? false;
    if (isExpenseReport(report) && getParentReport(report)) {
        isOwnPolicyExpenseChat = Boolean(getParentReport(report)?.isOwnPolicyExpenseChat);
    }

    // In case there are no other participants than the current user and it's not user's own policy expense chat, they can't request money from such report
    if (otherParticipants.length === 0 && !isOwnPolicyExpenseChat) {
        return false;
    }

    // User can request money in any IOU report, unless paid, but user can only request money in an expense report
    // which is tied to their workspace chat.
    if (isMoneyRequestReport(report)) {
        const isOwnExpenseReport = isExpenseReport(report) && isOwnPolicyExpenseChat;
        if (isOwnExpenseReport && PolicyUtils.isPaidGroupPolicy(policy)) {
            return isDraftExpenseReport(report);
        }

        return (isOwnExpenseReport || isIOUReport(report)) && !isReportApproved(report) && !isSettled(report?.reportID);
    }

    // In case of policy expense chat, users can only request money from their own policy expense chat
    return !isPolicyExpenseChat(report) || isOwnPolicyExpenseChat;
}

/**
 * Helper method to define what money request options we want to show for particular method.
 * There are 3 money request options: Request, Split and Send:
 * - Request option should show for:
 *     - DMs
 *     - own policy expense chats
 *     - open and processing expense reports tied to own policy expense chat
 *     - unsettled IOU reports
 * - Send option should show for:
 *     - DMs
 * - Split options should show for:
 *     - chat/ policy rooms with more than 1 participants
 *     - groups chats with 3 and more participants
 *     - corporate workspace chats
 *
 * None of the options should show in chat threads or if there is some special Expensify account
 * as a participant of the report.
 */
function getMoneyRequestOptions(report: OnyxEntry<Report>, policy: OnyxEntry<Policy>, reportParticipants: number[]): Array<ValueOf<typeof CONST.IOU.TYPE>> {
    // In any thread or task report, we do not allow any new money requests yet
    if (isChatThread(report) || isTaskReport(report)) {
        return [];
    }

    // We don't allow IOU actions if an Expensify account is a participant of the report, unless the policy that the report is on is owned by an Expensify account
    const doParticipantsIncludeExpensifyAccounts = lodashIntersection(reportParticipants, CONST.EXPENSIFY_ACCOUNT_IDS).length > 0;
    const isPolicyOwnedByExpensifyAccounts = report?.policyID ? CONST.EXPENSIFY_ACCOUNT_IDS.includes(getPolicy(report?.policyID ?? '')?.ownerAccountID ?? 0) : false;
    if (doParticipantsIncludeExpensifyAccounts && !isPolicyOwnedByExpensifyAccounts) {
        return [];
    }

    const otherParticipants = reportParticipants.filter((accountID) => currentUserPersonalDetails?.accountID !== accountID);
    const hasSingleOtherParticipantInReport = otherParticipants.length === 1;
    const hasMultipleOtherParticipants = otherParticipants.length > 1;
    let options: Array<ValueOf<typeof CONST.IOU.TYPE>> = [];

    // User created policy rooms and default rooms like #admins or #announce will always have the Split Bill option
    // unless there are no other participants at all (e.g. #admins room for a policy with only 1 admin)
    // DM chats will have the Split Bill option only when there are at least 2 other people in the chat.
    // Your own workspace chats will have the split bill option.
    if ((isChatRoom(report) && otherParticipants.length > 0) || (isDM(report) && hasMultipleOtherParticipants) || (isPolicyExpenseChat(report) && report?.isOwnPolicyExpenseChat)) {
        options = [CONST.IOU.TYPE.SPLIT];
    }

    if (canRequestMoney(report, policy, otherParticipants)) {
        options = [...options, CONST.IOU.TYPE.REQUEST];
    }

    // Send money option should be visible only in 1:1 DMs
    if (isDM(report) && hasSingleOtherParticipantInReport) {
        options = [...options, CONST.IOU.TYPE.SEND];
    }

    return options;
}

/**
 * Allows a user to leave a policy room according to the following conditions of the visibility or chatType rNVP:
 * `public` - Anyone can leave (because anybody can join)
 * `public_announce` - Only non-policy members can leave (it's auto-shared with policy members)
 * `policy_admins` - Nobody can leave (it's auto-shared with all policy admins)
 * `policy_announce` - Nobody can leave (it's auto-shared with all policy members)
 * `policyExpenseChat` - Nobody can leave (it's auto-shared with all policy members)
 * `policy` - Anyone can leave (though only policy members can join)
 * `domain` - Nobody can leave (it's auto-shared with domain members)
 * `dm` - Nobody can leave (it's auto-shared with users)
 * `private` - Anybody can leave (though you can only be invited to join)
 */
function canLeaveRoom(report: OnyxEntry<Report>, isPolicyMember: boolean): boolean {
    if (!report?.visibility) {
        if (
            report?.chatType === CONST.REPORT.CHAT_TYPE.POLICY_ADMINS ||
            report?.chatType === CONST.REPORT.CHAT_TYPE.POLICY_ANNOUNCE ||
            report?.chatType === CONST.REPORT.CHAT_TYPE.POLICY_EXPENSE_CHAT ||
            report?.chatType === CONST.REPORT.CHAT_TYPE.DOMAIN_ALL ||
            !report?.chatType
        ) {
            // DM chats don't have a chatType
            return false;
        }
    } else if (isPublicAnnounceRoom(report) && isPolicyMember) {
        return false;
    }
    return true;
}

function isCurrentUserTheOnlyParticipant(participantAccountIDs?: number[]): boolean {
    return Boolean(participantAccountIDs?.length === 1 && participantAccountIDs?.[0] === currentUserAccountID);
}

/**
 * Returns display names for those that can see the whisper.
 * However, it returns "you" if the current user is the only one who can see it besides the person that sent it.
 */
function getWhisperDisplayNames(participantAccountIDs?: number[]): string | undefined {
    const isWhisperOnlyVisibleToCurrentUser = isCurrentUserTheOnlyParticipant(participantAccountIDs);

    // When the current user is the only participant, the display name needs to be "you" because that's the only person reading it
    if (isWhisperOnlyVisibleToCurrentUser) {
        return Localize.translateLocal('common.youAfterPreposition');
    }

    return participantAccountIDs?.map((accountID) => getDisplayNameForParticipant(accountID, !isWhisperOnlyVisibleToCurrentUser)).join(', ');
}

/**
 * Show subscript on workspace chats / threads and expense requests
 */
function shouldReportShowSubscript(report: OnyxEntry<Report>): boolean {
    if (isArchivedRoom(report) && !isWorkspaceThread(report)) {
        return false;
    }

    if (isPolicyExpenseChat(report) && !isChatThread(report) && !isTaskReport(report) && !report?.isOwnPolicyExpenseChat) {
        return true;
    }

    if (isPolicyExpenseChat(report) && !isThread(report) && !isTaskReport(report)) {
        return true;
    }

    if (isExpenseRequest(report)) {
        return true;
    }

    if (isWorkspaceTaskReport(report)) {
        return true;
    }

    if (isWorkspaceThread(report)) {
        return true;
    }

    return false;
}

/**
 * Return true if reports data exists
 */
function isReportDataReady(): boolean {
    return !isEmptyObject(allReports) && Object.keys(allReports ?? {}).some((key) => allReports?.[key]?.reportID);
}

/**
 * Return true if reportID from path is valid
 */
function isValidReportIDFromPath(reportIDFromPath: string): boolean {
    return !['', 'null', '0'].includes(reportIDFromPath);
}

/**
 * Return the errors we have when creating a chat or a workspace room
 */
function getAddWorkspaceRoomOrChatReportErrors(report: OnyxEntry<Report>): Record<string, string> | null | undefined {
    // We are either adding a workspace room, or we're creating a chat, it isn't possible for both of these to have errors for the same report at the same time, so
    // simply looking up the first truthy value will get the relevant property if it's set.
    return report?.errorFields?.addWorkspaceRoom ?? report?.errorFields?.createChat;
}

/**
 * Return true if the Money Request report is marked for deletion.
 */
function isMoneyRequestReportPendingDeletion(report: OnyxEntry<Report>): boolean {
    if (!isMoneyRequestReport(report)) {
        return false;
    }

    const parentReportAction = ReportActionsUtils.getReportAction(report?.parentReportID ?? '', report?.parentReportActionID ?? '');
    return parentReportAction?.pendingAction === CONST.RED_BRICK_ROAD_PENDING_ACTION.DELETE;
}

function canUserPerformWriteAction(report: OnyxEntry<Report>) {
    const reportErrors = getAddWorkspaceRoomOrChatReportErrors(report);

    // If the Money Request report is marked for deletion, let us prevent any further write action.
    if (isMoneyRequestReportPendingDeletion(report)) {
        return false;
    }

    return !isArchivedRoom(report) && isEmptyObject(reportErrors) && report && isAllowedToComment(report) && !isAnonymousUser;
}

/**
 * Returns ID of the original report from which the given reportAction is first created.
 */
function getOriginalReportID(reportID: string, reportAction: OnyxEntry<ReportAction>): string | undefined {
    const currentReportAction = ReportActionsUtils.getReportAction(reportID, reportAction?.reportActionID ?? '');
    return isThreadFirstChat(reportAction, reportID) && Object.keys(currentReportAction ?? {}).length === 0
        ? allReports?.[`${ONYXKEYS.COLLECTION.REPORT}${reportID}`]?.parentReportID
        : reportID;
}

/**
 * Return the pendingAction and the errors we have when creating a chat or a workspace room offline
 */
function getReportOfflinePendingActionAndErrors(report: OnyxEntry<Report>): ReportOfflinePendingActionAndErrors {
    // We are either adding a workspace room, or we're creating a chat, it isn't possible for both of these to be pending, or to have errors for the same report at the same time, so
    // simply looking up the first truthy value for each case will get the relevant property if it's set.
    const addWorkspaceRoomOrChatPendingAction = report?.pendingFields?.addWorkspaceRoom ?? report?.pendingFields?.createChat;
    const addWorkspaceRoomOrChatErrors = getAddWorkspaceRoomOrChatReportErrors(report);
    return {addWorkspaceRoomOrChatPendingAction, addWorkspaceRoomOrChatErrors};
}

function getPolicyExpenseChatReportIDByOwner(policyOwner: string): string | null {
    const policyWithOwner = Object.values(allPolicies ?? {}).find((policy) => policy?.owner === policyOwner);
    if (!policyWithOwner) {
        return null;
    }

    const expenseChat = Object.values(allReports ?? {}).find((report) => isPolicyExpenseChat(report) && report?.policyID === policyWithOwner.id);
    if (!expenseChat) {
        return null;
    }
    return expenseChat.reportID;
}

/**
 * Check if the report can create the request with type is iouType
 */
function canCreateRequest(report: OnyxEntry<Report>, policy: OnyxEntry<Policy>, iouType: (typeof CONST.IOU.TYPE)[keyof typeof CONST.IOU.TYPE]): boolean {
    const participantAccountIDs = report?.participantAccountIDs ?? [];
    if (!canUserPerformWriteAction(report)) {
        return false;
    }
    return getMoneyRequestOptions(report, policy, participantAccountIDs).includes(iouType);
}

function getWorkspaceChats(policyID: string, accountIDs: number[]): Array<OnyxEntry<Report>> {
    return Object.values(allReports ?? {}).filter((report) => isPolicyExpenseChat(report) && (report?.policyID ?? '') === policyID && accountIDs.includes(report?.ownerAccountID ?? -1));
}

/**
 * @param policy - the workspace the report is on, null if the user isn't a member of the workspace
 */
function shouldDisableRename(report: OnyxEntry<Report>, policy: OnyxEntry<Policy>): boolean {
    if (isDefaultRoom(report) || isArchivedRoom(report) || isThread(report) || isMoneyRequestReport(report) || isPolicyExpenseChat(report)) {
        return true;
    }

    // if the linked workspace is null, that means the person isn't a member of the workspace the report is in
    // which means this has to be a public room we want to disable renaming for
    if (!policy) {
        return true;
    }

    // If there is a linked workspace, that means the user is a member of the workspace the report is in.
    // Still, we only want policy owners and admins to be able to modify the name.
    return !Object.keys(loginList ?? {}).includes(policy.owner) && policy.role !== CONST.POLICY.ROLE.ADMIN;
}

/**
 * @param policy - the workspace the report is on, null if the user isn't a member of the workspace
 */
function canEditWriteCapability(report: OnyxEntry<Report>, policy: OnyxEntry<Policy>): boolean {
    return PolicyUtils.isPolicyAdmin(policy) && !isAdminRoom(report) && !isArchivedRoom(report) && !isThread(report);
}

/**
 * Returns the onyx data needed for the task assignee chat
 */
function getTaskAssigneeChatOnyxData(
    accountID: number,
    assigneeAccountID: number,
    taskReportID: string,
    assigneeChatReportID: string,
    parentReportID: string,
    title: string,
    assigneeChatReport: OnyxEntry<Report>,
): OnyxDataTaskAssigneeChat {
    // Set if we need to add a comment to the assignee chat notifying them that they have been assigned a task
    let optimisticAssigneeAddComment: OptimisticReportAction | undefined;
    // Set if this is a new chat that needs to be created for the assignee
    let optimisticChatCreatedReportAction: OptimisticCreatedReportAction | undefined;
    const currentTime = DateUtils.getDBTime();
    const optimisticData: OnyxUpdate[] = [];
    const successData: OnyxUpdate[] = [];
    const failureData: OnyxUpdate[] = [];

    // You're able to assign a task to someone you haven't chatted with before - so we need to optimistically create the chat and the chat reportActions
    // Only add the assignee chat report to onyx if we haven't already set it optimistically
    if (assigneeChatReport?.isOptimisticReport && assigneeChatReport.pendingFields?.createChat !== CONST.RED_BRICK_ROAD_PENDING_ACTION.ADD) {
        optimisticChatCreatedReportAction = buildOptimisticCreatedReportAction(assigneeChatReportID);
        optimisticData.push(
            {
                onyxMethod: Onyx.METHOD.MERGE,
                key: `${ONYXKEYS.COLLECTION.REPORT}${assigneeChatReportID}`,
                value: {
                    pendingFields: {
                        createChat: CONST.RED_BRICK_ROAD_PENDING_ACTION.ADD,
                    },
                    isHidden: false,
                },
            },
            {
                onyxMethod: Onyx.METHOD.MERGE,
                key: `${ONYXKEYS.COLLECTION.REPORT_ACTIONS}${assigneeChatReportID}`,
                value: {[optimisticChatCreatedReportAction.reportActionID]: optimisticChatCreatedReportAction as Partial<ReportAction>},
            },
        );

        successData.push({
            onyxMethod: Onyx.METHOD.MERGE,
            key: `${ONYXKEYS.COLLECTION.REPORT}${assigneeChatReportID}`,
            value: {
                pendingFields: {
                    createChat: null,
                },
                isOptimisticReport: false,
            },
        });

        failureData.push(
            {
                onyxMethod: Onyx.METHOD.SET,
                key: `${ONYXKEYS.COLLECTION.REPORT}${assigneeChatReportID}`,
                value: null,
            },
            {
                onyxMethod: Onyx.METHOD.MERGE,
                key: `${ONYXKEYS.COLLECTION.REPORT_ACTIONS}${assigneeChatReportID}`,
                value: {[optimisticChatCreatedReportAction.reportActionID]: {pendingAction: null}},
            },
            // If we failed, we want to remove the optimistic personal details as it was likely due to an invalid login
            {
                onyxMethod: Onyx.METHOD.MERGE,
                key: ONYXKEYS.PERSONAL_DETAILS_LIST,
                value: {
                    [assigneeAccountID]: null,
                },
            },
        );
    }

    // If you're choosing to share the task in the same DM as the assignee then we don't need to create another reportAction indicating that you've been assigned
    if (assigneeChatReportID !== parentReportID) {
        // eslint-disable-next-line @typescript-eslint/prefer-nullish-coalescing
        const displayname = allPersonalDetails?.[assigneeAccountID]?.displayName || allPersonalDetails?.[assigneeAccountID]?.login || '';
        optimisticAssigneeAddComment = buildOptimisticTaskCommentReportAction(taskReportID, title, assigneeAccountID, `assigned to ${displayname}`, parentReportID);
        const lastAssigneeCommentText = formatReportLastMessageText(optimisticAssigneeAddComment.reportAction.message?.[0].text ?? '');
        const optimisticAssigneeReport = {
            lastVisibleActionCreated: currentTime,
            lastMessageText: lastAssigneeCommentText,
            lastActorAccountID: accountID,
            lastReadTime: currentTime,
        };

        optimisticData.push(
            {
                onyxMethod: Onyx.METHOD.MERGE,
                key: `${ONYXKEYS.COLLECTION.REPORT_ACTIONS}${assigneeChatReportID}`,
                value: {[optimisticAssigneeAddComment.reportAction.reportActionID ?? '']: optimisticAssigneeAddComment.reportAction},
            },
            {
                onyxMethod: Onyx.METHOD.MERGE,
                key: `${ONYXKEYS.COLLECTION.REPORT}${assigneeChatReportID}`,
                value: optimisticAssigneeReport,
            },
        );
        successData.push({
            onyxMethod: Onyx.METHOD.MERGE,
            key: `${ONYXKEYS.COLLECTION.REPORT_ACTIONS}${assigneeChatReportID}`,
            value: {[optimisticAssigneeAddComment.reportAction.reportActionID ?? '']: {isOptimisticAction: null}},
        });
        failureData.push({
            onyxMethod: Onyx.METHOD.MERGE,
            key: `${ONYXKEYS.COLLECTION.REPORT_ACTIONS}${assigneeChatReportID}`,
            value: {[optimisticAssigneeAddComment.reportAction.reportActionID ?? '']: {pendingAction: null}},
        });
    }

    return {
        optimisticData,
        successData,
        failureData,
        optimisticAssigneeAddComment,
        optimisticChatCreatedReportAction,
    };
}

/**
 * Returns an array of the participants Ids of a report
 *
 * @deprecated Use getVisibleMemberIDs instead
 */
function getParticipantsIDs(report: OnyxEntry<Report>): number[] {
    if (!report) {
        return [];
    }

    const participants = report.participantAccountIDs ?? [];

    // Build participants list for IOU/expense reports
    if (isMoneyRequestReport(report)) {
        const onlyTruthyValues = [report.managerID, report.ownerAccountID, ...participants].filter(Boolean) as number[];
        const onlyUnique = [...new Set([...onlyTruthyValues])];
        return onlyUnique;
    }
    return participants;
}

/**
 * Returns an array of the visible member accountIDs for a report*
 */
function getVisibleMemberIDs(report: OnyxEntry<Report>): number[] {
    if (!report) {
        return [];
    }

    const visibleChatMemberAccountIDs = report.visibleChatMemberAccountIDs ?? [];

    // Build participants list for IOU/expense reports
    if (isMoneyRequestReport(report)) {
        const onlyTruthyValues = [report.managerID, report.ownerAccountID, ...visibleChatMemberAccountIDs].filter(Boolean) as number[];
        const onlyUnique = [...new Set([...onlyTruthyValues])];
        return onlyUnique;
    }
    return visibleChatMemberAccountIDs;
}

/**
 * Return iou report action display message
 */
function getIOUReportActionDisplayMessage(reportAction: OnyxEntry<ReportAction>): string {
    if (reportAction?.actionName !== CONST.REPORT.ACTIONS.TYPE.IOU) {
        return '';
    }
    const originalMessage = reportAction.originalMessage;
    const {IOUReportID} = originalMessage;
    const iouReport = getReport(IOUReportID);
    let translationKey: TranslationPaths;
    if (originalMessage.type === CONST.IOU.REPORT_ACTION_TYPE.PAY) {
        // The `REPORT_ACTION_TYPE.PAY` action type is used for both fulfilling existing requests and sending money. To
        // differentiate between these two scenarios, we check if the `originalMessage` contains the `IOUDetails`
        // property. If it does, it indicates that this is a 'Send money' action.
        const {amount, currency} = originalMessage.IOUDetails ?? originalMessage;
        const formattedAmount = CurrencyUtils.convertToDisplayString(amount, currency) ?? '';
        const payerName = isExpenseReport(iouReport) ? getPolicyName(iouReport) : getDisplayNameForParticipant(iouReport?.managerID, true);

        switch (originalMessage.paymentType) {
            case CONST.IOU.PAYMENT_TYPE.ELSEWHERE:
                translationKey = 'iou.paidElsewhereWithAmount';
                break;
            case CONST.IOU.PAYMENT_TYPE.EXPENSIFY:
            case CONST.IOU.PAYMENT_TYPE.VBBA:
                translationKey = 'iou.paidWithExpensifyWithAmount';
                break;
            default:
                translationKey = 'iou.payerPaidAmount';
                break;
        }
        return Localize.translateLocal(translationKey, {amount: formattedAmount, payer: payerName ?? ''});
    }

    const transaction = TransactionUtils.getTransaction(originalMessage.IOUTransactionID ?? '');
    const transactionDetails = getTransactionDetails(!isEmptyObject(transaction) ? transaction : null);
    const formattedAmount = CurrencyUtils.convertToDisplayString(transactionDetails?.amount ?? 0, transactionDetails?.currency);
    const isRequestSettled = isSettled(originalMessage.IOUReportID);
    const isApproved = isReportApproved(iouReport);
    if (isRequestSettled) {
        return Localize.translateLocal('iou.payerSettled', {
            amount: formattedAmount,
        });
    }
    if (isApproved) {
        return Localize.translateLocal('iou.approvedAmount', {
            amount: formattedAmount,
        });
    }
    translationKey = ReportActionsUtils.isSplitBillAction(reportAction) ? 'iou.didSplitAmount' : 'iou.requestedAmount';
    return Localize.translateLocal(translationKey, {
        formattedAmount,
        comment: transactionDetails?.comment ?? '',
    });
}

/**
 * Checks if a report is a group chat.
 *
 * A report is a group chat if it meets the following conditions:
 * - Not a chat thread.
 * - Not a task report.
 * - Not a money request / IOU report.
 * - Not an archived room.
 * - Not a public / admin / announce chat room (chat type doesn't match any of the specified types).
 * - More than 2 participants.
 *
 */
function isGroupChat(report: OnyxEntry<Report>): boolean {
    return Boolean(
        report &&
            !isChatThread(report) &&
            !isTaskReport(report) &&
            !isMoneyRequestReport(report) &&
            !isArchivedRoom(report) &&
            !Object.values(CONST.REPORT.CHAT_TYPE).some((chatType) => chatType === getChatType(report)) &&
            (report.participantAccountIDs?.length ?? 0) > 2,
    );
}

function shouldUseFullTitleToDisplay(report: OnyxEntry<Report>): boolean {
    return isMoneyRequestReport(report) || isPolicyExpenseChat(report) || isChatRoom(report) || isChatThread(report) || isTaskReport(report);
}

function getRoom(type: ValueOf<typeof CONST.REPORT.CHAT_TYPE>, policyID: string): OnyxEntry<Report> | undefined {
    const room = Object.values(allReports ?? {}).find((report) => report?.policyID === policyID && report?.chatType === type && !isThread(report));
    return room;
}

/**
 *  We only want policy owners and admins to be able to modify the welcome message, but not in thread chat.
 */
function shouldDisableWelcomeMessage(report: OnyxEntry<Report>, policy: OnyxEntry<Policy>): boolean {
    return isMoneyRequestReport(report) || isArchivedRoom(report) || !isChatRoom(report) || isChatThread(report) || !PolicyUtils.isPolicyAdmin(policy);
}
/**
 * Checks if report action has error when smart scanning
 */
function hasSmartscanError(reportActions: ReportAction[]) {
    return reportActions.some((action) => {
        if (!ReportActionsUtils.isSplitBillAction(action) && !ReportActionsUtils.isReportPreviewAction(action)) {
            return false;
        }
        const IOUReportID = ReportActionsUtils.getIOUReportIDFromReportActionPreview(action);
        const isReportPreviewError = ReportActionsUtils.isReportPreviewAction(action) && hasMissingSmartscanFields(IOUReportID) && !isSettled(IOUReportID);
        const transactionID = (action.originalMessage as IOUMessage).IOUTransactionID ?? '0';
        const transaction = allTransactions?.[`${ONYXKEYS.COLLECTION.TRANSACTION}${transactionID}`] ?? {};
        const isSplitBillError = ReportActionsUtils.isSplitBillAction(action) && TransactionUtils.hasMissingSmartscanFields(transaction as Transaction);

        return isReportPreviewError || isSplitBillError;
    });
}

function shouldAutoFocusOnKeyPress(event: KeyboardEvent): boolean {
    if (event.key.length > 1) {
        return false;
    }

    // If a key is pressed in combination with Meta, Control or Alt do not focus
    if (event.ctrlKey || event.metaKey) {
        return false;
    }

    if (event.code === 'Space') {
        return false;
    }

    return true;
}

/**
 * Navigates to the appropriate screen based on the presence of a private note for the current user.
 */
function navigateToPrivateNotes(report: Report, session: Session) {
    if (isEmpty(report) || isEmpty(session) || !session.accountID) {
        return;
    }
    const currentUserPrivateNote = report.privateNotes?.[session.accountID]?.note ?? '';
    if (isEmpty(currentUserPrivateNote)) {
        Navigation.navigate(ROUTES.PRIVATE_NOTES_EDIT.getRoute(report.reportID, session.accountID));
        return;
    }
    Navigation.navigate(ROUTES.PRIVATE_NOTES_LIST.getRoute(report.reportID));
}

/**
 * Given a report field and a report, get the title of the field.
 * This is specially useful when we have a report field of type formula.
 */
function getReportFieldTitle(report: OnyxEntry<Report>, reportField: PolicyReportField): string {
    const value = report?.reportFields?.[reportField.fieldID] ?? reportField.defaultValue;

    if (reportField.type !== 'formula') {
        return value;
    }

    return value.replaceAll(CONST.REGEX.REPORT_FIELD_TITLE, (match, property) => {
        if (report && property in report) {
            return report[property as keyof Report]?.toString() ?? match;
        }
        return match;
    });
}

/**
 * Checks if thread replies should be displayed
 */
function shouldDisplayThreadReplies(reportAction: OnyxEntry<ReportAction>, reportID: string): boolean {
    const hasReplies = (reportAction?.childVisibleActionCount ?? 0) > 0;
    return hasReplies && !!reportAction?.childCommenterCount && !isThreadFirstChat(reportAction, reportID);
}

/**
 * Disable reply in thread action if:
 *
 * - The action is listed in the thread-disabled list
 * - The action is a split bill action
 * - The action is deleted and is not threaded
 * - The action is a whisper action and it's neither a report preview nor IOU action
 * - The action is the thread's first chat
 */
function shouldDisableThread(reportAction: OnyxEntry<ReportAction>, reportID: string) {
    const isSplitBillAction = ReportActionsUtils.isSplitBillAction(reportAction);
    const isDeletedAction = ReportActionsUtils.isDeletedAction(reportAction);
    const isReportPreviewAction = ReportActionsUtils.isReportPreviewAction(reportAction);
    const isIOUAction = ReportActionsUtils.isMoneyRequestAction(reportAction);
    const isWhisperAction = ReportActionsUtils.isWhisperAction(reportAction);

    return (
        CONST.REPORT.ACTIONS.THREAD_DISABLED.some((action: string) => action === reportAction?.actionName) ||
        isSplitBillAction ||
        (isDeletedAction && !reportAction?.childVisibleActionCount) ||
        (isWhisperAction && !isReportPreviewAction && !isIOUAction) ||
        isThreadFirstChat(reportAction, reportID)
    );
}

export {
    getReportParticipantsTitle,
    isReportMessageAttachment,
    findLastAccessedReport,
    canEditReportAction,
    canFlagReportAction,
    shouldShowFlagComment,
    isActionCreator,
    canDeleteReportAction,
    canLeaveRoom,
    sortReportsByLastRead,
    isDefaultRoom,
    isAdminRoom,
    isAdminsOnlyPostingRoom,
    isAnnounceRoom,
    isUserCreatedPolicyRoom,
    isChatRoom,
    getChatRoomSubtitle,
    getParentNavigationSubtitle,
    getPolicyName,
    getPolicyType,
    isArchivedRoom,
    isExpensifyOnlyParticipantInReport,
    canCreateTaskInReport,
    isPolicyExpenseChatAdmin,
    isPolicyAdmin,
    isPublicRoom,
    isPublicAnnounceRoom,
    isConciergeChatReport,
    isProcessingReport,
    isCurrentUserTheOnlyParticipant,
    hasAutomatedExpensifyAccountIDs,
    hasExpensifyGuidesEmails,
    requiresAttentionFromCurrentUser,
    isIOUOwnedByCurrentUser,
    getMoneyRequestReimbursableTotal,
    getMoneyRequestSpendBreakdown,
    canShowReportRecipientLocalTime,
    formatReportLastMessageText,
    chatIncludesConcierge,
    isPolicyExpenseChat,
    isGroupPolicy,
    isPaidGroupPolicy,
    isControlPolicyExpenseChat,
    isControlPolicyExpenseReport,
    isPaidGroupPolicyExpenseChat,
    isPaidGroupPolicyExpenseReport,
    getIconsForParticipants,
    getIcons,
    getRoomWelcomeMessage,
    getDisplayNamesWithTooltips,
    getReportName,
    getReport,
    getReportNotificationPreference,
    getReportIDFromLink,
    getReportPolicyID,
    getRouteFromLink,
    getDeletedParentActionMessageForChatReport,
    getLastVisibleMessage,
    navigateToDetailsPage,
    generateReportID,
    hasReportNameError,
    isUnread,
    isUnreadWithMention,
    buildOptimisticWorkspaceChats,
    buildOptimisticTaskReport,
    buildOptimisticChatReport,
    buildOptimisticClosedReportAction,
    buildOptimisticCreatedReportAction,
    buildOptimisticEditedTaskReportAction,
    buildOptimisticIOUReport,
    buildOptimisticApprovedReportAction,
    buildOptimisticMovedReportAction,
    buildOptimisticSubmittedReportAction,
    buildOptimisticExpenseReport,
    buildOptimisticIOUReportAction,
    buildOptimisticReportPreview,
    buildOptimisticModifiedExpenseReportAction,
    updateReportPreview,
    buildOptimisticTaskReportAction,
    buildOptimisticAddCommentReportAction,
    buildOptimisticTaskCommentReportAction,
    updateOptimisticParentReportAction,
    getOptimisticDataForParentReportAction,
    shouldReportBeInOptionList,
    getChatByParticipants,
    getChatByParticipantsAndPolicy,
    getAllPolicyReports,
    getIOUReportActionMessage,
    getDisplayNameForParticipant,
    getWorkspaceIcon,
    isOptimisticPersonalDetail,
    shouldDisableDetailPage,
    isChatReport,
    isCurrentUserSubmitter,
    isExpenseReport,
    isExpenseRequest,
    isIOUReport,
    isTaskReport,
    isOpenTaskReport,
    isCanceledTaskReport,
    isCompletedTaskReport,
    isReportManager,
    isReportApproved,
    isMoneyRequestReport,
    isMoneyRequest,
    chatIncludesChronos,
    getNewMarkerReportActionID,
    canSeeDefaultRoom,
    getDefaultWorkspaceAvatar,
    getDefaultWorkspaceAvatarTestID,
    getCommentLength,
    getParsedComment,
    getMoneyRequestOptions,
    canCreateRequest,
    hasIOUWaitingOnCurrentUserBankAccount,
    canRequestMoney,
    getWhisperDisplayNames,
    getWorkspaceAvatar,
    isThread,
    isChatThread,
    isThreadFirstChat,
    isChildReport,
    shouldReportShowSubscript,
    isReportDataReady,
    isValidReportIDFromPath,
    isSettled,
    isAllowedToComment,
    getBankAccountRoute,
    getParentReport,
    getRootParentReport,
    getReportPreviewMessage,
    isMoneyRequestReportPendingDeletion,
    canUserPerformWriteAction,
    getOriginalReportID,
    canAccessReport,
    getAddWorkspaceRoomOrChatReportErrors,
    getReportOfflinePendingActionAndErrors,
    isDM,
    getPolicy,
    getPolicyExpenseChatReportIDByOwner,
    getWorkspaceChats,
    shouldDisableRename,
    hasSingleParticipant,
    getReportRecipientAccountIDs,
    isOneOnOneChat,
    goBackToDetailsPage,
    getTransactionReportName,
    getTransactionDetails,
    getTaskAssigneeChatOnyxData,
    getParticipantsIDs,
    getVisibleMemberIDs,
    canEditMoneyRequest,
    canEditFieldOfMoneyRequest,
    buildTransactionThread,
    areAllRequestsBeingSmartScanned,
    getTransactionsWithReceipts,
    hasOnlyDistanceRequestTransactions,
    hasNonReimbursableTransactions,
    hasMissingSmartscanFields,
    getIOUReportActionDisplayMessage,
    isWaitingForAssigneeToCompleteTask,
    isGroupChat,
    isDraftExpenseReport,
    shouldUseFullTitleToDisplay,
    parseReportRouteParams,
    getReimbursementQueuedActionMessage,
    getReimbursementDeQueuedActionMessage,
    getPersonalDetailsForAccountID,
    getRoom,
    shouldDisableWelcomeMessage,
    navigateToPrivateNotes,
    canEditWriteCapability,
    hasSmartscanError,
    shouldAutoFocusOnKeyPress,
    getReportFieldTitle,
    shouldDisplayThreadReplies,
    shouldDisableThread,
    getChildReportNotificationPreference,
};

export type {ExpenseOriginalMessage, OptionData, OptimisticChatReport, OptimisticClosedReportAction, OptimisticCreatedReportAction};<|MERGE_RESOLUTION|>--- conflicted
+++ resolved
@@ -2489,19 +2489,11 @@
  */
 function getOptimisticDataForParentReportAction(reportID: string, lastVisibleActionCreated: string, type: string, parentReportID = '', parentReportActionID = ''): OnyxUpdate | EmptyObject {
     const report = getReport(reportID);
-<<<<<<< HEAD
     if (!report || isEmptyObject(report)) {
         return {};
     }
     const parentReportAction = ReportActionsUtils.getParentReportAction(report);
     if (!parentReportAction || isEmptyObject(parentReportAction)) {
-=======
-    if (!report || !!isEmptyObject(report)) {
-        return {};
-    }
-    const parentReportAction = ReportActionsUtils.getParentReportAction(report);
-    if (!parentReportAction || !!isEmptyObject(parentReportAction)) {
->>>>>>> 4da7fdab
         return {};
     }
 

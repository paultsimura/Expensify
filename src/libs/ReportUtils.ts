import {format} from 'date-fns';
import {Str} from 'expensify-common';
import lodashEscape from 'lodash/escape';
import lodashFindLastIndex from 'lodash/findLastIndex';
import lodashIntersection from 'lodash/intersection';
import isEmpty from 'lodash/isEmpty';
import lodashIsEqual from 'lodash/isEqual';
import isNumber from 'lodash/isNumber';
import lodashMaxBy from 'lodash/maxBy';
import type {OnyxCollection, OnyxEntry, OnyxUpdate} from 'react-native-onyx';
import Onyx from 'react-native-onyx';
import type {SvgProps} from 'react-native-svg';
import type {OriginalMessageIOU, OriginalMessageModifiedExpense} from 'src/types/onyx/OriginalMessage';
import type {TupleToUnion, ValueOf} from 'type-fest';
import type {FileObject} from '@components/AttachmentModal';
import {FallbackAvatar, IntacctSquare, NetSuiteSquare, QBOSquare, XeroSquare} from '@components/Icon/Expensicons';
import * as defaultGroupAvatars from '@components/Icon/GroupDefaultAvatars';
import * as defaultWorkspaceAvatars from '@components/Icon/WorkspaceDefaultAvatars';
import type {MoneyRequestAmountInputProps} from '@components/MoneyRequestAmountInput';
import type {IOUAction, IOUType} from '@src/CONST';
import CONST from '@src/CONST';
import type {ParentNavigationSummaryParams} from '@src/languages/params';
import type {TranslationPaths} from '@src/languages/types';
import ONYXKEYS from '@src/ONYXKEYS';
import type {Route} from '@src/ROUTES';
import ROUTES from '@src/ROUTES';
import SCREENS from '@src/SCREENS';
import type {
    Beta,
    OnyxInputOrEntry,
    PersonalDetails,
    PersonalDetailsList,
    Policy,
    PolicyReportField,
    PolicyTagLists,
    Report,
    ReportAction,
    ReportMetadata,
    ReportNameValuePairs,
    ReportViolationName,
    ReportViolations,
    Session,
    Task,
    Transaction,
    TransactionViolation,
    UserWallet,
} from '@src/types/onyx';
import type {Attendee, Participant} from '@src/types/onyx/IOU';
import type {SelectedParticipant} from '@src/types/onyx/NewGroupChatDraft';
import type {OriginalMessageExportedToIntegration} from '@src/types/onyx/OldDotAction';
import type Onboarding from '@src/types/onyx/Onboarding';
import type {ErrorFields, Errors, Icon, PendingAction} from '@src/types/onyx/OnyxCommon';
import type {OriginalMessageChangeLog, PaymentMethodType} from '@src/types/onyx/OriginalMessage';
import type {Status} from '@src/types/onyx/PersonalDetails';
import type {ConnectionName} from '@src/types/onyx/Policy';
import type {NotificationPreference, Participants, PendingChatMember, Participant as ReportParticipant} from '@src/types/onyx/Report';
import type {Message, OldDotReportAction, ReportActions} from '@src/types/onyx/ReportAction';
import type {Comment, TransactionChanges, WaypointCollection} from '@src/types/onyx/Transaction';
import {isEmptyObject} from '@src/types/utils/EmptyObject';
import type IconAsset from '@src/types/utils/IconAsset';
import * as IOU from './actions/IOU';
import * as PolicyActions from './actions/Policy/Policy';
import * as store from './actions/ReimbursementAccount/store';
import * as SessionUtils from './actions/Session';
import * as CurrencyUtils from './CurrencyUtils';
import DateUtils from './DateUtils';
import {hasValidDraftComment} from './DraftCommentUtils';
import * as ErrorUtils from './ErrorUtils';
import getAttachmentDetails from './fileDownload/getAttachmentDetails';
import isReportMessageAttachment from './isReportMessageAttachment';
import localeCompare from './LocaleCompare';
import * as LocalePhoneNumber from './LocalePhoneNumber';
import * as Localize from './Localize';
import Log from './Log';
import {isEmailPublicDomain} from './LoginUtils';
import ModifiedExpenseMessage from './ModifiedExpenseMessage';
import linkingConfig from './Navigation/linkingConfig';
import Navigation from './Navigation/Navigation';
import * as NumberUtils from './NumberUtils';
import Parser from './Parser';
import Permissions from './Permissions';
import * as PersonalDetailsUtils from './PersonalDetailsUtils';
import * as PhoneNumber from './PhoneNumber';
import * as PolicyUtils from './PolicyUtils';
import type {LastVisibleMessage} from './ReportActionsUtils';
import * as ReportActionsUtils from './ReportActionsUtils';
import * as ReportConnection from './ReportConnection';
import * as TransactionUtils from './TransactionUtils';
import * as Url from './Url';
import type {AvatarSource} from './UserUtils';
import * as UserUtils from './UserUtils';

type AvatarRange = 1 | 2 | 3 | 4 | 5 | 6 | 7 | 8 | 9 | 10 | 11 | 12 | 13 | 14 | 15 | 16 | 17 | 18;

type SpendBreakdown = {
    nonReimbursableSpend: number;
    reimbursableSpend: number;
    totalDisplaySpend: number;
};

type ParticipantDetails = [number, string, AvatarSource, AvatarSource];

type OptimisticAddCommentReportAction = Pick<
    ReportAction<typeof CONST.REPORT.ACTIONS.TYPE.ADD_COMMENT>,
    | 'reportActionID'
    | 'actionName'
    | 'actorAccountID'
    | 'person'
    | 'automatic'
    | 'avatar'
    | 'created'
    | 'message'
    | 'isFirstItem'
    | 'isAttachmentOnly'
    | 'isAttachmentWithText'
    | 'pendingAction'
    | 'shouldShow'
    | 'originalMessage'
    | 'childReportID'
    | 'parentReportID'
    | 'childType'
    | 'childReportName'
    | 'childManagerAccountID'
    | 'childStatusNum'
    | 'childStateNum'
    | 'errors'
    | 'childVisibleActionCount'
    | 'childCommenterCount'
    | 'childLastVisibleActionCreated'
    | 'childOldestFourAccountIDs'
    | 'delegateAccountID'
> & {isOptimisticAction: boolean};

type OptimisticReportAction = {
    commentText: string;
    reportAction: OptimisticAddCommentReportAction;
};

type UpdateOptimisticParentReportAction = {
    childVisibleActionCount: number;
    childCommenterCount: number;
    childLastVisibleActionCreated: string;
    childOldestFourAccountIDs: string | undefined;
};

type OptimisticExpenseReport = Pick<
    Report,
    | 'reportID'
    | 'chatReportID'
    | 'policyID'
    | 'type'
    | 'ownerAccountID'
    | 'managerID'
    | 'currency'
    | 'reportName'
    | 'stateNum'
    | 'statusNum'
    | 'total'
    | 'nonReimbursableTotal'
    | 'parentReportID'
    | 'lastVisibleActionCreated'
    | 'parentReportActionID'
    | 'participants'
    | 'fieldList'
>;

type OptimisticIOUReportAction = Pick<
    ReportAction,
    | 'actionName'
    | 'actorAccountID'
    | 'automatic'
    | 'avatar'
    | 'isAttachmentOnly'
    | 'originalMessage'
    | 'message'
    | 'person'
    | 'reportActionID'
    | 'shouldShow'
    | 'created'
    | 'pendingAction'
    | 'receipt'
    | 'childReportID'
    | 'childVisibleActionCount'
    | 'childCommenterCount'
    | 'delegateAccountID'
>;

type PartialReportAction = OnyxInputOrEntry<ReportAction> | Partial<ReportAction> | OptimisticIOUReportAction | OptimisticApprovedReportAction | OptimisticSubmittedReportAction | undefined;

type ReportRouteParams = {
    reportID: string;
    isSubReportPageRoute: boolean;
};

type ReportOfflinePendingActionAndErrors = {
    reportPendingAction: PendingAction | undefined;
    reportErrors: Errors | null | undefined;
};

type OptimisticApprovedReportAction = Pick<
    ReportAction<typeof CONST.REPORT.ACTIONS.TYPE.APPROVED>,
    | 'actionName'
    | 'actorAccountID'
    | 'automatic'
    | 'avatar'
    | 'isAttachmentOnly'
    | 'originalMessage'
    | 'message'
    | 'person'
    | 'reportActionID'
    | 'shouldShow'
    | 'created'
    | 'pendingAction'
    | 'delegateAccountID'
>;

type OptimisticUnapprovedReportAction = Pick<
    ReportAction<typeof CONST.REPORT.ACTIONS.TYPE.UNAPPROVED>,
    | 'actionName'
    | 'actorAccountID'
    | 'automatic'
    | 'avatar'
    | 'isAttachmentOnly'
    | 'originalMessage'
    | 'message'
    | 'person'
    | 'reportActionID'
    | 'shouldShow'
    | 'created'
    | 'pendingAction'
    | 'delegateAccountID'
>;

type OptimisticSubmittedReportAction = Pick<
    ReportAction<typeof CONST.REPORT.ACTIONS.TYPE.SUBMITTED>,
    | 'actionName'
    | 'actorAccountID'
    | 'adminAccountID'
    | 'automatic'
    | 'avatar'
    | 'isAttachmentOnly'
    | 'originalMessage'
    | 'message'
    | 'person'
    | 'reportActionID'
    | 'shouldShow'
    | 'created'
    | 'pendingAction'
    | 'delegateAccountID'
>;

type OptimisticHoldReportAction = Pick<
    ReportAction,
    'actionName' | 'actorAccountID' | 'automatic' | 'avatar' | 'isAttachmentOnly' | 'originalMessage' | 'message' | 'person' | 'reportActionID' | 'shouldShow' | 'created' | 'pendingAction'
>;

type OptimisticCancelPaymentReportAction = Pick<
    ReportAction,
    'actionName' | 'actorAccountID' | 'message' | 'originalMessage' | 'person' | 'reportActionID' | 'shouldShow' | 'created' | 'pendingAction'
>;

type OptimisticChangeFieldAction = Pick<
    OldDotReportAction & ReportAction,
    'actionName' | 'actorAccountID' | 'originalMessage' | 'person' | 'reportActionID' | 'created' | 'pendingAction' | 'message'
>;

type OptimisticEditedTaskReportAction = Pick<
    ReportAction,
    'reportActionID' | 'actionName' | 'pendingAction' | 'actorAccountID' | 'automatic' | 'avatar' | 'created' | 'shouldShow' | 'message' | 'person' | 'delegateAccountID'
>;

type OptimisticClosedReportAction = Pick<
    ReportAction<typeof CONST.REPORT.ACTIONS.TYPE.CLOSED>,
    'actionName' | 'actorAccountID' | 'automatic' | 'avatar' | 'created' | 'message' | 'originalMessage' | 'pendingAction' | 'person' | 'reportActionID' | 'shouldShow'
>;

type OptimisticCardAssignedReportAction = Pick<
    ReportAction<typeof CONST.REPORT.ACTIONS.TYPE.CARD_ASSIGNED>,
    'actionName' | 'actorAccountID' | 'automatic' | 'avatar' | 'created' | 'message' | 'originalMessage' | 'pendingAction' | 'person' | 'reportActionID' | 'shouldShow'
>;

type OptimisticDismissedViolationReportAction = Pick<
    ReportAction,
    'actionName' | 'actorAccountID' | 'avatar' | 'created' | 'message' | 'originalMessage' | 'person' | 'reportActionID' | 'shouldShow' | 'pendingAction'
>;

type OptimisticCreatedReportAction = Pick<
    ReportAction<typeof CONST.REPORT.ACTIONS.TYPE.CREATED>,
    'actorAccountID' | 'automatic' | 'avatar' | 'created' | 'message' | 'person' | 'reportActionID' | 'shouldShow' | 'pendingAction' | 'actionName' | 'delegateAccountID'
>;

type OptimisticRenamedReportAction = Pick<
    ReportAction<typeof CONST.REPORT.ACTIONS.TYPE.RENAMED>,
    'actorAccountID' | 'automatic' | 'avatar' | 'created' | 'message' | 'person' | 'reportActionID' | 'shouldShow' | 'pendingAction' | 'actionName' | 'originalMessage'
>;

type OptimisticRoomDescriptionUpdatedReportAction = Pick<
    ReportAction<typeof CONST.REPORT.ACTIONS.TYPE.ROOM_CHANGE_LOG.UPDATE_ROOM_DESCRIPTION>,
    'actorAccountID' | 'created' | 'message' | 'person' | 'reportActionID' | 'pendingAction' | 'actionName' | 'originalMessage'
>;

type OptimisticChatReport = Pick<
    Report,
    | 'type'
    | 'chatType'
    | 'chatReportID'
    | 'iouReportID'
    | 'isOwnPolicyExpenseChat'
    | 'isPinned'
    | 'lastActorAccountID'
    | 'lastMessageTranslationKey'
    | 'lastMessageHtml'
    | 'lastMessageText'
    | 'lastReadTime'
    | 'lastVisibleActionCreated'
    | 'oldPolicyName'
    | 'ownerAccountID'
    | 'pendingFields'
    | 'parentReportActionID'
    | 'parentReportID'
    | 'participants'
    | 'policyID'
    | 'reportID'
    | 'reportName'
    | 'stateNum'
    | 'statusNum'
    | 'visibility'
    | 'description'
    | 'writeCapability'
    | 'avatarUrl'
    | 'avatarFileName'
    | 'invoiceReceiver'
    | 'isHidden'
> & {
    isOptimisticReport: true;
};

type OptimisticExportIntegrationAction = OriginalMessageExportedToIntegration &
    Pick<
        ReportAction<typeof CONST.REPORT.ACTIONS.TYPE.EXPORTED_TO_INTEGRATION>,
        'reportActionID' | 'actorAccountID' | 'avatar' | 'created' | 'lastModified' | 'message' | 'person' | 'shouldShow' | 'pendingAction' | 'errors' | 'automatic'
    >;

type OptimisticTaskReportAction = Pick<
    ReportAction,
    | 'reportActionID'
    | 'actionName'
    | 'actorAccountID'
    | 'automatic'
    | 'avatar'
    | 'created'
    | 'isAttachmentOnly'
    | 'message'
    | 'originalMessage'
    | 'person'
    | 'pendingAction'
    | 'shouldShow'
    | 'isFirstItem'
    | 'previousMessage'
    | 'errors'
    | 'linkMetadata'
    | 'delegateAccountID'
>;

type AnnounceRoomOnyxData = {
    onyxOptimisticData: OnyxUpdate[];
    onyxSuccessData: OnyxUpdate[];
    onyxFailureData: OnyxUpdate[];
};

type OptimisticAnnounceChat = {
    announceChatReportID: string;
    announceChatReportActionID: string;
    announceChatData: AnnounceRoomOnyxData;
};

type OptimisticWorkspaceChats = {
    adminsChatReportID: string;
    adminsChatData: OptimisticChatReport;
    adminsReportActionData: Record<string, OptimisticCreatedReportAction>;
    adminsCreatedReportActionID: string;
    expenseChatReportID: string;
    expenseChatData: OptimisticChatReport;
    expenseReportActionData: Record<string, OptimisticCreatedReportAction>;
    expenseCreatedReportActionID: string;
};

type OptimisticModifiedExpenseReportAction = Pick<
    ReportAction<typeof CONST.REPORT.ACTIONS.TYPE.MODIFIED_EXPENSE>,
    | 'actionName'
    | 'actorAccountID'
    | 'automatic'
    | 'avatar'
    | 'created'
    | 'isAttachmentOnly'
    | 'message'
    | 'originalMessage'
    | 'person'
    | 'pendingAction'
    | 'reportActionID'
    | 'shouldShow'
    | 'delegateAccountID'
> & {reportID?: string};

type OptimisticTaskReport = Pick<
    Report,
    | 'reportID'
    | 'reportName'
    | 'description'
    | 'ownerAccountID'
    | 'participants'
    | 'managerID'
    | 'type'
    | 'parentReportID'
    | 'policyID'
    | 'stateNum'
    | 'statusNum'
    | 'parentReportActionID'
    | 'lastVisibleActionCreated'
    | 'hasParentAccess'
>;

type TransactionDetails = {
    created: string;
    amount: number;
    attendees: Attendee[];
    taxAmount?: number;
    taxCode?: string;
    currency: string;
    merchant: string;
    waypoints?: WaypointCollection | string;
    customUnitRateID?: string;
    comment: string;
    category: string;
    billable: boolean;
    tag: string;
    mccGroup?: ValueOf<typeof CONST.MCC_GROUPS>;
    cardID: number;
    originalAmount: number;
    originalCurrency: string;
};

type OptimisticIOUReport = Pick<
    Report,
    | 'cachedTotal'
    | 'type'
    | 'chatReportID'
    | 'currency'
    | 'managerID'
    | 'policyID'
    | 'ownerAccountID'
    | 'participants'
    | 'reportID'
    | 'stateNum'
    | 'statusNum'
    | 'total'
    | 'reportName'
    | 'parentReportID'
    | 'lastVisibleActionCreated'
    | 'fieldList'
    | 'parentReportActionID'
>;
type DisplayNameWithTooltips = Array<Pick<PersonalDetails, 'accountID' | 'pronouns' | 'displayName' | 'login' | 'avatar'>>;

type CustomIcon = {
    src: IconAsset;
    color?: string;
};

type OptionData = {
    text?: string;
    alternateText?: string;
    allReportErrors?: Errors;
    brickRoadIndicator?: ValueOf<typeof CONST.BRICK_ROAD_INDICATOR_STATUS> | '' | null;
    tooltipText?: string | null;
    alternateTextMaxLines?: number;
    boldStyle?: boolean;
    customIcon?: CustomIcon;
    subtitle?: string;
    login?: string;
    accountID?: number;
    pronouns?: string;
    status?: Status | null;
    phoneNumber?: string;
    isUnread?: boolean | null;
    isUnreadWithMention?: boolean | null;
    hasDraftComment?: boolean | null;
    keyForList?: string;
    searchText?: string;
    isIOUReportOwner?: boolean | null;
    shouldShowSubscript?: boolean | null;
    isPolicyExpenseChat?: boolean | null;
    isMoneyRequestReport?: boolean | null;
    isInvoiceReport?: boolean;
    isExpenseRequest?: boolean | null;
    isAllowedToComment?: boolean | null;
    isThread?: boolean | null;
    isTaskReport?: boolean | null;
    parentReportAction?: OnyxEntry<ReportAction>;
    displayNamesWithTooltips?: DisplayNameWithTooltips | null;
    isDefaultRoom?: boolean;
    isInvoiceRoom?: boolean;
    isExpenseReport?: boolean;
    isOptimisticPersonalDetail?: boolean;
    selected?: boolean;
    isOptimisticAccount?: boolean;
    isSelected?: boolean;
    descriptiveText?: string;
    notificationPreference?: NotificationPreference | null;
    isDisabled?: boolean | null;
    name?: string | null;
    isSelfDM?: boolean;
    isOneOnOneChat?: boolean;
    reportID?: string;
    enabled?: boolean;
    code?: string;
    transactionThreadReportID?: string | null;
    shouldShowAmountInput?: boolean;
    amountInputProps?: MoneyRequestAmountInputProps;
    tabIndex?: 0 | -1;
    isConciergeChat?: boolean;
    isBold?: boolean;
    lastIOUCreationDate?: string;
} & Report;

type OnyxDataTaskAssigneeChat = {
    optimisticData: OnyxUpdate[];
    successData: OnyxUpdate[];
    failureData: OnyxUpdate[];
    optimisticAssigneeAddComment?: OptimisticReportAction;
    optimisticChatCreatedReportAction?: OptimisticCreatedReportAction;
};

type Ancestor = {
    report: Report;
    reportAction: ReportAction;
    shouldDisplayNewMarker: boolean;
};

type AncestorIDs = {
    reportIDs: string[];
    reportActionsIDs: string[];
};

type MissingPaymentMethod = 'bankAccount' | 'wallet';

type OutstandingChildRequest = {
    hasOutstandingChildRequest?: boolean;
};

type ParsingDetails = {
    shouldEscapeText?: boolean;
    reportID?: string;
    policyID?: string;
};

type Thread = {
    parentReportID: string;
    parentReportActionID: string;
} & Report;

type GetReportNameParams = {
    report: OnyxEntry<Report>;
    policy?: OnyxEntry<Policy>;
    parentReportActionParam?: OnyxInputOrEntry<ReportAction>;
    personalDetails?: OnyxEntry<PersonalDetailsList>;
    invoiceReceiverPolicy?: OnyxEntry<Policy>;
    transactions?: OnyxCollection<Transaction>;
    reports?: OnyxCollection<Report>;
    draftReports?: OnyxCollection<Report>;
    reportNameValuePairs?: OnyxCollection<ReportNameValuePairs>;
    policyTagLists?: OnyxCollection<PolicyTagLists>;
    policies?: OnyxCollection<Policy>;
};

type GetPolicyNameParams = {
    report: OnyxInputOrEntry<Report>;
    returnEmptyIfNotFound?: boolean;
    policy?: OnyxInputOrEntry<Policy>;
    policies?: OnyxCollection<Policy>;
};

let currentUserEmail: string | undefined;
let currentUserPrivateDomain: string | undefined;
let currentUserAccountID: number | undefined;
let isAnonymousUser = false;

// This cache is used to save parse result of report action html message into text
// to prevent unnecessary parsing when the report action is not changed/modified.
// Example case: when we need to get a report name of a thread which is dependent on a report action message.
const parsedReportActionMessageCache: Record<string, string> = {};

const defaultAvatarBuildingIconTestID = 'SvgDefaultAvatarBuilding Icon';
Onyx.connect({
    key: ONYXKEYS.SESSION,
    callback: (value) => {
        // When signed out, val is undefined
        if (!value) {
            return;
        }

        currentUserEmail = value.email;
        currentUserAccountID = value.accountID;
        isAnonymousUser = value.authTokenType === CONST.AUTH_TOKEN_TYPES.ANONYMOUS;
        currentUserPrivateDomain = isEmailPublicDomain(currentUserEmail ?? '') ? '' : Str.extractEmailDomain(currentUserEmail ?? '');
    },
});

let allPersonalDetails: OnyxEntry<PersonalDetailsList>;
let allPersonalDetailLogins: string[];
let currentUserPersonalDetails: OnyxEntry<PersonalDetails>;
Onyx.connect({
    key: ONYXKEYS.PERSONAL_DETAILS_LIST,
    callback: (value) => {
        currentUserPersonalDetails = value?.[currentUserAccountID ?? -1] ?? undefined;
        allPersonalDetails = value ?? {};
        allPersonalDetailLogins = Object.values(allPersonalDetails).map((personalDetail) => personalDetail?.login ?? '');
    },
});

let allReportsDraft: OnyxCollection<Report>;
Onyx.connect({
    key: ONYXKEYS.COLLECTION.REPORT_DRAFT,
    waitForCollectionCallback: true,
    callback: (value) => (allReportsDraft = value),
});

let allPolicies: OnyxCollection<Policy>;
Onyx.connect({
    key: ONYXKEYS.COLLECTION.POLICY,
    waitForCollectionCallback: true,
    callback: (value) => (allPolicies = value),
});

let allBetas: OnyxEntry<Beta[]>;
Onyx.connect({
    key: ONYXKEYS.BETAS,
    callback: (value) => (allBetas = value),
});

let allTransactions: OnyxCollection<Transaction> = {};
let reportsTransactions: Record<string, Transaction[]> = {};
Onyx.connect({
    key: ONYXKEYS.COLLECTION.TRANSACTION,
    waitForCollectionCallback: true,
    callback: (value) => {
        if (!value) {
            return;
        }
        allTransactions = Object.fromEntries(Object.entries(value).filter(([, transaction]) => transaction));

        reportsTransactions = Object.values(value).reduce<Record<string, Transaction[]>>((all, transaction) => {
            const reportsMap = all;
            if (!transaction) {
                return reportsMap;
            }

            if (!reportsMap[transaction.reportID]) {
                reportsMap[transaction.reportID] = [];
            }
            reportsMap[transaction.reportID].push(transaction);

            return all;
        }, {});
    },
});

let allReportActions: OnyxCollection<ReportActions>;
Onyx.connect({
    key: ONYXKEYS.COLLECTION.REPORT_ACTIONS,
    waitForCollectionCallback: true,
    callback: (actions) => {
        if (!actions) {
            return;
        }
        allReportActions = actions;
    },
});

let allReportMetadata: OnyxCollection<ReportMetadata>;
Onyx.connect({
    key: ONYXKEYS.COLLECTION.REPORT_METADATA,
    waitForCollectionCallback: true,
    callback: (value) => {
        if (!value) {
            return;
        }
        allReportMetadata = value;
    },
});

let allReportNameValuePair: OnyxCollection<ReportNameValuePairs>;
Onyx.connect({
    key: ONYXKEYS.COLLECTION.REPORT_NAME_VALUE_PAIRS,
    waitForCollectionCallback: true,
    callback: (value) => {
        if (!value) {
            return;
        }
        allReportNameValuePair = value;
    },
});

let allReportsViolations: OnyxCollection<ReportViolations>;
Onyx.connect({
    key: ONYXKEYS.COLLECTION.REPORT_VIOLATIONS,
    waitForCollectionCallback: true,
    callback: (value) => {
        if (!value) {
            return;
        }
        allReportsViolations = value;
    },
});

let onboarding: OnyxEntry<Onboarding | []>;
Onyx.connect({
    key: ONYXKEYS.NVP_ONBOARDING,
    callback: (value) => (onboarding = value),
});

let delegateEmail = '';
Onyx.connect({
    key: ONYXKEYS.ACCOUNT,
    callback: (value) => {
        delegateEmail = value?.delegatedAccess?.delegate ?? '';
    },
});

function getCurrentUserAvatar(): AvatarSource | undefined {
    return currentUserPersonalDetails?.avatar;
}

function getCurrentUserDisplayNameOrEmail(): string | undefined {
    return currentUserPersonalDetails?.displayName ?? currentUserEmail;
}

function getChatType(report: OnyxInputOrEntry<Report> | Participant): ValueOf<typeof CONST.REPORT.CHAT_TYPE> | undefined {
    return report?.chatType;
}

/**
 * Get the report or draft report given a reportID
 */
function getReportOrDraftReport(reportID: string | undefined, reports?: OnyxCollection<Report>, draftReports: OnyxCollection<Report> = allReportsDraft): OnyxEntry<Report> {
    const allReports = reports ?? ReportConnection.getAllReports();

    if (allReports) {
        return allReports?.[`${ONYXKEYS.COLLECTION.REPORT}${reportID}`];
    }

    return draftReports?.[`${ONYXKEYS.COLLECTION.REPORT_DRAFT}${reportID}`];
}

/**
 * Check if a report is a draft report
 */
function isDraftReport(reportID: string | undefined): boolean {
    const draftReport = allReportsDraft?.[`${ONYXKEYS.COLLECTION.REPORT_DRAFT}${reportID}`];

    return !!draftReport;
}

/**
 * Returns the report
 */
function getReport(reportID: string, reports?: OnyxCollection<Report>): OnyxEntry<Report> {
    const allReports = reports ?? ReportConnection.getAllReports();
    return allReports?.[`${ONYXKEYS.COLLECTION.REPORT}${reportID}`];
}

/**
 * Returns the report
 */
function getReportNameValuePairs(reportID?: string, reportNameValuePairs: OnyxCollection<ReportNameValuePairs> = allReportNameValuePair): OnyxEntry<ReportNameValuePairs> {
    return reportNameValuePairs?.[`${ONYXKEYS.COLLECTION.REPORT_NAME_VALUE_PAIRS}${reportID ?? -1}`];
}

/**
 * Returns the parentReport if the given report is a thread
 */
function getParentReport(report: OnyxEntry<Report>): OnyxEntry<Report> {
    if (!report?.parentReportID) {
        return undefined;
    }
    return ReportConnection.getAllReports()?.[`${ONYXKEYS.COLLECTION.REPORT}${report.parentReportID}`];
}

/**
 * Returns the root parentReport if the given report is nested.
 * Uses recursion to iterate any depth of nested reports.
 */
<<<<<<< HEAD
function getRootParentReport(report: OnyxEntry<Report>, reports?: OnyxCollection<Report>): OnyxEntry<Report> {
=======
function getRootParentReport(report: OnyxEntry<Report>, visitedReportIDs: Set<string> = new Set<string>()): OnyxEntry<Report> {
>>>>>>> 27b4786c
    if (!report) {
        return undefined;
    }

    // Returns the current report as the root report, because it does not have a parentReportID
    if (!report?.parentReportID) {
        return report;
    }

<<<<<<< HEAD
    const parentReport = getReportOrDraftReport(report?.parentReportID, reports);

    // Runs recursion to iterate a parent report
    return getRootParentReport(!isEmptyObject(parentReport) ? parentReport : undefined, reports);
=======
    // Detect and prevent an infinite loop caused by a cycle in the ancestry. This should normally
    // never happen
    if (visitedReportIDs.has(report.reportID)) {
        Log.alert('Report ancestry cycle detected.', {reportID: report.reportID, ancestry: Array.from(visitedReportIDs)});
        return undefined;
    }
    visitedReportIDs.add(report.reportID);

    const parentReport = getReportOrDraftReport(report?.parentReportID);

    // Runs recursion to iterate a parent report
    return getRootParentReport(!isEmptyObject(parentReport) ? parentReport : undefined, visitedReportIDs);
>>>>>>> 27b4786c
}

/**
 * Returns the policy of the report
 */
function getPolicy(policyID: string | undefined): OnyxEntry<Policy> {
    if (!allPolicies || !policyID) {
        return undefined;
    }
    return allPolicies[`${ONYXKEYS.COLLECTION.POLICY}${policyID}`];
}

/**
 * Get the policy type from a given report
 * @param policies must have Onyxkey prefix (i.e 'policy_') for keys
 */
function getPolicyType(report: OnyxInputOrEntry<Report>, policies: OnyxCollection<Policy>): string {
    return policies?.[`${ONYXKEYS.COLLECTION.POLICY}${report?.policyID}`]?.type ?? '';
}

const unavailableTranslation = Localize.translateLocal('workspace.common.unavailable');
/**
 * Get the policy name from a given report
 */
function getPolicyName({report, returnEmptyIfNotFound = false, policy, policies = allPolicies}: GetPolicyNameParams): string {
    const noPolicyFound = returnEmptyIfNotFound ? '' : unavailableTranslation;
    if (isEmptyObject(report) || (isEmptyObject(allPolicies) && isEmptyObject(policies) && !report?.policyName)) {
        return noPolicyFound;
    }

    const finalPolicy = policy ?? policies?.[`${ONYXKEYS.COLLECTION.POLICY}${report?.policyID}`];

    const parentReport = getRootParentReport(report);

    // Rooms send back the policy name with the reportSummary,
    // since they can also be accessed by people who aren't in the workspace
    // eslint-disable-next-line @typescript-eslint/prefer-nullish-coalescing
    const policyName = finalPolicy?.name || report?.policyName || report?.oldPolicyName || parentReport?.oldPolicyName || noPolicyFound;

    return policyName;
}

/**
 * Returns the concatenated title for the PrimaryLogins of a report
 */
function getReportParticipantsTitle(accountIDs: number[]): string {
    // Somehow it's possible for the logins coming from report.participantAccountIDs to contain undefined values so we use .filter(Boolean) to remove them.
    return accountIDs.filter(Boolean).join(', ');
}

/**
 * Checks if a report is a chat report.
 */
function isChatReport(report: OnyxEntry<Report>): boolean {
    return report?.type === CONST.REPORT.TYPE.CHAT;
}

function isInvoiceReport(report: OnyxInputOrEntry<Report>): boolean {
    return report?.type === CONST.REPORT.TYPE.INVOICE;
}

/**
 * Checks if a report is an Expense report.
 */
function isExpenseReport(report: OnyxInputOrEntry<Report>): boolean {
    return report?.type === CONST.REPORT.TYPE.EXPENSE;
}

/**
 * Checks if a report is an IOU report using report or reportID
 */
function isIOUReport(reportOrID: OnyxInputOrEntry<Report> | string): boolean {
    const report = typeof reportOrID === 'string' ? getReport(reportOrID) ?? null : reportOrID;
    return report?.type === CONST.REPORT.TYPE.IOU;
}

/**
 * Checks if a report is an IOU report using report
 */
function isIOUReportUsingReport(report: OnyxEntry<Report>): report is Report {
    return report?.type === CONST.REPORT.TYPE.IOU;
}
/**
 * Checks if a report is a task report.
 */
function isTaskReport(report: OnyxInputOrEntry<Report>): boolean {
    return report?.type === CONST.REPORT.TYPE.TASK;
}

/**
 * Checks if a task has been cancelled
 * When a task is deleted, the parentReportAction is updated to have a isDeletedParentAction deleted flag
 * This is because when you delete a task, we still allow you to chat on the report itself
 * There's another situation where you don't have access to the parentReportAction (because it was created in a chat you don't have access to)
 * In this case, we have added the key to the report itself
 */
function isCanceledTaskReport(report: OnyxInputOrEntry<Report>, parentReportAction: OnyxInputOrEntry<ReportAction> = null): boolean {
    if (!isEmptyObject(parentReportAction) && (ReportActionsUtils.getReportActionMessage(parentReportAction)?.isDeletedParentAction ?? false)) {
        return true;
    }

    if (!isEmptyObject(report) && report?.isDeletedParentAction) {
        return true;
    }

    return false;
}

/**
 * Checks if a report is an open task report.
 *
 * @param parentReportAction - The parent report action of the report (Used to check if the task has been canceled)
 */
function isOpenTaskReport(report: OnyxInputOrEntry<Report>, parentReportAction: OnyxInputOrEntry<ReportAction> = null): boolean {
    return (
        isTaskReport(report) && !isCanceledTaskReport(report, parentReportAction) && report?.stateNum === CONST.REPORT.STATE_NUM.OPEN && report?.statusNum === CONST.REPORT.STATUS_NUM.OPEN
    );
}

/**
 * Checks if a report is a completed task report.
 */
function isCompletedTaskReport(report: OnyxEntry<Report>): boolean {
    return isTaskReport(report) && report?.stateNum === CONST.REPORT.STATE_NUM.APPROVED && report?.statusNum === CONST.REPORT.STATUS_NUM.APPROVED;
}

/**
 * Checks if the current user is the manager of the supplied report
 */
function isReportManager(report: OnyxEntry<Report>): boolean {
    return !!(report && report.managerID === currentUserAccountID);
}

/**
 * Checks if the supplied report has been approved
 */
function isReportApproved({
    reportOrID,
    parentReportAction = undefined,
    reports,
}: {
    reportOrID: OnyxInputOrEntry<Report> | string;
    parentReportAction?: OnyxEntry<ReportAction> | undefined;
    reports?: OnyxCollection<Report>;
}): boolean {
    const report = typeof reportOrID === 'string' ? getReport(reportOrID, reports) ?? null : reportOrID;
    if (!report) {
        return parentReportAction?.childStateNum === CONST.REPORT.STATE_NUM.APPROVED && parentReportAction?.childStatusNum === CONST.REPORT.STATUS_NUM.APPROVED;
    }
    return report?.stateNum === CONST.REPORT.STATE_NUM.APPROVED && report?.statusNum === CONST.REPORT.STATUS_NUM.APPROVED;
}

/**
 * Checks if the supplied report has been manually reimbursed
 */
function isReportManuallyReimbursed(report: OnyxEntry<Report>): boolean {
    return report?.stateNum === CONST.REPORT.STATE_NUM.APPROVED && report?.statusNum === CONST.REPORT.STATUS_NUM.REIMBURSED;
}

/**
 * Checks if the supplied report is an expense report in Open state and status.
 */
function isOpenExpenseReport(report: OnyxInputOrEntry<Report>): boolean {
    return isExpenseReport(report) && report?.stateNum === CONST.REPORT.STATE_NUM.OPEN && report?.statusNum === CONST.REPORT.STATUS_NUM.OPEN;
}

/**
 * Checks if the supplied report has a member with the array passed in params.
 */
function hasParticipantInArray(report: OnyxEntry<Report>, memberAccountIDs: number[]) {
    if (!report?.participants) {
        return false;
    }

    const memberAccountIDsSet = new Set(memberAccountIDs);

    for (const accountID in report.participants) {
        if (memberAccountIDsSet.has(Number(accountID))) {
            return true;
        }
    }

    return false;
}

/**
 * Whether the Money Request report is settled
 */
function isSettled(reportID: string | undefined, reports?: OnyxCollection<Report>): boolean {
    const allReports = reports ?? ReportConnection.getAllReports();
    if (!allReports || !reportID) {
        return false;
    }
    const report = allReports[`${ONYXKEYS.COLLECTION.REPORT}${reportID}`] ?? null;
    if (isEmptyObject(report) || report.isWaitingOnBankAccount) {
        return false;
    }

    // In case the payment is scheduled and we are waiting for the payee to set up their wallet,
    // consider the report as paid as well.
    if (report.isWaitingOnBankAccount && report.statusNum === CONST.REPORT.STATUS_NUM.APPROVED) {
        return true;
    }

    return report?.statusNum === CONST.REPORT.STATUS_NUM.REIMBURSED;
}

/**
 * Whether the current user is the submitter of the report
 */
function isCurrentUserSubmitter(reportID: string): boolean {
    const allReports = ReportConnection.getAllReports();
    if (!allReports) {
        return false;
    }
    const report = allReports[`${ONYXKEYS.COLLECTION.REPORT}${reportID}`];
    return !!(report && report.ownerAccountID === currentUserAccountID);
}

/**
 * Whether the provided report is an Admin room
 */
function isAdminRoom(report: OnyxEntry<Report>): boolean {
    return getChatType(report) === CONST.REPORT.CHAT_TYPE.POLICY_ADMINS;
}

/**
 * Whether the provided report is an Admin-only posting room
 */
function isAdminsOnlyPostingRoom(report: OnyxEntry<Report>): boolean {
    return report?.writeCapability === CONST.REPORT.WRITE_CAPABILITIES.ADMINS;
}

/**
 * Whether the provided report is a Announce room
 */
function isAnnounceRoom(report: OnyxEntry<Report>): boolean {
    return getChatType(report) === CONST.REPORT.CHAT_TYPE.POLICY_ANNOUNCE;
}

/**
 * Whether the provided report is a default room
 */
function isDefaultRoom(report: OnyxEntry<Report>): boolean {
    return CONST.DEFAULT_POLICY_ROOM_CHAT_TYPES.some((type) => type === getChatType(report));
}

/**
 * Whether the provided report is a Domain room
 */
function isDomainRoom(report: OnyxEntry<Report>): boolean {
    return getChatType(report) === CONST.REPORT.CHAT_TYPE.DOMAIN_ALL;
}

/**
 * Whether the provided report is a user created policy room
 */
function isUserCreatedPolicyRoom(report: OnyxEntry<Report>): boolean {
    return getChatType(report) === CONST.REPORT.CHAT_TYPE.POLICY_ROOM;
}

/**
 * Whether the provided report is a Policy Expense chat.
 */
function isPolicyExpenseChat(report: OnyxInputOrEntry<Report> | Participant): boolean {
    return getChatType(report) === CONST.REPORT.CHAT_TYPE.POLICY_EXPENSE_CHAT || (report?.isPolicyExpenseChat ?? false);
}

function isInvoiceRoom(report: OnyxEntry<Report>): boolean {
    return getChatType(report) === CONST.REPORT.CHAT_TYPE.INVOICE;
}

function isInvoiceRoomWithID(reportID?: string): boolean {
    // eslint-disable-next-line @typescript-eslint/prefer-nullish-coalescing
    const report = getReport(reportID || '-1');
    return isInvoiceRoom(report);
}

/**
 * Checks if a report is a completed task report.
 */
function isTripRoom(report: OnyxEntry<Report>): boolean {
    return isChatReport(report) && getChatType(report) === CONST.REPORT.CHAT_TYPE.TRIP_ROOM;
}

function isIndividualInvoiceRoom(report: OnyxEntry<Report>): boolean {
    return isInvoiceRoom(report) && report?.invoiceReceiver?.type === CONST.REPORT.INVOICE_RECEIVER_TYPE.INDIVIDUAL;
}

function isCurrentUserInvoiceReceiver(report: OnyxEntry<Report>): boolean {
    if (report?.invoiceReceiver?.type === CONST.REPORT.INVOICE_RECEIVER_TYPE.INDIVIDUAL) {
        return currentUserAccountID === report.invoiceReceiver.accountID;
    }

    if (report?.invoiceReceiver?.type === CONST.REPORT.INVOICE_RECEIVER_TYPE.BUSINESS) {
        const policy = PolicyUtils.getPolicy(report.invoiceReceiver.policyID);
        return PolicyUtils.isPolicyAdmin(policy);
    }

    return false;
}

/**
 * Whether the provided report belongs to a Control policy and is an expense chat
 */
function isControlPolicyExpenseChat(report: OnyxEntry<Report>): boolean {
    return isPolicyExpenseChat(report) && getPolicyType(report, allPolicies) === CONST.POLICY.TYPE.CORPORATE;
}

/**
 * Whether the provided policyType is a Free, Collect or Control policy type
 */
function isGroupPolicy(policyType: string): boolean {
    return policyType === CONST.POLICY.TYPE.CORPORATE || policyType === CONST.POLICY.TYPE.TEAM;
}

/**
 * Whether the provided report belongs to a Free, Collect or Control policy
 */
function isReportInGroupPolicy(report: OnyxInputOrEntry<Report>, policy?: OnyxInputOrEntry<Policy>): boolean {
    const policyType = policy?.type ?? getPolicyType(report, allPolicies);
    return isGroupPolicy(policyType);
}

/**
 * Whether the provided report belongs to a Control or Collect policy
 */
function isPaidGroupPolicy(report: OnyxEntry<Report>): boolean {
    const policyType = getPolicyType(report, allPolicies);
    return policyType === CONST.POLICY.TYPE.CORPORATE || policyType === CONST.POLICY.TYPE.TEAM;
}

/**
 * Whether the provided report belongs to a Control or Collect policy and is an expense chat
 */
function isPaidGroupPolicyExpenseChat(report: OnyxEntry<Report>): boolean {
    return isPolicyExpenseChat(report) && isPaidGroupPolicy(report);
}

/**
 * Whether the provided report belongs to a Control policy and is an expense report
 */
function isControlPolicyExpenseReport(report: OnyxEntry<Report>): boolean {
    return isExpenseReport(report) && getPolicyType(report, allPolicies) === CONST.POLICY.TYPE.CORPORATE;
}

/**
 * Whether the provided report belongs to a Control or Collect policy and is an expense report
 */
function isPaidGroupPolicyExpenseReport(report: OnyxEntry<Report>): boolean {
    return isExpenseReport(report) && isPaidGroupPolicy(report);
}

/**
 * Checks if the supplied report is an invoice report in Open state and status.
 */
function isOpenInvoiceReport(report: OnyxEntry<Report>): boolean {
    return isInvoiceReport(report) && report?.statusNum === CONST.REPORT.STATUS_NUM.OPEN;
}

/**
 * Whether the provided report is a chat room
 */
function isChatRoom(report: OnyxEntry<Report>): boolean {
    return isUserCreatedPolicyRoom(report) || isDefaultRoom(report) || isInvoiceRoom(report) || isTripRoom(report);
}

/**
 * Whether the provided report is a public room
 */
function isPublicRoom(report: OnyxEntry<Report>): boolean {
    return report?.visibility === CONST.REPORT.VISIBILITY.PUBLIC || report?.visibility === CONST.REPORT.VISIBILITY.PUBLIC_ANNOUNCE;
}

/**
 * Whether the provided report is a public announce room
 */
function isPublicAnnounceRoom(report: OnyxEntry<Report>): boolean {
    return report?.visibility === CONST.REPORT.VISIBILITY.PUBLIC_ANNOUNCE;
}

/**
 * If the report is a policy expense, the route should be for adding bank account for that policy
 * else since the report is a personal IOU, the route should be for personal bank account.
 */
function getBankAccountRoute(report: OnyxEntry<Report>): Route {
    return isPolicyExpenseChat(report) ? ROUTES.BANK_ACCOUNT_WITH_STEP_TO_OPEN.getRoute('', report?.policyID) : ROUTES.SETTINGS_ADD_BANK_ACCOUNT;
}

/**
 * Check if personal detail of accountID is empty or optimistic data
 */
function isOptimisticPersonalDetail(accountID: number): boolean {
    return isEmptyObject(allPersonalDetails?.[accountID]) || !!allPersonalDetails?.[accountID]?.isOptimisticPersonalDetail;
}

/**
 * Checks if a report is a task report from a policy expense chat.
 */
function isWorkspaceTaskReport(report: OnyxEntry<Report>): boolean {
    if (!isTaskReport(report)) {
        return false;
    }
    const parentReport = getReport(report?.parentReportID ?? '-1');
    return isPolicyExpenseChat(parentReport);
}

/**
 * Returns true if report has a parent
 */
function isThread(report: OnyxInputOrEntry<Report>): report is Thread {
    return !!(report?.parentReportID && report?.parentReportActionID);
}

/**
 * Returns true if report is of type chat and has a parent and is therefore a Thread.
 */
function isChatThread(report: OnyxInputOrEntry<Report>): report is Thread {
    return isThread(report) && report?.type === CONST.REPORT.TYPE.CHAT;
}

function isDM(report: OnyxEntry<Report>): boolean {
    return isChatReport(report) && !getChatType(report) && !isThread(report);
}

function isSelfDM(report: OnyxInputOrEntry<Report>): boolean {
    return getChatType(report) === CONST.REPORT.CHAT_TYPE.SELF_DM;
}

function isGroupChat(report: OnyxEntry<Report> | Partial<Report>): boolean {
    return getChatType(report) === CONST.REPORT.CHAT_TYPE.GROUP;
}

/**
 * Only returns true if this is the Expensify DM report.
 */
function isSystemChat(report: OnyxEntry<Report>): boolean {
    return getChatType(report) === CONST.REPORT.CHAT_TYPE.SYSTEM;
}

function getDefaultNotificationPreferenceForReport(report: OnyxEntry<Report>): ValueOf<typeof CONST.REPORT.NOTIFICATION_PREFERENCE> {
    if (isAnnounceRoom(report)) {
        return CONST.REPORT.NOTIFICATION_PREFERENCE.ALWAYS;
    }
    if (isPublicRoom(report)) {
        return CONST.REPORT.NOTIFICATION_PREFERENCE.DAILY;
    }
    if (!getChatType(report) || isGroupChat(report)) {
        return CONST.REPORT.NOTIFICATION_PREFERENCE.ALWAYS;
    }
    if (isAdminRoom(report) || isPolicyExpenseChat(report) || isInvoiceRoom(report)) {
        return CONST.REPORT.NOTIFICATION_PREFERENCE.ALWAYS;
    }
    if (isSelfDM(report)) {
        return CONST.REPORT.NOTIFICATION_PREFERENCE.MUTE;
    }
    return CONST.REPORT.NOTIFICATION_PREFERENCE.DAILY;
}

/**
 * Get the notification preference given a report
 */
function getReportNotificationPreference(report: OnyxEntry<Report>, shouldDefaltToHidden = true): ValueOf<typeof CONST.REPORT.NOTIFICATION_PREFERENCE> {
    if (!shouldDefaltToHidden) {
        return report?.participants?.[currentUserAccountID ?? -1]?.notificationPreference ?? getDefaultNotificationPreferenceForReport(report);
    }
    return report?.participants?.[currentUserAccountID ?? -1]?.notificationPreference ?? CONST.REPORT.NOTIFICATION_PREFERENCE.HIDDEN;
}

const CONCIERGE_ACCOUNT_ID_STRING = CONST.ACCOUNT_ID.CONCIERGE.toString();
/**
 * Only returns true if this is our main 1:1 DM report with Concierge.
 */
function isConciergeChatReport(report: OnyxInputOrEntry<Report>): boolean {
    if (!report?.participants || isThread(report)) {
        return false;
    }

    const participantAccountIDs = new Set(Object.keys(report.participants));
    if (participantAccountIDs.size !== 2) {
        return false;
    }

    return participantAccountIDs.has(CONCIERGE_ACCOUNT_ID_STRING);
}

function findSelfDMReportID(): string | undefined {
    const allReports = ReportConnection.getAllReports();
    if (!allReports) {
        return;
    }

    const selfDMReport = Object.values(allReports).find((report) => isSelfDM(report) && !isThread(report));
    return selfDMReport?.reportID;
}

/**
 * Checks if the supplied report is from a policy or is an invoice report from a policy
 */
function isPolicyRelatedReport(report: OnyxEntry<Report>, policyID?: string) {
    return report?.policyID === policyID || !!(report?.invoiceReceiver && 'policyID' in report.invoiceReceiver && report.invoiceReceiver.policyID === policyID);
}

/**
 * Checks if the supplied report belongs to workspace based on the provided params. If the report's policyID is _FAKE_ or has no value, it means this report is a DM.
 * In this case report and workspace members must be compared to determine whether the report belongs to the workspace.
 */
function doesReportBelongToWorkspace(report: OnyxEntry<Report>, policyMemberAccountIDs: number[], policyID?: string) {
    return (
        isConciergeChatReport(report) ||
        (report?.policyID === CONST.POLICY.ID_FAKE || !report?.policyID ? hasParticipantInArray(report, policyMemberAccountIDs) : isPolicyRelatedReport(report, policyID))
    );
}

/**
 * Given an array of reports, return them filtered by a policyID and policyMemberAccountIDs.
 */
function filterReportsByPolicyIDAndMemberAccountIDs(reports: Array<OnyxEntry<Report>>, policyMemberAccountIDs: number[] = [], policyID?: string) {
    return reports.filter((report) => !!report && doesReportBelongToWorkspace(report, policyMemberAccountIDs, policyID));
}

/**
 * Returns true if report is still being processed
 */
function isProcessingReport(report: OnyxEntry<Report>): boolean {
    return report?.stateNum === CONST.REPORT.STATE_NUM.SUBMITTED && report?.statusNum === CONST.REPORT.STATUS_NUM.SUBMITTED;
}

function isAwaitingFirstLevelApproval(report: OnyxEntry<Report>): boolean {
    if (!report) {
        return false;
    }

    const submitsToAccountID = PolicyUtils.getSubmitToAccountID(getPolicy(report.policyID), report.ownerAccountID ?? -1);

    return isProcessingReport(report) && submitsToAccountID === report.managerID;
}

/**
 * Check if the report is a single chat report that isn't a thread
 * and personal detail of participant is optimistic data
 */
function shouldDisableDetailPage(report: OnyxEntry<Report>): boolean {
    if (isChatRoom(report) || isPolicyExpenseChat(report) || isChatThread(report) || isTaskReport(report)) {
        return false;
    }
    if (isOneOnOneChat(report)) {
        const participantAccountIDs = Object.keys(report?.participants ?? {})
            .map(Number)
            .filter((accountID) => accountID !== currentUserAccountID);
        return isOptimisticPersonalDetail(participantAccountIDs.at(0) ?? -1);
    }
    return false;
}

/**
 * Returns true if this report has only one participant and it's an Expensify account.
 */
function isExpensifyOnlyParticipantInReport(report: OnyxEntry<Report>): boolean {
    const otherParticipants = Object.keys(report?.participants ?? {})
        .map(Number)
        .filter((accountID) => accountID !== currentUserAccountID);
    return otherParticipants.length === 1 && otherParticipants.some((accountID) => CONST.EXPENSIFY_ACCOUNT_IDS.includes(accountID));
}

/**
 * Returns whether a given report can have tasks created in it.
 * We only prevent the task option if it's a DM/group-DM and the other users are all special Expensify accounts
 *
 */
function canCreateTaskInReport(report: OnyxEntry<Report>): boolean {
    const otherParticipants = Object.keys(report?.participants ?? {})
        .map(Number)
        .filter((accountID) => accountID !== currentUserAccountID);
    const areExpensifyAccountsOnlyOtherParticipants = otherParticipants.length >= 1 && otherParticipants.every((accountID) => CONST.EXPENSIFY_ACCOUNT_IDS.includes(accountID));
    if (areExpensifyAccountsOnlyOtherParticipants && isDM(report)) {
        return false;
    }

    return true;
}

/**
 * Returns true if there are any guides accounts (team.expensify.com) in a list of accountIDs
 * by cross-referencing the accountIDs with personalDetails since guides that are participants
 * of the user's chats should have their personal details in Onyx.
 */
function hasExpensifyGuidesEmails(accountIDs: number[]): boolean {
    return accountIDs.some((accountID) => Str.extractEmailDomain(allPersonalDetails?.[accountID]?.login ?? '') === CONST.EMAIL.GUIDES_DOMAIN);
}

function getMostRecentlyVisitedReport(reports: Array<OnyxEntry<Report>>, reportMetadata: OnyxCollection<ReportMetadata>): OnyxEntry<Report> {
    const filteredReports = reports.filter((report) => {
        const shouldKeep = !isChatThread(report) || getReportNotificationPreference(report) !== CONST.REPORT.NOTIFICATION_PREFERENCE.HIDDEN;
        return shouldKeep && !!report?.reportID && !!(reportMetadata?.[`${ONYXKEYS.COLLECTION.REPORT_METADATA}${report.reportID}`]?.lastVisitTime ?? report?.lastReadTime);
    });
    return lodashMaxBy(filteredReports, (a) => new Date(reportMetadata?.[`${ONYXKEYS.COLLECTION.REPORT_METADATA}${a?.reportID}`]?.lastVisitTime ?? a?.lastReadTime ?? '').valueOf());
}

function findLastAccessedReport(ignoreDomainRooms: boolean, openOnAdminRoom = false, policyID?: string, excludeReportID?: string): OnyxEntry<Report> {
    // If it's the user's first time using New Expensify, then they could either have:
    //   - just a Concierge report, if so we'll return that
    //   - their Concierge report, and a separate report that must have deeplinked them to the app before they created their account.
    // If it's the latter, we'll use the deeplinked report over the Concierge report,
    // since the Concierge report would be incorrectly selected over the deep-linked report in the logic below.

    const policyMemberAccountIDs = PolicyUtils.getPolicyEmployeeListByIdWithoutCurrentUser(allPolicies, policyID, currentUserAccountID);

    const allReports = ReportConnection.getAllReports();
    let reportsValues = Object.values(allReports ?? {});

    if (!!policyID || policyMemberAccountIDs.length > 0) {
        reportsValues = filterReportsByPolicyIDAndMemberAccountIDs(reportsValues, policyMemberAccountIDs, policyID);
    }

    let adminReport: OnyxEntry<Report>;
    if (openOnAdminRoom) {
        adminReport = reportsValues.find((report) => {
            const chatType = getChatType(report);
            return chatType === CONST.REPORT.CHAT_TYPE.POLICY_ADMINS;
        });
    }

    // eslint-disable-next-line @typescript-eslint/prefer-nullish-coalescing
    const shouldFilter = excludeReportID || ignoreDomainRooms;
    if (shouldFilter) {
        reportsValues = reportsValues.filter((report) => {
            if (excludeReportID && report?.reportID === excludeReportID) {
                return false;
            }

            // We allow public announce rooms, admins, and announce rooms through since we bypass the default rooms beta for them.
            // Check where findLastAccessedReport is called in MainDrawerNavigator.js for more context.
            // Domain rooms are now the only type of default room that are on the defaultRooms beta.
            if (ignoreDomainRooms && isDomainRoom(report) && !hasExpensifyGuidesEmails(Object.keys(report?.participants ?? {}).map(Number))) {
                return false;
            }

            return true;
        });
    }

    // Filter out the system chat (Expensify chat) because the composer is disabled in it,
    // and it prompts the user to use the Concierge chat instead.
    reportsValues = reportsValues.filter((report) => !isSystemChat(report)) ?? [];

    // At least two reports remain: self DM and Concierge chat.
    // Return the most recently visited report. Get the last read report from the report metadata.
    const lastRead = getMostRecentlyVisitedReport(reportsValues, allReportMetadata);
    return adminReport ?? lastRead;
}

/**
 * Whether the provided report has expenses
 */
function hasExpenses(reportID?: string, transactions: OnyxCollection<Transaction> = allTransactions): boolean {
    return !!Object.values(transactions ?? {}).find((transaction) => `${transaction?.reportID}` === `${reportID}`);
}

/**
 * Whether the provided report is a closed expense report with no expenses
 */
function isClosedExpenseReportWithNoExpenses(report: OnyxEntry<Report>, transactions?: OnyxCollection<Transaction>): boolean {
    return report?.statusNum === CONST.REPORT.STATUS_NUM.CLOSED && isExpenseReport(report) && !hasExpenses(report.reportID, transactions);
}

/**
 * Whether the provided report is an archived room
 */
// eslint-disable-next-line @typescript-eslint/no-unused-vars
function isArchivedRoom(report: OnyxInputOrEntry<Report>, reportNameValuePairs?: OnyxInputOrEntry<ReportNameValuePairs>): boolean {
    return !!report?.private_isArchived;
}

/**
 * Whether the report with the provided reportID is an archived room
 */
function isArchivedRoomWithID(reportID?: string) {
    // eslint-disable-next-line @typescript-eslint/prefer-nullish-coalescing
    const report = getReport(reportID || '-1');
    return isArchivedRoom(report, getReportNameValuePairs(reportID));
}

/**
 * Whether the provided report is a closed report
 */
function isClosedReport(report: OnyxEntry<Report>): boolean {
    return report?.statusNum === CONST.REPORT.STATUS_NUM.CLOSED;
}

/**
 * Whether the provided report is the admin's room
 */
function isJoinRequestInAdminRoom(report: OnyxEntry<Report>): boolean {
    if (!report) {
        return false;
    }
    // If this policy isn't owned by Expensify,
    // Account manager/guide should not have the workspace join request pinned to their LHN,
    // since they are not a part of the company, and should not action it on their behalf.
    if (report.policyID) {
        const policy = getPolicy(report.policyID);
        if (!PolicyUtils.isExpensifyTeam(policy?.owner) && PolicyUtils.isExpensifyTeam(currentUserPersonalDetails?.login)) {
            return false;
        }
    }
    return ReportActionsUtils.isActionableJoinRequestPending(report.reportID);
}

/**
 * Checks if the user has auditor permission in the provided report
 */
function isAuditor(report: OnyxEntry<Report>): boolean {
    if (report?.policyID) {
        const policy = getPolicy(report.policyID);
        return PolicyUtils.isPolicyAuditor(policy);
    }

    if (Array.isArray(report?.permissions) && report?.permissions.length > 0) {
        return report?.permissions?.includes(CONST.REPORT.PERMISSIONS.AUDITOR);
    }

    return false;
}

/**
 * Checks if the user can write in the provided report
 */
function canWriteInReport(report: OnyxEntry<Report>): boolean {
    if (Array.isArray(report?.permissions) && report?.permissions.length > 0 && !report?.permissions?.includes(CONST.REPORT.PERMISSIONS.AUDITOR)) {
        return report?.permissions?.includes(CONST.REPORT.PERMISSIONS.WRITE);
    }

    return true;
}

/**
 * Checks if the current user is allowed to comment on the given report.
 */
function isAllowedToComment(report: OnyxEntry<Report>): boolean {
    if (isAuditor(report)) {
        return true;
    }

    if (!canWriteInReport(report)) {
        return false;
    }

    // Default to allowing all users to post
    const capability = report?.writeCapability ?? CONST.REPORT.WRITE_CAPABILITIES.ALL;

    if (capability === CONST.REPORT.WRITE_CAPABILITIES.ALL) {
        return true;
    }

    // If unauthenticated user opens public chat room using deeplink, they do not have policies available and they cannot comment
    if (!allPolicies) {
        return false;
    }

    // If we've made it here, commenting on this report is restricted.
    // If the user is an admin, allow them to post.
    const policy = allPolicies[`${ONYXKEYS.COLLECTION.POLICY}${report?.policyID}`];
    return policy?.role === CONST.POLICY.ROLE.ADMIN;
}

/**
 * Checks if the current user is the admin of the policy given the policy expense chat.
 */
function isPolicyExpenseChatAdmin(report: OnyxEntry<Report>, policies: OnyxCollection<Policy>): boolean {
    if (!isPolicyExpenseChat(report)) {
        return false;
    }

    const policyRole = policies?.[`${ONYXKEYS.COLLECTION.POLICY}${report?.policyID}`]?.role;

    return policyRole === CONST.POLICY.ROLE.ADMIN;
}

/**
 * Checks if the current user is the admin of the policy.
 */
function isPolicyAdmin(policyID: string, policies: OnyxCollection<Policy>): boolean {
    const policyRole = policies?.[`${ONYXKEYS.COLLECTION.POLICY}${policyID}`]?.role;

    return policyRole === CONST.POLICY.ROLE.ADMIN;
}

/**
 * Checks whether all the transactions linked to the IOU report are of the Distance Request type with pending routes
 */
function hasOnlyTransactionsWithPendingRoutes(iouReportID: string | undefined): boolean {
    const transactions = reportsTransactions[iouReportID ?? ''] ?? [];

    // Early return false in case not having any transaction
    if (!transactions || transactions.length === 0) {
        return false;
    }

    return transactions.every((transaction) => TransactionUtils.isFetchingWaypointsFromServer(transaction));
}

/**
 * If the report is a thread and has a chat type set, it is a workspace chat.
 */
function isWorkspaceThread(report: OnyxEntry<Report>): boolean {
    const chatType = getChatType(report);
    return isThread(report) && isChatReport(report) && CONST.WORKSPACE_ROOM_TYPES.some((type) => chatType === type);
}

/**
 * Returns true if reportAction is the first chat preview of a Thread
 */
function isThreadFirstChat(reportAction: OnyxInputOrEntry<ReportAction>, reportID: string): boolean {
    return reportAction?.childReportID?.toString() === reportID;
}

/**
 * Checks if a report is a child report.
 */
function isChildReport(report: OnyxEntry<Report>): boolean {
    return isThread(report) || isTaskReport(report);
}

/**
 * An Expense Request is a thread where the parent report is an Expense Report and
 * the parentReportAction is a transaction.
 */
function isExpenseRequest(report: OnyxInputOrEntry<Report>): report is Thread {
    if (isThread(report)) {
        const parentReportAction = allReportActions?.[`${ONYXKEYS.COLLECTION.REPORT_ACTIONS}${report.parentReportID}`]?.[report.parentReportActionID];
        const parentReport = getReport(report.parentReportID);
        return isExpenseReport(parentReport) && !isEmptyObject(parentReportAction) && ReportActionsUtils.isTransactionThread(parentReportAction);
    }
    return false;
}

/**
 * An IOU Request is a thread where the parent report is an IOU Report and
 * the parentReportAction is a transaction.
 */
function isIOURequest(report: OnyxInputOrEntry<Report>): boolean {
    if (isThread(report)) {
        const parentReportAction = allReportActions?.[`${ONYXKEYS.COLLECTION.REPORT_ACTIONS}${report.parentReportID}`]?.[report.parentReportActionID];
        const parentReport = getReport(report.parentReportID);
        return isIOUReport(parentReport) && !isEmptyObject(parentReportAction) && ReportActionsUtils.isTransactionThread(parentReportAction);
    }
    return false;
}

/**
 * A Track Expense Report is a thread where the parent the parentReportAction is a transaction, and
 * parentReportAction has type of track.
 */
function isTrackExpenseReport(report: OnyxInputOrEntry<Report>): boolean {
    if (isThread(report)) {
        const parentReportAction = allReportActions?.[`${ONYXKEYS.COLLECTION.REPORT_ACTIONS}${report.parentReportID}`]?.[report.parentReportActionID];
        return !isEmptyObject(parentReportAction) && ReportActionsUtils.isTrackExpenseAction(parentReportAction);
    }
    return false;
}

/**
 * Checks if a report is an IOU or expense request.
 */
function isMoneyRequest(reportOrID: OnyxEntry<Report> | string): boolean {
    const report = typeof reportOrID === 'string' ? getReport(reportOrID) ?? null : reportOrID;
    return isIOURequest(report) || isExpenseRequest(report);
}

/**
 * Checks if a report is an IOU or expense report.
 */
function isMoneyRequestReport(reportOrID: OnyxInputOrEntry<Report> | string, reports?: OnyxCollection<Report>): boolean {
    const report = typeof reportOrID === 'string' ? getReport(reportOrID, reports) ?? null : reportOrID;
    return isIOUReport(report) || isExpenseReport(report);
}

/**
 * Checks if a report contains only Non-Reimbursable transactions
 */
function hasOnlyNonReimbursableTransactions(iouReportID: string | undefined): boolean {
    if (!iouReportID) {
        return false;
    }

    const transactions = reportsTransactions[iouReportID ?? ''] ?? [];
    if (!transactions || transactions.length === 0) {
        return false;
    }

    return transactions.every((transaction) => !TransactionUtils.getReimbursable(transaction));
}

/**
 * Checks if a report has only one transaction associated with it
 */
function isOneTransactionReport(reportID: string): boolean {
    const reportActions = allReportActions?.[`${ONYXKEYS.COLLECTION.REPORT_ACTIONS}${reportID}`] ?? ([] as ReportAction[]);
    return ReportActionsUtils.getOneTransactionThreadReportID(reportID, reportActions) !== null;
}

/*
 * Whether the report contains only one expense and the expense should be paid later
 */
function isPayAtEndExpenseReport(reportID: string, transactions: Transaction[] | undefined): boolean {
    if ((!!transactions && transactions.length !== 1) || !isOneTransactionReport(reportID)) {
        return false;
    }

    return TransactionUtils.isPayAtEndExpense(transactions?.[0] ?? TransactionUtils.getAllReportTransactions(reportID).at(0));
}

/**
 * Checks if a report is a transaction thread associated with a report that has only one transaction
 */
function isOneTransactionThread(reportID: string, parentReportID: string, threadParentReportAction: OnyxEntry<ReportAction>): boolean {
    const parentReportActions = allReportActions?.[`${ONYXKEYS.COLLECTION.REPORT_ACTIONS}${parentReportID}`] ?? ([] as ReportAction[]);
    const transactionThreadReportID = ReportActionsUtils.getOneTransactionThreadReportID(parentReportID, parentReportActions);
    return reportID === transactionThreadReportID && !ReportActionsUtils.isSentMoneyReportAction(threadParentReportAction);
}

/**
 * Should return true only for personal 1:1 report
 *
 */
function isOneOnOneChat(report: OnyxEntry<Report>): boolean {
    const participants = report?.participants ?? {};
    const isCurrentUserParticipant = participants[currentUserAccountID ?? 0] ? 1 : 0;
    const participantAmount = Object.keys(participants).length - isCurrentUserParticipant;
    if (participantAmount !== 1) {
        return false;
    }
    return !isChatRoom(report) && !isExpenseRequest(report) && !isMoneyRequestReport(report) && !isPolicyExpenseChat(report) && !isTaskReport(report) && isDM(report) && !isIOUReport(report);
}

/**
 * Checks if the current user is a payer of the expense
 */

function isPayer(session: OnyxEntry<Session>, iouReport: OnyxEntry<Report>, onlyShowPayElsewhere = false) {
    const isApproved = isReportApproved({reportOrID: iouReport});
    const policy = allPolicies?.[`${ONYXKEYS.COLLECTION.POLICY}${iouReport?.policyID}`] ?? null;
    const policyType = policy?.type;
    const isAdmin = policyType !== CONST.POLICY.TYPE.PERSONAL && policy?.role === CONST.POLICY.ROLE.ADMIN;
    const isManager = iouReport?.managerID === session?.accountID;
    if (isPaidGroupPolicy(iouReport)) {
        if (policy?.reimbursementChoice === CONST.POLICY.REIMBURSEMENT_CHOICES.REIMBURSEMENT_YES) {
            const isReimburser = session?.email === policy?.achAccount?.reimburser;
            return (!policy?.achAccount?.reimburser || isReimburser) && (isApproved || isManager);
        }
        if (policy?.reimbursementChoice === CONST.POLICY.REIMBURSEMENT_CHOICES.REIMBURSEMENT_MANUAL || onlyShowPayElsewhere) {
            return isAdmin && (isApproved || isManager);
        }
        return false;
    }
    return isAdmin || (isMoneyRequestReport(iouReport) && isManager);
}

/**
 * Checks if the current user is the action's author
 */
function isActionCreator(reportAction: OnyxInputOrEntry<ReportAction> | Partial<ReportAction>): boolean {
    return reportAction?.actorAccountID === currentUserAccountID;
}

/**
 * Returns the notification preference of the action's child report if it exists.
 * Otherwise, calculates it based on the action's authorship.
 */
function getChildReportNotificationPreference(reportAction: OnyxInputOrEntry<ReportAction> | Partial<ReportAction>): NotificationPreference {
    const childReportNotificationPreference = reportAction?.childReportNotificationPreference ?? '';
    if (childReportNotificationPreference) {
        return childReportNotificationPreference;
    }

    return isActionCreator(reportAction) ? CONST.REPORT.NOTIFICATION_PREFERENCE.ALWAYS : CONST.REPORT.NOTIFICATION_PREFERENCE.HIDDEN;
}

function canAddOrDeleteTransactions(moneyRequestReport: OnyxEntry<Report>): boolean {
    if (!isMoneyRequestReport(moneyRequestReport) || isArchivedRoom(moneyRequestReport)) {
        return false;
    }

    const policy = getPolicy(moneyRequestReport?.policyID);
    if (PolicyUtils.isInstantSubmitEnabled(policy) && PolicyUtils.isSubmitAndClose(policy) && hasOnlyNonReimbursableTransactions(moneyRequestReport?.reportID)) {
        return false;
    }

    if (PolicyUtils.isInstantSubmitEnabled(policy) && PolicyUtils.isSubmitAndClose(policy) && !PolicyUtils.arePaymentsEnabled(policy)) {
        return false;
    }

    if (PolicyUtils.isInstantSubmitEnabled(policy) && isProcessingReport(moneyRequestReport)) {
        return isAwaitingFirstLevelApproval(moneyRequestReport);
    }

    if (isReportApproved({reportOrID: moneyRequestReport}) || isSettled(moneyRequestReport?.reportID)) {
        return false;
    }

    return true;
}

/**
 * Checks whether the supplied report supports adding more transactions to it.
 * Return true if:
 * - report is a non-settled IOU
 * - report is a draft
 * - report is a processing expense report and its policy has Instant reporting frequency
 */
function canAddTransaction(moneyRequestReport: OnyxEntry<Report>): boolean {
    if (!isMoneyRequestReport(moneyRequestReport)) {
        return false;
    }

    if (isReportInGroupPolicy(moneyRequestReport) && isProcessingReport(moneyRequestReport) && !PolicyUtils.isInstantSubmitEnabled(getPolicy(moneyRequestReport?.policyID))) {
        return false;
    }

    return canAddOrDeleteTransactions(moneyRequestReport);
}

/**
 * Checks whether the supplied report supports deleting more transactions from it.
 * Return true if:
 * - report is a non-settled IOU
 * - report is a non-approved IOU
 */
function canDeleteTransaction(moneyRequestReport: OnyxEntry<Report>): boolean {
    return canAddOrDeleteTransactions(moneyRequestReport);
}

/**
 * Can only delete if the author is this user and the action is an ADD_COMMENT action or an IOU action in an unsettled report, or if the user is a
 * policy admin
 */
function canDeleteReportAction(reportAction: OnyxInputOrEntry<ReportAction>, reportID: string): boolean {
    const report = getReportOrDraftReport(reportID);

    const isActionOwner = reportAction?.actorAccountID === currentUserAccountID;
    const policy = allPolicies?.[`${ONYXKEYS.COLLECTION.POLICY}${report?.policyID}`] ?? null;

    if (ReportActionsUtils.isMoneyRequestAction(reportAction)) {
        // For now, users cannot delete split actions
        const isSplitAction = ReportActionsUtils.getOriginalMessage(reportAction)?.type === CONST.IOU.REPORT_ACTION_TYPE.SPLIT;

        if (isSplitAction) {
            return false;
        }

        const linkedReport = isThreadFirstChat(reportAction, reportID) ? getReportOrDraftReport(report?.parentReportID) : report;
        if (isActionOwner) {
            if (!isEmptyObject(linkedReport) && (isMoneyRequestReport(linkedReport) || isInvoiceReport(linkedReport))) {
                return canDeleteTransaction(linkedReport);
            }
            return true;
        }
    }

    if (
        reportAction?.actionName !== CONST.REPORT.ACTIONS.TYPE.ADD_COMMENT ||
        reportAction?.pendingAction === CONST.RED_BRICK_ROAD_PENDING_ACTION.DELETE ||
        ReportActionsUtils.isCreatedTaskReportAction(reportAction) ||
        reportAction?.actorAccountID === CONST.ACCOUNT_ID.CONCIERGE
    ) {
        return false;
    }

    const isAdmin = policy?.role === CONST.POLICY.ROLE.ADMIN && !isEmptyObject(report) && !isDM(report);

    return isActionOwner || isAdmin;
}

/**
 * Returns true if Concierge is one of the chat participants (1:1 as well as group chats)
 */
function chatIncludesConcierge(report: Partial<OnyxEntry<Report>>): boolean {
    const participantAccountIDs = Object.keys(report?.participants ?? {}).map(Number);
    return participantAccountIDs.includes(CONST.ACCOUNT_ID.CONCIERGE);
}

/**
 * Returns true if there is any automated expensify account `in accountIDs
 */
function hasAutomatedExpensifyAccountIDs(accountIDs: number[]): boolean {
    return accountIDs.some((accountID) => CONST.EXPENSIFY_ACCOUNT_IDS.includes(accountID));
}

function getReportRecipientAccountIDs(report: OnyxEntry<Report>, currentLoginAccountID: number): number[] {
    let finalReport: OnyxEntry<Report> = report;
    // In 1:1 chat threads, the participants will be the same as parent report. If a report is specifically a 1:1 chat thread then we will
    // get parent report and use its participants array.
    if (isThread(report) && !(isTaskReport(report) || isMoneyRequestReport(report))) {
        const parentReport = getReport(report.parentReportID);
        if (isOneOnOneChat(parentReport)) {
            finalReport = parentReport;
        }
    }

    let finalParticipantAccountIDs: number[] = [];
    if (isTaskReport(report)) {
        // Task reports `managerID` will change when assignee is changed, in that case the old `managerID` is still present in `participants`
        // along with the new one. We only need the `managerID` as a participant here.
        finalParticipantAccountIDs = report?.managerID ? [report?.managerID] : [];
    } else {
        finalParticipantAccountIDs = Object.keys(finalReport?.participants ?? {}).map(Number);
    }

    const otherParticipantsWithoutExpensifyAccountIDs = finalParticipantAccountIDs.filter((accountID) => {
        if (accountID === currentLoginAccountID) {
            return false;
        }
        if (CONST.EXPENSIFY_ACCOUNT_IDS.includes(accountID)) {
            return false;
        }
        return true;
    });

    return otherParticipantsWithoutExpensifyAccountIDs;
}

/**
 * Whether the time row should be shown for a report.
 */
function canShowReportRecipientLocalTime(personalDetails: OnyxEntry<PersonalDetailsList>, report: OnyxEntry<Report>, accountID: number): boolean {
    const reportRecipientAccountIDs = getReportRecipientAccountIDs(report, accountID);
    const hasMultipleParticipants = reportRecipientAccountIDs.length > 1;
    const reportRecipient = personalDetails?.[reportRecipientAccountIDs[0]];
    const reportRecipientTimezone = reportRecipient?.timezone ?? CONST.DEFAULT_TIME_ZONE;
    const isReportParticipantValidated = reportRecipient?.validated ?? false;
    return !!(
        !hasMultipleParticipants &&
        !isChatRoom(report) &&
        !isPolicyExpenseChat(getRootParentReport(report)) &&
        reportRecipient &&
        reportRecipientTimezone?.selected &&
        isReportParticipantValidated
    );
}

/**
 * Shorten last message text to fixed length and trim spaces.
 */
function formatReportLastMessageText(lastMessageText: string, isModifiedExpenseMessage = false): string {
    if (isModifiedExpenseMessage) {
        return String(lastMessageText).trim().replace(CONST.REGEX.LINE_BREAK, '').trim();
    }

    return ReportActionsUtils.formatLastMessageText(lastMessageText);
}

/**
 * Helper method to return the default avatar associated with the given login
 */
function getDefaultWorkspaceAvatar(workspaceName?: string): React.FC<SvgProps> {
    if (!workspaceName) {
        return defaultWorkspaceAvatars.WorkspaceBuilding;
    }

    // Remove all chars not A-Z or 0-9 including underscore
    const alphaNumeric = workspaceName
        .normalize('NFD')
        .replace(/[^0-9a-z]/gi, '')
        .toUpperCase();

    const workspace = `Workspace${alphaNumeric[0]}` as keyof typeof defaultWorkspaceAvatars;
    const defaultWorkspaceAvatar = defaultWorkspaceAvatars[workspace];

    return !alphaNumeric ? defaultWorkspaceAvatars.WorkspaceBuilding : defaultWorkspaceAvatar;
}

/**
 * Helper method to return the default avatar testID associated with the given login
 */
function getDefaultWorkspaceAvatarTestID(workspaceName: string): string {
    if (!workspaceName) {
        return defaultAvatarBuildingIconTestID;
    }

    // Remove all chars not A-Z or 0-9 including underscore
    const alphaNumeric = workspaceName
        .normalize('NFD')
        .replace(/[^0-9a-z]/gi, '')
        .toLowerCase();

    return !alphaNumeric ? defaultAvatarBuildingIconTestID : `SvgDefaultAvatar_${alphaNumeric[0]} Icon`;
}

/**
 * Helper method to return the default avatar associated with the given reportID
 */
function getDefaultGroupAvatar(reportID?: string): IconAsset {
    if (!reportID) {
        return defaultGroupAvatars.Avatar1;
    }
    const reportIDHashBucket: AvatarRange = ((Number(reportID) % CONST.DEFAULT_GROUP_AVATAR_COUNT) + 1) as AvatarRange;
    return defaultGroupAvatars[`Avatar${reportIDHashBucket}`];
}

/**
 * Returns the appropriate icons for the given chat report using the stored personalDetails.
 * The Avatar sources can be URLs or Icon components according to the chat type.
 */
function getIconsForParticipants(participants: number[], personalDetails: OnyxInputOrEntry<PersonalDetailsList>): Icon[] {
    const participantDetails: ParticipantDetails[] = [];
    const participantsList = participants || [];

    for (const accountID of participantsList) {
        const avatarSource = personalDetails?.[accountID]?.avatar ?? FallbackAvatar;
        const displayNameLogin = personalDetails?.[accountID]?.displayName ? personalDetails?.[accountID]?.displayName : personalDetails?.[accountID]?.login;
        participantDetails.push([accountID, displayNameLogin ?? '', avatarSource, personalDetails?.[accountID]?.fallbackIcon ?? '']);
    }

    const sortedParticipantDetails = participantDetails.sort((first, second) => {
        // First sort by displayName/login
        const displayNameLoginOrder = localeCompare(first[1], second[1]);
        if (displayNameLoginOrder !== 0) {
            return displayNameLoginOrder;
        }

        // Then fallback on accountID as the final sorting criteria.
        // This will ensure that the order of avatars with same login/displayName
        // stay consistent across all users and devices
        return first[0] - second[0];
    });

    // Now that things are sorted, gather only the avatars (second element in the array) and return those
    const avatars: Icon[] = [];

    for (const sortedParticipantDetail of sortedParticipantDetails) {
        const userIcon = {
            id: sortedParticipantDetail[0],
            source: sortedParticipantDetail[2],
            type: CONST.ICON_TYPE_AVATAR,
            name: sortedParticipantDetail[1],
            fallbackIcon: sortedParticipantDetail[3],
        };
        avatars.push(userIcon);
    }

    return avatars;
}

/**
 * Cache the workspace icons
 */
const workSpaceIconsCache = new Map<string, {name: string; icon: Icon}>();

/**
 * Given a report, return the associated workspace icon.
 */
function getWorkspaceIcon(report: OnyxInputOrEntry<Report>, policy?: OnyxInputOrEntry<Policy>): Icon {
    const workspaceName = getPolicyName({report, policy});
    const cacheKey = report?.policyID ?? workspaceName;
    const iconFromCache = workSpaceIconsCache.get(cacheKey);
    // disabling to protect against empty strings
    // eslint-disable-next-line @typescript-eslint/prefer-nullish-coalescing
    const policyAvatarURL = allPolicies?.[`${ONYXKEYS.COLLECTION.POLICY}${report?.policyID}`]?.avatarURL || report?.policyAvatar;
    // eslint-disable-next-line @typescript-eslint/prefer-nullish-coalescing
    const policyExpenseChatAvatarSource = policyAvatarURL || getDefaultWorkspaceAvatar(workspaceName);

    const isSameAvatarURL = iconFromCache?.icon?.source === policyExpenseChatAvatarSource;
    const hasWorkSpaceNameChanged = iconFromCache?.name !== workspaceName;

    if (iconFromCache && (isSameAvatarURL || report?.policyAvatar === undefined) && !hasWorkSpaceNameChanged) {
        return iconFromCache.icon;
    }

    const workspaceIcon: Icon = {
        source: policyExpenseChatAvatarSource ?? '',
        type: CONST.ICON_TYPE_WORKSPACE,
        name: workspaceName,
        id: report?.policyID,
    };
    workSpaceIconsCache.set(cacheKey, {name: workspaceName, icon: workspaceIcon});
    return workspaceIcon;
}

/**
 * Gets the personal details for a login by looking in the ONYXKEYS.PERSONAL_DETAILS_LIST Onyx key (stored in the local variable, allPersonalDetails). If it doesn't exist in Onyx,
 * then a default object is constructed.
 */
function getPersonalDetailsForAccountID(accountID: number | undefined, personalDetailsData?: Partial<PersonalDetailsList>): Partial<PersonalDetails> {
    if (!accountID) {
        return {};
    }

    const defaultDetails = {
        isOptimisticPersonalDetail: true,
    };

    if (!personalDetailsData) {
        return allPersonalDetails?.[accountID] ?? defaultDetails;
    }

    return personalDetailsData?.[accountID] ?? defaultDetails;
}

/**
 * Returns the personal details or a default object if the personal details are not available.
 */
function getPersonalDetailsOrDefault(personalDetails: Partial<PersonalDetails> | undefined | null): Partial<PersonalDetails> {
    return personalDetails ?? {isOptimisticPersonalDetail: true};
}

const hiddenTranslation = Localize.translateLocal('common.hidden');

const phoneNumberCache: Record<string, string> = {};

/**
 * Get the displayName for a single report participant.
 */
function getDisplayNameForParticipant({
    accountID,
    shouldUseShortForm = false,
    shouldFallbackToHidden = true,
    shouldAddCurrentUserPostfix = false,
    personalDetailsData = allPersonalDetails,
}: {
    accountID?: number;
    shouldUseShortForm?: boolean;
    shouldFallbackToHidden?: boolean;
    shouldAddCurrentUserPostfix?: boolean;
    personalDetailsData?: Partial<PersonalDetailsList>;
}): string {
    if (!accountID) {
        return '';
    }

    const personalDetails = getPersonalDetailsOrDefault(personalDetailsData?.[accountID]);
    if (!personalDetails) {
        return '';
    }

    const login = personalDetails.login ?? '';

    // Check if the phone number is already cached
    let formattedLogin = phoneNumberCache[login];
    if (!formattedLogin) {
        formattedLogin = LocalePhoneNumber.formatPhoneNumber(login);
        // Store the formatted phone number in the cache
        phoneNumberCache[login] = formattedLogin;
    }

    // This is to check if account is an invite/optimistically created one
    // and prevent from falling back to 'Hidden', so a correct value is shown
    // when searching for a new user
    if (personalDetails.isOptimisticPersonalDetail === true) {
        return formattedLogin;
    }

    // For selfDM, we display the user's displayName followed by '(you)' as a postfix
    const shouldAddPostfix = shouldAddCurrentUserPostfix && accountID === currentUserAccountID;

    const longName = PersonalDetailsUtils.getDisplayNameOrDefault(personalDetails, formattedLogin, shouldFallbackToHidden, shouldAddPostfix);

    // If the user's personal details (first name) should be hidden, make sure we return "hidden" instead of the short name
    if (shouldFallbackToHidden && longName === hiddenTranslation) {
        return longName;
    }

    const shortName = personalDetails.firstName ? personalDetails.firstName : longName;
    return shouldUseShortForm ? shortName : longName;
}

function getParticipantsAccountIDsForDisplay(report: OnyxEntry<Report>, shouldExcludeHidden = false, shouldExcludeDeleted = false, shouldForceExcludeCurrentUser = false): number[] {
    const reportParticipants = report?.participants ?? {};
    let participantsEntries = Object.entries(reportParticipants);

    // We should not show participants that have an optimistic entry with the same login in the personal details
    const nonOptimisticLoginMap: Record<string, boolean | undefined> = {};

    for (const entry of participantsEntries) {
        const [accountID] = entry;
        const personalDetail = allPersonalDetails?.[accountID];
        if (personalDetail?.login && !personalDetail.isOptimisticPersonalDetail) {
            nonOptimisticLoginMap[personalDetail.login] = true;
        }
    }

    participantsEntries = participantsEntries.filter(([accountID]) => {
        const personalDetail = allPersonalDetails?.[accountID];
        if (personalDetail?.login && personalDetail.isOptimisticPersonalDetail) {
            return !nonOptimisticLoginMap[personalDetail.login];
        }
        return true;
    });

    let participantsIds = participantsEntries.map(([accountID]) => Number(accountID));

    // For 1:1 chat, we don't want to include the current user as a participant in order to not mark 1:1 chats as having multiple participants
    // For system chat, we want to display Expensify as the only participant
    const shouldExcludeCurrentUser = isOneOnOneChat(report) || isSystemChat(report) || shouldForceExcludeCurrentUser;

    if (shouldExcludeCurrentUser || shouldExcludeHidden || shouldExcludeDeleted) {
        participantsIds = participantsIds.filter((accountID) => {
            if (shouldExcludeCurrentUser && accountID === currentUserAccountID) {
                return false;
            }

            if (shouldExcludeHidden && reportParticipants[accountID]?.notificationPreference === CONST.REPORT.NOTIFICATION_PREFERENCE.HIDDEN) {
                return false;
            }

            if (
                shouldExcludeDeleted &&
                report?.pendingChatMembers?.findLast((member) => Number(member.accountID) === accountID)?.pendingAction === CONST.RED_BRICK_ROAD_PENDING_ACTION.DELETE
            ) {
                return false;
            }

            return true;
        });
    }

    return participantsIds.filter((accountID) => isNumber(accountID));
}

function getParticipantsList(report: Report, personalDetails: OnyxEntry<PersonalDetailsList>, isRoomMembersList = false): number[] {
    const isReportGroupChat = isGroupChat(report);
    const isReportIOU = isIOUReport(report);
    const shouldExcludeHiddenParticipants = !isReportGroupChat && !isReportIOU;
    const chatParticipants = getParticipantsAccountIDsForDisplay(report, isRoomMembersList || shouldExcludeHiddenParticipants);

    return chatParticipants.filter((accountID) => {
        const details = personalDetails?.[accountID];

        if (!isRoomMembersList) {
            if (!details) {
                Log.hmmm(`[ReportParticipantsPage] no personal details found for Group chat member with accountID: ${accountID}`);
                return false;
            }
        } else {
            // When adding a new member to a room (whose personal detail does not exist in Onyx), an optimistic personal detail
            // is created. However, when the real personal detail is returned from the backend, a duplicate member may appear
            // briefly before the optimistic personal detail is deleted. To address this, we filter out the optimistically created
            // member here.
            const isDuplicateOptimisticDetail =
                details?.isOptimisticPersonalDetail && chatParticipants.some((accID) => accID !== accountID && details.login === personalDetails?.[accID]?.login);

            if (!details || isDuplicateOptimisticDetail) {
                Log.hmmm(`[RoomMembersPage] no personal details found for room member with accountID: ${accountID}`);
                return false;
            }
        }
        return true;
    });
}

function buildParticipantsFromAccountIDs(accountIDs: number[]): Participants {
    const finalParticipants: Participants = {};
    return accountIDs.reduce((participants, accountID) => {
        // eslint-disable-next-line no-param-reassign
        participants[accountID] = {notificationPreference: CONST.REPORT.NOTIFICATION_PREFERENCE.ALWAYS};
        return participants;
    }, finalParticipants);
}

/**
 * Returns the report name if the report is a group chat
 */
function getGroupChatName(participants?: SelectedParticipant[], shouldApplyLimit = false, report?: OnyxEntry<Report>): string | undefined {
    // If we have a report always try to get the name from the report.
    if (report?.reportName) {
        return report.reportName;
    }

    const pendingMemberAccountIDs = new Set(
        report?.pendingChatMembers?.filter((member) => member.pendingAction === CONST.RED_BRICK_ROAD_PENDING_ACTION.DELETE).map((member) => member.accountID),
    );
    let participantAccountIDs =
        participants?.map((participant) => participant.accountID) ??
        Object.keys(report?.participants ?? {})
            .map(Number)
            .filter((accountID) => !pendingMemberAccountIDs.has(accountID.toString()));
    if (shouldApplyLimit) {
        participantAccountIDs = participantAccountIDs.slice(0, 5);
    }
    const isMultipleParticipantReport = participantAccountIDs.length > 1;

    if (isMultipleParticipantReport) {
        return participantAccountIDs
            .map(
                (participantAccountID, index) =>
                    getDisplayNameForParticipant({accountID: participantAccountID, shouldUseShortForm: isMultipleParticipantReport}) ||
                    LocalePhoneNumber.formatPhoneNumber(participants?.[index]?.login ?? ''),
            )
            .sort((first, second) => localeCompare(first ?? '', second ?? ''))
            .filter(Boolean)
            .join(', ');
    }

    return Localize.translateLocal('groupChat.defaultReportName', {displayName: getDisplayNameForParticipant({accountID: participantAccountIDs.at(0)})});
}

function getParticipants(reportID: string) {
    const report = getReportOrDraftReport(reportID);
    if (!report) {
        return {};
    }

    return report.participants;
}

/**
 * Returns the appropriate icons for the given chat report using the stored personalDetails.
 * The Avatar sources can be URLs or Icon components according to the chat type.
 */
function getIcons(
    report: OnyxInputOrEntry<Report>,
    personalDetails: OnyxInputOrEntry<PersonalDetailsList>,
    defaultIcon: AvatarSource | null = null,
    defaultName = '',
    defaultAccountID = -1,
    policy?: OnyxInputOrEntry<Policy>,
    invoiceReceiverPolicy?: OnyxInputOrEntry<Policy>,
): Icon[] {
    if (isEmptyObject(report)) {
        const fallbackIcon: Icon = {
            source: defaultIcon ?? FallbackAvatar,
            type: CONST.ICON_TYPE_AVATAR,
            name: defaultName,
            id: defaultAccountID,
        };
        return [fallbackIcon];
    }
    if (isExpenseRequest(report)) {
        const parentReportAction = allReportActions?.[`${ONYXKEYS.COLLECTION.REPORT_ACTIONS}${report.parentReportID}`]?.[report.parentReportActionID];
        const workspaceIcon = getWorkspaceIcon(report, policy);
        const memberIcon = {
            source: personalDetails?.[parentReportAction?.actorAccountID ?? -1]?.avatar ?? FallbackAvatar,
            id: parentReportAction?.actorAccountID,
            type: CONST.ICON_TYPE_AVATAR,
            name: personalDetails?.[parentReportAction?.actorAccountID ?? -1]?.displayName ?? '',
            fallbackIcon: personalDetails?.[parentReportAction?.actorAccountID ?? -1]?.fallbackIcon,
        };

        return [memberIcon, workspaceIcon];
    }
    if (isChatThread(report)) {
        const parentReportAction = allReportActions?.[`${ONYXKEYS.COLLECTION.REPORT_ACTIONS}${report.parentReportID}`]?.[report.parentReportActionID];

        const actorAccountID = getReportActionActorAccountID(parentReportAction, report, report);
        const actorDisplayName = PersonalDetailsUtils.getDisplayNameOrDefault(allPersonalDetails?.[actorAccountID ?? -1], '', false);
        const actorIcon = {
            id: actorAccountID,
            source: personalDetails?.[actorAccountID ?? -1]?.avatar ?? FallbackAvatar,
            name: actorDisplayName,
            type: CONST.ICON_TYPE_AVATAR,
            fallbackIcon: personalDetails?.[parentReportAction?.actorAccountID ?? -1]?.fallbackIcon,
        };

        if (isWorkspaceThread(report)) {
            const workspaceIcon = getWorkspaceIcon(report, policy);
            return [actorIcon, workspaceIcon];
        }
        return [actorIcon];
    }
    if (isTaskReport(report)) {
        const ownerIcon = {
            id: report?.ownerAccountID,
            source: personalDetails?.[report?.ownerAccountID ?? -1]?.avatar ?? FallbackAvatar,
            type: CONST.ICON_TYPE_AVATAR,
            name: personalDetails?.[report?.ownerAccountID ?? -1]?.displayName ?? '',
            fallbackIcon: personalDetails?.[report?.ownerAccountID ?? -1]?.fallbackIcon,
        };

        if (isWorkspaceTaskReport(report)) {
            const workspaceIcon = getWorkspaceIcon(report, policy);
            return [ownerIcon, workspaceIcon];
        }

        return [ownerIcon];
    }
    if (isDomainRoom(report)) {
        // Get domain name after the #. Domain Rooms use our default workspace avatar pattern.
        const domainName = report?.reportName?.substring(1);
        const policyExpenseChatAvatarSource = getDefaultWorkspaceAvatar(domainName);
        const domainIcon: Icon = {
            source: policyExpenseChatAvatarSource,
            type: CONST.ICON_TYPE_WORKSPACE,
            name: domainName ?? '',
            id: report?.policyID,
        };
        return [domainIcon];
    }
    if (isAdminRoom(report) || isAnnounceRoom(report) || isChatRoom(report) || isArchivedRoom(report, getReportNameValuePairs(report?.reportID))) {
        const icons = [getWorkspaceIcon(report, policy)];

        if (isInvoiceRoom(report)) {
            if (report?.invoiceReceiver?.type === CONST.REPORT.INVOICE_RECEIVER_TYPE.INDIVIDUAL) {
                icons.push(...getIconsForParticipants([report?.invoiceReceiver.accountID], personalDetails));
            } else {
                const receiverPolicyID = report?.invoiceReceiver?.policyID;
                const receiverPolicy = invoiceReceiverPolicy ?? getPolicy(receiverPolicyID);
                if (!isEmptyObject(receiverPolicy)) {
                    icons.push({
                        source: receiverPolicy?.avatarURL ?? getDefaultWorkspaceAvatar(receiverPolicy.name),
                        type: CONST.ICON_TYPE_WORKSPACE,
                        name: receiverPolicy.name,
                        id: receiverPolicyID,
                    });
                }
            }
        }

        return icons;
    }
    if (isPolicyExpenseChat(report) || isExpenseReport(report)) {
        const workspaceIcon = getWorkspaceIcon(report, policy);
        const memberIcon = {
            source: personalDetails?.[report?.ownerAccountID ?? -1]?.avatar ?? FallbackAvatar,
            id: report?.ownerAccountID,
            type: CONST.ICON_TYPE_AVATAR,
            name: personalDetails?.[report?.ownerAccountID ?? -1]?.displayName ?? '',
            fallbackIcon: personalDetails?.[report?.ownerAccountID ?? -1]?.fallbackIcon,
        };
        return isExpenseReport(report) ? [memberIcon, workspaceIcon] : [workspaceIcon, memberIcon];
    }
    if (isIOUReport(report)) {
        const managerIcon = {
            source: personalDetails?.[report?.managerID ?? -1]?.avatar ?? FallbackAvatar,
            id: report?.managerID,
            type: CONST.ICON_TYPE_AVATAR,
            name: personalDetails?.[report?.managerID ?? -1]?.displayName ?? '',
            fallbackIcon: personalDetails?.[report?.managerID ?? -1]?.fallbackIcon,
        };
        const ownerIcon = {
            id: report?.ownerAccountID,
            source: personalDetails?.[report?.ownerAccountID ?? -1]?.avatar ?? FallbackAvatar,
            type: CONST.ICON_TYPE_AVATAR,
            name: personalDetails?.[report?.ownerAccountID ?? -1]?.displayName ?? '',
            fallbackIcon: personalDetails?.[report?.ownerAccountID ?? -1]?.fallbackIcon,
        };
        const isManager = currentUserAccountID === report?.managerID;

        // For one transaction IOUs, display a simplified report icon
        if (isOneTransactionReport(report?.reportID ?? '-1')) {
            return [ownerIcon];
        }

        return isManager ? [managerIcon, ownerIcon] : [ownerIcon, managerIcon];
    }

    if (isSelfDM(report)) {
        return getIconsForParticipants([currentUserAccountID ?? -1], personalDetails);
    }

    if (isSystemChat(report)) {
        return getIconsForParticipants([CONST.ACCOUNT_ID.NOTIFICATIONS ?? 0], personalDetails);
    }

    if (isGroupChat(report)) {
        const groupChatIcon = {
            // eslint-disable-next-line @typescript-eslint/prefer-nullish-coalescing
            source: report.avatarUrl || getDefaultGroupAvatar(report.reportID),
            id: -1,
            type: CONST.ICON_TYPE_AVATAR,
            name: getGroupChatName(undefined, true, report),
        };
        return [groupChatIcon];
    }

    if (isInvoiceReport(report)) {
        const invoiceRoomReport = getReportOrDraftReport(report.chatReportID);
        const icons = [getWorkspaceIcon(invoiceRoomReport, policy)];

        if (invoiceRoomReport?.invoiceReceiver?.type === CONST.REPORT.INVOICE_RECEIVER_TYPE.INDIVIDUAL) {
            icons.push(...getIconsForParticipants([invoiceRoomReport?.invoiceReceiver.accountID], personalDetails));

            return icons;
        }

        const receiverPolicyID = invoiceRoomReport?.invoiceReceiver?.policyID;
        const receiverPolicy = invoiceReceiverPolicy ?? getPolicy(receiverPolicyID);

        if (!isEmptyObject(receiverPolicy)) {
            icons.push({
                source: receiverPolicy?.avatarURL ?? getDefaultWorkspaceAvatar(receiverPolicy.name),
                type: CONST.ICON_TYPE_WORKSPACE,
                name: receiverPolicy.name,
                id: receiverPolicyID,
            });
        }

        return icons;
    }

    if (isOneOnOneChat(report)) {
        const otherParticipantsAccountIDs = Object.keys(report.participants ?? {})
            .map(Number)
            .filter((accountID) => accountID !== currentUserAccountID);
        return getIconsForParticipants(otherParticipantsAccountIDs, personalDetails);
    }

    const participantAccountIDs = Object.keys(report.participants ?? {}).map(Number);
    return getIconsForParticipants(participantAccountIDs, personalDetails);
}

function getDisplayNamesWithTooltips(
    personalDetailsList: PersonalDetails[] | PersonalDetailsList | OptionData[],
    shouldUseShortForm: boolean,
    shouldFallbackToHidden = true,
    shouldAddCurrentUserPostfix = false,
): DisplayNameWithTooltips {
    const personalDetailsListArray = Array.isArray(personalDetailsList) ? personalDetailsList : Object.values(personalDetailsList);

    return personalDetailsListArray
        .map((user) => {
            const accountID = Number(user?.accountID);
            // eslint-disable-next-line @typescript-eslint/prefer-nullish-coalescing
            const displayName = getDisplayNameForParticipant({accountID, shouldUseShortForm, shouldFallbackToHidden, shouldAddCurrentUserPostfix}) || user?.login || '';
            const avatar = user && 'avatar' in user ? user.avatar : undefined;

            let pronouns = user?.pronouns ?? undefined;
            if (pronouns?.startsWith(CONST.PRONOUNS.PREFIX)) {
                const pronounTranslationKey = pronouns.replace(CONST.PRONOUNS.PREFIX, '');
                pronouns = Localize.translateLocal(`pronouns.${pronounTranslationKey}` as TranslationPaths);
            }

            return {
                displayName,
                avatar,
                login: user?.login ?? '',
                accountID,
                pronouns,
            };
        })
        .sort((first, second) => {
            // First sort by displayName/login
            const displayNameLoginOrder = localeCompare(first.displayName, second.displayName);
            if (displayNameLoginOrder !== 0) {
                return displayNameLoginOrder;
            }

            // Then fallback on accountID as the final sorting criteria.
            return first.accountID - second.accountID;
        });
}

/**
 * Returns the the display names of the given user accountIDs
 */
function getUserDetailTooltipText(accountID: number, fallbackUserDisplayName = ''): string {
    const displayNameForParticipant = getDisplayNameForParticipant({accountID});
    return displayNameForParticipant || fallbackUserDisplayName;
}

/**
 * For a deleted parent report action within a chat report,
 * let us return the appropriate display message
 *
 * @param reportAction - The deleted report action of a chat report for which we need to return message.
 */
function getDeletedParentActionMessageForChatReport(reportAction: OnyxEntry<ReportAction>): string {
    // By default, let us display [Deleted message]
    let deletedMessageText = Localize.translateLocal('parentReportAction.deletedMessage');
    if (ReportActionsUtils.isCreatedTaskReportAction(reportAction)) {
        // For canceled task report, let us display [Deleted task]
        deletedMessageText = Localize.translateLocal('parentReportAction.deletedTask');
    }
    return deletedMessageText;
}

/**
 * Returns the preview message for `REIMBURSEMENT_QUEUED` action
 */
function getReimbursementQueuedActionMessage({
    reportAction,
    reportOrID,
    shouldUseShortDisplayName = true,
    reports,
    personalDetails,
}: {
    reportAction: OnyxEntry<ReportAction<typeof CONST.REPORT.ACTIONS.TYPE.REIMBURSEMENT_QUEUED>>;
    reportOrID: OnyxEntry<Report> | string;
    shouldUseShortDisplayName?: boolean;
    reports?: OnyxCollection<Report>;
    personalDetails?: Partial<PersonalDetailsList>;
}): string {
    const report = typeof reportOrID === 'string' ? getReport(reportOrID, reports) : reportOrID;
    const submitterDisplayName = getDisplayNameForParticipant({accountID: report?.ownerAccountID, shouldUseShortForm: shouldUseShortDisplayName, personalDetailsData: personalDetails}) ?? '';
    const originalMessage = ReportActionsUtils.getOriginalMessage(reportAction);
    let messageKey: TranslationPaths;
    if (originalMessage?.paymentType === CONST.IOU.PAYMENT_TYPE.EXPENSIFY) {
        messageKey = 'iou.waitingOnEnabledWallet';
    } else {
        messageKey = 'iou.waitingOnBankAccount';
    }

    return Localize.translateLocal(messageKey, {submitterDisplayName});
}

/**
 * Returns the preview message for `REIMBURSEMENT_DEQUEUED` action
 */
function getReimbursementDeQueuedActionMessage(
    reportAction: OnyxEntry<ReportAction<typeof CONST.REPORT.ACTIONS.TYPE.REIMBURSEMENT_DEQUEUED>>,
    reportOrID: OnyxEntry<Report> | string,
    isLHNPreview = false,
): string {
    const report = typeof reportOrID === 'string' ? getReport(reportOrID) : reportOrID;
    const originalMessage = ReportActionsUtils.getOriginalMessage(reportAction);
    const amount = originalMessage?.amount;
    const currency = originalMessage?.currency;
    const formattedAmount = CurrencyUtils.convertToDisplayString(amount, currency);
    if (originalMessage?.cancellationReason === CONST.REPORT.CANCEL_PAYMENT_REASONS.ADMIN) {
        const payerOrApproverName = report?.managerID === currentUserAccountID || !isLHNPreview ? '' : getDisplayNameForParticipant({accountID: report?.managerID, shouldUseShortForm: true});
        return Localize.translateLocal('iou.adminCanceledRequest', {manager: payerOrApproverName, amount: formattedAmount});
    }
    const submitterDisplayName = getDisplayNameForParticipant({accountID: report?.ownerAccountID, shouldUseShortForm: true}) ?? '';
    return Localize.translateLocal('iou.canceledRequest', {submitterDisplayName, amount: formattedAmount});
}

/**
 * Builds an optimistic REIMBURSEMENT_DEQUEUED report action with a randomly generated reportActionID.
 *
 */
function buildOptimisticChangeFieldAction(reportField: PolicyReportField, previousReportField: PolicyReportField): OptimisticChangeFieldAction {
    return {
        actionName: CONST.REPORT.ACTIONS.TYPE.CHANGE_FIELD,
        actorAccountID: currentUserAccountID,
        message: [
            {
                type: 'TEXT',
                style: 'strong',
                text: 'You',
            },
            {
                type: 'TEXT',
                style: 'normal',
                text: ` modified field '${reportField.name}'.`,
            },
            {
                type: 'TEXT',
                style: 'normal',
                text: ` New value is '${reportField.value}'`,
            },
            {
                type: 'TEXT',
                style: 'normal',
                text: ` (previously '${previousReportField.value}').`,
            },
        ],
        originalMessage: {
            fieldName: reportField.name,
            newType: reportField.type,
            newValue: reportField.value,
            oldType: previousReportField.type,
            oldValue: previousReportField.value,
        },
        person: [
            {
                style: 'strong',
                text: getCurrentUserDisplayNameOrEmail(),
                type: 'TEXT',
            },
        ],
        reportActionID: NumberUtils.rand64(),
        created: DateUtils.getDBTime(),
        pendingAction: CONST.RED_BRICK_ROAD_PENDING_ACTION.ADD,
    };
}

/**
 * Builds an optimistic REIMBURSEMENT_DEQUEUED report action with a randomly generated reportActionID.
 *
 */
function buildOptimisticCancelPaymentReportAction(expenseReportID: string, amount: number, currency: string): OptimisticCancelPaymentReportAction {
    return {
        actionName: CONST.REPORT.ACTIONS.TYPE.REIMBURSEMENT_DEQUEUED,
        actorAccountID: currentUserAccountID,
        message: [
            {
                cancellationReason: CONST.REPORT.CANCEL_PAYMENT_REASONS.ADMIN,
                expenseReportID,
                type: CONST.REPORT.MESSAGE.TYPE.COMMENT,
                text: '',
                amount,
                currency,
            },
        ],
        originalMessage: {
            cancellationReason: CONST.REPORT.CANCEL_PAYMENT_REASONS.ADMIN,
            expenseReportID,
            amount,
            currency,
        },
        person: [
            {
                style: 'strong',
                text: getCurrentUserDisplayNameOrEmail(),
                type: 'TEXT',
            },
        ],
        reportActionID: NumberUtils.rand64(),
        shouldShow: true,
        created: DateUtils.getDBTime(),
        pendingAction: CONST.RED_BRICK_ROAD_PENDING_ACTION.ADD,
    };
}

/**
 * Returns the last visible message for a given report after considering the given optimistic actions
 *
 * @param reportID - the report for which last visible message has to be fetched
 * @param [actionsToMerge] - the optimistic merge actions that needs to be considered while fetching last visible message

 */
function getLastVisibleMessage(reportID: string | undefined, actionsToMerge: ReportActions = {}): LastVisibleMessage {
    const report = getReportOrDraftReport(reportID);
    const lastVisibleAction = ReportActionsUtils.getLastVisibleAction(reportID ?? '-1', actionsToMerge);

    // For Chat Report with deleted parent actions, let us fetch the correct message
    if (ReportActionsUtils.isDeletedParentAction(lastVisibleAction) && !isEmptyObject(report) && isChatReport(report)) {
        const lastMessageText = getDeletedParentActionMessageForChatReport(lastVisibleAction);
        return {
            lastMessageText,
        };
    }

    // Fetch the last visible message for report represented by reportID and based on actions to merge.
    return ReportActionsUtils.getLastVisibleMessage(reportID ?? '-1', actionsToMerge);
}

/**
 * Checks if a report is waiting for the manager to complete an action.
 * Example: the assignee of an open task report or the manager of a processing expense report.
 *
 * @param [parentReportAction] - The parent report action of the report (Used to check if the task has been canceled)
 */
function isWaitingForAssigneeToCompleteAction(report: OnyxEntry<Report>, parentReportAction: OnyxEntry<ReportAction>): boolean {
    if (report?.hasOutstandingChildTask) {
        return true;
    }

    if (!report?.hasParentAccess && isReportManager(report)) {
        if (isOpenTaskReport(report, parentReportAction)) {
            return true;
        }

        if (isProcessingReport(report) && isExpenseReport(report)) {
            return true;
        }
    }

    return false;
}

function isUnreadWithMention(reportOrOption: OnyxEntry<Report> | OptionData): boolean {
    if (!reportOrOption) {
        return false;
    }
    // lastMentionedTime and lastReadTime are both datetime strings and can be compared directly
    const lastMentionedTime = reportOrOption.lastMentionedTime ?? '';
    const lastReadTime = reportOrOption.lastReadTime ?? '';
    return !!('isUnreadWithMention' in reportOrOption && reportOrOption.isUnreadWithMention) || lastReadTime < lastMentionedTime;
}

type ReasonAndReportActionThatRequiresAttention = {
    reason: ValueOf<typeof CONST.REQUIRES_ATTENTION_REASONS>;
    reportAction?: OnyxEntry<ReportAction>;
};

function getReasonAndReportActionThatRequiresAttention(
    optionOrReport: OnyxEntry<Report> | OptionData,
    parentReportAction?: OnyxEntry<ReportAction>,
): ReasonAndReportActionThatRequiresAttention | null {
    if (!optionOrReport) {
        return null;
    }

    const reportActions = ReportActionsUtils.getAllReportActions(optionOrReport.reportID);

    if (isJoinRequestInAdminRoom(optionOrReport)) {
        return {
            reason: CONST.REQUIRES_ATTENTION_REASONS.HAS_JOIN_REQUEST,
            reportAction: ReportActionsUtils.getActionableJoinRequestPendingReportAction(optionOrReport.reportID),
        };
    }

    if (
        isArchivedRoom(optionOrReport, getReportNameValuePairs(optionOrReport?.reportID)) ||
        isArchivedRoom(getReportOrDraftReport(optionOrReport.parentReportID), getReportNameValuePairs(optionOrReport?.reportID))
    ) {
        return null;
    }

    if (isUnreadWithMention(optionOrReport)) {
        return {
            reason: CONST.REQUIRES_ATTENTION_REASONS.IS_UNREAD_WITH_MENTION,
        };
    }

    if (isWaitingForAssigneeToCompleteAction(optionOrReport, parentReportAction)) {
        return {
            reason: CONST.REQUIRES_ATTENTION_REASONS.IS_WAITING_FOR_ASSIGNEE_TO_COMPLETE_ACTION,
            reportAction: Object.values(reportActions).find((action) => action.childType === CONST.REPORT.TYPE.TASK),
        };
    }

    // Has a child report that is awaiting action (e.g. approve, pay, add bank account) from current user
    if (optionOrReport.hasOutstandingChildRequest) {
        return {
            reason: CONST.REQUIRES_ATTENTION_REASONS.HAS_CHILD_REPORT_AWAITING_ACTION,
            reportAction: IOU.getIOUReportActionToApproveOrPay(optionOrReport, optionOrReport.reportID),
        };
    }

    if (hasMissingInvoiceBankAccount(optionOrReport.reportID)) {
        return {
            reason: CONST.REQUIRES_ATTENTION_REASONS.HAS_MISSING_INVOICE_BANK_ACCOUNT,
        };
    }

    if (isInvoiceRoom(optionOrReport)) {
        const reportAction = Object.values(reportActions).find(
            (action) => action.actionName === CONST.REPORT.ACTIONS.TYPE.REPORT_PREVIEW && action.childReportID && hasMissingInvoiceBankAccount(action.childReportID),
        );

        return reportAction
            ? {
                  reason: CONST.REQUIRES_ATTENTION_REASONS.HAS_MISSING_INVOICE_BANK_ACCOUNT,
                  reportAction,
              }
            : null;
    }

    return null;
}

/**
 * Determines if the option requires action from the current user. This can happen when it:
 *  - is unread and the user was mentioned in one of the unread comments
 *  - is for an outstanding task waiting on the user
 *  - has an outstanding child expense that is waiting for an action from the current user (e.g. pay, approve, add bank account)
 *  - is either the system or concierge chat, the user free trial has ended and it didn't add a payment card yet
 *
 * @param option (report or optionItem)
 * @param parentReportAction (the report action the current report is a thread of)
 */
function requiresAttentionFromCurrentUser(optionOrReport: OnyxEntry<Report> | OptionData, parentReportAction?: OnyxEntry<ReportAction>) {
    return !!getReasonAndReportActionThatRequiresAttention(optionOrReport, parentReportAction);
}

/**
 * Returns number of transactions that are nonReimbursable
 *
 */
function hasNonReimbursableTransactions(iouReportID: string | undefined, reportsTransactionsParam: Record<string, Transaction[]> = reportsTransactions): boolean {
    const transactions = reportsTransactionsParam[iouReportID ?? ''] ?? [];
    return transactions.filter((transaction) => transaction.reimbursable === false).length > 0;
}

function getMoneyRequestSpendBreakdown(report: OnyxInputOrEntry<Report>, allReportsDict?: OnyxCollection<Report>): SpendBreakdown {
    const allAvailableReports = allReportsDict ?? ReportConnection.getAllReports();
    let moneyRequestReport;
    if (isMoneyRequestReport(report, allReportsDict) || isInvoiceReport(report)) {
        moneyRequestReport = report;
    }
    if (allAvailableReports && report?.iouReportID) {
        moneyRequestReport = allAvailableReports[`${ONYXKEYS.COLLECTION.REPORT}${report.iouReportID}`];
    }
    if (moneyRequestReport) {
        let nonReimbursableSpend = moneyRequestReport.nonReimbursableTotal ?? 0;
        let totalSpend = moneyRequestReport.total ?? 0;

        if (nonReimbursableSpend + totalSpend !== 0) {
            // There is a possibility that if the Expense report has a negative total.
            // This is because there are instances where you can get a credit back on your card,
            // or you enter a negative expense to “offset” future expenses
            nonReimbursableSpend = isExpenseReport(moneyRequestReport) ? nonReimbursableSpend * -1 : Math.abs(nonReimbursableSpend);
            totalSpend = isExpenseReport(moneyRequestReport) ? totalSpend * -1 : Math.abs(totalSpend);

            const totalDisplaySpend = totalSpend;
            const reimbursableSpend = totalDisplaySpend - nonReimbursableSpend;

            return {
                nonReimbursableSpend,
                reimbursableSpend,
                totalDisplaySpend,
            };
        }
    }
    return {
        nonReimbursableSpend: 0,
        reimbursableSpend: 0,
        totalDisplaySpend: 0,
    };
}

/**
 * Get the title for a policy expense chat which depends on the role of the policy member seeing this report
 */
function getPolicyExpenseChatName({
    report,
    policy,
    personalDetailsList = allPersonalDetails,
    policies = allPolicies,
}: {
    report: OnyxEntry<Report>;
    policy?: OnyxEntry<Policy>;
    personalDetailsList?: OnyxEntry<PersonalDetailsList>;
    policies?: OnyxCollection<Policy>;
}): string | undefined {
    const ownerAccountID = report?.ownerAccountID;
    const personalDetails = personalDetailsList?.[ownerAccountID ?? -1];
    const login = personalDetails ? personalDetails.login : null;
    // eslint-disable-next-line @typescript-eslint/prefer-nullish-coalescing
    const reportOwnerDisplayName = getDisplayNameForParticipant({accountID: ownerAccountID}) || login || report?.reportName;

    // If the policy expense chat is owned by this user, use the name of the policy as the report name.
    if (report?.isOwnPolicyExpenseChat) {
        return getPolicyName({report, policy, policies});
    }

    let policyExpenseChatRole = 'user';
    const policyItem = allPolicies?.[`${ONYXKEYS.COLLECTION.POLICY}${report?.policyID}`];
    if (policyItem) {
        policyExpenseChatRole = policyItem.role || 'user';
    }

    // If this user is not admin and this policy expense chat has been archived because of account merging, this must be an old workspace chat
    // of the account which was merged into the current user's account. Use the name of the policy as the name of the report.
    if (isArchivedRoom(report, getReportNameValuePairs(report?.reportID))) {
        const lastAction = ReportActionsUtils.getLastVisibleAction(report?.reportID ?? '-1');
        const archiveReason = ReportActionsUtils.isClosedAction(lastAction) ? ReportActionsUtils.getOriginalMessage(lastAction)?.reason : CONST.REPORT.ARCHIVE_REASON.DEFAULT;
        if (archiveReason === CONST.REPORT.ARCHIVE_REASON.ACCOUNT_MERGED && policyExpenseChatRole !== CONST.POLICY.ROLE.ADMIN) {
            return getPolicyName({report, policy, policies});
        }
    }

    // If user can see this report and they are not its owner, they must be an admin and the report name should be the name of the policy member
    return reportOwnerDisplayName;
}

function getArchiveReason(reportActions: OnyxEntry<ReportActions>): ValueOf<typeof CONST.REPORT.ARCHIVE_REASON> | undefined {
    const lastClosedReportAction = ReportActionsUtils.getLastClosedReportAction(reportActions);

    if (!lastClosedReportAction) {
        return undefined;
    }

    return ReportActionsUtils.isClosedAction(lastClosedReportAction) ? ReportActionsUtils.getOriginalMessage(lastClosedReportAction)?.reason : CONST.REPORT.ARCHIVE_REASON.DEFAULT;
}

/**
 * Given a report field, check if the field is for the report title.
 */
function isReportFieldOfTypeTitle(reportField: OnyxEntry<PolicyReportField>): boolean {
    return reportField?.type === 'formula' && reportField?.fieldID === CONST.REPORT_FIELD_TITLE_FIELD_ID;
}

/**
 * Check if Report has any held expenses
 */
function isHoldCreator(transaction: OnyxEntry<Transaction>, reportID: string): boolean {
    const holdReportAction = ReportActionsUtils.getReportAction(reportID, `${transaction?.comment?.hold ?? ''}`);
    return isActionCreator(holdReportAction);
}

/**
 * Given a report field, check if the field can be edited or not.
 * For title fields, its considered disabled if `deletable` prop is `true` (https://github.com/Expensify/App/issues/35043#issuecomment-1911275433)
 * For non title fields, its considered disabled if:
 * 1. The user is not admin of the report
 * 2. Report is settled or it is closed
 */
function isReportFieldDisabled(report: OnyxEntry<Report>, reportField: OnyxEntry<PolicyReportField>, policy: OnyxEntry<Policy>): boolean {
    const isReportSettled = isSettled(report?.reportID);
    const isReportClosed = isClosedReport(report);
    const isTitleField = isReportFieldOfTypeTitle(reportField);
    const isAdmin = isPolicyAdmin(report?.policyID ?? '-1', {[`${ONYXKEYS.COLLECTION.POLICY}${policy?.id ?? '-1'}`]: policy});
    return isTitleField ? !reportField?.deletable : !isAdmin && (isReportSettled || isReportClosed);
}

/**
 * Given a set of report fields, return the field of type formula
 */
function getFormulaTypeReportField(reportFields: Record<string, PolicyReportField>) {
    return Object.values(reportFields).find((field) => field?.type === 'formula');
}

/**
 * Given a set of report fields, return the field that refers to title
 */
function getTitleReportField(reportFields: Record<string, PolicyReportField>) {
    return Object.values(reportFields).find((field) => isReportFieldOfTypeTitle(field));
}

/**
 * Get the key for a report field
 */
function getReportFieldKey(reportFieldId: string) {
    // We don't need to add `expensify_` prefix to the title field key, because backend stored title under a unique key `text_title`,
    // and all the other report field keys are stored under `expensify_FIELD_ID`.
    if (reportFieldId === CONST.REPORT_FIELD_TITLE_FIELD_ID) {
        return reportFieldId;
    }

    return `expensify_${reportFieldId}`;
}

/**
 * Get the report fields attached to the policy given policyID
 */
function getReportFieldsByPolicyID(policyID: string, policies: OnyxCollection<Policy> = allPolicies): Record<string, PolicyReportField> {
    const policyReportFields = Object.entries(policies ?? {}).find(([key]) => key.replace(ONYXKEYS.COLLECTION.POLICY, '') === policyID);
    const fieldList = policyReportFields?.[1]?.fieldList;

    if (!policyReportFields || !fieldList) {
        return {};
    }

    return fieldList;
}

/**
 * Get the report fields that we should display a MoneyReportView gets opened
 */

function getAvailableReportFields(report: Report, policyReportFields: PolicyReportField[]): PolicyReportField[] {
    // Get the report fields that are attached to a report. These will persist even if a field is deleted from the policy.
    const reportFields = Object.values(report.fieldList ?? {});
    const reportIsSettled = isSettled(report.reportID);

    // If the report is settled, we don't want to show any new field that gets added to the policy.
    if (reportIsSettled) {
        return reportFields;
    }

    // If the report is unsettled, we want to merge the new fields that get added to the policy with the fields that
    // are attached to the report.
    const mergedFieldIds = Array.from(new Set([...policyReportFields.map(({fieldID}) => fieldID), ...reportFields.map(({fieldID}) => fieldID)]));

    const fields = mergedFieldIds.map((id) => {
        const field = report?.fieldList?.[getReportFieldKey(id)];

        if (field) {
            return field;
        }

        const policyReportField = policyReportFields.find(({fieldID}) => fieldID === id);

        if (policyReportField) {
            return policyReportField;
        }

        return null;
    });

    return fields.filter(Boolean) as PolicyReportField[];
}

/**
 * Get the title for an IOU or expense chat which will be showing the payer and the amount
 */
function getMoneyRequestReportName({
    report,
    policy,
    invoiceReceiverPolicy,
    policies,
}: {
    report: OnyxEntry<Report>;
    policy?: OnyxEntry<Policy>;
    invoiceReceiverPolicy?: OnyxEntry<Policy>;
    policies?: OnyxCollection<Policy>;
}): string {
    const isReportSettled = isSettled(report?.reportID ?? '-1');
    const reportFields = isReportSettled ? report?.fieldList : getReportFieldsByPolicyID(report?.policyID ?? '-1', policies);
    const titleReportField = getFormulaTypeReportField(reportFields ?? {});

    if (titleReportField && report?.reportName && isPaidGroupPolicyExpenseReport(report)) {
        return report.reportName;
    }

    const moneyRequestTotal = getMoneyRequestSpendBreakdown(report).totalDisplaySpend;
    const formattedAmount = CurrencyUtils.convertToDisplayString(moneyRequestTotal, report?.currency);

    let payerOrApproverName;
    if (isExpenseReport(report)) {
        payerOrApproverName = getPolicyName({report, policy});
    } else if (isInvoiceReport(report)) {
        const chatReport = getReportOrDraftReport(report?.chatReportID);
        payerOrApproverName = getInvoicePayerName(chatReport, invoiceReceiverPolicy);
    } else {
        payerOrApproverName = getDisplayNameForParticipant({accountID: report?.managerID}) ?? '';
    }

    const payerPaidAmountMessage = Localize.translateLocal('iou.payerPaidAmount', {
        payer: payerOrApproverName,
        amount: formattedAmount,
    });

    if (isReportApproved({reportOrID: report})) {
        return Localize.translateLocal('iou.managerApprovedAmount', {
            manager: payerOrApproverName,
            amount: formattedAmount,
        });
    }

    if (report?.isWaitingOnBankAccount) {
        return `${payerPaidAmountMessage} ${CONST.DOT_SEPARATOR} ${Localize.translateLocal('iou.pending')}`;
    }

    if (!isSettled(report?.reportID) && hasNonReimbursableTransactions(report?.reportID)) {
        payerOrApproverName = getDisplayNameForParticipant({accountID: report?.ownerAccountID}) ?? '';
        return Localize.translateLocal('iou.payerSpentAmount', {payer: payerOrApproverName, amount: formattedAmount});
    }

    if (isProcessingReport(report) || isOpenExpenseReport(report) || isOpenInvoiceReport(report) || moneyRequestTotal === 0) {
        return Localize.translateLocal('iou.payerOwesAmount', {payer: payerOrApproverName, amount: formattedAmount});
    }

    return payerPaidAmountMessage;
}

/**
 * Gets transaction created, amount, currency, comment, and waypoints (for distance expense)
 * into a flat object. Used for displaying transactions and sending them in API commands
 */

function getTransactionDetails(transaction: OnyxInputOrEntry<Transaction>, createdDateFormat: string = CONST.DATE.FNS_FORMAT_STRING): TransactionDetails | undefined {
    if (!transaction) {
        return;
    }
    const report = getReportOrDraftReport(transaction?.reportID);
    return {
        created: TransactionUtils.getFormattedCreated(transaction, createdDateFormat),
        amount: TransactionUtils.getAmount(transaction, !isEmptyObject(report) && isExpenseReport(report)),
        attendees: TransactionUtils.getAttendees(transaction),
        taxAmount: TransactionUtils.getTaxAmount(transaction, !isEmptyObject(report) && isExpenseReport(report)),
        taxCode: TransactionUtils.getTaxCode(transaction),
        currency: TransactionUtils.getCurrency(transaction),
        comment: TransactionUtils.getDescription(transaction),
        merchant: TransactionUtils.getMerchant(transaction),
        waypoints: TransactionUtils.getWaypoints(transaction),
        customUnitRateID: TransactionUtils.getRateID(transaction),
        category: TransactionUtils.getCategory(transaction),
        billable: TransactionUtils.getBillable(transaction),
        tag: TransactionUtils.getTag(transaction),
        mccGroup: TransactionUtils.getMCCGroup(transaction),
        cardID: TransactionUtils.getCardID(transaction),
        originalAmount: TransactionUtils.getOriginalAmount(transaction),
        originalCurrency: TransactionUtils.getOriginalCurrency(transaction),
    };
}

function getTransactionCommentObject(transaction: OnyxEntry<Transaction>): Comment {
    return {
        ...transaction?.comment,
        waypoints: TransactionUtils.getWaypoints(transaction),
    };
}

/**
 * Can only edit if:
 *
 * - in case of IOU report
 *    - the current user is the requestor and is not settled yet
 * - in case of expense report
 *    - the current user is the requestor and is not settled yet
 *    - the current user is the manager of the report
 *    - or the current user is an admin on the policy the expense report is tied to
 *
 *    This is used in conjunction with canEditRestrictedField to control editing of specific fields like amount, currency, created, receipt, and distance.
 *    On its own, it only controls allowing/disallowing navigating to the editing pages or showing/hiding the 'Edit' icon on report actions
 */
function canEditMoneyRequest(reportAction: OnyxInputOrEntry<ReportAction<typeof CONST.REPORT.ACTIONS.TYPE.IOU>>, linkedTransaction?: OnyxEntry<Transaction>): boolean {
    const isDeleted = ReportActionsUtils.isDeletedAction(reportAction);

    if (isDeleted) {
        return false;
    }

    const allowedReportActionType: Array<ValueOf<typeof CONST.IOU.REPORT_ACTION_TYPE>> = [CONST.IOU.REPORT_ACTION_TYPE.TRACK, CONST.IOU.REPORT_ACTION_TYPE.CREATE];
    const originalMessage = ReportActionsUtils.getOriginalMessage(reportAction);
    const actionType = originalMessage?.type;

    if (!actionType || !allowedReportActionType.includes(actionType)) {
        return false;
    }

    const transaction = linkedTransaction ?? getLinkedTransaction(reportAction ?? undefined);

    // In case the transaction is failed to be created, we should disable editing the money request
    if (!transaction?.transactionID || (transaction?.pendingAction === CONST.RED_BRICK_ROAD_PENDING_ACTION.ADD && !isEmptyObject(transaction.errors))) {
        return false;
    }

    const moneyRequestReportID = originalMessage?.IOUReportID ?? -1;

    if (!moneyRequestReportID) {
        return actionType === CONST.IOU.REPORT_ACTION_TYPE.TRACK;
    }

    const moneyRequestReport = getReportOrDraftReport(String(moneyRequestReportID));
    const isRequestor = currentUserAccountID === reportAction?.actorAccountID;

    const isSubmitted = isProcessingReport(moneyRequestReport);
    if (isIOUReport(moneyRequestReport)) {
        return isSubmitted && isRequestor;
    }

    const policy = getPolicy(moneyRequestReport?.policyID ?? '-1');
    const isAdmin = policy?.role === CONST.POLICY.ROLE.ADMIN;
    const isManager = currentUserAccountID === moneyRequestReport?.managerID;

    if (isInvoiceReport(moneyRequestReport) && isManager) {
        return false;
    }

    // Admin & managers can always edit coding fields such as tag, category, billable, etc. As long as the report has a state higher than OPEN.
    if ((isAdmin || isManager) && !isOpenExpenseReport(moneyRequestReport)) {
        return true;
    }

    if (policy?.type === CONST.POLICY.TYPE.CORPORATE && moneyRequestReport && isSubmitted && isCurrentUserSubmitter(moneyRequestReport.reportID)) {
        const isForwarded = PolicyUtils.getSubmitToAccountID(policy, moneyRequestReport.ownerAccountID ?? -1) !== moneyRequestReport.managerID;
        return !isForwarded;
    }

    return !isReportApproved({reportOrID: moneyRequestReport}) && !isSettled(moneyRequestReport?.reportID) && !isClosedReport(moneyRequestReport) && isRequestor;
}

/**
 * Checks if the current user can edit the provided property of an expense
 *
 */
function canEditFieldOfMoneyRequest(reportAction: OnyxInputOrEntry<ReportAction>, fieldToEdit: ValueOf<typeof CONST.EDIT_REQUEST_FIELD>): boolean {
    // A list of fields that cannot be edited by anyone, once an expense has been settled
    const restrictedFields: string[] = [
        CONST.EDIT_REQUEST_FIELD.AMOUNT,
        CONST.EDIT_REQUEST_FIELD.CURRENCY,
        CONST.EDIT_REQUEST_FIELD.MERCHANT,
        CONST.EDIT_REQUEST_FIELD.DATE,
        CONST.EDIT_REQUEST_FIELD.RECEIPT,
        CONST.EDIT_REQUEST_FIELD.DISTANCE,
        CONST.EDIT_REQUEST_FIELD.DISTANCE_RATE,
    ];

    if (!ReportActionsUtils.isMoneyRequestAction(reportAction) || !canEditMoneyRequest(reportAction)) {
        return false;
    }

    // If we're editing fields such as category, tag, description, etc. the check above should be enough for handling the permission
    if (!restrictedFields.includes(fieldToEdit)) {
        return true;
    }

    const iouMessage = ReportActionsUtils.getOriginalMessage(reportAction);
    const moneyRequestReport = ReportConnection.getAllReports()?.[`${ONYXKEYS.COLLECTION.REPORT}${iouMessage?.IOUReportID}`] ?? ({} as Report);
    const transaction = allTransactions?.[`${ONYXKEYS.COLLECTION.TRANSACTION}${iouMessage?.IOUTransactionID}`] ?? ({} as Transaction);

    if (isSettled(String(moneyRequestReport.reportID)) || isReportApproved({reportOrID: String(moneyRequestReport.reportID)})) {
        return false;
    }

    if (
        (fieldToEdit === CONST.EDIT_REQUEST_FIELD.AMOUNT || fieldToEdit === CONST.EDIT_REQUEST_FIELD.CURRENCY || fieldToEdit === CONST.EDIT_REQUEST_FIELD.DATE) &&
        TransactionUtils.isCardTransaction(transaction)
    ) {
        return false;
    }

    const policy = getPolicy(moneyRequestReport?.policyID);
    const isAdmin = isExpenseReport(moneyRequestReport) && policy?.role === CONST.POLICY.ROLE.ADMIN;
    const isManager = isExpenseReport(moneyRequestReport) && currentUserAccountID === moneyRequestReport?.managerID;

    if ((fieldToEdit === CONST.EDIT_REQUEST_FIELD.AMOUNT || fieldToEdit === CONST.EDIT_REQUEST_FIELD.CURRENCY) && TransactionUtils.isDistanceRequest(transaction)) {
        return isAdmin || isManager;
    }

    if (fieldToEdit === CONST.EDIT_REQUEST_FIELD.RECEIPT) {
        const isRequestor = currentUserAccountID === reportAction?.actorAccountID;
        return (
            !isInvoiceReport(moneyRequestReport) &&
            !TransactionUtils.isReceiptBeingScanned(transaction) &&
            !TransactionUtils.isDistanceRequest(transaction) &&
            (isAdmin || isManager || isRequestor)
        );
    }

    if (fieldToEdit === CONST.EDIT_REQUEST_FIELD.DISTANCE_RATE) {
        // The distance rate can be modified only on the distance expense reports
        return isExpenseReport(moneyRequestReport) && TransactionUtils.isDistanceRequest(transaction);
    }

    return true;
}

/**
 * Can only edit if:
 *
 * - It was written by the current user
 * - It's an ADD_COMMENT that is not an attachment
 * - It's an expense where conditions for editability are defined in canEditMoneyRequest method
 * - It's not pending deletion
 */
function canEditReportAction(reportAction: OnyxInputOrEntry<ReportAction>): boolean {
    const isCommentOrIOU = reportAction?.actionName === CONST.REPORT.ACTIONS.TYPE.ADD_COMMENT || reportAction?.actionName === CONST.REPORT.ACTIONS.TYPE.IOU;
    const message = reportAction ? ReportActionsUtils.getReportActionMessage(reportAction) : undefined;

    return !!(
        reportAction?.actorAccountID === currentUserAccountID &&
        isCommentOrIOU &&
        (!ReportActionsUtils.isMoneyRequestAction(reportAction) || canEditMoneyRequest(reportAction)) && // Returns true for non-IOU actions
        !isReportMessageAttachment(message) &&
        ((!reportAction.isAttachmentWithText && !reportAction.isAttachmentOnly) || !reportAction.isOptimisticAction) &&
        !ReportActionsUtils.isDeletedAction(reportAction) &&
        !ReportActionsUtils.isCreatedTaskReportAction(reportAction) &&
        reportAction?.pendingAction !== CONST.RED_BRICK_ROAD_PENDING_ACTION.DELETE
    );
}

function canHoldUnholdReportAction(reportAction: OnyxInputOrEntry<ReportAction>): {canHoldRequest: boolean; canUnholdRequest: boolean} {
    if (!ReportActionsUtils.isMoneyRequestAction(reportAction)) {
        return {canHoldRequest: false, canUnholdRequest: false};
    }

    const moneyRequestReportID = ReportActionsUtils.getOriginalMessage(reportAction)?.IOUReportID ?? 0;
    const moneyRequestReport = getReportOrDraftReport(String(moneyRequestReportID));

    if (!moneyRequestReportID || !moneyRequestReport) {
        return {canHoldRequest: false, canUnholdRequest: false};
    }

    if (isInvoiceReport(moneyRequestReport)) {
        return {
            canHoldRequest: false,
            canUnholdRequest: false,
        };
    }

    const isRequestSettled = isSettled(moneyRequestReport?.reportID);
    const isApproved = isReportApproved({reportOrID: moneyRequestReport});
    const transactionID = moneyRequestReport ? ReportActionsUtils.getOriginalMessage(reportAction)?.IOUTransactionID : 0;
    const transaction = allTransactions?.[`${ONYXKEYS.COLLECTION.TRANSACTION}${transactionID}`] ?? ({} as Transaction);

    const parentReportAction = isThread(moneyRequestReport)
        ? allReportActions?.[`${ONYXKEYS.COLLECTION.REPORT_ACTIONS}${moneyRequestReport.parentReportID}`]?.[moneyRequestReport.parentReportActionID]
        : undefined;

    const isRequestIOU = isIOUReport(moneyRequestReport);
    const isHoldActionCreator = isHoldCreator(transaction, reportAction.childReportID ?? '-1');

    const isTrackExpenseMoneyReport = isTrackExpenseReport(moneyRequestReport);
    const isActionOwner =
        typeof parentReportAction?.actorAccountID === 'number' &&
        typeof currentUserPersonalDetails?.accountID === 'number' &&
        parentReportAction.actorAccountID === currentUserPersonalDetails?.accountID;
    const isApprover = isMoneyRequestReport(moneyRequestReport) && moneyRequestReport?.managerID !== null && currentUserPersonalDetails?.accountID === moneyRequestReport?.managerID;
    const isAdmin = isPolicyAdmin(moneyRequestReport.policyID ?? '-1', allPolicies);
    const isOnHold = TransactionUtils.isOnHold(transaction);
    const isScanning = TransactionUtils.hasReceipt(transaction) && TransactionUtils.isReceiptBeingScanned(transaction);
    const isClosed = isClosedReport(moneyRequestReport);

    const canModifyStatus = !isTrackExpenseMoneyReport && (isAdmin || isActionOwner || isApprover);
    const canModifyUnholdStatus = !isTrackExpenseMoneyReport && (isAdmin || (isActionOwner && isHoldActionCreator) || isApprover);
    const isDeletedParentAction = isEmptyObject(parentReportAction) || ReportActionsUtils.isDeletedAction(parentReportAction);

    const canHoldOrUnholdRequest = !isRequestSettled && !isApproved && !isDeletedParentAction && !isClosed;
    const canHoldRequest = canHoldOrUnholdRequest && !isOnHold && (isRequestIOU || canModifyStatus) && !isScanning && !!transaction?.reimbursable;
    const canUnholdRequest =
        !!(canHoldOrUnholdRequest && isOnHold && !TransactionUtils.isDuplicate(transaction.transactionID, true) && (isRequestIOU ? isHoldActionCreator : canModifyUnholdStatus)) &&
        !!transaction?.reimbursable;

    return {canHoldRequest, canUnholdRequest};
}

const changeMoneyRequestHoldStatus = (reportAction: OnyxEntry<ReportAction>, backTo?: string, searchHash?: number): void => {
    if (!ReportActionsUtils.isMoneyRequestAction(reportAction)) {
        return;
    }
    const moneyRequestReportID = ReportActionsUtils.getOriginalMessage(reportAction)?.IOUReportID ?? 0;

    const moneyRequestReport = getReportOrDraftReport(String(moneyRequestReportID));
    if (!moneyRequestReportID || !moneyRequestReport) {
        return;
    }

    const transactionID = ReportActionsUtils.getOriginalMessage(reportAction)?.IOUTransactionID ?? '';
    const transaction = allTransactions?.[`${ONYXKEYS.COLLECTION.TRANSACTION}${transactionID}`] ?? ({} as Transaction);
    const isOnHold = TransactionUtils.isOnHold(transaction);
    const policy = allPolicies?.[`${ONYXKEYS.COLLECTION.POLICY}${moneyRequestReport.policyID}`] ?? null;

    if (isOnHold) {
        IOU.unholdRequest(transactionID, reportAction.childReportID ?? '', searchHash);
    } else {
        const activeRoute = encodeURIComponent(Navigation.getActiveRouteWithoutParams());
        Navigation.navigate(
            // eslint-disable-next-line @typescript-eslint/prefer-nullish-coalescing
            ROUTES.MONEY_REQUEST_HOLD_REASON.getRoute(policy?.type ?? CONST.POLICY.TYPE.PERSONAL, transactionID, reportAction.childReportID ?? '', backTo || activeRoute, searchHash),
        );
    }
};

/**
 * Gets all transactions on an IOU report with a receipt
 */
function getTransactionsWithReceipts(iouReportID: string | undefined): Transaction[] {
    const transactions = reportsTransactions[iouReportID ?? ''] ?? [];
    return transactions.filter((transaction) => TransactionUtils.hasReceipt(transaction));
}

/**
 * For report previews, we display a "Receipt scan in progress" indicator
 * instead of the report total only when we have no report total ready to show. This is the case when
 * all requests are receipts that are being SmartScanned. As soon as we have a non-receipt request,
 * or as soon as one receipt request is done scanning, we have at least one
 * "ready" expense, and we remove this indicator to show the partial report total.
 */
function areAllRequestsBeingSmartScanned(iouReportID: string, reportPreviewAction: OnyxEntry<ReportAction>): boolean {
    const transactionsWithReceipts = getTransactionsWithReceipts(iouReportID);
    // If we have more requests than requests with receipts, we have some manual requests
    if (ReportActionsUtils.getNumberOfMoneyRequests(reportPreviewAction) > transactionsWithReceipts.length) {
        return false;
    }
    return transactionsWithReceipts.every((transaction) => TransactionUtils.isReceiptBeingScanned(transaction));
}

/**
 * Get the transactions related to a report preview with receipts
 * Get the details linked to the IOU reportAction
 *
 * NOTE: This method is only meant to be used inside this action file. Do not export and use it elsewhere. Use withOnyx or Onyx.connect() instead.
 */
function getLinkedTransaction(reportAction: OnyxEntry<ReportAction | OptimisticIOUReportAction>, transactions: OnyxCollection<Transaction> = allTransactions): OnyxEntry<Transaction> {
    let transactionID = '';

    if (ReportActionsUtils.isMoneyRequestAction(reportAction)) {
        transactionID = ReportActionsUtils.getOriginalMessage(reportAction)?.IOUTransactionID ?? '-1';
    }

    return transactions?.[`${ONYXKEYS.COLLECTION.TRANSACTION}${transactionID}`];
}

/**
 * Check if any of the transactions in the report has required missing fields
 */
function hasMissingSmartscanFields(iouReportID: string): boolean {
    const reportTransactions = reportsTransactions[iouReportID] ?? [];

    return reportTransactions.some(TransactionUtils.hasMissingSmartscanFields);
}

/**
 * Get report action which is missing smartscan fields
 */
function getReportActionWithMissingSmartscanFields(iouReportID: string): ReportAction | undefined {
    const reportActions = Object.values(ReportActionsUtils.getAllReportActions(iouReportID));
    return reportActions.find((action) => {
        if (!ReportActionsUtils.isMoneyRequestAction(action)) {
            return false;
        }
        const transaction = getLinkedTransaction(action);
        if (isEmptyObject(transaction)) {
            return false;
        }
        if (!ReportActionsUtils.wasActionTakenByCurrentUser(action)) {
            return false;
        }
        return TransactionUtils.hasMissingSmartscanFields(transaction);
    });
}

/**
 * Check if iouReportID has required missing fields
 */
function shouldShowRBRForMissingSmartscanFields(iouReportID: string): boolean {
    return !!getReportActionWithMissingSmartscanFields(iouReportID);
}

/**
 * Given a parent IOU report action get report name for the LHN.
 */
function getTransactionReportName({
    reportAction,
    transactions,
    reports,
    draftReports,
}: {
    reportAction: OnyxEntry<ReportAction | OptimisticIOUReportAction>;
    transactions?: OnyxCollection<Transaction>;
    reports?: OnyxCollection<Report>;
    draftReports?: OnyxCollection<Report>;
}): string {
    if (ReportActionsUtils.isReversedTransaction(reportAction)) {
        return Localize.translateLocal('parentReportAction.reversedTransaction');
    }

    if (ReportActionsUtils.isDeletedAction(reportAction)) {
        return Localize.translateLocal('parentReportAction.deletedExpense');
    }

    const transaction = getLinkedTransaction(reportAction, transactions);

    if (isEmptyObject(transaction)) {
        // Transaction data might be empty on app's first load, if so we fallback to Expense/Track Expense
        return ReportActionsUtils.isTrackExpenseAction(reportAction) ? Localize.translateLocal('iou.trackExpense') : Localize.translateLocal('iou.expense');
    }

    if (TransactionUtils.hasReceipt(transaction) && TransactionUtils.isReceiptBeingScanned(transaction)) {
        return Localize.translateLocal('iou.receiptScanning');
    }

    if (TransactionUtils.hasMissingSmartscanFields(transaction)) {
        return Localize.translateLocal('iou.receiptMissingDetails');
    }

    if (TransactionUtils.isFetchingWaypointsFromServer(transaction) && TransactionUtils.getMerchant(transaction) === Localize.translateLocal('iou.fieldPending')) {
        return Localize.translateLocal('iou.fieldPending');
    }

    if (ReportActionsUtils.isSentMoneyReportAction(reportAction)) {
        return getIOUReportActionDisplayMessage(reportAction as ReportAction, transaction);
    }

    const report = getReportOrDraftReport(transaction?.reportID, reports, draftReports);
    const amount = TransactionUtils.getAmount(transaction, !isEmptyObject(report) && isExpenseReport(report)) ?? 0;
    const formattedAmount = CurrencyUtils.convertToDisplayString(amount, TransactionUtils.getCurrency(transaction)) ?? '';
    const comment = TransactionUtils.getMerchantOrDescription(transaction);
    if (ReportActionsUtils.isTrackExpenseAction(reportAction)) {
        return Localize.translateLocal('iou.threadTrackReportName', {formattedAmount, comment});
    }
    return Localize.translateLocal('iou.threadExpenseReportName', {formattedAmount, comment});
}

/**
 * Get expense message for an IOU report
 *
 * @param [iouReportAction] This is always an IOU action. When necessary, report preview actions will be unwrapped and the child iou report action is passed here (the original report preview
 *     action will be passed as `originalReportAction` in this case).
 * @param [originalReportAction] This can be either a report preview action or the IOU action. This will be the original report preview action in cases where `iouReportAction` was unwrapped
 *     from a report preview action. Otherwise, it will be the same as `iouReportAction`.
 */
function getReportPreviewMessage(
    reportOrID: OnyxInputOrEntry<Report> | string,
    iouReportAction: OnyxInputOrEntry<ReportAction> = null,
    shouldConsiderScanningReceiptOrPendingRoute = false,
    isPreviewMessageForParentChatReport = false,
    policy?: OnyxInputOrEntry<Policy>,
    isForListPreview = false,
    originalReportAction: OnyxInputOrEntry<ReportAction> = iouReportAction,
): string {
    const report = typeof reportOrID === 'string' ? getReport(reportOrID) : reportOrID;
    const reportActionMessage = ReportActionsUtils.getReportActionHtml(iouReportAction);

    if (isEmptyObject(report) || !report?.reportID) {
        // The iouReport is not found locally after SignIn because the OpenApp API won't return iouReports if they're settled
        // As a temporary solution until we know how to solve this the best, we just use the message that returned from BE
        return reportActionMessage;
    }

    if (!isEmptyObject(iouReportAction) && !isIOUReport(report) && iouReportAction && ReportActionsUtils.isSplitBillAction(iouReportAction)) {
        // This covers group chats where the last action is a split expense action
        const linkedTransaction = getLinkedTransaction(iouReportAction);
        if (isEmptyObject(linkedTransaction)) {
            return reportActionMessage;
        }

        if (!isEmptyObject(linkedTransaction)) {
            if (TransactionUtils.isReceiptBeingScanned(linkedTransaction)) {
                return Localize.translateLocal('iou.receiptScanning');
            }

            if (TransactionUtils.hasMissingSmartscanFields(linkedTransaction)) {
                return Localize.translateLocal('iou.receiptMissingDetails');
            }

            const amount = TransactionUtils.getAmount(linkedTransaction, !isEmptyObject(report) && isExpenseReport(report)) ?? 0;
            const formattedAmount = CurrencyUtils.convertToDisplayString(amount, TransactionUtils.getCurrency(linkedTransaction)) ?? '';
            return Localize.translateLocal('iou.didSplitAmount', {formattedAmount, comment: TransactionUtils.getMerchantOrDescription(linkedTransaction)});
        }
    }

    if (!isEmptyObject(iouReportAction) && !isIOUReport(report) && iouReportAction && ReportActionsUtils.isTrackExpenseAction(iouReportAction)) {
        // This covers group chats where the last action is a track expense action
        const linkedTransaction = getLinkedTransaction(iouReportAction);
        if (isEmptyObject(linkedTransaction)) {
            return reportActionMessage;
        }

        if (!isEmptyObject(linkedTransaction)) {
            if (TransactionUtils.isReceiptBeingScanned(linkedTransaction)) {
                return Localize.translateLocal('iou.receiptScanning');
            }

            if (TransactionUtils.hasMissingSmartscanFields(linkedTransaction)) {
                return Localize.translateLocal('iou.receiptMissingDetails');
            }

            const amount = TransactionUtils.getAmount(linkedTransaction, !isEmptyObject(report) && isExpenseReport(report)) ?? 0;
            const formattedAmount = CurrencyUtils.convertToDisplayString(amount, TransactionUtils.getCurrency(linkedTransaction)) ?? '';
            return Localize.translateLocal('iou.trackedAmount', {formattedAmount, comment: TransactionUtils.getMerchantOrDescription(linkedTransaction)});
        }
    }

    const containsNonReimbursable = hasNonReimbursableTransactions(report.reportID);
    const totalAmount = getMoneyRequestSpendBreakdown(report).totalDisplaySpend;

    const policyName = getPolicyName({report, policy});
    const payerName = isExpenseReport(report) ? policyName : getDisplayNameForParticipant({accountID: report.managerID, shouldUseShortForm: !isPreviewMessageForParentChatReport});

    const formattedAmount = CurrencyUtils.convertToDisplayString(totalAmount, report.currency);

    if (isReportApproved({reportOrID: report}) && isPaidGroupPolicy(report)) {
        return Localize.translateLocal('iou.managerApprovedAmount', {
            manager: payerName ?? '',
            amount: formattedAmount,
        });
    }

    let linkedTransaction;
    if (!isEmptyObject(iouReportAction) && shouldConsiderScanningReceiptOrPendingRoute && iouReportAction && ReportActionsUtils.isMoneyRequestAction(iouReportAction)) {
        linkedTransaction = getLinkedTransaction(iouReportAction);
    }

    if (!isEmptyObject(linkedTransaction) && TransactionUtils.hasReceipt(linkedTransaction) && TransactionUtils.isReceiptBeingScanned(linkedTransaction)) {
        return Localize.translateLocal('iou.receiptScanning');
    }

    if (!isEmptyObject(linkedTransaction) && TransactionUtils.isFetchingWaypointsFromServer(linkedTransaction) && !TransactionUtils.getAmount(linkedTransaction)) {
        return Localize.translateLocal('iou.fieldPending');
    }

    const originalMessage = !isEmptyObject(iouReportAction) && ReportActionsUtils.isMoneyRequestAction(iouReportAction) ? ReportActionsUtils.getOriginalMessage(iouReportAction) : undefined;

    // Show Paid preview message if it's settled or if the amount is paid & stuck at receivers end for only chat reports.
    if (isSettled(report.reportID) || (report.isWaitingOnBankAccount && isPreviewMessageForParentChatReport)) {
        // A settled report preview message can come in three formats "paid ... elsewhere" or "paid ... with Expensify"
        let translatePhraseKey: TranslationPaths = 'iou.paidElsewhereWithAmount';
        if (isPreviewMessageForParentChatReport) {
            translatePhraseKey = 'iou.payerPaidAmount';
        } else if (
            [CONST.IOU.PAYMENT_TYPE.VBBA, CONST.IOU.PAYMENT_TYPE.EXPENSIFY].some((paymentType) => paymentType === originalMessage?.paymentType) ||
            !!reportActionMessage.match(/ (with Expensify|using Expensify)$/) ||
            report.isWaitingOnBankAccount
        ) {
            translatePhraseKey = 'iou.paidWithExpensifyWithAmount';
            if (originalMessage?.automaticAction) {
                translatePhraseKey = 'iou.automaticallyPaidWithExpensify';
            }
        }

        let actualPayerName = report.managerID === currentUserAccountID ? '' : getDisplayNameForParticipant({accountID: report.managerID, shouldUseShortForm: true});
        actualPayerName = actualPayerName && isForListPreview && !isPreviewMessageForParentChatReport ? `${actualPayerName}:` : actualPayerName;
        const payerDisplayName = isPreviewMessageForParentChatReport ? payerName : actualPayerName;

        return Localize.translateLocal(translatePhraseKey, {amount: formattedAmount, payer: payerDisplayName ?? ''});
    }

    if (report.isWaitingOnBankAccount) {
        const submitterDisplayName = getDisplayNameForParticipant({accountID: report.ownerAccountID ?? -1, shouldUseShortForm: true}) ?? '';
        return Localize.translateLocal('iou.waitingOnBankAccount', {submitterDisplayName});
    }

    const lastActorID = iouReportAction?.actorAccountID;
    let amount = originalMessage?.amount;
    let currency = originalMessage?.currency ? originalMessage?.currency : report.currency;

    if (!isEmptyObject(linkedTransaction)) {
        amount = TransactionUtils.getAmount(linkedTransaction, isExpenseReport(report));
        currency = TransactionUtils.getCurrency(linkedTransaction);
    }

    if (isEmptyObject(linkedTransaction) && !isEmptyObject(iouReportAction)) {
        linkedTransaction = getLinkedTransaction(iouReportAction);
    }

    let comment = !isEmptyObject(linkedTransaction) ? TransactionUtils.getMerchantOrDescription(linkedTransaction) : undefined;
    if (!isEmptyObject(originalReportAction) && ReportActionsUtils.isReportPreviewAction(originalReportAction) && ReportActionsUtils.getNumberOfMoneyRequests(originalReportAction) !== 1) {
        comment = undefined;
    }

    // if we have the amount in the originalMessage and lastActorID, we can use that to display the preview message for the latest expense
    if (amount !== undefined && lastActorID && !isPreviewMessageForParentChatReport) {
        const amountToDisplay = CurrencyUtils.convertToDisplayString(Math.abs(amount), currency);

        // We only want to show the actor name in the preview if it's not the current user who took the action
        const requestorName =
            lastActorID && lastActorID !== currentUserAccountID ? getDisplayNameForParticipant({accountID: lastActorID, shouldUseShortForm: !isPreviewMessageForParentChatReport}) : '';
        return `${requestorName ? `${requestorName}: ` : ''}${Localize.translateLocal('iou.submittedAmount', {formattedAmount: amountToDisplay, comment})}`;
    }

    if (containsNonReimbursable) {
        return Localize.translateLocal('iou.payerSpentAmount', {payer: getDisplayNameForParticipant({accountID: report.ownerAccountID}) ?? '', amount: formattedAmount});
    }

    return Localize.translateLocal('iou.payerOwesAmount', {payer: payerName ?? '', amount: formattedAmount, comment});
}

/**
 * Given the updates user made to the expense, compose the originalMessage
 * object of the modified expense action.
 *
 * At the moment, we only allow changing one transaction field at a time.
 */
function getModifiedExpenseOriginalMessage(
    oldTransaction: OnyxInputOrEntry<Transaction>,
    transactionChanges: TransactionChanges,
    isFromExpenseReport: boolean,
    policy: OnyxInputOrEntry<Policy>,
    updatedTransaction?: OnyxInputOrEntry<Transaction>,
): OriginalMessageModifiedExpense {
    const originalMessage: OriginalMessageModifiedExpense = {};
    // Remark: Comment field is the only one which has new/old prefixes for the keys (newComment/ oldComment),
    // all others have old/- pattern such as oldCreated/created
    if ('comment' in transactionChanges) {
        originalMessage.oldComment = TransactionUtils.getDescription(oldTransaction);
        originalMessage.newComment = transactionChanges?.comment;
    }
    if ('created' in transactionChanges) {
        originalMessage.oldCreated = TransactionUtils.getFormattedCreated(oldTransaction);
        originalMessage.created = transactionChanges?.created;
    }
    if ('merchant' in transactionChanges) {
        originalMessage.oldMerchant = TransactionUtils.getMerchant(oldTransaction);
        originalMessage.merchant = transactionChanges?.merchant;
    }
    if ('attendees' in transactionChanges) {
        [originalMessage.oldAttendees, originalMessage.attendees] = TransactionUtils.getFormattedAttendees(transactionChanges?.attendees, TransactionUtils.getAttendees(oldTransaction));
    }

    // The amount is always a combination of the currency and the number value so when one changes we need to store both
    // to match how we handle the modified expense action in oldDot
    const didAmountOrCurrencyChange = 'amount' in transactionChanges || 'currency' in transactionChanges;
    if (didAmountOrCurrencyChange) {
        originalMessage.oldAmount = TransactionUtils.getAmount(oldTransaction, isFromExpenseReport);
        originalMessage.amount = transactionChanges?.amount ?? transactionChanges.oldAmount;
        originalMessage.oldCurrency = TransactionUtils.getCurrency(oldTransaction);
        originalMessage.currency = transactionChanges?.currency ?? transactionChanges.oldCurrency;
    }

    if ('category' in transactionChanges) {
        originalMessage.oldCategory = TransactionUtils.getCategory(oldTransaction);
        originalMessage.category = transactionChanges?.category;
    }

    if ('tag' in transactionChanges) {
        originalMessage.oldTag = TransactionUtils.getTag(oldTransaction);
        originalMessage.tag = transactionChanges?.tag;
    }

    // We only want to display a tax rate update system message when tax rate is updated by user.
    // Tax rate can change as a result of currency update. In such cases, we want to skip displaying a system message, as discussed.
    const didTaxCodeChange = 'taxCode' in transactionChanges;
    if (didTaxCodeChange && !didAmountOrCurrencyChange) {
        originalMessage.oldTaxRate = policy?.taxRates?.taxes[TransactionUtils.getTaxCode(oldTransaction)]?.value;
        originalMessage.taxRate = transactionChanges?.taxCode && policy?.taxRates?.taxes[transactionChanges?.taxCode]?.value;
    }

    // We only want to display a tax amount update system message when tax amount is updated by user.
    // Tax amount can change as a result of amount, currency or tax rate update. In such cases, we want to skip displaying a system message, as discussed.
    if ('taxAmount' in transactionChanges && !(didAmountOrCurrencyChange || didTaxCodeChange)) {
        originalMessage.oldTaxAmount = TransactionUtils.getTaxAmount(oldTransaction, isFromExpenseReport);
        originalMessage.taxAmount = transactionChanges?.taxAmount;
        originalMessage.currency = TransactionUtils.getCurrency(oldTransaction);
    }

    if ('billable' in transactionChanges) {
        const oldBillable = TransactionUtils.getBillable(oldTransaction);
        originalMessage.oldBillable = oldBillable ? Localize.translateLocal('common.billable').toLowerCase() : Localize.translateLocal('common.nonBillable').toLowerCase();
        originalMessage.billable = transactionChanges?.billable ? Localize.translateLocal('common.billable').toLowerCase() : Localize.translateLocal('common.nonBillable').toLowerCase();
    }

    if ('customUnitRateID' in transactionChanges && updatedTransaction?.comment?.customUnit?.customUnitRateID) {
        originalMessage.oldAmount = TransactionUtils.getAmount(oldTransaction, isFromExpenseReport);
        originalMessage.oldCurrency = TransactionUtils.getCurrency(oldTransaction);
        originalMessage.oldMerchant = TransactionUtils.getMerchant(oldTransaction);

        const modifiedDistanceFields = TransactionUtils.calculateAmountForUpdatedWaypointOrRate(updatedTransaction, transactionChanges, policy, isFromExpenseReport);

        // For the originalMessage, we should use the non-negative amount, similar to what TransactionUtils.getAmount does for oldAmount
        originalMessage.amount = Math.abs(modifiedDistanceFields.modifiedAmount);
        originalMessage.currency = modifiedDistanceFields.modifiedCurrency ?? CONST.CURRENCY.USD;
        originalMessage.merchant = modifiedDistanceFields.modifiedMerchant;
    }

    return originalMessage;
}

/**
 * Check if original message is an object and can be used as a ChangeLog type
 * @param originalMessage
 */
function isChangeLogObject(originalMessage?: OriginalMessageChangeLog): OriginalMessageChangeLog | undefined {
    if (originalMessage && typeof originalMessage === 'object') {
        return originalMessage;
    }
    return undefined;
}

/**
 * Build invited usernames for admin chat threads
 * @param parentReportAction
 * @param parentReportActionMessage
 */
function getAdminRoomInvitedParticipants(parentReportAction: OnyxEntry<ReportAction>, parentReportActionMessage: string) {
    if (isEmptyObject(parentReportAction)) {
        return parentReportActionMessage || Localize.translateLocal('parentReportAction.deletedMessage');
    }
    if (!ReportActionsUtils.getOriginalMessage(parentReportAction)) {
        return parentReportActionMessage || Localize.translateLocal('parentReportAction.deletedMessage');
    }
    if (!ReportActionsUtils.isPolicyChangeLogAction(parentReportAction) || !ReportActionsUtils.isRoomChangeLogAction(parentReportAction)) {
        return parentReportActionMessage || Localize.translateLocal('parentReportAction.deletedMessage');
    }

    const originalMessage = isChangeLogObject(ReportActionsUtils.getOriginalMessage(parentReportAction));
    const participantAccountIDs = originalMessage?.targetAccountIDs ?? [];

    const participants = participantAccountIDs.map((id: number) => {
        const name = getDisplayNameForParticipant({accountID: id});
        if (name && name?.length > 0) {
            return name;
        }
        return Localize.translateLocal('common.hidden');
    });
    const users = participants.length > 1 ? participants.join(` ${Localize.translateLocal('common.and')} `) : participants.at(0);
    if (!users) {
        return parentReportActionMessage;
    }
    const actionType = parentReportAction.actionName;
    const isInviteAction = actionType === CONST.REPORT.ACTIONS.TYPE.ROOM_CHANGE_LOG.INVITE_TO_ROOM || actionType === CONST.REPORT.ACTIONS.TYPE.POLICY_CHANGE_LOG.INVITE_TO_ROOM;

    const verbKey = isInviteAction ? 'workspace.invite.invited' : 'workspace.invite.removed';
    const prepositionKey = isInviteAction ? 'workspace.invite.to' : 'workspace.invite.from';

    const verb = Localize.translateLocal(verbKey);
    const preposition = Localize.translateLocal(prepositionKey);

    const roomName = originalMessage?.roomName ?? '';

    return roomName ? `${verb} ${users} ${preposition} ${roomName}` : `${verb} ${users}`;
}

/**
 * Get the invoice payer name based on its type:
 * - Individual - a receiver display name.
 * - Policy - a receiver policy name.
 */
function getInvoicePayerName(report: OnyxEntry<Report>, invoiceReceiverPolicy?: OnyxEntry<Policy>): string {
    const invoiceReceiver = report?.invoiceReceiver;
    const isIndividual = invoiceReceiver?.type === CONST.REPORT.INVOICE_RECEIVER_TYPE.INDIVIDUAL;

    if (isIndividual) {
        return PersonalDetailsUtils.getDisplayNameOrDefault(allPersonalDetails?.[invoiceReceiver.accountID]);
    }

    return getPolicyName({report, policy: invoiceReceiverPolicy ?? allPolicies?.[`${ONYXKEYS.COLLECTION.POLICY}${invoiceReceiver?.policyID}`]});
}

/**
 * Parse html of reportAction into text
 */
function parseReportActionHtmlToText(reportAction: OnyxEntry<ReportAction>, reportID: string, childReportID?: string): string {
    if (!reportAction) {
        return '';
    }
    const key = `${reportID}_${reportAction.reportActionID}_${reportAction.lastModified}`;
    const cachedText = parsedReportActionMessageCache[key];
    if (cachedText !== undefined) {
        return cachedText;
    }

    const {html, text} = ReportActionsUtils.getReportActionMessage(reportAction) ?? {};

    if (!html) {
        return text ?? '';
    }

    const mentionReportRegex = /<mention-report reportID="(\d+)" *\/>/gi;
    const matches = html.matchAll(mentionReportRegex);

    const reportIDToName: Record<string, string> = {};
    for (const match of matches) {
        if (match[1] !== childReportID) {
            // eslint-disable-next-line @typescript-eslint/no-use-before-define
            reportIDToName[match[1]] = getReportName({report: getReportOrDraftReport(match[1])}) ?? '';
        }
    }

    const mentionUserRegex = /<mention-user accountID="(\d+)" *\/>/gi;
    const accountIDToName: Record<string, string> = {};
    const accountIDs = Array.from(html.matchAll(mentionUserRegex), (mention) => Number(mention[1]));
    const logins = PersonalDetailsUtils.getLoginsByAccountIDs(accountIDs);
    accountIDs.forEach((id, index) => (accountIDToName[id] = logins.at(index) ?? ''));

    const textMessage = Str.removeSMSDomain(Parser.htmlToText(html, {reportIDToName, accountIDToName}));
    parsedReportActionMessageCache[key] = textMessage;

    return textMessage;
}

/**
 * Get the report action message for a report action.
 */
function getReportActionMessage({
    reportAction,
    reportID,
    childReportID,
    reports,
    draftReports,
    personalDetails,
}: {
    reportAction: OnyxEntry<ReportAction>;
    reportID?: string;
    childReportID?: string;
    reports?: OnyxCollection<Report>;
    draftReports?: OnyxCollection<Report>;
    personalDetails?: Partial<PersonalDetailsList>;
}) {
    if (isEmptyObject(reportAction)) {
        return '';
    }
    if (reportAction.actionName === CONST.REPORT.ACTIONS.TYPE.HOLD) {
        return Localize.translateLocal('iou.heldExpense');
    }

    if (reportAction.actionName === CONST.REPORT.ACTIONS.TYPE.EXPORTED_TO_INTEGRATION) {
        return ReportActionsUtils.getExportIntegrationLastMessageText(reportAction);
    }

    if (reportAction.actionName === CONST.REPORT.ACTIONS.TYPE.UNHOLD) {
        return Localize.translateLocal('iou.unheldExpense');
    }
    if (ReportActionsUtils.isApprovedOrSubmittedReportAction(reportAction)) {
        return ReportActionsUtils.getReportActionMessageText(reportAction);
    }
    if (ReportActionsUtils.isReimbursementQueuedAction(reportAction)) {
        return getReimbursementQueuedActionMessage({
            reportAction,
            reportOrID: getReportOrDraftReport(reportID, reports, draftReports),
            shouldUseShortDisplayName: false,
            reports,
            personalDetails,
        });
    }

    return parseReportActionHtmlToText(reportAction, reportID ?? '', childReportID);
}

/**
 * Get the title for an invoice room.
 */
function getInvoicesChatName(report: OnyxEntry<Report>, receiverPolicy: OnyxEntry<Policy>, policies?: OnyxCollection<Policy>): string {
    const invoiceReceiver = report?.invoiceReceiver;
    const isIndividual = invoiceReceiver?.type === CONST.REPORT.INVOICE_RECEIVER_TYPE.INDIVIDUAL;
    const invoiceReceiverAccountID = isIndividual ? invoiceReceiver.accountID : -1;
    const invoiceReceiverPolicyID = isIndividual ? '' : invoiceReceiver?.policyID ?? '-1';
    const invoiceReceiverPolicy = receiverPolicy ?? getPolicy(invoiceReceiverPolicyID);
    const isCurrentUserReceiver = (isIndividual && invoiceReceiverAccountID === currentUserAccountID) || (!isIndividual && PolicyUtils.isPolicyAdmin(invoiceReceiverPolicy));

    if (isCurrentUserReceiver) {
        return getPolicyName({report});
    }

    if (isIndividual) {
        return PersonalDetailsUtils.getDisplayNameOrDefault(allPersonalDetails?.[invoiceReceiverAccountID]);
    }

    return getPolicyName({report, policy: invoiceReceiverPolicy, policies});
}

const reportNameCache = new Map<string, {lastVisibleActionCreated: string; reportName: string}>();

/**
 * Get a cache key for the report name.
 */
const getCacheKey = (report: OnyxEntry<Report>): string => `${report?.reportID}-${report?.lastVisibleActionCreated}-${report?.reportName}`;

/**
 * Get the title for a report.
 */
function getReportName({
    report,
    policy,
    parentReportActionParam,
    personalDetails,
    invoiceReceiverPolicy,
    transactions,
    reports,
    draftReports,
    reportNameValuePairs,
    policyTagLists,
    policies,
}: GetReportNameParams): string {
    const reportID = report?.reportID;
    const cacheKey = getCacheKey(report);

    if (reportID) {
        const reportNameFromCache = reportNameCache.get(cacheKey);

        if (reportNameFromCache?.reportName && reportNameFromCache.reportName === report?.reportName && reportNameFromCache.reportName !== CONST.REPORT.DEFAULT_REPORT_NAME) {
            return reportNameFromCache.reportName;
        }
    }

    let formattedName: string | undefined;
    let parentReportAction: OnyxEntry<ReportAction>;
    if (parentReportActionParam) {
        parentReportAction = parentReportActionParam;
    } else {
        parentReportAction = isThread(report) ? allReportActions?.[`${ONYXKEYS.COLLECTION.REPORT_ACTIONS}${report.parentReportID}`]?.[report.parentReportActionID] : undefined;
    }
    const parentReportActionMessage = ReportActionsUtils.getReportActionMessage(parentReportAction);

    if (
        ReportActionsUtils.isActionOfType(parentReportAction, CONST.REPORT.ACTIONS.TYPE.SUBMITTED) ||
        ReportActionsUtils.isActionOfType(parentReportAction, CONST.REPORT.ACTIONS.TYPE.SUBMITTED_AND_CLOSED)
    ) {
        const {harvesting} = ReportActionsUtils.getOriginalMessage(parentReportAction) ?? {};
        if (harvesting) {
            return Parser.htmlToText(getReportAutomaticallySubmittedMessage(parentReportAction));
        }
        return getIOUSubmittedMessage(parentReportAction);
    }
    if (ReportActionsUtils.isActionOfType(parentReportAction, CONST.REPORT.ACTIONS.TYPE.FORWARDED)) {
        const {automaticAction} = ReportActionsUtils.getOriginalMessage(parentReportAction) ?? {};
        if (automaticAction) {
            return Parser.htmlToText(getReportAutomaticallyForwardedMessage(parentReportAction, reportID));
        }
        return getIOUForwardedMessage(parentReportAction, report, reports);
    }
    if (parentReportAction?.actionName === CONST.REPORT.ACTIONS.TYPE.REJECTED) {
        return getRejectedReportMessage();
    }
    if (ReportActionsUtils.isActionOfType(parentReportAction, CONST.REPORT.ACTIONS.TYPE.APPROVED)) {
        const {automaticAction} = ReportActionsUtils.getOriginalMessage(parentReportAction) ?? {};
        if (automaticAction) {
            return Parser.htmlToText(getReportAutomaticallyApprovedMessage(parentReportAction));
        }
        return getIOUApprovedMessage(parentReportAction);
    }
    if (ReportActionsUtils.isUnapprovedAction(parentReportAction)) {
        return getIOUUnapprovedMessage(parentReportAction);
    }

    if (isChatThread(report)) {
        if (!isEmptyObject(parentReportAction) && ReportActionsUtils.isTransactionThread(parentReportAction)) {
            formattedName = getTransactionReportName({reportAction: parentReportAction, transactions, reports, draftReports});
            if (isArchivedRoom(report, getReportNameValuePairs(report?.reportID, reportNameValuePairs))) {
                formattedName += ` (${Localize.translateLocal('common.archived')})`;
            }
            return formatReportLastMessageText(formattedName);
        }

        if (!isEmptyObject(parentReportAction) && ReportActionsUtils.isOldDotReportAction(parentReportAction)) {
            return ReportActionsUtils.getMessageOfOldDotReportAction(parentReportAction);
        }

        if (parentReportActionMessage?.isDeletedParentAction) {
            return Localize.translateLocal('parentReportAction.deletedMessage');
        }

        const isAttachment = ReportActionsUtils.isReportActionAttachment(!isEmptyObject(parentReportAction) ? parentReportAction : undefined);
        const reportActionMessage = getReportActionMessage({
            reportAction: parentReportAction,
            reportID: report?.parentReportID,
            childReportID: report?.reportID ?? '',
            reports,
            draftReports,
            personalDetails,
        }).replace(/(\n+|\r\n|\n|\r)/gm, ' ');
        if (isAttachment && reportActionMessage) {
            return `[${Localize.translateLocal('common.attachment')}]`;
        }
        if (
            parentReportActionMessage?.moderationDecision?.decision === CONST.MODERATION.MODERATOR_DECISION_PENDING_HIDE ||
            parentReportActionMessage?.moderationDecision?.decision === CONST.MODERATION.MODERATOR_DECISION_HIDDEN ||
            parentReportActionMessage?.moderationDecision?.decision === CONST.MODERATION.MODERATOR_DECISION_PENDING_REMOVE
        ) {
            return Localize.translateLocal('parentReportAction.hiddenMessage');
        }
        if (isAdminRoom(report) || isUserCreatedPolicyRoom(report)) {
            return getAdminRoomInvitedParticipants(parentReportAction, reportActionMessage);
        }
        if (reportActionMessage && isArchivedRoom(report, getReportNameValuePairs(report?.reportID, reportNameValuePairs))) {
            return `${reportActionMessage} (${Localize.translateLocal('common.archived')})`;
        }
        if (!isEmptyObject(parentReportAction) && ReportActionsUtils.isModifiedExpenseAction(parentReportAction)) {
            const modifiedMessage = ModifiedExpenseMessage.getForReportAction({reportID: report?.reportID, reportAction: parentReportAction, reports, policyTagLists});
            return formatReportLastMessageText(modifiedMessage);
        }
        if (isTripRoom(report)) {
            return report?.reportName ?? '';
        }

        if (ReportActionsUtils.isCardIssuedAction(parentReportAction)) {
            return ReportActionsUtils.getCardIssuedMessage({reportAction: parentReportAction, personalDetails});
        }
        return reportActionMessage;
    }

    if (isClosedExpenseReportWithNoExpenses(report, transactions)) {
        return Localize.translateLocal('parentReportAction.deletedReport');
    }

    if (isTaskReport(report) && isCanceledTaskReport(report, parentReportAction)) {
        return Localize.translateLocal('parentReportAction.deletedTask');
    }

    if (isGroupChat(report)) {
        return getGroupChatName(undefined, true, report) ?? '';
    }

    if (isChatRoom(report) || isTaskReport(report)) {
        formattedName = report?.reportName;
    }

    if (isPolicyExpenseChat(report)) {
        formattedName = getPolicyExpenseChatName({report, policy, personalDetailsList: personalDetails});
    }

    if (isMoneyRequestReport(report)) {
        formattedName = getMoneyRequestReportName({report, policy, policies});
    }

    if (isInvoiceReport(report)) {
        formattedName = getMoneyRequestReportName({report, policy, invoiceReceiverPolicy, policies});
    }

    if (isInvoiceRoom(report)) {
        formattedName = getInvoicesChatName(report, invoiceReceiverPolicy, policies);
    }

    if (isArchivedRoom(report, getReportNameValuePairs(report?.reportID))) {
        formattedName += ` (${Localize.translateLocal('common.archived')})`;
    }

    if (isSelfDM(report)) {
        formattedName = getDisplayNameForParticipant({accountID: currentUserAccountID, shouldAddCurrentUserPostfix: true, personalDetailsData: personalDetails});
    }

    if (formattedName) {
        if (reportID) {
            reportNameCache.set(cacheKey, {lastVisibleActionCreated: report?.lastVisibleActionCreated ?? '', reportName: formattedName});
        }

        return formatReportLastMessageText(formattedName);
    }

    // Not a room or PolicyExpenseChat, generate title from first 5 other participants
    const participantsWithoutCurrentUser: number[] = [];
    Object.keys(report?.participants ?? {}).forEach((accountID) => {
        const accID = Number(accountID);
        if (accID !== currentUserAccountID && participantsWithoutCurrentUser.length < 5) {
            participantsWithoutCurrentUser.push(accID);
        }
    });
    const isMultipleParticipantReport = participantsWithoutCurrentUser.length > 1;
    const participantNames = participantsWithoutCurrentUser
        .map((accountID) => getDisplayNameForParticipant({accountID, shouldUseShortForm: isMultipleParticipantReport, personalDetailsData: personalDetails}))
        .join(', ');
    formattedName = participantNames;

    if (reportID) {
        reportNameCache.set(cacheKey, {lastVisibleActionCreated: report?.lastVisibleActionCreated ?? '', reportName: formattedName});
    }

    return formattedName;
}

/**
 * Get the payee name given a report.
 */
function getPayeeName(report: OnyxEntry<Report>): string | undefined {
    if (isEmptyObject(report)) {
        return undefined;
    }

    const participantsWithoutCurrentUser = Object.keys(report?.participants ?? {})
        .map(Number)
        .filter((accountID) => accountID !== currentUserAccountID);

    if (participantsWithoutCurrentUser.length === 0) {
        return undefined;
    }
    return getDisplayNameForParticipant({accountID: participantsWithoutCurrentUser.at(0), shouldUseShortForm: true});
}

/**
 * Get either the policyName or domainName the chat is tied to
 */
function getChatRoomSubtitle(report: OnyxEntry<Report>): string | undefined {
    if (isChatThread(report)) {
        return '';
    }
    if (isSelfDM(report)) {
        return Localize.translateLocal('reportActionsView.yourSpace');
    }
    if (isInvoiceRoom(report)) {
        return Localize.translateLocal('workspace.common.invoices');
    }
    if (!isDefaultRoom(report) && !isUserCreatedPolicyRoom(report) && !isPolicyExpenseChat(report)) {
        return '';
    }
    if (getChatType(report) === CONST.REPORT.CHAT_TYPE.DOMAIN_ALL) {
        // The domainAll rooms are just #domainName, so we ignore the prefix '#' to get the domainName
        return report?.reportName?.substring(1) ?? '';
    }
    if ((isPolicyExpenseChat(report) && !!report?.isOwnPolicyExpenseChat) || isExpenseReport(report)) {
        return Localize.translateLocal('workspace.common.workspace');
    }
    if (isArchivedRoom(report, getReportNameValuePairs(report?.reportID))) {
        return report?.oldPolicyName ?? '';
    }
    return getPolicyName({report});
}

/**
 * Get pending members for reports
 */
function getPendingChatMembers(accountIDs: number[], previousPendingChatMembers: PendingChatMember[], pendingAction: PendingAction): PendingChatMember[] {
    const pendingChatMembers = accountIDs.map((accountID) => ({accountID: accountID.toString(), pendingAction}));
    return [...previousPendingChatMembers, ...pendingChatMembers];
}

/**
 * Gets the parent navigation subtitle for the report
 */
function getParentNavigationSubtitle(report: OnyxEntry<Report>, invoiceReceiverPolicy?: OnyxEntry<Policy>): ParentNavigationSummaryParams {
    const parentReport = getParentReport(report);
    if (isEmptyObject(parentReport)) {
        return {};
    }

    if (isInvoiceReport(report) || isInvoiceRoom(parentReport)) {
        let reportName = `${getPolicyName({report: parentReport})} & ${getInvoicePayerName(parentReport, invoiceReceiverPolicy)}`;

        if (isArchivedRoom(parentReport, getReportNameValuePairs(parentReport?.reportID))) {
            reportName += ` (${Localize.translateLocal('common.archived')})`;
        }

        return {
            reportName,
        };
    }

    return {
        reportName: getReportName({report: parentReport}),
        workspaceName: getPolicyName({report: parentReport, returnEmptyIfNotFound: true}),
    };
}

/**
 * Navigate to the details page of a given report
 */
function navigateToDetailsPage(report: OnyxEntry<Report>, backTo?: string) {
    const isSelfDMReport = isSelfDM(report);
    const isOneOnOneChatReport = isOneOnOneChat(report);
    const participantAccountID = getParticipantsAccountIDsForDisplay(report);

    if (isSelfDMReport || isOneOnOneChatReport) {
        Navigation.navigate(ROUTES.PROFILE.getRoute(participantAccountID.at(0), backTo));
        return;
    }

    if (report?.reportID) {
        Navigation.navigate(ROUTES.REPORT_WITH_ID_DETAILS.getRoute(report?.reportID, backTo));
    }
}

/**
 * Go back to the details page of a given report
 */
function goBackToDetailsPage(report: OnyxEntry<Report>, backTo?: string) {
    const isOneOnOneChatReport = isOneOnOneChat(report);
    const participantAccountID = getParticipantsAccountIDsForDisplay(report);

    if (isOneOnOneChatReport) {
        Navigation.goBack(ROUTES.PROFILE.getRoute(participantAccountID.at(0), backTo));
        return;
    }

    Navigation.goBack(ROUTES.REPORT_SETTINGS.getRoute(report?.reportID ?? '-1', backTo));
}

function navigateBackAfterDeleteTransaction(backRoute: Route | undefined, isFromRHP?: boolean) {
    if (!backRoute) {
        return;
    }
    const topmostCentralPaneRoute = Navigation.getTopMostCentralPaneRouteFromRootState();
    if (topmostCentralPaneRoute?.name === SCREENS.SEARCH.CENTRAL_PANE) {
        Navigation.dismissModal();
        return;
    }
    if (isFromRHP) {
        Navigation.dismissModal();
    }
    Navigation.isNavigationReady().then(() => {
        Navigation.goBack(backRoute);
    });
}

/**
 * Go back to the previous page from the edit private page of a given report
 */
function goBackFromPrivateNotes(report: OnyxEntry<Report>, accountID?: number, backTo?: string) {
    if (isEmpty(report) || !accountID) {
        return;
    }
    const currentUserPrivateNote = report.privateNotes?.[accountID]?.note ?? '';
    if (isEmpty(currentUserPrivateNote)) {
        const participantAccountIDs = getParticipantsAccountIDsForDisplay(report);

        if (isOneOnOneChat(report)) {
            Navigation.goBack(ROUTES.PROFILE.getRoute(participantAccountIDs.at(0), backTo));
            return;
        }

        if (report?.reportID) {
            Navigation.goBack(ROUTES.REPORT_WITH_ID_DETAILS.getRoute(report?.reportID, backTo));
            return;
        }
    }
    Navigation.goBack(ROUTES.PRIVATE_NOTES_LIST.getRoute(report.reportID, backTo));
}

/**
 * Generate a random reportID up to 53 bits aka 9,007,199,254,740,991 (Number.MAX_SAFE_INTEGER).
 * There were approximately 98,000,000 reports with sequential IDs generated before we started using this approach, those make up roughly one billionth of the space for these numbers,
 * so we live with the 1 in a billion chance of a collision with an older ID until we can switch to 64-bit IDs.
 *
 * In a test of 500M reports (28 years of reports at our current max rate) we got 20-40 collisions meaning that
 * this is more than random enough for our needs.
 */
function generateReportID(): string {
    return (Math.floor(Math.random() * 2 ** 21) * 2 ** 32 + Math.floor(Math.random() * 2 ** 32)).toString();
}

function hasReportNameError(report: OnyxEntry<Report>): boolean {
    return !isEmptyObject(report?.errorFields?.reportName);
}

/**
 * Adds a domain to a short mention, converting it into a full mention with email or SMS domain.
 * @param mention The user mention to be converted.
 * @returns The converted mention as a full mention string or undefined if conversion is not applicable.
 */
function addDomainToShortMention(mention: string): string | undefined {
    if (!Str.isValidEmail(mention) && currentUserPrivateDomain) {
        const mentionWithEmailDomain = `${mention}@${currentUserPrivateDomain}`;
        if (allPersonalDetailLogins.includes(mentionWithEmailDomain)) {
            return mentionWithEmailDomain;
        }
    }
    if (Str.isValidE164Phone(mention)) {
        const mentionWithSmsDomain = PhoneNumber.addSMSDomainIfPhoneNumber(mention);
        if (allPersonalDetailLogins.includes(mentionWithSmsDomain)) {
            return mentionWithSmsDomain;
        }
    }
    return undefined;
}

/**
 * Replaces all valid short mention found in a text to a full mention
 *
 * Example:
 * "Hello \@example -> Hello \@example\@expensify.com"
 */
function completeShortMention(text: string): string {
    return text.replace(CONST.REGEX.SHORT_MENTION, (match) => {
        if (!Str.isValidMention(match)) {
            return match;
        }
        const mention = match.substring(1);
        const mentionWithDomain = addDomainToShortMention(mention);
        return mentionWithDomain ? `@${mentionWithDomain}` : match;
    });
}

/**
 * For comments shorter than or equal to 10k chars, convert the comment from MD into HTML because that's how it is stored in the database
 * For longer comments, skip parsing, but still escape the text, and display plaintext for performance reasons. It takes over 40s to parse a 100k long string!!
 */
function getParsedComment(text: string, parsingDetails?: ParsingDetails): string {
    let isGroupPolicyReport = false;
    if (parsingDetails?.reportID) {
        const currentReport = getReportOrDraftReport(parsingDetails?.reportID);
        isGroupPolicyReport = isReportInGroupPolicy(currentReport);
    }

    if (parsingDetails?.policyID) {
        const policyType = getPolicy(parsingDetails?.policyID)?.type;
        if (policyType) {
            isGroupPolicyReport = isGroupPolicy(policyType);
        }
    }

    const textWithMention = completeShortMention(text);

    return text.length <= CONST.MAX_MARKUP_LENGTH
        ? Parser.replace(textWithMention, {shouldEscapeText: parsingDetails?.shouldEscapeText, disabledRules: isGroupPolicyReport ? [] : ['reportMentions']})
        : lodashEscape(text);
}

function getUploadingAttachmentHtml(file?: FileObject): string {
    if (!file || typeof file.uri !== 'string') {
        return '';
    }

    const dataAttributes = [
        `${CONST.ATTACHMENT_OPTIMISTIC_SOURCE_ATTRIBUTE}="${file.uri}"`,
        `${CONST.ATTACHMENT_SOURCE_ATTRIBUTE}="${file.uri}"`,
        `${CONST.ATTACHMENT_ORIGINAL_FILENAME_ATTRIBUTE}="${file.name}"`,
        'width' in file && `${CONST.ATTACHMENT_THUMBNAIL_WIDTH_ATTRIBUTE}="${file.width}"`,
        'height' in file && `${CONST.ATTACHMENT_THUMBNAIL_HEIGHT_ATTRIBUTE}="${file.height}"`,
    ]
        .filter((x) => !!x)
        .join(' ');

    // file.type is a known mime type like image/png, image/jpeg, video/mp4 etc.
    if (file.type?.startsWith('image')) {
        return `<img src="${file.uri}" alt="${file.name}" ${dataAttributes} />`;
    }
    if (file.type?.startsWith('video')) {
        return `<video src="${file.uri}" ${dataAttributes}>${file.name}</video>`;
    }

    // For all other types, we present a generic download link
    return `<a href="${file.uri}" ${dataAttributes}>${file.name}</a>`;
}

function getReportDescription(report: OnyxEntry<Report>): string {
    if (!report?.description) {
        return '';
    }
    try {
        const reportDescription = report?.description;
        const objectDescription = JSON.parse(reportDescription) as {html: string};
        return objectDescription.html ?? reportDescription ?? '';
    } catch (error) {
        return report?.description ?? '';
    }
}

function getPolicyDescriptionText(policy: OnyxEntry<Policy>): string {
    if (!policy?.description) {
        return '';
    }

    return Parser.htmlToText(policy.description);
}

function buildOptimisticAddCommentReportAction(
    text?: string,
    file?: FileObject,
    actorAccountID?: number,
    createdOffset = 0,
    shouldEscapeText?: boolean,
    reportID?: string,
): OptimisticReportAction {
    const commentText = getParsedComment(text ?? '', {shouldEscapeText, reportID});
    const attachmentHtml = getUploadingAttachmentHtml(file);

    const htmlForNewComment = `${commentText}${commentText && attachmentHtml ? '<br /><br />' : ''}${attachmentHtml}`;
    const textForNewComment = Parser.htmlToText(htmlForNewComment);

    const isAttachmentOnly = file && !text;
    const isAttachmentWithText = !!text && file !== undefined;
    const accountID = actorAccountID ?? currentUserAccountID ?? -1;
    const delegateAccountDetails = PersonalDetailsUtils.getPersonalDetailByEmail(delegateEmail);

    // Remove HTML from text when applying optimistic offline comment
    return {
        commentText,
        reportAction: {
            reportActionID: NumberUtils.rand64(),
            actionName: CONST.REPORT.ACTIONS.TYPE.ADD_COMMENT,
            actorAccountID: accountID,
            person: [
                {
                    style: 'strong',
                    text: allPersonalDetails?.[accountID]?.displayName ?? currentUserEmail,
                    type: 'TEXT',
                },
            ],
            automatic: false,
            avatar: allPersonalDetails?.[accountID]?.avatar,
            created: DateUtils.getDBTimeWithSkew(Date.now() + createdOffset),
            message: [
                {
                    translationKey: isAttachmentOnly ? CONST.TRANSLATION_KEYS.ATTACHMENT : '',
                    type: CONST.REPORT.MESSAGE.TYPE.COMMENT,
                    html: htmlForNewComment,
                    text: textForNewComment,
                },
            ],
            originalMessage: {
                html: htmlForNewComment,
                whisperedTo: [],
            },
            isFirstItem: false,
            isAttachmentOnly,
            isAttachmentWithText,
            pendingAction: CONST.RED_BRICK_ROAD_PENDING_ACTION.ADD,
            shouldShow: true,
            isOptimisticAction: true,
            delegateAccountID: delegateAccountDetails?.accountID,
        },
    };
}

/**
 * update optimistic parent reportAction when a comment is added or remove in the child report
 * @param parentReportAction - Parent report action of the child report
 * @param lastVisibleActionCreated - Last visible action created of the child report
 * @param type - The type of action in the child report
 */

function updateOptimisticParentReportAction(parentReportAction: OnyxEntry<ReportAction>, lastVisibleActionCreated: string, type: string): UpdateOptimisticParentReportAction {
    let childVisibleActionCount = parentReportAction?.childVisibleActionCount ?? 0;
    let childCommenterCount = parentReportAction?.childCommenterCount ?? 0;
    let childOldestFourAccountIDs = parentReportAction?.childOldestFourAccountIDs;

    if (type === CONST.RED_BRICK_ROAD_PENDING_ACTION.ADD) {
        childVisibleActionCount += 1;
        const oldestFourAccountIDs = childOldestFourAccountIDs ? childOldestFourAccountIDs.split(',') : [];
        if (oldestFourAccountIDs.length < 4) {
            const index = oldestFourAccountIDs.findIndex((accountID) => accountID === currentUserAccountID?.toString());
            if (index === -1) {
                childCommenterCount += 1;
                oldestFourAccountIDs.push(currentUserAccountID?.toString() ?? '');
            }
        }
        childOldestFourAccountIDs = oldestFourAccountIDs.join(',');
    } else if (type === CONST.RED_BRICK_ROAD_PENDING_ACTION.DELETE) {
        if (childVisibleActionCount > 0) {
            childVisibleActionCount -= 1;
        }

        if (childVisibleActionCount === 0) {
            childCommenterCount = 0;
            childOldestFourAccountIDs = '';
        }
    }

    return {
        childVisibleActionCount,
        childCommenterCount,
        childLastVisibleActionCreated: lastVisibleActionCreated,
        childOldestFourAccountIDs,
    };
}

/**
 * Builds an optimistic reportAction for the parent report when a task is created
 * @param taskReportID - Report ID of the task
 * @param taskTitle - Title of the task
 * @param taskAssigneeAccountID - AccountID of the person assigned to the task
 * @param text - Text of the comment
 * @param parentReportID - Report ID of the parent report
 * @param createdOffset - The offset for task's created time that created via a loop
 */
function buildOptimisticTaskCommentReportAction(
    taskReportID: string,
    taskTitle: string,
    taskAssigneeAccountID: number,
    text: string,
    parentReportID: string,
    actorAccountID?: number,
    createdOffset = 0,
): OptimisticReportAction {
    const reportAction = buildOptimisticAddCommentReportAction(text, undefined, undefined, createdOffset, undefined, taskReportID);
    if (Array.isArray(reportAction.reportAction.message)) {
        const message = reportAction.reportAction.message.at(0);
        if (message) {
            message.taskReportID = taskReportID;
        }
    } else if (!Array.isArray(reportAction.reportAction.message) && reportAction.reportAction.message) {
        reportAction.reportAction.message.taskReportID = taskReportID;
    }

    // These parameters are not saved on the reportAction, but are used to display the task in the UI
    // Added when we fetch the reportActions on a report
    // eslint-disable-next-line
    reportAction.reportAction.originalMessage = {
        html: ReportActionsUtils.getReportActionHtml(reportAction.reportAction),
        taskReportID: ReportActionsUtils.getReportActionMessage(reportAction.reportAction)?.taskReportID,
        whisperedTo: [],
    };
    reportAction.reportAction.childReportID = taskReportID;
    reportAction.reportAction.parentReportID = parentReportID;
    reportAction.reportAction.childType = CONST.REPORT.TYPE.TASK;
    reportAction.reportAction.childReportName = taskTitle;
    reportAction.reportAction.childManagerAccountID = taskAssigneeAccountID;
    reportAction.reportAction.childStatusNum = CONST.REPORT.STATUS_NUM.OPEN;
    reportAction.reportAction.childStateNum = CONST.REPORT.STATE_NUM.OPEN;

    if (actorAccountID) {
        reportAction.reportAction.actorAccountID = actorAccountID;
    }

    return reportAction;
}

/**
 * Builds an optimistic IOU report with a randomly generated reportID
 *
 * @param payeeAccountID - AccountID of the person generating the IOU.
 * @param payerAccountID - AccountID of the other person participating in the IOU.
 * @param total - IOU amount in the smallest unit of the currency.
 * @param chatReportID - Report ID of the chat where the IOU is.
 * @param currency - IOU currency.
 * @param isSendingMoney - If we pay someone the IOU should be created as settled
 * @param parentReportActionID - The parent report action ID of the IOU report
 */

function buildOptimisticIOUReport(
    payeeAccountID: number,
    payerAccountID: number,
    total: number,
    chatReportID: string,
    currency: string,
    isSendingMoney = false,
    parentReportActionID?: string,
): OptimisticIOUReport {
    const formattedTotal = CurrencyUtils.convertToDisplayString(total, currency);
    const personalDetails = getPersonalDetailsForAccountID(payerAccountID);
    const payerEmail = 'login' in personalDetails ? personalDetails.login : '';
    const policyID = getReport(chatReportID)?.policyID ?? '-1';
    const policy = getPolicy(policyID);

    const participants: Participants = {
        [payeeAccountID]: {notificationPreference: CONST.REPORT.NOTIFICATION_PREFERENCE.HIDDEN},
        [payerAccountID]: {notificationPreference: CONST.REPORT.NOTIFICATION_PREFERENCE.HIDDEN},
    };

    return {
        type: CONST.REPORT.TYPE.IOU,
        cachedTotal: formattedTotal,
        chatReportID,
        currency,
        managerID: payerAccountID,
        ownerAccountID: payeeAccountID,
        participants,
        reportID: generateReportID(),
        stateNum: isSendingMoney ? CONST.REPORT.STATE_NUM.APPROVED : CONST.REPORT.STATE_NUM.SUBMITTED,
        statusNum: isSendingMoney ? CONST.REPORT.STATUS_NUM.REIMBURSED : CONST.REPORT.STATE_NUM.SUBMITTED,
        total,

        // We don't translate reportName because the server response is always in English
        reportName: `${payerEmail} owes ${formattedTotal}`,
        parentReportID: chatReportID,
        lastVisibleActionCreated: DateUtils.getDBTime(),
        fieldList: policy?.fieldList,
        parentReportActionID,
    };
}

function getHumanReadableStatus(statusNum: number): string {
    const status = Object.keys(CONST.REPORT.STATUS_NUM).find((key) => CONST.REPORT.STATUS_NUM[key as keyof typeof CONST.REPORT.STATUS_NUM] === statusNum);
    return status ? `${status.charAt(0)}${status.slice(1).toLowerCase()}` : '';
}

/**
 * Populates the report field formula with the values from the report and policy.
 * Currently, this only supports optimistic expense reports.
 * Each formula field is either replaced with a value, or removed.
 * If after all replacements the formula is empty, the original formula is returned.
 * See {@link https://help.expensify.com/articles/expensify-classic/insights-and-custom-reporting/Custom-Templates}
 */
function populateOptimisticReportFormula(formula: string, report: OptimisticExpenseReport, policy: OnyxEntry<Policy>): string {
    const createdDate = report.lastVisibleActionCreated ? new Date(report.lastVisibleActionCreated) : undefined;
    const result = formula
        // We don't translate because the server response is always in English
        .replaceAll('{report:type}', 'Expense Report')
        .replaceAll('{report:startdate}', createdDate ? format(createdDate, CONST.DATE.FNS_FORMAT_STRING) : '')
        .replaceAll('{report:total}', report.total !== undefined ? CurrencyUtils.convertToDisplayString(Math.abs(report.total), report.currency).toString() : '')
        .replaceAll('{report:currency}', report.currency ?? '')
        .replaceAll('{report:policyname}', policy?.name ?? '')
        .replaceAll('{report:created}', createdDate ? format(createdDate, CONST.DATE.FNS_DATE_TIME_FORMAT_STRING) : '')
        .replaceAll('{report:created:yyyy-MM-dd}', createdDate ? format(createdDate, CONST.DATE.FNS_FORMAT_STRING) : '')
        .replaceAll('{report:status}', report.statusNum !== undefined ? getHumanReadableStatus(report.statusNum) : '')
        .replaceAll('{user:email}', currentUserEmail ?? '')
        .replaceAll('{user:email|frontPart}', (currentUserEmail ? currentUserEmail.split('@').at(0) : '') ?? '')
        .replaceAll(/\{report:(.+)}/g, '');

    return result.trim().length ? result : formula;
}

/** Builds an optimistic invoice report with a randomly generated reportID */
function buildOptimisticInvoiceReport(chatReportID: string, policyID: string, receiverAccountID: number, receiverName: string, total: number, currency: string): OptimisticExpenseReport {
    const formattedTotal = CurrencyUtils.convertToDisplayString(total, currency);

    return {
        reportID: generateReportID(),
        chatReportID,
        policyID,
        type: CONST.REPORT.TYPE.INVOICE,
        ownerAccountID: currentUserAccountID,
        managerID: receiverAccountID,
        currency,
        // We don’t translate reportName because the server response is always in English
        reportName: `${receiverName} owes ${formattedTotal}`,
        stateNum: CONST.REPORT.STATE_NUM.SUBMITTED,
        statusNum: CONST.REPORT.STATUS_NUM.OPEN,
        total,
        participants: {
            [currentUserAccountID ?? -1]: {
                notificationPreference: CONST.REPORT.NOTIFICATION_PREFERENCE.HIDDEN,
            },
            [receiverAccountID]: {
                notificationPreference: CONST.REPORT.NOTIFICATION_PREFERENCE.HIDDEN,
            },
        },
        parentReportID: chatReportID,
        lastVisibleActionCreated: DateUtils.getDBTime(),
    };
}

/**
 * Returns the stateNum and statusNum for an expense report based on the policy settings
 * @param policy
 */
function getExpenseReportStateAndStatus(policy: OnyxEntry<Policy>) {
    const isInstantSubmitEnabled = PolicyUtils.isInstantSubmitEnabled(policy);
    const isSubmitAndClose = PolicyUtils.isSubmitAndClose(policy);
    const arePaymentsDisabled = policy?.reimbursementChoice === CONST.POLICY.REIMBURSEMENT_CHOICES.REIMBURSEMENT_NO;

    if (isInstantSubmitEnabled && arePaymentsDisabled && isSubmitAndClose) {
        return {
            stateNum: CONST.REPORT.STATE_NUM.APPROVED,
            statusNum: CONST.REPORT.STATUS_NUM.CLOSED,
        };
    }

    if (isInstantSubmitEnabled) {
        return {
            stateNum: CONST.REPORT.STATE_NUM.SUBMITTED,
            statusNum: CONST.REPORT.STATUS_NUM.SUBMITTED,
        };
    }

    return {
        stateNum: CONST.REPORT.STATE_NUM.OPEN,
        statusNum: CONST.REPORT.STATUS_NUM.OPEN,
    };
}

/**
 * Builds an optimistic Expense report with a randomly generated reportID
 *
 * @param chatReportID - Report ID of the PolicyExpenseChat where the Expense Report is
 * @param policyID - The policy ID of the PolicyExpenseChat
 * @param payeeAccountID - AccountID of the employee (payee)
 * @param total - Amount in cents
 * @param currency
 * @param reimbursable – Whether the expense is reimbursable
 * @param parentReportActionID – The parent ReportActionID of the PolicyExpenseChat
 */
function buildOptimisticExpenseReport(
    chatReportID: string,
    policyID: string,
    payeeAccountID: number,
    total: number,
    currency: string,
    reimbursable = true,
    parentReportActionID?: string,
): OptimisticExpenseReport {
    // The amount for Expense reports are stored as negative value in the database
    const storedTotal = total * -1;
    const policyName = getPolicyName({report: ReportConnection.getAllReports()?.[`${ONYXKEYS.COLLECTION.REPORT}${chatReportID}`]});
    const formattedTotal = CurrencyUtils.convertToDisplayString(storedTotal, currency);
    const policy = getPolicy(policyID);

    const {stateNum, statusNum} = getExpenseReportStateAndStatus(policy);

    const expenseReport: OptimisticExpenseReport = {
        reportID: generateReportID(),
        chatReportID,
        policyID,
        type: CONST.REPORT.TYPE.EXPENSE,
        ownerAccountID: payeeAccountID,
        currency,
        // We don't translate reportName because the server response is always in English
        reportName: `${policyName} owes ${formattedTotal}`,
        stateNum,
        statusNum,
        total: storedTotal,
        nonReimbursableTotal: reimbursable ? 0 : storedTotal,
        participants: {
            [payeeAccountID]: {
                notificationPreference: CONST.REPORT.NOTIFICATION_PREFERENCE.HIDDEN,
            },
        },
        parentReportID: chatReportID,
        lastVisibleActionCreated: DateUtils.getDBTime(),
        parentReportActionID,
    };

    // Get the approver/manager for this report to properly display the optimistic data
    const submitToAccountID = PolicyUtils.getSubmitToAccountID(policy, payeeAccountID);
    if (submitToAccountID) {
        expenseReport.managerID = submitToAccountID;
    }

    const titleReportField = getTitleReportField(getReportFieldsByPolicyID(policyID) ?? {});
    if (!!titleReportField && isPaidGroupPolicyExpenseReport(expenseReport)) {
        expenseReport.reportName = populateOptimisticReportFormula(titleReportField.defaultValue, expenseReport, policy);
    }

    expenseReport.fieldList = policy?.fieldList;

    return expenseReport;
}

function getFormattedAmount(reportAction: ReportAction) {
    if (
        !ReportActionsUtils.isSubmittedAction(reportAction) &&
        !ReportActionsUtils.isForwardedAction(reportAction) &&
        !ReportActionsUtils.isApprovedAction(reportAction) &&
        !ReportActionsUtils.isUnapprovedAction(reportAction) &&
        !ReportActionsUtils.isSubmittedAndClosedAction(reportAction)
    ) {
        return '';
    }
    const originalMessage = ReportActionsUtils.getOriginalMessage(reportAction);
    const formattedAmount = CurrencyUtils.convertToDisplayString(Math.abs(originalMessage?.amount ?? 0), originalMessage?.currency);
    return formattedAmount;
}

function getReportAutomaticallySubmittedMessage(
    reportAction: ReportAction<typeof CONST.REPORT.ACTIONS.TYPE.SUBMITTED> | ReportAction<typeof CONST.REPORT.ACTIONS.TYPE.SUBMITTED_AND_CLOSED>,
) {
    return Localize.translateLocal('iou.automaticallySubmittedAmount', {formattedAmount: getFormattedAmount(reportAction)});
}

function getIOUSubmittedMessage(reportAction: ReportAction<typeof CONST.REPORT.ACTIONS.TYPE.SUBMITTED> | ReportAction<typeof CONST.REPORT.ACTIONS.TYPE.SUBMITTED_AND_CLOSED>) {
    return Localize.translateLocal('iou.submittedAmount', {formattedAmount: getFormattedAmount(reportAction)});
}

function getReportAutomaticallyApprovedMessage(reportAction: ReportAction<typeof CONST.REPORT.ACTIONS.TYPE.APPROVED>) {
    return Localize.translateLocal('iou.automaticallyApprovedAmount', {amount: getFormattedAmount(reportAction)});
}

function getIOUUnapprovedMessage(reportAction: ReportAction<typeof CONST.REPORT.ACTIONS.TYPE.UNAPPROVED>) {
    return Localize.translateLocal('iou.unapprovedAmount', {amount: getFormattedAmount(reportAction)});
}

function getIOUApprovedMessage(reportAction: ReportAction<typeof CONST.REPORT.ACTIONS.TYPE.APPROVED>) {
    return Localize.translateLocal('iou.approvedAmount', {amount: getFormattedAmount(reportAction)});
}

/**
 * We pass the reportID as older FORWARDED actions do not have the amount & currency stored in the message
 * so we retrieve the amount from the report instead
 */
function getReportAutomaticallyForwardedMessage(reportAction: ReportAction<typeof CONST.REPORT.ACTIONS.TYPE.FORWARDED>, reportOrID: OnyxInputOrEntry<Report> | string) {
    const expenseReport = typeof reportOrID === 'string' ? getReport(reportOrID) : reportOrID;
    const originalMessage = ReportActionsUtils.getOriginalMessage(reportAction) as OriginalMessageIOU;
    let formattedAmount;

    // Older FORWARDED action might not have the amount stored in the original message, we'll fallback to getting the amount from the report instead.
    if (originalMessage?.amount) {
        formattedAmount = getFormattedAmount(reportAction);
    } else {
        formattedAmount = CurrencyUtils.convertToDisplayString(getMoneyRequestSpendBreakdown(expenseReport).totalDisplaySpend, expenseReport?.currency);
    }

    return Localize.translateLocal('iou.automaticallyForwardedAmount', {amount: formattedAmount});
}

/**
 * We pass the reportID as older FORWARDED actions do not have the amount & currency stored in the message
 * so we retrieve the amount from the report instead
 */
function getIOUForwardedMessage(reportAction: ReportAction<typeof CONST.REPORT.ACTIONS.TYPE.FORWARDED>, reportOrID: OnyxInputOrEntry<Report> | string, reports?: OnyxCollection<Report>) {
    const expenseReport = typeof reportOrID === 'string' ? getReport(reportOrID, reports) : reportOrID;
    const originalMessage = ReportActionsUtils.getOriginalMessage(reportAction) as OriginalMessageIOU;
    let formattedAmount;

    // Older FORWARDED action might not have the amount stored in the original message, we'll fallback to getting the amount from the report instead.
    if (originalMessage?.amount) {
        formattedAmount = getFormattedAmount(reportAction);
    } else {
        formattedAmount = CurrencyUtils.convertToDisplayString(getMoneyRequestSpendBreakdown(expenseReport, reports).totalDisplaySpend, expenseReport?.currency);
    }

    return Localize.translateLocal('iou.forwardedAmount', {amount: formattedAmount});
}

function getRejectedReportMessage() {
    return Localize.translateLocal('iou.rejectedThisReport');
}

function getWorkspaceNameUpdatedMessage(action: ReportAction) {
    const {oldName, newName} = ReportActionsUtils.getOriginalMessage(action as ReportAction<typeof CONST.REPORT.ACTIONS.TYPE.POLICY_CHANGE_LOG.UPDATE_NAME>) ?? {};
    const message = oldName && newName ? Localize.translateLocal('workspaceActions.renamedWorkspaceNameAction', {oldName, newName}) : ReportActionsUtils.getReportActionText(action);
    return message;
}

/**
 * @param iouReportID - the report ID of the IOU report the action belongs to
 * @param type - IOUReportAction type. Can be oneOf(create, decline, cancel, pay, split)
 * @param total - IOU total in cents
 * @param comment - IOU comment
 * @param currency - IOU currency
 * @param paymentType - IOU paymentMethodType. Can be oneOf(Elsewhere, Expensify)
 * @param isSettlingUp - Whether we are settling up an IOU
 */
function getIOUReportActionMessage(iouReportID: string, type: string, total: number, comment: string, currency: string, paymentType = '', isSettlingUp = false): Message[] {
    const report = getReportOrDraftReport(iouReportID);
    const amount =
        type === CONST.IOU.REPORT_ACTION_TYPE.PAY && !isEmptyObject(report)
            ? CurrencyUtils.convertToDisplayString(getMoneyRequestSpendBreakdown(report).totalDisplaySpend, currency)
            : CurrencyUtils.convertToDisplayString(total, currency);

    let paymentMethodMessage;
    switch (paymentType) {
        case CONST.IOU.PAYMENT_TYPE.VBBA:
        case CONST.IOU.PAYMENT_TYPE.EXPENSIFY:
            paymentMethodMessage = ' with Expensify';
            break;
        default:
            paymentMethodMessage = ` elsewhere`;
            break;
    }

    let iouMessage;
    switch (type) {
        case CONST.REPORT.ACTIONS.TYPE.APPROVED:
            iouMessage = `approved ${amount}`;
            break;
        case CONST.REPORT.ACTIONS.TYPE.FORWARDED:
            iouMessage = Localize.translateLocal('iou.forwardedAmount', {amount});
            break;
        case CONST.REPORT.ACTIONS.TYPE.UNAPPROVED:
            iouMessage = `unapproved ${amount}`;
            break;
        case CONST.IOU.REPORT_ACTION_TYPE.CREATE:
            iouMessage = `submitted ${amount}${comment && ` for ${comment}`}`;
            break;
        case CONST.IOU.REPORT_ACTION_TYPE.TRACK:
            iouMessage = `tracking ${amount}${comment && ` for ${comment}`}`;
            break;
        case CONST.IOU.REPORT_ACTION_TYPE.SPLIT:
            iouMessage = `split ${amount}${comment && ` for ${comment}`}`;
            break;
        case CONST.IOU.REPORT_ACTION_TYPE.DELETE:
            iouMessage = `deleted the ${amount} expense${comment && ` for ${comment}`}`;
            break;
        case CONST.IOU.REPORT_ACTION_TYPE.PAY:
            iouMessage = isSettlingUp ? `paid ${amount}${paymentMethodMessage}` : `sent ${amount}${comment && ` for ${comment}`}${paymentMethodMessage}`;
            break;
        case CONST.REPORT.ACTIONS.TYPE.SUBMITTED:
            iouMessage = Localize.translateLocal('iou.submittedAmount', {formattedAmount: amount});
            break;
        default:
            break;
    }

    return [
        {
            html: lodashEscape(iouMessage),
            text: iouMessage ?? '',
            isEdited: false,
            type: CONST.REPORT.MESSAGE.TYPE.COMMENT,
        },
    ];
}

/**
 * Builds an optimistic IOU reportAction object
 *
 * @param type - IOUReportAction type. Can be oneOf(create, delete, pay, split).
 * @param amount - IOU amount in cents.
 * @param currency
 * @param comment - User comment for the IOU.
 * @param participants - An array with participants details.
 * @param [transactionID] - Not required if the IOUReportAction type is 'pay'
 * @param [paymentType] - Only required if the IOUReportAction type is 'pay'. Can be oneOf(elsewhere, Expensify).
 * @param [iouReportID] - Only required if the IOUReportActions type is oneOf(decline, cancel, pay). Generates a randomID as default.
 * @param [isSettlingUp] - Whether we are settling up an IOU.
 * @param [isSendMoneyFlow] - Whether this is pay someone flow
 * @param [receipt]
 * @param [isOwnPolicyExpenseChat] - Whether this is an expense report create from the current user's policy expense chat
 */
function buildOptimisticIOUReportAction(
    type: ValueOf<typeof CONST.IOU.REPORT_ACTION_TYPE>,
    amount: number,
    currency: string,
    comment: string,
    participants: Participant[],
    transactionID: string,
    paymentType?: PaymentMethodType,
    iouReportID = '',
    isSettlingUp = false,
    isSendMoneyFlow = false,
    isOwnPolicyExpenseChat = false,
    created = DateUtils.getDBTime(),
    linkedExpenseReportAction?: OnyxEntry<ReportAction>,
): OptimisticIOUReportAction {
    const IOUReportID = iouReportID || generateReportID();

    const originalMessage: ReportAction<typeof CONST.REPORT.ACTIONS.TYPE.IOU>['originalMessage'] = {
        amount,
        comment,
        currency,
        IOUTransactionID: transactionID,
        IOUReportID,
        type,
    };

    const delegateAccountDetails = PersonalDetailsUtils.getPersonalDetailByEmail(delegateEmail);

    if (type === CONST.IOU.REPORT_ACTION_TYPE.PAY) {
        // In pay someone flow, we store amount, comment, currency in IOUDetails when type = pay
        if (isSendMoneyFlow) {
            const keys = ['amount', 'comment', 'currency'] as const;
            keys.forEach((key) => {
                delete originalMessage[key];
            });
            originalMessage.IOUDetails = {amount, comment, currency};
            originalMessage.paymentType = paymentType;
        } else {
            // In case of pay someone action, we dont store the comment
            // and there is no single transctionID to link the action to.
            delete originalMessage.IOUTransactionID;
            delete originalMessage.comment;
            originalMessage.paymentType = paymentType;
        }
    }

    // IOUs of type split only exist in group DMs and those don't have an iouReport so we need to delete the IOUReportID key
    if (type === CONST.IOU.REPORT_ACTION_TYPE.SPLIT) {
        delete originalMessage.IOUReportID;
        // Split expense made from a policy expense chat only have the payee's accountID as the participant because the payer could be any policy admin
        if (isOwnPolicyExpenseChat) {
            originalMessage.participantAccountIDs = currentUserAccountID ? [currentUserAccountID] : [];
        } else {
            originalMessage.participantAccountIDs = currentUserAccountID
                ? [currentUserAccountID, ...participants.map((participant) => participant.accountID ?? -1)]
                : participants.map((participant) => participant.accountID ?? -1);
        }
    }

    return {
        ...linkedExpenseReportAction,
        actionName: CONST.REPORT.ACTIONS.TYPE.IOU,
        actorAccountID: currentUserAccountID,
        automatic: false,
        avatar: getCurrentUserAvatar(),
        isAttachmentOnly: false,
        originalMessage,
        message: getIOUReportActionMessage(iouReportID, type, amount, comment, currency, paymentType, isSettlingUp),
        person: [
            {
                style: 'strong',
                text: getCurrentUserDisplayNameOrEmail(),
                type: 'TEXT',
            },
        ],
        reportActionID: NumberUtils.rand64(),
        shouldShow: true,
        created,
        pendingAction: CONST.RED_BRICK_ROAD_PENDING_ACTION.ADD,
        delegateAccountID: delegateAccountDetails?.accountID,
    };
}

/**
 * Builds an optimistic APPROVED report action with a randomly generated reportActionID.
 */
function buildOptimisticApprovedReportAction(amount: number, currency: string, expenseReportID: string): OptimisticApprovedReportAction {
    const originalMessage = {
        amount,
        currency,
        expenseReportID,
    };
    const delegateAccountDetails = PersonalDetailsUtils.getPersonalDetailByEmail(delegateEmail);

    return {
        actionName: CONST.REPORT.ACTIONS.TYPE.APPROVED,
        actorAccountID: currentUserAccountID,
        automatic: false,
        avatar: getCurrentUserAvatar(),
        isAttachmentOnly: false,
        originalMessage,
        message: getIOUReportActionMessage(expenseReportID, CONST.REPORT.ACTIONS.TYPE.APPROVED, Math.abs(amount), '', currency),
        person: [
            {
                style: 'strong',
                text: getCurrentUserDisplayNameOrEmail(),
                type: 'TEXT',
            },
        ],
        reportActionID: NumberUtils.rand64(),
        shouldShow: true,
        created: DateUtils.getDBTime(),
        pendingAction: CONST.RED_BRICK_ROAD_PENDING_ACTION.ADD,
        delegateAccountID: delegateAccountDetails?.accountID,
    };
}

/**
 * Builds an optimistic APPROVED report action with a randomly generated reportActionID.
 */
function buildOptimisticUnapprovedReportAction(amount: number, currency: string, expenseReportID: string): OptimisticUnapprovedReportAction {
    const delegateAccountDetails = PersonalDetailsUtils.getPersonalDetailByEmail(delegateEmail);
    return {
        actionName: CONST.REPORT.ACTIONS.TYPE.UNAPPROVED,
        actorAccountID: currentUserAccountID,
        automatic: false,
        avatar: getCurrentUserAvatar(),
        isAttachmentOnly: false,
        originalMessage: {
            amount,
            currency,
            expenseReportID,
        },
        message: getIOUReportActionMessage(expenseReportID, CONST.REPORT.ACTIONS.TYPE.UNAPPROVED, Math.abs(amount), '', currency),
        person: [
            {
                style: 'strong',
                text: getCurrentUserDisplayNameOrEmail(),
                type: 'TEXT',
            },
        ],
        reportActionID: NumberUtils.rand64(),
        shouldShow: true,
        created: DateUtils.getDBTime(),
        pendingAction: CONST.RED_BRICK_ROAD_PENDING_ACTION.ADD,
        delegateAccountID: delegateAccountDetails?.accountID,
    };
}

/**
 * Builds an optimistic MOVED report action with a randomly generated reportActionID.
 * This action is used when we move reports across workspaces.
 */
function buildOptimisticMovedReportAction(fromPolicyID: string, toPolicyID: string, newParentReportID: string, movedReportID: string, policyName: string): ReportAction {
    const originalMessage = {
        fromPolicyID,
        toPolicyID,
        newParentReportID,
        movedReportID,
    };

    const movedActionMessage = [
        {
            html: `moved the report to the <a href='${CONST.NEW_EXPENSIFY_URL}r/${newParentReportID}' target='_blank' rel='noreferrer noopener'>${policyName}</a> workspace`,
            text: `moved the report to the ${policyName} workspace`,
            type: CONST.REPORT.MESSAGE.TYPE.COMMENT,
        },
    ];

    return {
        actionName: CONST.REPORT.ACTIONS.TYPE.MOVED,
        actorAccountID: currentUserAccountID,
        automatic: false,
        avatar: getCurrentUserAvatar(),
        isAttachmentOnly: false,
        originalMessage,
        message: movedActionMessage,
        person: [
            {
                style: 'strong',
                text: getCurrentUserDisplayNameOrEmail(),
                type: 'TEXT',
            },
        ],
        reportActionID: NumberUtils.rand64(),
        shouldShow: true,
        created: DateUtils.getDBTime(),
        pendingAction: CONST.RED_BRICK_ROAD_PENDING_ACTION.ADD,
    };
}

/**
 * Builds an optimistic SUBMITTED report action with a randomly generated reportActionID.
 *
 */
function buildOptimisticSubmittedReportAction(amount: number, currency: string, expenseReportID: string, adminAccountID: number | undefined): OptimisticSubmittedReportAction {
    const originalMessage = {
        amount,
        currency,
        expenseReportID,
    };

    const delegateAccountDetails = PersonalDetailsUtils.getPersonalDetailByEmail(delegateEmail);

    return {
        actionName: CONST.REPORT.ACTIONS.TYPE.SUBMITTED,
        actorAccountID: currentUserAccountID,
        adminAccountID,
        automatic: false,
        avatar: getCurrentUserAvatar(),
        isAttachmentOnly: false,
        originalMessage,
        message: getIOUReportActionMessage(expenseReportID, CONST.REPORT.ACTIONS.TYPE.SUBMITTED, Math.abs(amount), '', currency),
        person: [
            {
                style: 'strong',
                text: getCurrentUserDisplayNameOrEmail(),
                type: 'TEXT',
            },
        ],
        reportActionID: NumberUtils.rand64(),
        shouldShow: true,
        created: DateUtils.getDBTime(),
        pendingAction: CONST.RED_BRICK_ROAD_PENDING_ACTION.ADD,
        delegateAccountID: delegateAccountDetails?.accountID,
    };
}

/**
 * Builds an optimistic report preview action with a randomly generated reportActionID.
 *
 * @param chatReport
 * @param iouReport
 * @param [comment] - User comment for the IOU.
 * @param [transaction] - optimistic first transaction of preview
 * @param reportActionID
 */
function buildOptimisticReportPreview(
    chatReport: OnyxInputOrEntry<Report>,
    iouReport: Report,
    comment = '',
    transaction: OnyxInputOrEntry<Transaction> = null,
    childReportID?: string,
    reportActionID?: string,
): ReportAction<typeof CONST.REPORT.ACTIONS.TYPE.REPORT_PREVIEW> {
    const hasReceipt = TransactionUtils.hasReceipt(transaction);
    const message = getReportPreviewMessage(iouReport);
    const created = DateUtils.getDBTime();
    const reportActorAccountID = (isInvoiceReport(iouReport) ? iouReport?.ownerAccountID : iouReport?.managerID) ?? -1;
    return {
        reportActionID: reportActionID ?? NumberUtils.rand64(),
        reportID: chatReport?.reportID,
        actionName: CONST.REPORT.ACTIONS.TYPE.REPORT_PREVIEW,
        pendingAction: CONST.RED_BRICK_ROAD_PENDING_ACTION.ADD,
        originalMessage: {
            linkedReportID: iouReport?.reportID,
        },
        message: [
            {
                html: message,
                text: message,
                isEdited: false,
                type: CONST.REPORT.MESSAGE.TYPE.COMMENT,
            },
        ],
        created,
        accountID: iouReport?.managerID ?? -1,
        // The preview is initially whispered if created with a receipt, so the actor is the current user as well
        actorAccountID: hasReceipt ? currentUserAccountID : reportActorAccountID,
        childReportID: childReportID ?? iouReport?.reportID,
        childMoneyRequestCount: 1,
        childLastMoneyRequestComment: comment,
        childRecentReceiptTransactionIDs: hasReceipt && !isEmptyObject(transaction) ? {[transaction?.transactionID ?? '-1']: created} : undefined,
    };
}

/**
 * Builds an optimistic ACTIONABLETRACKEXPENSEWHISPER action with a randomly generated reportActionID.
 */
function buildOptimisticActionableTrackExpenseWhisper(iouAction: OptimisticIOUReportAction, transactionID: string): ReportAction {
    const currentTime = DateUtils.getDBTime();
    const targetEmail = CONST.EMAIL.CONCIERGE;
    const actorAccountID = PersonalDetailsUtils.getAccountIDsByLogins([targetEmail]).at(0);
    const reportActionID = NumberUtils.rand64();
    return {
        actionName: CONST.REPORT.ACTIONS.TYPE.ACTIONABLE_TRACK_EXPENSE_WHISPER,
        actorAccountID,
        avatar: UserUtils.getDefaultAvatarURL(actorAccountID),
        created: DateUtils.addMillisecondsFromDateTime(currentTime, 1),
        lastModified: DateUtils.addMillisecondsFromDateTime(currentTime, 1),
        message: [
            {
                html: CONST.ACTIONABLE_TRACK_EXPENSE_WHISPER_MESSAGE,
                text: CONST.ACTIONABLE_TRACK_EXPENSE_WHISPER_MESSAGE,
                whisperedTo: [],
                type: CONST.REPORT.MESSAGE.TYPE.COMMENT,
            },
        ],
        originalMessage: {
            lastModified: DateUtils.addMillisecondsFromDateTime(currentTime, 1),
            transactionID,
        },
        person: [
            {
                text: CONST.DISPLAY_NAME.EXPENSIFY_CONCIERGE,
                type: 'TEXT',
            },
        ],
        reportActionID,
        shouldShow: true,
        pendingAction: CONST.RED_BRICK_ROAD_PENDING_ACTION.ADD,
    };
}

/**
 * Builds an optimistic modified expense action with a randomly generated reportActionID.
 */
function buildOptimisticModifiedExpenseReportAction(
    transactionThread: OnyxInputOrEntry<Report>,
    oldTransaction: OnyxInputOrEntry<Transaction>,
    transactionChanges: TransactionChanges,
    isFromExpenseReport: boolean,
    policy: OnyxInputOrEntry<Policy>,
    updatedTransaction?: OnyxInputOrEntry<Transaction>,
): OptimisticModifiedExpenseReportAction {
    const originalMessage = getModifiedExpenseOriginalMessage(oldTransaction, transactionChanges, isFromExpenseReport, policy, updatedTransaction);
    const delegateAccountDetails = PersonalDetailsUtils.getPersonalDetailByEmail(delegateEmail);

    return {
        actionName: CONST.REPORT.ACTIONS.TYPE.MODIFIED_EXPENSE,
        actorAccountID: currentUserAccountID,
        automatic: false,
        avatar: getCurrentUserAvatar(),
        created: DateUtils.getDBTime(),
        isAttachmentOnly: false,
        message: [
            {
                // Currently we are composing the message from the originalMessage and message is only used in OldDot and not in the App
                text: 'You',
                style: 'strong',
                type: CONST.REPORT.MESSAGE.TYPE.TEXT,
            },
        ],
        originalMessage,
        person: [
            {
                style: 'strong',
                text: currentUserPersonalDetails?.displayName ?? String(currentUserAccountID),
                type: 'TEXT',
            },
        ],
        pendingAction: CONST.RED_BRICK_ROAD_PENDING_ACTION.ADD,
        reportActionID: NumberUtils.rand64(),
        reportID: transactionThread?.reportID,
        shouldShow: true,
        delegateAccountID: delegateAccountDetails?.accountID,
    };
}

/**
 * Builds an optimistic modified expense action for a tracked expense move with a randomly generated reportActionID.
 * @param transactionThreadID - The reportID of the transaction thread
 * @param movedToReportID - The reportID of the report the transaction is moved to
 */
function buildOptimisticMovedTrackedExpenseModifiedReportAction(transactionThreadID: string, movedToReportID: string): OptimisticModifiedExpenseReportAction {
    const delegateAccountDetails = PersonalDetailsUtils.getPersonalDetailByEmail(delegateEmail);

    return {
        actionName: CONST.REPORT.ACTIONS.TYPE.MODIFIED_EXPENSE,
        actorAccountID: currentUserAccountID,
        automatic: false,
        avatar: getCurrentUserAvatar(),
        created: DateUtils.getDBTime(),
        isAttachmentOnly: false,
        message: [
            {
                // Currently we are composing the message from the originalMessage and message is only used in OldDot and not in the App
                text: 'You',
                style: 'strong',
                type: CONST.REPORT.MESSAGE.TYPE.TEXT,
            },
        ],
        originalMessage: {
            movedToReportID,
        },
        person: [
            {
                style: 'strong',
                text: currentUserPersonalDetails?.displayName ?? String(currentUserAccountID),
                type: 'TEXT',
            },
        ],
        pendingAction: CONST.RED_BRICK_ROAD_PENDING_ACTION.ADD,
        reportActionID: NumberUtils.rand64(),
        reportID: transactionThreadID,
        shouldShow: true,
        delegateAccountID: delegateAccountDetails?.accountID,
    };
}

/**
 * Updates a report preview action that exists for an IOU report.
 *
 * @param [comment] - User comment for the IOU.
 * @param [transaction] - optimistic newest transaction of a report preview
 *
 */
function updateReportPreview(
    iouReport: OnyxEntry<Report>,
    reportPreviewAction: ReportAction<typeof CONST.REPORT.ACTIONS.TYPE.REPORT_PREVIEW>,
    isPayRequest = false,
    comment = '',
    transaction?: OnyxEntry<Transaction>,
): ReportAction<typeof CONST.REPORT.ACTIONS.TYPE.REPORT_PREVIEW> {
    const hasReceipt = TransactionUtils.hasReceipt(transaction);
    const recentReceiptTransactions = reportPreviewAction?.childRecentReceiptTransactionIDs ?? {};
    const transactionsToKeep = TransactionUtils.getRecentTransactions(recentReceiptTransactions);
    const previousTransactionsArray = Object.entries(recentReceiptTransactions ?? {}).map(([key, value]) => (transactionsToKeep.includes(key) ? {[key]: value} : null));
    const previousTransactions: Record<string, string> = {};

    for (const obj of previousTransactionsArray) {
        for (const key in obj) {
            if (obj) {
                previousTransactions[key] = obj[key];
            }
        }
    }

    const message = getReportPreviewMessage(iouReport, reportPreviewAction);
    const originalMessage = ReportActionsUtils.getOriginalMessage(reportPreviewAction);
    return {
        ...reportPreviewAction,
        message: [
            {
                html: message,
                text: message,
                isEdited: false,
                type: CONST.REPORT.MESSAGE.TYPE.COMMENT,
            },
        ],
        childLastMoneyRequestComment: comment || reportPreviewAction?.childLastMoneyRequestComment,
        childMoneyRequestCount: (reportPreviewAction?.childMoneyRequestCount ?? 0) + (isPayRequest ? 0 : 1),
        childRecentReceiptTransactionIDs: hasReceipt
            ? {
                  ...(transaction && {[transaction.transactionID]: transaction?.created}),
                  ...previousTransactions,
              }
            : recentReceiptTransactions,
        // As soon as we add a transaction without a receipt to the report, it will have ready expenses,
        // so we remove the whisper
        originalMessage: {
            ...(originalMessage ?? {}),
            whisperedTo: hasReceipt ? originalMessage?.whisperedTo : [],
            linkedReportID: originalMessage?.linkedReportID ?? '0',
        },
    };
}

function buildOptimisticTaskReportAction(
    taskReportID: string,
    actionName: typeof CONST.REPORT.ACTIONS.TYPE.TASK_COMPLETED | typeof CONST.REPORT.ACTIONS.TYPE.TASK_REOPENED | typeof CONST.REPORT.ACTIONS.TYPE.TASK_CANCELLED,
    message = '',
    actorAccountID = currentUserAccountID,
    createdOffset = 0,
): OptimisticTaskReportAction {
    const originalMessage = {
        taskReportID,
        type: actionName,
        text: message,
        html: message,
        whisperedTo: [],
    };
    const delegateAccountDetails = PersonalDetailsUtils.getPersonalDetailByEmail(delegateEmail);

    return {
        actionName,
        actorAccountID,
        automatic: false,
        avatar: getCurrentUserAvatar(),
        isAttachmentOnly: false,
        originalMessage,
        message: [
            {
                text: message,
                taskReportID,
                type: CONST.REPORT.MESSAGE.TYPE.TEXT,
            },
        ],
        person: [
            {
                style: 'strong',
                text: currentUserPersonalDetails?.displayName ?? String(currentUserAccountID),
                type: 'TEXT',
            },
        ],
        reportActionID: NumberUtils.rand64(),
        shouldShow: true,
        created: DateUtils.getDBTimeWithSkew(Date.now() + createdOffset),
        isFirstItem: false,
        pendingAction: CONST.RED_BRICK_ROAD_PENDING_ACTION.ADD,
        delegateAccountID: delegateAccountDetails?.accountID,
    };
}

function isWorkspaceChat(chatType: string) {
    return chatType === CONST.REPORT.CHAT_TYPE.POLICY_ADMINS || chatType === CONST.REPORT.CHAT_TYPE.POLICY_ANNOUNCE || chatType === CONST.REPORT.CHAT_TYPE.POLICY_EXPENSE_CHAT;
}

/**
 * Builds an optimistic chat report with a randomly generated reportID and as much information as we currently have
 */
function buildOptimisticChatReport(
    participantList: number[],
    reportName: string = CONST.REPORT.DEFAULT_REPORT_NAME,
    chatType?: ValueOf<typeof CONST.REPORT.CHAT_TYPE>,
    policyID: string = CONST.POLICY.OWNER_EMAIL_FAKE,
    ownerAccountID: number = CONST.REPORT.OWNER_ACCOUNT_ID_FAKE,
    isOwnPolicyExpenseChat = false,
    oldPolicyName = '',
    visibility?: ValueOf<typeof CONST.REPORT.VISIBILITY>,
    writeCapability?: ValueOf<typeof CONST.REPORT.WRITE_CAPABILITIES>,
    notificationPreference: NotificationPreference = CONST.REPORT.NOTIFICATION_PREFERENCE.ALWAYS,
    parentReportActionID = '',
    parentReportID = '',
    description = '',
    avatarUrl = '',
    avatarFileName = '',
    optimisticReportID = '',
): OptimisticChatReport {
    const isWorkspaceChatType = chatType && isWorkspaceChat(chatType);
    const participants = participantList.reduce((reportParticipants: Participants, accountID: number) => {
        const participant: ReportParticipant = {
            notificationPreference,
            ...(!isWorkspaceChatType && {role: accountID === currentUserAccountID ? CONST.REPORT.ROLE.ADMIN : CONST.REPORT.ROLE.MEMBER}),
        };
        // eslint-disable-next-line no-param-reassign
        reportParticipants[accountID] = participant;
        return reportParticipants;
    }, {} as Participants);
    const currentTime = DateUtils.getDBTime();
    const isNewlyCreatedWorkspaceChat = chatType === CONST.REPORT.CHAT_TYPE.POLICY_EXPENSE_CHAT && isOwnPolicyExpenseChat;
    const optimisticChatReport: OptimisticChatReport = {
        isOptimisticReport: true,
        type: CONST.REPORT.TYPE.CHAT,
        chatType,
        isOwnPolicyExpenseChat,
        isPinned: isNewlyCreatedWorkspaceChat,
        lastActorAccountID: 0,
        lastMessageTranslationKey: '',
        lastMessageHtml: '',
        lastMessageText: undefined,
        lastReadTime: currentTime,
        lastVisibleActionCreated: currentTime,
        oldPolicyName,
        ownerAccountID: ownerAccountID || CONST.REPORT.OWNER_ACCOUNT_ID_FAKE,
        parentReportActionID,
        parentReportID,
        participants,
        policyID,
        reportID: optimisticReportID || generateReportID(),
        reportName,
        stateNum: 0,
        statusNum: 0,
        visibility,
        description,
        writeCapability,
        avatarUrl,
        avatarFileName,
    };

    if (chatType === CONST.REPORT.CHAT_TYPE.INVOICE) {
        // TODO: update to support workspace as an invoice receiver when workspace-to-workspace invoice room implemented
        optimisticChatReport.invoiceReceiver = {
            type: 'individual',
            accountID: participantList.at(0) ?? -1,
        };
    }

    return optimisticChatReport;
}

function buildOptimisticGroupChatReport(
    participantAccountIDs: number[],
    reportName: string,
    avatarUri: string,
    avatarFilename: string,
    optimisticReportID?: string,
    notificationPreference?: NotificationPreference,
) {
    return buildOptimisticChatReport(
        participantAccountIDs,
        reportName,
        CONST.REPORT.CHAT_TYPE.GROUP,
        undefined,
        undefined,
        undefined,
        undefined,
        undefined,
        undefined,
        notificationPreference,
        undefined,
        undefined,
        undefined,
        avatarUri,
        avatarFilename,
        optimisticReportID,
    );
}

/**
 * Returns the necessary reportAction onyx data to indicate that the chat has been created optimistically
 * @param [created] - Action created time
 */
function buildOptimisticCreatedReportAction(emailCreatingAction: string, created = DateUtils.getDBTime()): OptimisticCreatedReportAction {
    return {
        reportActionID: NumberUtils.rand64(),
        actionName: CONST.REPORT.ACTIONS.TYPE.CREATED,
        pendingAction: CONST.RED_BRICK_ROAD_PENDING_ACTION.ADD,
        actorAccountID: currentUserAccountID,
        message: [
            {
                type: CONST.REPORT.MESSAGE.TYPE.TEXT,
                style: 'strong',
                text: emailCreatingAction,
            },
            {
                type: CONST.REPORT.MESSAGE.TYPE.TEXT,
                style: 'normal',
                text: ' created this report',
            },
        ],
        person: [
            {
                type: CONST.REPORT.MESSAGE.TYPE.TEXT,
                style: 'strong',
                text: getCurrentUserDisplayNameOrEmail(),
            },
        ],
        automatic: false,
        avatar: getCurrentUserAvatar(),
        created,
        shouldShow: true,
    };
}

/**
 * Returns the necessary reportAction onyx data to indicate that the room has been renamed
 */
function buildOptimisticRenamedRoomReportAction(newName: string, oldName: string): OptimisticRenamedReportAction {
    const now = DateUtils.getDBTime();
    return {
        reportActionID: NumberUtils.rand64(),
        actionName: CONST.REPORT.ACTIONS.TYPE.RENAMED,
        pendingAction: CONST.RED_BRICK_ROAD_PENDING_ACTION.ADD,
        actorAccountID: currentUserAccountID,
        message: [
            {
                type: CONST.REPORT.MESSAGE.TYPE.TEXT,
                style: 'strong',
                text: 'You',
            },
            {
                type: CONST.REPORT.MESSAGE.TYPE.TEXT,
                style: 'normal',
                text: ` renamed this report. New title is '${newName}' (previously '${oldName}').`,
            },
        ],
        person: [
            {
                type: CONST.REPORT.MESSAGE.TYPE.TEXT,
                style: 'strong',
                text: getCurrentUserDisplayNameOrEmail(),
            },
        ],
        originalMessage: {
            oldName,
            newName,
            html: `Room renamed to ${newName}`,
            lastModified: now,
        },
        automatic: false,
        avatar: getCurrentUserAvatar(),
        created: now,
        shouldShow: true,
    };
}

/**
 * Returns the necessary reportAction onyx data to indicate that the room description has been updated
 */
function buildOptimisticRoomDescriptionUpdatedReportAction(description: string): OptimisticRoomDescriptionUpdatedReportAction {
    const now = DateUtils.getDBTime();
    return {
        reportActionID: NumberUtils.rand64(),
        actionName: CONST.REPORT.ACTIONS.TYPE.ROOM_CHANGE_LOG.UPDATE_ROOM_DESCRIPTION,
        pendingAction: CONST.RED_BRICK_ROAD_PENDING_ACTION.ADD,
        actorAccountID: currentUserAccountID,
        message: [
            {
                type: CONST.REPORT.MESSAGE.TYPE.COMMENT,
                text: description ? `set the room description to: ${Parser.htmlToText(description)}` : 'cleared the room description',
                html: description ? `<muted-text>set the room description to: ${description}</muted-text>` : '<muted-text>cleared the room description</muted-text>',
            },
        ],
        person: [
            {
                type: CONST.REPORT.MESSAGE.TYPE.TEXT,
                style: 'strong',
                text: getCurrentUserDisplayNameOrEmail(),
            },
        ],
        originalMessage: {
            description,
            lastModified: now,
        },
        created: now,
    };
}

/**
 * Returns the necessary reportAction onyx data to indicate that the transaction has been put on hold optimistically
 * @param [created] - Action created time
 */
function buildOptimisticHoldReportAction(created = DateUtils.getDBTime()): OptimisticHoldReportAction {
    return {
        reportActionID: NumberUtils.rand64(),
        actionName: CONST.REPORT.ACTIONS.TYPE.HOLD,
        pendingAction: CONST.RED_BRICK_ROAD_PENDING_ACTION.ADD,
        actorAccountID: currentUserAccountID,
        message: [
            {
                type: CONST.REPORT.MESSAGE.TYPE.TEXT,
                style: 'normal',
                text: Localize.translateLocal('iou.heldExpense'),
            },
        ],
        person: [
            {
                type: CONST.REPORT.MESSAGE.TYPE.TEXT,
                style: 'strong',
                text: getCurrentUserDisplayNameOrEmail(),
            },
        ],
        automatic: false,
        avatar: getCurrentUserAvatar(),
        created,
        shouldShow: true,
    };
}

/**
 * Returns the necessary reportAction onyx data to indicate that the transaction has been put on hold optimistically
 * @param [created] - Action created time
 */
function buildOptimisticHoldReportActionComment(comment: string, created = DateUtils.getDBTime()): OptimisticHoldReportAction {
    return {
        reportActionID: NumberUtils.rand64(),
        actionName: CONST.REPORT.ACTIONS.TYPE.ADD_COMMENT,
        pendingAction: CONST.RED_BRICK_ROAD_PENDING_ACTION.ADD,
        actorAccountID: currentUserAccountID,
        message: [
            {
                type: CONST.REPORT.MESSAGE.TYPE.COMMENT,
                text: comment,
                html: comment, // as discussed on https://github.com/Expensify/App/pull/39452 we will not support HTML for now
            },
        ],
        person: [
            {
                type: CONST.REPORT.MESSAGE.TYPE.TEXT,
                style: 'strong',
                text: getCurrentUserDisplayNameOrEmail(),
            },
        ],
        automatic: false,
        avatar: getCurrentUserAvatar(),
        created,
        shouldShow: true,
    };
}

/**
 * Returns the necessary reportAction onyx data to indicate that the transaction has been removed from hold optimistically
 * @param [created] - Action created time
 */
function buildOptimisticUnHoldReportAction(created = DateUtils.getDBTime()): OptimisticHoldReportAction {
    return {
        reportActionID: NumberUtils.rand64(),
        actionName: CONST.REPORT.ACTIONS.TYPE.UNHOLD,
        pendingAction: CONST.RED_BRICK_ROAD_PENDING_ACTION.ADD,
        actorAccountID: currentUserAccountID,
        message: [
            {
                type: CONST.REPORT.MESSAGE.TYPE.TEXT,
                style: 'normal',
                text: Localize.translateLocal('iou.unheldExpense'),
            },
        ],
        person: [
            {
                type: CONST.REPORT.MESSAGE.TYPE.TEXT,
                style: 'normal',
                text: getCurrentUserDisplayNameOrEmail(),
            },
        ],
        automatic: false,
        avatar: getCurrentUserAvatar(),
        created,
        shouldShow: true,
    };
}

function buildOptimisticEditedTaskFieldReportAction({title, description}: Task): OptimisticEditedTaskReportAction {
    // We do not modify title & description in one request, so we need to create a different optimistic action for each field modification
    let field = '';
    let value = '';
    if (title !== undefined) {
        field = 'task title';
        value = title;
    } else if (description !== undefined) {
        field = 'description';
        value = description;
    }

    let changelog = 'edited this task';
    if (field && value) {
        changelog = `updated the ${field} to ${value}`;
    } else if (field) {
        changelog = `removed the ${field}`;
    }
    const delegateAccountDetails = PersonalDetailsUtils.getPersonalDetailByEmail(delegateEmail);

    return {
        reportActionID: NumberUtils.rand64(),
        actionName: CONST.REPORT.ACTIONS.TYPE.TASK_EDITED,
        pendingAction: CONST.RED_BRICK_ROAD_PENDING_ACTION.ADD,
        actorAccountID: currentUserAccountID,
        message: [
            {
                type: CONST.REPORT.MESSAGE.TYPE.COMMENT,
                text: changelog,
                html: description ? getParsedComment(changelog) : changelog,
            },
        ],
        person: [
            {
                type: CONST.REPORT.MESSAGE.TYPE.TEXT,
                style: 'strong',
                text: getCurrentUserDisplayNameOrEmail(),
            },
        ],
        automatic: false,
        avatar: getCurrentUserAvatar(),
        created: DateUtils.getDBTime(),
        shouldShow: false,
        delegateAccountID: delegateAccountDetails?.accountID,
    };
}

function buildOptimisticCardAssignedReportAction(assigneeAccountID: number): OptimisticCardAssignedReportAction {
    return {
        actionName: CONST.REPORT.ACTIONS.TYPE.CARD_ASSIGNED,
        actorAccountID: currentUserAccountID,
        avatar: getCurrentUserAvatar(),
        created: DateUtils.getDBTime(),
        originalMessage: {assigneeAccountID, cardID: -1},
        message: [{type: CONST.REPORT.MESSAGE.TYPE.COMMENT, text: '', html: ''}],
        pendingAction: CONST.RED_BRICK_ROAD_PENDING_ACTION.ADD,
        person: [
            {
                type: CONST.REPORT.MESSAGE.TYPE.TEXT,
                style: 'strong',
                text: getCurrentUserDisplayNameOrEmail(),
            },
        ],
        reportActionID: NumberUtils.rand64(),
        shouldShow: true,
    };
}

function buildOptimisticChangedTaskAssigneeReportAction(assigneeAccountID: number): OptimisticEditedTaskReportAction {
    const delegateAccountDetails = PersonalDetailsUtils.getPersonalDetailByEmail(delegateEmail);

    return {
        reportActionID: NumberUtils.rand64(),
        actionName: CONST.REPORT.ACTIONS.TYPE.TASK_EDITED,
        pendingAction: CONST.RED_BRICK_ROAD_PENDING_ACTION.ADD,
        actorAccountID: currentUserAccountID,
        message: [
            {
                type: CONST.REPORT.MESSAGE.TYPE.COMMENT,
                text: `assigned to ${getDisplayNameForParticipant({accountID: assigneeAccountID})}`,
                html: `assigned to <mention-user accountID="${assigneeAccountID}"/>`,
            },
        ],
        person: [
            {
                type: CONST.REPORT.MESSAGE.TYPE.TEXT,
                style: 'strong',
                text: getCurrentUserDisplayNameOrEmail(),
            },
        ],
        automatic: false,
        avatar: getCurrentUserAvatar(),
        created: DateUtils.getDBTime(),
        shouldShow: false,
        delegateAccountID: delegateAccountDetails?.accountID,
    };
}

/**
 * Returns the necessary reportAction onyx data to indicate that a chat has been archived
 *
 * @param reason - A reason why the chat has been archived
 */
function buildOptimisticClosedReportAction(
    emailClosingReport: string,
    policyName: string,
    reason: ValueOf<typeof CONST.REPORT.ARCHIVE_REASON> = CONST.REPORT.ARCHIVE_REASON.DEFAULT,
): OptimisticClosedReportAction {
    return {
        actionName: CONST.REPORT.ACTIONS.TYPE.CLOSED,
        actorAccountID: currentUserAccountID,
        automatic: false,
        avatar: getCurrentUserAvatar(),
        created: DateUtils.getDBTime(),
        message: [
            {
                type: CONST.REPORT.MESSAGE.TYPE.TEXT,
                style: 'strong',
                text: emailClosingReport,
            },
            {
                type: CONST.REPORT.MESSAGE.TYPE.TEXT,
                style: 'normal',
                text: ' closed this report',
            },
        ],
        originalMessage: {
            policyName,
            reason,
        },
        pendingAction: CONST.RED_BRICK_ROAD_PENDING_ACTION.ADD,
        person: [
            {
                type: CONST.REPORT.MESSAGE.TYPE.TEXT,
                style: 'strong',
                text: getCurrentUserDisplayNameOrEmail(),
            },
        ],
        reportActionID: NumberUtils.rand64(),
        shouldShow: true,
    };
}

/**
 * Returns an optimistic Dismissed Violation Report Action. Use the originalMessage customize this to the type of
 * violation being dismissed.
 */
function buildOptimisticDismissedViolationReportAction(
    originalMessage: ReportAction<typeof CONST.REPORT.ACTIONS.TYPE.DISMISSED_VIOLATION>['originalMessage'],
): OptimisticDismissedViolationReportAction {
    return {
        actionName: CONST.REPORT.ACTIONS.TYPE.DISMISSED_VIOLATION,
        actorAccountID: currentUserAccountID,
        avatar: getCurrentUserAvatar(),
        created: DateUtils.getDBTime(),
        message: [
            {
                type: CONST.REPORT.MESSAGE.TYPE.TEXT,
                style: 'normal',
                text: ReportActionsUtils.getDismissedViolationMessageText(originalMessage),
            },
        ],
        originalMessage,
        pendingAction: CONST.RED_BRICK_ROAD_PENDING_ACTION.ADD,
        person: [
            {
                type: CONST.REPORT.MESSAGE.TYPE.TEXT,
                style: 'strong',
                text: getCurrentUserDisplayNameOrEmail(),
            },
        ],
        reportActionID: NumberUtils.rand64(),
        shouldShow: true,
    };
}

function buildOptimisticAnnounceChat(policyID: string, accountIDs: number[]): OptimisticAnnounceChat {
    const announceReport = getRoom(CONST.REPORT.CHAT_TYPE.POLICY_ANNOUNCE, policyID);
    const policy = getPolicy(policyID);
    const announceRoomOnyxData: AnnounceRoomOnyxData = {
        onyxOptimisticData: [],
        onyxSuccessData: [],
        onyxFailureData: [],
    };

    // Do not create #announce room if the room already exists or if there are less than 3 participants in workspace
    if (accountIDs.length < 3 || announceReport) {
        return {
            announceChatReportID: '',
            announceChatReportActionID: '',
            announceChatData: announceRoomOnyxData,
        };
    }

    const announceChatData = buildOptimisticChatReport(
        accountIDs,
        CONST.REPORT.WORKSPACE_CHAT_ROOMS.ANNOUNCE,
        CONST.REPORT.CHAT_TYPE.POLICY_ANNOUNCE,
        policyID,
        CONST.POLICY.OWNER_ACCOUNT_ID_FAKE,
        false,
        policy?.name,
        undefined,
        CONST.REPORT.WRITE_CAPABILITIES.ADMINS,
        CONST.REPORT.NOTIFICATION_PREFERENCE.ALWAYS,
    );
    const announceCreatedAction = buildOptimisticCreatedReportAction(CONST.POLICY.OWNER_EMAIL_FAKE);
    announceRoomOnyxData.onyxOptimisticData.push(
        {
            onyxMethod: Onyx.METHOD.SET,
            key: `${ONYXKEYS.COLLECTION.REPORT}${announceChatData.reportID}`,
            value: {
                pendingFields: {
                    addWorkspaceRoom: CONST.RED_BRICK_ROAD_PENDING_ACTION.ADD,
                },
                ...announceChatData,
            },
        },
        {
            onyxMethod: Onyx.METHOD.SET,
            key: `${ONYXKEYS.COLLECTION.REPORT_DRAFT}${announceChatData.reportID}`,
            value: null,
        },
        {
            onyxMethod: Onyx.METHOD.SET,
            key: `${ONYXKEYS.COLLECTION.REPORT_ACTIONS}${announceChatData.reportID}`,
            value: {
                [announceCreatedAction.reportActionID]: announceCreatedAction,
            },
        },
    );
    announceRoomOnyxData.onyxSuccessData.push(
        {
            onyxMethod: Onyx.METHOD.MERGE,
            key: `${ONYXKEYS.COLLECTION.REPORT}${announceChatData.reportID}`,
            value: {
                pendingFields: {
                    addWorkspaceRoom: null,
                },
                pendingAction: null,
                isOptimisticReport: false,
            },
        },
        {
            onyxMethod: Onyx.METHOD.MERGE,
            key: `${ONYXKEYS.COLLECTION.REPORT_ACTIONS}${announceChatData.reportID}`,
            value: {
                [announceCreatedAction.reportActionID]: {
                    pendingAction: null,
                },
            },
        },
    );
    announceRoomOnyxData.onyxFailureData.push(
        {
            onyxMethod: Onyx.METHOD.MERGE,
            key: `${ONYXKEYS.COLLECTION.REPORT}${announceChatData.reportID}`,
            value: {
                pendingFields: {
                    addWorkspaceRoom: null,
                },
                pendingAction: null,
                isOptimisticReport: false,
            },
        },
        {
            onyxMethod: Onyx.METHOD.MERGE,
            key: `${ONYXKEYS.COLLECTION.REPORT_ACTIONS}${announceChatData.reportID}`,
            value: {
                [announceCreatedAction.reportActionID]: {
                    pendingAction: null,
                },
            },
        },
    );
    return {
        announceChatReportID: announceChatData.reportID,
        announceChatReportActionID: announceCreatedAction.reportActionID,
        announceChatData: announceRoomOnyxData,
    };
}

function buildOptimisticWorkspaceChats(policyID: string, policyName: string, expenseReportId?: string): OptimisticWorkspaceChats {
    const pendingChatMembers = getPendingChatMembers(currentUserAccountID ? [currentUserAccountID] : [], [], CONST.RED_BRICK_ROAD_PENDING_ACTION.ADD);
    const adminsChatData = {
        ...buildOptimisticChatReport(
            [currentUserAccountID ?? -1],
            CONST.REPORT.WORKSPACE_CHAT_ROOMS.ADMINS,
            CONST.REPORT.CHAT_TYPE.POLICY_ADMINS,
            policyID,
            CONST.POLICY.OWNER_ACCOUNT_ID_FAKE,
            false,
            policyName,
        ),
        pendingChatMembers,
    };
    const adminsChatReportID = adminsChatData.reportID;
    const adminsCreatedAction = buildOptimisticCreatedReportAction(CONST.POLICY.OWNER_EMAIL_FAKE);
    const adminsReportActionData = {
        [adminsCreatedAction.reportActionID]: adminsCreatedAction,
    };

    const expenseChatData = buildOptimisticChatReport(
        [currentUserAccountID ?? -1],
        '',
        CONST.REPORT.CHAT_TYPE.POLICY_EXPENSE_CHAT,
        policyID,
        currentUserAccountID,
        true,
        policyName,
        undefined,
        undefined,
        undefined,
        undefined,
        undefined,
        undefined,
        undefined,
        undefined,
        expenseReportId,
    );
    const expenseChatReportID = expenseChatData.reportID;
    const expenseReportCreatedAction = buildOptimisticCreatedReportAction(currentUserEmail ?? '');
    const expenseReportActionData = {
        [expenseReportCreatedAction.reportActionID]: expenseReportCreatedAction,
    };

    return {
        adminsChatReportID,
        adminsChatData,
        adminsReportActionData,
        adminsCreatedReportActionID: adminsCreatedAction.reportActionID,
        expenseChatReportID,
        expenseChatData,
        expenseReportActionData,
        expenseCreatedReportActionID: expenseReportCreatedAction.reportActionID,
    };
}

/**
 * Builds an optimistic Task Report with a randomly generated reportID
 *
 * @param ownerAccountID - Account ID of the person generating the Task.
 * @param assigneeAccountID - AccountID of the other person participating in the Task.
 * @param parentReportID - Report ID of the chat where the Task is.
 * @param title - Task title.
 * @param description - Task description.
 * @param policyID - PolicyID of the parent report
 */

function buildOptimisticTaskReport(
    ownerAccountID: number,
    assigneeAccountID = 0,
    parentReportID?: string,
    title?: string,
    description?: string,
    policyID: string = CONST.POLICY.OWNER_EMAIL_FAKE,
    notificationPreference: NotificationPreference = CONST.REPORT.NOTIFICATION_PREFERENCE.HIDDEN,
): OptimisticTaskReport {
    const participants: Participants = {
        [ownerAccountID]: {
            notificationPreference,
        },
    };

    if (assigneeAccountID) {
        participants[assigneeAccountID] = {notificationPreference};
    }

    return {
        reportID: generateReportID(),
        reportName: title,
        description: getParsedComment(description ?? ''),
        ownerAccountID,
        participants,
        managerID: assigneeAccountID,
        type: CONST.REPORT.TYPE.TASK,
        parentReportID,
        policyID,
        stateNum: CONST.REPORT.STATE_NUM.OPEN,
        statusNum: CONST.REPORT.STATUS_NUM.OPEN,
        lastVisibleActionCreated: DateUtils.getDBTime(),
        hasParentAccess: true,
    };
}

/**
 * Builds an optimistic EXPORTED_TO_INTEGRATION report action
 *
 * @param integration - The connectionName of the integration
 * @param markedManually - Whether the integration was marked as manually exported
 */
function buildOptimisticExportIntegrationAction(integration: ConnectionName, markedManually = false): OptimisticExportIntegrationAction {
    const label = CONST.POLICY.CONNECTIONS.NAME_USER_FRIENDLY[integration];
    return {
        reportActionID: NumberUtils.rand64(),
        actionName: CONST.REPORT.ACTIONS.TYPE.EXPORTED_TO_INTEGRATION,
        pendingAction: CONST.RED_BRICK_ROAD_PENDING_ACTION.ADD,
        actorAccountID: currentUserAccountID,
        message: [],
        person: [
            {
                type: CONST.REPORT.MESSAGE.TYPE.TEXT,
                style: 'strong',
                text: getCurrentUserDisplayNameOrEmail(),
            },
        ],
        automatic: false,
        avatar: getCurrentUserAvatar(),
        created: DateUtils.getDBTime(),
        shouldShow: true,
        originalMessage: {
            label,
            lastModified: DateUtils.getDBTime(),
            markedManually,
            inProgress: true,
        },
    };
}

/**
 * A helper method to create transaction thread
 *
 * @param reportAction - the parent IOU report action from which to create the thread
 * @param moneyRequestReport - the report which the report action belongs to
 */
function buildTransactionThread(
    reportAction: OnyxEntry<ReportAction | OptimisticIOUReportAction>,
    moneyRequestReport: OnyxEntry<Report>,
    existingTransactionThreadReportID?: string,
): OptimisticChatReport {
    const participantAccountIDs = [...new Set([currentUserAccountID, Number(reportAction?.actorAccountID)])].filter(Boolean) as number[];
    const existingTransactionThreadReport = getReportOrDraftReport(existingTransactionThreadReportID);

    if (existingTransactionThreadReportID && existingTransactionThreadReport) {
        return {
            ...existingTransactionThreadReport,
            isOptimisticReport: true,
            parentReportActionID: reportAction?.reportActionID,
            parentReportID: moneyRequestReport?.reportID,
            reportName: getTransactionReportName({reportAction}),
            policyID: moneyRequestReport?.policyID,
        };
    }

    return buildOptimisticChatReport(
        participantAccountIDs,
        getTransactionReportName({reportAction}),
        undefined,
        moneyRequestReport?.policyID ?? '-1',
        CONST.POLICY.OWNER_ACCOUNT_ID_FAKE,
        false,
        '',
        undefined,
        undefined,
        CONST.REPORT.NOTIFICATION_PREFERENCE.HIDDEN,
        reportAction?.reportActionID,
        moneyRequestReport?.reportID,
    );
}

/**
 * Build optimistic expense entities:
 *
 * 1. CREATED action for the chatReport
 * 2. CREATED action for the iouReport
 * 3. IOU action for the iouReport linked to the transaction thread via `childReportID`
 * 4. Transaction Thread linked to the IOU action via `parentReportActionID`
 * 5. CREATED action for the Transaction Thread
 */
function buildOptimisticMoneyRequestEntities(
    iouReport: Report,
    type: ValueOf<typeof CONST.IOU.REPORT_ACTION_TYPE>,
    amount: number,
    currency: string,
    comment: string,
    payeeEmail: string,
    participants: Participant[],
    transactionID: string,
    paymentType?: PaymentMethodType,
    isSettlingUp = false,
    isSendMoneyFlow = false,
    isOwnPolicyExpenseChat = false,
    isPersonalTrackingExpense?: boolean,
    existingTransactionThreadReportID?: string,
    linkedTrackedExpenseReportAction?: ReportAction,
): [OptimisticCreatedReportAction, OptimisticCreatedReportAction, OptimisticIOUReportAction, OptimisticChatReport, OptimisticCreatedReportAction | null] {
    const createdActionForChat = buildOptimisticCreatedReportAction(payeeEmail);

    // The `CREATED` action must be optimistically generated before the IOU action so that it won't appear after the IOU action in the chat.
    const iouActionCreationTime = DateUtils.getDBTime();
    const createdActionForIOUReport = buildOptimisticCreatedReportAction(payeeEmail, DateUtils.subtractMillisecondsFromDateTime(iouActionCreationTime, 1));

    const iouAction = buildOptimisticIOUReportAction(
        type,
        amount,
        currency,
        comment,
        participants,
        transactionID,
        paymentType,
        isPersonalTrackingExpense ? '0' : iouReport.reportID,
        isSettlingUp,
        isSendMoneyFlow,
        isOwnPolicyExpenseChat,
        iouActionCreationTime,
        linkedTrackedExpenseReportAction,
    );

    // Create optimistic transactionThread and the `CREATED` action for it, if existingTransactionThreadReportID is undefined
    const transactionThread = buildTransactionThread(iouAction, iouReport, existingTransactionThreadReportID);
    const createdActionForTransactionThread = existingTransactionThreadReportID ? null : buildOptimisticCreatedReportAction(payeeEmail);

    // The IOU action and the transactionThread are co-dependent as parent-child, so we need to link them together
    iouAction.childReportID = existingTransactionThreadReportID ?? transactionThread.reportID;

    return [createdActionForChat, createdActionForIOUReport, iouAction, transactionThread, createdActionForTransactionThread];
}

// Check if the report is empty, meaning it has no visible messages (i.e. only a "created" report action).
function isEmptyReport(report: OnyxEntry<Report>): boolean {
    if (!report) {
        return true;
    }

    if (report.lastMessageText ?? report.lastMessageTranslationKey) {
        return false;
    }

    const lastVisibleMessage = getLastVisibleMessage(report.reportID);
    return !lastVisibleMessage.lastMessageText && !lastVisibleMessage.lastMessageTranslationKey;
}

function isUnread(report: OnyxEntry<Report>): boolean {
    if (!report) {
        return false;
    }

    if (isEmptyReport(report)) {
        return false;
    }
    // lastVisibleActionCreated and lastReadTime are both datetime strings and can be compared directly
    const lastVisibleActionCreated = report.lastVisibleActionCreated ?? '';
    const lastReadTime = report.lastReadTime ?? '';
    const lastMentionedTime = report.lastMentionedTime ?? '';

    // If the user was mentioned and the comment got deleted the lastMentionedTime will be more recent than the lastVisibleActionCreated
    return lastReadTime < lastVisibleActionCreated || lastReadTime < lastMentionedTime;
}

function isIOUOwnedByCurrentUser(report: OnyxEntry<Report>, allReportsDict?: OnyxCollection<Report>): boolean {
    const allAvailableReports = allReportsDict ?? ReportConnection.getAllReports();
    if (!report || !allAvailableReports) {
        return false;
    }

    let reportToLook = report;
    if (report.iouReportID) {
        const iouReport = allAvailableReports[`${ONYXKEYS.COLLECTION.REPORT}${report.iouReportID}`];
        if (iouReport) {
            reportToLook = iouReport;
        }
    }

    return reportToLook.ownerAccountID === currentUserAccountID;
}

/**
 * Assuming the passed in report is a default room, lets us know whether we can see it or not, based on permissions and
 * the various subsets of users we've allowed to use default rooms.
 */
function canSeeDefaultRoom(report: OnyxEntry<Report>, policies: OnyxCollection<Policy>, betas: OnyxEntry<Beta[]>): boolean {
    // Include archived rooms
    if (isArchivedRoom(report, getReportNameValuePairs(report?.reportID))) {
        return true;
    }

    // If the room has an assigned guide, it can be seen.
    if (hasExpensifyGuidesEmails(Object.keys(report?.participants ?? {}).map(Number))) {
        return true;
    }

    // Include any admins and announce rooms, since only non partner-managed domain rooms are on the beta now.
    if (isAdminRoom(report) || isAnnounceRoom(report)) {
        return true;
    }

    // For all other cases, just check that the user belongs to the default rooms beta
    return Permissions.canUseDefaultRooms(betas ?? []);
}

function canAccessReport(report: OnyxEntry<Report>, policies: OnyxCollection<Policy>, betas: OnyxEntry<Beta[]>): boolean {
    // We hide default rooms (it's basically just domain rooms now) from people who aren't on the defaultRooms beta.
    if (isDefaultRoom(report) && !canSeeDefaultRoom(report, policies, betas)) {
        return false;
    }

    if (report?.errorFields?.notFound) {
        return false;
    }

    return true;
}

// eslint-disable-next-line rulesdir/no-negated-variables
function isReportNotFound(report: OnyxEntry<Report>): boolean {
    return !!report?.errorFields?.notFound;
}

/**
 * Check if the report is the parent report of the currently viewed report or at least one child report has report action
 */
function shouldHideReport(report: OnyxEntry<Report>, currentReportId: string): boolean {
    const currentReport = getReportOrDraftReport(currentReportId);
    const parentReport = getParentReport(!isEmptyObject(currentReport) ? currentReport : undefined);
    const reportActions = allReportActions?.[`${ONYXKEYS.COLLECTION.REPORT_ACTIONS}${report?.reportID}`] ?? {};
    const isChildReportHasComment = Object.values(reportActions ?? {})?.some((reportAction) => (reportAction?.childVisibleActionCount ?? 0) > 0);
    return parentReport?.reportID !== report?.reportID && !isChildReportHasComment;
}

/**
 * Checks to see if a report's parentAction is an expense that contains a violation type of either violation or warning
 */
function doesTransactionThreadHaveViolations(
    report: OnyxInputOrEntry<Report>,
    transactionViolations: OnyxCollection<TransactionViolation[]>,
    parentReportAction: OnyxInputOrEntry<ReportAction>,
): boolean {
    if (!ReportActionsUtils.isMoneyRequestAction(parentReportAction)) {
        return false;
    }
    const {IOUTransactionID, IOUReportID} = ReportActionsUtils.getOriginalMessage(parentReportAction) ?? {};
    if (!IOUTransactionID || !IOUReportID) {
        return false;
    }
    if (!isCurrentUserSubmitter(IOUReportID)) {
        return false;
    }
    if (report?.stateNum !== CONST.REPORT.STATE_NUM.OPEN && report?.stateNum !== CONST.REPORT.STATE_NUM.SUBMITTED) {
        return false;
    }
    return (
        TransactionUtils.hasViolation(IOUTransactionID, transactionViolations) ||
        TransactionUtils.hasWarningTypeViolation(IOUTransactionID, transactionViolations) ||
        (isPaidGroupPolicy(report) && TransactionUtils.hasModifiedAmountOrDateViolation(IOUTransactionID, transactionViolations))
    );
}

/**
 * Checks if we should display violation - we display violations when the expense has violation and it is not settled
 */
function shouldDisplayTransactionThreadViolations(
    report: OnyxEntry<Report>,
    transactionViolations: OnyxCollection<TransactionViolation[]>,
    parentReportAction: OnyxEntry<ReportAction>,
): boolean {
    if (!ReportActionsUtils.isMoneyRequestAction(parentReportAction)) {
        return false;
    }
    const {IOUReportID} = ReportActionsUtils.getOriginalMessage(parentReportAction) ?? {};
    if (isSettled(IOUReportID) || isReportApproved({reportOrID: IOUReportID?.toString()})) {
        return false;
    }
    return doesTransactionThreadHaveViolations(report, transactionViolations, parentReportAction);
}

/**
 * Checks to see if a report contains a violation
 */
function hasViolations(reportID: string, transactionViolations: OnyxCollection<TransactionViolation[]>): boolean {
    const transactions = reportsTransactions[reportID] ?? [];
    return transactions.some((transaction) => TransactionUtils.hasViolation(transaction.transactionID, transactionViolations));
}

/**
 * Checks to see if a report contains a violation of type `warning`
 */
function hasWarningTypeViolations(reportID: string, transactionViolations: OnyxCollection<TransactionViolation[]>): boolean {
    const transactions = reportsTransactions[reportID] ?? [];
    return transactions.some((transaction) => TransactionUtils.hasWarningTypeViolation(transaction.transactionID, transactionViolations));
}

function hasReportViolations(reportID: string) {
    const reportViolations = allReportsViolations?.[`${ONYXKEYS.COLLECTION.REPORT_VIOLATIONS}${reportID}`];
    return Object.values(reportViolations ?? {}).some((violations) => !isEmptyObject(violations));
}

/**
 * Checks if #admins room chan be shown
 * We show #admin rooms when a) More than one admin exists or b) There exists policy audit log for review.
 */
function shouldAdminsRoomBeVisible(report: OnyxEntry<Report>): boolean {
    const accountIDs = Object.entries(report?.participants ?? {}).map(([accountID]) => Number(accountID));
    const adminAccounts = PersonalDetailsUtils.getLoginsByAccountIDs(accountIDs).filter((login) => !PolicyUtils.isExpensifyTeam(login));
    const lastVisibleAction = ReportActionsUtils.getLastVisibleAction(report?.reportID ?? '');
    if ((lastVisibleAction ? ReportActionsUtils.isCreatedAction(lastVisibleAction) : report?.lastActionType === CONST.REPORT.ACTIONS.TYPE.CREATED) && adminAccounts.length <= 1) {
        return false;
    }
    return true;
}

/**
 * Check whether report has violations
 */
function shouldShowViolations(report: Report, transactionViolations: OnyxCollection<TransactionViolation[]>) {
    const {parentReportID, parentReportActionID} = report ?? {};
    const canGetParentReport = parentReportID && parentReportActionID && allReportActions;
    if (!canGetParentReport) {
        return false;
    }
    const parentReportActions = allReportActions ? allReportActions[`${ONYXKEYS.COLLECTION.REPORT_ACTIONS}${parentReportID}`] ?? {} : {};
    const parentReportAction = parentReportActions[parentReportActionID] ?? null;
    if (!parentReportAction) {
        return false;
    }
    return shouldDisplayTransactionThreadViolations(report, transactionViolations, parentReportAction);
}

type ReportErrorsAndReportActionThatRequiresAttention = {
    errors: ErrorFields;
    reportAction?: OnyxEntry<ReportAction>;
};

function getAllReportActionsErrorsAndReportActionThatRequiresAttention(report: OnyxEntry<Report>, reportActions: OnyxEntry<ReportActions>): ReportErrorsAndReportActionThatRequiresAttention {
    const reportActionsArray = Object.values(reportActions ?? {}).filter((action) => !ReportActionsUtils.isDeletedAction(action));
    const reportActionErrors: ErrorFields = {};
    let reportAction: OnyxEntry<ReportAction>;

    for (const action of reportActionsArray) {
        if (action && !isEmptyObject(action.errors)) {
            Object.assign(reportActionErrors, action.errors);

            if (!reportAction) {
                reportAction = action;
            }
        }
    }
    const parentReportAction: OnyxEntry<ReportAction> =
        !report?.parentReportID || !report?.parentReportActionID
            ? undefined
            : allReportActions?.[`${ONYXKEYS.COLLECTION.REPORT_ACTIONS}${report.parentReportID ?? '-1'}`]?.[report.parentReportActionID ?? '-1'];

    if (ReportActionsUtils.wasActionTakenByCurrentUser(parentReportAction) && ReportActionsUtils.isTransactionThread(parentReportAction)) {
        const transactionID = ReportActionsUtils.isMoneyRequestAction(parentReportAction) ? ReportActionsUtils.getOriginalMessage(parentReportAction)?.IOUTransactionID : null;
        const transaction = allTransactions?.[`${ONYXKEYS.COLLECTION.TRANSACTION}${transactionID}`];
        if (TransactionUtils.hasMissingSmartscanFields(transaction ?? null) && !isSettled(transaction?.reportID)) {
            reportActionErrors.smartscan = ErrorUtils.getMicroSecondOnyxErrorWithTranslationKey('iou.error.genericSmartscanFailureMessage');
            reportAction = undefined;
        }
    } else if ((isIOUReport(report) || isExpenseReport(report)) && report?.ownerAccountID === currentUserAccountID) {
        if (shouldShowRBRForMissingSmartscanFields(report?.reportID ?? '-1') && !isSettled(report?.reportID)) {
            reportActionErrors.smartscan = ErrorUtils.getMicroSecondOnyxErrorWithTranslationKey('iou.error.genericSmartscanFailureMessage');
            reportAction = getReportActionWithMissingSmartscanFields(report?.reportID ?? '-1');
        }
    } else if (hasSmartscanError(reportActionsArray)) {
        reportActionErrors.smartscan = ErrorUtils.getMicroSecondOnyxErrorWithTranslationKey('iou.error.genericSmartscanFailureMessage');
        reportAction = getReportActionWithSmartscanError(reportActionsArray);
    }

    return {
        errors: reportActionErrors,
        reportAction,
    };
}

/**
 * Get an object of error messages keyed by microtime by combining all error objects related to the report.
 */
function getAllReportErrors(report: OnyxEntry<Report>, reportActions: OnyxEntry<ReportActions>): Errors {
    const reportErrors = report?.errors ?? {};
    const reportErrorFields = report?.errorFields ?? {};
    const {errors: reportActionErrors} = getAllReportActionsErrorsAndReportActionThatRequiresAttention(report, reportActions);

    // All error objects related to the report. Each object in the sources contains error messages keyed by microtime
    const errorSources = {
        reportErrors,
        ...reportErrorFields,
        ...reportActionErrors,
    };

    // Combine all error messages keyed by microtime into one object
    const errorSourcesArray = Object.values(errorSources ?? {});
    const allReportErrors = {};

    for (const errors of errorSourcesArray) {
        if (!isEmptyObject(errors)) {
            Object.assign(allReportErrors, errors);
        }
    }
    return allReportErrors;
}

function hasReportErrorsOtherThanFailedReceipt(report: Report, doesReportHaveViolations: boolean, transactionViolations: OnyxCollection<TransactionViolation[]>) {
    const reportActions = allReportActions?.[`${ONYXKEYS.COLLECTION.REPORT_ACTIONS}${report.reportID}`] ?? {};
    const allReportErrors = getAllReportErrors(report, reportActions) ?? {};
    const transactionReportActions = ReportActionsUtils.getAllReportActions(report.reportID);
    const oneTransactionThreadReportID = ReportActionsUtils.getOneTransactionThreadReportID(report.reportID, transactionReportActions, undefined);
    let doesTransactionThreadReportHasViolations = false;
    if (oneTransactionThreadReportID) {
        const transactionReport = getReport(oneTransactionThreadReportID);
        doesTransactionThreadReportHasViolations = !!transactionReport && shouldShowViolations(transactionReport, transactionViolations);
    }
    return (
        doesTransactionThreadReportHasViolations ||
        doesReportHaveViolations ||
        Object.values(allReportErrors).some((error) => error?.[0] !== Localize.translateLocal('iou.error.genericSmartscanFailureMessage'))
    );
}

type ShouldReportBeInOptionListParams = {
    report: OnyxEntry<Report>;
    currentReportId: string;
    isInFocusMode: boolean;
    betas: OnyxEntry<Beta[]>;
    policies: OnyxCollection<Policy>;
    excludeEmptyChats: boolean;
    doesReportHaveViolations: boolean;
    includeSelfDM?: boolean;
    login?: string;
    includeDomainEmail?: boolean;
};

function reasonForReportToBeInOptionList({
    report,
    currentReportId,
    isInFocusMode,
    betas,
    policies,
    excludeEmptyChats,
    doesReportHaveViolations,
    includeSelfDM = false,
    login,
    includeDomainEmail = false,
}: ShouldReportBeInOptionListParams): ValueOf<typeof CONST.REPORT_IN_LHN_REASONS> | null {
    const isInDefaultMode = !isInFocusMode;
    // Exclude reports that have no data because there wouldn't be anything to show in the option item.
    // This can happen if data is currently loading from the server or a report is in various stages of being created.
    // This can also happen for anyone accessing a public room or archived room for which they don't have access to the underlying policy.
    // Optionally exclude reports that do not belong to currently active workspace

    const parentReportAction = isThread(report) ? allReportActions?.[`${ONYXKEYS.COLLECTION.REPORT_ACTIONS}${report.parentReportID}`]?.[report.parentReportActionID] : undefined;

    if (
        !report?.reportID ||
        !report?.type ||
        report?.reportName === undefined ||
        // eslint-disable-next-line @typescript-eslint/prefer-nullish-coalescing
        report?.isHidden ||
        (!report?.participants &&
            // We omit sending back participants for chat rooms when searching for reports since they aren't needed to display the results and can get very large.
            // So we allow showing rooms with no participants–in any other circumstances we should never have these reports with no participants in Onyx.
            !isChatRoom(report) &&
            !isChatThread(report) &&
            !isArchivedRoom(report, getReportNameValuePairs(report?.reportID)) &&
            !isMoneyRequestReport(report) &&
            !isTaskReport(report) &&
            !isSelfDM(report) &&
            !isSystemChat(report) &&
            !isGroupChat(report))
    ) {
        return null;
    }

    // We used to use the system DM for A/B testing onboarding tasks, but now only create them in the Concierge chat. We
    // still need to allow existing users who have tasks in the system DM to see them, but otherwise we don't need to
    // show that chat
    if (report?.participants?.[CONST.ACCOUNT_ID.NOTIFICATIONS] && isEmptyReport(report)) {
        return null;
    }

    if (!canAccessReport(report, policies, betas)) {
        return null;
    }

    // If this is a transaction thread associated with a report that only has one transaction, omit it
    if (isOneTransactionThread(report.reportID, report.parentReportID ?? '-1', parentReportAction)) {
        return null;
    }

    if ((Object.values(CONST.REPORT.UNSUPPORTED_TYPE) as string[]).includes(report?.type ?? '')) {
        return null;
    }

    // Include the currently viewed report. If we excluded the currently viewed report, then there
    // would be no way to highlight it in the options list and it would be confusing to users because they lose
    // a sense of context.
    if (report.reportID === currentReportId) {
        return CONST.REPORT_IN_LHN_REASONS.IS_FOCUSED;
    }

    // Retrieve the draft comment for the report and convert it to a boolean
    const hasDraftComment = hasValidDraftComment(report.reportID);

    // Include reports that are relevant to the user in any view mode. Criteria include having a draft or having a GBR showing.
    // eslint-disable-next-line @typescript-eslint/prefer-nullish-coalescing
    if (hasDraftComment) {
        return CONST.REPORT_IN_LHN_REASONS.HAS_DRAFT_COMMENT;
    }

    if (requiresAttentionFromCurrentUser(report)) {
        return CONST.REPORT_IN_LHN_REASONS.HAS_GBR;
    }

    const isEmptyChat = isEmptyReport(report);
    const canHideReport = shouldHideReport(report, currentReportId);

    // Include reports if they are pinned
    if (report.isPinned) {
        return CONST.REPORT_IN_LHN_REASONS.PINNED_BY_USER;
    }

    const reportIsSettled = report.statusNum === CONST.REPORT.STATUS_NUM.REIMBURSED;

    // Always show IOU reports with violations unless they are reimbursed
    if (isExpenseRequest(report) && doesReportHaveViolations && !reportIsSettled) {
        return CONST.REPORT_IN_LHN_REASONS.HAS_IOU_VIOLATIONS;
    }

    // Hide only chat threads that haven't been commented on (other threads are actionable)
    if (isChatThread(report) && canHideReport && isEmptyChat) {
        return null;
    }

    // Show #admins room only when it has some value to the user.
    if (isAdminRoom(report) && !shouldAdminsRoomBeVisible(report)) {
        return null;
    }

    // Include reports that have errors from trying to add a workspace
    // If we excluded it, then the red-brock-road pattern wouldn't work for the user to resolve the error
    if (report.errorFields?.addWorkspaceRoom) {
        return CONST.REPORT_IN_LHN_REASONS.HAS_ADD_WORKSPACE_ROOM_ERRORS;
    }

    // All unread chats (even archived ones) in GSD mode will be shown. This is because GSD mode is specifically for focusing the user on the most relevant chats, primarily, the unread ones
    if (isInFocusMode) {
        return isUnread(report) && getReportNotificationPreference(report) !== CONST.REPORT.NOTIFICATION_PREFERENCE.MUTE ? CONST.REPORT_IN_LHN_REASONS.IS_UNREAD : null;
    }

    // Archived reports should always be shown when in default (most recent) mode. This is because you should still be able to access and search for the chats to find them.
    if (isInDefaultMode && isArchivedRoom(report, getReportNameValuePairs(report?.reportID))) {
        return CONST.REPORT_IN_LHN_REASONS.IS_ARCHIVED;
    }

    // Hide chats between two users that haven't been commented on from the LNH
    if (excludeEmptyChats && isEmptyChat && isChatReport(report) && !isChatRoom(report) && !isPolicyExpenseChat(report) && !isSystemChat(report) && !isGroupChat(report) && canHideReport) {
        return null;
    }

    if (isSelfDM(report)) {
        return includeSelfDM ? CONST.REPORT_IN_LHN_REASONS.IS_SELF_DM : null;
    }

    if (Str.isDomainEmail(login ?? '') && !includeDomainEmail) {
        return null;
    }

    // Hide chat threads where the parent message is pending removal
    if (
        !isEmptyObject(parentReportAction) &&
        ReportActionsUtils.isPendingRemove(parentReportAction) &&
        ReportActionsUtils.isThreadParentMessage(parentReportAction, report?.reportID ?? '')
    ) {
        return null;
    }

    return CONST.REPORT_IN_LHN_REASONS.DEFAULT;
}

/**
 * Takes several pieces of data from Onyx and evaluates if a report should be shown in the option list (either when searching
 * for reports or the reports shown in the LHN).
 *
 * This logic is very specific and the order of the logic is very important. It should fail quickly in most cases and also
 * filter out the majority of reports before filtering out very spimport { accounts } from '../languages/en';
ecific minority of reports.
 */
function shouldReportBeInOptionList(params: ShouldReportBeInOptionListParams) {
    return reasonForReportToBeInOptionList(params) !== null;
}

/**
 * Returns the system report from the list of reports.
 */
function getSystemChat(): OnyxEntry<Report> {
    const allReports = ReportConnection.getAllReports();
    if (!allReports) {
        return undefined;
    }

    return Object.values(allReports ?? {}).find((report) => report?.chatType === CONST.REPORT.CHAT_TYPE.SYSTEM);
}

/**
 * Attempts to find a report in onyx with the provided list of participants. Does not include threads, task, expense, room, and policy expense chat.
 */
function getChatByParticipants(newParticipantList: number[], reports: OnyxCollection<Report> = ReportConnection.getAllReports(), shouldIncludeGroupChats = false): OnyxEntry<Report> {
    const sortedNewParticipantList = newParticipantList.sort();
    return Object.values(reports ?? {}).find((report) => {
        const participantAccountIDs = Object.keys(report?.participants ?? {});

        // Skip if it's not a 1:1 chat
        if (!shouldIncludeGroupChats && !isOneOnOneChat(report) && !isSystemChat(report)) {
            return false;
        }

        // If we are looking for a group chat, then skip non-group chat report
        if (shouldIncludeGroupChats && !isGroupChat(report)) {
            return false;
        }

        const sortedParticipantsAccountIDs = participantAccountIDs.map(Number).sort();

        // Only return the chat if it has all the participants
        return lodashIsEqual(sortedNewParticipantList, sortedParticipantsAccountIDs);
    });
}

/**
 * Attempts to find an invoice chat report in onyx with the provided policyID and receiverID.
 */
function getInvoiceChatByParticipants(policyID: string, receiverID: string | number, reports: OnyxCollection<Report> = ReportConnection.getAllReports()): OnyxEntry<Report> {
    return Object.values(reports ?? {}).find((report) => {
        if (!report || !isInvoiceRoom(report) || isArchivedRoom(report)) {
            return false;
        }

        const isSameReceiver =
            report.invoiceReceiver &&
            (('accountID' in report.invoiceReceiver && report.invoiceReceiver.accountID === receiverID) ||
                ('policyID' in report.invoiceReceiver && report.invoiceReceiver.policyID === receiverID));

        return report.policyID === policyID && isSameReceiver;
    });
}

/**
 * Attempts to find a policy expense report in onyx that is owned by ownerAccountID in a given policy
 */
function getPolicyExpenseChat(ownerAccountID: number, policyID: string): OnyxEntry<Report> {
    return Object.values(ReportConnection.getAllReports() ?? {}).find((report: OnyxEntry<Report>) => {
        // If the report has been deleted, then skip it
        if (!report) {
            return false;
        }

        return report.policyID === policyID && isPolicyExpenseChat(report) && report.ownerAccountID === ownerAccountID;
    });
}

function getAllPolicyReports(policyID: string): Array<OnyxEntry<Report>> {
    return Object.values(ReportConnection.getAllReports() ?? {}).filter((report) => report?.policyID === policyID);
}

/**
 * Returns true if Chronos is one of the chat participants (1:1)
 */
function chatIncludesChronos(report: OnyxInputOrEntry<Report>): boolean {
    const participantAccountIDs = Object.keys(report?.participants ?? {}).map(Number);
    return participantAccountIDs.includes(CONST.ACCOUNT_ID.CHRONOS);
}

function chatIncludesChronosWithID(reportID?: string): boolean {
    // eslint-disable-next-line @typescript-eslint/prefer-nullish-coalescing
    const report = getReport(reportID || '-1');
    return chatIncludesChronos(report);
}

/**
 * Can only flag if:
 *
 * - It was written by someone else and isn't a whisper
 * - It's a welcome message whisper
 * - It's an ADD_COMMENT that is not an attachment
 */
function canFlagReportAction(reportAction: OnyxInputOrEntry<ReportAction>, reportID: string | undefined): boolean {
    let report = getReportOrDraftReport(reportID);

    // If the childReportID exists in reportAction and is equal to the reportID,
    // the report action being evaluated is the parent report action in a thread, and we should get the parent report to evaluate instead.
    if (reportAction?.childReportID?.toString() === reportID?.toString()) {
        report = getReportOrDraftReport(report?.parentReportID);
    }
    const isCurrentUserAction = reportAction?.actorAccountID === currentUserAccountID;
    if (ReportActionsUtils.isWhisperAction(reportAction)) {
        // Allow flagging whispers that are sent by other users
        if (!isCurrentUserAction && reportAction?.actorAccountID !== CONST.ACCOUNT_ID.CONCIERGE) {
            return true;
        }

        // Disallow flagging the rest of whisper as they are sent by us
        return false;
    }

    return !!(
        !isCurrentUserAction &&
        reportAction?.actionName === CONST.REPORT.ACTIONS.TYPE.ADD_COMMENT &&
        !ReportActionsUtils.isDeletedAction(reportAction) &&
        !ReportActionsUtils.isCreatedTaskReportAction(reportAction) &&
        !isEmptyObject(report) &&
        report &&
        isAllowedToComment(report)
    );
}

/**
 * Whether flag comment page should show
 */
function shouldShowFlagComment(reportAction: OnyxInputOrEntry<ReportAction>, report: OnyxInputOrEntry<Report>): boolean {
    return (
        canFlagReportAction(reportAction, report?.reportID) &&
        !isArchivedRoom(report, getReportNameValuePairs(report?.reportID)) &&
        !chatIncludesChronos(report) &&
        !isConciergeChatReport(report) &&
        reportAction?.actorAccountID !== CONST.ACCOUNT_ID.CONCIERGE
    );
}

/**
 * @param sortedAndFilteredReportActions - reportActions for the report, sorted newest to oldest, and filtered for only those that should be visible
 */
function getNewMarkerReportActionID(report: OnyxEntry<Report>, sortedAndFilteredReportActions: ReportAction[]): string {
    if (!isUnread(report)) {
        return '';
    }

    const newMarkerIndex = lodashFindLastIndex(sortedAndFilteredReportActions, (reportAction) => (reportAction.created ?? '') > (report?.lastReadTime ?? ''));

    return newMarkerIndex !== -1 && 'reportActionID' in (sortedAndFilteredReportActions?.at(newMarkerIndex) ?? {})
        ? sortedAndFilteredReportActions.at(newMarkerIndex)?.reportActionID ?? ''
        : '';
}

/**
 * Performs the markdown conversion, and replaces code points > 127 with C escape sequences
 * Used for compatibility with the backend auth validator for AddComment, and to account for MD in comments
 * @returns The comment's total length as seen from the backend
 */
function getCommentLength(textComment: string, parsingDetails?: ParsingDetails): number {
    return getParsedComment(textComment, parsingDetails)
        .replace(/[^ -~]/g, '\\u????')
        .trim().length;
}

function getRouteFromLink(url: string | null): string {
    if (!url) {
        return '';
    }

    // Get the reportID from URL
    let route = url;
    const localWebAndroidRegEx = /^(https:\/\/([0-9]{1,3})\.([0-9]{1,3})\.([0-9]{1,3})\.([0-9]{1,3}))/;
    linkingConfig.prefixes.forEach((prefix) => {
        if (route.startsWith(prefix)) {
            route = route.replace(prefix, '');
        } else if (localWebAndroidRegEx.test(route)) {
            route = route.replace(localWebAndroidRegEx, '');
        } else {
            return;
        }

        // Remove the port if it's a localhost URL
        if (/^:\d+/.test(route)) {
            route = route.replace(/:\d+/, '');
        }

        // Remove the leading slash if exists
        if (route.startsWith('/')) {
            route = route.replace('/', '');
        }
    });
    return route;
}

function parseReportRouteParams(route: string): ReportRouteParams {
    let parsingRoute = route;
    if (parsingRoute.at(0) === '/') {
        // remove the first slash
        parsingRoute = parsingRoute.slice(1);
    }

    if (!parsingRoute.startsWith(Url.addTrailingForwardSlash(ROUTES.REPORT))) {
        return {reportID: '', isSubReportPageRoute: false};
    }

    const pathSegments = parsingRoute.split('/');

    const reportIDSegment = pathSegments.at(1);
    const hasRouteReportActionID = !Number.isNaN(Number(reportIDSegment));

    // Check for "undefined" or any other unwanted string values
    if (!reportIDSegment || reportIDSegment === 'undefined') {
        return {reportID: '', isSubReportPageRoute: false};
    }

    return {
        reportID: reportIDSegment,
        isSubReportPageRoute: pathSegments.length > 2 && !hasRouteReportActionID,
    };
}

function getReportIDFromLink(url: string | null): string {
    const route = getRouteFromLink(url);
    const {reportID, isSubReportPageRoute} = parseReportRouteParams(route);
    if (isSubReportPageRoute) {
        // We allow the Sub-Report deep link routes (settings, details, etc.) to be handled by their respective component pages
        return '';
    }
    return reportID;
}

/**
 * Check if the chat report is linked to an iou that is waiting for the current user to add a credit bank account.
 */
function hasIOUWaitingOnCurrentUserBankAccount(chatReport: OnyxInputOrEntry<Report>): boolean {
    if (chatReport?.iouReportID) {
        const iouReport = ReportConnection.getAllReports()?.[`${ONYXKEYS.COLLECTION.REPORT}${chatReport?.iouReportID}`];
        if (iouReport?.isWaitingOnBankAccount && iouReport?.ownerAccountID === currentUserAccountID) {
            return true;
        }
    }

    return false;
}

/**
 * Users can submit an expense:
 * - in policy expense chats only if they are in a role of a member in the chat (in other words, if it's their policy expense chat)
 * - in an open or submitted expense report tied to a policy expense chat the user owns
 *     - employee can submit expenses in a submitted expense report only if the policy has Instant Submit settings turned on
 * - in an IOU report, which is not settled yet
 * - in a 1:1 DM chat
 */
function canRequestMoney(report: OnyxEntry<Report>, policy: OnyxEntry<Policy>, otherParticipants: number[]): boolean {
    // User cannot submit expenses in a chat thread, task report or in a chat room
    if (isChatThread(report) || isTaskReport(report) || isChatRoom(report) || isSelfDM(report) || isGroupChat(report)) {
        return false;
    }

    // Users can only submit expenses in DMs if they are a 1:1 DM
    if (isDM(report)) {
        return otherParticipants.length === 1;
    }

    // Prevent requesting money if pending IOU report waiting for their bank account already exists
    if (hasIOUWaitingOnCurrentUserBankAccount(report)) {
        return false;
    }

    let isOwnPolicyExpenseChat = report?.isOwnPolicyExpenseChat ?? false;
    if (isExpenseReport(report) && getParentReport(report)) {
        isOwnPolicyExpenseChat = !!getParentReport(report)?.isOwnPolicyExpenseChat;
    }

    // In case there are no other participants than the current user and it's not user's own policy expense chat, they can't submit expenses from such report
    if (otherParticipants.length === 0 && !isOwnPolicyExpenseChat) {
        return false;
    }

    // Current user must be a manager or owner of this IOU
    if (isIOUReport(report) && currentUserAccountID !== report?.managerID && currentUserAccountID !== report?.ownerAccountID) {
        return false;
    }

    // User can submit expenses in any IOU report, unless paid, but the user can only submit expenses in an expense report
    // which is tied to their workspace chat.
    if (isMoneyRequestReport(report)) {
        const canAddTransactions = canAddTransaction(report);
        return isReportInGroupPolicy(report) ? isOwnPolicyExpenseChat && canAddTransactions : canAddTransactions;
    }

    // In the case of policy expense chat, users can only submit expenses from their own policy expense chat
    return !isPolicyExpenseChat(report) || isOwnPolicyExpenseChat;
}

function isGroupChatAdmin(report: OnyxEntry<Report>, accountID: number) {
    if (!report?.participants) {
        return false;
    }

    const reportParticipants = report.participants ?? {};
    const participant = reportParticipants[accountID];
    return participant?.role === CONST.REPORT.ROLE.ADMIN;
}

/**
 * Helper method to define what expense options we want to show for particular method.
 * There are 4 expense options: Submit, Split, Pay and Track expense:
 * - Submit option should show for:
 *     - DMs
 *     - own policy expense chats
 *     - open and processing expense reports tied to own policy expense chat
 *     - unsettled IOU reports
 * - Pay option should show for:
 *     - DMs
 * - Split options should show for:
 *     - DMs
 *     - chat/policy rooms with more than 1 participant
 *     - groups chats with 2 and more participants
 *     - corporate workspace chats
 * - Track expense option should show for:
 *    - Self DMs
 *    - own policy expense chats
 *    - open and processing expense reports tied to own policy expense chat
 * - Send invoice option should show for:
 *    - invoice rooms if the user is an admin of the sender workspace
 * None of the options should show in chat threads or if there is some special Expensify account
 * as a participant of the report.
 */
function getMoneyRequestOptions(report: OnyxEntry<Report>, policy: OnyxEntry<Policy>, reportParticipants: number[], filterDeprecatedTypes = false): IOUType[] {
    // In any thread or task report, we do not allow any new expenses yet
    if (isChatThread(report) || isTaskReport(report) || isInvoiceReport(report) || isSystemChat(report)) {
        return [];
    }

    if (isInvoiceRoom(report)) {
        if (PolicyUtils.canSendInvoiceFromWorkspace(policy?.id) && isPolicyAdmin(report?.policyID ?? '-1', allPolicies)) {
            return [CONST.IOU.TYPE.INVOICE];
        }
        return [];
    }

    // We don't allow IOU actions if an Expensify account is a participant of the report, unless the policy that the report is on is owned by an Expensify account
    const doParticipantsIncludeExpensifyAccounts = lodashIntersection(reportParticipants, CONST.EXPENSIFY_ACCOUNT_IDS).length > 0;
    const isPolicyOwnedByExpensifyAccounts = report?.policyID ? CONST.EXPENSIFY_ACCOUNT_IDS.includes(getPolicy(report?.policyID ?? '-1')?.ownerAccountID ?? -1) : false;
    if (doParticipantsIncludeExpensifyAccounts && !isPolicyOwnedByExpensifyAccounts) {
        return [];
    }

    const otherParticipants = reportParticipants.filter((accountID) => currentUserPersonalDetails?.accountID !== accountID);
    const hasSingleParticipantInReport = otherParticipants.length === 1;
    let options: IOUType[] = [];

    if (isSelfDM(report)) {
        options = [CONST.IOU.TYPE.TRACK];
    }

    // User created policy rooms and default rooms like #admins or #announce will always have the Split Expense option
    // unless there are no other participants at all (e.g. #admins room for a policy with only 1 admin)
    // DM chats will have the Split Expense option.
    // Your own workspace chats will have the split expense option.
    if (
        (isChatRoom(report) && !isAnnounceRoom(report) && otherParticipants.length > 0) ||
        (isDM(report) && otherParticipants.length > 0) ||
        (isGroupChat(report) && otherParticipants.length > 0) ||
        (isPolicyExpenseChat(report) && report?.isOwnPolicyExpenseChat)
    ) {
        options = [CONST.IOU.TYPE.SPLIT];
    }

    if (canRequestMoney(report, policy, otherParticipants)) {
        options = [...options, CONST.IOU.TYPE.SUBMIT];
        if (!filterDeprecatedTypes) {
            options = [...options, CONST.IOU.TYPE.REQUEST];
        }

        // If the user can request money from the workspace report, they can also track expenses
        if (isPolicyExpenseChat(report) || isExpenseReport(report)) {
            options = [...options, CONST.IOU.TYPE.TRACK];
        }
    }

    // Pay someone option should be visible only in 1:1 DMs
    if (isDM(report) && hasSingleParticipantInReport) {
        options = [...options, CONST.IOU.TYPE.PAY];
        if (!filterDeprecatedTypes) {
            options = [...options, CONST.IOU.TYPE.SEND];
        }
    }

    return options;
}

/**
 * This is a temporary function to help with the smooth transition with the oldDot.
 * This function will be removed once the transition occurs in oldDot to new links.
 */
// eslint-disable-next-line @typescript-eslint/naming-convention
function temporary_getMoneyRequestOptions(
    report: OnyxEntry<Report>,
    policy: OnyxEntry<Policy>,
    reportParticipants: number[],
): Array<Exclude<IOUType, typeof CONST.IOU.TYPE.REQUEST | typeof CONST.IOU.TYPE.SEND | typeof CONST.IOU.TYPE.CREATE>> {
    return getMoneyRequestOptions(report, policy, reportParticipants, true) as Array<
        Exclude<IOUType, typeof CONST.IOU.TYPE.REQUEST | typeof CONST.IOU.TYPE.SEND | typeof CONST.IOU.TYPE.CREATE>
    >;
}

/**
 * Invoice sender, invoice receiver and auto-invited admins cannot leave
 */
function canLeaveInvoiceRoom(report: OnyxEntry<Report>): boolean {
    if (!report || !report?.invoiceReceiver) {
        return false;
    }

    if (report?.statusNum === CONST.REPORT.STATUS_NUM.CLOSED) {
        return false;
    }

    const isSenderPolicyAdmin = getPolicy(report.policyID)?.role === CONST.POLICY.ROLE.ADMIN;

    if (isSenderPolicyAdmin) {
        return false;
    }

    if (report.invoiceReceiver.type === CONST.REPORT.INVOICE_RECEIVER_TYPE.INDIVIDUAL) {
        return report?.invoiceReceiver?.accountID !== currentUserAccountID;
    }

    const isReceiverPolicyAdmin = getPolicy(report.invoiceReceiver.policyID)?.role === CONST.POLICY.ROLE.ADMIN;

    if (isReceiverPolicyAdmin) {
        return false;
    }

    return true;
}

/**
 * Allows a user to leave a policy room according to the following conditions of the visibility or chatType rNVP:
 * `public` - Anyone can leave (because anybody can join)
 * `public_announce` - Only non-policy members can leave (it's auto-shared with policy members)
 * `policy_admins` - Nobody can leave (it's auto-shared with all policy admins)
 * `policy_announce` - Nobody can leave (it's auto-shared with all policy members)
 * `policyExpenseChat` - Nobody can leave (it's auto-shared with all policy members)
 * `policy` - Anyone can leave (though only policy members can join)
 * `domain` - Nobody can leave (it's auto-shared with domain members)
 * `dm` - Nobody can leave (it's auto-shared with users)
 * `private` - Anybody can leave (though you can only be invited to join)
 * `invoice` - Invoice sender, invoice receiver and auto-invited admins cannot leave
 */
function canLeaveRoom(report: OnyxEntry<Report>, isPolicyEmployee: boolean): boolean {
    if (isInvoiceRoom(report)) {
        if (isArchivedRoom(report, getReportNameValuePairs(report?.reportID))) {
            return false;
        }

        const invoiceReport = getReportOrDraftReport(report?.iouReportID ?? '-1');

        if (invoiceReport?.ownerAccountID === currentUserAccountID) {
            return false;
        }

        if (invoiceReport?.managerID === currentUserAccountID) {
            return false;
        }

        const isSenderPolicyAdmin = getPolicy(report?.policyID)?.role === CONST.POLICY.ROLE.ADMIN;

        if (isSenderPolicyAdmin) {
            return false;
        }

        const isReceiverPolicyAdmin =
            report?.invoiceReceiver?.type === CONST.REPORT.INVOICE_RECEIVER_TYPE.BUSINESS ? getPolicy(report?.invoiceReceiver?.policyID)?.role === CONST.POLICY.ROLE.ADMIN : false;

        if (isReceiverPolicyAdmin) {
            return false;
        }

        return true;
    }

    if (!report?.visibility) {
        if (
            report?.chatType === CONST.REPORT.CHAT_TYPE.POLICY_ADMINS ||
            report?.chatType === CONST.REPORT.CHAT_TYPE.POLICY_ANNOUNCE ||
            report?.chatType === CONST.REPORT.CHAT_TYPE.POLICY_EXPENSE_CHAT ||
            report?.chatType === CONST.REPORT.CHAT_TYPE.DOMAIN_ALL ||
            report?.chatType === CONST.REPORT.CHAT_TYPE.SELF_DM ||
            !report?.chatType
        ) {
            // DM chats don't have a chatType
            return false;
        }
    } else if (isPublicAnnounceRoom(report) && isPolicyEmployee) {
        return false;
    }
    return true;
}

function isCurrentUserTheOnlyParticipant(participantAccountIDs?: number[]): boolean {
    return !!(participantAccountIDs?.length === 1 && participantAccountIDs?.at(0) === currentUserAccountID);
}

/**
 * Returns display names for those that can see the whisper.
 * However, it returns "you" if the current user is the only one who can see it besides the person that sent it.
 */
function getWhisperDisplayNames(participantAccountIDs?: number[]): string | undefined {
    const isWhisperOnlyVisibleToCurrentUser = isCurrentUserTheOnlyParticipant(participantAccountIDs);

    // When the current user is the only participant, the display name needs to be "you" because that's the only person reading it
    if (isWhisperOnlyVisibleToCurrentUser) {
        return Localize.translateLocal('common.youAfterPreposition');
    }

    return participantAccountIDs?.map((accountID) => getDisplayNameForParticipant({accountID, shouldUseShortForm: !isWhisperOnlyVisibleToCurrentUser})).join(', ');
}

/**
 * Show subscript on workspace chats / threads and expense requests
 */
function shouldReportShowSubscript(report: OnyxEntry<Report>): boolean {
    if (isArchivedRoom(report, getReportNameValuePairs(report?.reportID)) && !isWorkspaceThread(report)) {
        return false;
    }

    if (isPolicyExpenseChat(report) && !isChatThread(report) && !isTaskReport(report) && !report?.isOwnPolicyExpenseChat) {
        return true;
    }

    if (isPolicyExpenseChat(report) && !isThread(report) && !isTaskReport(report)) {
        return true;
    }

    if (isExpenseRequest(report)) {
        return true;
    }

    if (isExpenseReport(report) && isOneTransactionReport(report?.reportID ?? '-1')) {
        return true;
    }

    if (isWorkspaceTaskReport(report)) {
        return true;
    }

    if (isWorkspaceThread(report)) {
        return true;
    }

    if (isInvoiceRoom(report) || isInvoiceReport(report)) {
        return true;
    }

    return false;
}

/**
 * Return true if reports data exists
 */
function isReportDataReady(): boolean {
    const allReports = ReportConnection.getAllReports();
    return !isEmptyObject(allReports) && Object.keys(allReports ?? {}).some((key) => allReports?.[key]?.reportID);
}

/**
 * Return true if reportID from path is valid
 */
function isValidReportIDFromPath(reportIDFromPath: string): boolean {
    return !['', 'null', '0', '-1'].includes(reportIDFromPath);
}

/**
 * Return the errors we have when creating a chat or a workspace room
 */
function getAddWorkspaceRoomOrChatReportErrors(report: OnyxEntry<Report>): Errors | null | undefined {
    // We are either adding a workspace room, or we're creating a chat, it isn't possible for both of these to have errors for the same report at the same time, so
    // simply looking up the first truthy value will get the relevant property if it's set.
    return report?.errorFields?.addWorkspaceRoom ?? report?.errorFields?.createChat;
}

/**
 * Return true if the expense report is marked for deletion.
 */
function isMoneyRequestReportPendingDeletion(reportOrID: OnyxEntry<Report> | string): boolean {
    const report = typeof reportOrID === 'string' ? getReport(reportOrID) : reportOrID;
    if (!isMoneyRequestReport(report)) {
        return false;
    }

    const parentReportAction = ReportActionsUtils.getReportAction(report?.parentReportID ?? '-1', report?.parentReportActionID ?? '-1');
    return parentReportAction?.pendingAction === CONST.RED_BRICK_ROAD_PENDING_ACTION.DELETE;
}

function canUserPerformWriteAction(report: OnyxEntry<Report>) {
    const reportErrors = getAddWorkspaceRoomOrChatReportErrors(report);

    // If the expense report is marked for deletion, let us prevent any further write action.
    if (isMoneyRequestReportPendingDeletion(report)) {
        return false;
    }

    const reportNameValuePairs = getReportNameValuePairs(report?.reportID);
    return !isArchivedRoom(report, reportNameValuePairs) && isEmptyObject(reportErrors) && report && isAllowedToComment(report) && !isAnonymousUser && canWriteInReport(report);
}

/**
 * Returns ID of the original report from which the given reportAction is first created.
 */
function getOriginalReportID(reportID: string, reportAction: OnyxInputOrEntry<ReportAction>): string | undefined {
    const reportActions = allReportActions?.[`${ONYXKEYS.COLLECTION.REPORT_ACTIONS}${reportID}`];
    const currentReportAction = reportActions?.[reportAction?.reportActionID ?? '-1'] ?? null;
    const transactionThreadReportID = ReportActionsUtils.getOneTransactionThreadReportID(reportID, reportActions ?? ([] as ReportAction[]));
    if (Object.keys(currentReportAction ?? {}).length === 0) {
        return isThreadFirstChat(reportAction, reportID) ? getReport(reportID)?.parentReportID : transactionThreadReportID ?? reportID;
    }
    return reportID;
}

/**
 * Return the pendingAction and the errors resulting from either
 *
 * - creating a workspace room
 * - starting a chat
 * - paying the expense
 *
 * while being offline
 */
function getReportOfflinePendingActionAndErrors(report: OnyxEntry<Report>): ReportOfflinePendingActionAndErrors {
    // It shouldn't be possible for all of these actions to be pending (or to have errors) for the same report at the same time, so just take the first that exists
    const reportPendingAction = report?.pendingFields?.addWorkspaceRoom ?? report?.pendingFields?.createChat ?? report?.pendingFields?.reimbursed;

    const reportErrors = getAddWorkspaceRoomOrChatReportErrors(report);
    return {reportPendingAction, reportErrors};
}

/**
 * Check if the report can create the expense with type is iouType
 */
function canCreateRequest(report: OnyxEntry<Report>, policy: OnyxEntry<Policy>, iouType: ValueOf<typeof CONST.IOU.TYPE>): boolean {
    const participantAccountIDs = Object.keys(report?.participants ?? {}).map(Number);

    if (!canUserPerformWriteAction(report)) {
        return false;
    }

    const requestOptions = getMoneyRequestOptions(report, policy, participantAccountIDs);
    if (Permissions.canUseCombinedTrackSubmit(allBetas ?? [])) {
        requestOptions.push(CONST.IOU.TYPE.CREATE);
    }

    return requestOptions.includes(iouType);
}

function getWorkspaceChats(policyID: string, accountIDs: number[], allReports: OnyxCollection<Report> = ReportConnection.getAllReports()): Array<OnyxEntry<Report>> {
    return Object.values(allReports ?? {}).filter((report) => isPolicyExpenseChat(report) && (report?.policyID ?? '-1') === policyID && accountIDs.includes(report?.ownerAccountID ?? -1));
}

/**
 * Gets all reports that relate to the policy
 *
 * @param policyID - the workspace ID to get all associated reports
 */
function getAllWorkspaceReports(policyID: string): Array<OnyxEntry<Report>> {
    const allReports = ReportConnection.getAllReports();
    return Object.values(allReports ?? {}).filter((report) => (report?.policyID ?? '-1') === policyID);
}

/**
 * @param policy - the workspace the report is on, null if the user isn't a member of the workspace
 */
function shouldDisableRename(report: OnyxEntry<Report>): boolean {
    if (
        isDefaultRoom(report) ||
        isArchivedRoom(report, getReportNameValuePairs(report?.reportID)) ||
        isPublicRoom(report) ||
        isThread(report) ||
        isMoneyRequest(report) ||
        isMoneyRequestReport(report) ||
        isPolicyExpenseChat(report) ||
        isInvoiceRoom(report) ||
        isInvoiceReport(report) ||
        isSystemChat(report)
    ) {
        return true;
    }

    if (isGroupChat(report)) {
        return false;
    }

    if (isDeprecatedGroupDM(report) || isTaskReport(report)) {
        return true;
    }

    return false;
}

/**
 * @param policy - the workspace the report is on, null if the user isn't a member of the workspace
 */
function canEditWriteCapability(report: OnyxEntry<Report>, policy: OnyxEntry<Policy>): boolean {
    return PolicyUtils.isPolicyAdmin(policy) && !isAdminRoom(report) && !isArchivedRoom(report, getReportNameValuePairs(report?.reportID)) && !isThread(report) && !isInvoiceRoom(report);
}

/**
 * @param policy - the workspace the report is on, null if the user isn't a member of the workspace
 */
function canEditRoomVisibility(report: OnyxEntry<Report>, policy: OnyxEntry<Policy>): boolean {
    return PolicyUtils.isPolicyAdmin(policy) && !isArchivedRoom(report, getReportNameValuePairs(report?.reportID));
}

/**
 * Returns the onyx data needed for the task assignee chat
 */
function getTaskAssigneeChatOnyxData(
    accountID: number,
    assigneeAccountID: number,
    taskReportID: string,
    assigneeChatReportID: string,
    parentReportID: string,
    title: string,
    assigneeChatReport: OnyxEntry<Report>,
): OnyxDataTaskAssigneeChat {
    // Set if we need to add a comment to the assignee chat notifying them that they have been assigned a task
    let optimisticAssigneeAddComment: OptimisticReportAction | undefined;
    // Set if this is a new chat that needs to be created for the assignee
    let optimisticChatCreatedReportAction: OptimisticCreatedReportAction | undefined;
    const currentTime = DateUtils.getDBTime();
    const optimisticData: OnyxUpdate[] = [];
    const successData: OnyxUpdate[] = [];
    const failureData: OnyxUpdate[] = [];

    // You're able to assign a task to someone you haven't chatted with before - so we need to optimistically create the chat and the chat reportActions
    // Only add the assignee chat report to onyx if we haven't already set it optimistically
    if (assigneeChatReport?.isOptimisticReport && assigneeChatReport.pendingFields?.createChat !== CONST.RED_BRICK_ROAD_PENDING_ACTION.ADD) {
        optimisticChatCreatedReportAction = buildOptimisticCreatedReportAction(assigneeChatReportID);
        optimisticData.push(
            {
                onyxMethod: Onyx.METHOD.MERGE,
                key: `${ONYXKEYS.COLLECTION.REPORT}${assigneeChatReportID}`,
                value: {
                    pendingFields: {
                        createChat: CONST.RED_BRICK_ROAD_PENDING_ACTION.ADD,
                    },
                    isHidden: false,
                },
            },
            {
                onyxMethod: Onyx.METHOD.MERGE,
                key: `${ONYXKEYS.COLLECTION.REPORT_ACTIONS}${assigneeChatReportID}`,
                value: {[optimisticChatCreatedReportAction.reportActionID]: optimisticChatCreatedReportAction as Partial<ReportAction>},
            },
        );

        successData.push({
            onyxMethod: Onyx.METHOD.MERGE,
            key: `${ONYXKEYS.COLLECTION.REPORT}${assigneeChatReportID}`,
            value: {
                pendingFields: {
                    createChat: null,
                },
                isOptimisticReport: false,
                // BE will send a different participant. We clear the optimistic one to avoid duplicated entries
                participants: {[assigneeAccountID]: null},
            },
        });

        failureData.push(
            {
                onyxMethod: Onyx.METHOD.SET,
                key: `${ONYXKEYS.COLLECTION.REPORT}${assigneeChatReportID}`,
                value: null,
            },
            {
                onyxMethod: Onyx.METHOD.MERGE,
                key: `${ONYXKEYS.COLLECTION.REPORT_ACTIONS}${assigneeChatReportID}`,
                value: {[optimisticChatCreatedReportAction.reportActionID]: {pendingAction: null}},
            },
            // If we failed, we want to remove the optimistic personal details as it was likely due to an invalid login
            {
                onyxMethod: Onyx.METHOD.MERGE,
                key: ONYXKEYS.PERSONAL_DETAILS_LIST,
                value: {
                    [assigneeAccountID]: null,
                },
            },
        );
    }

    // If you're choosing to share the task in the same DM as the assignee then we don't need to create another reportAction indicating that you've been assigned
    if (assigneeChatReportID !== parentReportID) {
        // eslint-disable-next-line @typescript-eslint/prefer-nullish-coalescing
        const displayname = allPersonalDetails?.[assigneeAccountID]?.displayName || allPersonalDetails?.[assigneeAccountID]?.login || '';
        optimisticAssigneeAddComment = buildOptimisticTaskCommentReportAction(taskReportID, title, assigneeAccountID, `assigned to ${displayname}`, parentReportID);
        const lastAssigneeCommentText = formatReportLastMessageText(ReportActionsUtils.getReportActionText(optimisticAssigneeAddComment.reportAction as ReportAction));
        const optimisticAssigneeReport = {
            lastVisibleActionCreated: currentTime,
            lastMessageText: lastAssigneeCommentText,
            lastActorAccountID: accountID,
            lastReadTime: currentTime,
        };

        optimisticData.push(
            {
                onyxMethod: Onyx.METHOD.MERGE,
                key: `${ONYXKEYS.COLLECTION.REPORT_ACTIONS}${assigneeChatReportID}`,
                value: {[optimisticAssigneeAddComment.reportAction.reportActionID ?? '-1']: optimisticAssigneeAddComment.reportAction as ReportAction},
            },
            {
                onyxMethod: Onyx.METHOD.MERGE,
                key: `${ONYXKEYS.COLLECTION.REPORT}${assigneeChatReportID}`,
                value: optimisticAssigneeReport,
            },
        );
        successData.push({
            onyxMethod: Onyx.METHOD.MERGE,
            key: `${ONYXKEYS.COLLECTION.REPORT_ACTIONS}${assigneeChatReportID}`,
            value: {[optimisticAssigneeAddComment.reportAction.reportActionID ?? '-1']: {isOptimisticAction: null}},
        });
        failureData.push({
            onyxMethod: Onyx.METHOD.MERGE,
            key: `${ONYXKEYS.COLLECTION.REPORT_ACTIONS}${assigneeChatReportID}`,
            value: {[optimisticAssigneeAddComment.reportAction.reportActionID ?? '-1']: {pendingAction: null}},
        });
    }

    return {
        optimisticData,
        successData,
        failureData,
        optimisticAssigneeAddComment,
        optimisticChatCreatedReportAction,
    };
}

/**
 * Return iou report action display message
 */
function getIOUReportActionDisplayMessage(reportAction: OnyxEntry<ReportAction>, transaction?: OnyxEntry<Transaction>): string {
    if (!ReportActionsUtils.isMoneyRequestAction(reportAction)) {
        return '';
    }
    const originalMessage = ReportActionsUtils.getOriginalMessage(reportAction);
    const {IOUReportID, automaticAction} = originalMessage ?? {};
    const iouReport = getReportOrDraftReport(IOUReportID);
    let translationKey: TranslationPaths;
    if (originalMessage?.type === CONST.IOU.REPORT_ACTION_TYPE.PAY) {
        // The `REPORT_ACTION_TYPE.PAY` action type is used for both fulfilling existing requests and sending money. To
        // differentiate between these two scenarios, we check if the `originalMessage` contains the `IOUDetails`
        // property. If it does, it indicates that this is a 'Pay someone' action.
        const {amount, currency} = originalMessage?.IOUDetails ?? originalMessage ?? {};
        const formattedAmount = CurrencyUtils.convertToDisplayString(Math.abs(amount), currency) ?? '';

        switch (originalMessage.paymentType) {
            case CONST.IOU.PAYMENT_TYPE.ELSEWHERE:
                translationKey = hasMissingInvoiceBankAccount(IOUReportID ?? '-1') ? 'iou.payerSettledWithMissingBankAccount' : 'iou.paidElsewhereWithAmount';
                break;
            case CONST.IOU.PAYMENT_TYPE.EXPENSIFY:
            case CONST.IOU.PAYMENT_TYPE.VBBA:
                translationKey = 'iou.paidWithExpensifyWithAmount';
                if (automaticAction) {
                    translationKey = 'iou.automaticallyPaidWithExpensify';
                }
                break;
            default:
                translationKey = 'iou.payerPaidAmount';
                break;
        }
        return Localize.translateLocal(translationKey, {amount: formattedAmount, payer: ''});
    }

    const amount = TransactionUtils.getAmount(transaction, !isEmptyObject(iouReport) && isExpenseReport(iouReport)) ?? 0;
    const formattedAmount = CurrencyUtils.convertToDisplayString(amount, TransactionUtils.getCurrency(transaction)) ?? '';
    const isRequestSettled = isSettled(IOUReportID);
    const isApproved = isReportApproved({reportOrID: iouReport});
    if (isRequestSettled) {
        return Localize.translateLocal('iou.payerSettled', {
            amount: formattedAmount,
        });
    }
    if (isApproved) {
        return Localize.translateLocal('iou.approvedAmount', {
            amount: formattedAmount,
        });
    }
    if (ReportActionsUtils.isSplitBillAction(reportAction)) {
        translationKey = 'iou.didSplitAmount';
    } else if (ReportActionsUtils.isTrackExpenseAction(reportAction)) {
        translationKey = 'iou.trackedAmount';
    } else {
        translationKey = 'iou.submittedAmount';
    }
    return Localize.translateLocal(translationKey, {
        formattedAmount,
        comment: TransactionUtils.getMerchantOrDescription(transaction),
    });
}

/**
 * Checks if a report is a group chat.
 *
 * A report is a group chat if it meets the following conditions:
 * - Not a chat thread.
 * - Not a task report.
 * - Not an expense / IOU report.
 * - Not an archived room.
 * - Not a public / admin / announce chat room (chat type doesn't match any of the specified types).
 * - More than 2 participants.
 *
 */
function isDeprecatedGroupDM(report: OnyxEntry<Report>): boolean {
    return !!(
        report &&
        !isChatThread(report) &&
        !isTaskReport(report) &&
        !isInvoiceReport(report) &&
        !isMoneyRequestReport(report) &&
        !isArchivedRoom(report, getReportNameValuePairs(report?.reportID)) &&
        !Object.values(CONST.REPORT.CHAT_TYPE).some((chatType) => chatType === getChatType(report)) &&
        Object.keys(report.participants ?? {})
            .map(Number)
            .filter((accountID) => accountID !== currentUserAccountID).length > 1
    );
}

/**
 * A "root" group chat is the top level group chat and does not refer to any threads off of a Group Chat
 */
function isRootGroupChat(report: OnyxEntry<Report>): boolean {
    return !isChatThread(report) && (isGroupChat(report) || isDeprecatedGroupDM(report));
}

/**
 * Assume any report without a reportID is unusable.
 */
function isValidReport(report?: OnyxEntry<Report>): boolean {
    return !!report?.reportID;
}

/**
 * Check to see if we are a participant of this report.
 */
function isReportParticipant(accountID: number, report: OnyxEntry<Report>): boolean {
    if (!accountID) {
        return false;
    }

    const possibleAccountIDs = Object.keys(report?.participants ?? {}).map(Number);
    if (report?.ownerAccountID) {
        possibleAccountIDs.push(report?.ownerAccountID);
    }
    if (report?.managerID) {
        possibleAccountIDs.push(report?.managerID);
    }
    return possibleAccountIDs.includes(accountID);
}

/**
 * Check to see if the current user has access to view the report.
 */
function canCurrentUserOpenReport(report: OnyxEntry<Report>): boolean {
    return (isReportParticipant(currentUserAccountID ?? 0, report) || isPublicRoom(report)) && canAccessReport(report, allPolicies, allBetas);
}

function shouldUseFullTitleToDisplay(report: OnyxEntry<Report>): boolean {
    return (
        isMoneyRequestReport(report) || isPolicyExpenseChat(report) || isChatRoom(report) || isChatThread(report) || isTaskReport(report) || isGroupChat(report) || isInvoiceReport(report)
    );
}

function getRoom(type: ValueOf<typeof CONST.REPORT.CHAT_TYPE>, policyID: string): OnyxEntry<Report> {
    const room = Object.values(ReportConnection.getAllReports() ?? {}).find((report) => report?.policyID === policyID && report?.chatType === type && !isThread(report));
    return room;
}

/**
 *  We only want policy members who are members of the report to be able to modify the report description, but not in thread chat.
 */
function canEditReportDescription(report: OnyxEntry<Report>, policy: OnyxEntry<Policy>): boolean {
    return (
        !isMoneyRequestReport(report) &&
        !isArchivedRoom(report, getReportNameValuePairs(report?.reportID)) &&
        isChatRoom(report) &&
        !isChatThread(report) &&
        !isEmpty(policy) &&
        hasParticipantInArray(report, [currentUserAccountID ?? 0]) &&
        !isAuditor(report)
    );
}

function canEditPolicyDescription(policy: OnyxEntry<Policy>): boolean {
    return PolicyUtils.isPolicyAdmin(policy);
}

function getReportActionWithSmartscanError(reportActions: ReportAction[]): ReportAction | undefined {
    return reportActions.find((action) => {
        const isReportPreview = ReportActionsUtils.isReportPreviewAction(action);
        const isSplitReportAction = ReportActionsUtils.isSplitBillAction(action);
        if (!isSplitReportAction && !isReportPreview) {
            return false;
        }
        const IOUReportID = ReportActionsUtils.getIOUReportIDFromReportActionPreview(action);
        const isReportPreviewError = isReportPreview && shouldShowRBRForMissingSmartscanFields(IOUReportID) && !isSettled(IOUReportID);
        if (isReportPreviewError) {
            return true;
        }

        const transactionID = ReportActionsUtils.isMoneyRequestAction(action) ? ReportActionsUtils.getOriginalMessage(action)?.IOUTransactionID ?? '-1' : '-1';
        const transaction = allTransactions?.[`${ONYXKEYS.COLLECTION.TRANSACTION}${transactionID}`] ?? {};
        const isSplitBillError = isSplitReportAction && TransactionUtils.hasMissingSmartscanFields(transaction as Transaction);

        return isSplitBillError;
    });
}

/**
 * Checks if report action has error when smart scanning
 */
function hasSmartscanError(reportActions: ReportAction[]): boolean {
    return !!getReportActionWithSmartscanError(reportActions);
}

function shouldAutoFocusOnKeyPress(event: KeyboardEvent): boolean {
    if (event.key.length > 1) {
        return false;
    }

    // If a key is pressed in combination with Meta, Control or Alt do not focus
    if (event.ctrlKey || event.metaKey) {
        return false;
    }

    if (event.code === 'Space') {
        return false;
    }

    return true;
}

/**
 * Navigates to the appropriate screen based on the presence of a private note for the current user.
 */
function navigateToPrivateNotes(report: OnyxEntry<Report>, session: OnyxEntry<Session>, backTo?: string) {
    if (isEmpty(report) || isEmpty(session) || !session.accountID) {
        return;
    }
    const currentUserPrivateNote = report.privateNotes?.[session.accountID]?.note ?? '';
    if (isEmpty(currentUserPrivateNote)) {
        Navigation.navigate(ROUTES.PRIVATE_NOTES_EDIT.getRoute(report.reportID, session.accountID, backTo));
        return;
    }
    Navigation.navigate(ROUTES.PRIVATE_NOTES_LIST.getRoute(report.reportID, backTo));
}

/**
 * Get all held transactions of a iouReport
 */
function getAllHeldTransactions(iouReportID?: string): Transaction[] {
    const transactions = reportsTransactions[iouReportID ?? ''] ?? [];
    return transactions.filter((transaction) => TransactionUtils.isOnHold(transaction));
}

/**
 * Check if Report has any held expenses
 */
function hasHeldExpenses(iouReportID?: string): boolean {
    const transactions = reportsTransactions[iouReportID ?? ''] ?? [];
    return transactions.some((transaction) => TransactionUtils.isOnHold(transaction));
}

/**
 * Check if all expenses in the Report are on hold
 */
function hasOnlyHeldExpenses(iouReportID: string): boolean {
    const reportTransactions = reportsTransactions[iouReportID ?? ''] ?? [];
    return reportTransactions.length > 0 && !reportTransactions.some((transaction) => !TransactionUtils.isOnHold(transaction));
}

/**
 * Checks if thread replies should be displayed
 */
function shouldDisplayThreadReplies(reportAction: OnyxInputOrEntry<ReportAction>, reportID: string): boolean {
    const hasReplies = (reportAction?.childVisibleActionCount ?? 0) > 0;
    return hasReplies && !!reportAction?.childCommenterCount && !isThreadFirstChat(reportAction, reportID);
}

/**
 * Check if money report has any transactions updated optimistically
 */
function hasUpdatedTotal(report: OnyxInputOrEntry<Report>, policy: OnyxInputOrEntry<Policy>): boolean {
    if (!report) {
        return true;
    }

    const allReportTransactions = reportsTransactions[report.reportID] ?? [];

    const hasPendingTransaction = allReportTransactions.some((transaction) => !!transaction.pendingAction);
    const hasTransactionWithDifferentCurrency = allReportTransactions.some((transaction) => transaction.currency !== report.currency);
    const hasDifferentWorkspaceCurrency = report.pendingFields?.createChat && isExpenseReport(report) && report.currency !== policy?.outputCurrency;
    const hasOptimisticHeldExpense = hasHeldExpenses(report.reportID) && report?.unheldTotal === undefined;

    return !(hasPendingTransaction && (hasTransactionWithDifferentCurrency || hasDifferentWorkspaceCurrency)) && !hasOptimisticHeldExpense;
}

/**
 * Return held and full amount formatted with used currency
 */
function getNonHeldAndFullAmount(iouReport: OnyxEntry<Report>, policy: OnyxEntry<Policy>): string[] {
    const reportTransactions = reportsTransactions[iouReport?.reportID ?? ''] ?? [];
    const hasPendingTransaction = reportTransactions.some((transaction) => !!transaction.pendingAction);

    // if the report is an expense report, the total amount should be negated
    const coefficient = isExpenseReport(iouReport) ? -1 : 1;

    if (hasUpdatedTotal(iouReport, policy) && hasPendingTransaction) {
        const unheldTotal = reportTransactions.reduce((currentVal, transaction) => currentVal + (!TransactionUtils.isOnHold(transaction) ? transaction.amount : 0), 0);

        return [
            CurrencyUtils.convertToDisplayString(unheldTotal * coefficient, iouReport?.currency),
            CurrencyUtils.convertToDisplayString((iouReport?.total ?? 0) * coefficient, iouReport?.currency),
        ];
    }

    return [
        CurrencyUtils.convertToDisplayString((iouReport?.unheldTotal ?? 0) * coefficient, iouReport?.currency),
        CurrencyUtils.convertToDisplayString((iouReport?.total ?? 0) * coefficient, iouReport?.currency),
    ];
}

/**
 * Disable reply in thread action if:
 *
 * - The action is listed in the thread-disabled list
 * - The action is a split expense action
 * - The action is deleted and is not threaded
 * - The report is archived and the action is not threaded
 * - The action is a whisper action and it's neither a report preview nor IOU action
 * - The action is the thread's first chat
 */
function shouldDisableThread(reportAction: OnyxInputOrEntry<ReportAction>, reportID: string): boolean {
    const isSplitBillAction = ReportActionsUtils.isSplitBillAction(reportAction);
    const isDeletedAction = ReportActionsUtils.isDeletedAction(reportAction);
    const isReportPreviewAction = ReportActionsUtils.isReportPreviewAction(reportAction);
    const isIOUAction = ReportActionsUtils.isMoneyRequestAction(reportAction);
    const isWhisperAction = ReportActionsUtils.isWhisperAction(reportAction) || ReportActionsUtils.isActionableTrackExpense(reportAction);
    const isArchivedReport = isArchivedRoom(getReportOrDraftReport(reportID), getReportNameValuePairs(reportID));
    const isActionDisabled = CONST.REPORT.ACTIONS.THREAD_DISABLED.some((action: string) => action === reportAction?.actionName);

    return (
        isActionDisabled ||
        isSplitBillAction ||
        (isDeletedAction && !reportAction?.childVisibleActionCount) ||
        (isArchivedReport && !reportAction?.childVisibleActionCount) ||
        (isWhisperAction && !isReportPreviewAction && !isIOUAction) ||
        isThreadFirstChat(reportAction, reportID)
    );
}

function getAllAncestorReportActions(report: Report | null | undefined, currentUpdatedReport?: OnyxEntry<Report>): Ancestor[] {
    if (!report) {
        return [];
    }
    const allAncestors: Ancestor[] = [];
    let parentReportID = report.parentReportID;
    let parentReportActionID = report.parentReportActionID;

    while (parentReportID) {
        const parentReport = currentUpdatedReport && currentUpdatedReport.reportID === parentReportID ? currentUpdatedReport : getReportOrDraftReport(parentReportID);
        const parentReportAction = ReportActionsUtils.getReportAction(parentReportID, parentReportActionID ?? '-1');

        if (
            !parentReport ||
            !parentReportAction ||
            (ReportActionsUtils.isTransactionThread(parentReportAction) && !ReportActionsUtils.isSentMoneyReportAction(parentReportAction)) ||
            ReportActionsUtils.isReportPreviewAction(parentReportAction)
        ) {
            break;
        }

        const isParentReportActionUnread = ReportActionsUtils.isCurrentActionUnread(parentReport, parentReportAction);
        allAncestors.push({
            report: parentReport,
            reportAction: parentReportAction,
            shouldDisplayNewMarker: isParentReportActionUnread,
        });

        parentReportID = parentReport?.parentReportID;
        parentReportActionID = parentReport?.parentReportActionID;
    }

    return allAncestors.reverse();
}

function getAllAncestorReportActionIDs(report: Report | null | undefined, includeTransactionThread = false): AncestorIDs {
    if (!report) {
        return {
            reportIDs: [],
            reportActionsIDs: [],
        };
    }

    const allAncestorIDs: AncestorIDs = {
        reportIDs: [],
        reportActionsIDs: [],
    };
    let parentReportID = report.parentReportID;
    let parentReportActionID = report.parentReportActionID;

    while (parentReportID) {
        const parentReport = getReportOrDraftReport(parentReportID);
        const parentReportAction = ReportActionsUtils.getReportAction(parentReportID, parentReportActionID ?? '-1');

        if (
            !parentReportAction ||
            (!includeTransactionThread &&
                ((ReportActionsUtils.isTransactionThread(parentReportAction) && !ReportActionsUtils.isSentMoneyReportAction(parentReportAction)) ||
                    ReportActionsUtils.isReportPreviewAction(parentReportAction)))
        ) {
            break;
        }

        allAncestorIDs.reportIDs.push(parentReportID ?? '-1');
        allAncestorIDs.reportActionsIDs.push(parentReportActionID ?? '-1');

        if (!parentReport) {
            break;
        }

        parentReportID = parentReport?.parentReportID;
        parentReportActionID = parentReport?.parentReportActionID;
    }

    return allAncestorIDs;
}

/**
 * Get optimistic data of parent report action
 * @param reportID The reportID of the report that is updated
 * @param lastVisibleActionCreated Last visible action created of the child report
 * @param type The type of action in the child report
 */
function getOptimisticDataForParentReportAction(reportID: string, lastVisibleActionCreated: string, type: string): Array<OnyxUpdate | null> {
    const report = getReportOrDraftReport(reportID);

    if (!report || isEmptyObject(report)) {
        return [];
    }

    const ancestors = getAllAncestorReportActionIDs(report, true);
    const totalAncestor = ancestors.reportIDs.length;

    return Array.from(Array(totalAncestor), (_, index) => {
        const ancestorReport = getReportOrDraftReport(ancestors.reportIDs.at(index));

        if (!ancestorReport || isEmptyObject(ancestorReport)) {
            return null;
        }

        const ancestorReportAction = ReportActionsUtils.getReportAction(ancestorReport.reportID, ancestors.reportActionsIDs.at(index) ?? '');

        if (!ancestorReportAction || isEmptyObject(ancestorReportAction)) {
            return null;
        }

        return {
            onyxMethod: Onyx.METHOD.MERGE,
            key: `${ONYXKEYS.COLLECTION.REPORT_ACTIONS}${ancestorReport.reportID}`,
            value: {
                [ancestorReportAction?.reportActionID ?? '-1']: updateOptimisticParentReportAction(ancestorReportAction, lastVisibleActionCreated, type),
            },
        };
    });
}

function canBeAutoReimbursed(report: OnyxInputOrEntry<Report>, policy: OnyxInputOrEntry<Policy>): boolean {
    if (isEmptyObject(policy)) {
        return false;
    }
    type CurrencyType = TupleToUnion<typeof CONST.DIRECT_REIMBURSEMENT_CURRENCIES>;
    const reimbursableTotal = getMoneyRequestSpendBreakdown(report).totalDisplaySpend;
    const autoReimbursementLimit = policy?.autoReimbursement?.limit ?? policy?.autoReimbursementLimit ?? 0;
    const isAutoReimbursable =
        isReportInGroupPolicy(report) &&
        policy.reimbursementChoice === CONST.POLICY.REIMBURSEMENT_CHOICES.REIMBURSEMENT_YES &&
        autoReimbursementLimit >= reimbursableTotal &&
        reimbursableTotal > 0 &&
        CONST.DIRECT_REIMBURSEMENT_CURRENCIES.includes(report?.currency as CurrencyType);
    return isAutoReimbursable;
}

/** Check if the current user is an owner of the report */
function isReportOwner(report: OnyxInputOrEntry<Report>): boolean {
    return report?.ownerAccountID === currentUserPersonalDetails?.accountID;
}

function isAllowedToApproveExpenseReport(report: OnyxEntry<Report>, approverAccountID?: number): boolean {
    const policy = getPolicy(report?.policyID);
    const isOwner = (approverAccountID ?? currentUserAccountID) === report?.ownerAccountID;
    return !(policy?.preventSelfApproval && isOwner);
}

function isAllowedToSubmitDraftExpenseReport(report: OnyxEntry<Report>): boolean {
    const policy = getPolicy(report?.policyID);
    const submitToAccountID = PolicyUtils.getSubmitToAccountID(policy, report?.ownerAccountID ?? -1);

    return isAllowedToApproveExpenseReport(report, submitToAccountID);
}

/**
 * What missing payment method does this report action indicate, if any?
 */
function getIndicatedMissingPaymentMethod(userWallet: OnyxEntry<UserWallet>, reportId: string, reportAction: ReportAction): MissingPaymentMethod | undefined {
    const isSubmitterOfUnsettledReport = isCurrentUserSubmitter(reportId) && !isSettled(reportId);
    if (!isSubmitterOfUnsettledReport || !ReportActionsUtils.isReimbursementQueuedAction(reportAction)) {
        return undefined;
    }
    const paymentType = ReportActionsUtils.getOriginalMessage(reportAction)?.paymentType;
    if (paymentType === CONST.IOU.PAYMENT_TYPE.EXPENSIFY) {
        return isEmpty(userWallet) || userWallet.tierName === CONST.WALLET.TIER_NAME.SILVER ? 'wallet' : undefined;
    }

    return !store.hasCreditBankAccount() ? 'bankAccount' : undefined;
}

/**
 * Checks if report chat contains missing payment method
 */
function hasMissingPaymentMethod(userWallet: OnyxEntry<UserWallet>, iouReportID: string): boolean {
    const reportActions = allReportActions?.[`${ONYXKEYS.COLLECTION.REPORT_ACTIONS}${iouReportID}`] ?? {};
    return Object.values(reportActions)
        .filter(Boolean)
        .some((action) => getIndicatedMissingPaymentMethod(userWallet, iouReportID, action) !== undefined);
}

/**
 * Used from expense actions to decide if we need to build an optimistic expense report.
 * Create a new report if:
 * - we don't have an iouReport set in the chatReport
 * - we have one, but it's waiting on the payee adding a bank account
 * - we have one, but we can't add more transactions to it due to: report is approved or settled, or report is processing and policy isn't on Instant submit reporting frequency
 */
function shouldCreateNewMoneyRequestReport(existingIOUReport: OnyxInputOrEntry<Report> | undefined, chatReport: OnyxInputOrEntry<Report>): boolean {
    return !existingIOUReport || hasIOUWaitingOnCurrentUserBankAccount(chatReport) || !canAddTransaction(existingIOUReport);
}

function getTripTransactions(tripRoomReportID: string | undefined, reportFieldToCompare: 'parentReportID' | 'reportID' = 'parentReportID'): Transaction[] {
    const tripTransactionReportIDs = Object.values(ReportConnection.getAllReports() ?? {})
        .filter((report) => report && report?.[reportFieldToCompare] === tripRoomReportID)
        .map((report) => report?.reportID);
    return tripTransactionReportIDs.flatMap((reportID) => reportsTransactions[reportID ?? ''] ?? []);
}

function getTripIDFromTransactionParentReport(transactionParentReport: OnyxEntry<Report> | undefined | null): string | undefined {
    return getReportOrDraftReport(transactionParentReport?.parentReportID)?.tripData?.tripID;
}

/**
 * Checks if report contains actions with errors
 */
function hasActionsWithErrors(reportID: string): boolean {
    const reportActions = allReportActions?.[`${ONYXKEYS.COLLECTION.REPORT_ACTIONS}${reportID}`] ?? {};
    return Object.values(reportActions)
        .filter(Boolean)
        .some((action) => !isEmptyObject(action.errors));
}

function isNonAdminOrOwnerOfPolicyExpenseChat(report: OnyxInputOrEntry<Report>, policy: OnyxInputOrEntry<Policy>): boolean {
    return isPolicyExpenseChat(report) && !(PolicyUtils.isPolicyAdmin(policy) || PolicyUtils.isPolicyOwner(policy, currentUserAccountID ?? -1) || isReportOwner(report));
}

function isAdminOwnerApproverOrReportOwner(report: OnyxEntry<Report>, policy: OnyxEntry<Policy>): boolean {
    const isApprover = isMoneyRequestReport(report) && report?.managerID !== null && currentUserPersonalDetails?.accountID === report?.managerID;

    return PolicyUtils.isPolicyAdmin(policy) || PolicyUtils.isPolicyOwner(policy, currentUserAccountID ?? -1) || isReportOwner(report) || isApprover;
}

/**
 * Whether the user can join a report
 */
function canJoinChat(report: OnyxEntry<Report>, parentReportAction: OnyxInputOrEntry<ReportAction>, policy: OnyxInputOrEntry<Policy>): boolean {
    // We disabled thread functions for whisper action
    // So we should not show join option for existing thread on whisper message that has already been left, or manually leave it
    if (ReportActionsUtils.isWhisperAction(parentReportAction)) {
        return false;
    }

    // If the notification preference of the chat is not hidden that means we have already joined the chat
    if (getReportNotificationPreference(report) !== CONST.REPORT.NOTIFICATION_PREFERENCE.HIDDEN) {
        return false;
    }

    const isExpenseChat = isMoneyRequestReport(report) || isMoneyRequest(report) || isInvoiceReport(report) || isTrackExpenseReport(report);
    // Anyone viewing these chat types is already a participant and therefore cannot join
    if (isRootGroupChat(report) || isSelfDM(report) || isInvoiceRoom(report) || isSystemChat(report) || isExpenseChat) {
        return false;
    }

    // The user who is a member of the workspace has already joined the public announce room.
    if (isPublicAnnounceRoom(report) && !isEmptyObject(policy)) {
        return false;
    }

    return isChatThread(report) || isUserCreatedPolicyRoom(report) || isNonAdminOrOwnerOfPolicyExpenseChat(report, policy);
}

/**
 * Whether the user can leave a report
 */
function canLeaveChat(report: OnyxEntry<Report>, policy: OnyxEntry<Policy>): boolean {
    if (isRootGroupChat(report)) {
        return true;
    }

    if (isPolicyExpenseChat(report) && !report?.isOwnPolicyExpenseChat && !PolicyUtils.isPolicyAdmin(policy)) {
        return true;
    }

    if (isPublicRoom(report) && SessionUtils.isAnonymousUser()) {
        return false;
    }

    if (getReportNotificationPreference(report) === CONST.REPORT.NOTIFICATION_PREFERENCE.HIDDEN) {
        return false;
    }

    // Anyone viewing these chat types is already a participant and therefore cannot leave
    if (isSelfDM(report)) {
        return false;
    }

    // The user who is a member of the workspace cannot leave the public announce room.
    if (isPublicAnnounceRoom(report) && !isEmptyObject(policy)) {
        return false;
    }

    if (isInvoiceRoom(report)) {
        return canLeaveInvoiceRoom(report);
    }

    return (isChatThread(report) && !!getReportNotificationPreference(report)) || isUserCreatedPolicyRoom(report) || isNonAdminOrOwnerOfPolicyExpenseChat(report, policy);
}

function getReportActionActorAccountID(
    reportAction: OnyxInputOrEntry<ReportAction>,
    iouReport: OnyxInputOrEntry<Report> | undefined,
    report: OnyxInputOrEntry<Report> | undefined,
): number | undefined {
    switch (reportAction?.actionName) {
        case CONST.REPORT.ACTIONS.TYPE.REPORT_PREVIEW: {
            const ownerAccountID = iouReport?.ownerAccountID ?? reportAction?.childOwnerAccountID;
            const actorAccountID = iouReport?.managerID ?? reportAction?.childManagerAccountID;
            return isPolicyExpenseChat(report) ? ownerAccountID : actorAccountID;
        }

        case CONST.REPORT.ACTIONS.TYPE.SUBMITTED:
            return reportAction?.adminAccountID ?? reportAction?.actorAccountID;

        default:
            return reportAction?.actorAccountID;
    }
}
function createDraftWorkspaceAndNavigateToConfirmationScreen(transactionID: string, actionName: IOUAction): void {
    const isCategorizing = actionName === CONST.IOU.ACTION.CATEGORIZE;
    const {expenseChatReportID, policyID, policyName} = PolicyActions.createDraftWorkspace();
    IOU.setMoneyRequestParticipants(transactionID, [
        {
            selected: true,
            accountID: 0,
            isPolicyExpenseChat: true,
            reportID: expenseChatReportID,
            policyID,
            searchText: policyName,
        },
    ]);
    if (isCategorizing) {
        Navigation.navigate(ROUTES.MONEY_REQUEST_STEP_CATEGORY.getRoute(actionName, CONST.IOU.TYPE.SUBMIT, transactionID, expenseChatReportID));
    } else {
        Navigation.navigate(ROUTES.MONEY_REQUEST_STEP_CONFIRMATION.getRoute(actionName, CONST.IOU.TYPE.SUBMIT, transactionID, expenseChatReportID, true));
    }
}

function createDraftTransactionAndNavigateToParticipantSelector(transactionID: string, reportID: string, actionName: IOUAction, reportActionID: string): void {
    const transaction = allTransactions?.[`${ONYXKEYS.COLLECTION.TRANSACTION}${transactionID}`] ?? ({} as Transaction);
    const reportActions = allReportActions?.[`${ONYXKEYS.COLLECTION.REPORT_ACTIONS}${reportID}`] ?? ([] as ReportAction[]);

    if (!transaction || !reportActions) {
        return;
    }

    const linkedTrackedExpenseReportAction = Object.values(reportActions)
        .filter(Boolean)
        .find((action) => ReportActionsUtils.isMoneyRequestAction(action) && ReportActionsUtils.getOriginalMessage(action)?.IOUTransactionID === transactionID);

    const {created, amount, currency, merchant, mccGroup} = getTransactionDetails(transaction) ?? {};
    const comment = getTransactionCommentObject(transaction);

    IOU.createDraftTransaction({
        ...transaction,
        actionableWhisperReportActionID: reportActionID,
        linkedTrackedExpenseReportAction,
        linkedTrackedExpenseReportID: reportID,
        created,
        modifiedCreated: undefined,
        modifiedAmount: undefined,
        modifiedCurrency: undefined,
        amount,
        currency,
        comment,
        merchant,
        modifiedMerchant: '',
        mccGroup,
    } as Transaction);

    const filteredPolicies = Object.values(allPolicies ?? {}).filter(
        (policy) => policy && policy.type !== CONST.POLICY.TYPE.PERSONAL && policy.pendingAction !== CONST.RED_BRICK_ROAD_PENDING_ACTION.DELETE,
    );

    if (actionName === CONST.IOU.ACTION.SUBMIT || (allPolicies && filteredPolicies.length > 0)) {
        Navigation.navigate(ROUTES.MONEY_REQUEST_STEP_PARTICIPANTS.getRoute(CONST.IOU.TYPE.SUBMIT, transactionID, reportID, undefined, actionName));
        return;
    }

    return createDraftWorkspaceAndNavigateToConfirmationScreen(transactionID, actionName);
}

/**
 * @returns the object to update `report.hasOutstandingChildRequest`
 */
function getOutstandingChildRequest(iouReport: OnyxInputOrEntry<Report>): OutstandingChildRequest {
    if (!iouReport || isEmptyObject(iouReport)) {
        return {};
    }

    if (!isExpenseReport(iouReport)) {
        const {reimbursableSpend} = getMoneyRequestSpendBreakdown(iouReport);
        return {
            hasOutstandingChildRequest: iouReport.managerID === currentUserAccountID && reimbursableSpend !== 0,
        };
    }

    const policy = getPolicy(iouReport.policyID);
    const shouldBeManuallySubmitted = PolicyUtils.isPaidGroupPolicy(policy) && !policy?.harvesting?.enabled;
    if (shouldBeManuallySubmitted) {
        return {
            hasOutstandingChildRequest: true,
        };
    }

    // We don't need to update hasOutstandingChildRequest in this case
    return {};
}

function canReportBeMentionedWithinPolicy(report: OnyxEntry<Report>, policyID: string): boolean {
    if (report?.policyID !== policyID) {
        return false;
    }

    return isChatRoom(report) && !isInvoiceRoom(report) && !isThread(report);
}

function shouldShowMerchantColumn(transactions: Transaction[]) {
    const allReports = ReportConnection.getAllReports();
    return transactions.some((transaction) => isExpenseReport(allReports?.[transaction.reportID] ?? null));
}

/**
 * Whether a given report is used for onboarding tasks. In the past, it could be either the Concierge chat or the system
 * DM, and we saved the report ID in the user's `onboarding` NVP. As a fallback for users who don't have the NVP, we now
 * only use the Concierge chat.
 */
function isChatUsedForOnboarding(optionOrReport: OnyxEntry<Report> | OptionData): boolean {
    // onboarding can be an array for old accounts and accounts created from olddot
    if (onboarding && !Array.isArray(onboarding) && onboarding.chatReportID) {
        return onboarding.chatReportID === optionOrReport?.reportID;
    }

    return (optionOrReport as OptionData)?.isConciergeChat ?? isConciergeChatReport(optionOrReport);
}

/**
 * Get the report used for the user's onboarding process. For most users it is the Concierge chat, however in the past
 * we also used the system DM for A/B tests.
 */
function getChatUsedForOnboarding(): OnyxEntry<Report> {
    return Object.values(ReportConnection.getAllReports() ?? {}).find(isChatUsedForOnboarding);
}

/**
 * Checks if given field has any violations and returns name of the first encountered one
 */
function getFieldViolation(violations: OnyxEntry<ReportViolations>, reportField: PolicyReportField): ReportViolationName | undefined {
    if (!violations || !reportField) {
        return undefined;
    }

    return Object.values(CONST.REPORT_VIOLATIONS).find((violation) => !!violations[violation] && violations[violation][reportField.fieldID]);
}

/**
 * Returns translation for given field violation
 */
function getFieldViolationTranslation(reportField: PolicyReportField, violation?: ReportViolationName): string {
    if (!violation) {
        return '';
    }

    switch (violation) {
        case 'fieldRequired':
            return Localize.translateLocal('reportViolations.fieldRequired', {fieldName: reportField.name});
        default:
            return '';
    }
}

/**
 * Returns all violations for report
 */
function getReportViolations(reportID: string): ReportViolations | undefined {
    if (!allReportsViolations) {
        return undefined;
    }

    return allReportsViolations[`${ONYXKEYS.COLLECTION.REPORT_VIOLATIONS}${reportID}`];
}

function findPolicyExpenseChatByPolicyID(policyID: string): OnyxEntry<Report> {
    return Object.values(ReportConnection.getAllReports() ?? {}).find((report) => isPolicyExpenseChat(report) && report?.policyID === policyID);
}

/**
 * A function to get the report last message. This is usually used to restore the report message preview in LHN after report actions change.
 * @param reportID
 * @param actionsToMerge
 * @returns containing the calculated message preview data of the report
 */
function getReportLastMessage(reportID: string, actionsToMerge?: ReportActions) {
    let result: Partial<Report> = {
        lastMessageTranslationKey: '',
        lastMessageText: '',
        lastVisibleActionCreated: '',
    };

    const {lastMessageText = '', lastMessageTranslationKey = ''} = getLastVisibleMessage(reportID, actionsToMerge);

    if (lastMessageText || lastMessageTranslationKey) {
        const lastVisibleAction = ReportActionsUtils.getLastVisibleAction(reportID, actionsToMerge);
        const lastVisibleActionCreated = lastVisibleAction?.created;
        const lastActorAccountID = lastVisibleAction?.actorAccountID;
        result = {
            lastMessageTranslationKey,
            lastMessageText,
            lastVisibleActionCreated,
            lastActorAccountID,
        };
    }

    return result;
}

function getSourceIDFromReportAction(reportAction: OnyxEntry<ReportAction>): string {
    const message = Array.isArray(reportAction?.message) ? reportAction?.message?.at(-1) ?? null : reportAction?.message ?? null;
    const html = message?.html ?? '';
    const {sourceURL} = getAttachmentDetails(html);
    const sourceID = (sourceURL?.match(CONST.REGEX.ATTACHMENT_ID) ?? [])[1];
    return sourceID;
}

function getIntegrationIcon(connectionName?: ConnectionName) {
    if (connectionName === CONST.POLICY.CONNECTIONS.NAME.XERO) {
        return XeroSquare;
    }
    if (connectionName === CONST.POLICY.CONNECTIONS.NAME.QBO) {
        return QBOSquare;
    }
    if (connectionName === CONST.POLICY.CONNECTIONS.NAME.NETSUITE) {
        return NetSuiteSquare;
    }
    if (connectionName === CONST.POLICY.CONNECTIONS.NAME.SAGE_INTACCT) {
        return IntacctSquare;
    }

    return undefined;
}

function canBeExported(report: OnyxEntry<Report>) {
    if (!report?.statusNum) {
        return false;
    }
    const isCorrectState = [CONST.REPORT.STATUS_NUM.APPROVED, CONST.REPORT.STATUS_NUM.CLOSED, CONST.REPORT.STATUS_NUM.REIMBURSED].some((status) => status === report.statusNum);
    return isExpenseReport(report) && isCorrectState;
}

function isExported(reportActions: OnyxEntry<ReportActions>) {
    if (!reportActions) {
        return false;
    }
    return Object.values(reportActions).some((action) => ReportActionsUtils.isExportIntegrationAction(action));
}

function getApprovalChain(policy: OnyxEntry<Policy>, employeeAccountID: number, reportTotal: number): string[] {
    const approvalChain: string[] = [];

    // If the policy is not on advanced approval mode, we should not use the approval chain even if it exists.
    if (!PolicyUtils.isControlOnAdvancedApprovalMode(policy)) {
        return approvalChain;
    }

    let nextApproverEmail = PolicyUtils.getSubmitToEmail(policy, employeeAccountID);

    while (nextApproverEmail && !approvalChain.includes(nextApproverEmail)) {
        approvalChain.push(nextApproverEmail);
        nextApproverEmail = PolicyUtils.getForwardsToAccount(policy, nextApproverEmail, reportTotal);
    }
    return approvalChain;
}

/**
 * Checks if the user has missing bank account for the invoice room.
 */
function hasMissingInvoiceBankAccount(iouReportID: string): boolean {
    const invoiceReport = getReport(iouReportID);

    if (!isInvoiceReport(invoiceReport)) {
        return false;
    }

    return invoiceReport?.ownerAccountID === currentUserAccountID && !getPolicy(invoiceReport?.policyID)?.invoice?.bankAccount?.transferBankAccountID && isSettled(iouReportID);
}

function isExpenseReportWithoutParentAccess(report: OnyxEntry<Report>) {
    return isExpenseReport(report) && report?.hasParentAccess === false;
}

export {
    addDomainToShortMention,
    completeShortMention,
    areAllRequestsBeingSmartScanned,
    buildOptimisticAddCommentReportAction,
    buildOptimisticApprovedReportAction,
    buildOptimisticUnapprovedReportAction,
    buildOptimisticCancelPaymentReportAction,
    buildOptimisticChangedTaskAssigneeReportAction,
    buildOptimisticChatReport,
    buildOptimisticClosedReportAction,
    buildOptimisticCreatedReportAction,
    buildOptimisticDismissedViolationReportAction,
    buildOptimisticEditedTaskFieldReportAction,
    buildOptimisticExpenseReport,
    buildOptimisticGroupChatReport,
    buildOptimisticHoldReportAction,
    buildOptimisticHoldReportActionComment,
    buildOptimisticIOUReport,
    buildOptimisticIOUReportAction,
    buildOptimisticModifiedExpenseReportAction,
    buildOptimisticMoneyRequestEntities,
    buildOptimisticMovedReportAction,
    buildOptimisticMovedTrackedExpenseModifiedReportAction,
    buildOptimisticRenamedRoomReportAction,
    buildOptimisticRoomDescriptionUpdatedReportAction,
    buildOptimisticReportPreview,
    buildOptimisticActionableTrackExpenseWhisper,
    buildOptimisticSubmittedReportAction,
    buildOptimisticTaskCommentReportAction,
    buildOptimisticTaskReport,
    buildOptimisticTaskReportAction,
    buildOptimisticUnHoldReportAction,
    buildOptimisticAnnounceChat,
    buildOptimisticWorkspaceChats,
    buildOptimisticCardAssignedReportAction,
    buildParticipantsFromAccountIDs,
    buildTransactionThread,
    canAccessReport,
    isReportNotFound,
    canAddTransaction,
    canDeleteTransaction,
    canBeAutoReimbursed,
    canCreateRequest,
    canCreateTaskInReport,
    canCurrentUserOpenReport,
    canDeleteReportAction,
    canHoldUnholdReportAction,
    canEditFieldOfMoneyRequest,
    canEditMoneyRequest,
    canEditPolicyDescription,
    canEditReportAction,
    canEditReportDescription,
    canEditRoomVisibility,
    canEditWriteCapability,
    canFlagReportAction,
    isNonAdminOrOwnerOfPolicyExpenseChat,
    canLeaveRoom,
    canJoinChat,
    canLeaveChat,
    canReportBeMentionedWithinPolicy,
    canRequestMoney,
    canSeeDefaultRoom,
    canShowReportRecipientLocalTime,
    canUserPerformWriteAction,
    chatIncludesChronos,
    chatIncludesChronosWithID,
    chatIncludesConcierge,
    createDraftTransactionAndNavigateToParticipantSelector,
    doesReportBelongToWorkspace,
    doesTransactionThreadHaveViolations,
    findLastAccessedReport,
    findSelfDMReportID,
    formatReportLastMessageText,
    generateReportID,
    getAddWorkspaceRoomOrChatReportErrors,
    getAllAncestorReportActionIDs,
    getAllAncestorReportActions,
    getAllHeldTransactions,
    getAllPolicyReports,
    getAllWorkspaceReports,
    getAvailableReportFields,
    getBankAccountRoute,
    getChatByParticipants,
    getChatRoomSubtitle,
    getChildReportNotificationPreference,
    getCommentLength,
    getDefaultGroupAvatar,
    getDefaultWorkspaceAvatar,
    getDefaultWorkspaceAvatarTestID,
    getDeletedParentActionMessageForChatReport,
    getDisplayNameForParticipant,
    getDisplayNamesWithTooltips,
    getGroupChatName,
    getIOUReportActionDisplayMessage,
    getIOUReportActionMessage,
    getReportAutomaticallyApprovedMessage,
    getIOUUnapprovedMessage,
    getIOUApprovedMessage,
    getReportAutomaticallyForwardedMessage,
    getIOUForwardedMessage,
    getRejectedReportMessage,
    getWorkspaceNameUpdatedMessage,
    getReportAutomaticallySubmittedMessage,
    getIOUSubmittedMessage,
    getIcons,
    getIconsForParticipants,
    getIndicatedMissingPaymentMethod,
    getLastVisibleMessage,
    getMoneyRequestOptions,
    getMoneyRequestSpendBreakdown,
    getNewMarkerReportActionID,
    getNonHeldAndFullAmount,
    getOptimisticDataForParentReportAction,
    getOriginalReportID,
    getOutstandingChildRequest,
    getParentNavigationSubtitle,
    getParsedComment,
    getParticipantsAccountIDsForDisplay,
    getParticipantsList,
    getParticipants,
    getPendingChatMembers,
    getPersonalDetailsForAccountID,
    getPolicyDescriptionText,
    getPolicyExpenseChat,
    getPolicyName,
    getPolicyType,
    getReimbursementDeQueuedActionMessage,
    getReimbursementQueuedActionMessage,
    getReportActionActorAccountID,
    getReportDescription,
    getReportFieldKey,
    getReportIDFromLink,
    getReportName,
    getReportNotificationPreference,
    getReportOfflinePendingActionAndErrors,
    getReportParticipantsTitle,
    getReportPreviewMessage,
    getReportRecipientAccountIDs,
    getReportOrDraftReport,
    getRoom,
    getRootParentReport,
    getRouteFromLink,
    getSystemChat,
    getTaskAssigneeChatOnyxData,
    getTransactionDetails,
    getTransactionReportName,
    getTransactionsWithReceipts,
    getUserDetailTooltipText,
    getWhisperDisplayNames,
    getWorkspaceChats,
    getWorkspaceIcon,
    goBackToDetailsPage,
    goBackFromPrivateNotes,
    getInvoicePayerName,
    getInvoicesChatName,
    getPayeeName,
    hasActionsWithErrors,
    hasAutomatedExpensifyAccountIDs,
    hasExpensifyGuidesEmails,
    hasHeldExpenses,
    hasIOUWaitingOnCurrentUserBankAccount,
    hasMissingPaymentMethod,
    hasMissingSmartscanFields,
    hasNonReimbursableTransactions,
    hasOnlyHeldExpenses,
    hasOnlyTransactionsWithPendingRoutes,
    hasReportNameError,
    getReportActionWithSmartscanError,
    hasSmartscanError,
    hasUpdatedTotal,
    hasViolations,
    hasWarningTypeViolations,
    isActionCreator,
    isAdminRoom,
    isAdminsOnlyPostingRoom,
    isAllowedToApproveExpenseReport,
    isAllowedToComment,
    isAllowedToSubmitDraftExpenseReport,
    isAnnounceRoom,
    isArchivedRoom,
    isArchivedRoomWithID,
    isClosedReport,
    isCanceledTaskReport,
    isChatReport,
    isChatRoom,
    isTripRoom,
    isChatThread,
    isChildReport,
    isClosedExpenseReportWithNoExpenses,
    isCompletedTaskReport,
    isConciergeChatReport,
    isControlPolicyExpenseChat,
    isControlPolicyExpenseReport,
    isCurrentUserSubmitter,
    isCurrentUserTheOnlyParticipant,
    isDM,
    isDefaultRoom,
    isDeprecatedGroupDM,
    isEmptyReport,
    isRootGroupChat,
    isExpenseReport,
    isExpenseReportWithoutParentAccess,
    isExpenseRequest,
    isExpensifyOnlyParticipantInReport,
    isGroupChat,
    isGroupChatAdmin,
    isGroupPolicy,
    isReportInGroupPolicy,
    isHoldCreator,
    isIOUOwnedByCurrentUser,
    isIOUReport,
    isIOUReportUsingReport,
    isJoinRequestInAdminRoom,
    isDomainRoom,
    isMoneyRequest,
    isMoneyRequestReport,
    isMoneyRequestReportPendingDeletion,
    isOneOnOneChat,
    isOneTransactionThread,
    isOpenExpenseReport,
    isOpenTaskReport,
    isOptimisticPersonalDetail,
    isPaidGroupPolicy,
    isPaidGroupPolicyExpenseChat,
    isPaidGroupPolicyExpenseReport,
    isPayer,
    isPolicyAdmin,
    isPolicyExpenseChat,
    isPolicyExpenseChatAdmin,
    isProcessingReport,
    isAwaitingFirstLevelApproval,
    isPublicAnnounceRoom,
    isPublicRoom,
    isReportApproved,
    isReportManuallyReimbursed,
    isReportDataReady,
    isReportFieldDisabled,
    isReportFieldOfTypeTitle,
    isReportManager,
    isReportMessageAttachment,
    isReportOwner,
    isReportParticipant,
    isSelfDM,
    isSettled,
    isSystemChat,
    isTaskReport,
    isThread,
    isThreadFirstChat,
    isTrackExpenseReport,
    isUnread,
    isUnreadWithMention,
    isUserCreatedPolicyRoom,
    isValidReport,
    isValidReportIDFromPath,
    isWaitingForAssigneeToCompleteAction,
    isInvoiceRoom,
    isInvoiceRoomWithID,
    isInvoiceReport,
    isOpenInvoiceReport,
    getDefaultNotificationPreferenceForReport,
    canWriteInReport,
    navigateToDetailsPage,
    navigateToPrivateNotes,
    navigateBackAfterDeleteTransaction,
    parseReportRouteParams,
    parseReportActionHtmlToText,
    requiresAttentionFromCurrentUser,
    shouldAutoFocusOnKeyPress,
    shouldCreateNewMoneyRequestReport,
    shouldDisableDetailPage,
    shouldDisableRename,
    shouldDisableThread,
    shouldDisplayThreadReplies,
    shouldDisplayTransactionThreadViolations,
    shouldReportBeInOptionList,
    shouldReportShowSubscript,
    shouldShowFlagComment,
    getReportActionWithMissingSmartscanFields,
    shouldShowRBRForMissingSmartscanFields,
    shouldUseFullTitleToDisplay,
    updateOptimisticParentReportAction,
    updateReportPreview,
    temporary_getMoneyRequestOptions,
    getTripTransactions,
    getTripIDFromTransactionParentReport,
    buildOptimisticInvoiceReport,
    getInvoiceChatByParticipants,
    shouldShowMerchantColumn,
    isCurrentUserInvoiceReceiver,
    isDraftReport,
    changeMoneyRequestHoldStatus,
    isAdminOwnerApproverOrReportOwner,
    createDraftWorkspaceAndNavigateToConfirmationScreen,
    isChatUsedForOnboarding,
    buildOptimisticExportIntegrationAction,
    getChatUsedForOnboarding,
    getFieldViolationTranslation,
    getFieldViolation,
    getReportViolations,
    findPolicyExpenseChatByPolicyID,
    getIntegrationIcon,
    canBeExported,
    isExported,
    hasOnlyNonReimbursableTransactions,
    getReportLastMessage,
    getMostRecentlyVisitedReport,
    getSourceIDFromReportAction,
    getReport,
    getReportNameValuePairs,
    hasReportViolations,
    isPayAtEndExpenseReport,
    getArchiveReason,
    getApprovalChain,
    isIndividualInvoiceRoom,
    isAuditor,
    hasMissingInvoiceBankAccount,
    reasonForReportToBeInOptionList,
    getReasonAndReportActionThatRequiresAttention,
    buildOptimisticChangeFieldAction,
    isPolicyRelatedReport,
    hasReportErrorsOtherThanFailedReceipt,
    shouldShowViolations,
    getAllReportErrors,
    getAllReportActionsErrorsAndReportActionThatRequiresAttention,
};

export type {
    Ancestor,
    DisplayNameWithTooltips,
    OptimisticAddCommentReportAction,
    OptimisticChatReport,
    OptimisticClosedReportAction,
    OptimisticCreatedReportAction,
    OptimisticIOUReportAction,
    OptimisticTaskReportAction,
    OptionData,
    TransactionDetails,
    PartialReportAction,
    ParsingDetails,
};<|MERGE_RESOLUTION|>--- conflicted
+++ resolved
@@ -578,6 +578,7 @@
     returnEmptyIfNotFound?: boolean;
     policy?: OnyxInputOrEntry<Policy>;
     policies?: OnyxCollection<Policy>;
+    reports?: OnyxCollection<Report>;
 };
 
 let currentUserEmail: string | undefined;
@@ -790,11 +791,16 @@
  * Returns the root parentReport if the given report is nested.
  * Uses recursion to iterate any depth of nested reports.
  */
-<<<<<<< HEAD
-function getRootParentReport(report: OnyxEntry<Report>, reports?: OnyxCollection<Report>): OnyxEntry<Report> {
-=======
-function getRootParentReport(report: OnyxEntry<Report>, visitedReportIDs: Set<string> = new Set<string>()): OnyxEntry<Report> {
->>>>>>> 27b4786c
+
+function getRootParentReport({
+    report,
+    reports,
+    visitedReportIDs = new Set<string>(),
+}: {
+    report: OnyxEntry<Report>;
+    reports?: OnyxCollection<Report>;
+    visitedReportIDs?: Set<string>;
+}): OnyxEntry<Report> {
     if (!report) {
         return undefined;
     }
@@ -804,12 +810,6 @@
         return report;
     }
 
-<<<<<<< HEAD
-    const parentReport = getReportOrDraftReport(report?.parentReportID, reports);
-
-    // Runs recursion to iterate a parent report
-    return getRootParentReport(!isEmptyObject(parentReport) ? parentReport : undefined, reports);
-=======
     // Detect and prevent an infinite loop caused by a cycle in the ancestry. This should normally
     // never happen
     if (visitedReportIDs.has(report.reportID)) {
@@ -818,11 +818,10 @@
     }
     visitedReportIDs.add(report.reportID);
 
-    const parentReport = getReportOrDraftReport(report?.parentReportID);
+    const parentReport = getReportOrDraftReport(report?.parentReportID, reports);
 
     // Runs recursion to iterate a parent report
-    return getRootParentReport(!isEmptyObject(parentReport) ? parentReport : undefined, visitedReportIDs);
->>>>>>> 27b4786c
+    return getRootParentReport({report: !isEmptyObject(parentReport) ? parentReport : undefined, visitedReportIDs, reports});
 }
 
 /**
@@ -847,7 +846,7 @@
 /**
  * Get the policy name from a given report
  */
-function getPolicyName({report, returnEmptyIfNotFound = false, policy, policies = allPolicies}: GetPolicyNameParams): string {
+function getPolicyName({report, returnEmptyIfNotFound = false, policy, policies = allPolicies, reports}: GetPolicyNameParams): string {
     const noPolicyFound = returnEmptyIfNotFound ? '' : unavailableTranslation;
     if (isEmptyObject(report) || (isEmptyObject(allPolicies) && isEmptyObject(policies) && !report?.policyName)) {
         return noPolicyFound;
@@ -855,7 +854,7 @@
 
     const finalPolicy = policy ?? policies?.[`${ONYXKEYS.COLLECTION.POLICY}${report?.policyID}`];
 
-    const parentReport = getRootParentReport(report);
+    const parentReport = getRootParentReport({report, reports});
 
     // Rooms send back the policy name with the reportSummary,
     // since they can also be accessed by people who aren't in the workspace
@@ -1957,7 +1956,7 @@
     return !!(
         !hasMultipleParticipants &&
         !isChatRoom(report) &&
-        !isPolicyExpenseChat(getRootParentReport(report)) &&
+        !isPolicyExpenseChat(getRootParentReport({report})) &&
         reportRecipient &&
         reportRecipientTimezone?.selected &&
         isReportParticipantValidated
@@ -2923,11 +2922,13 @@
     policy,
     personalDetailsList = allPersonalDetails,
     policies = allPolicies,
+    reports,
 }: {
     report: OnyxEntry<Report>;
     policy?: OnyxEntry<Policy>;
     personalDetailsList?: OnyxEntry<PersonalDetailsList>;
     policies?: OnyxCollection<Policy>;
+    reports?: OnyxCollection<Report>;
 }): string | undefined {
     const ownerAccountID = report?.ownerAccountID;
     const personalDetails = personalDetailsList?.[ownerAccountID ?? -1];
@@ -2937,7 +2938,7 @@
 
     // If the policy expense chat is owned by this user, use the name of the policy as the report name.
     if (report?.isOwnPolicyExpenseChat) {
-        return getPolicyName({report, policy, policies});
+        return getPolicyName({report, policy, policies, reports});
     }
 
     let policyExpenseChatRole = 'user';
@@ -2952,7 +2953,7 @@
         const lastAction = ReportActionsUtils.getLastVisibleAction(report?.reportID ?? '-1');
         const archiveReason = ReportActionsUtils.isClosedAction(lastAction) ? ReportActionsUtils.getOriginalMessage(lastAction)?.reason : CONST.REPORT.ARCHIVE_REASON.DEFAULT;
         if (archiveReason === CONST.REPORT.ARCHIVE_REASON.ACCOUNT_MERGED && policyExpenseChatRole !== CONST.POLICY.ROLE.ADMIN) {
-            return getPolicyName({report, policy, policies});
+            return getPolicyName({report, policy, policies, reports});
         }
     }
 
@@ -4136,7 +4137,7 @@
     }
 
     if (isPolicyExpenseChat(report)) {
-        formattedName = getPolicyExpenseChatName({report, policy, personalDetailsList: personalDetails});
+        formattedName = getPolicyExpenseChatName({report, policy, personalDetailsList: personalDetails, reports});
     }
 
     if (isMoneyRequestReport(report)) {

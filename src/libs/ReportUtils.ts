import ExpensiMark from 'expensify-common/lib/ExpensiMark';
import Str from 'expensify-common/lib/str';
import {isEmpty} from 'lodash';
import lodashEscape from 'lodash/escape';
import lodashFindLastIndex from 'lodash/findLastIndex';
import lodashIntersection from 'lodash/intersection';
import lodashIsEqual from 'lodash/isEqual';
import type {OnyxCollection, OnyxEntry, OnyxUpdate} from 'react-native-onyx';
import Onyx from 'react-native-onyx';
import type {ValueOf} from 'type-fest';
import * as Expensicons from '@components/Icon/Expensicons';
import * as defaultWorkspaceAvatars from '@components/Icon/WorkspaceDefaultAvatars';
import CONST from '@src/CONST';
import type {ParentNavigationSummaryParams, TranslationPaths} from '@src/languages/types';
import ONYXKEYS from '@src/ONYXKEYS';
import ROUTES from '@src/ROUTES';
import type {
    Beta,
    PersonalDetails,
    PersonalDetailsList,
    Policy,
    PolicyReportField,
    PolicyReportFields,
    Report,
    ReportAction,
    ReportMetadata,
    Session,
    Transaction,
    TransactionViolation,
} from '@src/types/onyx';
import type {Participant} from '@src/types/onyx/IOU';
import type {Errors, Icon, PendingAction} from '@src/types/onyx/OnyxCommon';
import type {ChangeLog, IOUMessage, OriginalMessageActionName, OriginalMessageCreated, PaymentMethodType} from '@src/types/onyx/OriginalMessage';
import type {Status} from '@src/types/onyx/PersonalDetails';
import type {NotificationPreference} from '@src/types/onyx/Report';
import type {Message, ReportActionBase, ReportActions} from '@src/types/onyx/ReportAction';
import type {Receipt, WaypointCollection} from '@src/types/onyx/Transaction';
import type {EmptyObject} from '@src/types/utils/EmptyObject';
import {isEmptyObject} from '@src/types/utils/EmptyObject';
import type IconAsset from '@src/types/utils/IconAsset';
import * as CollectionUtils from './CollectionUtils';
import * as CurrencyUtils from './CurrencyUtils';
import DateUtils from './DateUtils';
import isReportMessageAttachment from './isReportMessageAttachment';
import * as LocalePhoneNumber from './LocalePhoneNumber';
import * as Localize from './Localize';
import linkingConfig from './Navigation/linkingConfig';
import Navigation from './Navigation/Navigation';
import * as NumberUtils from './NumberUtils';
import Permissions from './Permissions';
import * as PersonalDetailsUtils from './PersonalDetailsUtils';
import * as PolicyUtils from './PolicyUtils';
import type {LastVisibleMessage} from './ReportActionsUtils';
import * as ReportActionsUtils from './ReportActionsUtils';
import * as TransactionUtils from './TransactionUtils';
import * as Url from './Url';
import * as UserUtils from './UserUtils';

type WelcomeMessage = {showReportName: boolean; phrase1?: string; phrase2?: string};

type ExpenseOriginalMessage = {
    oldComment?: string;
    newComment?: string;
    comment?: string;
    merchant?: string;
    oldCreated?: string;
    created?: string;
    oldMerchant?: string;
    oldAmount?: number;
    amount?: number;
    oldCurrency?: string;
    currency?: string;
    category?: string;
    oldCategory?: string;
    tag?: string;
    oldTag?: string;
    billable?: string;
    oldBillable?: string;
};

type SpendBreakdown = {
    nonReimbursableSpend: number;
    reimbursableSpend: number;
    totalDisplaySpend: number;
};

type ParticipantDetails = [number, string, UserUtils.AvatarSource, UserUtils.AvatarSource];

type ReportAndWorkspaceName = {
    rootReportName: string;
    workspaceName?: string;
};

type OptimisticAddCommentReportAction = Pick<
    ReportAction,
    | 'reportActionID'
    | 'actionName'
    | 'actorAccountID'
    | 'person'
    | 'automatic'
    | 'avatar'
    | 'created'
    | 'message'
    | 'isFirstItem'
    | 'isAttachment'
    | 'attachmentInfo'
    | 'pendingAction'
    | 'shouldShow'
    | 'originalMessage'
    | 'childReportID'
    | 'parentReportID'
    | 'childType'
    | 'childReportName'
    | 'childManagerAccountID'
    | 'childStatusNum'
    | 'childStateNum'
    | 'errors'
> & {isOptimisticAction: boolean};

type OptimisticReportAction = {
    commentText: string;
    reportAction: OptimisticAddCommentReportAction;
};

type UpdateOptimisticParentReportAction = {
    childVisibleActionCount: number;
    childCommenterCount: number;
    childLastVisibleActionCreated: string;
    childOldestFourAccountIDs: string | undefined;
};

type OptimisticExpenseReport = Pick<
    Report,
    | 'reportID'
    | 'chatReportID'
    | 'policyID'
    | 'type'
    | 'ownerAccountID'
    | 'managerID'
    | 'currency'
    | 'reportName'
    | 'stateNum'
    | 'statusNum'
    | 'total'
    | 'notificationPreference'
    | 'parentReportID'
    | 'lastVisibleActionCreated'
>;

type OptimisticIOUReportAction = Pick<
    ReportAction,
    | 'actionName'
    | 'actorAccountID'
    | 'automatic'
    | 'avatar'
    | 'isAttachment'
    | 'originalMessage'
    | 'message'
    | 'person'
    | 'reportActionID'
    | 'shouldShow'
    | 'created'
    | 'pendingAction'
    | 'receipt'
    | 'whisperedToAccountIDs'
>;

type OptimisticReportPreview = Pick<
    ReportAction,
    | 'actionName'
    | 'reportActionID'
    | 'pendingAction'
    | 'originalMessage'
    | 'message'
    | 'created'
    | 'actorAccountID'
    | 'childMoneyRequestCount'
    | 'childLastMoneyRequestComment'
    | 'childRecentReceiptTransactionIDs'
    | 'childReportID'
    | 'whisperedToAccountIDs'
> & {reportID?: string; accountID?: number};

type UpdateReportPreview = Pick<
    ReportAction,
    'created' | 'message' | 'childLastMoneyRequestComment' | 'childMoneyRequestCount' | 'childRecentReceiptTransactionIDs' | 'whisperedToAccountIDs'
>;

type ReportRouteParams = {
    reportID: string;
    isSubReportPageRoute: boolean;
};

type ReportOfflinePendingActionAndErrors = {
    addWorkspaceRoomOrChatPendingAction: PendingAction | undefined;
    addWorkspaceRoomOrChatErrors: Record<string, string> | null | undefined;
};

type OptimisticApprovedReportAction = Pick<
    ReportAction,
    'actionName' | 'actorAccountID' | 'automatic' | 'avatar' | 'isAttachment' | 'originalMessage' | 'message' | 'person' | 'reportActionID' | 'shouldShow' | 'created' | 'pendingAction'
>;

type OptimisticSubmittedReportAction = Pick<
    ReportAction,
    'actionName' | 'actorAccountID' | 'automatic' | 'avatar' | 'isAttachment' | 'originalMessage' | 'message' | 'person' | 'reportActionID' | 'shouldShow' | 'created' | 'pendingAction'
>;

type OptimisticEditedTaskReportAction = Pick<
    ReportAction,
    'reportActionID' | 'actionName' | 'pendingAction' | 'actorAccountID' | 'automatic' | 'avatar' | 'created' | 'shouldShow' | 'message' | 'person'
>;

type OptimisticClosedReportAction = Pick<
    ReportAction,
    'actionName' | 'actorAccountID' | 'automatic' | 'avatar' | 'created' | 'message' | 'originalMessage' | 'pendingAction' | 'person' | 'reportActionID' | 'shouldShow'
>;

type OptimisticCreatedReportAction = OriginalMessageCreated &
    Pick<ReportActionBase, 'actorAccountID' | 'automatic' | 'avatar' | 'created' | 'message' | 'person' | 'reportActionID' | 'shouldShow' | 'pendingAction'>;

type OptimisticChatReport = Pick<
    Report,
    | 'type'
    | 'chatType'
    | 'isOwnPolicyExpenseChat'
    | 'isPinned'
    | 'lastActorAccountID'
    | 'lastMessageTranslationKey'
    | 'lastMessageHtml'
    | 'lastMessageText'
    | 'lastReadTime'
    | 'lastVisibleActionCreated'
    | 'notificationPreference'
    | 'oldPolicyName'
    | 'ownerAccountID'
    | 'parentReportActionID'
    | 'parentReportID'
    | 'participantAccountIDs'
    | 'visibleChatMemberAccountIDs'
    | 'policyID'
    | 'reportID'
    | 'reportName'
    | 'stateNum'
    | 'statusNum'
    | 'visibility'
    | 'welcomeMessage'
    | 'writeCapability'
>;

type OptimisticTaskReportAction = Pick<
    ReportAction,
    | 'reportActionID'
    | 'actionName'
    | 'actorAccountID'
    | 'automatic'
    | 'avatar'
    | 'created'
    | 'isAttachment'
    | 'message'
    | 'originalMessage'
    | 'person'
    | 'pendingAction'
    | 'shouldShow'
    | 'isFirstItem'
    | 'previousMessage'
    | 'errors'
    | 'linkMetadata'
>;

type OptimisticWorkspaceChats = {
    announceChatReportID: string;
    announceChatData: OptimisticChatReport;
    announceReportActionData: Record<string, OptimisticCreatedReportAction>;
    announceCreatedReportActionID: string;
    adminsChatReportID: string;
    adminsChatData: OptimisticChatReport;
    adminsReportActionData: Record<string, OptimisticCreatedReportAction>;
    adminsCreatedReportActionID: string;
    expenseChatReportID: string;
    expenseChatData: OptimisticChatReport;
    expenseReportActionData: Record<string, OptimisticCreatedReportAction>;
    expenseCreatedReportActionID: string;
};

type OptimisticModifiedExpenseReportAction = Pick<
    ReportAction,
    'actionName' | 'actorAccountID' | 'automatic' | 'avatar' | 'created' | 'isAttachment' | 'message' | 'originalMessage' | 'person' | 'pendingAction' | 'reportActionID' | 'shouldShow'
> & {reportID?: string};

type OptimisticTaskReport = Pick<
    Report,
    | 'reportID'
    | 'reportName'
    | 'description'
    | 'ownerAccountID'
    | 'participantAccountIDs'
    | 'visibleChatMemberAccountIDs'
    | 'managerID'
    | 'type'
    | 'parentReportID'
    | 'policyID'
    | 'stateNum'
    | 'statusNum'
    | 'notificationPreference'
    | 'parentReportActionID'
    | 'lastVisibleActionCreated'
>;

type TransactionDetails =
    | {
          created: string;
          amount: number;
          currency: string;
          merchant: string;
          waypoints?: WaypointCollection;
          comment: string;
          category: string;
          billable: boolean;
          tag: string;
          mccGroup?: ValueOf<typeof CONST.MCC_GROUPS>;
          cardID: number;
          originalAmount: number;
          originalCurrency: string;
      }
    | undefined;

type OptimisticIOUReport = Pick<
    Report,
    | 'cachedTotal'
    | 'type'
    | 'chatReportID'
    | 'currency'
    | 'managerID'
    | 'ownerAccountID'
    | 'participantAccountIDs'
    | 'visibleChatMemberAccountIDs'
    | 'reportID'
    | 'stateNum'
    | 'statusNum'
    | 'total'
    | 'reportName'
    | 'notificationPreference'
    | 'parentReportID'
    | 'lastVisibleActionCreated'
>;
type DisplayNameWithTooltips = Array<Pick<PersonalDetails, 'accountID' | 'pronouns' | 'displayName' | 'login' | 'avatar'>>;

type CustomIcon = {
    src: IconAsset;
    color?: string;
};

type OptionData = {
    text?: string;
    alternateText?: string | null;
    allReportErrors?: Errors;
    brickRoadIndicator?: ValueOf<typeof CONST.BRICK_ROAD_INDICATOR_STATUS> | '' | null;
    tooltipText?: string | null;
    alternateTextMaxLines?: number;
    boldStyle?: boolean;
    customIcon?: CustomIcon;
    subtitle?: string | null;
    login?: string | null;
    accountID?: number | null;
    pronouns?: string;
    status?: Status | null;
    phoneNumber?: string | null;
    isUnread?: boolean | null;
    isUnreadWithMention?: boolean | null;
    hasDraftComment?: boolean | null;
    keyForList?: string | null;
    searchText?: string | null;
    isIOUReportOwner?: boolean | null;
    isArchivedRoom?: boolean | null;
    shouldShowSubscript?: boolean | null;
    isPolicyExpenseChat?: boolean | null;
    isMoneyRequestReport?: boolean | null;
    isExpenseRequest?: boolean | null;
    isAllowedToComment?: boolean | null;
    isThread?: boolean | null;
    isTaskReport?: boolean | null;
    parentReportAction?: OnyxEntry<ReportAction>;
    displayNamesWithTooltips?: DisplayNameWithTooltips | null;
    isDefaultRoom?: boolean;
    isExpenseReport?: boolean;
    isOptimisticPersonalDetail?: boolean;
    selected?: boolean;
    isOptimisticAccount?: boolean;
    isSelected?: boolean;
    descriptiveText?: string;
    notificationPreference?: NotificationPreference | null;
    isDisabled?: boolean | null;
    name?: string | null;
} & Report;

type OnyxDataTaskAssigneeChat = {
    optimisticData: OnyxUpdate[];
    successData: OnyxUpdate[];
    failureData: OnyxUpdate[];
    optimisticAssigneeAddComment?: OptimisticReportAction;
    optimisticChatCreatedReportAction?: OptimisticCreatedReportAction;
};

type Ancestor = {
    report: Report;
    reportAction: ReportAction;
    shouldDisplayNewMarker: boolean;
    shouldHideThreadDividerLine: boolean;
};

type AncestorIDs = {
    reportIDs: string[];
    reportActionsIDs: string[];
};

let currentUserEmail: string | undefined;
let currentUserAccountID: number | undefined;
let isAnonymousUser = false;

const defaultAvatarBuildingIconTestID = 'SvgDefaultAvatarBuilding Icon';

Onyx.connect({
    key: ONYXKEYS.SESSION,
    callback: (value) => {
        // When signed out, val is undefined
        if (!value) {
            return;
        }

        currentUserEmail = value.email;
        currentUserAccountID = value.accountID;
        isAnonymousUser = value.authTokenType === 'anonymousAccount';
    },
});

let allPersonalDetails: OnyxCollection<PersonalDetails>;
let currentUserPersonalDetails: OnyxEntry<PersonalDetails>;
Onyx.connect({
    key: ONYXKEYS.PERSONAL_DETAILS_LIST,
    callback: (value) => {
        currentUserPersonalDetails = value?.[currentUserAccountID ?? -1] ?? null;
        allPersonalDetails = value ?? {};
    },
});

let allReports: OnyxCollection<Report>;
Onyx.connect({
    key: ONYXKEYS.COLLECTION.REPORT,
    waitForCollectionCallback: true,
    callback: (value) => (allReports = value),
});

let doesDomainHaveApprovedAccountant = false;
Onyx.connect({
    key: ONYXKEYS.ACCOUNT,
    callback: (value) => (doesDomainHaveApprovedAccountant = value?.doesDomainHaveApprovedAccountant ?? false),
});

let allPolicies: OnyxCollection<Policy>;
Onyx.connect({
    key: ONYXKEYS.COLLECTION.POLICY,
    waitForCollectionCallback: true,
    callback: (value) => (allPolicies = value),
});

let allPolicyReportFields: OnyxCollection<PolicyReportFields> = {};

Onyx.connect({
    key: ONYXKEYS.COLLECTION.POLICY_REPORT_FIELDS,
    waitForCollectionCallback: true,
    callback: (value) => (allPolicyReportFields = value),
});

let allBetas: OnyxEntry<Beta[]>;
Onyx.connect({
    key: ONYXKEYS.BETAS,
    callback: (value) => (allBetas = value),
});

let allTransactions: OnyxCollection<Transaction> = {};
Onyx.connect({
    key: ONYXKEYS.COLLECTION.TRANSACTION,
    waitForCollectionCallback: true,
    callback: (value) => {
        if (!value) {
            return;
        }
        allTransactions = Object.fromEntries(Object.entries(value).filter(([, transaction]) => transaction));
    },
});

const reportActionsByReport: OnyxCollection<ReportActions> = {};
Onyx.connect({
    key: ONYXKEYS.COLLECTION.REPORT_ACTIONS,
    callback: (actions, key) => {
        if (!key || !actions) {
            return;
        }

        const reportID = CollectionUtils.extractCollectionItemID(key);
        reportActionsByReport[reportID] = actions;
    },
});

let reportMetadata: OnyxCollection<ReportMetadata> = {};
Onyx.connect({
    key: ONYXKEYS.COLLECTION.REPORT_METADATA,
    waitForCollectionCallback: true,
    callback: (value) => (reportMetadata = value),
});

function getChatType(report: OnyxEntry<Report>): ValueOf<typeof CONST.REPORT.CHAT_TYPE> | undefined {
    return report?.chatType;
}

/**
 * Get the report given a reportID
 */
function getReport(reportID: string | undefined): OnyxEntry<Report> | EmptyObject {
    /**
     * Using typical string concatenation here due to performance issues
     * with template literals.
     */
    if (!allReports) {
        return {};
    }

    return allReports?.[ONYXKEYS.COLLECTION.REPORT + reportID] ?? {};
}

/**
 * Returns the parentReport if the given report is a thread.
 */
function getParentReport(report: OnyxEntry<Report> | EmptyObject): OnyxEntry<Report> | EmptyObject {
    if (!report?.parentReportID) {
        return {};
    }
    return allReports?.[`${ONYXKEYS.COLLECTION.REPORT}${report.parentReportID}`] ?? {};
}

/**
 * Returns the root parentReport if the given report is nested.
 * Uses recursion to iterate any depth of nested reports.
 */
function getRootParentReport(report: OnyxEntry<Report> | undefined | EmptyObject): OnyxEntry<Report> | EmptyObject {
    if (!report) {
        return {};
    }

    // Returns the current report as the root report, because it does not have a parentReportID
    if (!report?.parentReportID) {
        return report;
    }

    const parentReport = getReport(report?.parentReportID);

    // Runs recursion to iterate a parent report
    return getRootParentReport(!isEmptyObject(parentReport) ? parentReport : null);
}

function getPolicy(policyID: string): Policy | EmptyObject {
    if (!allPolicies || !policyID) {
        return {};
    }
    return allPolicies[`${ONYXKEYS.COLLECTION.POLICY}${policyID}`] ?? {};
}

/**
 * Get the policy type from a given report
 * @param policies must have Onyxkey prefix (i.e 'policy_') for keys
 */
function getPolicyType(report: OnyxEntry<Report>, policies: OnyxCollection<Policy>): string {
    return policies?.[`${ONYXKEYS.COLLECTION.POLICY}${report?.policyID}`]?.type ?? '';
}

/**
 * Get the policy name from a given report
 */
function getPolicyName(report: OnyxEntry<Report> | undefined | EmptyObject, returnEmptyIfNotFound = false, policy: OnyxEntry<Policy> | undefined = undefined): string {
    const noPolicyFound = returnEmptyIfNotFound ? '' : Localize.translateLocal('workspace.common.unavailable');
    if (isEmptyObject(report)) {
        return noPolicyFound;
    }

    if ((!allPolicies || Object.keys(allPolicies).length === 0) && !report?.policyName) {
        return Localize.translateLocal('workspace.common.unavailable');
    }
    const finalPolicy = policy ?? allPolicies?.[`${ONYXKEYS.COLLECTION.POLICY}${report?.policyID}`];

    const parentReport = getRootParentReport(report);

    // Public rooms send back the policy name with the reportSummary,
    // since they can also be accessed by people who aren't in the workspace
    // eslint-disable-next-line @typescript-eslint/prefer-nullish-coalescing
    const policyName = finalPolicy?.name || report?.policyName || report?.oldPolicyName || parentReport?.oldPolicyName || noPolicyFound;

    return policyName;
}

/**
 * Returns the concatenated title for the PrimaryLogins of a report
 */
function getReportParticipantsTitle(accountIDs: number[]): string {
    // Somehow it's possible for the logins coming from report.participantAccountIDs to contain undefined values so we use .filter(Boolean) to remove them.
    return accountIDs.filter(Boolean).join(', ');
}

/**
 * Checks if a report is a chat report.
 */
function isChatReport(report: OnyxEntry<Report> | EmptyObject): boolean {
    return report?.type === CONST.REPORT.TYPE.CHAT;
}

/**
 * Checks if a report is an Expense report.
 */
function isExpenseReport(report: OnyxEntry<Report> | EmptyObject): boolean {
    return report?.type === CONST.REPORT.TYPE.EXPENSE;
}

/**
 * Checks if a report is an IOU report.
 */
function isIOUReport(reportOrID: OnyxEntry<Report> | string | EmptyObject): boolean {
    const report = typeof reportOrID === 'string' ? allReports?.[`${ONYXKEYS.COLLECTION.REPORT}${reportOrID}`] ?? null : reportOrID;
    return report?.type === CONST.REPORT.TYPE.IOU;
}

/**
 * Checks if a report is a task report.
 */
function isTaskReport(report: OnyxEntry<Report>): boolean {
    return report?.type === CONST.REPORT.TYPE.TASK;
}

/**
 * Checks if a task has been cancelled
 * When a task is deleted, the parentReportAction is updated to have a isDeletedParentAction deleted flag
 * This is because when you delete a task, we still allow you to chat on the report itself
 * There's another situation where you don't have access to the parentReportAction (because it was created in a chat you don't have access to)
 * In this case, we have added the key to the report itself
 */
function isCanceledTaskReport(report: OnyxEntry<Report> | EmptyObject = {}, parentReportAction: OnyxEntry<ReportAction> | EmptyObject = {}): boolean {
    if (!isEmptyObject(parentReportAction) && (parentReportAction?.message?.[0]?.isDeletedParentAction ?? false)) {
        return true;
    }

    if (!isEmptyObject(report) && report?.isDeletedParentAction) {
        return true;
    }

    return false;
}

/**
 * Checks if a report is an open task report.
 *
 * @param parentReportAction - The parent report action of the report (Used to check if the task has been canceled)
 */
function isOpenTaskReport(report: OnyxEntry<Report>, parentReportAction: OnyxEntry<ReportAction> | EmptyObject = {}): boolean {
    return (
        isTaskReport(report) && !isCanceledTaskReport(report, parentReportAction) && report?.stateNum === CONST.REPORT.STATE_NUM.OPEN && report?.statusNum === CONST.REPORT.STATUS_NUM.OPEN
    );
}

/**
 * Checks if a report is a completed task report.
 */
function isCompletedTaskReport(report: OnyxEntry<Report>): boolean {
    return isTaskReport(report) && report?.stateNum === CONST.REPORT.STATE_NUM.APPROVED && report?.statusNum === CONST.REPORT.STATUS_NUM.APPROVED;
}

/**
 * Checks if the current user is the manager of the supplied report
 */
function isReportManager(report: OnyxEntry<Report>): boolean {
    return Boolean(report && report.managerID === currentUserAccountID);
}

/**
 * Checks if the supplied report has been approved
 */
function isReportApproved(reportOrID: OnyxEntry<Report> | string | EmptyObject): boolean {
    const report = typeof reportOrID === 'string' ? allReports?.[`${ONYXKEYS.COLLECTION.REPORT}${reportOrID}`] ?? null : reportOrID;
    return report?.stateNum === CONST.REPORT.STATE_NUM.APPROVED && report?.statusNum === CONST.REPORT.STATUS_NUM.APPROVED;
}

/**
 * Checks if the supplied report is an expense report in Open state and status.
 */
function isDraftExpenseReport(report: OnyxEntry<Report> | EmptyObject): boolean {
    return isExpenseReport(report) && report?.stateNum === CONST.REPORT.STATE_NUM.OPEN && report?.statusNum === CONST.REPORT.STATUS_NUM.OPEN;
}

/**
 * Checks if the supplied report has a common policy member with the array passed in params.
 */
function hasParticipantInArray(report: Report, policyMemberAccountIDs: number[]) {
    if (!report.participantAccountIDs) {
        return false;
    }

    const policyMemberAccountIDsSet = new Set(policyMemberAccountIDs);

    for (const reportParticipant of report.participantAccountIDs) {
        if (policyMemberAccountIDsSet.has(reportParticipant)) {
            return true;
        }
    }

    return false;
}

/**
 * Whether the Money Request report is settled
 */
function isSettled(reportID: string | undefined): boolean {
    if (!allReports) {
        return false;
    }
    const report: Report | EmptyObject = allReports[`${ONYXKEYS.COLLECTION.REPORT}${reportID}`] ?? {};
    if (isEmptyObject(report) || report.isWaitingOnBankAccount) {
        return false;
    }

    // In case the payment is scheduled and we are waiting for the payee to set up their wallet,
    // consider the report as paid as well.
    if (report.isWaitingOnBankAccount && report.statusNum === CONST.REPORT.STATUS_NUM.APPROVED) {
        return true;
    }

    return report?.statusNum === CONST.REPORT.STATUS_NUM.REIMBURSED;
}

/**
 * Whether the current user is the submitter of the report
 */
function isCurrentUserSubmitter(reportID: string): boolean {
    if (!allReports) {
        return false;
    }
    const report = allReports[`${ONYXKEYS.COLLECTION.REPORT}${reportID}`];
    return Boolean(report && report.ownerAccountID === currentUserAccountID);
}

/**
 * Whether the provided report is an Admin room
 */
function isAdminRoom(report: OnyxEntry<Report>): boolean {
    return getChatType(report) === CONST.REPORT.CHAT_TYPE.POLICY_ADMINS;
}

/**
 * Whether the provided report is an Admin-only posting room
 */
function isAdminsOnlyPostingRoom(report: OnyxEntry<Report>): boolean {
    return report?.writeCapability === CONST.REPORT.WRITE_CAPABILITIES.ADMINS;
}

/**
 * Whether the provided report is a Announce room
 */
function isAnnounceRoom(report: OnyxEntry<Report>): boolean {
    return getChatType(report) === CONST.REPORT.CHAT_TYPE.POLICY_ANNOUNCE;
}

/**
 * Whether the provided report is a default room
 */
function isDefaultRoom(report: OnyxEntry<Report>): boolean {
    return [CONST.REPORT.CHAT_TYPE.POLICY_ADMINS, CONST.REPORT.CHAT_TYPE.POLICY_ANNOUNCE, CONST.REPORT.CHAT_TYPE.DOMAIN_ALL].some((type) => type === getChatType(report));
}

/**
 * Whether the provided report is a Domain room
 */
function isDomainRoom(report: OnyxEntry<Report>): boolean {
    return getChatType(report) === CONST.REPORT.CHAT_TYPE.DOMAIN_ALL;
}

/**
 * Whether the provided report is a user created policy room
 */
function isUserCreatedPolicyRoom(report: OnyxEntry<Report>): boolean {
    return getChatType(report) === CONST.REPORT.CHAT_TYPE.POLICY_ROOM;
}

/**
 * Whether the provided report is a Policy Expense chat.
 */
function isPolicyExpenseChat(report: OnyxEntry<Report>): boolean {
    return getChatType(report) === CONST.REPORT.CHAT_TYPE.POLICY_EXPENSE_CHAT || (report?.isPolicyExpenseChat ?? false);
}

/**
 * Whether the provided report belongs to a Control policy and is an expense chat
 */
function isControlPolicyExpenseChat(report: OnyxEntry<Report>): boolean {
    return isPolicyExpenseChat(report) && getPolicyType(report, allPolicies) === CONST.POLICY.TYPE.CORPORATE;
}

/**
 * Whether the provided report belongs to a Free, Collect or Control policy
 */
function isGroupPolicy(report: OnyxEntry<Report>): boolean {
    const policyType = getPolicyType(report, allPolicies);
    return policyType === CONST.POLICY.TYPE.CORPORATE || policyType === CONST.POLICY.TYPE.TEAM || policyType === CONST.POLICY.TYPE.FREE;
}

/**
 * Whether the provided report belongs to a Control or Collect policy
 */
function isPaidGroupPolicy(report: OnyxEntry<Report>): boolean {
    const policyType = getPolicyType(report, allPolicies);
    return policyType === CONST.POLICY.TYPE.CORPORATE || policyType === CONST.POLICY.TYPE.TEAM;
}

/**
 * Whether the provided report belongs to a Control or Collect policy and is an expense chat
 */
function isPaidGroupPolicyExpenseChat(report: OnyxEntry<Report>): boolean {
    return isPolicyExpenseChat(report) && isPaidGroupPolicy(report);
}

/**
 * Whether the provided report belongs to a Control policy and is an expense report
 */
function isControlPolicyExpenseReport(report: OnyxEntry<Report>): boolean {
    return isExpenseReport(report) && getPolicyType(report, allPolicies) === CONST.POLICY.TYPE.CORPORATE;
}

/**
 * Whether the provided report belongs to a Control or Collect policy and is an expense report
 */
function isPaidGroupPolicyExpenseReport(report: OnyxEntry<Report>): boolean {
    return isExpenseReport(report) && isPaidGroupPolicy(report);
}

/**
 * Whether the provided report is a chat room
 */
function isChatRoom(report: OnyxEntry<Report>): boolean {
    return isUserCreatedPolicyRoom(report) || isDefaultRoom(report);
}

/**
 * Whether the provided report is a public room
 */
function isPublicRoom(report: OnyxEntry<Report>): boolean {
    return report?.visibility === CONST.REPORT.VISIBILITY.PUBLIC || report?.visibility === CONST.REPORT.VISIBILITY.PUBLIC_ANNOUNCE;
}

/**
 * Whether the provided report is a public announce room
 */
function isPublicAnnounceRoom(report: OnyxEntry<Report>): boolean {
    return report?.visibility === CONST.REPORT.VISIBILITY.PUBLIC_ANNOUNCE;
}

/**
 * If the report is a policy expense, the route should be for adding bank account for that policy
 * else since the report is a personal IOU, the route should be for personal bank account.
 */
function getBankAccountRoute(report: OnyxEntry<Report>): string {
    return isPolicyExpenseChat(report) ? ROUTES.BANK_ACCOUNT_WITH_STEP_TO_OPEN.getRoute('', report?.policyID) : ROUTES.SETTINGS_ADD_BANK_ACCOUNT;
}

/**
 * Check if personal detail of accountID is empty or optimistic data
 */
function isOptimisticPersonalDetail(accountID: number): boolean {
    return isEmptyObject(allPersonalDetails?.[accountID]) || !!allPersonalDetails?.[accountID]?.isOptimisticPersonalDetail;
}

/**
 * Checks if a report is a task report from a policy expense chat.
 */
function isWorkspaceTaskReport(report: OnyxEntry<Report>): boolean {
    if (!isTaskReport(report)) {
        return false;
    }
    const parentReport = allReports?.[`${ONYXKEYS.COLLECTION.REPORT}${report?.parentReportID}`] ?? null;
    return isPolicyExpenseChat(parentReport);
}

/**
 * Returns true if report has a parent
 */
function isThread(report: OnyxEntry<Report>): boolean {
    return Boolean(report?.parentReportID && report?.parentReportActionID);
}

/**
 * Returns true if report is of type chat and has a parent and is therefore a Thread.
 */
function isChatThread(report: OnyxEntry<Report>): boolean {
    return isThread(report) && report?.type === CONST.REPORT.TYPE.CHAT;
}

function isDM(report: OnyxEntry<Report>): boolean {
    return isChatReport(report) && !getChatType(report);
}

/**
 * Only returns true if this is our main 1:1 DM report with Concierge
 */
function isConciergeChatReport(report: OnyxEntry<Report>): boolean {
    return report?.participantAccountIDs?.length === 1 && Number(report.participantAccountIDs?.[0]) === CONST.ACCOUNT_ID.CONCIERGE && !isChatThread(report);
}

/**
 * Checks if the supplied report belongs to workspace based on the provided params. If the report's policyID is _FAKE_ or has no value, it means this report is a DM.
 * In this case report and workspace members must be compared to determine whether the report belongs to the workspace.
 */
function doesReportBelongToWorkspace(report: Report, policyMemberAccountIDs: number[], policyID?: string) {
    return (
        isConciergeChatReport(report) || (report.policyID === CONST.POLICY.ID_FAKE || !report.policyID ? hasParticipantInArray(report, policyMemberAccountIDs) : report.policyID === policyID)
    );
}

/**
 * Given an array of reports, return them filtered by a policyID and policyMemberAccountIDs.
 */
function filterReportsByPolicyIDAndMemberAccountIDs(reports: Report[], policyMemberAccountIDs: number[] = [], policyID?: string) {
    return reports.filter((report) => !!report && doesReportBelongToWorkspace(report, policyMemberAccountIDs, policyID));
}

/**
 * Given an array of reports, return them sorted by the last read timestamp.
 */
function sortReportsByLastRead(reports: Report[]): Array<OnyxEntry<Report>> {
    return reports
        .filter((report) => !!report?.reportID && !!(reportMetadata?.[`${ONYXKEYS.COLLECTION.REPORT_METADATA}${report.reportID}`]?.lastVisitTime ?? report?.lastReadTime))
        .sort((a, b) => {
            const aTime = new Date(reportMetadata?.[`${ONYXKEYS.COLLECTION.REPORT_METADATA}${a?.reportID}`]?.lastVisitTime ?? a?.lastReadTime ?? '');
            const bTime = new Date(reportMetadata?.[`${ONYXKEYS.COLLECTION.REPORT_METADATA}${b?.reportID}`]?.lastVisitTime ?? b?.lastReadTime ?? '');

            return aTime.valueOf() - bTime.valueOf();
        });
}

/**
 * Returns true if report is still being processed
 */
function isProcessingReport(report: OnyxEntry<Report> | EmptyObject): boolean {
    return report?.stateNum === CONST.REPORT.STATE_NUM.SUBMITTED && report?.statusNum === CONST.REPORT.STATUS_NUM.SUBMITTED;
}

/**
 * Check if the report is a single chat report that isn't a thread
 * and personal detail of participant is optimistic data
 */
function shouldDisableDetailPage(report: OnyxEntry<Report>): boolean {
    const participantAccountIDs = report?.participantAccountIDs ?? [];

    if (isChatRoom(report) || isPolicyExpenseChat(report) || isChatThread(report) || isTaskReport(report)) {
        return false;
    }
    if (participantAccountIDs.length === 1) {
        return isOptimisticPersonalDetail(participantAccountIDs[0]);
    }
    return false;
}

/**
 * Returns true if this report has only one participant and it's an Expensify account.
 */
function isExpensifyOnlyParticipantInReport(report: OnyxEntry<Report>): boolean {
    const reportParticipants = report?.participantAccountIDs?.filter((accountID) => accountID !== currentUserAccountID) ?? [];
    return reportParticipants.length === 1 && reportParticipants.some((accountID) => CONST.EXPENSIFY_ACCOUNT_IDS.includes(accountID));
}

/**
 * Returns whether a given report can have tasks created in it.
 * We only prevent the task option if it's a DM/group-DM and the other users are all special Expensify accounts
 *
 */
function canCreateTaskInReport(report: OnyxEntry<Report>): boolean {
    const otherReportParticipants = report?.participantAccountIDs?.filter((accountID) => accountID !== currentUserAccountID) ?? [];
    const areExpensifyAccountsOnlyOtherParticipants = otherReportParticipants?.length >= 1 && otherReportParticipants?.every((accountID) => CONST.EXPENSIFY_ACCOUNT_IDS.includes(accountID));
    if (areExpensifyAccountsOnlyOtherParticipants && isDM(report)) {
        return false;
    }

    return true;
}

/**
 * Returns true if there are any Expensify accounts (i.e. with domain 'expensify.com') in the set of accountIDs
 * by cross-referencing the accountIDs with personalDetails.
 */
function hasExpensifyEmails(accountIDs: number[]): boolean {
    return accountIDs.some((accountID) => Str.extractEmailDomain(allPersonalDetails?.[accountID]?.login ?? '') === CONST.EXPENSIFY_PARTNER_NAME);
}

/**
 * Returns true if there are any guides accounts (team.expensify.com) in a list of accountIDs
 * by cross-referencing the accountIDs with personalDetails since guides that are participants
 * of the user's chats should have their personal details in Onyx.
 */
function hasExpensifyGuidesEmails(accountIDs: number[]): boolean {
    return accountIDs.some((accountID) => Str.extractEmailDomain(allPersonalDetails?.[accountID]?.login ?? '') === CONST.EMAIL.GUIDES_DOMAIN);
}

function findLastAccessedReport(
    reports: OnyxCollection<Report>,
    ignoreDomainRooms: boolean,
    policies: OnyxCollection<Policy>,
    isFirstTimeNewExpensifyUser: boolean,
    openOnAdminRoom = false,
    policyID?: string,
    policyMemberAccountIDs: number[] = [],
): OnyxEntry<Report> {
    // If it's the user's first time using New Expensify, then they could either have:
    //   - just a Concierge report, if so we'll return that
    //   - their Concierge report, and a separate report that must have deeplinked them to the app before they created their account.
    // If it's the latter, we'll use the deeplinked report over the Concierge report,
    // since the Concierge report would be incorrectly selected over the deep-linked report in the logic below.

    let reportsValues = Object.values(reports ?? {}) as Report[];

    if (!!policyID || policyMemberAccountIDs.length > 0) {
        reportsValues = filterReportsByPolicyIDAndMemberAccountIDs(reportsValues, policyMemberAccountIDs, policyID);
    }

    let sortedReports = sortReportsByLastRead(reportsValues);

    let adminReport: OnyxEntry<Report> | undefined;
    if (openOnAdminRoom) {
        adminReport = sortedReports.find((report) => {
            const chatType = getChatType(report);
            return chatType === CONST.REPORT.CHAT_TYPE.POLICY_ADMINS;
        });
    }

    if (ignoreDomainRooms) {
        // We allow public announce rooms, admins, and announce rooms through since we bypass the default rooms beta for them.
        // Check where ReportUtils.findLastAccessedReport is called in MainDrawerNavigator.js for more context.
        // Domain rooms are now the only type of default room that are on the defaultRooms beta.
        sortedReports = sortedReports.filter(
            (report) => !isDomainRoom(report) || getPolicyType(report, policies) === CONST.POLICY.TYPE.FREE || hasExpensifyGuidesEmails(report?.participantAccountIDs ?? []),
        );
    }

    if (isFirstTimeNewExpensifyUser) {
        if (sortedReports.length === 1) {
            return sortedReports[0];
        }

        return adminReport ?? sortedReports.find((report) => !isConciergeChatReport(report)) ?? null;
    }

    return adminReport ?? sortedReports.at(-1) ?? null;
}

/**
 * Whether the provided report is an archived room
 */
function isArchivedRoom(report: OnyxEntry<Report> | EmptyObject): boolean {
    return report?.statusNum === CONST.REPORT.STATUS_NUM.CLOSED && report?.stateNum === CONST.REPORT.STATE_NUM.APPROVED;
}

/**
 * Checks if the current user is allowed to comment on the given report.
 */
function isAllowedToComment(report: OnyxEntry<Report>): boolean {
    // Default to allowing all users to post
    const capability = report?.writeCapability ?? CONST.REPORT.WRITE_CAPABILITIES.ALL;

    if (capability === CONST.REPORT.WRITE_CAPABILITIES.ALL) {
        return true;
    }

    // If unauthenticated user opens public chat room using deeplink, they do not have policies available and they cannot comment
    if (!allPolicies) {
        return false;
    }

    // If we've made it here, commenting on this report is restricted.
    // If the user is an admin, allow them to post.
    const policy = allPolicies[`${ONYXKEYS.COLLECTION.POLICY}${report?.policyID}`];
    return policy?.role === CONST.POLICY.ROLE.ADMIN;
}

/**
 * Checks if the current user is the admin of the policy given the policy expense chat.
 */
function isPolicyExpenseChatAdmin(report: OnyxEntry<Report>, policies: OnyxCollection<Policy>): boolean {
    if (!isPolicyExpenseChat(report)) {
        return false;
    }

    const policyRole = policies?.[`${ONYXKEYS.COLLECTION.POLICY}${report?.policyID}`]?.role;

    return policyRole === CONST.POLICY.ROLE.ADMIN;
}

/**
 * Checks if the current user is the admin of the policy.
 */
function isPolicyAdmin(policyID: string, policies: OnyxCollection<Policy>): boolean {
    const policyRole = policies?.[`${ONYXKEYS.COLLECTION.POLICY}${policyID}`]?.role;

    return policyRole === CONST.POLICY.ROLE.ADMIN;
}

/**
 * Returns true if report has a single participant.
 */
function hasSingleParticipant(report: OnyxEntry<Report>): boolean {
    return report?.participantAccountIDs?.length === 1;
}

/**
 * Checks whether all the transactions linked to the IOU report are of the Distance Request type
 *
 */
function hasOnlyDistanceRequestTransactions(iouReportID: string | undefined): boolean {
    const transactions = TransactionUtils.getAllReportTransactions(iouReportID);

    // Early return false in case not having any transaction
    if (!transactions || transactions.length === 0) {
        return false;
    }

    return transactions.every((transaction) => TransactionUtils.isDistanceRequest(transaction));
}

/**
 * If the report is a thread and has a chat type set, it is a workspace chat.
 */
function isWorkspaceThread(report: OnyxEntry<Report>): boolean {
    return isThread(report) && isChatReport(report) && !isDM(report);
}

/**
 * Returns true if reportAction is the first chat preview of a Thread
 */
function isThreadFirstChat(reportAction: OnyxEntry<ReportAction>, reportID: string): boolean {
    return reportAction?.childReportID?.toString() === reportID;
}

/**
 * Checks if a report is a child report.
 */
function isChildReport(report: OnyxEntry<Report>): boolean {
    return isThread(report) || isTaskReport(report);
}

/**
 * An Expense Request is a thread where the parent report is an Expense Report and
 * the parentReportAction is a transaction.
 */
function isExpenseRequest(report: OnyxEntry<Report>): boolean {
    if (isThread(report)) {
        const parentReportAction = ReportActionsUtils.getParentReportAction(report);
        const parentReport = allReports?.[`${ONYXKEYS.COLLECTION.REPORT}${report?.parentReportID}`] ?? null;
        return isExpenseReport(parentReport) && !isEmptyObject(parentReportAction) && ReportActionsUtils.isTransactionThread(parentReportAction);
    }
    return false;
}

/**
 * An IOU Request is a thread where the parent report is an IOU Report and
 * the parentReportAction is a transaction.
 */
function isIOURequest(report: OnyxEntry<Report>): boolean {
    if (isThread(report)) {
        const parentReportAction = ReportActionsUtils.getParentReportAction(report);
        const parentReport = allReports?.[`${ONYXKEYS.COLLECTION.REPORT}${report?.parentReportID}`] ?? null;
        return isIOUReport(parentReport) && !isEmptyObject(parentReportAction) && ReportActionsUtils.isTransactionThread(parentReportAction);
    }
    return false;
}

/**
 * Checks if a report is an IOU or expense request.
 */
function isMoneyRequest(reportOrID: OnyxEntry<Report> | string): boolean {
    const report = typeof reportOrID === 'string' ? allReports?.[`${ONYXKEYS.COLLECTION.REPORT}${reportOrID}`] ?? null : reportOrID;
    return isIOURequest(report) || isExpenseRequest(report);
}

/**
 * Checks if a report is an IOU or expense report.
 */
function isMoneyRequestReport(reportOrID: OnyxEntry<Report> | string): boolean {
    const report = typeof reportOrID === 'object' ? reportOrID : allReports?.[`${ONYXKEYS.COLLECTION.REPORT}${reportOrID}`] ?? null;
    return isIOUReport(report) || isExpenseReport(report);
}

/**
 * Should return true only for personal 1:1 report
 *
 */
function isOneOnOneChat(report: OnyxEntry<Report>): boolean {
    const participantAccountIDs = report?.participantAccountIDs ?? [];
    return (
        !isThread(report) &&
        !isChatRoom(report) &&
        !isExpenseRequest(report) &&
        !isMoneyRequestReport(report) &&
        !isPolicyExpenseChat(report) &&
        !isTaskReport(report) &&
        isDM(report) &&
        !isIOUReport(report) &&
        participantAccountIDs.length === 1
    );
}

/**
 * Get the notification preference given a report
 */
function getReportNotificationPreference(report: OnyxEntry<Report>): string | number {
    return report?.notificationPreference ?? '';
}

/**
 * Checks if the current user is the action's author
 */
function isActionCreator(reportAction: OnyxEntry<ReportAction> | Partial<ReportAction>): boolean {
    return reportAction?.actorAccountID === currentUserAccountID;
}

/**
 * Returns the notification preference of the action's child report if it exists.
 * Otherwise, calculates it based on the action's authorship.
 */
function getChildReportNotificationPreference(reportAction: OnyxEntry<ReportAction> | Partial<ReportAction>): NotificationPreference {
    const childReportNotificationPreference = reportAction?.childReportNotificationPreference ?? '';
    if (childReportNotificationPreference) {
        return childReportNotificationPreference;
    }

    return isActionCreator(reportAction) ? CONST.REPORT.NOTIFICATION_PREFERENCE.ALWAYS : CONST.REPORT.NOTIFICATION_PREFERENCE.HIDDEN;
}

/**
 * Can only delete if the author is this user and the action is an ADDCOMMENT action or an IOU action in an unsettled report, or if the user is a
 * policy admin
 */
function canDeleteReportAction(reportAction: OnyxEntry<ReportAction>, reportID: string): boolean {
    const report = getReport(reportID);

    const isActionOwner = reportAction?.actorAccountID === currentUserAccountID;

    if (reportAction?.actionName === CONST.REPORT.ACTIONS.TYPE.IOU) {
        // For now, users cannot delete split actions
        const isSplitAction = reportAction?.originalMessage?.type === CONST.IOU.REPORT_ACTION_TYPE.SPLIT;

        if (isSplitAction || isSettled(String(reportAction?.originalMessage?.IOUReportID)) || (!isEmptyObject(report) && isReportApproved(report))) {
            return false;
        }

        if (isActionOwner) {
            return true;
        }
    }

    if (
        reportAction?.actionName !== CONST.REPORT.ACTIONS.TYPE.ADDCOMMENT ||
        reportAction?.pendingAction === CONST.RED_BRICK_ROAD_PENDING_ACTION.DELETE ||
        ReportActionsUtils.isCreatedTaskReportAction(reportAction) ||
        reportAction?.actorAccountID === CONST.ACCOUNT_ID.CONCIERGE
    ) {
        return false;
    }

    const policy = allPolicies?.[`${ONYXKEYS.COLLECTION.POLICY}${report?.policyID}`];
    const isAdmin = policy?.role === CONST.POLICY.ROLE.ADMIN && !isEmptyObject(report) && !isDM(report);

    return isActionOwner || isAdmin;
}

/**
 * Get welcome message based on room type
 */
function getRoomWelcomeMessage(report: OnyxEntry<Report>, isUserPolicyAdmin: boolean): WelcomeMessage {
    const welcomeMessage: WelcomeMessage = {showReportName: true};
    const workspaceName = getPolicyName(report);

    if (isArchivedRoom(report)) {
        welcomeMessage.phrase1 = Localize.translateLocal('reportActionsView.beginningOfArchivedRoomPartOne');
        welcomeMessage.phrase2 = Localize.translateLocal('reportActionsView.beginningOfArchivedRoomPartTwo');
    } else if (isDomainRoom(report)) {
        welcomeMessage.phrase1 = Localize.translateLocal('reportActionsView.beginningOfChatHistoryDomainRoomPartOne', {domainRoom: report?.reportName ?? ''});
        welcomeMessage.phrase2 = Localize.translateLocal('reportActionsView.beginningOfChatHistoryDomainRoomPartTwo');
    } else if (isAdminRoom(report)) {
        welcomeMessage.phrase1 = Localize.translateLocal('reportActionsView.beginningOfChatHistoryAdminRoomPartOne', {workspaceName});
        welcomeMessage.phrase2 = Localize.translateLocal('reportActionsView.beginningOfChatHistoryAdminRoomPartTwo');
    } else if (isAdminsOnlyPostingRoom(report) && !isUserPolicyAdmin) {
        welcomeMessage.phrase1 = Localize.translateLocal('reportActionsView.beginningOfChatHistoryAdminOnlyPostingRoom');
        welcomeMessage.showReportName = false;
    } else if (isAnnounceRoom(report)) {
        welcomeMessage.phrase1 = Localize.translateLocal('reportActionsView.beginningOfChatHistoryAnnounceRoomPartOne', {workspaceName});
        welcomeMessage.phrase2 = Localize.translateLocal('reportActionsView.beginningOfChatHistoryAnnounceRoomPartTwo', {workspaceName});
    } else {
        // Message for user created rooms or other room types.
        welcomeMessage.phrase1 = Localize.translateLocal('reportActionsView.beginningOfChatHistoryUserRoomPartOne');
        welcomeMessage.phrase2 = Localize.translateLocal('reportActionsView.beginningOfChatHistoryUserRoomPartTwo');
    }

    return welcomeMessage;
}

/**
 * Returns true if Concierge is one of the chat participants (1:1 as well as group chats)
 */
function chatIncludesConcierge(report: OnyxEntry<Report>): boolean {
    return Boolean(report?.participantAccountIDs?.length && report?.participantAccountIDs?.includes(CONST.ACCOUNT_ID.CONCIERGE));
}

/**
 * Returns true if there is any automated expensify account `in accountIDs
 */
function hasAutomatedExpensifyAccountIDs(accountIDs: number[]): boolean {
    return accountIDs.some((accountID) => CONST.EXPENSIFY_ACCOUNT_IDS.includes(accountID));
}

function getReportRecipientAccountIDs(report: OnyxEntry<Report>, currentLoginAccountID: number): number[] {
    let finalReport: OnyxEntry<Report> = report;
    // In 1:1 chat threads, the participants will be the same as parent report. If a report is specifically a 1:1 chat thread then we will
    // get parent report and use its participants array.
    if (isThread(report) && !(isTaskReport(report) || isMoneyRequestReport(report))) {
        const parentReport = allReports?.[`${ONYXKEYS.COLLECTION.REPORT}${report?.parentReportID}`] ?? null;
        if (hasSingleParticipant(parentReport)) {
            finalReport = parentReport;
        }
    }

    let finalParticipantAccountIDs: number[] | undefined = [];
    if (isMoneyRequestReport(report)) {
        // For money requests i.e the IOU (1:1 person) and Expense (1:* person) reports, use the full `initialParticipantAccountIDs` array
        // and add the `ownerAccountId`. Money request reports don't add `ownerAccountId` in `participantAccountIDs` array
        const defaultParticipantAccountIDs = finalReport?.participantAccountIDs ?? [];
        const setOfParticipantAccountIDs = new Set<number>(report?.ownerAccountID ? [...defaultParticipantAccountIDs, report.ownerAccountID] : defaultParticipantAccountIDs);
        finalParticipantAccountIDs = [...setOfParticipantAccountIDs];
    } else if (isTaskReport(report)) {
        // Task reports `managerID` will change when assignee is changed, in that case the old `managerID` is still present in `participantAccountIDs`
        // array along with the new one. We only need the `managerID` as a participant here.
        finalParticipantAccountIDs = report?.managerID ? [report?.managerID] : [];
    } else {
        finalParticipantAccountIDs = finalReport?.participantAccountIDs;
    }

    const reportParticipants = finalParticipantAccountIDs?.filter((accountID) => accountID !== currentLoginAccountID) ?? [];
    const participantsWithoutExpensifyAccountIDs = reportParticipants.filter((participant) => !CONST.EXPENSIFY_ACCOUNT_IDS.includes(participant ?? 0));
    return participantsWithoutExpensifyAccountIDs;
}

/**
 * Whether the time row should be shown for a report.
 */
function canShowReportRecipientLocalTime(personalDetails: OnyxCollection<PersonalDetails>, report: OnyxEntry<Report>, accountID: number): boolean {
    const reportRecipientAccountIDs = getReportRecipientAccountIDs(report, accountID);
    const hasMultipleParticipants = reportRecipientAccountIDs.length > 1;
    const reportRecipient = personalDetails?.[reportRecipientAccountIDs[0]];
    const reportRecipientTimezone = reportRecipient?.timezone ?? CONST.DEFAULT_TIME_ZONE;
    const isReportParticipantValidated = reportRecipient?.validated ?? false;
    return Boolean(!hasMultipleParticipants && !isChatRoom(report) && !isPolicyExpenseChat(report) && reportRecipient && reportRecipientTimezone?.selected && isReportParticipantValidated);
}

/**
 * Shorten last message text to fixed length and trim spaces.
 */
function formatReportLastMessageText(lastMessageText: string, isModifiedExpenseMessage = false): string {
    if (isModifiedExpenseMessage) {
        return String(lastMessageText).trim().replace(CONST.REGEX.LINE_BREAK, '').trim();
    }
    return String(lastMessageText).trim().replace(CONST.REGEX.LINE_BREAK, ' ').substring(0, CONST.REPORT.LAST_MESSAGE_TEXT_MAX_LENGTH).trim();
}

/**
 * Helper method to return the default avatar associated with the given login
 */
function getDefaultWorkspaceAvatar(workspaceName?: string): IconAsset {
    if (!workspaceName) {
        return defaultWorkspaceAvatars.WorkspaceBuilding;
    }

    // Remove all chars not A-Z or 0-9 including underscore
    const alphaNumeric = workspaceName
        .normalize('NFD')
        .replace(/[^0-9a-z]/gi, '')
        .toUpperCase();

    const workspace = `Workspace${alphaNumeric[0]}` as keyof typeof defaultWorkspaceAvatars;
    const defaultWorkspaceAvatar = defaultWorkspaceAvatars[workspace];

    return !alphaNumeric ? defaultWorkspaceAvatars.WorkspaceBuilding : defaultWorkspaceAvatar;
}

/**
 * Helper method to return the default avatar testID associated with the given login
 */
function getDefaultWorkspaceAvatarTestID(workspaceName: string): string {
    if (!workspaceName) {
        return defaultAvatarBuildingIconTestID;
    }

    // Remove all chars not A-Z or 0-9 including underscore
    const alphaNumeric = workspaceName
        .normalize('NFD')
        .replace(/[^0-9a-z]/gi, '')
        .toLowerCase();

    return !alphaNumeric ? defaultAvatarBuildingIconTestID : `SvgDefaultAvatar_${alphaNumeric[0]} Icon`;
}

function getWorkspaceAvatar(report: OnyxEntry<Report>): UserUtils.AvatarSource {
    const workspaceName = getPolicyName(report, false, allPolicies?.[`${ONYXKEYS.COLLECTION.POLICY}${report?.policyID}`]);
    const avatar = allPolicies?.[`${ONYXKEYS.COLLECTION.POLICY}${report?.policyID}`]?.avatar ?? '';
    return !isEmpty(avatar) ? avatar : getDefaultWorkspaceAvatar(workspaceName);
}

/**
 * Returns the appropriate icons for the given chat report using the stored personalDetails.
 * The Avatar sources can be URLs or Icon components according to the chat type.
 */
function getIconsForParticipants(participants: number[], personalDetails: OnyxCollection<PersonalDetails>): Icon[] {
    const participantDetails: ParticipantDetails[] = [];
    const participantsList = participants || [];

    for (const accountID of participantsList) {
        const avatarSource = UserUtils.getAvatar(personalDetails?.[accountID]?.avatar ?? '', accountID);
        const displayNameLogin = personalDetails?.[accountID]?.displayName ? personalDetails?.[accountID]?.displayName : personalDetails?.[accountID]?.login;
        participantDetails.push([accountID, displayNameLogin ?? '', avatarSource, personalDetails?.[accountID]?.fallbackIcon ?? '']);
    }

    const sortedParticipantDetails = participantDetails.sort((first, second) => {
        // First sort by displayName/login
        const displayNameLoginOrder = first[1].localeCompare(second[1]);
        if (displayNameLoginOrder !== 0) {
            return displayNameLoginOrder;
        }

        // Then fallback on accountID as the final sorting criteria.
        // This will ensure that the order of avatars with same login/displayName
        // stay consistent across all users and devices
        return first[0] - second[0];
    });

    // Now that things are sorted, gather only the avatars (second element in the array) and return those
    const avatars: Icon[] = [];

    for (const sortedParticipantDetail of sortedParticipantDetails) {
        const userIcon = {
            id: sortedParticipantDetail[0],
            source: sortedParticipantDetail[2],
            type: CONST.ICON_TYPE_AVATAR,
            name: sortedParticipantDetail[1],
            fallbackIcon: sortedParticipantDetail[3],
        };
        avatars.push(userIcon);
    }

    return avatars;
}

/**
 * Given a report, return the associated workspace icon.
 */
function getWorkspaceIcon(report: OnyxEntry<Report>, policy: OnyxEntry<Policy> = null): Icon {
    const workspaceName = getPolicyName(report, false, policy);
    const policyExpenseChatAvatarSource = allPolicies?.[`${ONYXKEYS.COLLECTION.POLICY}${report?.policyID}`]?.avatar
        ? allPolicies?.[`${ONYXKEYS.COLLECTION.POLICY}${report?.policyID}`]?.avatar
        : getDefaultWorkspaceAvatar(workspaceName);

    const workspaceIcon: Icon = {
        source: policyExpenseChatAvatarSource ?? '',
        type: CONST.ICON_TYPE_WORKSPACE,
        name: workspaceName,
        id: -1,
    };
    return workspaceIcon;
}

/**
 * Returns the appropriate icons for the given chat report using the stored personalDetails.
 * The Avatar sources can be URLs or Icon components according to the chat type.
 */
function getIcons(
    report: OnyxEntry<Report>,
    personalDetails: OnyxCollection<PersonalDetails>,
    defaultIcon: UserUtils.AvatarSource | null = null,
    defaultName = '',
    defaultAccountID = -1,
    policy: OnyxEntry<Policy> = null,
): Icon[] {
    if (isEmptyObject(report)) {
        const fallbackIcon: Icon = {
            source: defaultIcon ?? Expensicons.FallbackAvatar,
            type: CONST.ICON_TYPE_AVATAR,
            name: defaultName,
            id: defaultAccountID,
        };
        return [fallbackIcon];
    }
    if (isExpenseRequest(report)) {
        const parentReportAction = ReportActionsUtils.getParentReportAction(report);
        const workspaceIcon = getWorkspaceIcon(report, policy);
        const memberIcon = {
            source: UserUtils.getAvatar(personalDetails?.[parentReportAction.actorAccountID ?? -1]?.avatar ?? '', parentReportAction.actorAccountID ?? -1),
            id: parentReportAction.actorAccountID,
            type: CONST.ICON_TYPE_AVATAR,
            name: personalDetails?.[parentReportAction.actorAccountID ?? -1]?.displayName ?? '',
            fallbackIcon: personalDetails?.[parentReportAction.actorAccountID ?? -1]?.fallbackIcon,
        };

        return [memberIcon, workspaceIcon];
    }
    if (isChatThread(report)) {
        const parentReportAction = ReportActionsUtils.getParentReportAction(report);

        const actorAccountID = parentReportAction.actorAccountID;
        const actorDisplayName = PersonalDetailsUtils.getDisplayNameOrDefault(allPersonalDetails?.[actorAccountID ?? -1], '', false);
        const actorIcon = {
            id: actorAccountID,
            source: UserUtils.getAvatar(personalDetails?.[actorAccountID ?? -1]?.avatar ?? '', actorAccountID ?? -1),
            name: actorDisplayName,
            type: CONST.ICON_TYPE_AVATAR,
            fallbackIcon: personalDetails?.[parentReportAction.actorAccountID ?? -1]?.fallbackIcon,
        };

        if (isWorkspaceThread(report)) {
            const workspaceIcon = getWorkspaceIcon(report, policy);
            return [actorIcon, workspaceIcon];
        }
        return [actorIcon];
    }
    if (isTaskReport(report)) {
        const ownerIcon = {
            id: report?.ownerAccountID,
            source: UserUtils.getAvatar(personalDetails?.[report?.ownerAccountID ?? -1]?.avatar ?? '', report?.ownerAccountID ?? -1),
            type: CONST.ICON_TYPE_AVATAR,
            name: personalDetails?.[report?.ownerAccountID ?? -1]?.displayName ?? '',
            fallbackIcon: personalDetails?.[report?.ownerAccountID ?? -1]?.fallbackIcon,
        };

        if (isWorkspaceTaskReport(report)) {
            const workspaceIcon = getWorkspaceIcon(report, policy);
            return [ownerIcon, workspaceIcon];
        }

        return [ownerIcon];
    }
    if (isDomainRoom(report)) {
        // Get domain name after the #. Domain Rooms use our default workspace avatar pattern.
        const domainName = report?.reportName?.substring(1);
        const policyExpenseChatAvatarSource = getDefaultWorkspaceAvatar(domainName);
        const domainIcon: Icon = {
            source: policyExpenseChatAvatarSource,
            type: CONST.ICON_TYPE_WORKSPACE,
            name: domainName ?? '',
            id: -1,
        };
        return [domainIcon];
    }
    if (isAdminRoom(report) || isAnnounceRoom(report) || isChatRoom(report) || isArchivedRoom(report)) {
        const workspaceIcon = getWorkspaceIcon(report, policy);
        return [workspaceIcon];
    }
    if (isPolicyExpenseChat(report) || isExpenseReport(report)) {
        const workspaceIcon = getWorkspaceIcon(report, policy);
        const memberIcon = {
            source: UserUtils.getAvatar(personalDetails?.[report?.ownerAccountID ?? -1]?.avatar ?? '', report?.ownerAccountID ?? -1),
            id: report?.ownerAccountID,
            type: CONST.ICON_TYPE_AVATAR,
            name: personalDetails?.[report?.ownerAccountID ?? -1]?.displayName ?? '',
            fallbackIcon: personalDetails?.[report?.ownerAccountID ?? -1]?.fallbackIcon,
        };
        return isExpenseReport(report) ? [memberIcon, workspaceIcon] : [workspaceIcon, memberIcon];
    }
    if (isIOUReport(report)) {
        const managerIcon = {
            source: UserUtils.getAvatar(personalDetails?.[report?.managerID ?? -1]?.avatar ?? '', report?.managerID ?? -1),
            id: report?.managerID,
            type: CONST.ICON_TYPE_AVATAR,
            name: personalDetails?.[report?.managerID ?? -1]?.displayName ?? '',
            fallbackIcon: personalDetails?.[report?.managerID ?? -1]?.fallbackIcon,
        };
        const ownerIcon = {
            id: report?.ownerAccountID,
            source: UserUtils.getAvatar(personalDetails?.[report?.ownerAccountID ?? -1]?.avatar ?? '', report?.ownerAccountID ?? -1),
            type: CONST.ICON_TYPE_AVATAR,
            name: personalDetails?.[report?.ownerAccountID ?? -1]?.displayName ?? '',
            fallbackIcon: personalDetails?.[report?.ownerAccountID ?? -1]?.fallbackIcon,
        };
        const isPayer = currentUserAccountID === report?.managerID;

        return isPayer ? [managerIcon, ownerIcon] : [ownerIcon, managerIcon];
    }

    return getIconsForParticipants(report?.participantAccountIDs ?? [], personalDetails);
}

/**
 * Gets the personal details for a login by looking in the ONYXKEYS.PERSONAL_DETAILS_LIST Onyx key (stored in the local variable, allPersonalDetails). If it doesn't exist in Onyx,
 * then a default object is constructed.
 */
function getPersonalDetailsForAccountID(accountID: number): Partial<PersonalDetails> {
    if (!accountID) {
        return {};
    }
    if (Number(accountID) === CONST.ACCOUNT_ID.CONCIERGE) {
        return {
            accountID,
            displayName: 'Concierge',
            login: CONST.EMAIL.CONCIERGE,
            avatar: UserUtils.getDefaultAvatar(accountID),
        };
    }
    return (
        allPersonalDetails?.[accountID] ?? {
            avatar: UserUtils.getDefaultAvatar(accountID),
            isOptimisticPersonalDetail: true,
        }
    );
}

/**
 * Get the displayName for a single report participant.
 */
function getDisplayNameForParticipant(accountID?: number, shouldUseShortForm = false, shouldFallbackToHidden = true): string {
    if (!accountID) {
        return '';
    }

    const personalDetails = getPersonalDetailsForAccountID(accountID);
    // eslint-disable-next-line @typescript-eslint/prefer-nullish-coalescing
    const formattedLogin = LocalePhoneNumber.formatPhoneNumber(personalDetails.login || '');
    // This is to check if account is an invite/optimistically created one
    // and prevent from falling back to 'Hidden', so a correct value is shown
    // when searching for a new user
    if (personalDetails.isOptimisticPersonalDetail === true) {
        return formattedLogin;
    }

    const longName = PersonalDetailsUtils.getDisplayNameOrDefault(personalDetails, formattedLogin, shouldFallbackToHidden);

    // If the user's personal details (first name) should be hidden, make sure we return "hidden" instead of the short name
    if (shouldFallbackToHidden && longName === Localize.translateLocal('common.hidden')) {
        return longName;
    }

    const shortName = personalDetails.firstName ? personalDetails.firstName : longName;
    return shouldUseShortForm ? shortName : longName;
}

function getDisplayNamesWithTooltips(
    personalDetailsList: PersonalDetails[] | PersonalDetailsList | OptionData[],
    isMultipleParticipantReport: boolean,
    shouldFallbackToHidden = true,
): DisplayNameWithTooltips {
    const personalDetailsListArray = Array.isArray(personalDetailsList) ? personalDetailsList : Object.values(personalDetailsList);

    return personalDetailsListArray
        .map((user) => {
            const accountID = Number(user?.accountID);
            // eslint-disable-next-line @typescript-eslint/prefer-nullish-coalescing
            const displayName = getDisplayNameForParticipant(accountID, isMultipleParticipantReport, shouldFallbackToHidden) || user?.login || '';
            const avatar = UserUtils.getDefaultAvatar(accountID);

            let pronouns = user?.pronouns ?? undefined;
            if (pronouns?.startsWith(CONST.PRONOUNS.PREFIX)) {
                const pronounTranslationKey = pronouns.replace(CONST.PRONOUNS.PREFIX, '');
                pronouns = Localize.translateLocal(`pronouns.${pronounTranslationKey}` as TranslationPaths);
            }

            return {
                displayName,
                avatar,
                login: user?.login ?? '',
                accountID,
                pronouns,
            };
        })
        .sort((first, second) => {
            // First sort by displayName/login
            const displayNameLoginOrder = first.displayName.localeCompare(second.displayName);
            if (displayNameLoginOrder !== 0) {
                return displayNameLoginOrder;
            }

            // Then fallback on accountID as the final sorting criteria.
            return first.accountID - second.accountID;
        });
}

/**
 * For a deleted parent report action within a chat report,
 * let us return the appropriate display message
 *
 * @param reportAction - The deleted report action of a chat report for which we need to return message.
 */
function getDeletedParentActionMessageForChatReport(reportAction: OnyxEntry<ReportAction>): string {
    // By default, let us display [Deleted message]
    let deletedMessageText = Localize.translateLocal('parentReportAction.deletedMessage');
    if (ReportActionsUtils.isCreatedTaskReportAction(reportAction)) {
        // For canceled task report, let us display [Deleted task]
        deletedMessageText = Localize.translateLocal('parentReportAction.deletedTask');
    }
    return deletedMessageText;
}

/**
 * Returns the preview message for `REIMBURSEMENTQUEUED` action
 *

 */
function getReimbursementQueuedActionMessage(reportAction: OnyxEntry<ReportAction>, report: OnyxEntry<Report>): string {
    const submitterDisplayName = getDisplayNameForParticipant(report?.ownerAccountID, true) ?? '';
    const originalMessage = reportAction?.originalMessage as IOUMessage | undefined;
    let messageKey: TranslationPaths;
    if (originalMessage?.paymentType === CONST.IOU.PAYMENT_TYPE.EXPENSIFY) {
        messageKey = 'iou.waitingOnEnabledWallet';
    } else {
        messageKey = 'iou.waitingOnBankAccount';
    }

    return Localize.translateLocal(messageKey, {submitterDisplayName});
}

/**
 * Returns the preview message for `REIMBURSEMENTDEQUEUED` action
 */
function getReimbursementDeQueuedActionMessage(report: OnyxEntry<Report>): string {
    const submitterDisplayName = getDisplayNameForParticipant(report?.ownerAccountID, true) ?? '';
    const amount = CurrencyUtils.convertToDisplayString(report?.total ?? 0, report?.currency);

    return Localize.translateLocal('iou.canceledRequest', {submitterDisplayName, amount});
}

/**
 * Returns the last visible message for a given report after considering the given optimistic actions
 *
 * @param reportID - the report for which last visible message has to be fetched
 * @param [actionsToMerge] - the optimistic merge actions that needs to be considered while fetching last visible message

 */
function getLastVisibleMessage(reportID: string | undefined, actionsToMerge: ReportActions = {}): LastVisibleMessage {
    const report = getReport(reportID);
    const lastVisibleAction = ReportActionsUtils.getLastVisibleAction(reportID ?? '', actionsToMerge);

    // For Chat Report with deleted parent actions, let us fetch the correct message
    if (ReportActionsUtils.isDeletedParentAction(lastVisibleAction) && !isEmptyObject(report) && isChatReport(report)) {
        const lastMessageText = getDeletedParentActionMessageForChatReport(lastVisibleAction);
        return {
            lastMessageText,
        };
    }

    // Fetch the last visible message for report represented by reportID and based on actions to merge.
    return ReportActionsUtils.getLastVisibleMessage(reportID ?? '', actionsToMerge);
}

/**
 * Checks if a report is an open task report assigned to current user.
 *
 * @param [parentReportAction] - The parent report action of the report (Used to check if the task has been canceled)
 */
function isWaitingForAssigneeToCompleteTask(report: OnyxEntry<Report>, parentReportAction: OnyxEntry<ReportAction> | EmptyObject = {}): boolean {
    return isTaskReport(report) && isReportManager(report) && isOpenTaskReport(report, parentReportAction);
}

function isUnreadWithMention(reportOrOption: OnyxEntry<Report> | OptionData): boolean {
    if (!reportOrOption) {
        return false;
    }
    // lastMentionedTime and lastReadTime are both datetime strings and can be compared directly
    const lastMentionedTime = reportOrOption.lastMentionedTime ?? '';
    const lastReadTime = reportOrOption.lastReadTime ?? '';
    return Boolean('isUnreadWithMention' in reportOrOption && reportOrOption.isUnreadWithMention) || lastReadTime < lastMentionedTime;
}

/**
 * Determines if the option requires action from the current user. This can happen when it:
 - is unread and the user was mentioned in one of the unread comments
 - is for an outstanding task waiting on the user
 - has an outstanding child money request that is waiting for an action from the current user (e.g. pay, approve, add bank account)
 *
 * @param option (report or optionItem)
 * @param parentReportAction (the report action the current report is a thread of)
 */
function requiresAttentionFromCurrentUser(optionOrReport: OnyxEntry<Report> | OptionData, parentReportAction: EmptyObject | OnyxEntry<ReportAction> = {}) {
    if (!optionOrReport) {
        return false;
    }

    if (isArchivedRoom(optionOrReport) || isArchivedRoom(getReport(optionOrReport.parentReportID))) {
        return false;
    }

    if (isUnreadWithMention(optionOrReport)) {
        return true;
    }

    if (isWaitingForAssigneeToCompleteTask(optionOrReport, parentReportAction)) {
        return true;
    }

    // Has a child report that is awaiting action (e.g. approve, pay, add bank account) from current user
    if (optionOrReport.hasOutstandingChildRequest) {
        return true;
    }

    return false;
}

/**
 * Returns number of transactions that are nonReimbursable
 *
 */
function hasNonReimbursableTransactions(iouReportID: string | undefined): boolean {
    const transactions = TransactionUtils.getAllReportTransactions(iouReportID);
    return transactions.filter((transaction) => transaction.reimbursable === false).length > 0;
}

function getMoneyRequestSpendBreakdown(report: OnyxEntry<Report>, allReportsDict: OnyxCollection<Report> = null): SpendBreakdown {
    const allAvailableReports = allReportsDict ?? allReports;
    let moneyRequestReport;
    if (isMoneyRequestReport(report)) {
        moneyRequestReport = report;
    }
    if (allAvailableReports && report?.iouReportID) {
        moneyRequestReport = allAvailableReports[`${ONYXKEYS.COLLECTION.REPORT}${report.iouReportID}`];
    }
    if (moneyRequestReport) {
        let nonReimbursableSpend = moneyRequestReport.nonReimbursableTotal ?? 0;
        let totalSpend = moneyRequestReport.total ?? 0;

        if (nonReimbursableSpend + totalSpend !== 0) {
            // There is a possibility that if the Expense report has a negative total.
            // This is because there are instances where you can get a credit back on your card,
            // or you enter a negative expense to “offset” future expenses
            nonReimbursableSpend = isExpenseReport(moneyRequestReport) ? nonReimbursableSpend * -1 : Math.abs(nonReimbursableSpend);
            totalSpend = isExpenseReport(moneyRequestReport) ? totalSpend * -1 : Math.abs(totalSpend);

            const totalDisplaySpend = totalSpend;
            const reimbursableSpend = totalDisplaySpend - nonReimbursableSpend;

            return {
                nonReimbursableSpend,
                reimbursableSpend,
                totalDisplaySpend,
            };
        }
    }
    return {
        nonReimbursableSpend: 0,
        reimbursableSpend: 0,
        totalDisplaySpend: 0,
    };
}

/**
 * Get the title for a policy expense chat which depends on the role of the policy member seeing this report
 */
function getPolicyExpenseChatName(report: OnyxEntry<Report>, policy: OnyxEntry<Policy> | undefined = undefined): string | undefined {
    const ownerAccountID = report?.ownerAccountID;
    const personalDetails = allPersonalDetails?.[ownerAccountID ?? -1];
    const login = personalDetails ? personalDetails.login : null;
    // eslint-disable-next-line @typescript-eslint/prefer-nullish-coalescing
    const reportOwnerDisplayName = getDisplayNameForParticipant(ownerAccountID) || login || report?.reportName;

    // If the policy expense chat is owned by this user, use the name of the policy as the report name.
    if (report?.isOwnPolicyExpenseChat) {
        return getPolicyName(report, false, policy);
    }

    let policyExpenseChatRole = 'user';
    /**
     * Using typical string concatenation here due to performance issues
     * with template literals.
     */
    const policyItem = allPolicies?.[ONYXKEYS.COLLECTION.POLICY + report?.policyID];
    if (policyItem) {
        policyExpenseChatRole = policyItem.role || 'user';
    }

    // If this user is not admin and this policy expense chat has been archived because of account merging, this must be an old workspace chat
    // of the account which was merged into the current user's account. Use the name of the policy as the name of the report.
    if (isArchivedRoom(report)) {
        const lastAction = ReportActionsUtils.getLastVisibleAction(report?.reportID ?? '');
        const archiveReason = lastAction?.actionName === CONST.REPORT.ACTIONS.TYPE.CLOSED ? lastAction?.originalMessage?.reason : CONST.REPORT.ARCHIVE_REASON.DEFAULT;
        if (archiveReason === CONST.REPORT.ARCHIVE_REASON.ACCOUNT_MERGED && policyExpenseChatRole !== CONST.POLICY.ROLE.ADMIN) {
            return getPolicyName(report, false, policy);
        }
    }

    // If user can see this report and they are not its owner, they must be an admin and the report name should be the name of the policy member
    return reportOwnerDisplayName;
}

/**
 * Given a report field, check if the field is for the report title.
 */
function isReportFieldOfTypeTitle(reportField: OnyxEntry<PolicyReportField>): boolean {
    return reportField?.type === 'formula' && reportField?.fieldID === CONST.REPORT_FIELD_TITLE_FIELD_ID;
}

/**
 * Given a report field, check if the field can be edited or not.
 * For title fields, its considered disabled if `deletable` prop is `true` (https://github.com/Expensify/App/issues/35043#issuecomment-1911275433)
 * For non title fields, its considered disabled if:
 * 1. The user is not admin of the report
 * 2. Report is settled or it is closed
 */
function isReportFieldDisabled(report: OnyxEntry<Report>, reportField: OnyxEntry<PolicyReportField>, policy: OnyxEntry<Policy>): boolean {
    const isReportSettled = isSettled(report?.reportID);
    const isReportClosed = report?.statusNum === CONST.REPORT.STATUS_NUM.CLOSED;
    const isTitleField = isReportFieldOfTypeTitle(reportField);
    const isAdmin = isPolicyAdmin(report?.policyID ?? '', {[`${ONYXKEYS.COLLECTION.POLICY}${policy?.id ?? ''}`]: policy});
    return isTitleField ? !reportField?.deletable : !isAdmin && (isReportSettled || isReportClosed);
}

/**
 * Given a set of report fields, return the field of type formula
 */
function getFormulaTypeReportField(reportFields: PolicyReportFields) {
    return Object.values(reportFields).find((field) => field.type === 'formula');
}

/**
 * Get the report fields attached to the policy given policyID
 */
function getReportFieldsByPolicyID(policyID: string) {
    return Object.entries(allPolicyReportFields ?? {}).find(([key]) => key.replace(ONYXKEYS.COLLECTION.POLICY_REPORT_FIELDS, '') === policyID)?.[1];
}

/**
 * Get the report fields that we should display a MoneyReportView gets opened
 */

function getAvailableReportFields(report: Report, policyReportFields: PolicyReportField[]): PolicyReportField[] {
    // Get the report fields that are attached to a report. These will persist even if a field is deleted from the policy.
    const reportFields = Object.values(report.reportFields ?? {});
    const reportIsSettled = isSettled(report.reportID);

    // If the report is settled, we don't want to show any new field that gets added to the policy.
    if (reportIsSettled) {
        return reportFields;
    }

    // If the report is unsettled, we want to merge the new fields that get added to the policy with the fields that
    // are attached to the report.
    const mergedFieldIds = Array.from(new Set([...policyReportFields.map(({fieldID}) => fieldID), ...reportFields.map(({fieldID}) => fieldID)]));
    return mergedFieldIds.map((id) => report?.reportFields?.[id] ?? policyReportFields.find(({fieldID}) => fieldID === id)) as PolicyReportField[];
}

/**
 * Get the title for an IOU or expense chat which will be showing the payer and the amount
 */
function getMoneyRequestReportName(report: OnyxEntry<Report>, policy: OnyxEntry<Policy> | undefined = undefined): string {
    const isReportSettled = isSettled(report?.reportID ?? '');
    const reportFields = isReportSettled ? report?.reportFields : getReportFieldsByPolicyID(report?.policyID ?? '');
    const titleReportField = getFormulaTypeReportField(reportFields ?? {});

    if (titleReportField && report?.reportName && Permissions.canUseReportFields(allBetas ?? [])) {
        return report.reportName;
    }

    const moneyRequestTotal = getMoneyRequestSpendBreakdown(report).totalDisplaySpend;
    const formattedAmount = CurrencyUtils.convertToDisplayString(moneyRequestTotal, report?.currency, hasOnlyDistanceRequestTransactions(report?.reportID));
    const payerOrApproverName = isExpenseReport(report) ? getPolicyName(report, false, policy) : getDisplayNameForParticipant(report?.managerID) ?? '';
    const payerPaidAmountMessage = Localize.translateLocal('iou.payerPaidAmount', {
        payer: payerOrApproverName,
        amount: formattedAmount,
    });

    if (isReportApproved(report)) {
        return Localize.translateLocal('iou.managerApprovedAmount', {
            manager: payerOrApproverName,
            amount: formattedAmount,
        });
    }

    if (report?.isWaitingOnBankAccount) {
        return `${payerPaidAmountMessage} • ${Localize.translateLocal('iou.pending')}`;
    }

    if (report?.isCancelledIOU) {
        return `${payerPaidAmountMessage} • ${Localize.translateLocal('iou.canceled')}`;
    }

    if (hasNonReimbursableTransactions(report?.reportID)) {
        return Localize.translateLocal('iou.payerSpentAmount', {payer: payerOrApproverName, amount: formattedAmount});
    }

    if (isProcessingReport(report) || isDraftExpenseReport(report) || moneyRequestTotal === 0) {
        return Localize.translateLocal('iou.payerOwesAmount', {payer: payerOrApproverName, amount: formattedAmount});
    }

    return payerPaidAmountMessage;
}

/**
 * Gets transaction created, amount, currency, comment, and waypoints (for distance request)
 * into a flat object. Used for displaying transactions and sending them in API commands
 */

function getTransactionDetails(transaction: OnyxEntry<Transaction>, createdDateFormat: string = CONST.DATE.FNS_FORMAT_STRING): TransactionDetails {
    if (!transaction) {
        return;
    }
    const report = getReport(transaction?.reportID);
    return {
        created: TransactionUtils.getCreated(transaction, createdDateFormat),
        amount: TransactionUtils.getAmount(transaction, !isEmptyObject(report) && isExpenseReport(report)),
        currency: TransactionUtils.getCurrency(transaction),
        comment: TransactionUtils.getDescription(transaction),
        merchant: TransactionUtils.getMerchant(transaction),
        waypoints: TransactionUtils.getWaypoints(transaction),
        category: TransactionUtils.getCategory(transaction),
        billable: TransactionUtils.getBillable(transaction),
        tag: TransactionUtils.getTag(transaction),
        mccGroup: TransactionUtils.getMCCGroup(transaction),
        cardID: TransactionUtils.getCardID(transaction),
        originalAmount: TransactionUtils.getOriginalAmount(transaction),
        originalCurrency: TransactionUtils.getOriginalCurrency(transaction),
    };
}

/**
 * Can only edit if:
 *
 * - in case of IOU report
 *    - the current user is the requestor and is not settled yet
 * - in case of expense report
 *    - the current user is the requestor and is not settled yet
 *    - the current user is the manager of the report
 *    - or the current user is an admin on the policy the expense report is tied to
 *
 *    This is used in conjunction with canEditRestrictedField to control editing of specific fields like amount, currency, created, receipt, and distance.
 *    On its own, it only controls allowing/disallowing navigating to the editing pages or showing/hiding the 'Edit' icon on report actions
 */
function canEditMoneyRequest(reportAction: OnyxEntry<ReportAction>): boolean {
    const isDeleted = ReportActionsUtils.isDeletedAction(reportAction);

    if (isDeleted) {
        return false;
    }

    // If the report action is not IOU type, return true early
    if (reportAction?.actionName !== CONST.REPORT.ACTIONS.TYPE.IOU) {
        return true;
    }

    if (reportAction.originalMessage.type !== CONST.IOU.REPORT_ACTION_TYPE.CREATE) {
        return false;
    }

    const moneyRequestReportID = reportAction?.originalMessage?.IOUReportID ?? 0;

    if (!moneyRequestReportID) {
        return false;
    }

    const moneyRequestReport = getReport(String(moneyRequestReportID));
    const isRequestor = currentUserAccountID === reportAction?.actorAccountID;

    if (isIOUReport(moneyRequestReport)) {
        return isProcessingReport(moneyRequestReport) && isRequestor;
    }

    const policy = getPolicy(moneyRequestReport?.policyID ?? '');
    const isAdmin = policy.role === CONST.POLICY.ROLE.ADMIN;
    const isManager = currentUserAccountID === moneyRequestReport?.managerID;

    // Admin & managers can always edit coding fields such as tag, category, billable, etc. As long as the report has a state higher than OPEN.
    if ((isAdmin || isManager) && !isDraftExpenseReport(moneyRequestReport)) {
        return true;
    }

    return !isReportApproved(moneyRequestReport) && !isSettled(moneyRequestReport?.reportID) && isRequestor;
}

/**
 * Checks if the current user can edit the provided property of a money request
 *
 */
function canEditFieldOfMoneyRequest(reportAction: OnyxEntry<ReportAction>, fieldToEdit: ValueOf<typeof CONST.EDIT_REQUEST_FIELD>): boolean {
    // A list of fields that cannot be edited by anyone, once a money request has been settled
    const restrictedFields: string[] = [
        CONST.EDIT_REQUEST_FIELD.AMOUNT,
        CONST.EDIT_REQUEST_FIELD.CURRENCY,
        CONST.EDIT_REQUEST_FIELD.MERCHANT,
        CONST.EDIT_REQUEST_FIELD.DATE,
        CONST.EDIT_REQUEST_FIELD.RECEIPT,
        CONST.EDIT_REQUEST_FIELD.DISTANCE,
    ];

    if (!canEditMoneyRequest(reportAction)) {
        return false;
    }

    // If we're editing fields such as category, tag, description, etc. the check above should be enough for handling the permission
    if (!restrictedFields.includes(fieldToEdit)) {
        return true;
    }

    const iouMessage = reportAction?.originalMessage as IOUMessage;
    const moneyRequestReport = allReports?.[`${ONYXKEYS.COLLECTION.REPORT}${iouMessage?.IOUReportID}`] ?? ({} as Report);
    const transaction = allTransactions?.[`${ONYXKEYS.COLLECTION.TRANSACTION}${iouMessage?.IOUTransactionID}`] ?? ({} as Transaction);

    if (isSettled(String(moneyRequestReport.reportID)) || isReportApproved(String(moneyRequestReport.reportID))) {
        return false;
    }

    if (fieldToEdit === CONST.EDIT_REQUEST_FIELD.AMOUNT || fieldToEdit === CONST.EDIT_REQUEST_FIELD.CURRENCY) {
        if (TransactionUtils.isCardTransaction(transaction)) {
            return false;
        }

        if (TransactionUtils.isDistanceRequest(transaction)) {
            const policy = getPolicy(moneyRequestReport?.reportID ?? '');
            const isAdmin = isExpenseReport(moneyRequestReport) && policy.role === CONST.POLICY.ROLE.ADMIN;
            const isManager = isExpenseReport(moneyRequestReport) && currentUserAccountID === moneyRequestReport?.managerID;

            return isAdmin || isManager;
        }
    }

    if (fieldToEdit === CONST.EDIT_REQUEST_FIELD.RECEIPT) {
        const isRequestor = currentUserAccountID === reportAction?.actorAccountID;
        return !TransactionUtils.isReceiptBeingScanned(transaction) && !TransactionUtils.isDistanceRequest(transaction) && isRequestor;
    }

    return true;
}

/**
 * Can only edit if:
 *
 * - It was written by the current user
 * - It's an ADDCOMMENT that is not an attachment
 * - It's money request where conditions for editability are defined in canEditMoneyRequest method
 * - It's not pending deletion
 */
function canEditReportAction(reportAction: OnyxEntry<ReportAction>): boolean {
    const isCommentOrIOU = reportAction?.actionName === CONST.REPORT.ACTIONS.TYPE.ADDCOMMENT || reportAction?.actionName === CONST.REPORT.ACTIONS.TYPE.IOU;

    return Boolean(
        reportAction?.actorAccountID === currentUserAccountID &&
            isCommentOrIOU &&
            canEditMoneyRequest(reportAction) && // Returns true for non-IOU actions
            !isReportMessageAttachment(reportAction?.message?.[0] ?? {type: '', text: ''}) &&
            !ReportActionsUtils.isDeletedAction(reportAction) &&
            !ReportActionsUtils.isCreatedTaskReportAction(reportAction) &&
            reportAction?.pendingAction !== CONST.RED_BRICK_ROAD_PENDING_ACTION.DELETE,
    );
}

/**
 * Gets all transactions on an IOU report with a receipt
 */
function getTransactionsWithReceipts(iouReportID: string | undefined): Transaction[] {
    const transactions = TransactionUtils.getAllReportTransactions(iouReportID);
    return transactions.filter((transaction) => TransactionUtils.hasReceipt(transaction));
}

/**
 * For report previews, we display a "Receipt scan in progress" indicator
 * instead of the report total only when we have no report total ready to show. This is the case when
 * all requests are receipts that are being SmartScanned. As soon as we have a non-receipt request,
 * or as soon as one receipt request is done scanning, we have at least one
 * "ready" money request, and we remove this indicator to show the partial report total.
 */
function areAllRequestsBeingSmartScanned(iouReportID: string, reportPreviewAction: OnyxEntry<ReportAction>): boolean {
    const transactionsWithReceipts = getTransactionsWithReceipts(iouReportID);
    // If we have more requests than requests with receipts, we have some manual requests
    if (ReportActionsUtils.getNumberOfMoneyRequests(reportPreviewAction) > transactionsWithReceipts.length) {
        return false;
    }
    return transactionsWithReceipts.every((transaction) => TransactionUtils.isReceiptBeingScanned(transaction));
}

/**
 * Check if any of the transactions in the report has required missing fields
 *
 */
function hasMissingSmartscanFields(iouReportID: string): boolean {
    const transactionsWithReceipts = getTransactionsWithReceipts(iouReportID);
    return transactionsWithReceipts.some((transaction) => TransactionUtils.hasMissingSmartscanFields(transaction));
}

/**
 * Given a parent IOU report action get report name for the LHN.
 */
function getTransactionReportName(reportAction: OnyxEntry<ReportAction>): string {
    if (ReportActionsUtils.isReversedTransaction(reportAction)) {
        return Localize.translateLocal('parentReportAction.reversedTransaction');
    }

    if (ReportActionsUtils.isDeletedAction(reportAction)) {
        return Localize.translateLocal('parentReportAction.deletedRequest');
    }

    const transaction = TransactionUtils.getLinkedTransaction(reportAction);
    if (isEmptyObject(transaction)) {
        // Transaction data might be empty on app's first load, if so we fallback to Request
        return Localize.translateLocal('iou.request');
    }
    if (TransactionUtils.hasReceipt(transaction) && TransactionUtils.isReceiptBeingScanned(transaction)) {
        return Localize.translateLocal('iou.receiptScanning');
    }

    if (TransactionUtils.hasMissingSmartscanFields(transaction)) {
        return Localize.translateLocal('iou.receiptMissingDetails');
    }

    const transactionDetails = getTransactionDetails(transaction);

    return Localize.translateLocal(ReportActionsUtils.isSentMoneyReportAction(reportAction) ? 'iou.threadSentMoneyReportName' : 'iou.threadRequestReportName', {
        formattedAmount: CurrencyUtils.convertToDisplayString(transactionDetails?.amount ?? 0, transactionDetails?.currency, TransactionUtils.isDistanceRequest(transaction)) ?? '',
        comment: (!TransactionUtils.isMerchantMissing(transaction) ? transactionDetails?.merchant : transactionDetails?.comment) ?? '',
    });
}

/**
 * Get money request message for an IOU report
 *
 * @param [reportAction] This can be either a report preview action or the IOU action
 */
function getReportPreviewMessage(
    report: OnyxEntry<Report> | EmptyObject,
    reportAction: OnyxEntry<ReportAction> | EmptyObject = {},
    shouldConsiderReceiptBeingScanned = false,
    isPreviewMessageForParentChatReport = false,
    policy: OnyxEntry<Policy> = null,
    isForListPreview = false,
): string {
    const reportActionMessage = reportAction?.message?.[0].html ?? '';

    if (isEmptyObject(report) || !report?.reportID) {
        // The iouReport is not found locally after SignIn because the OpenApp API won't return iouReports if they're settled
        // As a temporary solution until we know how to solve this the best, we just use the message that returned from BE
        return reportActionMessage;
    }

    if (!isEmptyObject(reportAction) && !isIOUReport(report) && reportAction && ReportActionsUtils.isSplitBillAction(reportAction)) {
        // This covers group chats where the last action is a split bill action
        const linkedTransaction = TransactionUtils.getLinkedTransaction(reportAction);
        if (isEmptyObject(linkedTransaction)) {
            return reportActionMessage;
        }

        if (!isEmptyObject(linkedTransaction)) {
            if (TransactionUtils.isReceiptBeingScanned(linkedTransaction)) {
                return Localize.translateLocal('iou.receiptScanning');
            }

            if (TransactionUtils.hasMissingSmartscanFields(linkedTransaction)) {
                return Localize.translateLocal('iou.receiptMissingDetails');
            }

            const transactionDetails = getTransactionDetails(linkedTransaction);
            const formattedAmount = CurrencyUtils.convertToDisplayString(transactionDetails?.amount ?? 0, transactionDetails?.currency ?? '');
            return Localize.translateLocal('iou.didSplitAmount', {formattedAmount, comment: transactionDetails?.comment ?? ''});
        }
    }

    const totalAmount = getMoneyRequestSpendBreakdown(report).totalDisplaySpend;
    const policyName = getPolicyName(report, false, policy);
    const payerName = isExpenseReport(report) ? policyName : getDisplayNameForParticipant(report.managerID, !isPreviewMessageForParentChatReport);

    const formattedAmount = CurrencyUtils.convertToDisplayString(totalAmount, report.currency);

    if (isReportApproved(report) && isPaidGroupPolicy(report)) {
        return Localize.translateLocal('iou.managerApprovedAmount', {
            manager: payerName ?? '',
            amount: formattedAmount,
        });
    }

    if (!isEmptyObject(reportAction) && shouldConsiderReceiptBeingScanned && reportAction && ReportActionsUtils.isMoneyRequestAction(reportAction)) {
        const linkedTransaction = TransactionUtils.getLinkedTransaction(reportAction);

        if (!isEmptyObject(linkedTransaction) && TransactionUtils.hasReceipt(linkedTransaction) && TransactionUtils.isReceiptBeingScanned(linkedTransaction)) {
            return Localize.translateLocal('iou.receiptScanning');
        }
    }
    const originalMessage = reportAction?.originalMessage as IOUMessage | undefined;

    // Show Paid preview message if it's settled or if the amount is paid & stuck at receivers end for only chat reports.
    if (isSettled(report.reportID) || (report.isWaitingOnBankAccount && isPreviewMessageForParentChatReport)) {
        // A settled report preview message can come in three formats "paid ... elsewhere" or "paid ... with Expensify"
        let translatePhraseKey: TranslationPaths = 'iou.paidElsewhereWithAmount';
        if (
            [CONST.IOU.PAYMENT_TYPE.VBBA, CONST.IOU.PAYMENT_TYPE.EXPENSIFY].some((paymentType) => paymentType === originalMessage?.paymentType) ||
            !!reportActionMessage.match(/ (with Expensify|using Expensify)$/) ||
            report.isWaitingOnBankAccount
        ) {
            translatePhraseKey = 'iou.paidWithExpensifyWithAmount';
        }

        let actualPayerName = report.managerID === currentUserAccountID ? '' : getDisplayNameForParticipant(report.managerID, true);
        actualPayerName = actualPayerName && isForListPreview && !isPreviewMessageForParentChatReport ? `${actualPayerName}:` : actualPayerName;
        const payerDisplayName = isPreviewMessageForParentChatReport ? payerName : actualPayerName;

        return Localize.translateLocal(translatePhraseKey, {amount: formattedAmount, payer: payerDisplayName ?? ''});
    }

    if (report.isWaitingOnBankAccount) {
        const submitterDisplayName = getDisplayNameForParticipant(report.ownerAccountID ?? -1, true) ?? '';
        return Localize.translateLocal('iou.waitingOnBankAccount', {submitterDisplayName});
    }

    const containsNonReimbursable = hasNonReimbursableTransactions(report.reportID);

    const lastActorID = reportAction?.actorAccountID;

    // if we have the amount in the originalMessage and lastActorID, we can use that to display the preview message for the latest request
    if (originalMessage?.amount !== undefined && lastActorID && !isPreviewMessageForParentChatReport) {
        const amount = originalMessage?.amount;
        const currency = originalMessage?.currency ?? report.currency ?? '';
        const amountToDisplay = CurrencyUtils.convertToDisplayString(Math.abs(amount), currency);

        // We only want to show the actor name in the preview if it's not the current user who took the action
        const requestorName = lastActorID && lastActorID !== currentUserAccountID ? getDisplayNameForParticipant(lastActorID, !isPreviewMessageForParentChatReport) : '';
        return `${requestorName ? `${requestorName}: ` : ''}${Localize.translateLocal('iou.requestedAmount', {formattedAmount: amountToDisplay})}`;
    }

    return Localize.translateLocal(containsNonReimbursable ? 'iou.payerSpentAmount' : 'iou.payerOwesAmount', {payer: payerName ?? '', amount: formattedAmount});
}

/**
 * Given the updates user made to the request, compose the originalMessage
 * object of the modified expense action.
 *
 * At the moment, we only allow changing one transaction field at a time.
 */
function getModifiedExpenseOriginalMessage(oldTransaction: OnyxEntry<Transaction>, transactionChanges: ExpenseOriginalMessage, isFromExpenseReport: boolean): ExpenseOriginalMessage {
    const originalMessage: ExpenseOriginalMessage = {};
    // Remark: Comment field is the only one which has new/old prefixes for the keys (newComment/ oldComment),
    // all others have old/- pattern such as oldCreated/created
    if ('comment' in transactionChanges) {
        originalMessage.oldComment = TransactionUtils.getDescription(oldTransaction);
        originalMessage.newComment = transactionChanges?.comment;
    }
    if ('created' in transactionChanges) {
        originalMessage.oldCreated = TransactionUtils.getCreated(oldTransaction);
        originalMessage.created = transactionChanges?.created;
    }
    if ('merchant' in transactionChanges) {
        originalMessage.oldMerchant = TransactionUtils.getMerchant(oldTransaction);
        originalMessage.merchant = transactionChanges?.merchant;
    }

    // The amount is always a combination of the currency and the number value so when one changes we need to store both
    // to match how we handle the modified expense action in oldDot
    if ('amount' in transactionChanges || 'currency' in transactionChanges) {
        originalMessage.oldAmount = TransactionUtils.getAmount(oldTransaction, isFromExpenseReport);
        originalMessage.amount = transactionChanges?.amount ?? transactionChanges.oldAmount;
        originalMessage.oldCurrency = TransactionUtils.getCurrency(oldTransaction);
        originalMessage.currency = transactionChanges?.currency ?? transactionChanges.oldCurrency;
    }

    if ('category' in transactionChanges) {
        originalMessage.oldCategory = TransactionUtils.getCategory(oldTransaction);
        originalMessage.category = transactionChanges?.category;
    }

    if ('tag' in transactionChanges) {
        originalMessage.oldTag = TransactionUtils.getTag(oldTransaction);
        originalMessage.tag = transactionChanges?.tag;
    }

    if ('billable' in transactionChanges) {
        const oldBillable = TransactionUtils.getBillable(oldTransaction);
        originalMessage.oldBillable = oldBillable ? Localize.translateLocal('common.billable').toLowerCase() : Localize.translateLocal('common.nonBillable').toLowerCase();
        originalMessage.billable = transactionChanges?.billable ? Localize.translateLocal('common.billable').toLowerCase() : Localize.translateLocal('common.nonBillable').toLowerCase();
    }

    return originalMessage;
}

/**
 * Check if original message is an object and can be used as a ChangeLog type
 * @param originalMessage
 */
function isChangeLogObject(originalMessage?: ChangeLog): ChangeLog | undefined {
    if (originalMessage && typeof originalMessage === 'object') {
        return originalMessage;
    }
    return undefined;
}

/**
 * Build invited usernames for admin chat threads
 * @param parentReportAction
 * @param parentReportActionMessage
 */
function getAdminRoomInvitedParticipants(parentReportAction: ReportAction | Record<string, never>, parentReportActionMessage: string) {
    if (!parentReportAction?.originalMessage) {
        return parentReportActionMessage || Localize.translateLocal('parentReportAction.deletedMessage');
    }
    const originalMessage = isChangeLogObject(parentReportAction.originalMessage);
    const participantAccountIDs = originalMessage?.targetAccountIDs ?? [];

    const participants = participantAccountIDs.map((id) => {
        const name = getDisplayNameForParticipant(id);
        if (name && name?.length > 0) {
            return name;
        }
        return Localize.translateLocal('common.hidden');
    });
    const users = participants.length > 1 ? participants.join(` ${Localize.translateLocal('common.and')} `) : participants[0];
    if (!users) {
        return parentReportActionMessage;
    }
    const actionType = parentReportAction.actionName;
    const isInviteAction = actionType === CONST.REPORT.ACTIONS.TYPE.ROOMCHANGELOG.INVITE_TO_ROOM || actionType === CONST.REPORT.ACTIONS.TYPE.POLICYCHANGELOG.INVITE_TO_ROOM;

    const verbKey = isInviteAction ? 'workspace.invite.invited' : 'workspace.invite.removed';
    const prepositionKey = isInviteAction ? 'workspace.invite.to' : 'workspace.invite.from';

    const verb = Localize.translateLocal(verbKey);
    const preposition = Localize.translateLocal(prepositionKey);

    const roomName = originalMessage?.roomName ?? '';

    return roomName ? `${verb} ${users} ${preposition} ${roomName}` : `${verb} ${users}`;
}

/**
 * Get the title for a report.
 */
function getReportName(report: OnyxEntry<Report>, policy: OnyxEntry<Policy> = null): string {
    let formattedName: string | undefined;
    const parentReportAction = ReportActionsUtils.getParentReportAction(report);
    if (isChatThread(report)) {
        if (!isEmptyObject(parentReportAction) && ReportActionsUtils.isTransactionThread(parentReportAction)) {
            return getTransactionReportName(parentReportAction);
        }

        const isAttachment = ReportActionsUtils.isReportActionAttachment(!isEmptyObject(parentReportAction) ? parentReportAction : null);
        const parentReportActionMessage = (parentReportAction?.message?.[0]?.text ?? '').replace(/(\r\n|\n|\r)/gm, ' ');
        if (isAttachment && parentReportActionMessage) {
            return `[${Localize.translateLocal('common.attachment')}]`;
        }
        if (
            parentReportAction?.message?.[0]?.moderationDecision?.decision === CONST.MODERATION.MODERATOR_DECISION_PENDING_HIDE ||
            parentReportAction?.message?.[0]?.moderationDecision?.decision === CONST.MODERATION.MODERATOR_DECISION_HIDDEN ||
            parentReportAction?.message?.[0]?.moderationDecision?.decision === CONST.MODERATION.MODERATOR_DECISION_PENDING_REMOVE
        ) {
            return Localize.translateLocal('parentReportAction.hiddenMessage');
        }
        if (isAdminRoom(report) || isUserCreatedPolicyRoom(report)) {
            return getAdminRoomInvitedParticipants(parentReportAction, parentReportActionMessage);
        }
        return parentReportActionMessage || Localize.translateLocal('parentReportAction.deletedMessage');
    }

    if (isTaskReport(report) && isCanceledTaskReport(report, parentReportAction)) {
        return Localize.translateLocal('parentReportAction.deletedTask');
    }

    if (isChatRoom(report) || isTaskReport(report)) {
        formattedName = report?.reportName;
    }

    if (isPolicyExpenseChat(report)) {
        formattedName = getPolicyExpenseChatName(report, policy);
    }

    if (isMoneyRequestReport(report)) {
        formattedName = getMoneyRequestReportName(report, policy);
    }

    if (isArchivedRoom(report)) {
        formattedName += ` (${Localize.translateLocal('common.archived')})`;
    }

    if (formattedName) {
        return formattedName;
    }

    // Not a room or PolicyExpenseChat, generate title from participants
    const participantAccountIDs = report?.participantAccountIDs ?? [];
    const participantsWithoutCurrentUser = participantAccountIDs.filter((accountID) => accountID !== currentUserAccountID);
    const isMultipleParticipantReport = participantsWithoutCurrentUser.length > 1;

    return participantsWithoutCurrentUser.map((accountID) => getDisplayNameForParticipant(accountID, isMultipleParticipantReport)).join(', ');
}

/**
 * Recursively navigates through thread parents to get the root report and workspace name.
 * The recursion stops when we find a non thread or money request report, whichever comes first.
 */
function getRootReportAndWorkspaceName(report: OnyxEntry<Report>): ReportAndWorkspaceName {
    if (!report) {
        return {
            rootReportName: '',
        };
    }
    if (isChildReport(report) && !isMoneyRequestReport(report) && !isTaskReport(report)) {
        const parentReport = allReports?.[`${ONYXKEYS.COLLECTION.REPORT}${report?.parentReportID}`] ?? null;
        return getRootReportAndWorkspaceName(parentReport);
    }

    if (isIOURequest(report)) {
        return {
            rootReportName: getReportName(report),
        };
    }
    if (isExpenseRequest(report)) {
        return {
            rootReportName: getReportName(report),
            workspaceName: isIOUReport(report) ? CONST.POLICY.OWNER_EMAIL_FAKE : getPolicyName(report, true),
        };
    }

    return {
        rootReportName: getReportName(report),
        workspaceName: getPolicyName(report, true),
    };
}

/**
 * Get either the policyName or domainName the chat is tied to
 */
function getChatRoomSubtitle(report: OnyxEntry<Report>): string | undefined {
    if (isChatThread(report)) {
        return '';
    }
    if (!isDefaultRoom(report) && !isUserCreatedPolicyRoom(report) && !isPolicyExpenseChat(report)) {
        return '';
    }
    if (getChatType(report) === CONST.REPORT.CHAT_TYPE.DOMAIN_ALL) {
        // The domainAll rooms are just #domainName, so we ignore the prefix '#' to get the domainName
        return report?.reportName?.substring(1) ?? '';
    }
    if ((isPolicyExpenseChat(report) && !!report?.isOwnPolicyExpenseChat) || isExpenseReport(report)) {
        return Localize.translateLocal('workspace.common.workspace');
    }
    if (isArchivedRoom(report)) {
        return report?.oldPolicyName ?? '';
    }
    return getPolicyName(report);
}

/**
 * Gets the parent navigation subtitle for the report
 */
function getParentNavigationSubtitle(report: OnyxEntry<Report>): ParentNavigationSummaryParams {
    if (isThread(report)) {
        const parentReport = allReports?.[`${ONYXKEYS.COLLECTION.REPORT}${report?.parentReportID}`] ?? null;
        const {rootReportName, workspaceName} = getRootReportAndWorkspaceName(parentReport);
        if (!rootReportName) {
            return {};
        }

        return {rootReportName, workspaceName};
    }
    return {};
}

/**
 * Navigate to the details page of a given report
 *
 */
function navigateToDetailsPage(report: OnyxEntry<Report>) {
    const participantAccountIDs = report?.participantAccountIDs ?? [];

    if (isOneOnOneChat(report)) {
        Navigation.navigate(ROUTES.PROFILE.getRoute(participantAccountIDs[0]));
        return;
    }
    if (report?.reportID) {
        Navigation.navigate(ROUTES.REPORT_WITH_ID_DETAILS.getRoute(report?.reportID));
    }
}

/**
 * Go back to the details page of a given report
 */
function goBackToDetailsPage(report: OnyxEntry<Report>) {
    if (isOneOnOneChat(report)) {
        Navigation.goBack(ROUTES.PROFILE.getRoute(report?.participantAccountIDs?.[0] ?? ''));
        return;
    }
    Navigation.goBack(ROUTES.REPORT_SETTINGS.getRoute(report?.reportID ?? ''));
}

/**
 * Generate a random reportID up to 53 bits aka 9,007,199,254,740,991 (Number.MAX_SAFE_INTEGER).
 * There were approximately 98,000,000 reports with sequential IDs generated before we started using this approach, those make up roughly one billionth of the space for these numbers,
 * so we live with the 1 in a billion chance of a collision with an older ID until we can switch to 64-bit IDs.
 *
 * In a test of 500M reports (28 years of reports at our current max rate) we got 20-40 collisions meaning that
 * this is more than random enough for our needs.
 */
function generateReportID(): string {
    return (Math.floor(Math.random() * 2 ** 21) * 2 ** 32 + Math.floor(Math.random() * 2 ** 32)).toString();
}

function hasReportNameError(report: OnyxEntry<Report>): boolean {
    return !isEmptyObject(report?.errorFields?.reportName);
}

/**
 * For comments shorter than or equal to 10k chars, convert the comment from MD into HTML because that's how it is stored in the database
 * For longer comments, skip parsing, but still escape the text, and display plaintext for performance reasons. It takes over 40s to parse a 100k long string!!
 */
function getParsedComment(text: string): string {
    const parser = new ExpensiMark();
    return text.length <= CONST.MAX_MARKUP_LENGTH ? parser.replace(text) : lodashEscape(text);
}

function buildOptimisticAddCommentReportAction(text?: string, file?: File, actorAccountID?: number): OptimisticReportAction {
    const parser = new ExpensiMark();
    const commentText = getParsedComment(text ?? '');
    const isAttachment = !text && file !== undefined;
    const attachmentInfo = isAttachment ? file : {};
    const htmlForNewComment = isAttachment ? CONST.ATTACHMENT_UPLOADING_MESSAGE_HTML : commentText;
    const accountID = actorAccountID ?? currentUserAccountID;

    // Remove HTML from text when applying optimistic offline comment
    const textForNewComment = isAttachment ? CONST.ATTACHMENT_MESSAGE_TEXT : parser.htmlToText(htmlForNewComment);
    return {
        commentText,
        reportAction: {
            reportActionID: NumberUtils.rand64(),
            actionName: CONST.REPORT.ACTIONS.TYPE.ADDCOMMENT,
            actorAccountID: accountID,
            person: [
                {
                    style: 'strong',
                    text: allPersonalDetails?.[accountID ?? -1]?.displayName ?? currentUserEmail,
                    type: 'TEXT',
                },
            ],
            automatic: false,
            avatar: allPersonalDetails?.[accountID ?? -1]?.avatar ?? UserUtils.getDefaultAvatarURL(accountID),
            created: DateUtils.getDBTimeWithSkew(),
            message: [
                {
                    translationKey: isAttachment ? CONST.TRANSLATION_KEYS.ATTACHMENT : '',
                    type: CONST.REPORT.MESSAGE.TYPE.COMMENT,
                    html: htmlForNewComment,
                    text: textForNewComment,
                },
            ],
            isFirstItem: false,
            isAttachment,
            attachmentInfo,
            pendingAction: CONST.RED_BRICK_ROAD_PENDING_ACTION.ADD,
            shouldShow: true,
            isOptimisticAction: true,
        },
    };
}

/**
 * update optimistic parent reportAction when a comment is added or remove in the child report
 * @param parentReportAction - Parent report action of the child report
 * @param lastVisibleActionCreated - Last visible action created of the child report
 * @param type - The type of action in the child report
 */

function updateOptimisticParentReportAction(parentReportAction: OnyxEntry<ReportAction>, lastVisibleActionCreated: string, type: string): UpdateOptimisticParentReportAction {
    let childVisibleActionCount = parentReportAction?.childVisibleActionCount ?? 0;
    let childCommenterCount = parentReportAction?.childCommenterCount ?? 0;
    let childOldestFourAccountIDs = parentReportAction?.childOldestFourAccountIDs;

    if (type === CONST.RED_BRICK_ROAD_PENDING_ACTION.ADD) {
        childVisibleActionCount += 1;
        const oldestFourAccountIDs = childOldestFourAccountIDs ? childOldestFourAccountIDs.split(',') : [];
        if (oldestFourAccountIDs.length < 4) {
            const index = oldestFourAccountIDs.findIndex((accountID) => accountID === currentUserAccountID?.toString());
            if (index === -1) {
                childCommenterCount += 1;
                oldestFourAccountIDs.push(currentUserAccountID?.toString() ?? '');
            }
        }
        childOldestFourAccountIDs = oldestFourAccountIDs.join(',');
    } else if (type === CONST.RED_BRICK_ROAD_PENDING_ACTION.DELETE) {
        if (childVisibleActionCount > 0) {
            childVisibleActionCount -= 1;
        }

        if (childVisibleActionCount === 0) {
            childCommenterCount = 0;
            childOldestFourAccountIDs = '';
        }
    }

    return {
        childVisibleActionCount,
        childCommenterCount,
        childLastVisibleActionCreated: lastVisibleActionCreated,
        childOldestFourAccountIDs,
    };
}

/**
 * Get optimistic data of parent report action
 * @param reportID The reportID of the report that is updated
 * @param lastVisibleActionCreated Last visible action created of the child report
 * @param type The type of action in the child report
 * @param parentReportID Custom reportID to be updated
 * @param parentReportActionID Custom reportActionID to be updated
 */
function getOptimisticDataForParentReportAction(reportID: string, lastVisibleActionCreated: string, type: string, parentReportID = '', parentReportActionID = ''): OnyxUpdate | EmptyObject {
    const report = getReport(reportID);
    if (!report || isEmptyObject(report)) {
        return {};
    }
    const parentReportAction = ReportActionsUtils.getParentReportAction(report);
    if (!parentReportAction || isEmptyObject(parentReportAction)) {
        return {};
    }

    const optimisticParentReportAction = updateOptimisticParentReportAction(parentReportAction, lastVisibleActionCreated, type);
    return {
        onyxMethod: Onyx.METHOD.MERGE,
        key: `${ONYXKEYS.COLLECTION.REPORT_ACTIONS}${parentReportID || report?.parentReportID}`,
        value: {
            [parentReportActionID || (report?.parentReportActionID ?? '')]: optimisticParentReportAction,
        },
    };
}

/**
 * Builds an optimistic reportAction for the parent report when a task is created
 * @param taskReportID - Report ID of the task
 * @param taskTitle - Title of the task
 * @param taskAssigneeAccountID - AccountID of the person assigned to the task
 * @param text - Text of the comment
 * @param parentReportID - Report ID of the parent report
 */
function buildOptimisticTaskCommentReportAction(taskReportID: string, taskTitle: string, taskAssigneeAccountID: number, text: string, parentReportID: string): OptimisticReportAction {
    const reportAction = buildOptimisticAddCommentReportAction(text);
    if (reportAction.reportAction.message) {
        reportAction.reportAction.message[0].taskReportID = taskReportID;
    }

    // These parameters are not saved on the reportAction, but are used to display the task in the UI
    // Added when we fetch the reportActions on a report
    reportAction.reportAction.originalMessage = {
        html: reportAction.reportAction.message?.[0].html,
        taskReportID: reportAction.reportAction.message?.[0].taskReportID,
    };
    reportAction.reportAction.childReportID = taskReportID;
    reportAction.reportAction.parentReportID = parentReportID;
    reportAction.reportAction.childType = CONST.REPORT.TYPE.TASK;
    reportAction.reportAction.childReportName = taskTitle;
    reportAction.reportAction.childManagerAccountID = taskAssigneeAccountID;
    reportAction.reportAction.childStatusNum = CONST.REPORT.STATUS_NUM.OPEN;
    reportAction.reportAction.childStateNum = CONST.REPORT.STATE_NUM.OPEN;

    return reportAction;
}

/**
 * Builds an optimistic IOU report with a randomly generated reportID
 *
 * @param payeeAccountID - AccountID of the person generating the IOU.
 * @param payerAccountID - AccountID of the other person participating in the IOU.
 * @param total - IOU amount in the smallest unit of the currency.
 * @param chatReportID - Report ID of the chat where the IOU is.
 * @param currency - IOU currency.
 * @param isSendingMoney - If we send money the IOU should be created as settled
 */

function buildOptimisticIOUReport(payeeAccountID: number, payerAccountID: number, total: number, chatReportID: string, currency: string, isSendingMoney = false): OptimisticIOUReport {
    const formattedTotal = CurrencyUtils.convertToDisplayString(total, currency);
    const personalDetails = getPersonalDetailsForAccountID(payerAccountID);
    const payerEmail = 'login' in personalDetails ? personalDetails.login : '';

    // When creating a report the participantsAccountIDs and visibleChatMemberAccountIDs are the same
    const participantsAccountIDs = [payeeAccountID, payerAccountID];

    return {
        type: CONST.REPORT.TYPE.IOU,
        cachedTotal: formattedTotal,
        chatReportID,
        currency,
        managerID: payerAccountID,
        ownerAccountID: payeeAccountID,
        participantAccountIDs: participantsAccountIDs,
        visibleChatMemberAccountIDs: participantsAccountIDs,
        reportID: generateReportID(),
        stateNum: isSendingMoney ? CONST.REPORT.STATE_NUM.APPROVED : CONST.REPORT.STATE_NUM.SUBMITTED,
        statusNum: isSendingMoney ? CONST.REPORT.STATUS_NUM.REIMBURSED : CONST.REPORT.STATE_NUM.SUBMITTED,
        total,

        // We don't translate reportName because the server response is always in English
        reportName: `${payerEmail} owes ${formattedTotal}`,
        notificationPreference: CONST.REPORT.NOTIFICATION_PREFERENCE.HIDDEN,
        parentReportID: chatReportID,
        lastVisibleActionCreated: DateUtils.getDBTime(),
    };
}

/**
 * Builds an optimistic Expense report with a randomly generated reportID
 *
 * @param chatReportID - Report ID of the PolicyExpenseChat where the Expense Report is
 * @param policyID - The policy ID of the PolicyExpenseChat
 * @param payeeAccountID - AccountID of the employee (payee)
 * @param total - Amount in cents
 * @param currency
 */

function buildOptimisticExpenseReport(chatReportID: string, policyID: string, payeeAccountID: number, total: number, currency: string): OptimisticExpenseReport {
    // The amount for Expense reports are stored as negative value in the database
    const storedTotal = total * -1;
    const policyName = getPolicyName(allReports?.[`${ONYXKEYS.COLLECTION.REPORT}${chatReportID}`]);
    const formattedTotal = CurrencyUtils.convertToDisplayString(storedTotal, currency);
    const policy = getPolicy(policyID);

    const isFree = policy?.type === CONST.POLICY.TYPE.FREE;

    // Define the state and status of the report based on whether the policy is free or paid
    const stateNum = isFree ? CONST.REPORT.STATE_NUM.SUBMITTED : CONST.REPORT.STATE_NUM.OPEN;
    const statusNum = isFree ? CONST.REPORT.STATUS_NUM.SUBMITTED : CONST.REPORT.STATUS_NUM.OPEN;

    const expenseReport: OptimisticExpenseReport = {
        reportID: generateReportID(),
        chatReportID,
        policyID,
        type: CONST.REPORT.TYPE.EXPENSE,
        ownerAccountID: payeeAccountID,
        currency,

        // We don't translate reportName because the server response is always in English
        reportName: `${policyName} owes ${formattedTotal}`,
        stateNum,
        statusNum,
        total: storedTotal,
        notificationPreference: CONST.REPORT.NOTIFICATION_PREFERENCE.HIDDEN,
        parentReportID: chatReportID,
        lastVisibleActionCreated: DateUtils.getDBTime(),
    };

    // The account defined in the policy submitsTo field is the approver/ manager for this report
    if (policy?.submitsTo) {
        expenseReport.managerID = policy.submitsTo;
    }

    return expenseReport;
}

/**
 * @param iouReportID - the report ID of the IOU report the action belongs to
 * @param type - IOUReportAction type. Can be oneOf(create, decline, cancel, pay, split)
 * @param total - IOU total in cents
 * @param comment - IOU comment
 * @param currency - IOU currency
 * @param paymentType - IOU paymentMethodType. Can be oneOf(Elsewhere, Expensify)
 * @param isSettlingUp - Whether we are settling up an IOU
 */
function getIOUReportActionMessage(iouReportID: string, type: string, total: number, comment: string, currency: string, paymentType = '', isSettlingUp = false): [Message] {
    const report = getReport(iouReportID);
    const amount =
        type === CONST.IOU.REPORT_ACTION_TYPE.PAY
            ? CurrencyUtils.convertToDisplayString(getMoneyRequestSpendBreakdown(!isEmptyObject(report) ? report : null).totalDisplaySpend, currency)
            : CurrencyUtils.convertToDisplayString(total, currency);

    let paymentMethodMessage;
    switch (paymentType) {
        case CONST.IOU.PAYMENT_TYPE.VBBA:
        case CONST.IOU.PAYMENT_TYPE.EXPENSIFY:
            paymentMethodMessage = ' with Expensify';
            break;
        default:
            paymentMethodMessage = ` elsewhere`;
            break;
    }

    let iouMessage;
    switch (type) {
        case CONST.REPORT.ACTIONS.TYPE.APPROVED:
            iouMessage = `approved ${amount}`;
            break;
        case CONST.REPORT.ACTIONS.TYPE.SUBMITTED:
            iouMessage = `submitted ${amount}`;
            break;
        case CONST.IOU.REPORT_ACTION_TYPE.CREATE:
            iouMessage = `requested ${amount}${comment && ` for ${comment}`}`;
            break;
        case CONST.IOU.REPORT_ACTION_TYPE.SPLIT:
            iouMessage = `split ${amount}${comment && ` for ${comment}`}`;
            break;
        case CONST.IOU.REPORT_ACTION_TYPE.DELETE:
            iouMessage = `deleted the ${amount} request${comment && ` for ${comment}`}`;
            break;
        case CONST.IOU.REPORT_ACTION_TYPE.PAY:
            iouMessage = isSettlingUp ? `paid ${amount}${paymentMethodMessage}` : `sent ${amount}${comment && ` for ${comment}`}${paymentMethodMessage}`;
            break;
        default:
            break;
    }

    return [
        {
            html: lodashEscape(iouMessage),
            text: iouMessage ?? '',
            isEdited: false,
            type: CONST.REPORT.MESSAGE.TYPE.COMMENT,
        },
    ];
}

/**
 * Builds an optimistic IOU reportAction object
 *
 * @param type - IOUReportAction type. Can be oneOf(create, delete, pay, split).
 * @param amount - IOU amount in cents.
 * @param currency
 * @param comment - User comment for the IOU.
 * @param participants - An array with participants details.
 * @param [transactionID] - Not required if the IOUReportAction type is 'pay'
 * @param [paymentType] - Only required if the IOUReportAction type is 'pay'. Can be oneOf(elsewhere, Expensify).
 * @param [iouReportID] - Only required if the IOUReportActions type is oneOf(decline, cancel, pay). Generates a randomID as default.
 * @param [isSettlingUp] - Whether we are settling up an IOU.
 * @param [isSendMoneyFlow] - Whether this is send money flow
 * @param [receipt]
 * @param [isOwnPolicyExpenseChat] - Whether this is an expense report create from the current user's policy expense chat
 */

function buildOptimisticIOUReportAction(
    type: ValueOf<typeof CONST.IOU.REPORT_ACTION_TYPE>,
    amount: number,
    currency: string,
    comment: string,
    participants: Participant[],
    transactionID: string,
    paymentType: PaymentMethodType,
    iouReportID = '',
    isSettlingUp = false,
    isSendMoneyFlow = false,
    receipt: Receipt = {},
    isOwnPolicyExpenseChat = false,
    created = DateUtils.getDBTime(),
): OptimisticIOUReportAction {
    const IOUReportID = iouReportID || generateReportID();

    const originalMessage: IOUMessage = {
        amount,
        comment,
        currency,
        IOUTransactionID: transactionID,
        IOUReportID,
        type,
    };

    if (type === CONST.IOU.REPORT_ACTION_TYPE.PAY) {
        // In send money flow, we store amount, comment, currency in IOUDetails when type = pay
        if (isSendMoneyFlow) {
            const keys = ['amount', 'comment', 'currency'] as const;
            keys.forEach((key) => {
                delete originalMessage[key];
            });
            originalMessage.IOUDetails = {amount, comment, currency};
            originalMessage.paymentType = paymentType;
        } else {
            // In case of pay money request action, we dont store the comment
            // and there is no single transctionID to link the action to.
            delete originalMessage.IOUTransactionID;
            delete originalMessage.comment;
            originalMessage.paymentType = paymentType;
        }
    }

    // IOUs of type split only exist in group DMs and those don't have an iouReport so we need to delete the IOUReportID key
    if (type === CONST.IOU.REPORT_ACTION_TYPE.SPLIT) {
        delete originalMessage.IOUReportID;
        // Split bill made from a policy expense chat only have the payee's accountID as the participant because the payer could be any policy admin
        if (isOwnPolicyExpenseChat) {
            originalMessage.participantAccountIDs = currentUserAccountID ? [currentUserAccountID] : [];
        } else {
            originalMessage.participantAccountIDs = currentUserAccountID
                ? [currentUserAccountID, ...participants.map((participant) => participant.accountID)]
                : participants.map((participant) => participant.accountID);
        }
    }

    return {
        actionName: CONST.REPORT.ACTIONS.TYPE.IOU,
        actorAccountID: currentUserAccountID,
        automatic: false,
        avatar: currentUserPersonalDetails?.avatar ?? UserUtils.getDefaultAvatarURL(currentUserAccountID),
        isAttachment: false,
        originalMessage,
        message: getIOUReportActionMessage(iouReportID, type, amount, comment, currency, paymentType, isSettlingUp),
        person: [
            {
                style: 'strong',
                text: currentUserPersonalDetails?.displayName ?? currentUserEmail,
                type: 'TEXT',
            },
        ],
        reportActionID: NumberUtils.rand64(),
        shouldShow: true,
        created,
        pendingAction: CONST.RED_BRICK_ROAD_PENDING_ACTION.ADD,
        whisperedToAccountIDs: [CONST.IOU.RECEIPT_STATE.SCANREADY, CONST.IOU.RECEIPT_STATE.SCANNING].some((value) => value === receipt?.state) ? [currentUserAccountID ?? -1] : [],
    };
}

/**
 * Builds an optimistic APPROVED report action with a randomly generated reportActionID.
 */
function buildOptimisticApprovedReportAction(amount: number, currency: string, expenseReportID: string): OptimisticApprovedReportAction {
    const originalMessage = {
        amount,
        currency,
        expenseReportID,
    };

    return {
        actionName: CONST.REPORT.ACTIONS.TYPE.APPROVED,
        actorAccountID: currentUserAccountID,
        automatic: false,
        avatar: currentUserPersonalDetails?.avatar ?? UserUtils.getDefaultAvatarURL(currentUserAccountID),
        isAttachment: false,
        originalMessage,
        message: getIOUReportActionMessage(expenseReportID, CONST.REPORT.ACTIONS.TYPE.APPROVED, Math.abs(amount), '', currency),
        person: [
            {
                style: 'strong',
                text: currentUserPersonalDetails?.displayName ?? currentUserEmail,
                type: 'TEXT',
            },
        ],
        reportActionID: NumberUtils.rand64(),
        shouldShow: true,
        created: DateUtils.getDBTime(),
        pendingAction: CONST.RED_BRICK_ROAD_PENDING_ACTION.ADD,
    };
}

/**
 * Builds an optimistic MOVED report action with a randomly generated reportActionID.
 * This action is used when we move reports across workspaces.
 */
function buildOptimisticMovedReportAction(fromPolicyID: string, toPolicyID: string, newParentReportID: string, movedReportID: string, policyName: string): ReportAction {
    const originalMessage = {
        fromPolicyID,
        toPolicyID,
        newParentReportID,
        movedReportID,
    };

    const movedActionMessage = [
        {
            html: `moved the report to the <a href='${CONST.NEW_EXPENSIFY_URL}r/${newParentReportID}' target='_blank' rel='noreferrer noopener'>${policyName}</a> workspace`,
            text: `moved the report to the ${policyName} workspace`,
            type: CONST.REPORT.MESSAGE.TYPE.COMMENT,
        },
    ];

    return {
        actionName: CONST.REPORT.ACTIONS.TYPE.MOVED,
        actorAccountID: currentUserAccountID,
        automatic: false,
        avatar: currentUserPersonalDetails?.avatar ?? UserUtils.getDefaultAvatarURL(currentUserAccountID),
        isAttachment: false,
        originalMessage,
        message: movedActionMessage,
        person: [
            {
                style: 'strong',
                text: currentUserPersonalDetails?.displayName ?? currentUserEmail,
                type: 'TEXT',
            },
        ],
        reportActionID: NumberUtils.rand64(),
        shouldShow: true,
        created: DateUtils.getDBTime(),
        pendingAction: CONST.RED_BRICK_ROAD_PENDING_ACTION.ADD,
    };
}

/**
 * Builds an optimistic SUBMITTED report action with a randomly generated reportActionID.
 *
 */
function buildOptimisticSubmittedReportAction(amount: number, currency: string, expenseReportID: string): OptimisticSubmittedReportAction {
    const originalMessage = {
        amount,
        currency,
        expenseReportID,
    };

    return {
        actionName: CONST.REPORT.ACTIONS.TYPE.SUBMITTED,
        actorAccountID: currentUserAccountID,
        automatic: false,
        avatar: currentUserPersonalDetails?.avatar ?? UserUtils.getDefaultAvatar(currentUserAccountID),
        isAttachment: false,
        originalMessage,
        message: getIOUReportActionMessage(expenseReportID, CONST.REPORT.ACTIONS.TYPE.SUBMITTED, Math.abs(amount), '', currency),
        person: [
            {
                style: 'strong',
                text: currentUserPersonalDetails?.displayName ?? currentUserEmail,
                type: 'TEXT',
            },
        ],
        reportActionID: NumberUtils.rand64(),
        shouldShow: true,
        created: DateUtils.getDBTime(),
        pendingAction: CONST.RED_BRICK_ROAD_PENDING_ACTION.ADD,
    };
}

/**
 * Builds an optimistic report preview action with a randomly generated reportActionID.
 *
 * @param chatReport
 * @param iouReport
 * @param [comment] - User comment for the IOU.
 * @param [transaction] - optimistic first transaction of preview
 */
function buildOptimisticReportPreview(
    chatReport: OnyxEntry<Report>,
    iouReport: OnyxEntry<Report>,
    comment = '',
    transaction: OnyxEntry<Transaction> = null,
    childReportID?: string,
): OptimisticReportPreview {
    const hasReceipt = TransactionUtils.hasReceipt(transaction);
    const isReceiptBeingScanned = hasReceipt && TransactionUtils.isReceiptBeingScanned(transaction);
    const message = getReportPreviewMessage(iouReport);
    const created = DateUtils.getDBTime();
    return {
        reportActionID: NumberUtils.rand64(),
        reportID: chatReport?.reportID,
        actionName: CONST.REPORT.ACTIONS.TYPE.REPORTPREVIEW,
        pendingAction: CONST.RED_BRICK_ROAD_PENDING_ACTION.ADD,
        originalMessage: {
            linkedReportID: iouReport?.reportID,
        },
        message: [
            {
                html: message,
                text: message,
                isEdited: false,
                type: CONST.REPORT.MESSAGE.TYPE.COMMENT,
            },
        ],
        created,
        accountID: iouReport?.managerID ?? 0,
        // The preview is initially whispered if created with a receipt, so the actor is the current user as well
        actorAccountID: hasReceipt ? currentUserAccountID : iouReport?.managerID ?? 0,
        childReportID: childReportID ?? iouReport?.reportID,
        childMoneyRequestCount: 1,
        childLastMoneyRequestComment: comment,
        childRecentReceiptTransactionIDs: hasReceipt && !isEmptyObject(transaction) ? {[transaction?.transactionID ?? '']: created} : undefined,
        whisperedToAccountIDs: isReceiptBeingScanned ? [currentUserAccountID ?? -1] : [],
    };
}

/**
 * Builds an optimistic modified expense action with a randomly generated reportActionID.
 */
function buildOptimisticModifiedExpenseReportAction(
    transactionThread: OnyxEntry<Transaction>,
    oldTransaction: OnyxEntry<Transaction>,
    transactionChanges: ExpenseOriginalMessage,
    isFromExpenseReport: boolean,
): OptimisticModifiedExpenseReportAction {
    const originalMessage = getModifiedExpenseOriginalMessage(oldTransaction, transactionChanges, isFromExpenseReport);
    return {
        actionName: CONST.REPORT.ACTIONS.TYPE.MODIFIEDEXPENSE,
        actorAccountID: currentUserAccountID,
        automatic: false,
        avatar: currentUserPersonalDetails?.avatar ?? UserUtils.getDefaultAvatarURL(currentUserAccountID),
        created: DateUtils.getDBTime(),
        isAttachment: false,
        message: [
            {
                // Currently we are composing the message from the originalMessage and message is only used in OldDot and not in the App
                text: 'You',
                style: 'strong',
                type: CONST.REPORT.MESSAGE.TYPE.TEXT,
            },
        ],
        originalMessage,
        person: [
            {
                style: 'strong',
                text: currentUserPersonalDetails?.displayName ?? String(currentUserAccountID),
                type: 'TEXT',
            },
        ],
        pendingAction: CONST.RED_BRICK_ROAD_PENDING_ACTION.ADD,
        reportActionID: NumberUtils.rand64(),
        reportID: transactionThread?.reportID,
        shouldShow: true,
    };
}

/**
 * Updates a report preview action that exists for an IOU report.
 *
 * @param [comment] - User comment for the IOU.
 * @param [transaction] - optimistic newest transaction of a report preview
 *
 */
function updateReportPreview(
    iouReport: OnyxEntry<Report>,
    reportPreviewAction: OnyxEntry<ReportAction>,
    isPayRequest = false,
    comment = '',
    transaction: OnyxEntry<Transaction> = null,
): UpdateReportPreview {
    const hasReceipt = TransactionUtils.hasReceipt(transaction);
    const recentReceiptTransactions = reportPreviewAction?.childRecentReceiptTransactionIDs ?? {};
    const transactionsToKeep = TransactionUtils.getRecentTransactions(recentReceiptTransactions);
    const previousTransactionsArray = Object.entries(recentReceiptTransactions ?? {}).map(([key, value]) => (transactionsToKeep.includes(key) ? {[key]: value} : null));
    const previousTransactions: Record<string, string> = {};

    for (const obj of previousTransactionsArray) {
        for (const key in obj) {
            if (obj) {
                previousTransactions[key] = obj[key];
            }
        }
    }

    const message = getReportPreviewMessage(iouReport, reportPreviewAction);
    return {
        ...reportPreviewAction,
        created: DateUtils.getDBTime(),
        message: [
            {
                html: message,
                text: message,
                isEdited: false,
                type: CONST.REPORT.MESSAGE.TYPE.COMMENT,
            },
        ],
        childLastMoneyRequestComment: comment || reportPreviewAction?.childLastMoneyRequestComment,
        childMoneyRequestCount: (reportPreviewAction?.childMoneyRequestCount ?? 0) + (isPayRequest ? 0 : 1),
        childRecentReceiptTransactionIDs: hasReceipt
            ? {
                  ...(transaction && {[transaction.transactionID]: transaction?.created}),
                  ...previousTransactions,
              }
            : recentReceiptTransactions,
        // As soon as we add a transaction without a receipt to the report, it will have ready money requests,
        // so we remove the whisper
        whisperedToAccountIDs: hasReceipt ? reportPreviewAction?.whisperedToAccountIDs : [],
    };
}

function buildOptimisticTaskReportAction(taskReportID: string, actionName: OriginalMessageActionName, message = ''): OptimisticTaskReportAction {
    const originalMessage = {
        taskReportID,
        type: actionName,
        text: message,
    };
    return {
        actionName,
        actorAccountID: currentUserAccountID,
        automatic: false,
        avatar: currentUserPersonalDetails?.avatar ?? UserUtils.getDefaultAvatarURL(currentUserAccountID),
        isAttachment: false,
        originalMessage,
        message: [
            {
                text: message,
                taskReportID,
                type: CONST.REPORT.MESSAGE.TYPE.TEXT,
            },
        ],
        person: [
            {
                style: 'strong',
                text: currentUserPersonalDetails?.displayName ?? String(currentUserAccountID),
                type: 'TEXT',
            },
        ],
        reportActionID: NumberUtils.rand64(),
        shouldShow: true,
        created: DateUtils.getDBTime(),
        isFirstItem: false,
        pendingAction: CONST.RED_BRICK_ROAD_PENDING_ACTION.ADD,
    };
}

/**
 * Builds an optimistic chat report with a randomly generated reportID and as much information as we currently have
 */
function buildOptimisticChatReport(
    participantList: number[],
    reportName: string = CONST.REPORT.DEFAULT_REPORT_NAME,
    chatType: ValueOf<typeof CONST.REPORT.CHAT_TYPE> | undefined = undefined,
    policyID: string = CONST.POLICY.OWNER_EMAIL_FAKE,
    ownerAccountID: number = CONST.REPORT.OWNER_ACCOUNT_ID_FAKE,
    isOwnPolicyExpenseChat = false,
    oldPolicyName = '',
    visibility: ValueOf<typeof CONST.REPORT.VISIBILITY> | undefined = undefined,
    writeCapability: ValueOf<typeof CONST.REPORT.WRITE_CAPABILITIES> | undefined = undefined,
    notificationPreference: NotificationPreference = CONST.REPORT.NOTIFICATION_PREFERENCE.ALWAYS,
    parentReportActionID = '',
    parentReportID = '',
    welcomeMessage = '',
): OptimisticChatReport {
    const currentTime = DateUtils.getDBTime();
    const isNewlyCreatedWorkspaceChat = chatType === CONST.REPORT.CHAT_TYPE.POLICY_EXPENSE_CHAT && isOwnPolicyExpenseChat;
    return {
        type: CONST.REPORT.TYPE.CHAT,
        chatType,
        isOwnPolicyExpenseChat,
        isPinned: reportName === CONST.REPORT.WORKSPACE_CHAT_ROOMS.ADMINS || isNewlyCreatedWorkspaceChat,
        lastActorAccountID: 0,
        lastMessageTranslationKey: '',
        lastMessageHtml: '',
        lastMessageText: undefined,
        lastReadTime: currentTime,
        lastVisibleActionCreated: currentTime,
        notificationPreference,
        oldPolicyName,
        ownerAccountID: ownerAccountID || CONST.REPORT.OWNER_ACCOUNT_ID_FAKE,
        parentReportActionID,
        parentReportID,
        // When creating a report the participantsAccountIDs and visibleChatMemberAccountIDs are the same
        participantAccountIDs: participantList,
        visibleChatMemberAccountIDs: participantList,
        policyID,
        reportID: generateReportID(),
        reportName,
        stateNum: 0,
        statusNum: 0,
        visibility,
        welcomeMessage,
        writeCapability,
    };
}

/**
 * Returns the necessary reportAction onyx data to indicate that the chat has been created optimistically
 * @param [created] - Action created time
 */
function buildOptimisticCreatedReportAction(emailCreatingAction: string, created = DateUtils.getDBTime()): OptimisticCreatedReportAction {
    return {
        reportActionID: NumberUtils.rand64(),
        actionName: CONST.REPORT.ACTIONS.TYPE.CREATED,
        pendingAction: CONST.RED_BRICK_ROAD_PENDING_ACTION.ADD,
        actorAccountID: currentUserAccountID,
        message: [
            {
                type: CONST.REPORT.MESSAGE.TYPE.TEXT,
                style: 'strong',
                text: emailCreatingAction,
            },
            {
                type: CONST.REPORT.MESSAGE.TYPE.TEXT,
                style: 'normal',
                text: ' created this report',
            },
        ],
        person: [
            {
                type: CONST.REPORT.MESSAGE.TYPE.TEXT,
                style: 'strong',
                text: allPersonalDetails?.[currentUserAccountID ?? '']?.displayName ?? currentUserEmail,
            },
        ],
        automatic: false,
        avatar: allPersonalDetails?.[currentUserAccountID ?? '']?.avatar ?? UserUtils.getDefaultAvatarURL(currentUserAccountID),
        created,
        shouldShow: true,
    };
}

/**
 * Returns the necessary reportAction onyx data to indicate that a task report has been edited
 */
function buildOptimisticEditedTaskReportAction(emailEditingTask: string): OptimisticEditedTaskReportAction {
    return {
        reportActionID: NumberUtils.rand64(),
        actionName: CONST.REPORT.ACTIONS.TYPE.TASKEDITED,
        pendingAction: CONST.RED_BRICK_ROAD_PENDING_ACTION.ADD,
        actorAccountID: currentUserAccountID,
        message: [
            {
                type: CONST.REPORT.MESSAGE.TYPE.TEXT,
                style: 'strong',
                text: emailEditingTask,
            },
            {
                type: CONST.REPORT.MESSAGE.TYPE.TEXT,
                style: 'normal',
                text: ' edited this task',
            },
        ],
        person: [
            {
                type: CONST.REPORT.MESSAGE.TYPE.TEXT,
                style: 'strong',
                text: allPersonalDetails?.[currentUserAccountID ?? '']?.displayName ?? currentUserEmail,
            },
        ],
        automatic: false,
        avatar: allPersonalDetails?.[currentUserAccountID ?? '']?.avatar ?? UserUtils.getDefaultAvatarURL(currentUserAccountID),
        created: DateUtils.getDBTime(),
        shouldShow: false,
    };
}

/**
 * Returns the necessary reportAction onyx data to indicate that a chat has been archived
 *
 * @param reason - A reason why the chat has been archived
 */
function buildOptimisticClosedReportAction(emailClosingReport: string, policyName: string, reason: string = CONST.REPORT.ARCHIVE_REASON.DEFAULT): OptimisticClosedReportAction {
    return {
        actionName: CONST.REPORT.ACTIONS.TYPE.CLOSED,
        actorAccountID: currentUserAccountID,
        automatic: false,
        avatar: allPersonalDetails?.[currentUserAccountID ?? '']?.avatar ?? UserUtils.getDefaultAvatarURL(currentUserAccountID),
        created: DateUtils.getDBTime(),
        message: [
            {
                type: CONST.REPORT.MESSAGE.TYPE.TEXT,
                style: 'strong',
                text: emailClosingReport,
            },
            {
                type: CONST.REPORT.MESSAGE.TYPE.TEXT,
                style: 'normal',
                text: ' closed this report',
            },
        ],
        originalMessage: {
            policyName,
            reason,
        },
        pendingAction: CONST.RED_BRICK_ROAD_PENDING_ACTION.ADD,
        person: [
            {
                type: CONST.REPORT.MESSAGE.TYPE.TEXT,
                style: 'strong',
                text: allPersonalDetails?.[currentUserAccountID ?? '']?.displayName ?? currentUserEmail,
            },
        ],
        reportActionID: NumberUtils.rand64(),
        shouldShow: true,
    };
}

function buildOptimisticWorkspaceChats(policyID: string, policyName: string): OptimisticWorkspaceChats {
    const announceChatData = buildOptimisticChatReport(
        currentUserAccountID ? [currentUserAccountID] : [],
        CONST.REPORT.WORKSPACE_CHAT_ROOMS.ANNOUNCE,
        CONST.REPORT.CHAT_TYPE.POLICY_ANNOUNCE,
        policyID,
        CONST.POLICY.OWNER_ACCOUNT_ID_FAKE,
        false,
        policyName,
        undefined,
        undefined,

        // #announce contains all policy members so notifying always should be opt-in only.
        CONST.REPORT.NOTIFICATION_PREFERENCE.DAILY,
    );
    const announceChatReportID = announceChatData.reportID;
    const announceCreatedAction = buildOptimisticCreatedReportAction(CONST.POLICY.OWNER_EMAIL_FAKE);
    const announceReportActionData = {
        [announceCreatedAction.reportActionID]: announceCreatedAction,
    };

    const adminsChatData = buildOptimisticChatReport(
        [currentUserAccountID ?? -1],
        CONST.REPORT.WORKSPACE_CHAT_ROOMS.ADMINS,
        CONST.REPORT.CHAT_TYPE.POLICY_ADMINS,
        policyID,
        CONST.POLICY.OWNER_ACCOUNT_ID_FAKE,
        false,
        policyName,
    );
    const adminsChatReportID = adminsChatData.reportID;
    const adminsCreatedAction = buildOptimisticCreatedReportAction(CONST.POLICY.OWNER_EMAIL_FAKE);
    const adminsReportActionData = {
        [adminsCreatedAction.reportActionID]: adminsCreatedAction,
    };

    const expenseChatData = buildOptimisticChatReport([currentUserAccountID ?? -1], '', CONST.REPORT.CHAT_TYPE.POLICY_EXPENSE_CHAT, policyID, currentUserAccountID, true, policyName);
    const expenseChatReportID = expenseChatData.reportID;
    const expenseReportCreatedAction = buildOptimisticCreatedReportAction(currentUserEmail ?? '');
    const expenseReportActionData = {
        [expenseReportCreatedAction.reportActionID]: expenseReportCreatedAction,
    };

    return {
        announceChatReportID,
        announceChatData,
        announceReportActionData,
        announceCreatedReportActionID: announceCreatedAction.reportActionID,
        adminsChatReportID,
        adminsChatData,
        adminsReportActionData,
        adminsCreatedReportActionID: adminsCreatedAction.reportActionID,
        expenseChatReportID,
        expenseChatData,
        expenseReportActionData,
        expenseCreatedReportActionID: expenseReportCreatedAction.reportActionID,
    };
}

/**
 * Builds an optimistic Task Report with a randomly generated reportID
 *
 * @param ownerAccountID - Account ID of the person generating the Task.
 * @param assigneeAccountID - AccountID of the other person participating in the Task.
 * @param parentReportID - Report ID of the chat where the Task is.
 * @param title - Task title.
 * @param description - Task description.
 * @param policyID - PolicyID of the parent report
 */

function buildOptimisticTaskReport(
    ownerAccountID: number,
    assigneeAccountID = 0,
    parentReportID?: string,
    title?: string,
    description?: string,
    policyID: string = CONST.POLICY.OWNER_EMAIL_FAKE,
): OptimisticTaskReport {
    // When creating a report the participantsAccountIDs and visibleChatMemberAccountIDs are the same
    const participantsAccountIDs = assigneeAccountID && assigneeAccountID !== ownerAccountID ? [assigneeAccountID] : [];

    return {
        reportID: generateReportID(),
        reportName: title,
        description,
        ownerAccountID,
        participantAccountIDs: participantsAccountIDs,
        visibleChatMemberAccountIDs: participantsAccountIDs,
        managerID: assigneeAccountID,
        type: CONST.REPORT.TYPE.TASK,
        parentReportID,
        policyID,
        stateNum: CONST.REPORT.STATE_NUM.OPEN,
        statusNum: CONST.REPORT.STATUS_NUM.OPEN,
        notificationPreference: CONST.REPORT.NOTIFICATION_PREFERENCE.ALWAYS,
        lastVisibleActionCreated: DateUtils.getDBTime(),
    };
}

/**
 * A helper method to create transaction thread
 *
 * @param reportAction - the parent IOU report action from which to create the thread
 *
 * @param moneyRequestReportID - the reportID which the report action belong to
 */
function buildTransactionThread(reportAction: OnyxEntry<ReportAction>, moneyRequestReportID: string): OptimisticChatReport {
    const participantAccountIDs = [...new Set([currentUserAccountID, Number(reportAction?.actorAccountID)])].filter(Boolean) as number[];
    return buildOptimisticChatReport(
        participantAccountIDs,
        getTransactionReportName(reportAction),
        undefined,
        getReport(moneyRequestReportID)?.policyID ?? CONST.POLICY.OWNER_EMAIL_FAKE,
        CONST.POLICY.OWNER_ACCOUNT_ID_FAKE,
        false,
        '',
        undefined,
        undefined,
        CONST.REPORT.NOTIFICATION_PREFERENCE.HIDDEN,
        reportAction?.reportActionID,
        moneyRequestReportID,
    );
}

function isUnread(report: OnyxEntry<Report>): boolean {
    if (!report) {
        return false;
    }

    // lastVisibleActionCreated and lastReadTime are both datetime strings and can be compared directly
    const lastVisibleActionCreated = report.lastVisibleActionCreated ?? '';
    const lastReadTime = report.lastReadTime ?? '';
    return lastReadTime < lastVisibleActionCreated;
}

function isIOUOwnedByCurrentUser(report: OnyxEntry<Report>, allReportsDict: OnyxCollection<Report> = null): boolean {
    const allAvailableReports = allReportsDict ?? allReports;
    if (!report || !allAvailableReports) {
        return false;
    }

    let reportToLook = report;
    if (report.iouReportID) {
        const iouReport = allAvailableReports[`${ONYXKEYS.COLLECTION.REPORT}${report.iouReportID}`];
        if (iouReport) {
            reportToLook = iouReport;
        }
    }

    return reportToLook.ownerAccountID === currentUserAccountID;
}

/**
 * Assuming the passed in report is a default room, lets us know whether we can see it or not, based on permissions and
 * the various subsets of users we've allowed to use default rooms.
 */
function canSeeDefaultRoom(report: OnyxEntry<Report>, policies: OnyxCollection<Policy>, betas: OnyxEntry<Beta[]>): boolean {
    // Include archived rooms
    if (isArchivedRoom(report)) {
        return true;
    }

    // Include default rooms for free plan policies (domain rooms aren't included in here because they do not belong to a policy)
    if (getPolicyType(report, policies) === CONST.POLICY.TYPE.FREE) {
        return true;
    }

    // Include domain rooms with Partner Managers (Expensify accounts) in them for accounts that are on a domain with an Approved Accountant
    if (isDomainRoom(report) && doesDomainHaveApprovedAccountant && hasExpensifyEmails(report?.participantAccountIDs ?? [])) {
        return true;
    }

    // If the room has an assigned guide, it can be seen.
    if (hasExpensifyGuidesEmails(report?.participantAccountIDs ?? [])) {
        return true;
    }

    // Include any admins and announce rooms, since only non partner-managed domain rooms are on the beta now.
    if (isAdminRoom(report) || isAnnounceRoom(report)) {
        return true;
    }

    // For all other cases, just check that the user belongs to the default rooms beta
    return Permissions.canUseDefaultRooms(betas ?? []);
}

function canAccessReport(report: OnyxEntry<Report>, policies: OnyxCollection<Policy>, betas: OnyxEntry<Beta[]>): boolean {
    // We hide default rooms (it's basically just domain rooms now) from people who aren't on the defaultRooms beta.
    if (isDefaultRoom(report) && !canSeeDefaultRoom(report, policies, betas)) {
        return false;
    }

    return true;
}

/**
 * Check if the report is the parent report of the currently viewed report or at least one child report has report action
 */
function shouldHideReport(report: OnyxEntry<Report>, currentReportId: string): boolean {
    const currentReport = getReport(currentReportId);
    const parentReport = getParentReport(!isEmptyObject(currentReport) ? currentReport : null);
    const reportActions = ReportActionsUtils.getAllReportActions(report?.reportID ?? '');
    const isChildReportHasComment = Object.values(reportActions ?? {})?.some((reportAction) => (reportAction?.childVisibleActionCount ?? 0) > 0);
    return parentReport?.reportID !== report?.reportID && !isChildReportHasComment;
}

/**
 * Checks to see if a report's parentAction is a money request that contains a violation
 */
function doesTransactionThreadHaveViolations(report: OnyxEntry<Report>, transactionViolations: OnyxCollection<TransactionViolation[]>, parentReportAction: OnyxEntry<ReportAction>): boolean {
    if (parentReportAction?.actionName !== CONST.REPORT.ACTIONS.TYPE.IOU) {
        return false;
    }
    const {IOUTransactionID, IOUReportID} = parentReportAction.originalMessage ?? {};
    if (!IOUTransactionID || !IOUReportID) {
        return false;
    }
    if (!isCurrentUserSubmitter(IOUReportID)) {
        return false;
    }
    if (report?.stateNum !== CONST.REPORT.STATE_NUM.OPEN && report?.stateNum !== CONST.REPORT.STATE_NUM.SUBMITTED) {
        return false;
    }
    return TransactionUtils.hasViolation(IOUTransactionID, transactionViolations);
}

/**
 * Checks to see if a report contains a violation
 */
function hasViolations(reportID: string, transactionViolations: OnyxCollection<TransactionViolation[]>): boolean {
    const transactions = TransactionUtils.getAllReportTransactions(reportID);
    return transactions.some((transaction) => TransactionUtils.hasViolation(transaction.transactionID, transactionViolations));
}

/**
 * Takes several pieces of data from Onyx and evaluates if a report should be shown in the option list (either when searching
 * for reports or the reports shown in the LHN).
 *
 * This logic is very specific and the order of the logic is very important. It should fail quickly in most cases and also
 * filter out the majority of reports before filtering out very specific minority of reports.
 */
function shouldReportBeInOptionList({
    report,
    currentReportId,
    isInGSDMode,
    betas,
    policies,
    excludeEmptyChats,
    doesReportHaveViolations,
}: {
    report: OnyxEntry<Report>;
    currentReportId: string;
    isInGSDMode: boolean;
    betas: Beta[];
    policies: OnyxCollection<Policy>;
    excludeEmptyChats: boolean;
    doesReportHaveViolations: boolean;
}) {
    const isInDefaultMode = !isInGSDMode;
    // Exclude reports that have no data because there wouldn't be anything to show in the option item.
    // This can happen if data is currently loading from the server or a report is in various stages of being created.
    // This can also happen for anyone accessing a public room or archived room for which they don't have access to the underlying policy.
    // Optionally exclude reports that do not belong to currently active workspace

    if (
        !report?.reportID ||
        !report?.type ||
        report?.reportName === undefined ||
        // eslint-disable-next-line @typescript-eslint/prefer-nullish-coalescing
        report?.isHidden ||
        // eslint-disable-next-line @typescript-eslint/prefer-nullish-coalescing
        report?.participantAccountIDs?.includes(CONST.ACCOUNT_ID.NOTIFICATIONS) ||
        (report?.participantAccountIDs?.length === 0 &&
            !isChatThread(report) &&
            !isPublicRoom(report) &&
            !isUserCreatedPolicyRoom(report) &&
            !isArchivedRoom(report) &&
            !isMoneyRequestReport(report) &&
            !isTaskReport(report))
    ) {
        return false;
    }
    if (!canAccessReport(report, policies, betas)) {
        return false;
    }

    // Include the currently viewed report. If we excluded the currently viewed report, then there
    // would be no way to highlight it in the options list and it would be confusing to users because they lose
    // a sense of context.
    if (report.reportID === currentReportId) {
        return true;
    }

    // Include reports that are relevant to the user in any view mode. Criteria include having a draft or having a GBR showing.
    // eslint-disable-next-line @typescript-eslint/prefer-nullish-coalescing
    if (report.hasDraft || requiresAttentionFromCurrentUser(report)) {
        return true;
    }
    const lastVisibleMessage = ReportActionsUtils.getLastVisibleMessage(report.reportID);
    const isEmptyChat = !report.lastMessageText && !report.lastMessageTranslationKey && !lastVisibleMessage.lastMessageText && !lastVisibleMessage.lastMessageTranslationKey;
    const canHideReport = shouldHideReport(report, currentReportId);

    // Include reports if they are pinned
    if (report.isPinned) {
        return true;
    }

    // Hide only chat threads that haven't been commented on (other threads are actionable)
    if (isChatThread(report) && canHideReport && isEmptyChat) {
        return false;
    }

    // Include reports that have errors from trying to add a workspace
    // If we excluded it, then the red-brock-road pattern wouldn't work for the user to resolve the error
    if (report.errorFields?.addWorkspaceRoom) {
        return true;
    }

    // Always show IOU reports with violations
    if (isExpenseRequest(report) && doesReportHaveViolations) {
        return true;
    }

    // All unread chats (even archived ones) in GSD mode will be shown. This is because GSD mode is specifically for focusing the user on the most relevant chats, primarily, the unread ones
    if (isInGSDMode) {
        return isUnread(report) && report.notificationPreference !== CONST.REPORT.NOTIFICATION_PREFERENCE.MUTE;
    }

    // Archived reports should always be shown when in default (most recent) mode. This is because you should still be able to access and search for the chats to find them.
    if (isInDefaultMode && isArchivedRoom(report)) {
        return true;
    }

    // Hide chats between two users that haven't been commented on from the LNH
    if (excludeEmptyChats && isEmptyChat && isChatReport(report) && !isChatRoom(report) && !isPolicyExpenseChat(report) && canHideReport) {
        return false;
    }

    return true;
}

/**
 * Attempts to find a report in onyx with the provided list of participants. Does not include threads, task, money request, room, and policy expense chat.
 */
function getChatByParticipants(newParticipantList: number[]): OnyxEntry<Report> {
    const sortedNewParticipantList = newParticipantList.sort();
    return (
        Object.values(allReports ?? {}).find((report) => {
            // If the report has been deleted, or there are no participants (like an empty #admins room) then skip it
            if (
                !report ||
                report.participantAccountIDs?.length === 0 ||
                isChatThread(report) ||
                isTaskReport(report) ||
                isMoneyRequestReport(report) ||
                isChatRoom(report) ||
                isPolicyExpenseChat(report)
            ) {
                return false;
            }

            // Only return the chat if it has all the participants
            return lodashIsEqual(sortedNewParticipantList, report.participantAccountIDs?.sort());
        }) ?? null
    );
}

/**
 * Attempts to find a report in onyx with the provided list of participants in given policy
 */
function getChatByParticipantsAndPolicy(newParticipantList: number[], policyID: string): OnyxEntry<Report> {
    newParticipantList.sort();
    return (
        Object.values(allReports ?? {}).find((report) => {
            // If the report has been deleted, or there are no participants (like an empty #admins room) then skip it
            if (!report?.participantAccountIDs) {
                return false;
            }
            const sortedParticipanctsAccountIDs = report.participantAccountIDs?.sort();
            // Only return the room if it has all the participants and is not a policy room
            return report.policyID === policyID && lodashIsEqual(newParticipantList, sortedParticipanctsAccountIDs);
        }) ?? null
    );
}

function getAllPolicyReports(policyID: string): Array<OnyxEntry<Report>> {
    return Object.values(allReports ?? {}).filter((report) => report?.policyID === policyID);
}

/**
 * Returns true if Chronos is one of the chat participants (1:1)
 */
function chatIncludesChronos(report: OnyxEntry<Report> | EmptyObject): boolean {
    return Boolean(report?.participantAccountIDs?.includes(CONST.ACCOUNT_ID.CHRONOS));
}

/**
 * Can only flag if:
 *
 * - It was written by someone else and isn't a whisper
 * - It's a welcome message whisper
 * - It's an ADDCOMMENT that is not an attachment
 */
function canFlagReportAction(reportAction: OnyxEntry<ReportAction>, reportID: string | undefined): boolean {
    const report = getReport(reportID);
    const isCurrentUserAction = reportAction?.actorAccountID === currentUserAccountID;
    const isOriginalMessageHaveHtml =
        reportAction?.actionName === CONST.REPORT.ACTIONS.TYPE.ADDCOMMENT ||
        reportAction?.actionName === CONST.REPORT.ACTIONS.TYPE.RENAMED ||
        reportAction?.actionName === CONST.REPORT.ACTIONS.TYPE.CHRONOSOOOLIST;
    if (ReportActionsUtils.isWhisperAction(reportAction)) {
        // Allow flagging welcome message whispers as they can be set by any room creator
        if (report?.welcomeMessage && !isCurrentUserAction && isOriginalMessageHaveHtml && reportAction?.originalMessage?.html === report.welcomeMessage) {
            return true;
        }

        // Disallow flagging the rest of whisper as they are sent by us
        return false;
    }

    return Boolean(
        !isCurrentUserAction &&
            reportAction?.actionName === CONST.REPORT.ACTIONS.TYPE.ADDCOMMENT &&
            !ReportActionsUtils.isDeletedAction(reportAction) &&
            !ReportActionsUtils.isCreatedTaskReportAction(reportAction) &&
            !isEmptyObject(report) &&
            report &&
            isAllowedToComment(report),
    );
}

/**
 * Whether flag comment page should show
 */
function shouldShowFlagComment(reportAction: OnyxEntry<ReportAction>, report: OnyxEntry<Report>): boolean {
    return (
        canFlagReportAction(reportAction, report?.reportID) &&
        !isArchivedRoom(report) &&
        !chatIncludesChronos(report) &&
        !isConciergeChatReport(report) &&
        reportAction?.actorAccountID !== CONST.ACCOUNT_ID.CONCIERGE
    );
}

/**
 * @param sortedAndFilteredReportActions - reportActions for the report, sorted newest to oldest, and filtered for only those that should be visible
 */
function getNewMarkerReportActionID(report: OnyxEntry<Report>, sortedAndFilteredReportActions: ReportAction[]): string {
    if (!isUnread(report)) {
        return '';
    }

    const newMarkerIndex = lodashFindLastIndex(sortedAndFilteredReportActions, (reportAction) => (reportAction.created ?? '') > (report?.lastReadTime ?? ''));

    return 'reportActionID' in sortedAndFilteredReportActions[newMarkerIndex] ? sortedAndFilteredReportActions[newMarkerIndex].reportActionID : '';
}

/**
 * Performs the markdown conversion, and replaces code points > 127 with C escape sequences
 * Used for compatibility with the backend auth validator for AddComment, and to account for MD in comments
 * @returns The comment's total length as seen from the backend
 */
function getCommentLength(textComment: string): number {
    return getParsedComment(textComment)
        .replace(/[^ -~]/g, '\\u????')
        .trim().length;
}

function getRouteFromLink(url: string | null): string {
    if (!url) {
        return '';
    }

    // Get the reportID from URL
    let route = url;
    const localWebAndroidRegEx = /^(https:\/\/([0-9]{1,3})\.([0-9]{1,3})\.([0-9]{1,3})\.([0-9]{1,3}))/;
    linkingConfig.prefixes.forEach((prefix) => {
        if (route.startsWith(prefix)) {
            route = route.replace(prefix, '');
        } else if (localWebAndroidRegEx.test(route)) {
            route = route.replace(localWebAndroidRegEx, '');
        } else {
            return;
        }

        // Remove the port if it's a localhost URL
        if (/^:\d+/.test(route)) {
            route = route.replace(/:\d+/, '');
        }

        // Remove the leading slash if exists
        if (route.startsWith('/')) {
            route = route.replace('/', '');
        }
    });
    return route;
}

function parseReportRouteParams(route: string): ReportRouteParams {
    let parsingRoute = route;
    if (parsingRoute.at(0) === '/') {
        // remove the first slash
        parsingRoute = parsingRoute.slice(1);
    }

    if (!parsingRoute.startsWith(Url.addTrailingForwardSlash(ROUTES.REPORT))) {
        return {reportID: '', isSubReportPageRoute: false};
    }

    const pathSegments = parsingRoute.split('/');

    const reportIDSegment = pathSegments[1];

    // Check for "undefined" or any other unwanted string values
    if (!reportIDSegment || reportIDSegment === 'undefined') {
        return {reportID: '', isSubReportPageRoute: false};
    }

    return {
        reportID: reportIDSegment,
        isSubReportPageRoute: pathSegments.length > 2,
    };
}

function getReportIDFromLink(url: string | null): string {
    const route = getRouteFromLink(url);
    const {reportID, isSubReportPageRoute} = parseReportRouteParams(route);
    if (isSubReportPageRoute) {
        // We allow the Sub-Report deep link routes (settings, details, etc.) to be handled by their respective component pages
        return '';
    }
    return reportID;
}

/**
 * Get the report policyID given a reportID
 */
function getReportPolicyID(reportID?: string): string | undefined {
    return getReport(reportID)?.policyID;
}

/**
 * Check if the chat report is linked to an iou that is waiting for the current user to add a credit bank account.
 */
function hasIOUWaitingOnCurrentUserBankAccount(chatReport: OnyxEntry<Report>): boolean {
    if (chatReport?.iouReportID) {
        const iouReport = allReports?.[`${ONYXKEYS.COLLECTION.REPORT}${chatReport?.iouReportID}`];
        if (iouReport?.isWaitingOnBankAccount && iouReport?.ownerAccountID === currentUserAccountID) {
            return true;
        }
    }

    return false;
}

/**
 * Users can request money:
 * - in policy expense chats only if they are in a role of a member in the chat (in other words, if it's their policy expense chat)
 * - in an open or submitted expense report tied to a policy expense chat the user owns
 *     - employee can request money in submitted expense report only if the policy has Instant Submit settings turned on
 * - in an IOU report, which is not settled yet
 * - in a 1:1 DM chat
 */
function canRequestMoney(report: OnyxEntry<Report>, policy: OnyxEntry<Policy>, otherParticipants: number[]): boolean {
    // User cannot request money in chat thread or in task report or in chat room
    if (isChatThread(report) || isTaskReport(report) || isChatRoom(report)) {
        return false;
    }

    // Users can only request money in DMs if they are a 1:1 DM
    if (isDM(report)) {
        return otherParticipants.length === 1;
    }

    // Prevent requesting money if pending IOU report waiting for their bank account already exists
    if (hasIOUWaitingOnCurrentUserBankAccount(report)) {
        return false;
    }

    // In case of expense reports, we have to look at the parent workspace chat to get the isOwnPolicyExpenseChat property
    let isOwnPolicyExpenseChat = report?.isOwnPolicyExpenseChat ?? false;
    if (isExpenseReport(report) && getParentReport(report)) {
        isOwnPolicyExpenseChat = Boolean(getParentReport(report)?.isOwnPolicyExpenseChat);
    }

    // In case there are no other participants than the current user and it's not user's own policy expense chat, they can't request money from such report
    if (otherParticipants.length === 0 && !isOwnPolicyExpenseChat) {
        return false;
    }

    // User can request money in any IOU report, unless paid, but user can only request money in an expense report
    // which is tied to their workspace chat.
    if (isMoneyRequestReport(report)) {
        const isOwnExpenseReport = isExpenseReport(report) && isOwnPolicyExpenseChat;
        if (isOwnExpenseReport && PolicyUtils.isPaidGroupPolicy(policy)) {
            return isDraftExpenseReport(report);
        }

        return (isOwnExpenseReport || isIOUReport(report)) && !isReportApproved(report) && !isSettled(report?.reportID);
    }

    // In case of policy expense chat, users can only request money from their own policy expense chat
    return !isPolicyExpenseChat(report) || isOwnPolicyExpenseChat;
}

/**
 * Helper method to define what money request options we want to show for particular method.
 * There are 3 money request options: Request, Split and Send:
 * - Request option should show for:
 *     - DMs
 *     - own policy expense chats
 *     - open and processing expense reports tied to own policy expense chat
 *     - unsettled IOU reports
 * - Send option should show for:
 *     - DMs
 * - Split options should show for:
 *     - chat/ policy rooms with more than 1 participants
 *     - groups chats with 3 and more participants
 *     - corporate workspace chats
 *
 * None of the options should show in chat threads or if there is some special Expensify account
 * as a participant of the report.
 */
function getMoneyRequestOptions(report: OnyxEntry<Report>, policy: OnyxEntry<Policy>, reportParticipants: number[]): Array<ValueOf<typeof CONST.IOU.TYPE>> {
    // In any thread or task report, we do not allow any new money requests yet
    if (isChatThread(report) || isTaskReport(report)) {
        return [];
    }

    // We don't allow IOU actions if an Expensify account is a participant of the report, unless the policy that the report is on is owned by an Expensify account
    const doParticipantsIncludeExpensifyAccounts = lodashIntersection(reportParticipants, CONST.EXPENSIFY_ACCOUNT_IDS).length > 0;
    const isPolicyOwnedByExpensifyAccounts = report?.policyID ? CONST.EXPENSIFY_ACCOUNT_IDS.includes(getPolicy(report?.policyID ?? '')?.ownerAccountID ?? 0) : false;
    if (doParticipantsIncludeExpensifyAccounts && !isPolicyOwnedByExpensifyAccounts) {
        return [];
    }

    const otherParticipants = reportParticipants.filter((accountID) => currentUserPersonalDetails?.accountID !== accountID);
    const hasSingleOtherParticipantInReport = otherParticipants.length === 1;
    const hasMultipleOtherParticipants = otherParticipants.length > 1;
    let options: Array<ValueOf<typeof CONST.IOU.TYPE>> = [];

    // User created policy rooms and default rooms like #admins or #announce will always have the Split Bill option
    // unless there are no other participants at all (e.g. #admins room for a policy with only 1 admin)
    // DM chats will have the Split Bill option only when there are at least 2 other people in the chat.
    // Your own workspace chats will have the split bill option.
    if ((isChatRoom(report) && otherParticipants.length > 0) || (isDM(report) && hasMultipleOtherParticipants) || (isPolicyExpenseChat(report) && report?.isOwnPolicyExpenseChat)) {
        options = [CONST.IOU.TYPE.SPLIT];
    }

    if (canRequestMoney(report, policy, otherParticipants)) {
        options = [...options, CONST.IOU.TYPE.REQUEST];
    }

    // Send money option should be visible only in 1:1 DMs
    if (isDM(report) && hasSingleOtherParticipantInReport) {
        options = [...options, CONST.IOU.TYPE.SEND];
    }

    return options;
}

/**
 * Allows a user to leave a policy room according to the following conditions of the visibility or chatType rNVP:
 * `public` - Anyone can leave (because anybody can join)
 * `public_announce` - Only non-policy members can leave (it's auto-shared with policy members)
 * `policy_admins` - Nobody can leave (it's auto-shared with all policy admins)
 * `policy_announce` - Nobody can leave (it's auto-shared with all policy members)
 * `policyExpenseChat` - Nobody can leave (it's auto-shared with all policy members)
 * `policy` - Anyone can leave (though only policy members can join)
 * `domain` - Nobody can leave (it's auto-shared with domain members)
 * `dm` - Nobody can leave (it's auto-shared with users)
 * `private` - Anybody can leave (though you can only be invited to join)
 */
function canLeaveRoom(report: OnyxEntry<Report>, isPolicyMember: boolean): boolean {
    if (!report?.visibility) {
        if (
            report?.chatType === CONST.REPORT.CHAT_TYPE.POLICY_ADMINS ||
            report?.chatType === CONST.REPORT.CHAT_TYPE.POLICY_ANNOUNCE ||
            report?.chatType === CONST.REPORT.CHAT_TYPE.POLICY_EXPENSE_CHAT ||
            report?.chatType === CONST.REPORT.CHAT_TYPE.DOMAIN_ALL ||
            !report?.chatType
        ) {
            // DM chats don't have a chatType
            return false;
        }
    } else if (isPublicAnnounceRoom(report) && isPolicyMember) {
        return false;
    }
    return true;
}

function isCurrentUserTheOnlyParticipant(participantAccountIDs?: number[]): boolean {
    return Boolean(participantAccountIDs?.length === 1 && participantAccountIDs?.[0] === currentUserAccountID);
}

/**
 * Returns display names for those that can see the whisper.
 * However, it returns "you" if the current user is the only one who can see it besides the person that sent it.
 */
function getWhisperDisplayNames(participantAccountIDs?: number[]): string | undefined {
    const isWhisperOnlyVisibleToCurrentUser = isCurrentUserTheOnlyParticipant(participantAccountIDs);

    // When the current user is the only participant, the display name needs to be "you" because that's the only person reading it
    if (isWhisperOnlyVisibleToCurrentUser) {
        return Localize.translateLocal('common.youAfterPreposition');
    }

    return participantAccountIDs?.map((accountID) => getDisplayNameForParticipant(accountID, !isWhisperOnlyVisibleToCurrentUser)).join(', ');
}

/**
 * Show subscript on workspace chats / threads and expense requests
 */
function shouldReportShowSubscript(report: OnyxEntry<Report>): boolean {
    if (isArchivedRoom(report) && !isWorkspaceThread(report)) {
        return false;
    }

    if (isPolicyExpenseChat(report) && !isChatThread(report) && !isTaskReport(report) && !report?.isOwnPolicyExpenseChat) {
        return true;
    }

    if (isPolicyExpenseChat(report) && !isThread(report) && !isTaskReport(report)) {
        return true;
    }

    if (isExpenseRequest(report)) {
        return true;
    }

    if (isWorkspaceTaskReport(report)) {
        return true;
    }

    if (isWorkspaceThread(report)) {
        return true;
    }

    return false;
}

/**
 * Return true if reports data exists
 */
function isReportDataReady(): boolean {
    return !isEmptyObject(allReports) && Object.keys(allReports ?? {}).some((key) => allReports?.[key]?.reportID);
}

/**
 * Return true if reportID from path is valid
 */
function isValidReportIDFromPath(reportIDFromPath: string): boolean {
    return !['', 'null', '0'].includes(reportIDFromPath);
}

/**
 * Return the errors we have when creating a chat or a workspace room
 */
function getAddWorkspaceRoomOrChatReportErrors(report: OnyxEntry<Report>): Record<string, string> | null | undefined {
    // We are either adding a workspace room, or we're creating a chat, it isn't possible for both of these to have errors for the same report at the same time, so
    // simply looking up the first truthy value will get the relevant property if it's set.
    return report?.errorFields?.addWorkspaceRoom ?? report?.errorFields?.createChat;
}

/**
 * Return true if the Money Request report is marked for deletion.
 */
function isMoneyRequestReportPendingDeletion(report: OnyxEntry<Report>): boolean {
    if (!isMoneyRequestReport(report)) {
        return false;
    }

    const parentReportAction = ReportActionsUtils.getReportAction(report?.parentReportID ?? '', report?.parentReportActionID ?? '');
    return parentReportAction?.pendingAction === CONST.RED_BRICK_ROAD_PENDING_ACTION.DELETE;
}

function canUserPerformWriteAction(report: OnyxEntry<Report>) {
    const reportErrors = getAddWorkspaceRoomOrChatReportErrors(report);

    // If the Money Request report is marked for deletion, let us prevent any further write action.
    if (isMoneyRequestReportPendingDeletion(report)) {
        return false;
    }

    return !isArchivedRoom(report) && isEmptyObject(reportErrors) && report && isAllowedToComment(report) && !isAnonymousUser;
}

/**
 * Returns ID of the original report from which the given reportAction is first created.
 */
function getOriginalReportID(reportID: string, reportAction: OnyxEntry<ReportAction>): string | undefined {
    const currentReportAction = ReportActionsUtils.getReportAction(reportID, reportAction?.reportActionID ?? '');
    return isThreadFirstChat(reportAction, reportID) && Object.keys(currentReportAction ?? {}).length === 0
        ? allReports?.[`${ONYXKEYS.COLLECTION.REPORT}${reportID}`]?.parentReportID
        : reportID;
}

/**
 * Return the pendingAction and the errors we have when creating a chat or a workspace room offline
 */
function getReportOfflinePendingActionAndErrors(report: OnyxEntry<Report>): ReportOfflinePendingActionAndErrors {
    // We are either adding a workspace room, or we're creating a chat, it isn't possible for both of these to be pending, or to have errors for the same report at the same time, so
    // simply looking up the first truthy value for each case will get the relevant property if it's set.
    const addWorkspaceRoomOrChatPendingAction = report?.pendingFields?.addWorkspaceRoom ?? report?.pendingFields?.createChat;
    const addWorkspaceRoomOrChatErrors = getAddWorkspaceRoomOrChatReportErrors(report);
    return {addWorkspaceRoomOrChatPendingAction, addWorkspaceRoomOrChatErrors};
}

function getPolicyExpenseChatReportIDByOwner(policyOwner: string): string | null {
    const policyWithOwner = Object.values(allPolicies ?? {}).find((policy) => policy?.owner === policyOwner);
    if (!policyWithOwner) {
        return null;
    }

    const expenseChat = Object.values(allReports ?? {}).find((report) => isPolicyExpenseChat(report) && report?.policyID === policyWithOwner.id);
    if (!expenseChat) {
        return null;
    }
    return expenseChat.reportID;
}

/**
 * Check if the report can create the request with type is iouType
 */
function canCreateRequest(report: OnyxEntry<Report>, policy: OnyxEntry<Policy>, iouType: (typeof CONST.IOU.TYPE)[keyof typeof CONST.IOU.TYPE]): boolean {
    const participantAccountIDs = report?.participantAccountIDs ?? [];
    if (!canUserPerformWriteAction(report)) {
        return false;
    }
    return getMoneyRequestOptions(report, policy, participantAccountIDs).includes(iouType);
}

function getWorkspaceChats(policyID: string, accountIDs: number[]): Array<OnyxEntry<Report>> {
    return Object.values(allReports ?? {}).filter((report) => isPolicyExpenseChat(report) && (report?.policyID ?? '') === policyID && accountIDs.includes(report?.ownerAccountID ?? -1));
}

/**
 * @param policy - the workspace the report is on, null if the user isn't a member of the workspace
 */
function shouldDisableRename(report: OnyxEntry<Report>, policy: OnyxEntry<Policy>): boolean {
    if (isDefaultRoom(report) || isArchivedRoom(report) || isThread(report) || isMoneyRequestReport(report) || isPolicyExpenseChat(report)) {
        return true;
    }

    // if the linked workspace is null, that means the person isn't a member of the workspace the report is in
    // which means this has to be a public room we want to disable renaming for
    if (!policy) {
        return true;
    }

    // If there is a linked workspace, that means the user is a member of the workspace the report is in and is allowed to rename.
    return false;
}

/**
 * @param policy - the workspace the report is on, null if the user isn't a member of the workspace
 */
function canEditWriteCapability(report: OnyxEntry<Report>, policy: OnyxEntry<Policy>): boolean {
    return PolicyUtils.isPolicyAdmin(policy) && !isAdminRoom(report) && !isArchivedRoom(report) && !isThread(report);
}

/**
 * Returns the onyx data needed for the task assignee chat
 */
function getTaskAssigneeChatOnyxData(
    accountID: number,
    assigneeAccountID: number,
    taskReportID: string,
    assigneeChatReportID: string,
    parentReportID: string,
    title: string,
    assigneeChatReport: OnyxEntry<Report>,
): OnyxDataTaskAssigneeChat {
    // Set if we need to add a comment to the assignee chat notifying them that they have been assigned a task
    let optimisticAssigneeAddComment: OptimisticReportAction | undefined;
    // Set if this is a new chat that needs to be created for the assignee
    let optimisticChatCreatedReportAction: OptimisticCreatedReportAction | undefined;
    const currentTime = DateUtils.getDBTime();
    const optimisticData: OnyxUpdate[] = [];
    const successData: OnyxUpdate[] = [];
    const failureData: OnyxUpdate[] = [];

    // You're able to assign a task to someone you haven't chatted with before - so we need to optimistically create the chat and the chat reportActions
    // Only add the assignee chat report to onyx if we haven't already set it optimistically
    if (assigneeChatReport?.isOptimisticReport && assigneeChatReport.pendingFields?.createChat !== CONST.RED_BRICK_ROAD_PENDING_ACTION.ADD) {
        optimisticChatCreatedReportAction = buildOptimisticCreatedReportAction(assigneeChatReportID);
        optimisticData.push(
            {
                onyxMethod: Onyx.METHOD.MERGE,
                key: `${ONYXKEYS.COLLECTION.REPORT}${assigneeChatReportID}`,
                value: {
                    pendingFields: {
                        createChat: CONST.RED_BRICK_ROAD_PENDING_ACTION.ADD,
                    },
                    isHidden: false,
                },
            },
            {
                onyxMethod: Onyx.METHOD.MERGE,
                key: `${ONYXKEYS.COLLECTION.REPORT_ACTIONS}${assigneeChatReportID}`,
                value: {[optimisticChatCreatedReportAction.reportActionID]: optimisticChatCreatedReportAction as Partial<ReportAction>},
            },
        );

        successData.push({
            onyxMethod: Onyx.METHOD.MERGE,
            key: `${ONYXKEYS.COLLECTION.REPORT}${assigneeChatReportID}`,
            value: {
                pendingFields: {
                    createChat: null,
                },
                isOptimisticReport: false,
            },
        });

        failureData.push(
            {
                onyxMethod: Onyx.METHOD.SET,
                key: `${ONYXKEYS.COLLECTION.REPORT}${assigneeChatReportID}`,
                value: null,
            },
            {
                onyxMethod: Onyx.METHOD.MERGE,
                key: `${ONYXKEYS.COLLECTION.REPORT_ACTIONS}${assigneeChatReportID}`,
                value: {[optimisticChatCreatedReportAction.reportActionID]: {pendingAction: null}},
            },
            // If we failed, we want to remove the optimistic personal details as it was likely due to an invalid login
            {
                onyxMethod: Onyx.METHOD.MERGE,
                key: ONYXKEYS.PERSONAL_DETAILS_LIST,
                value: {
                    [assigneeAccountID]: null,
                },
            },
        );
    }

    // If you're choosing to share the task in the same DM as the assignee then we don't need to create another reportAction indicating that you've been assigned
    if (assigneeChatReportID !== parentReportID) {
        // eslint-disable-next-line @typescript-eslint/prefer-nullish-coalescing
        const displayname = allPersonalDetails?.[assigneeAccountID]?.displayName || allPersonalDetails?.[assigneeAccountID]?.login || '';
        optimisticAssigneeAddComment = buildOptimisticTaskCommentReportAction(taskReportID, title, assigneeAccountID, `assigned to ${displayname}`, parentReportID);
        const lastAssigneeCommentText = formatReportLastMessageText(optimisticAssigneeAddComment.reportAction.message?.[0].text ?? '');
        const optimisticAssigneeReport = {
            lastVisibleActionCreated: currentTime,
            lastMessageText: lastAssigneeCommentText,
            lastActorAccountID: accountID,
            lastReadTime: currentTime,
        };

        optimisticData.push(
            {
                onyxMethod: Onyx.METHOD.MERGE,
                key: `${ONYXKEYS.COLLECTION.REPORT_ACTIONS}${assigneeChatReportID}`,
                value: {[optimisticAssigneeAddComment.reportAction.reportActionID ?? '']: optimisticAssigneeAddComment.reportAction as ReportAction},
            },
            {
                onyxMethod: Onyx.METHOD.MERGE,
                key: `${ONYXKEYS.COLLECTION.REPORT}${assigneeChatReportID}`,
                value: optimisticAssigneeReport,
            },
        );
        successData.push({
            onyxMethod: Onyx.METHOD.MERGE,
            key: `${ONYXKEYS.COLLECTION.REPORT_ACTIONS}${assigneeChatReportID}`,
            value: {[optimisticAssigneeAddComment.reportAction.reportActionID ?? '']: {isOptimisticAction: null}},
        });
        failureData.push({
            onyxMethod: Onyx.METHOD.MERGE,
            key: `${ONYXKEYS.COLLECTION.REPORT_ACTIONS}${assigneeChatReportID}`,
            value: {[optimisticAssigneeAddComment.reportAction.reportActionID ?? '']: {pendingAction: null}},
        });
    }

    return {
        optimisticData,
        successData,
        failureData,
        optimisticAssigneeAddComment,
        optimisticChatCreatedReportAction,
    };
}

/**
 * Returns an array of the participants Ids of a report
 *
 * @deprecated Use getVisibleMemberIDs instead
 */
function getParticipantsIDs(report: OnyxEntry<Report>): number[] {
    if (!report) {
        return [];
    }

    const participants = report.participantAccountIDs ?? [];

    // Build participants list for IOU/expense reports
    if (isMoneyRequestReport(report)) {
        const onlyTruthyValues = [report.managerID, report.ownerAccountID, ...participants].filter(Boolean) as number[];
        const onlyUnique = [...new Set([...onlyTruthyValues])];
        return onlyUnique;
    }
    return participants;
}

/**
 * Returns an array of the visible member accountIDs for a report*
 */
function getVisibleMemberIDs(report: OnyxEntry<Report>): number[] {
    if (!report) {
        return [];
    }

    const visibleChatMemberAccountIDs = report.visibleChatMemberAccountIDs ?? [];

    // Build participants list for IOU/expense reports
    if (isMoneyRequestReport(report)) {
        const onlyTruthyValues = [report.managerID, report.ownerAccountID, ...visibleChatMemberAccountIDs].filter(Boolean) as number[];
        const onlyUnique = [...new Set([...onlyTruthyValues])];
        return onlyUnique;
    }
    return visibleChatMemberAccountIDs;
}

/**
 * Return iou report action display message
 */
function getIOUReportActionDisplayMessage(reportAction: OnyxEntry<ReportAction>): string {
    if (reportAction?.actionName !== CONST.REPORT.ACTIONS.TYPE.IOU) {
        return '';
    }
    const originalMessage = reportAction.originalMessage;
    const {IOUReportID} = originalMessage;
    const iouReport = getReport(IOUReportID);
    let translationKey: TranslationPaths;
    if (originalMessage.type === CONST.IOU.REPORT_ACTION_TYPE.PAY) {
        // The `REPORT_ACTION_TYPE.PAY` action type is used for both fulfilling existing requests and sending money. To
        // differentiate between these two scenarios, we check if the `originalMessage` contains the `IOUDetails`
        // property. If it does, it indicates that this is a 'Send money' action.
        const {amount, currency} = originalMessage.IOUDetails ?? originalMessage;
        const formattedAmount = CurrencyUtils.convertToDisplayString(amount, currency) ?? '';
        const payerName = isExpenseReport(iouReport) ? getPolicyName(iouReport) : getDisplayNameForParticipant(iouReport?.managerID, true);

        switch (originalMessage.paymentType) {
            case CONST.IOU.PAYMENT_TYPE.ELSEWHERE:
                translationKey = 'iou.paidElsewhereWithAmount';
                break;
            case CONST.IOU.PAYMENT_TYPE.EXPENSIFY:
            case CONST.IOU.PAYMENT_TYPE.VBBA:
                translationKey = 'iou.paidWithExpensifyWithAmount';
                break;
            default:
                translationKey = 'iou.payerPaidAmount';
                break;
        }
        return Localize.translateLocal(translationKey, {amount: formattedAmount, payer: payerName ?? ''});
    }

    const transaction = TransactionUtils.getTransaction(originalMessage.IOUTransactionID ?? '');
    const transactionDetails = getTransactionDetails(!isEmptyObject(transaction) ? transaction : null);
    const formattedAmount = CurrencyUtils.convertToDisplayString(transactionDetails?.amount ?? 0, transactionDetails?.currency);
    const isRequestSettled = isSettled(originalMessage.IOUReportID);
    const isApproved = isReportApproved(iouReport);
    if (isRequestSettled) {
        return Localize.translateLocal('iou.payerSettled', {
            amount: formattedAmount,
        });
    }
    if (isApproved) {
        return Localize.translateLocal('iou.approvedAmount', {
            amount: formattedAmount,
        });
    }
    translationKey = ReportActionsUtils.isSplitBillAction(reportAction) ? 'iou.didSplitAmount' : 'iou.requestedAmount';
    return Localize.translateLocal(translationKey, {
        formattedAmount,
        comment: transactionDetails?.comment ?? '',
    });
}

/**
 * Checks if a report is a group chat.
 *
 * A report is a group chat if it meets the following conditions:
 * - Not a chat thread.
 * - Not a task report.
 * - Not a money request / IOU report.
 * - Not an archived room.
 * - Not a public / admin / announce chat room (chat type doesn't match any of the specified types).
 * - More than 2 participants.
 *
 */
function isGroupChat(report: OnyxEntry<Report>): boolean {
    return Boolean(
        report &&
            !isChatThread(report) &&
            !isTaskReport(report) &&
            !isMoneyRequestReport(report) &&
            !isArchivedRoom(report) &&
            !Object.values(CONST.REPORT.CHAT_TYPE).some((chatType) => chatType === getChatType(report)) &&
            (report.participantAccountIDs?.length ?? 0) > 2,
    );
}

/**
 * Assume any report without a reportID is unusable.
 */
function isValidReport(report?: OnyxEntry<Report>): boolean {
    return Boolean(report?.reportID);
}

/**
 * Check to see if we are a participant of this report.
 */
function isReportParticipant(accountID: number, report: OnyxEntry<Report>): boolean {
    if (!accountID) {
        return false;
    }

    // If we have a DM AND the accountID we are checking is the current user THEN we won't find them as a participant and must assume they are a participant
    if (isDM(report) && accountID === currentUserAccountID) {
        return true;
    }

    const possibleAccountIDs = report?.participantAccountIDs ?? [];
    if (report?.ownerAccountID) {
        possibleAccountIDs.push(report?.ownerAccountID);
    }
    if (report?.managerID) {
        possibleAccountIDs.push(report?.managerID);
    }
    return possibleAccountIDs.includes(accountID);
}

function shouldUseFullTitleToDisplay(report: OnyxEntry<Report>): boolean {
    return isMoneyRequestReport(report) || isPolicyExpenseChat(report) || isChatRoom(report) || isChatThread(report) || isTaskReport(report);
}

function getRoom(type: ValueOf<typeof CONST.REPORT.CHAT_TYPE>, policyID: string): OnyxEntry<Report> | undefined {
    const room = Object.values(allReports ?? {}).find((report) => report?.policyID === policyID && report?.chatType === type && !isThread(report));
    return room;
}

/**
 *  We only want policy owners and admins to be able to modify the welcome message, but not in thread chat.
 */
function shouldDisableWelcomeMessage(report: OnyxEntry<Report>, policy: OnyxEntry<Policy>): boolean {
    return isMoneyRequestReport(report) || isArchivedRoom(report) || !isChatRoom(report) || isChatThread(report) || !PolicyUtils.isPolicyAdmin(policy);
}
/**
 * Checks if report action has error when smart scanning
 */
function hasSmartscanError(reportActions: ReportAction[]) {
    return reportActions.some((action) => {
        if (!ReportActionsUtils.isSplitBillAction(action) && !ReportActionsUtils.isReportPreviewAction(action)) {
            return false;
        }
        const IOUReportID = ReportActionsUtils.getIOUReportIDFromReportActionPreview(action);
        const isReportPreviewError = ReportActionsUtils.isReportPreviewAction(action) && hasMissingSmartscanFields(IOUReportID) && !isSettled(IOUReportID);
        const transactionID = (action.originalMessage as IOUMessage).IOUTransactionID ?? '0';
        const transaction = allTransactions?.[`${ONYXKEYS.COLLECTION.TRANSACTION}${transactionID}`] ?? {};
        const isSplitBillError = ReportActionsUtils.isSplitBillAction(action) && TransactionUtils.hasMissingSmartscanFields(transaction as Transaction);

        return isReportPreviewError || isSplitBillError;
    });
}

function shouldAutoFocusOnKeyPress(event: KeyboardEvent): boolean {
    if (event.key.length > 1) {
        return false;
    }

    // If a key is pressed in combination with Meta, Control or Alt do not focus
    if (event.ctrlKey || event.metaKey) {
        return false;
    }

    if (event.code === 'Space') {
        return false;
    }

    return true;
}

/**
 * Navigates to the appropriate screen based on the presence of a private note for the current user.
 */
function navigateToPrivateNotes(report: Report, session: Session) {
    if (isEmpty(report) || isEmpty(session) || !session.accountID) {
        return;
    }
    const currentUserPrivateNote = report.privateNotes?.[session.accountID]?.note ?? '';
    if (isEmpty(currentUserPrivateNote)) {
        Navigation.navigate(ROUTES.PRIVATE_NOTES_EDIT.getRoute(report.reportID, session.accountID));
        return;
    }
    Navigation.navigate(ROUTES.PRIVATE_NOTES_LIST.getRoute(report.reportID));
}

/**
 * Checks if thread replies should be displayed
 */
function shouldDisplayThreadReplies(reportAction: OnyxEntry<ReportAction>, reportID: string): boolean {
    const hasReplies = (reportAction?.childVisibleActionCount ?? 0) > 0;
    return hasReplies && !!reportAction?.childCommenterCount && !isThreadFirstChat(reportAction, reportID);
}

/**
 * Disable reply in thread action if:
 *
 * - The action is listed in the thread-disabled list
 * - The action is a split bill action
 * - The action is deleted and is not threaded
 * - The action is a whisper action and it's neither a report preview nor IOU action
 * - The action is the thread's first chat
 */
function shouldDisableThread(reportAction: OnyxEntry<ReportAction>, reportID: string): boolean {
    const isSplitBillAction = ReportActionsUtils.isSplitBillAction(reportAction);
    const isDeletedAction = ReportActionsUtils.isDeletedAction(reportAction);
    const isReportPreviewAction = ReportActionsUtils.isReportPreviewAction(reportAction);
    const isIOUAction = ReportActionsUtils.isMoneyRequestAction(reportAction);
    const isWhisperAction = ReportActionsUtils.isWhisperAction(reportAction);

    return (
        CONST.REPORT.ACTIONS.THREAD_DISABLED.some((action: string) => action === reportAction?.actionName) ||
        isSplitBillAction ||
        (isDeletedAction && !reportAction?.childVisibleActionCount) ||
        (isWhisperAction && !isReportPreviewAction && !isIOUAction) ||
        isThreadFirstChat(reportAction, reportID)
    );
}

function getAllAncestorReportActions(report: Report | null | undefined, shouldHideThreadDividerLine: boolean): Ancestor[] {
    if (!report) {
        return [];
    }
    const allAncestors: Ancestor[] = [];
    let parentReportID = report.parentReportID;
    let parentReportActionID = report.parentReportActionID;

    // Store the child of parent report
    let currentReport = report;
    let currentUnread = shouldHideThreadDividerLine;

    while (parentReportID) {
        const parentReport = getReport(parentReportID);
        const parentReportAction = ReportActionsUtils.getReportAction(parentReportID, parentReportActionID ?? '0');

        if (!parentReportAction || ReportActionsUtils.isTransactionThread(parentReportAction) || !parentReport) {
            break;
        }

        const isParentReportActionUnread = ReportActionsUtils.isCurrentActionUnread(parentReport, parentReportAction);
        allAncestors.push({
            report: currentReport,
            reportAction: parentReportAction,
            shouldDisplayNewMarker: isParentReportActionUnread,
            // We should hide the thread divider line if the previous ancestor action is unread
            shouldHideThreadDividerLine: currentUnread,
        });
        parentReportID = parentReport?.parentReportID;
        parentReportActionID = parentReport?.parentReportActionID;
        if (!isEmptyObject(parentReport)) {
            currentReport = parentReport;
            currentUnread = isParentReportActionUnread;
        }
    }

    return allAncestors.reverse();
}

function getAllAncestorReportActionIDs(report: Report | null | undefined): AncestorIDs {
    if (!report) {
        return {
            reportIDs: [],
            reportActionsIDs: [],
        };
    }

    const allAncestorIDs: AncestorIDs = {
        reportIDs: [],
        reportActionsIDs: [],
    };
    let parentReportID = report.parentReportID;
    let parentReportActionID = report.parentReportActionID;

    while (parentReportID) {
        const parentReport = getReport(parentReportID);
        const parentReportAction = ReportActionsUtils.getReportAction(parentReportID, parentReportActionID ?? '0');

        if (!parentReportAction || ReportActionsUtils.isTransactionThread(parentReportAction) || !parentReport) {
            break;
        }

        allAncestorIDs.reportIDs.push(parentReportID ?? '');
        allAncestorIDs.reportActionsIDs.push(parentReportActionID ?? '');

        parentReportID = parentReport?.parentReportID;
        parentReportActionID = parentReport?.parentReportActionID;
    }

    return allAncestorIDs;
}

function canBeAutoReimbursed(report: OnyxEntry<Report>, policy: OnyxEntry<Policy> = null): boolean {
    if (!policy) {
        return false;
    }
    type CurrencyType = (typeof CONST.DIRECT_REIMBURSEMENT_CURRENCIES)[number];
    const reimbursableTotal = getMoneyRequestSpendBreakdown(report).totalDisplaySpend;
    const autoReimbursementLimit = policy.autoReimbursementLimit ?? 0;
    const isAutoReimbursable =
        isGroupPolicy(report) &&
        policy.reimbursementChoice === CONST.POLICY.REIMBURSEMENT_CHOICES.REIMBURSEMENT_YES &&
        autoReimbursementLimit >= reimbursableTotal &&
        reimbursableTotal > 0 &&
        CONST.DIRECT_REIMBURSEMENT_CURRENCIES.includes(report?.currency as CurrencyType);
    return isAutoReimbursable;
}

function isReportOwner(report: OnyxEntry<Report>): boolean {
    return report?.ownerAccountID === currentUserPersonalDetails?.accountID;
}

function navigateUserOnceLeaveReport(reportID: string) {
    const sortedReportsByLastRead = sortReportsByLastRead(Object.values(allReports ?? {}) as Report[]);

    // We want to filter out the current report, hidden reports and empty chats
    const filteredReportsByLastRead = sortedReportsByLastRead.filter(
        (sortedReport) =>
            sortedReport?.reportID !== reportID &&
            sortedReport?.notificationPreference !== CONST.REPORT.NOTIFICATION_PREFERENCE.HIDDEN &&
            shouldReportBeInOptionList({
                report: sortedReport,
                currentReportId: '',
                isInGSDMode: false,
                betas: [],
                policies: {},
                excludeEmptyChats: true,
                doesReportHaveViolations: false,
            }),
    );
    const lastAccessedReportID = filteredReportsByLastRead.at(-1)?.reportID;

    if (lastAccessedReportID) {
        // We should call Navigation.goBack to pop the current route first before navigating to Concierge.
        Navigation.goBack(ROUTES.HOME);
        Navigation.navigate(ROUTES.REPORT_WITH_ID.getRoute(lastAccessedReportID));
    } else {
        const participantAccountIDs = PersonalDetailsUtils.getAccountIDsByLogins([CONST.EMAIL.CONCIERGE]);
        const chat = getChatByParticipants(participantAccountIDs);
        if (chat?.reportID) {
            // We should call Navigation.goBack to pop the current route first before navigating to Concierge.
            Navigation.goBack(ROUTES.HOME);
            Navigation.navigate(ROUTES.REPORT_WITH_ID.getRoute(chat.reportID));
        }
    }
}

export {
    getReportParticipantsTitle,
    isReportMessageAttachment,
    findLastAccessedReport,
    canBeAutoReimbursed,
    canEditReportAction,
    canFlagReportAction,
    shouldShowFlagComment,
    isActionCreator,
    canDeleteReportAction,
    canLeaveRoom,
    sortReportsByLastRead,
    isDefaultRoom,
    isAdminRoom,
    isAdminsOnlyPostingRoom,
    isAnnounceRoom,
    isUserCreatedPolicyRoom,
    isChatRoom,
    getChatRoomSubtitle,
    getParentNavigationSubtitle,
    getPolicyName,
    getPolicyType,
    isArchivedRoom,
    isExpensifyOnlyParticipantInReport,
    canCreateTaskInReport,
    isPolicyExpenseChatAdmin,
    isPolicyAdmin,
    isPublicRoom,
    isPublicAnnounceRoom,
    isConciergeChatReport,
    isProcessingReport,
    isCurrentUserTheOnlyParticipant,
    hasAutomatedExpensifyAccountIDs,
    hasExpensifyGuidesEmails,
    requiresAttentionFromCurrentUser,
    isIOUOwnedByCurrentUser,
    getMoneyRequestSpendBreakdown,
    canShowReportRecipientLocalTime,
    formatReportLastMessageText,
    chatIncludesConcierge,
    isPolicyExpenseChat,
    isGroupPolicy,
    isPaidGroupPolicy,
    isControlPolicyExpenseChat,
    isControlPolicyExpenseReport,
    isPaidGroupPolicyExpenseChat,
    isPaidGroupPolicyExpenseReport,
    getIconsForParticipants,
    getIcons,
    getRoomWelcomeMessage,
    getDisplayNamesWithTooltips,
    getReportName,
    getReport,
    getReportNotificationPreference,
    getReportIDFromLink,
    getReportPolicyID,
    getRouteFromLink,
    getDeletedParentActionMessageForChatReport,
    getLastVisibleMessage,
    navigateToDetailsPage,
    generateReportID,
    hasReportNameError,
    isUnread,
    isUnreadWithMention,
    buildOptimisticWorkspaceChats,
    buildOptimisticTaskReport,
    buildOptimisticChatReport,
    buildOptimisticClosedReportAction,
    buildOptimisticCreatedReportAction,
    buildOptimisticEditedTaskReportAction,
    buildOptimisticIOUReport,
    buildOptimisticApprovedReportAction,
    buildOptimisticMovedReportAction,
    buildOptimisticSubmittedReportAction,
    buildOptimisticExpenseReport,
    buildOptimisticIOUReportAction,
    buildOptimisticReportPreview,
    buildOptimisticModifiedExpenseReportAction,
    updateReportPreview,
    buildOptimisticTaskReportAction,
    buildOptimisticAddCommentReportAction,
    buildOptimisticTaskCommentReportAction,
    updateOptimisticParentReportAction,
    getOptimisticDataForParentReportAction,
    shouldReportBeInOptionList,
    getChatByParticipants,
    getChatByParticipantsAndPolicy,
    getAllPolicyReports,
    getIOUReportActionMessage,
    getDisplayNameForParticipant,
    getWorkspaceIcon,
    isOptimisticPersonalDetail,
    shouldDisableDetailPage,
    isChatReport,
    isCurrentUserSubmitter,
    isExpenseReport,
    isExpenseRequest,
    isIOUReport,
    isTaskReport,
    isOpenTaskReport,
    isCanceledTaskReport,
    isCompletedTaskReport,
    isReportManager,
    isReportApproved,
    isMoneyRequestReport,
    isMoneyRequest,
    chatIncludesChronos,
    getNewMarkerReportActionID,
    canSeeDefaultRoom,
    getDefaultWorkspaceAvatar,
    getDefaultWorkspaceAvatarTestID,
    getCommentLength,
    getParsedComment,
    getMoneyRequestOptions,
    canCreateRequest,
    hasIOUWaitingOnCurrentUserBankAccount,
    canRequestMoney,
    getWhisperDisplayNames,
    getWorkspaceAvatar,
    isThread,
    isChatThread,
    isThreadFirstChat,
    isChildReport,
    shouldReportShowSubscript,
    isReportDataReady,
    isValidReportIDFromPath,
    isSettled,
    isAllowedToComment,
    getBankAccountRoute,
    getParentReport,
    getRootParentReport,
    getReportPreviewMessage,
    isMoneyRequestReportPendingDeletion,
    canUserPerformWriteAction,
    getOriginalReportID,
    canAccessReport,
    getAddWorkspaceRoomOrChatReportErrors,
    getReportOfflinePendingActionAndErrors,
    isDM,
    getPolicy,
    getPolicyExpenseChatReportIDByOwner,
    getWorkspaceChats,
    shouldDisableRename,
    hasSingleParticipant,
    getReportRecipientAccountIDs,
    isOneOnOneChat,
    goBackToDetailsPage,
    getTransactionReportName,
    getTransactionDetails,
    getTaskAssigneeChatOnyxData,
    getParticipantsIDs,
    getVisibleMemberIDs,
    canEditMoneyRequest,
    canEditFieldOfMoneyRequest,
    buildTransactionThread,
    areAllRequestsBeingSmartScanned,
    getTransactionsWithReceipts,
    hasOnlyDistanceRequestTransactions,
    hasNonReimbursableTransactions,
    hasMissingSmartscanFields,
    getIOUReportActionDisplayMessage,
    isWaitingForAssigneeToCompleteTask,
    isGroupChat,
    isDraftExpenseReport,
    shouldUseFullTitleToDisplay,
    parseReportRouteParams,
    getReimbursementQueuedActionMessage,
    getReimbursementDeQueuedActionMessage,
    getPersonalDetailsForAccountID,
    getRoom,
    doesTransactionThreadHaveViolations,
    hasViolations,
    shouldDisableWelcomeMessage,
    navigateToPrivateNotes,
    canEditWriteCapability,
    hasSmartscanError,
    shouldAutoFocusOnKeyPress,
    shouldDisplayThreadReplies,
    shouldDisableThread,
    doesReportBelongToWorkspace,
    getChildReportNotificationPreference,
    getAllAncestorReportActions,
    isReportParticipant,
    isValidReport,
    isReportFieldOfTypeTitle,
    isReportFieldDisabled,
    getAvailableReportFields,
<<<<<<< HEAD
    isReportOwner,
    navigateUserOnceLeaveReport,
=======
    getAllAncestorReportActionIDs,
>>>>>>> 8e069a3f
};

export type {
    ExpenseOriginalMessage,
    OptionData,
    OptimisticChatReport,
    DisplayNameWithTooltips,
    OptimisticTaskReportAction,
    OptimisticAddCommentReportAction,
    OptimisticCreatedReportAction,
    OptimisticClosedReportAction,
    Ancestor,
};<|MERGE_RESOLUTION|>--- conflicted
+++ resolved
@@ -4993,12 +4993,9 @@
     isReportFieldOfTypeTitle,
     isReportFieldDisabled,
     getAvailableReportFields,
-<<<<<<< HEAD
     isReportOwner,
     navigateUserOnceLeaveReport,
-=======
     getAllAncestorReportActionIDs,
->>>>>>> 8e069a3f
 };
 
 export type {

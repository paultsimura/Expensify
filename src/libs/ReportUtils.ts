--- conflicted
+++ resolved
@@ -7949,9 +7949,6 @@
     });
 }
 
-<<<<<<< HEAD
-function canBeAutoReimbursed(report: OnyxInputOrEntry<Report>, policy: OnyxInputOrEntry<Policy> | SearchPolicy): boolean {
-=======
 function getQuickActionDetails(
     quickActionReport: Report,
     personalDetails: PersonalDetailsList | undefined,
@@ -7976,8 +7973,7 @@
     };
 }
 
-function canBeAutoReimbursed(report: OnyxInputOrEntry<Report>, policy: OnyxInputOrEntry<Policy>): boolean {
->>>>>>> 0c84ea25
+function canBeAutoReimbursed(report: OnyxInputOrEntry<Report>, policy: OnyxInputOrEntry<Policy> | SearchPolicy): boolean {
     if (isEmptyObject(policy)) {
         return false;
     }

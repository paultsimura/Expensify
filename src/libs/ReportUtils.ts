--- conflicted
+++ resolved
@@ -5513,11 +5513,8 @@
     canEditRoomVisibility,
     canEditPolicyDescription,
     getPolicyDescriptionText,
-<<<<<<< HEAD
     findSelfDMReportID,
-=======
     getIndicatedMissingPaymentMethod,
->>>>>>> 92ad1cd2
     isJoinRequestInAdminRoom,
     canAddOrDeleteTransactions,
     shouldCreateNewMoneyRequestReport,

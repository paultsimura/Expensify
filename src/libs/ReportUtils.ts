--- conflicted
+++ resolved
@@ -2052,11 +2052,7 @@
             source: report.avatarUrl || getDefaultGroupAvatar(report.reportID),
             id: -1,
             type: CONST.ICON_TYPE_AVATAR,
-<<<<<<< HEAD
             name: getGroupChatName(undefined, true, report),
-=======
-            name: getGroupChatName(undefined, true, report.reportID ?? '-1'),
->>>>>>> d2af4635
         };
         return [groupChatIcon];
     }

--- conflicted
+++ resolved
@@ -1958,14 +1958,8 @@
 
     return {
         created: TransactionUtils.getCreated(transaction, createdDateFormat),
-<<<<<<< HEAD
-        amount,
-        currency,
-        formattedAmount,
-=======
         amount: TransactionUtils.getAmount(transaction, !isEmptyObject(report) && isExpenseReport(report)),
         currency: TransactionUtils.getCurrency(transaction),
->>>>>>> 2a03320a
         comment: TransactionUtils.getDescription(transaction),
         merchant: TransactionUtils.getMerchant(transaction),
         waypoints: TransactionUtils.getWaypoints(transaction),

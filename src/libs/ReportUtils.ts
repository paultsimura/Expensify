--- conflicted
+++ resolved
@@ -5198,13 +5198,9 @@
         report?.reportName === undefined ||
         // eslint-disable-next-line @typescript-eslint/prefer-nullish-coalescing
         report?.isHidden ||
-<<<<<<< HEAD
-        (report?.participantAccountIDs?.length === 0 &&
-=======
         // eslint-disable-next-line @typescript-eslint/prefer-nullish-coalescing
         participantAccountIDs.includes(CONST.ACCOUNT_ID.NOTIFICATIONS) ||
         (participantAccountIDs.length === 0 &&
->>>>>>> 3db90e4a
             !isChatThread(report) &&
             !isPublicRoom(report) &&
             !isUserCreatedPolicyRoom(report) &&
@@ -5280,13 +5276,8 @@
         return true;
     }
 
-<<<<<<< HEAD
-    // Hide chats between two users that haven't been commented on from the LNH and aren't system DMs
-    if (excludeEmptyChats && isEmptyChat && isChatReport(report) && !isChatRoom(report) && !isPolicyExpenseChat(report) && !isSystemChat(report) && canHideReport) {
-=======
     // Hide chats between two users that haven't been commented on from the LNH
-    if (excludeEmptyChats && isEmptyChat && isChatReport(report) && !isChatRoom(report) && !isPolicyExpenseChat(report) && !isGroupChat(report) && canHideReport) {
->>>>>>> 3db90e4a
+    if (excludeEmptyChats && isEmptyChat && isChatReport(report) && !isChatRoom(report) && !isPolicyExpenseChat(report) && !isSystemChat(report) && !isGroupChat(report) && canHideReport) {
         return false;
     }
 
@@ -5618,10 +5609,7 @@
  */
 function getMoneyRequestOptions(report: OnyxEntry<Report>, policy: OnyxEntry<Policy>, reportParticipants: number[], filterDeprecatedTypes = false): IOUType[] {
     // In any thread or task report, we do not allow any new expenses yet
-<<<<<<< HEAD
-    if (isChatThread(report) || isTaskReport(report) || (!canUseTrackExpense && isSelfDM(report)) || isInvoiceRoom(report) || isInvoiceReport(report) || isSystemChat(report)) {
-=======
-    if (isChatThread(report) || isTaskReport(report) || isInvoiceReport(report)) {
+    if (isChatThread(report) || isTaskReport(report) || isInvoiceReport(report) || isSystemChat(report)) {
         return [];
     }
 
@@ -5629,7 +5617,6 @@
         if (isPolicyAdmin(report?.policyID ?? '', allPolicies)) {
             return [CONST.IOU.TYPE.INVOICE];
         }
->>>>>>> 3db90e4a
         return [];
     }
 
@@ -6636,7 +6623,7 @@
     }
 
     // Anyone viewing these chat types is already a participant and therefore cannot join
-    if (isRootGroupChat(report) || isSelfDM(report) || isInvoiceRoom(report)) {
+    if (isRootGroupChat(report) || isSelfDM(report) || isInvoiceRoom(report) || isSystemChat(report)) {
         return false;
     }
 

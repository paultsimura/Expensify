--- conflicted
+++ resolved
@@ -621,13 +621,14 @@
 }
 
 /**
-<<<<<<< HEAD
  * Check if the customUnitRateID has a value default for P2P distance requests
  */
 
 function isCustomUnitRateIDForP2P(transaction: Transaction): boolean {
     return transaction?.comment?.customUnit?.customUnitRateID === CONST.CUSTOM_UNITS.FAKE_P2P_ID;
-=======
+}
+
+/**
  * Gets the default tax name
  */
 function getDefaultTaxName(taxRates: TaxRatesWithDefault, transaction: Transaction) {
@@ -643,7 +644,6 @@
     const taxName = `${taxes[transactionTaxCode].name}`;
     const taxValue = `${taxes[transactionTaxCode].value}`;
     return transactionTaxCode ? `${taxName} (${taxValue})` : '';
->>>>>>> ee5ab95f
 }
 
 export {

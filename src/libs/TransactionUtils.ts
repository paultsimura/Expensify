--- conflicted
+++ resolved
@@ -519,12 +519,13 @@
 }
 
 /**
-<<<<<<< HEAD
  * Check if transaction is on hold
  */
 function isOnHold(transaction: Transaction): boolean {
     return !!transaction.comment?.hold;
-=======
+}
+
+/**
  * this is the formulae to calculate tax
  */
 function calculateTaxAmount(percentage: string, amount: number) {
@@ -537,7 +538,6 @@
  */
 function getEnabledTaxRateCount(options: PolicyTaxRates) {
     return Object.values(options).filter((option: PolicyTaxRate) => !option.isDisabled).length;
->>>>>>> 4a860664
 }
 
 export {

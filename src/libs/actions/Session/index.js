--- conflicted
+++ resolved
@@ -20,11 +20,8 @@
 import * as User from '../User';
 import * as ValidationUtils from '../../ValidationUtils';
 import * as Authentication from '../../Authentication';
-<<<<<<< HEAD
 import * as ErrorUtils from '../../ErrorUtils';
-=======
 import * as Welcome from '../Welcome';
->>>>>>> 3faa6a77
 
 let credentials = {};
 Onyx.connect({

import _ from 'underscore';
import lodashGet from 'lodash/get';
import Onyx from 'react-native-onyx';
import ONYXKEYS from '../../ONYXKEYS';
import * as API from '../API';
import CONST from '../../CONST';
import ROUTES from '../../ROUTES';
import Growl from '../Growl';
import * as Localize from '../Localize';
import Navigation from '../Navigation/Navigation';
<<<<<<< HEAD
import {maskCardNumber, getMonthFromExpirationDateString, getYearFromExpirationDateString} from '../CardUtils';
import NameValuePair from './NameValuePair';

function deleteDebitCard(fundID) {
    return API.DeleteFund({fundID})
        .then((response) => {
            if (response.jsonCode === 200) {
                Growl.show('Debit Card successfully deleted!', CONST.GROWL.ERROR, 3000);
                Onyx.merge(ONYXKEYS.CARD_LIST, {[fundID]: null});
            } else {
                Growl.show(translateLocal('common.genericErrorMessage'), CONST.GROWL.ERROR, 3000);
            }
        })
        .catch(() => {
            Growl.show(translateLocal('common.genericErrorMessage'), CONST.GROWL.ERROR, 3000);
        });
}

function deletePayPalMe() {
    NameValuePair.set(CONST.NVP.PAYPAL_ME_ADDRESS, '');
    Onyx.merge(ONYXKEYS.NVP_PAYPAL_ME_ADDRESS, null);
    Growl.show('PayPal.me successfully deleted!', CONST.GROWL.ERROR, 3000);
}
=======
import * as CardUtils from '../CardUtils';
>>>>>>> 2a16ee53

/**
 * Calls the API to get the user's bankAccountList, cardList, wallet, and payPalMe
 *
 * @returns {Promise}
 */
function getPaymentMethods() {
    Onyx.set(ONYXKEYS.IS_LOADING_PAYMENT_METHODS, true);
    return API.Get({
        returnValueList: 'bankAccountList, fundList, userWallet, nameValuePairs',
        name: 'paypalMeAddress',
        includeDeleted: false,
        includeNotIssued: false,
        excludeNotActivated: true,
    })
        .then((response) => {
            // Convert bank accounts/cards from an array of objects, to a map with the bankAccountID as the key
            const bankAccounts = _.object(_.map(lodashGet(response, 'bankAccountList', []), bankAccount => [bankAccount.bankAccountID, bankAccount]));
            const debitCards = _.object(_.map(lodashGet(response, 'fundList', []), fund => [fund.fundID, fund]));
            Onyx.multiSet({
                [ONYXKEYS.IS_LOADING_PAYMENT_METHODS]: false,
                [ONYXKEYS.USER_WALLET]: lodashGet(response, 'userWallet', {}),
                [ONYXKEYS.BANK_ACCOUNT_LIST]: bankAccounts,
                [ONYXKEYS.CARD_LIST]: debitCards,
                [ONYXKEYS.NVP_PAYPAL_ME_ADDRESS]:
                    lodashGet(response, ['nameValuePairs', CONST.NVP.PAYPAL_ME_ADDRESS], ''),
            });
        });
}

function setWalletLinkedAccount(password, bankAccountID, fundID) {
    return API.SetWalletLinkedAccount({
        password,
        bankAccountID,
        fundID,
    })
        .then((response) => {
            if (response.jsonCode === 200) {
                Onyx.merge(ONYXKEYS.USER_WALLET, {walletLinkedAccountID: bankAccountID || fundID, walletLinkedAccountType: bankAccountID ? 'bankAccount' : 'debitCard'});
                Growl.show(translateLocal('paymentsPage.setDefaultSuccess'), CONST.GROWL.SUCCESS, 5000);
            } else {
                Growl.show(translateLocal('paymentsPage.setDefaultFailure'), CONST.GROWL.ERROR, 5000);
            }
        })
        .catch(() => {
            Growl.show(translateLocal('paymentsPage.setDefaultFailure'), CONST.GROWL.ERROR, 5000);
        });
}

/**
 * Calls the API to add a new card.
 *
 * @param {Object} params
 */
function addBillingCard(params) {
    const cardMonth = CardUtils.getMonthFromExpirationDateString(params.expirationDate);
    const cardYear = CardUtils.getYearFromExpirationDateString(params.expirationDate);

    Onyx.merge(ONYXKEYS.ADD_DEBIT_CARD_FORM, {submitting: true});
    API.AddBillingCard({
        cardNumber: params.cardNumber,
        cardYear,
        cardMonth,
        cardCVV: params.securityCode,
        addressName: params.nameOnCard,
        addressZip: params.addressZipCode,
        currency: CONST.CURRENCY.USD,
    }).then(((response) => {
        let errorMessage = '';
        if (response.jsonCode === 200) {
            const cardObject = {
                additionalData: {
                    isBillingCard: false,
                    isP2PDebitCard: true,
                },
                addressName: params.nameOnCard,
                addressState: params.addressState,
                addressStreet: params.addressStreet,
                addressZip: params.addressZipCode,
                cardMonth,
                cardNumber: CardUtils.maskCardNumber(params.cardNumber),
                cardYear,
                currency: 'USD',
                fundID: lodashGet(response, 'fundID', ''),
            };
            Onyx.merge(ONYXKEYS.CARD_LIST, [cardObject]);
            Growl.show(Localize.translateLocal('addDebitCardPage.growlMessageOnSave'), CONST.GROWL.SUCCESS, 3000);
            Navigation.navigate(ROUTES.SETTINGS_PAYMENTS);
        } else {
            errorMessage = response.message ? response.message : Localize.translateLocal('addDebitCardPage.error.genericFailureMessage');
        }

        Onyx.merge(ONYXKEYS.ADD_DEBIT_CARD_FORM, {
            submitting: false,
            error: errorMessage,
        });
    }));
}

/**
 * Resets the values for the add debit card form back to their initial states
 */
function clearDebitCardFormErrorAndSubmit() {
    Onyx.set(ONYXKEYS.ADD_DEBIT_CARD_FORM, {
        submitting: false,
        error: '',
    });
}

export {
    deleteDebitCard,
    deletePayPalMe,
    getPaymentMethods,
    setWalletLinkedAccount,
    addBillingCard,
    clearDebitCardFormErrorAndSubmit,
};<|MERGE_RESOLUTION|>--- conflicted
+++ resolved
@@ -8,8 +8,7 @@
 import Growl from '../Growl';
 import * as Localize from '../Localize';
 import Navigation from '../Navigation/Navigation';
-<<<<<<< HEAD
-import {maskCardNumber, getMonthFromExpirationDateString, getYearFromExpirationDateString} from '../CardUtils';
+import * as CardUtils from '../CardUtils';
 import NameValuePair from './NameValuePair';
 
 function deleteDebitCard(fundID) {
@@ -32,9 +31,6 @@
     Onyx.merge(ONYXKEYS.NVP_PAYPAL_ME_ADDRESS, null);
     Growl.show('PayPal.me successfully deleted!', CONST.GROWL.ERROR, 3000);
 }
-=======
-import * as CardUtils from '../CardUtils';
->>>>>>> 2a16ee53
 
 /**
  * Calls the API to get the user's bankAccountList, cardList, wallet, and payPalMe

import moment from 'moment';
import _ from 'underscore';
import lodashGet from 'lodash/get';
import ExpensiMark from 'expensify-common/lib/ExpensiMark';
import Onyx from 'react-native-onyx';
import ONYXKEYS from '../../ONYXKEYS';
import * as Pusher from '../Pusher/pusher';
import LocalNotification from '../Notification/LocalNotification';
import PushNotification from '../Notification/PushNotification';
import * as PersonalDetails from './PersonalDetails';
import Navigation from '../Navigation/Navigation';
import * as ActiveClientManager from '../ActiveClientManager';
import Visibility from '../Visibility';
import ROUTES from '../../ROUTES';
import NetworkConnection from '../NetworkConnection';
import Timing from './Timing';
import * as API from '../API';
import CONST from '../../CONST';
import Log from '../Log';
import {isReportMessageAttachment} from '../reportUtils';

let currentUserEmail;
let currentUserAccountID;
Onyx.connect({
    key: ONYXKEYS.SESSION,
    callback: (val) => {
        // When signed out, val is undefined
        if (val) {
            currentUserEmail = val.email;
            currentUserAccountID = val.accountID;
        }
    },
});

let lastViewedReportID;
Onyx.connect({
    key: ONYXKEYS.CURRENTLY_VIEWED_REPORTID,
    callback: val => lastViewedReportID = val ? Number(val) : null,
});

let myPersonalDetails;
Onyx.connect({
    key: ONYXKEYS.MY_PERSONAL_DETAILS,
    callback: val => myPersonalDetails = val,
});

const typingWatchTimers = {};

// Keeps track of the max sequence number for each report
const reportMaxSequenceNumbers = {};

// Keeps track of the last read for each report
const lastReadSequenceNumbers = {};

// Map of optimistic report action IDs. These should be cleared when replaced by a recent fetch of report history
// since we will then be up to date and any optimistic actions that are still waiting to be replaced can be removed.
const optimisticReportActionIDs = {};

/**
 * Checks the report to see if there are any unread action items
 *
 * @param {Object} report
 * @returns {Boolean}
 */
function getUnreadActionCount(report) {
    const lastReadSequenceNumber = lodashGet(report, [
        'reportNameValuePairs',
        `lastRead_${currentUserAccountID}`,
        'sequenceNumber',
    ]);

    // Save the lastReadActionID locally so we can access this later
    lastReadSequenceNumbers[report.reportID] = lastReadSequenceNumber;

    if (report.reportActionList.length === 0) {
        return 0;
    }

    if (!lastReadSequenceNumber) {
        return report.reportActionList.length;
    }

    // There are unread items if the last one the user has read is less
    // than the highest sequence number we have
    const unreadActionCount = report.reportActionList.length - lastReadSequenceNumber;
    return Math.max(0, unreadActionCount);
}

/**
 * @param {Object} report
 * @return {String[]}
 */
function getParticipantEmailsFromReport({sharedReportList}) {
    const emailArray = _.map(sharedReportList, participant => participant.email);
    return _.without(emailArray, currentUserEmail);
}

/**
 * Returns a generated report title based on the participants
 *
 * @param {Array} sharedReportList
 * @return {String}
 */
function getChatReportName(sharedReportList) {
    return _.chain(sharedReportList)
        .map(participant => participant.email)
        .filter(participant => participant !== currentUserEmail)
        .map(participant => PersonalDetails.getDisplayName(participant))
        .value()
        .join(', ');
}

/**
 * Only store the minimal amount of data in Onyx that needs to be stored
 * because space is limited
 *
 * @param {Object} report
 * @param {Number} report.reportID
 * @param {String} report.reportName
 * @param {Object} report.reportNameValuePairs
 * @returns {Object}
 */
function getSimplifiedReportObject(report) {
    const reportActionList = lodashGet(report, ['reportActionList'], []);
    const lastReportAction = !_.isEmpty(reportActionList) ? _.last(reportActionList) : null;
    const createTimestamp = lastReportAction ? lastReportAction.created : 0;
    const lastMessageTimestamp = moment.utc(createTimestamp).unix();
    const isLastMessageAttachment = /<img([^>]+)\/>/gi.test(lodashGet(lastReportAction, ['message', 'html'], ''));

    // We are removing any html tags from the message html since we cannot access the text version of any comments as
    // the report only has the raw reportActionList and not the processed version returned by Report_GetHistory
    const lastMessageText = lodashGet(lastReportAction, ['message', 'html'], '').replace(/(<([^>]+)>)/gi, '');
    const reportName = lodashGet(report, 'reportNameValuePairs.type') === 'chat'
        ? getChatReportName(report.sharedReportList)
        : report.reportName;
    const lastActorEmail = lodashGet(lastReportAction, 'accountEmail', '');

    return {
        reportID: report.reportID,
        reportName,
        unreadActionCount: getUnreadActionCount(report),
        maxSequenceNumber: report.reportActionList.length,
        participants: getParticipantEmailsFromReport(report),
        isPinned: report.isPinned,
        lastVisitedTimestamp: lodashGet(report, [
            'reportNameValuePairs',
            `lastRead_${currentUserAccountID}`,
            'timestamp',
        ], 0),
        lastMessageTimestamp,
        lastMessageText: isLastMessageAttachment ? '[Attachment]' : lastMessageText,
        lastActorEmail,
        hasOutstandingIOU: false,
    };
}

/**
 * Get a simplified version of an IOU report
 *
 * @param {Object} reportData
 * @param {Number} reportData.transactionID
 * @param {Number} reportData.amount
 * @param {String} reportData.currency
 * @param {String} reportData.created
 * @param {String} reportData.comment
 * @param {Object[]} reportData.transactionList
 * @param {String} reportData.ownerEmail
 * @param {String} reportData.managerEmail
 * @param {Number} reportData.reportID
 * @param {Number} chatReportID
 * @returns {Object}
 */
function getSimplifiedIOUReport(reportData, chatReportID) {
    const transactions = _.map(reportData.transactionList, transaction => ({
        transactionID: transaction.transactionID,
        amount: transaction.amount,
        currency: transaction.currency,
        created: transaction.created,
        comment: transaction.comment,
    }));

    return {
        reportID: reportData.reportID,
        ownerEmail: reportData.ownerEmail,
        managerEmail: reportData.managerEmail,
        currency: reportData.currency,
        transactions,
        chatReportID,
        state: reportData.state,
        cachedTotal: reportData.cachedTotal,
        total: reportData.total,
        status: reportData.status,
        stateNum: reportData.stateNum,
    };
}

/**
 * Fetches the updated data for an IOU Report and updates the IOU collection in Onyx
 *
 * @param {Object} chatReport
 * @param {Object[]} chatReport.reportActionList
 * @param {Number} chatReport.reportID
 * @return {Promise}
 */
function updateIOUReportData(chatReport) {
    const reportActionList = chatReport.reportActionList || [];
    const containsIOUAction = _.any(reportActionList,
        reportAction => reportAction.action === CONST.REPORT.ACTIONS.TYPE.IOU);

    // If there aren't any IOU actions, we don't need to fetch any additional data
    if (!containsIOUAction) {
        return;
    }

    // If we don't have one participant (other than the current user), this is not an IOU
    const participants = getParticipantEmailsFromReport(chatReport);
    if (participants.length !== 1) {
        Log.alert('[Report] Report with IOU action has more than 2 participants', true, {
            reportID: chatReport.reportID,
            participants,
        });
        return;
    }

    // Since the Chat and the IOU are different reports with different reportIDs, and GetIOUReport only returns the
    // IOU's reportID, keep track of the IOU's reportID so we can use it to get the IOUReport data via `GetReportStuff`.
    // Note: GetIOUReport does not return IOU reports that have been settled.
    let iouReportID = 0;
    return API.GetIOUReport({
        debtorEmail: participants[0],
    }).then((response) => {
        iouReportID = response.reportID || 0;
        if (response.jsonCode !== 200) {
            throw new Error(response.message);
        } else if (iouReportID === 0) {
            // If there is no IOU report for this user then we will assume it has been paid and do nothing here.
            // All reports are initialized with hasOutstandingIOU: false. Since the IOU report we were looking for has
            // been settled then there's nothing more to do.
            console.debug('GetIOUReport returned a reportID of 0, not fetching IOU report data');
            return;
        }

        return API.Get({
            returnValueList: 'reportStuff',
            reportIDList: iouReportID,
            shouldLoadOptionalKeys: true,
            includePinnedReports: true,
        });
    }).then((response) => {
        if (!response) {
            return;
        }

        if (response.jsonCode !== 200) {
            throw new Error(response.message);
        }

        const iouReportData = response.reports[iouReportID];
        if (!iouReportData) {
            throw new Error(`No iouReportData found for reportID ${iouReportID}`);
        }
        return getSimplifiedIOUReport(iouReportData, chatReport.reportID);
    }).catch((error) => {
        console.debug(`[Report] Failed to populate IOU Collection: ${error.message}`);
    });
}

/**
 * Fetches chat reports when provided a list of
 * chat report IDs
 *
 * @param {Array} chatList
 * @return {Promise} only used internally when fetchAllReports() is called
 */
function fetchChatReportsByIDs(chatList) {
    let fetchedReports;
    const simplifiedReports = {};
    return API.Get({
        returnValueList: 'reportStuff',
        reportIDList: chatList.join(','),
        shouldLoadOptionalKeys: true,
        includePinnedReports: true,
    })
        .then(({reports}) => {
            Log.info('[Report] successfully fetched report data', true);
            fetchedReports = reports;
            return Promise.all(_.map(fetchedReports, updateIOUReportData));
        })
        .then((iouReportObjects) => {
            // Process the reports and store them in Onyx. At the same time we'll save the simplified reports in this
            // variable called simplifiedReports which hold the participants (minus the current user) for each report.
            // Using this simplifiedReport we can call PersonalDetails.getFromReportParticipants to get the
            // personal details of all the participants and even link up their avatars to report icons.
            const reportIOUData = {};
            _.each(fetchedReports, (report) => {
                const simplifiedReport = getSimplifiedReportObject(report);
                simplifiedReports[`${ONYXKEYS.COLLECTION.REPORT}${report.reportID}`] = simplifiedReport;
            });

            _.each(iouReportObjects, (iouReportObject) => {
                if (!iouReportObject) {
                    return;
                }

                const iouReportKey = `${ONYXKEYS.COLLECTION.REPORT_IOUS}${iouReportObject.reportID}`;
                const reportKey = `${ONYXKEYS.COLLECTION.REPORT}${iouReportObject.chatReportID}`;
                reportIOUData[iouReportKey] = iouReportObject;
                simplifiedReports[reportKey].iouReportID = iouReportObject.reportID;
                simplifiedReports[reportKey].hasOutstandingIOU = iouReportObject.stateNum === 1
                    && iouReportObject.total !== 0;
            });

            // We use mergeCollection such that it updates the collection in one go.
            // Any withOnyx subscribers to this key will also receive the complete updated props just once
            // than updating props for each report and re-rendering had merge been used.
            Onyx.mergeCollection(ONYXKEYS.COLLECTION.REPORT_IOUS, reportIOUData);
            Onyx.mergeCollection(ONYXKEYS.COLLECTION.REPORT, simplifiedReports);

            // Fetch the personal details if there are any
            PersonalDetails.getFromReportParticipants(Object.values(simplifiedReports));

            return _.map(fetchedReports, report => report.reportID);
        });
}

/**
 * Update the lastRead actionID and timestamp in local memory and Onyx
 *
 * @param {Number} reportID
 * @param {Number} sequenceNumber
 */
function setLocalLastRead(reportID, sequenceNumber) {
    lastReadSequenceNumbers[reportID] = sequenceNumber;

    // Update the report optimistically
    Onyx.merge(`${ONYXKEYS.COLLECTION.REPORT}${reportID}`, {
        unreadActionCount: 0,
        lastVisitedTimestamp: Date.now(),
    });
}

/**
 * Remove all optimistic actions from report actions and reset the optimisticReportActionsIDs array. We do this
 * to clear any stuck optimistic actions that have not be updated for whatever reason.
 *
 * @param {Number} reportID
 */
function removeOptimisticActions(reportID) {
    const actionIDs = optimisticReportActionIDs[reportID] || [];
    const actionsToRemove = _.reduce(actionIDs, (actions, actionID) => ({
        ...actions,
        [actionID]: null,
    }), {});
    Onyx.merge(`${ONYXKEYS.COLLECTION.REPORT_ACTIONS}${reportID}`, actionsToRemove);

    // Reset the optimistic report action IDs to an empty array
    Onyx.merge(`${ONYXKEYS.COLLECTION.REPORT}${reportID}`, {
        optimisticReportActionIDs: [],
    });
}

/**
 * Updates a report in the store with a new report action
 *
 * @param {Number} reportID
 * @param {Object} reportAction
 */
function updateReportWithNewAction(reportID, reportAction) {
    const newMaxSequenceNumber = reportAction.sequenceNumber;
    const isFromCurrentUser = reportAction.actorAccountID === currentUserAccountID;
    const initialLastReadSequenceNumber = lastReadSequenceNumbers[reportID] || 0;

    // When handling an action from the current users we can assume that their
    // last read actionID has been updated in the server but not necessarily reflected
    // locally so we must first update it and then calculate the unread (which should be 0)
    if (isFromCurrentUser) {
        setLocalLastRead(reportID, newMaxSequenceNumber);
    }

    const messageText = lodashGet(reportAction, ['message', 0, 'text'], '');

    // Always merge the reportID into Onyx
    // If the report doesn't exist in Onyx yet, then all the rest of the data will be filled out
    // by handleReportChanged
    const updatedReportObject = {
        reportID,

        // Use updated lastReadSequenceNumber, value may have been modified by setLocalLastRead
        unreadActionCount: newMaxSequenceNumber - (lastReadSequenceNumbers[reportID] || 0),
        maxSequenceNumber: reportAction.sequenceNumber,
    };

    // If the report action from pusher is a higher sequence number than we know about (meaning it has come from
    // a chat participant in another application), then the last message text and author needs to be updated as well
    if (newMaxSequenceNumber > initialLastReadSequenceNumber) {
        updatedReportObject.lastMessageTimestamp = reportAction.timestamp;
        updatedReportObject.lastMessageText = messageText;
        updatedReportObject.lastActorEmail = reportAction.actorEmail;
    }

    Onyx.merge(`${ONYXKEYS.COLLECTION.REPORT}${reportID}`, updatedReportObject);

    const reportActionsToMerge = {};
    if (reportAction.clientID) {
        // Remove the optimistic action from the report since we are about to replace it with the real one (which has
        // the true sequenceNumber)
        reportActionsToMerge[reportAction.clientID] = null;
    }

    // Add the action into Onyx
    reportActionsToMerge[reportAction.sequenceNumber] = {
        ...reportAction,
        isAttachment: isReportMessageAttachment(messageText),
        loading: false,
    };

    Onyx.merge(`${ONYXKEYS.COLLECTION.REPORT_ACTIONS}${reportID}`, reportActionsToMerge);

    if (!ActiveClientManager.isClientTheLeader()) {
        console.debug('[LOCAL_NOTIFICATION] Skipping notification because this client is not the leader');
        return;
    }

    // If this comment is from the current user we don't want to parrot whatever they wrote back to them.
    if (isFromCurrentUser) {
        console.debug('[LOCAL_NOTIFICATION] No notification because comment is from the currently logged in user');
        return;
    }

    // If we are currently viewing this report do not show a notification.
    if (reportID === lastViewedReportID && Visibility.isVisible()) {
        console.debug('[LOCAL_NOTIFICATION] No notification because it was a comment for the current report');
        return;
    }

    // If the comment came from Concierge let's not show a notification since we already show one for expensify.com
    if (lodashGet(reportAction, 'actorEmail') === 'concierge@expensify.com') {
        return;
    }
    console.debug('[LOCAL_NOTIFICATION] Creating notification');
    LocalNotification.showCommentNotification({
        reportAction,
        onClick: () => {
            // Navigate to this report onClick
            Navigation.navigate(ROUTES.getReportRoute(reportID));
        },
    });
}

/**
 * Get the private pusher channel name for a Report.
 *
 * @param {Number} reportID
 * @returns {String}
 */
function getReportChannelName(reportID) {
    return `private-report-reportID-${reportID}`;
}

/**
 * Initialize our pusher subscriptions to listen for new report comments
 */
function subscribeToReportCommentEvents() {
    // If we don't have the user's accountID yet we can't subscribe so return early
    if (!currentUserAccountID) {
        return;
    }

    const pusherChannelName = `private-user-accountID-${currentUserAccountID}`;
    if (Pusher.isSubscribed(pusherChannelName) || Pusher.isAlreadySubscribing(pusherChannelName)) {
        return;
    }

    Pusher.subscribe(pusherChannelName, 'reportComment', (pushJSON) => {
        Log.info('[Report] Handled event sent by Pusher', true, {reportID: pushJSON.reportID});
        updateReportWithNewAction(pushJSON.reportID, pushJSON.reportAction);
    }, false,
    () => {
        NetworkConnection.triggerReconnectionCallbacks('pusher re-subscribed to private user channel');
    })
        .catch((error) => {
            Log.info('[Report] Failed to initially subscribe to Pusher channel', true, {error, pusherChannelName});
        });

    PushNotification.onReceived(PushNotification.TYPE.REPORT_COMMENT, ({reportID, reportAction}) => {
        Log.info('[Report] Handled event sent by Airship', true, {reportID});
        updateReportWithNewAction(reportID, reportAction);
    });

    // Open correct report when push notification is clicked
    PushNotification.onSelected(PushNotification.TYPE.REPORT_COMMENT, ({reportID}) => {
        Navigation.navigate(ROUTES.getReportRoute(reportID));
    });
}

/**
 * There are 2 possibilities that we can receive via pusher for a user's typing status:
 * 1. The "new" way from e.cash is passed as {[login]: Boolean} (e.g. {yuwen@expensify.com: true}), where the value
 * is whether the user with that login is typing on the report or not.
 * 2. The "old" way from e.com which is passed as {userLogin: login} (e.g. {userLogin: bstites@expensify.com})
 *
 * This method makes sure that no matter which we get, we return the "new" format
 *
 * @param {Object} typingStatus
 * @returns {Object}
 */
function getNormalizedTypingStatus(typingStatus) {
    let normalizedTypingStatus = typingStatus;

    if (_.first(_.keys(typingStatus)) === 'userLogin') {
        normalizedTypingStatus = {[typingStatus.userLogin]: true};
    }

    return normalizedTypingStatus;
}

/**
 * Initialize our pusher subscriptions to listen for someone typing in a report.
 *
 * @param {Number} reportID
 */
function subscribeToReportTypingEvents(reportID) {
    if (!reportID) {
        return;
    }

    // Make sure we have a clean Typing indicator before subscribing to typing events
    Onyx.set(`${ONYXKEYS.COLLECTION.REPORT_USER_IS_TYPING}${reportID}`, {});

    const pusherChannelName = getReportChannelName(reportID);
    Pusher.subscribe(pusherChannelName, 'client-userIsTyping', (typingStatus) => {
        const normalizedTypingStatus = getNormalizedTypingStatus(typingStatus);
        const login = _.first(_.keys(normalizedTypingStatus));

        if (!login) {
            return;
        }

        // Don't show the typing indicator if a user is typing on another platform
        if (login === currentUserEmail) {
            return;
        }

        // Use a combo of the reportID and the login as a key for holding our timers.
        const reportUserIdentifier = `${reportID}-${login}`;
        clearTimeout(typingWatchTimers[reportUserIdentifier]);
        Onyx.merge(`${ONYXKEYS.COLLECTION.REPORT_USER_IS_TYPING}${reportID}`, normalizedTypingStatus);

        // Wait for 1.5s of no additional typing events before setting the status back to false.
        typingWatchTimers[reportUserIdentifier] = setTimeout(() => {
            const typingStoppedStatus = {};
            typingStoppedStatus[login] = false;
            Onyx.merge(`${ONYXKEYS.COLLECTION.REPORT_USER_IS_TYPING}${reportID}`, typingStoppedStatus);
            delete typingWatchTimers[reportUserIdentifier];
        }, 1500);
    })
        .catch((error) => {
            Log.info('[Report] Failed to initially subscribe to Pusher channel', true, {error, pusherChannelName});
        });
}

/**
 * Remove our pusher subscriptions to listen for someone typing in a report.
 *
 * @param {Number} reportID
 */
function unsubscribeFromReportChannel(reportID) {
    if (!reportID) {
        return;
    }

    const pusherChannelName = getReportChannelName(reportID);
    Onyx.set(`${ONYXKEYS.COLLECTION.REPORT_USER_IS_TYPING}${reportID}`, {});
    Pusher.unsubscribe(pusherChannelName);
}

/**
 * Get the report ID for a chat report for a specific
 * set of participants and redirect to it.
 *
 * @param {String[]} participants
 * @returns {Promise}
 */
function fetchOrCreateChatReport(participants) {
    if (participants.length < 2) {
        throw new Error('fetchOrCreateChatReport() must have at least two participants');
    }

    return API.CreateChatReport({
        emailList: participants.join(','),
    })
        .then((data) => {
            if (data.jsonCode !== 200) {
                throw new Error(data.message);
            }

            // Merge report into Onyx
            const reportID = data.reportID;
            Onyx.merge(`${ONYXKEYS.COLLECTION.REPORT}${reportID}`, {reportID});

            // Redirect the logged in person to the new report
            Navigation.navigate(ROUTES.getReportRoute(reportID));
        });
}

/**
 * Get the actions of a report
 *
 * @param {Number} reportID
 * @param {Number} [offset]
 * @returns {Promise}
 */
function fetchActions(reportID, offset) {
    const reportActionsOffset = !_.isUndefined(offset) ? offset : -1;

    if (!_.isNumber(reportActionsOffset)) {
        Log.alert('[Report] Offset provided is not a number', true, {
            offset,
            reportActionsOffset,
        });
        return;
    }

    return API.Report_GetHistory({
        reportID,
        reportActionsOffset,
        reportActionsLimit: CONST.REPORT.ACTIONS.LIMIT,
    })
        .then((data) => {
            // We must remove all optimistic actions so there will not be any stuck comments. At this point, we should
            // be caught up and no longer need any optimistic comments.
            removeOptimisticActions(reportID);

            const indexedData = _.indexBy(data.history, 'sequenceNumber');
            const maxSequenceNumber = _.chain(data.history)
                .pluck('sequenceNumber')
                .max()
                .value();

            Onyx.merge(`${ONYXKEYS.COLLECTION.REPORT_ACTIONS}${reportID}`, indexedData);
            Onyx.merge(`${ONYXKEYS.COLLECTION.REPORT}${reportID}`, {maxSequenceNumber});
        });
}

/**
 * Get all of our reports
 *
 * @param {Boolean} shouldRedirectToReport this is set to false when the network reconnect code runs
 * @param {Boolean} shouldRecordHomePageTiming whether or not performance timing should be measured
<<<<<<< HEAD
 * @returns {Promise}
 */
function fetchAllReports(shouldRedirectToReport = true, shouldRecordHomePageTiming = false) {
    let reportIDs = [];

    return API.Get({
        returnValueList: 'chatList',
    })
        .then((response) => {
            if (response.jsonCode !== 200) {
                return;
            }

            reportIDs = response.chatList || [];

            // Get all the chat reports if they have any, otherwise create one with concierge
            if (lodashGet(response, 'chatList', []).length) {
                // The string cast here is necessary as Get rvl='chatList' may return an int
                return fetchChatReportsByIDs(String(response.chatList).split(','));
=======
 * @param {Boolean} shouldDelayActionsFetch when the app loads we want to delay the fetching of additional actions
 */
function fetchAllReports(
    shouldRedirectToReport = true,
    shouldRecordHomePageTiming = false,
    shouldDelayActionsFetch = false,
) {
    let reportIDs = [];

    API.Get({
        returnValueList: 'chatList',
    })
        .then((response) => {
            if (response.jsonCode !== 200) {
                return;
            }

            // The string cast here is necessary as Get rvl='chatList' may return an int
            reportIDs = String(response.chatList).split(',');

            // Get all the chat reports if they have any, otherwise create one with concierge
            if (reportIDs.length) {
                return fetchChatReportsByIDs(reportIDs);
>>>>>>> 86420dee
            }

            return fetchOrCreateChatReport([currentUserEmail, 'concierge@expensify.com']);
        })
        .then(() => {
<<<<<<< HEAD
            if (shouldRecordHomePageTiming) {
                Timing.end(CONST.TIMING.HOMEPAGE_REPORTS_LOADED);
            }

            Onyx.set(ONYXKEYS.INITIAL_REPORT_DATA_LOADED, true);

            Log.info('[Report] Fetching report actions for reports', true, {reportIDs});
            _.each(reportIDs, (reportID) => {
                fetchActions(reportID);
            });
=======
            Onyx.set(ONYXKEYS.INITIAL_REPORT_DATA_LOADED, true);
>>>>>>> 86420dee

            // Update currentlyViewedReportID to be our first reportID from our report collection if we don't have
            // one already and caller requested to navigate after reports load.
            if (!shouldRedirectToReport || lastViewedReportID) {
                return;
            }

<<<<<<< HEAD
=======
            // Optionally delay fetching report history as it significantly increases sign in to interactive time
            _.delay(() => {
                Log.info('[Report] Fetching report actions for reports', true, {reportIDs});
                _.each(reportIDs, (reportID) => {
                    fetchActions(reportID);
                });

            // We are waiting 8 seconds since this provides a good time window to allow the UI to finish loading before
            // bogging it down with more requests and operations.
            }, shouldDelayActionsFetch ? 8000 : 0);

            // Update currentlyViewedReportID to be our first reportID from our report collection if we don't have
            // one already.
            if (!shouldRedirectToReport || lastViewedReportID) {
                return;
            }

>>>>>>> 86420dee
            const firstReportID = _.first(reportIDs);
            const currentReportID = firstReportID ? String(firstReportID) : '';
            Onyx.merge(ONYXKEYS.CURRENTLY_VIEWED_REPORTID, currentReportID);
        });
}

/**
 * Add an action item to a report
 *
 * @param {Number} reportID
 * @param {String} text
 * @param {Object} [file]
 */
function addAction(reportID, text, file) {
    // Convert the comment from MD into HTML because that's how it is stored in the database
    const parser = new ExpensiMark();
    const commentText = parser.replace(text);
    const isAttachment = _.isEmpty(text) && file !== undefined;

    // The new sequence number will be one higher than the highest
    const highestSequenceNumber = reportMaxSequenceNumbers[reportID] || 0;
    const newSequenceNumber = highestSequenceNumber + 1;
    const htmlForNewComment = isAttachment ? 'Uploading Attachment...' : commentText;

    // Remove HTML from text when applying optimistic offline comment
    const textForNewComment = isAttachment ? '[Attachment]'
        : htmlForNewComment.replace(/<[^>]*>?/gm, '');

    // Update the report in Onyx to have the new sequence number
    Onyx.merge(`${ONYXKEYS.COLLECTION.REPORT}${reportID}`, {
        maxSequenceNumber: newSequenceNumber,
        lastMessageTimestamp: moment().unix(),
        lastMessageText: textForNewComment,
        lastActorEmail: currentUserEmail,
    });

    // Generate a clientID so we can save the optimistic action to storage with the clientID as key. Later, we will
    // remove the optimistic action when we add the real action created in the server. We do this because it's not
    // safe to assume that this will use the very next sequenceNumber. An action created by another can overwrite that
    // sequenceNumber if it is created before this one. We use a combination of current epoch timestamp (milliseconds)
    // and a random number so that the probability of someone else having the same optimisticReportActionID is
    // extremely low even if they left the comment at the same moment as another user on the same report. The random
    // number is 3 digits because if we go any higher JS will convert the digits after the 16th position to 0's in
    // optimisticReportActionID.
    const randomNumber = Math.floor((Math.random() * (999 - 100)) + 100);
    const optimisticReportActionID = parseInt(`${Date.now()}${randomNumber}`, 10);

    // Store the optimistic action ID on the report the comment was added to. It will be removed later when refetching
    // report actions in order to clear out any stuck actions (i.e. actions where the client never received a Pusher
    // event, for whatever reason, from the server with the new action data
    Onyx.merge(`${ONYXKEYS.COLLECTION.REPORT}${reportID}`, {
        optimisticReportActionIDs: [...(optimisticReportActionIDs[reportID] || []), optimisticReportActionID],
    });

    // Optimistically add the new comment to the store before waiting to save it to the server
    Onyx.merge(`${ONYXKEYS.COLLECTION.REPORT_ACTIONS}${reportID}`, {
        [optimisticReportActionID]: {
            actionName: 'ADDCOMMENT',
            actorEmail: currentUserEmail,
            actorAccountID: currentUserAccountID,
            person: [
                {
                    style: 'strong',
                    text: myPersonalDetails.displayName || currentUserEmail,
                    type: 'TEXT',
                },
            ],
            automatic: false,

            // Use the client generated ID as a optimistic action ID so we can remove it later
            sequenceNumber: optimisticReportActionID,
            avatar: myPersonalDetails.avatar,
            timestamp: moment().unix(),
            message: [
                {
                    type: 'COMMENT',
                    html: htmlForNewComment,
                    text: textForNewComment,
                },
            ],
            isFirstItem: false,
            isAttachment,
            loading: true,
            shouldShow: true,
        },
    });

    API.Report_AddComment({
        reportID,
        reportComment: commentText,
        file,
        clientID: optimisticReportActionID,

        // The persist flag enables this request to be retried if we are offline and the app is completely killed. We do
        // not retry attachments as we have no solution for storing them persistently and attachments can't be "lost" in
        // the same way report actions can.
        persist: !isAttachment,
    })
        .then(({reportAction}) => updateReportWithNewAction(reportID, reportAction));
}

/**
 * Updates the last read action ID on the report. It optimistically makes the change to the store, and then let's the
 * network layer handle the delayed write.
 *
 * @param {Number} reportID
 * @param {Number} sequenceNumber
 */
function updateLastReadActionID(reportID, sequenceNumber) {
    const currentMaxSequenceNumber = reportMaxSequenceNumbers[reportID];
    if (sequenceNumber < currentMaxSequenceNumber) {
        return;
    }

    setLocalLastRead(reportID, sequenceNumber);

    // Mark the report as not having any unread items
    API.Report_UpdateLastRead({
        accountID: currentUserAccountID,
        reportID,
        sequenceNumber,
    });
}

/**
 * Toggles the pinned state of the report
 *
 * @param {Object} report
 */
function togglePinnedState(report) {
    const pinnedValue = !report.isPinned;
    Onyx.merge(`${ONYXKEYS.COLLECTION.REPORT}${report.reportID}`, {isPinned: pinnedValue});
    API.Report_TogglePinned({
        reportID: report.reportID,
        pinnedValue,
    });
}

/**
 * Saves the comment left by the user as they are typing. By saving this data the user can switch between chats, close
 * tab, refresh etc without worrying about loosing what they typed out.
 *
 * @param {Number} reportID
 * @param {String} comment
 */
function saveReportComment(reportID, comment) {
    Onyx.merge(`${ONYXKEYS.COLLECTION.REPORT_DRAFT_COMMENT}${reportID}`, comment);
}

/**
 * Broadcasts whether or not a user is typing on a report over the report's private pusher channel.
 *
 * @param {Number} reportID
 */
function broadcastUserIsTyping(reportID) {
    const privateReportChannelName = getReportChannelName(reportID);
    const typingStatus = {};
    typingStatus[currentUserEmail] = true;
    Pusher.sendEvent(privateReportChannelName, 'client-userIsTyping', typingStatus);
}

/**
 * When a report changes in Onyx, this fetches the report from the API if the report doesn't have a name
 * and it keeps track of the max sequence number on the report actions.
 *
 * @param {Object} report
 */
function handleReportChanged(report) {
    if (!report) {
        return;
    }

    // A report can be missing a name if a comment is received via pusher event
    // and the report does not yet exist in Onyx (eg. a new DM created with the logged in person)
    if (report.reportID && report.reportName === undefined) {
        fetchChatReportsByIDs([report.reportID]);
    }

    // Store the max sequence number for each report
    reportMaxSequenceNumbers[report.reportID] = report.maxSequenceNumber;

    // Store optimistic actions IDs for each report
    optimisticReportActionIDs[report.reportID] = report.optimisticReportActionIDs;
}

/**
 * @param {Number} reportID
 */
function updateCurrentlyViewedReportID(reportID) {
    Onyx.merge(ONYXKEYS.CURRENTLY_VIEWED_REPORTID, String(reportID));
}

Onyx.connect({
    key: ONYXKEYS.COLLECTION.REPORT,
    callback: handleReportChanged,
});

// When the app reconnects from being offline, fetch all of the reports and their actions
<<<<<<< HEAD
NetworkConnection.onReconnect(() => fetchAllReports(false));
=======
NetworkConnection.onReconnect(() => {
    fetchAllReports(false);
});
>>>>>>> 86420dee

export {
    fetchAllReports,
    fetchActions,
    fetchOrCreateChatReport,
    addAction,
    updateLastReadActionID,
    subscribeToReportCommentEvents,
    subscribeToReportTypingEvents,
    unsubscribeFromReportChannel,
    saveReportComment,
    broadcastUserIsTyping,
    togglePinnedState,
    updateCurrentlyViewedReportID,
    getSimplifiedIOUReport,
    getSimplifiedReportObject,
};<|MERGE_RESOLUTION|>--- conflicted
+++ resolved
@@ -647,28 +647,8 @@
  *
  * @param {Boolean} shouldRedirectToReport this is set to false when the network reconnect code runs
  * @param {Boolean} shouldRecordHomePageTiming whether or not performance timing should be measured
-<<<<<<< HEAD
+ * @param {Boolean} shouldDelayActionsFetch when the app loads we want to delay the fetching of additional actions
  * @returns {Promise}
- */
-function fetchAllReports(shouldRedirectToReport = true, shouldRecordHomePageTiming = false) {
-    let reportIDs = [];
-
-    return API.Get({
-        returnValueList: 'chatList',
-    })
-        .then((response) => {
-            if (response.jsonCode !== 200) {
-                return;
-            }
-
-            reportIDs = response.chatList || [];
-
-            // Get all the chat reports if they have any, otherwise create one with concierge
-            if (lodashGet(response, 'chatList', []).length) {
-                // The string cast here is necessary as Get rvl='chatList' may return an int
-                return fetchChatReportsByIDs(String(response.chatList).split(','));
-=======
- * @param {Boolean} shouldDelayActionsFetch when the app loads we want to delay the fetching of additional actions
  */
 function fetchAllReports(
     shouldRedirectToReport = true,
@@ -691,35 +671,17 @@
             // Get all the chat reports if they have any, otherwise create one with concierge
             if (reportIDs.length) {
                 return fetchChatReportsByIDs(reportIDs);
->>>>>>> 86420dee
             }
 
             return fetchOrCreateChatReport([currentUserEmail, 'concierge@expensify.com']);
         })
         .then(() => {
-<<<<<<< HEAD
             if (shouldRecordHomePageTiming) {
                 Timing.end(CONST.TIMING.HOMEPAGE_REPORTS_LOADED);
             }
 
             Onyx.set(ONYXKEYS.INITIAL_REPORT_DATA_LOADED, true);
 
-            Log.info('[Report] Fetching report actions for reports', true, {reportIDs});
-            _.each(reportIDs, (reportID) => {
-                fetchActions(reportID);
-            });
-=======
-            Onyx.set(ONYXKEYS.INITIAL_REPORT_DATA_LOADED, true);
->>>>>>> 86420dee
-
-            // Update currentlyViewedReportID to be our first reportID from our report collection if we don't have
-            // one already and caller requested to navigate after reports load.
-            if (!shouldRedirectToReport || lastViewedReportID) {
-                return;
-            }
-
-<<<<<<< HEAD
-=======
             // Optionally delay fetching report history as it significantly increases sign in to interactive time
             _.delay(() => {
                 Log.info('[Report] Fetching report actions for reports', true, {reportIDs});
@@ -732,12 +694,11 @@
             }, shouldDelayActionsFetch ? 8000 : 0);
 
             // Update currentlyViewedReportID to be our first reportID from our report collection if we don't have
-            // one already.
+            // one already and caller requested to navigate after reports load.
             if (!shouldRedirectToReport || lastViewedReportID) {
                 return;
             }
 
->>>>>>> 86420dee
             const firstReportID = _.first(reportIDs);
             const currentReportID = firstReportID ? String(firstReportID) : '';
             Onyx.merge(ONYXKEYS.CURRENTLY_VIEWED_REPORTID, currentReportID);
@@ -936,13 +897,7 @@
 });
 
 // When the app reconnects from being offline, fetch all of the reports and their actions
-<<<<<<< HEAD
 NetworkConnection.onReconnect(() => fetchAllReports(false));
-=======
-NetworkConnection.onReconnect(() => {
-    fetchAllReports(false);
-});
->>>>>>> 86420dee
 
 export {
     fetchAllReports,

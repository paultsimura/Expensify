import {Linking} from 'react-native';
import moment from 'moment';
import _ from 'underscore';
import lodashGet from 'lodash/get';
import ExpensiMark from 'expensify-common/lib/ExpensiMark';
import Str from 'expensify-common/lib/str';
import Onyx from 'react-native-onyx';
import ONYXKEYS from '../../ONYXKEYS';
import * as Pusher from '../Pusher/pusher';
import LocalNotification from '../Notification/LocalNotification';
import PushNotification from '../Notification/PushNotification';
import * as PersonalDetails from './PersonalDetails';
import Navigation from '../Navigation/Navigation';
import * as ActiveClientManager from '../ActiveClientManager';
import Visibility from '../Visibility';
import ROUTES from '../../ROUTES';
import NetworkConnection from '../NetworkConnection';
import Timing from './Timing';
import * as API from '../API';
import CONST from '../../CONST';
import Log from '../Log';
import {
    isConciergeChatReport, isDefaultRoom, isReportMessageAttachment, sortReportsByLastVisited, isArchivedRoom,
} from '../reportUtils';
import Timers from '../Timers';
import {dangerouslyGetReportActionsMaxSequenceNumber, isReportMissingActions} from './ReportActions';
import Growl from '../Growl';
import {translateLocal} from '../translate';

let currentUserEmail;
let currentUserAccountID;
Onyx.connect({
    key: ONYXKEYS.SESSION,
    callback: (val) => {
        // When signed out, val is undefined
        if (val) {
            currentUserEmail = val.email;
            currentUserAccountID = val.accountID;
        }
    },
});

let lastViewedReportID;
Onyx.connect({
    key: ONYXKEYS.CURRENTLY_VIEWED_REPORTID,
    callback: val => lastViewedReportID = val ? Number(val) : null,
});

let myPersonalDetails;
Onyx.connect({
    key: ONYXKEYS.MY_PERSONAL_DETAILS,
    callback: val => myPersonalDetails = val,
});

const allReports = {};
let conciergeChatReportID;
const typingWatchTimers = {};

/**
 * Map of the most recent sequenceNumber for a reports_* key in Onyx by reportID.
 *
 * There are several sources that can set the most recent reportAction's sequenceNumber for a report:
 *
 *     - Fetching the report object
 *     - Fetching the report history
 *     - Optimistically creating a report action
 *     - Handling a report action via Pusher
 *
 * Those values are stored in reportMaxSequenceNumbers and treated as the main source of truth for each report's max
 * sequenceNumber.
 */
const reportMaxSequenceNumbers = {};

// Keeps track of the last read for each report
const lastReadSequenceNumbers = {};

// Map of optimistic report action IDs. These should be cleared when replaced by a recent fetch of report history
// since we will then be up to date and any optimistic actions that are still waiting to be replaced can be removed.
const optimisticReportActionIDs = {};

/**
 * Checks the report to see if there are any unread action items
 *
 * @param {Object} report
 * @returns {Boolean}
 */
function getUnreadActionCount(report) {
    const lastReadSequenceNumber = lodashGet(report, [
        'reportNameValuePairs',
        `lastRead_${currentUserAccountID}`,
        'sequenceNumber',
    ]);

    // Save the lastReadActionID locally so we can access this later
    lastReadSequenceNumbers[report.reportID] = lastReadSequenceNumber;

    if (report.reportActionCount === 0) {
        return 0;
    }

    if (!lastReadSequenceNumber) {
        return report.reportActionCount;
    }

    // There are unread items if the last one the user has read is less
    // than the highest sequence number we have
    const unreadActionCount = report.reportActionCount - lastReadSequenceNumber;
    return Math.max(0, unreadActionCount);
}

/**
 * @param {Object} report
 * @return {String[]}
 */
function getParticipantEmailsFromReport({sharedReportList}) {
    const emailArray = _.map(sharedReportList, participant => participant.email);
    return _.without(emailArray, currentUserEmail);
}

/**
 * Returns the title for a default room or generates one based on the participants
 *
 * @param {Object} fullReport
 * @param {String} chatType
 * @return {String}
 */
function getChatReportName(fullReport, chatType) {
    if (isDefaultRoom({chatType})) {
        return `#${fullReport.reportName}${(isArchivedRoom({
            chatType,
            stateNum: fullReport.state,
            statusNum: fullReport.status,
        })
            ? ` (${translateLocal('common.deleted')})`
            : '')}`;
    }

    const {sharedReportList} = fullReport;
    return _.chain(sharedReportList)
        .map(participant => participant.email)
        .filter(participant => participant !== currentUserEmail)
        .map(participant => PersonalDetails.getDisplayName(participant))
        .value()
        .join(', ');
}

/**
 * Only store the minimal amount of data in Onyx that needs to be stored
 * because space is limited
 *
 * @param {Object} report
 * @param {Number} report.reportID
 * @param {String} report.reportName
 * @param {Object} report.reportNameValuePairs
 * @returns {Object}
 */
function getSimplifiedReportObject(report) {
    const createTimestamp = lodashGet(report, 'lastActionCreated', 0);
    const lastMessageTimestamp = moment.utc(createTimestamp).unix();
    const lastActionMessage = lodashGet(report, ['lastActionMessage', 'html'], '');
    const isLastMessageAttachment = /<img([^>]+)\/>/gi.test(lastActionMessage);
    const chatType = lodashGet(report, ['reportNameValuePairs', 'chatType'], '');

    // We are removing any html tags from the message html since we cannot access the text version of any comments as
    // the report only has the raw reportActionList and not the processed version returned by Report_GetHistory
    // We convert the line-breaks in html to space ' ' before striping the tags
    const lastMessageText = lastActionMessage
        .replace(/((<br[^>]*>)+)/gi, ' ')
        .replace(/(<([^>]+)>)/gi, '') || `[${translateLocal('common.deletedCommentMessage')}]`;
    const reportName = lodashGet(report, ['reportNameValuePairs', 'type']) === 'chat'
        ? getChatReportName(report, chatType)
        : report.reportName;
    const lastActorEmail = lodashGet(report, 'lastActionActorEmail', '');
    const notificationPreference = isDefaultRoom({chatType})
        ? lodashGet(report, ['reportNameValuePairs', 'notificationPreferences', currentUserAccountID], 'daily')
        : '';

    // Used for archived rooms, will store the policy name that the room used to belong to.
    const oldPolicyName = lodashGet(report, ['reportNameValuePairs', 'oldPolicyName'], '');

    return {
        reportID: report.reportID,
        reportName,
        chatType,
        ownerEmail: lodashGet(report, ['ownerEmail'], ''),
        policyID: lodashGet(report, ['reportNameValuePairs', 'expensify_policyID'], ''),
        unreadActionCount: getUnreadActionCount(report),
        maxSequenceNumber: lodashGet(report, 'reportActionCount', 0),
        participants: getParticipantEmailsFromReport(report),
        isPinned: report.isPinned,
        lastVisitedTimestamp: lodashGet(report, [
            'reportNameValuePairs',
            `lastRead_${currentUserAccountID}`,
            'timestamp',
        ], 0),
        lastMessageTimestamp,
        lastMessageText: isLastMessageAttachment ? '[Attachment]' : lastMessageText,
        lastActorEmail,
        hasOutstandingIOU: false,
        notificationPreference,
        stateNum: report.state,
        statusNum: report.status,
        oldPolicyName,
    };
}

/**
 * Get a simplified version of an IOU report
 *
 * @param {Object} reportData
 * @param {String} reportData.transactionID
 * @param {Number} reportData.amount
 * @param {String} reportData.currency
 * @param {String} reportData.created
 * @param {String} reportData.comment
 * @param {Object[]} reportData.transactionList
 * @param {String} reportData.ownerEmail
 * @param {String} reportData.managerEmail
 * @param {Number} reportData.reportID
 * @param {Number|String} chatReportID
 * @returns {Object}
 */
function getSimplifiedIOUReport(reportData, chatReportID) {
    return {
        reportID: reportData.reportID,
        ownerEmail: reportData.ownerEmail,
        managerEmail: reportData.managerEmail,
        currency: reportData.currency,
        chatReportID: Number(chatReportID),
        state: reportData.state,
        cachedTotal: reportData.cachedTotal,
        total: reportData.total,
        status: reportData.status,
        stateNum: reportData.stateNum,
        submitterPayPalMeAddress: reportData.submitterPayPalMeAddress,
        submitterPhoneNumbers: reportData.submitterPhoneNumbers,
        hasOutstandingIOU: reportData.stateNum === CONST.REPORT.STATE_NUM.PROCESSING && reportData.total !== 0,
    };
}

/**
 * Given IOU and chat report ID fetches most recent IOU data from API.
 *
 * @param {Number} iouReportID
 * @param {Number} chatReportID
 * @returns {Promise}
 */
function fetchIOUReport(iouReportID, chatReportID) {
    return API.Get({
        returnValueList: 'reportStuff',
        reportIDList: iouReportID,
        shouldLoadOptionalKeys: true,
        includePinnedReports: true,
    }).then((response) => {
        if (!response) {
            return;
        }
        if (response.jsonCode !== 200) {
            console.error(response.message);
            return;
        }
        const iouReportData = response.reports[iouReportID];
        if (!iouReportData) {
            // IOU data for a report will be missing when the IOU report has already been paid.
            // This is expected and we return early as no further processing can be done.
            return;
        }
        return getSimplifiedIOUReport(iouReportData, chatReportID);
    }).catch((error) => {
        Log.hmmm('[Report] Failed to populate IOU Collection:', error.message);
    });
}

/**
 * Given debtorEmail finds active IOU report ID via GetIOUReport API call
 *
 * @param {String} debtorEmail
 * @returns {Promise}
 */
function fetchIOUReportID(debtorEmail) {
    return API.GetIOUReport({
        debtorEmail,
    }).then((response) => {
        const iouReportID = response.reportID || 0;
        if (response.jsonCode !== 200) {
            console.error(response.message);
            return;
        }
        if (iouReportID === 0) {
            // If there is no IOU report for this user then we will assume it has been paid and do nothing here.
            // All reports are initialized with hasOutstandingIOU: false. Since the IOU report we were looking for has
            // been settled then there's nothing more to do.
            Log.info('GetIOUReport returned a reportID of 0, not fetching IOU report data');
            return;
        }
        return iouReportID;
    });
}

/**
 * Fetches chat reports when provided a list of chat report IDs.
 * If the shouldRedirectIfInaccessible flag is set, we redirect to the Concierge chat
 * when we find an inaccessible chat
 * @param {Array} chatList
 * @param {Boolean} shouldRedirectIfInaccessible
 * @returns {Promise<Object[]>} only used internally when fetchAllReports() is called
 */
function fetchChatReportsByIDs(chatList, shouldRedirectIfInaccessible = false) {
    let fetchedReports;
    const simplifiedReports = {};
    return API.GetReportSummaryList({reportIDList: chatList.join(',')})
        .then(({reportSummaryList, jsonCode}) => {
            Log.info('[Report] successfully fetched report data', false, {chatList});
            fetchedReports = reportSummaryList;

            // If we receive a 404 response while fetching a single report, treat that report as inaccessible.
            if (jsonCode === 404 && shouldRedirectIfInaccessible) {
                throw new Error(CONST.REPORT.ERROR.INACCESSIBLE_REPORT);
            }

            return Promise.all(_.map(fetchedReports, (chatReport) => {
                // If there aren't any IOU actions, we don't need to fetch any additional data
                if (!chatReport.hasIOUAction) {
                    return;
                }

                // Group chat reports cannot and should not be associated with a specific IOU report
                const participants = getParticipantEmailsFromReport(chatReport);
                if (participants.length > 1) {
                    return;
                }
                if (participants.length === 0) {
                    Log.alert('[Report] Report with IOU action but does not have any participant.', {
                        reportID: chatReport.reportID,
                        participants,
                    });
                    return;
                }

                return fetchIOUReportID(participants[0])
                    .then((iouReportID) => {
                        if (!iouReportID) {
                            return Promise.resolve();
                        }

                        return fetchIOUReport(iouReportID, chatReport.reportID);
                    });
            }));
        })
        .then((iouReportObjects) => {
            // Process the reports and store them in Onyx. At the same time we'll save the simplified reports in this
            // variable called simplifiedReports which hold the participants (minus the current user) for each report.
            // Using this simplifiedReport we can call PersonalDetails.getFromReportParticipants to get the
            // personal details of all the participants and even link up their avatars to report icons.
            const reportIOUData = {};
            _.each(fetchedReports, (report) => {
                const simplifiedReport = getSimplifiedReportObject(report);
                simplifiedReports[`${ONYXKEYS.COLLECTION.REPORT}${report.reportID}`] = simplifiedReport;
            });

            _.each(iouReportObjects, (iouReportObject) => {
                if (!iouReportObject) {
                    return;
                }

                const iouReportKey = `${ONYXKEYS.COLLECTION.REPORT_IOUS}${iouReportObject.reportID}`;
                const reportKey = `${ONYXKEYS.COLLECTION.REPORT}${iouReportObject.chatReportID}`;
                reportIOUData[iouReportKey] = iouReportObject;
                simplifiedReports[reportKey].iouReportID = iouReportObject.reportID;
                simplifiedReports[reportKey].hasOutstandingIOU = iouReportObject.stateNum
                    === CONST.REPORT.STATE_NUM.PROCESSING && iouReportObject.total !== 0;
            });

            // We use mergeCollection such that it updates the collection in one go.
            // Any withOnyx subscribers to this key will also receive the complete updated props just once
            // than updating props for each report and re-rendering had merge been used.
            Onyx.mergeCollection(ONYXKEYS.COLLECTION.REPORT_IOUS, reportIOUData);
            Onyx.mergeCollection(ONYXKEYS.COLLECTION.REPORT, simplifiedReports);

            // Fetch the personal details if there are any
            PersonalDetails.getFromReportParticipants(Object.values(simplifiedReports));
            return fetchedReports;
        })
        .catch((err) => {
            if (err.message === CONST.REPORT.ERROR.INACCESSIBLE_REPORT) {
                // eslint-disable-next-line no-use-before-define
                handleInaccessibleReport();
            }
        });
}

/**
 * Given IOU object, save the data to Onyx.
 *
 * @param {Object} iouReportObject
 * @param {Number} iouReportObject.stateNum
 * @param {Number} iouReportObject.total
 * @param {Number} iouReportObject.reportID
 */
function setLocalIOUReportData(iouReportObject) {
    const iouReportKey = `${ONYXKEYS.COLLECTION.REPORT_IOUS}${iouReportObject.reportID}`;
    Onyx.merge(iouReportKey, iouReportObject);
}

/**
 * Update the lastRead actionID and timestamp in local memory and Onyx
 *
 * @param {Number} reportID
 * @param {Number} lastReadSequenceNumber
 */
function setLocalLastRead(reportID, lastReadSequenceNumber) {
    lastReadSequenceNumbers[reportID] = lastReadSequenceNumber;
    const reportMaxSequenceNumber = reportMaxSequenceNumbers[reportID];

    // Determine the number of unread actions by deducting the last read sequence from the total. If, for some reason,
    // the last read sequence is higher than the actual last sequence, let's just assume all actions are read
    const unreadActionCount = Math.max(reportMaxSequenceNumber - lastReadSequenceNumber, 0);

    // Update the report optimistically.
    Onyx.merge(`${ONYXKEYS.COLLECTION.REPORT}${reportID}`, {
        unreadActionCount,
        lastVisitedTimestamp: Date.now(),
    });
}

/**
 * Remove all optimistic actions from report actions and reset the optimisticReportActionsIDs array. We do this
 * to clear any stuck optimistic actions that have not be updated for whatever reason.
 *
 * @param {Number} reportID
 */
function removeOptimisticActions(reportID) {
    const actionIDs = optimisticReportActionIDs[reportID] || [];
    const actionsToRemove = _.reduce(actionIDs, (actions, actionID) => ({
        ...actions,
        [actionID]: null,
    }), {});
    Onyx.merge(`${ONYXKEYS.COLLECTION.REPORT_ACTIONS}${reportID}`, actionsToRemove);

    // Reset the optimistic report action IDs to an empty array
    Onyx.merge(`${ONYXKEYS.COLLECTION.REPORT}${reportID}`, {
        optimisticReportActionIDs: [],
    });
}

/**
 * Fetch the iouReport and persist the data to Onyx.
 *
 * @param {Number} iouReportID - ID of the report we are fetching
 * @param {Number} chatReportID - associated chatReportID, set as an iouReport field
 * @param {Boolean} [shouldRedirectIfEmpty=false] - Whether to redirect to Active Report Screen if IOUReport is empty
 * @returns {Promise}
 */
function fetchIOUReportByID(iouReportID, chatReportID, shouldRedirectIfEmpty = false) {
    return fetchIOUReport(iouReportID, chatReportID)
        .then((iouReportObject) => {
            if (!iouReportObject && shouldRedirectIfEmpty) {
                Growl.error(translateLocal('notFound.iouReportNotFound'));
                Navigation.navigate(ROUTES.REPORT);
                return;
            }
            setLocalIOUReportData(iouReportObject);
            return iouReportObject;
        });
}

/**
 * If an iouReport is open (has an IOU, but is not yet paid) then we sync the reportIDs of both chatReport and
 * iouReport in Onyx, simplifying IOU data retrieval and reducing necessary API calls when displaying IOU components:
 * - chatReport: {id: 123, iouReportID: 987, ...}
 * - iouReport: {id: 987, chatReportID: 123, ...}
 *
 * The reports must remain in sync when the iouReport is modified. This function ensures that we sync reportIds after
 * fetching the iouReport and therefore should only be called if we are certain that the fetched iouReport is currently
 * open - else we would overwrite the existing open iouReportID with a closed iouReportID.
 *
 * Examples of usage include 'receieving a push notification', or 'paying an IOU', because both of these cases can only
 * occur for an iouReport that is currently open (notifications are not sent for closed iouReports, and you cannot pay a
 * closed IOU).
 *
 * @param {Number} iouReportID - ID of the report we are fetching
 * @param {Number} chatReportID - associated chatReportID, used to sync the reports
 */
function fetchIOUReportByIDAndUpdateChatReport(iouReportID, chatReportID) {
    fetchIOUReportByID(iouReportID, chatReportID)
        .then((iouReportObject) => {
            // Now sync the chatReport data to ensure it has a reference to the updated iouReportID
            const chatReportObject = {
                hasOutstandingIOU: iouReportObject.stateNum === CONST.REPORT.STATE_NUM.PROCESSING
                    && iouReportObject.total !== 0,
                iouReportID: iouReportObject.reportID,
            };

            if (!chatReportObject.hasOutstandingIOU) {
                chatReportObject.iouReportID = null;
            }

            const reportKey = `${ONYXKEYS.COLLECTION.REPORT}${chatReportID}`;
            Onyx.merge(reportKey, chatReportObject);
        });
}

/**
 * @param {Number} reportID
 * @param {Number} sequenceNumber
 */
function setNewMarkerPosition(reportID, sequenceNumber) {
    Onyx.merge(`${ONYXKEYS.COLLECTION.REPORT}${reportID}`, {
        newMarkerSequenceNumber: sequenceNumber,
    });
}

/**
 * Updates a report action's message to be a new value.
 *
 * @param {Number} reportID
 * @param {Number} sequenceNumber
 * @param {Object} message
 */
function updateReportActionMessage(reportID, sequenceNumber, message) {
    const actionToMerge = {};
    actionToMerge[sequenceNumber] = {message: [message]};
    Onyx.merge(`${ONYXKEYS.COLLECTION.REPORT_ACTIONS}${reportID}`, actionToMerge);

    // If this is the most recent message, update the lastMessageText in the report object as well
    if (sequenceNumber === reportMaxSequenceNumbers[reportID]) {
        Onyx.merge(`${ONYXKEYS.COLLECTION.REPORT}${reportID}`, {
<<<<<<< HEAD
            lastMessageText: message.html || `[${translateLocal('common.deletedCommentMessage')}]`,
=======
            lastMessageText: message.text,
>>>>>>> 1ff43977
        });
    }
}

/**
 * Updates a report in the store with a new report action
 *
 * @param {Number} reportID
 * @param {Object} reportAction
 * @param {String} [notificationPreference] On what cadence the user would like to be notified
 */
function updateReportWithNewAction(
    reportID,
    reportAction,
    notificationPreference = CONST.REPORT.NOTIFICATION_PREFERENCE.ALWAYS,
) {
    const newMaxSequenceNumber = reportAction.sequenceNumber;
    const isFromCurrentUser = reportAction.actorAccountID === currentUserAccountID;
    const initialLastReadSequenceNumber = lastReadSequenceNumbers[reportID] || 0;

    // When handling an action from the current users we can assume that their
    // last read actionID has been updated in the server but not necessarily reflected
    // locally so we must first update it and then calculate the unread (which should be 0)
    if (isFromCurrentUser) {
        setLocalLastRead(reportID, newMaxSequenceNumber);
    }

    const messageText = lodashGet(reportAction, ['message', 0, 'text'], '');

    // Always merge the reportID into Onyx
    // If the report doesn't exist in Onyx yet, then all the rest of the data will be filled out
    // by handleReportChanged
    const updatedReportObject = {
        reportID,

        // Use updated lastReadSequenceNumber, value may have been modified by setLocalLastRead
        unreadActionCount: newMaxSequenceNumber - (lastReadSequenceNumbers[reportID] || 0),
        maxSequenceNumber: reportAction.sequenceNumber,
    };

    // If the report action from pusher is a higher sequence number than we know about (meaning it has come from
    // a chat participant in another application), then the last message text and author needs to be updated as well
    if (newMaxSequenceNumber > initialLastReadSequenceNumber) {
        updatedReportObject.lastMessageTimestamp = reportAction.timestamp;
        updatedReportObject.lastMessageText = messageText;
        updatedReportObject.lastActorEmail = reportAction.actorEmail;
    }

    Onyx.merge(`${ONYXKEYS.COLLECTION.REPORT}${reportID}`, updatedReportObject);

    const reportActionsToMerge = {};
    if (reportAction.clientID) {
        // Remove the optimistic action from the report since we are about to replace it
        // with the real one (which has the true sequenceNumber)
        reportActionsToMerge[reportAction.clientID] = null;
    }

    // Add the action into Onyx
    reportActionsToMerge[reportAction.sequenceNumber] = {
        ...reportAction,
        isAttachment: isReportMessageAttachment(messageText),
        loading: false,
    };

    Onyx.merge(`${ONYXKEYS.COLLECTION.REPORT_ACTIONS}${reportID}`, reportActionsToMerge);

    // If chat report receives an action with IOU and we have an IOUReportID, update IOU object
    if (reportAction.actionName === CONST.REPORT.ACTIONS.TYPE.IOU && reportAction.originalMessage.IOUReportID) {
        const iouReportID = reportAction.originalMessage.IOUReportID;

        // We know this iouReport is open because reportActions of type CONST.REPORT.ACTIONS.TYPE.IOU can only be
        // triggered for an open iouReport (an open iouReport has an IOU, but is not yet paid). After fetching the
        // iouReport we must update the chatReport with the correct iouReportID. If we don't, then new IOUs would not
        // be displayed and paid IOUs would show as unpaid.
        fetchIOUReportByIDAndUpdateChatReport(iouReportID, reportID);
    }

    if (!ActiveClientManager.isClientTheLeader()) {
        Log.info('[LOCAL_NOTIFICATION] Skipping notification because this client is not the leader');
        return;
    }

    // We don't want to send a local notification if the user preference is daily or mute
    if (notificationPreference === 'mute' || notificationPreference === 'daily') {
        // eslint-disable-next-line max-len
        Log.info(`[LOCAL_NOTIFICATION] No notification because user preference is to be notified: ${notificationPreference}`);
        return;
    }

    // If this comment is from the current user we don't want to parrot whatever they wrote back to them.
    if (isFromCurrentUser) {
        Log.info('[LOCAL_NOTIFICATION] No notification because comment is from the currently logged in user');
        return;
    }

    // If we are currently viewing this report do not show a notification.
    if (reportID === lastViewedReportID && Visibility.isVisible()) {
        Log.info('[LOCAL_NOTIFICATION] No notification because it was a comment for the current report');
        return;
    }

    // If the comment came from Concierge let's not show a notification since we already show one for expensify.com
    if (lodashGet(reportAction, 'actorEmail') === CONST.EMAIL.CONCIERGE) {
        return;
    }

    // When a new message comes in, if the New marker is not already set (newMarkerSequenceNumber === 0), set the
    // marker above the incoming message.
    if (lodashGet(allReports, [reportID, 'newMarkerSequenceNumber'], 0) === 0
        && updatedReportObject.unreadActionCount > 0) {
        const oldestUnreadSeq = (updatedReportObject.maxSequenceNumber - updatedReportObject.unreadActionCount) + 1;
        setNewMarkerPosition(reportID, oldestUnreadSeq);
    }
    Log.info('[LOCAL_NOTIFICATION] Creating notification');
    LocalNotification.showCommentNotification({
        reportAction,
        onClick: () => {
            // Navigate to this report onClick
            Navigation.navigate(ROUTES.getReportRoute(reportID));
        },
    });
}

/**
 * Updates a report in Onyx with a new pinned state.
 *
 * @param {Number} reportID
 * @param {Boolean} isPinned
 */
function updateReportPinnedState(reportID, isPinned) {
    Onyx.merge(`${ONYXKEYS.COLLECTION.REPORT}${reportID}`, {isPinned});
}

/**
 * Get the private pusher channel name for a Report.
 *
 * @param {Number} reportID
 * @returns {String}
 */
function getReportChannelName(reportID) {
    return `private-report-reportID-${reportID}`;
}

/**
 * Initialize our pusher subscriptions to listen for new report comments and pin toggles
 */
function subscribeToUserEvents() {
    // If we don't have the user's accountID yet we can't subscribe so return early
    if (!currentUserAccountID) {
        return;
    }

    const pusherChannelName = `private-user-accountID-${currentUserAccountID}`;
    if (Pusher.isSubscribed(pusherChannelName) || Pusher.isAlreadySubscribing(pusherChannelName)) {
        return;
    }

    // Live-update a report's actions when a 'report comment' event is received.
    Pusher.subscribe(pusherChannelName, Pusher.TYPE.REPORT_COMMENT, (pushJSON) => {
        Log.info(
            `[Report] Handled ${Pusher.TYPE.REPORT_COMMENT} event sent by Pusher`, false, {reportID: pushJSON.reportID},
        );
        updateReportWithNewAction(pushJSON.reportID, pushJSON.reportAction, pushJSON.notificationPreference);
    }, false,
    () => {
        NetworkConnection.triggerReconnectionCallbacks('pusher re-subscribed to private user channel');
    })
        .catch((error) => {
            Log.info(
                '[Report] Failed to subscribe to Pusher channel',
                false,
                {error, pusherChannelName, eventName: Pusher.TYPE.REPORT_COMMENT},
            );
        });

    // Live-update a report's actions when an 'edit comment' event is received.
    Pusher.subscribe(pusherChannelName, Pusher.TYPE.REPORT_COMMENT_EDIT, (pushJSON) => {
        Log.info(
            `[Report] Handled ${Pusher.TYPE.REPORT_COMMENT_EDIT} event sent by Pusher`, false, {
                reportActionID: pushJSON.reportActionID,
            },
        );
        updateReportActionMessage(pushJSON.reportID, pushJSON.sequenceNumber, pushJSON.message);
    }, false,
    () => {
        NetworkConnection.triggerReconnectionCallbacks('pusher re-subscribed to private user channel');
    })
        .catch((error) => {
            Log.info(
                '[Report] Failed to subscribe to Pusher channel',
                false,
                {error, pusherChannelName, eventName: Pusher.TYPE.REPORT_COMMENT_EDIT},
            );
        });

    // Live-update a report's pinned state when a 'report toggle pinned' event is received.
    Pusher.subscribe(pusherChannelName, Pusher.TYPE.REPORT_TOGGLE_PINNED, (pushJSON) => {
        Log.info(
            `[Report] Handled ${Pusher.TYPE.REPORT_TOGGLE_PINNED} event sent by Pusher`,
            false,
            {reportID: pushJSON.reportID},
        );
        updateReportPinnedState(pushJSON.reportID, pushJSON.isPinned);
    }, false,
    () => {
        NetworkConnection.triggerReconnectionCallbacks('pusher re-subscribed to private user channel');
    })
        .catch((error) => {
            Log.info(
                '[Report] Failed to subscribe to Pusher channel',
                false,
                {error, pusherChannelName, eventName: Pusher.TYPE.REPORT_TOGGLE_PINNED},
            );
        });
}

/**
 * Setup reportComment push notification callbacks.
 */
function subscribeToReportCommentPushNotifications() {
    PushNotification.onReceived(PushNotification.TYPE.REPORT_COMMENT, ({reportID, reportAction}) => {
        Log.info('[Report] Handled event sent by Airship', false, {reportID});
        updateReportWithNewAction(reportID, reportAction);
    });

    // Open correct report when push notification is clicked
    PushNotification.onSelected(PushNotification.TYPE.REPORT_COMMENT, ({reportID}) => {
        Navigation.setDidTapNotification();
        Linking.openURL(`${CONST.DEEPLINK_BASE_URL}${ROUTES.getReportRoute(reportID)}`);
    });
}

/**
 * There are 2 possibilities that we can receive via pusher for a user's typing status:
 * 1. The "new" way from New Expensify is passed as {[login]: Boolean} (e.g. {yuwen@expensify.com: true}), where the value
 * is whether the user with that login is typing on the report or not.
 * 2. The "old" way from e.com which is passed as {userLogin: login} (e.g. {userLogin: bstites@expensify.com})
 *
 * This method makes sure that no matter which we get, we return the "new" format
 *
 * @param {Object} typingStatus
 * @returns {Object}
 */
function getNormalizedTypingStatus(typingStatus) {
    let normalizedTypingStatus = typingStatus;

    if (_.first(_.keys(typingStatus)) === 'userLogin') {
        normalizedTypingStatus = {[typingStatus.userLogin]: true};
    }

    return normalizedTypingStatus;
}

/**
 * Initialize our pusher subscriptions to listen for someone typing in a report.
 *
 * @param {Number} reportID
 */
function subscribeToReportTypingEvents(reportID) {
    if (!reportID) {
        return;
    }

    // Make sure we have a clean Typing indicator before subscribing to typing events
    Onyx.set(`${ONYXKEYS.COLLECTION.REPORT_USER_IS_TYPING}${reportID}`, {});

    const pusherChannelName = getReportChannelName(reportID);
    Pusher.subscribe(pusherChannelName, 'client-userIsTyping', (typingStatus) => {
        const normalizedTypingStatus = getNormalizedTypingStatus(typingStatus);
        const login = _.first(_.keys(normalizedTypingStatus));

        if (!login) {
            return;
        }

        // Don't show the typing indicator if a user is typing on another platform
        if (login === currentUserEmail) {
            return;
        }

        // Use a combo of the reportID and the login as a key for holding our timers.
        const reportUserIdentifier = `${reportID}-${login}`;
        clearTimeout(typingWatchTimers[reportUserIdentifier]);
        Onyx.merge(`${ONYXKEYS.COLLECTION.REPORT_USER_IS_TYPING}${reportID}`, normalizedTypingStatus);

        // Wait for 1.5s of no additional typing events before setting the status back to false.
        typingWatchTimers[reportUserIdentifier] = setTimeout(() => {
            const typingStoppedStatus = {};
            typingStoppedStatus[login] = false;
            Onyx.merge(`${ONYXKEYS.COLLECTION.REPORT_USER_IS_TYPING}${reportID}`, typingStoppedStatus);
            delete typingWatchTimers[reportUserIdentifier];
        }, 1500);
    })
        .catch((error) => {
            Log.info('[Report] Failed to initially subscribe to Pusher channel', false, {error, pusherChannelName});
        });
}

/**
 * Remove our pusher subscriptions to listen for someone typing in a report.
 *
 * @param {Number} reportID
 */
function unsubscribeFromReportChannel(reportID) {
    if (!reportID) {
        return;
    }

    const pusherChannelName = getReportChannelName(reportID);
    Onyx.set(`${ONYXKEYS.COLLECTION.REPORT_USER_IS_TYPING}${reportID}`, {});
    Pusher.unsubscribe(pusherChannelName);
}

/**
 * Get the report ID for a chat report for a specific
 * set of participants and navigate to it if wanted.
 *
 * @param {String[]} participants
 * @param {Boolean} shouldNavigate
 * @returns {Promise<Object[]>}
 */
function fetchOrCreateChatReport(participants, shouldNavigate = true) {
    if (participants.length < 2) {
        throw new Error('fetchOrCreateChatReport() must have at least two participants.');
    }

    return API.CreateChatReport({
        emailList: participants.join(','),
    })
        .then((data) => {
            if (data.jsonCode !== 200) {
                console.error(data.message);
                Growl.error(data.message);
                return;
            }

            // Merge report into Onyx
            Onyx.merge(`${ONYXKEYS.COLLECTION.REPORT}${data.reportID}`, {reportID: data.reportID});

            if (shouldNavigate) {
                // Redirect the logged in person to the new report
                Navigation.navigate(ROUTES.getReportRoute(data.reportID));
            }

            // We are returning an array with a report object here since fetchAllReports calls this method or
            // fetchChatReportsByIDs which returns an array of report objects.
            return [data];
        });
}

/**
 * Get the actions of a report
 *
 * @param {Number} reportID
 * @param {Number} [offset]
 * @returns {Promise}
 */
function fetchActions(reportID, offset) {
    const reportActionsOffset = !_.isUndefined(offset) ? offset : -1;

    if (!_.isNumber(reportActionsOffset)) {
        Log.alert('[Report] Offset provided is not a number', {
            offset,
            reportActionsOffset,
        });
        return;
    }

    return API.Report_GetHistory({
        reportID,
        reportActionsOffset,
        reportActionsLimit: CONST.REPORT.ACTIONS.LIMIT,
    })
        .then((data) => {
            // We must remove all optimistic actions so there will not be any stuck comments. At this point, we should
            // be caught up and no longer need any optimistic comments.
            removeOptimisticActions(reportID);

            const indexedData = _.indexBy(data.history, 'sequenceNumber');
            Onyx.merge(`${ONYXKEYS.COLLECTION.REPORT_ACTIONS}${reportID}`, indexedData);
        });
}

/**
 * Get all of our reports
 *
 * @param {Boolean} shouldRecordHomePageTiming whether or not performance timing should be measured
 * @param {Boolean} shouldDelayActionsFetch when the app loads we want to delay the fetching of additional actions
 * @returns {Promise}
 */
function fetchAllReports(
    shouldRecordHomePageTiming = false,
    shouldDelayActionsFetch = false,
) {
    return API.Get({
        returnValueList: 'chatList',
    })
        .then((response) => {
            if (response.jsonCode !== 200) {
                return;
            }

            // The cast here is necessary as Get rvl='chatList' may return an int or Array
            const reportIDs = String(response.chatList)
                .split(',')
                .filter(_.identity);

            // Get all the chat reports if they have any, otherwise create one with concierge
            if (reportIDs.length > 0) {
                return fetchChatReportsByIDs(reportIDs);
            }

            return fetchOrCreateChatReport([currentUserEmail, CONST.EMAIL.CONCIERGE], false);
        })
        .then((returnedReports) => {
            Onyx.set(ONYXKEYS.INITIAL_REPORT_DATA_LOADED, true);

            // If at this point the user still doesn't have a Concierge report, create it for them.
            // This means they were a participant in reports before their account was created (e.g. default rooms)
            const hasConciergeChat = _.some(returnedReports, report => isConciergeChatReport(report));
            if (!hasConciergeChat) {
                fetchOrCreateChatReport([currentUserEmail, CONST.EMAIL.CONCIERGE], false);
            }

            if (shouldRecordHomePageTiming) {
                Timing.end(CONST.TIMING.HOMEPAGE_REPORTS_LOADED);
            }

            // Delay fetching report history as it significantly increases sign in to interactive time.
            // Register the timer so we can clean it up if the user quickly logs out after logging in. If we don't
            // cancel the timer we'll make unnecessary API requests from the sign in page.
            Timers.register(setTimeout(() => {
                // Filter reports to see which ones have actions we need to fetch so we can preload Onyx with new
                // content and improve chat switching experience by only downloading content we don't have yet.
                // This improves performance significantly when reconnecting by limiting API requests and unnecessary
                // data processing by Onyx.
                const reportIDsWithMissingActions = _.chain(returnedReports)
                    .map(report => report.reportID)
                    .filter(reportID => isReportMissingActions(reportID, reportMaxSequenceNumbers[reportID]))
                    .value();

                // Once we have the reports that are missing actions we will find the intersection between the most
                // recently accessed reports and reports missing actions. Then we'll fetch the history for a small
                // set to avoid making too many network requests at once.
                const reportIDsToFetchActions = _.chain(sortReportsByLastVisited(allReports))
                    .map(report => report.reportID)
                    .reverse()
                    .intersection(reportIDsWithMissingActions)
                    .slice(0, 10)
                    .value();

                if (_.isEmpty(reportIDsToFetchActions)) {
                    Log.info('[Report] Local reportActions up to date. Not fetching additional actions.');
                    return;
                }

                Log.info('[Report] Fetching reportActions for reportIDs: ', false, {
                    reportIDs: reportIDsToFetchActions,
                });
                _.each(reportIDsToFetchActions, (reportID) => {
                    const offset = dangerouslyGetReportActionsMaxSequenceNumber(reportID, false);
                    fetchActions(reportID, offset);
                });

                // We are waiting a set amount of time to allow the UI to finish loading before bogging it down with
                // more requests and operations. Startup delay is longer since there is a lot more work done to build
                // up the UI when the app first initializes.
            }, shouldDelayActionsFetch ? CONST.FETCH_ACTIONS_DELAY.STARTUP : CONST.FETCH_ACTIONS_DELAY.RECONNECT));
        });
}

/**
 * Add an action item to a report
 *
 * @param {Number} reportID
 * @param {String} text
 * @param {Object} [file]
 */
function addAction(reportID, text, file) {
    // Convert the comment from MD into HTML because that's how it is stored in the database
    const parser = new ExpensiMark();
    const commentText = parser.replace(text);
    const isAttachment = _.isEmpty(text) && file !== undefined;

    // The new sequence number will be one higher than the highest
    const highestSequenceNumber = reportMaxSequenceNumbers[reportID] || 0;
    const newSequenceNumber = highestSequenceNumber + 1;
    const htmlForNewComment = isAttachment ? 'Uploading Attachment...' : commentText;

    // Remove HTML from text when applying optimistic offline comment
    const textForNewComment = isAttachment ? '[Attachment]'
        : htmlForNewComment.replace(/((<br[^>]*>)+)/gi, ' ').replace(/<[^>]*>?/gm, '');

    // Update the report in Onyx to have the new sequence number
    Onyx.merge(`${ONYXKEYS.COLLECTION.REPORT}${reportID}`, {
        maxSequenceNumber: newSequenceNumber,
        lastMessageTimestamp: moment().unix(),
        lastMessageText: textForNewComment,
        lastActorEmail: currentUserEmail,
    });

    // Generate a clientID so we can save the optimistic action to storage with the clientID as key. Later, we will
    // remove the optimistic action when we add the real action created in the server. We do this because it's not
    // safe to assume that this will use the very next sequenceNumber. An action created by another can overwrite that
    // sequenceNumber if it is created before this one. We use a combination of current epoch timestamp (milliseconds)
    // and a random number so that the probability of someone else having the same optimisticReportActionID is
    // extremely low even if they left the comment at the same moment as another user on the same report. The random
    // number is 3 digits because if we go any higher JS will convert the digits after the 16th position to 0's in
    // optimisticReportActionID.
    const randomNumber = Math.floor((Math.random() * (999 - 100)) + 100);
    const optimisticReportActionID = parseInt(`${Date.now()}${randomNumber}`, 10);

    // Store the optimistic action ID on the report the comment was added to. It will be removed later when refetching
    // report actions in order to clear out any stuck actions (i.e. actions where the client never received a Pusher
    // event, for whatever reason, from the server with the new action data
    Onyx.merge(`${ONYXKEYS.COLLECTION.REPORT}${reportID}`, {
        optimisticReportActionIDs: [...(optimisticReportActionIDs[reportID] || []), optimisticReportActionID],
    });

    // Optimistically add the new comment to the store before waiting to save it to the server
    Onyx.merge(`${ONYXKEYS.COLLECTION.REPORT_ACTIONS}${reportID}`, {
        [optimisticReportActionID]: {
            actionName: CONST.REPORT.ACTIONS.TYPE.ADDCOMMENT,
            actorEmail: currentUserEmail,
            actorAccountID: currentUserAccountID,
            person: [
                {
                    style: 'strong',
                    text: myPersonalDetails.displayName || currentUserEmail,
                    type: 'TEXT',
                },
            ],
            automatic: false,

            // Use the client generated ID as a optimistic action ID so we can remove it later
            sequenceNumber: optimisticReportActionID,
            clientID: optimisticReportActionID,
            avatar: myPersonalDetails.avatar,
            timestamp: moment().unix(),
            message: [
                {
                    type: CONST.REPORT.MESSAGE.TYPE.COMMENT,
                    html: htmlForNewComment,
                    text: textForNewComment,
                },
            ],
            isFirstItem: false,
            isAttachment,
            loading: true,
            shouldShow: true,
        },
    });

    API.Report_AddComment({
        reportID,
        reportComment: commentText,
        file,
        clientID: optimisticReportActionID,

        // The persist flag enables this request to be retried if we are offline and the app is completely killed. We do
        // not retry attachments as we have no solution for storing them persistently and attachments can't be "lost" in
        // the same way report actions can.
        persist: !isAttachment,
    })
        .then((response) => {
            if (response.jsonCode === 408) {
                Growl.error(translateLocal('reportActionCompose.fileUploadFailed'));
                Onyx.merge(`${ONYXKEYS.COLLECTION.REPORT_ACTIONS}${reportID}`, {
                    [optimisticReportActionID]: null,
                });
                console.error(response.message);
                return;
            }
            updateReportWithNewAction(reportID, response.reportAction);
        });
}

/**
 * Deletes a comment from the report, basically sets it as empty string
 *
 * @param {Number} reportID
 * @param {Object} reportAction
 */
function deleteReportComment(reportID, reportAction) {
    // Optimistic Response
    const sequenceNumber = reportAction.sequenceNumber;
    const reportActionsToMerge = {};
    const oldMessage = {...reportAction.message};
    reportActionsToMerge[sequenceNumber] = {
        ...reportAction,
        message: [
            {
                type: CONST.REPORT.MESSAGE.TYPE.COMMENT,
                html: '',
                text: '',
            },
        ],
    };

    Onyx.merge(`${ONYXKEYS.COLLECTION.REPORT_ACTIONS}${reportID}`, reportActionsToMerge);

    // Try to delete the comment by calling the API
    API.Report_EditComment({
        reportID,
        reportActionID: reportAction.reportActionID,
        reportComment: '',
        sequenceNumber,
    })
        .then((response) => {
            if (response.jsonCode !== 200) {
                // Reverse Optimistic Response
                reportActionsToMerge[sequenceNumber] = {
                    ...reportAction,
                    message: oldMessage,
                };

                Onyx.merge(`${ONYXKEYS.COLLECTION.REPORT_ACTIONS}${reportID}`, reportActionsToMerge);
            }
        });
}

/**
 * Updates the last read action ID on the report. It optimistically makes the change to the store, and then let's the
 * network layer handle the delayed write.
 *
 * @param {Number} reportID
 * @param {Number} [sequenceNumber] This can be used to set the last read actionID to a specific
 *  spot (eg. mark-as-unread). Otherwise, when this param is omitted, the highest sequence number becomes the one that
 *  is last read (meaning that the entire report history has been read)
 */
function updateLastReadActionID(reportID, sequenceNumber) {
    // If we aren't specifying a sequenceNumber and have no valid maxSequenceNumber for this report then we should not
    // update the last read. Most likely, we have just created the report and it has no comments. But we should err on
    // the side of caution and do nothing in this case.
    if (_.isUndefined(sequenceNumber)
        && (!reportMaxSequenceNumbers[reportID] && reportMaxSequenceNumbers[reportID] !== 0)) {
        return;
    }

    // Need to subtract 1 from sequenceNumber so that the "New" marker appears in the right spot (the last read
    // action). If 1 isn't subtracted then the "New" marker appears one row below the action (the first unread action)
    const lastReadSequenceNumber = (sequenceNumber - 1) || reportMaxSequenceNumbers[reportID];

    // We call this method in many cases where there's nothing to update because we already updated it, so we avoid
    // doing an unnecessary server call if the last read is the same one we had already
    if (lastReadSequenceNumbers[reportID] === lastReadSequenceNumber) {
        return;
    }
    setLocalLastRead(reportID, lastReadSequenceNumber);

    // Mark the report as not having any unread items
    API.Report_UpdateLastRead({
        accountID: currentUserAccountID,
        reportID,
        sequenceNumber: lastReadSequenceNumber,
    });
}

/**
 * Toggles the pinned state of the report.
 *
 * @param {Object} report
 */
function togglePinnedState(report) {
    const pinnedValue = !report.isPinned;
    updateReportPinnedState(report.reportID, pinnedValue);
    API.Report_TogglePinned({
        reportID: report.reportID,
        pinnedValue,
    });
}

/**
 * Saves the comment left by the user as they are typing. By saving this data the user can switch between chats, close
 * tab, refresh etc without worrying about loosing what they typed out.
 *
 * @param {Number} reportID
 * @param {String} comment
 */
function saveReportComment(reportID, comment) {
    Onyx.merge(`${ONYXKEYS.COLLECTION.REPORT_DRAFT_COMMENT}${reportID}`, comment);
}

/**
 * Broadcasts whether or not a user is typing on a report over the report's private pusher channel.
 *
 * @param {Number} reportID
 */
function broadcastUserIsTyping(reportID) {
    const privateReportChannelName = getReportChannelName(reportID);
    const typingStatus = {};
    typingStatus[currentUserEmail] = true;
    Pusher.sendEvent(privateReportChannelName, 'client-userIsTyping', typingStatus);
}

/**
 * When a report changes in Onyx, this fetches the report from the API if the report doesn't have a name
 * and it keeps track of the max sequence number on the report actions.
 *
 * @param {Object} report
 */
function handleReportChanged(report) {
    if (!report) {
        return;
    }

    if (report && report.reportID) {
        allReports[report.reportID] = report;

        if (isConciergeChatReport(report)) {
            conciergeChatReportID = report.reportID;
        }
    }

    // A report can be missing a name if a comment is received via pusher event
    // and the report does not yet exist in Onyx (eg. a new DM created with the logged in person)
    if (report.reportID && report.reportName === undefined) {
        fetchChatReportsByIDs([report.reportID]);
    }

    // Store the max sequence number for each report
    reportMaxSequenceNumbers[report.reportID] = report.maxSequenceNumber;

    // Store optimistic actions IDs for each report
    optimisticReportActionIDs[report.reportID] = report.optimisticReportActionIDs;
}

/**
 * @param {Number} reportID
 */
function updateCurrentlyViewedReportID(reportID) {
    Onyx.merge(ONYXKEYS.CURRENTLY_VIEWED_REPORTID, String(reportID));
}

Onyx.connect({
    key: ONYXKEYS.COLLECTION.REPORT,
    callback: handleReportChanged,
});

// When the app reconnects from being offline, fetch all of the reports and their actions
NetworkConnection.onReconnect(fetchAllReports);

/**
 * Saves a new message for a comment. Marks the comment as edited, which will be reflected in the UI.
 *
 * @param {Number} reportID
 * @param {Object} originalReportAction
 * @param {String} textForNewComment
 */
function editReportComment(reportID, originalReportAction, textForNewComment) {
    const parser = new ExpensiMark();
    const htmlForNewComment = parser.replace(textForNewComment);

    //  Delete the comment if it's empty
    if (_.isEmpty(htmlForNewComment)) {
        deleteReportComment(reportID, originalReportAction);
        return;
    }

    // Skip the Edit if message is not changed
    if (originalReportAction.message[0].html === htmlForNewComment.trim()) {
        return;
    }

    // Optimistically update the report action with the new message
    const sequenceNumber = originalReportAction.sequenceNumber;
    const newReportAction = {...originalReportAction};
    const actionToMerge = {};
    newReportAction.message[0].isEdited = true;
    newReportAction.message[0].html = htmlForNewComment;
    newReportAction.message[0].text = Str.stripHTML(htmlForNewComment.replace(/((<br[^>]*>)+)/gi, ' '));
    actionToMerge[sequenceNumber] = newReportAction;
    Onyx.merge(`${ONYXKEYS.COLLECTION.REPORT_ACTIONS}${reportID}`, actionToMerge);

    // Persist the updated report comment
    API.Report_EditComment({
        reportID,
        reportActionID: originalReportAction.reportActionID,
        reportComment: htmlForNewComment,
        sequenceNumber,
    })
        .catch(() => {
            // If it fails, reset Onyx
            actionToMerge[sequenceNumber] = originalReportAction;
            Onyx.merge(`${ONYXKEYS.COLLECTION.REPORT_ACTIONS}${reportID}`, actionToMerge);
        });
}

/**
 * Saves the draft for a comment report action. This will put the comment into "edit mode"
 *
 * @param {Number} reportID
 * @param {Number} reportActionID
 * @param {String} draftMessage
 */
function saveReportActionDraft(reportID, reportActionID, draftMessage) {
    Onyx.set(`${ONYXKEYS.COLLECTION.REPORT_ACTIONS_DRAFTS}${reportID}_${reportActionID}`, draftMessage);
}

/**
 * Syncs up a chat report and an IOU report in Onyx after an IOU transaction has been made
 * by setting the iouReportID and hasOutstandingIOU for the chat report.
 * Even though both reports are updated in the back-end, the API doesn't handle syncing their reportIDs.
 * If we didn't sync these reportIDs, the paid IOU would still be shown to users as unpaid.
 * The iouReport being fetched here must be open, because only an open iouReport can be paid.
 *
 * @param {Object} chatReport
 * @param {Object} iouReport
 */
function syncChatAndIOUReports(chatReport, iouReport) {
    // Return early in case there's a back-end issue preventing the IOU command from returning the report objects.
    if (!chatReport || !iouReport) {
        return;
    }

    const simplifiedIouReport = {};
    const simplifiedReport = {};
    const chatReportKey = `${ONYXKEYS.COLLECTION.REPORT}${chatReport.reportID}`;
    const iouReportKey = `${ONYXKEYS.COLLECTION.REPORT_IOUS}${iouReport.reportID}`;

    // We don't want to sync an iou report that's already been reimbursed with its chat report.
    if (!iouReport.stateNum === CONST.REPORT.STATE_NUM.SUBMITTED) {
        simplifiedReport[chatReportKey].iouReportID = iouReport.reportID;
    }
    simplifiedReport[chatReportKey] = getSimplifiedReportObject(chatReport);
    simplifiedReport[chatReportKey].hasOutstandingIOU = iouReport.stateNum
        === (CONST.REPORT.STATE_NUM.PROCESSING && iouReport.total !== 0);
    simplifiedIouReport[iouReportKey] = getSimplifiedIOUReport(iouReport, chatReport.reportID);

    Onyx.mergeCollection(ONYXKEYS.COLLECTION.REPORT_IOUS, simplifiedIouReport);
    Onyx.mergeCollection(ONYXKEYS.COLLECTION.REPORT, simplifiedReport);
}

/**
 * Updates a user's notification preferences for a chat room
 *
 * @param {Number} reportID
 * @param {String} notificationPreference
 */
function updateNotificationPreference(reportID, notificationPreference) {
    Onyx.merge(`${ONYXKEYS.COLLECTION.REPORT}${reportID}`, {notificationPreference});
    API.Report_UpdateNotificationPreference({reportID, notificationPreference});
}

/**
 * Navigates to the 1:1 report with Concierge
 */
function navigateToConciergeChat() {
    // If we don't have a chat with Concierge then create it
    if (!conciergeChatReportID) {
        fetchOrCreateChatReport([currentUserEmail, CONST.EMAIL.CONCIERGE], true);
        return;
    }

    Navigation.navigate(ROUTES.getReportRoute(conciergeChatReportID));
    Navigation.closeDrawer();
}

/**
 * Handle the navigation when report is inaccessible
 */
function handleInaccessibleReport() {
    Growl.error(translateLocal('notFound.chatYouLookingForCannotBeFound'));
    navigateToConciergeChat();
}

export {
    fetchAllReports,
    fetchActions,
    fetchOrCreateChatReport,
    fetchChatReportsByIDs,
    fetchIOUReportByID,
    fetchIOUReportByIDAndUpdateChatReport,
    addAction,
    updateLastReadActionID,
    updateNotificationPreference,
    setNewMarkerPosition,
    subscribeToReportTypingEvents,
    subscribeToUserEvents,
    subscribeToReportCommentPushNotifications,
    unsubscribeFromReportChannel,
    saveReportComment,
    broadcastUserIsTyping,
    togglePinnedState,
    updateCurrentlyViewedReportID,
    editReportComment,
    saveReportActionDraft,
    deleteReportComment,
    getSimplifiedIOUReport,
    syncChatAndIOUReports,
    navigateToConciergeChat,
    handleInaccessibleReport,
};<|MERGE_RESOLUTION|>--- conflicted
+++ resolved
@@ -525,11 +525,7 @@
     // If this is the most recent message, update the lastMessageText in the report object as well
     if (sequenceNumber === reportMaxSequenceNumbers[reportID]) {
         Onyx.merge(`${ONYXKEYS.COLLECTION.REPORT}${reportID}`, {
-<<<<<<< HEAD
-            lastMessageText: message.html || `[${translateLocal('common.deletedCommentMessage')}]`,
-=======
-            lastMessageText: message.text,
->>>>>>> 1ff43977
+            lastMessageText: message.text || `[${translateLocal('common.deletedCommentMessage')}]`,
         });
     }
 }

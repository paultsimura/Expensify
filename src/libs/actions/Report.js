--- conflicted
+++ resolved
@@ -630,13 +630,9 @@
  * @param {String} reportID
  */
 function readNewestAction(reportID) {
-<<<<<<< HEAD
     console.log(`~~Monil marking comment as read ${reportID}`);
-    API.write('ReadNewestAction',
-=======
     API.write(
         'ReadNewestAction',
->>>>>>> e48e8757
         {
             reportID,
         },

import {InteractionManager} from 'react-native';
import _ from 'underscore';
import lodashGet from 'lodash/get';
import ExpensiMark from 'expensify-common/lib/ExpensiMark';
import Onyx from 'react-native-onyx';
import Str from 'expensify-common/lib/str';
import ONYXKEYS from '../../ONYXKEYS';
import * as Pusher from '../Pusher/pusher';
import LocalNotification from '../Notification/LocalNotification';
import Navigation from '../Navigation/Navigation';
import * as ActiveClientManager from '../ActiveClientManager';
import Visibility from '../Visibility';
import ROUTES from '../../ROUTES';
import * as API from '../API';
import CONFIG from '../../CONFIG';
import CONST from '../../CONST';
import Log from '../Log';
import * as ReportUtils from '../ReportUtils';
import DateUtils from '../DateUtils';
import * as ReportActionsUtils from '../ReportActionsUtils';
import * as OptionsListUtils from '../OptionsListUtils';
import * as CollectionUtils from '../CollectionUtils';
import * as EmojiUtils from '../EmojiUtils';
import * as ErrorUtils from '../ErrorUtils';
import * as Welcome from './Welcome';

let currentUserEmail;
let currentUserAccountID;
Onyx.connect({
    key: ONYXKEYS.SESSION,
    callback: (val) => {
        // When signed out, val is undefined
        if (!val) {
            return;
        }

        currentUserEmail = val.email;
        currentUserAccountID = val.accountID;
    },
});

let preferredSkinTone;
Onyx.connect({
    key: ONYXKEYS.PREFERRED_EMOJI_SKIN_TONE,
    callback: (val) => {
        preferredSkinTone = EmojiUtils.getPreferredSkinToneIndex(val);
    },
});

const allReportActions = {};
Onyx.connect({
    key: ONYXKEYS.COLLECTION.REPORT_ACTIONS,
    callback: (actions, key) => {
        if (!key || !actions) {
            return;
        }
        const reportID = CollectionUtils.extractCollectionItemID(key);
        allReportActions[reportID] = actions;
    },
});

const allReports = {};
let conciergeChatReportID;
const typingWatchTimers = {};

/**
 * Get the private pusher channel name for a Report.
 *
 * @param {String} reportID
 * @returns {String}
 */
function getReportChannelName(reportID) {
    return `${CONST.PUSHER.PRIVATE_REPORT_CHANNEL_PREFIX}${reportID}${CONFIG.PUSHER.SUFFIX}`;
}

/**
 * There are 2 possibilities that we can receive via pusher for a user's typing status:
 * 1. The "new" way from New Expensify is passed as {[login]: Boolean} (e.g. {yuwen@expensify.com: true}), where the value
 * is whether the user with that login is typing on the report or not.
 * 2. The "old" way from e.com which is passed as {userLogin: login} (e.g. {userLogin: bstites@expensify.com})
 *
 * This method makes sure that no matter which we get, we return the "new" format
 *
 * @param {Object} typingStatus
 * @returns {Object}
 */
function getNormalizedTypingStatus(typingStatus) {
    let normalizedTypingStatus = typingStatus;

    if (_.first(_.keys(typingStatus)) === 'userLogin') {
        normalizedTypingStatus = {[typingStatus.userLogin]: true};
    }

    return normalizedTypingStatus;
}

/**
 * Initialize our pusher subscriptions to listen for someone typing in a report.
 *
 * @param {String} reportID
 */
function subscribeToReportTypingEvents(reportID) {
    if (!reportID) {
        return;
    }

    // Make sure we have a clean Typing indicator before subscribing to typing events
    Onyx.set(`${ONYXKEYS.COLLECTION.REPORT_USER_IS_TYPING}${reportID}`, {});

    const pusherChannelName = getReportChannelName(reportID);
    Pusher.subscribe(pusherChannelName, Pusher.TYPE.USER_IS_TYPING, (typingStatus) => {
        const normalizedTypingStatus = getNormalizedTypingStatus(typingStatus);
        const login = _.first(_.keys(normalizedTypingStatus));

        if (!login) {
            return;
        }

        // Don't show the typing indicator if a user is typing on another platform
        if (login === currentUserEmail) {
            return;
        }

        // Use a combo of the reportID and the login as a key for holding our timers.
        const reportUserIdentifier = `${reportID}-${login}`;
        clearTimeout(typingWatchTimers[reportUserIdentifier]);
        Onyx.merge(`${ONYXKEYS.COLLECTION.REPORT_USER_IS_TYPING}${reportID}`, normalizedTypingStatus);

        // Wait for 1.5s of no additional typing events before setting the status back to false.
        typingWatchTimers[reportUserIdentifier] = setTimeout(() => {
            const typingStoppedStatus = {};
            typingStoppedStatus[login] = false;
            Onyx.merge(`${ONYXKEYS.COLLECTION.REPORT_USER_IS_TYPING}${reportID}`, typingStoppedStatus);
            delete typingWatchTimers[reportUserIdentifier];
        }, 1500);
    }).catch((error) => {
        Log.hmmm('[Report] Failed to initially subscribe to Pusher channel', false, {errorType: error.type, pusherChannelName});
    });
}

/**
 * Remove our pusher subscriptions to listen for someone typing in a report.
 *
 * @param {String} reportID
 */
function unsubscribeFromReportChannel(reportID) {
    if (!reportID) {
        return;
    }

    const pusherChannelName = getReportChannelName(reportID);
    Onyx.set(`${ONYXKEYS.COLLECTION.REPORT_USER_IS_TYPING}${reportID}`, {});
    Pusher.unsubscribe(pusherChannelName, Pusher.TYPE.USER_IS_TYPING);
}

const defaultNewActionSubscriber = {
    reportID: '',
    callback: () => {},
};

let newActionSubscriber = defaultNewActionSubscriber;

/**
 * Enables the Report actions file to let the ReportActionsView know that a new comment has arrived in realtime for the current report
 *
 * @param {String} reportID
 * @param {Function} callback
 * @returns {Function}
 */
function subscribeToNewActionEvent(reportID, callback) {
    newActionSubscriber = {callback, reportID};
    return () => {
        newActionSubscriber = defaultNewActionSubscriber;
    };
}

/**
 * Add up to two report actions to a report. This method can be called for the following situations:
 *
 * - Adding one comment
 * - Adding one attachment
 * - Add both a comment and attachment simultaneously
 *
 * @param {String} reportID
 * @param {String} [text]
 * @param {Object} [file]
 */
function addActions(reportID, text = '', file) {
    let reportCommentText = '';
    let reportCommentAction;
    let attachmentAction;
    let commandName = 'AddComment';

    if (text) {
        const reportComment = ReportUtils.buildOptimisticAddCommentReportAction(text);
        reportCommentAction = reportComment.reportAction;
        reportCommentText = reportComment.commentText;
    }

    if (file) {
        // When we are adding an attachment we will call AddAttachment.
        // It supports sending an attachment with an optional comment and AddComment supports adding a single text comment only.
        commandName = 'AddAttachment';
        const attachment = ReportUtils.buildOptimisticAddCommentReportAction('', file);
        attachmentAction = attachment.reportAction;
    }

    // Always prefer the file as the last action over text
    const lastAction = attachmentAction || reportCommentAction;

    const currentTime = DateUtils.getDBTime();

    const lastCommentText = ReportUtils.formatReportLastMessageText(lastAction.message[0].text);

    const optimisticReport = {
        lastVisibleActionCreated: currentTime,
        lastMessageText: lastCommentText,
        lastActorEmail: currentUserEmail,
        lastReadTime: currentTime,
    };

    // Optimistically add the new actions to the store before waiting to save them to the server
    const optimisticReportActions = {};
    if (text) {
        optimisticReportActions[reportCommentAction.reportActionID] = reportCommentAction;
    }
    if (file) {
        optimisticReportActions[attachmentAction.reportActionID] = attachmentAction;
    }

    const parameters = {
        reportID,
        reportActionID: file ? attachmentAction.reportActionID : reportCommentAction.reportActionID,
        commentReportActionID: file && reportCommentAction ? reportCommentAction.reportActionID : null,
        reportComment: reportCommentText,
        file,
    };

    const optimisticData = [
        {
            onyxMethod: Onyx.METHOD.MERGE,
            key: `${ONYXKEYS.COLLECTION.REPORT}${reportID}`,
            value: optimisticReport,
        },
        {
            onyxMethod: Onyx.METHOD.MERGE,
            key: `${ONYXKEYS.COLLECTION.REPORT_ACTIONS}${reportID}`,
            value: optimisticReportActions,
        },
    ];

    const successData = [
        {
            onyxMethod: Onyx.METHOD.MERGE,
            key: `${ONYXKEYS.COLLECTION.REPORT_ACTIONS}${reportID}`,
            value: _.mapObject(optimisticReportActions, () => ({pendingAction: null})),
        },
    ];

    const failureData = [
        {
            onyxMethod: Onyx.METHOD.MERGE,
            key: `${ONYXKEYS.COLLECTION.REPORT_ACTIONS}${reportID}`,
            value: _.mapObject(optimisticReportActions, (action) => ({
                ...action,
                errors: ErrorUtils.getMicroSecondOnyxError('report.genericAddCommentFailureMessage'),
            })),
        },
    ];

    // Update the timezone if it's been 5 minutes from the last time the user added a comment
    if (DateUtils.canUpdateTimezone()) {
        const timezone = DateUtils.getCurrentTimezone();
        parameters.timezone = JSON.stringify(timezone);
        optimisticData.push({
            onyxMethod: Onyx.METHOD.MERGE,
            key: ONYXKEYS.PERSONAL_DETAILS,
            value: {[currentUserEmail]: {timezone}},
        });
        DateUtils.setTimezoneUpdated();
    }

    API.write(commandName, parameters, {
        optimisticData,
        successData,
        failureData,
    });

    // Notify the ReportActionsView that a new comment has arrived
    if (reportID === newActionSubscriber.reportID) {
        const isFromCurrentUser = lastAction.actorAccountID === currentUserAccountID;
        newActionSubscriber.callback(isFromCurrentUser, lastAction.reportActionID);
    }
}

/**
 *
 * Add an attachment and optional comment.
 *
 * @param {String} reportID
 * @param {File} file
 * @param {String} [text]
 */
function addAttachment(reportID, file, text = '') {
    addActions(reportID, text, file);
}

/**
 * Add a single comment to a report
 *
 * @param {String} reportID
 * @param {String} text
 */
function addComment(reportID, text) {
    addActions(reportID, text);
}

/**
 * Gets the latest page of report actions and updates the last read message
 * If a chat with the passed reportID is not found, we will create a chat based on the passed participantList
 *
 * @param {String} reportID
 * @param {Array} participantList The list of users that are included in a new chat, not including the user creating it
 * @param {Object} newReportObject The optimistic report object created when making a new chat, saved as optimistic data
 * @param {String} parentReportActionID The parent report action that a thread was created from (only passed for new threads)
 * @param {Boolean} isFromDeepLink Whether or not this report is being opened from a deep link
 */
function openReport(reportID, participantList = [], newReportObject = {}, parentReportActionID = '0', isFromDeepLink = false) {
    const optimisticReportData = {
        onyxMethod: Onyx.METHOD.MERGE,
        key: `${ONYXKEYS.COLLECTION.REPORT}${reportID}`,
        value: {
            isLoadingReportActions: true,
            isLoadingMoreReportActions: false,
            lastReadTime: DateUtils.getDBTime(),
            reportName: lodashGet(allReports, [reportID, 'reportName'], CONST.REPORT.DEFAULT_REPORT_NAME),
        },
    };
    const reportSuccessData = {
        onyxMethod: Onyx.METHOD.MERGE,
        key: `${ONYXKEYS.COLLECTION.REPORT}${reportID}`,
        value: {
            isLoadingReportActions: false,
            pendingFields: {
                createChat: null,
            },
            errorFields: {
                createChat: null,
            },
            isOptimisticReport: false,
        },
    };
    const reportFailureData = {
        onyxMethod: Onyx.METHOD.MERGE,
        key: `${ONYXKEYS.COLLECTION.REPORT}${reportID}`,
        value: {
            isLoadingReportActions: false,
        },
    };

    const onyxData = {
        optimisticData: [optimisticReportData],
        successData: [reportSuccessData],
        failureData: [reportFailureData],
    };

    const params = {
        reportID,
        emailList: participantList ? participantList.join(',') : '',
        parentReportActionID,
    };

    if (isFromDeepLink) {
        params.shouldRetry = false;
    }

    // If we are creating a new report, we need to add the optimistic report data and a report action
    if (!_.isEmpty(newReportObject)) {
        // Change the method to set for new reports because it doesn't exist yet, is faster,
        // and we need the data to be available when we navigate to the chat page
        optimisticReportData.onyxMethod = Onyx.METHOD.SET;
        optimisticReportData.value = {
            ...optimisticReportData.value,
            ...newReportObject,
            pendingFields: {
                createChat: CONST.RED_BRICK_ROAD_PENDING_ACTION.ADD,
            },
            isOptimisticReport: true,
        };

        // Add a created action, unless we are creating a thread
        if (parentReportActionID === '0') {
            const optimisticCreatedAction = ReportUtils.buildOptimisticCreatedReportAction(newReportObject.ownerEmail);
            onyxData.optimisticData.push({
                onyxMethod: Onyx.METHOD.SET,
                key: `${ONYXKEYS.COLLECTION.REPORT_ACTIONS}${reportID}`,
                value: {[optimisticCreatedAction.reportActionID]: optimisticCreatedAction},
            });
            onyxData.successData.push({
                onyxMethod: Onyx.METHOD.MERGE,
                key: `${ONYXKEYS.COLLECTION.REPORT_ACTIONS}${reportID}`,
                value: {[optimisticCreatedAction.reportActionID]: {pendingAction: null}},
            });

            // Add the createdReportActionID parameter to the API call
            params.createdReportActionID = optimisticCreatedAction.reportActionID;
        }

        // If we are creating a thread, ensure the report action has childReportID property added
        if (newReportObject.parentReportID && parentReportActionID) {
            onyxData.optimisticData.push({
                onyxMethod: Onyx.METHOD.MERGE,
                key: `${ONYXKEYS.COLLECTION.REPORT_ACTIONS}${newReportObject.parentReportID}`,
                value: {[parentReportActionID]: {childReportID: reportID}},
            });
            onyxData.failureData.push({
                onyxMethod: Onyx.METHOD.MERGE,
                key: `${ONYXKEYS.COLLECTION.REPORT_ACTIONS}${newReportObject.parentReportID}`,
                value: {[parentReportActionID]: {childReportID: '0'}},
            });
        }
    }

    if (isFromDeepLink) {
        API.makeRequestWithSideEffects('OpenReport', params, onyxData).finally(() => {
            Onyx.set(ONYXKEYS.IS_CHECKING_PUBLIC_ROOM, false);
        });
    } else {
        API.write('OpenReport', params, onyxData);
    }
}

/**
 * This will find an existing chat, or create a new one if none exists, for the given user or set of users. It will then navigate to this chat.
 *
 * @param {Array} userLogins list of user logins.
 */
function navigateToAndOpenReport(userLogins) {
    const formattedUserLogins = _.map(userLogins, (login) => OptionsListUtils.addSMSDomainIfPhoneNumber(login).toLowerCase());
    let newChat = {};
    const chat = ReportUtils.getChatByParticipants(formattedUserLogins);
    if (!chat) {
        newChat = ReportUtils.buildOptimisticChatReport(formattedUserLogins);
    }
    const reportID = chat ? chat.reportID : newChat.reportID;

    // We want to pass newChat here because if anything is passed in that param (even an existing chat), we will try to create a chat on the server
    openReport(reportID, newChat.participants, newChat);
    Navigation.navigate(ROUTES.getReportRoute(reportID));
}

/**
 * This will navigate to an existing thread, or create a new one if necessary
 *
 * @param {String} childReportID The reportID we are trying to open
 * @param {Object} parentReportAction the parent comment of a thread
 * @param {String} parentReportID The reportID of the parent
 *
 */
function navigateToAndOpenChildReport(childReportID = '0', parentReportAction = {}, parentReportID = '0') {
    if (childReportID !== '0') {
        openReport(childReportID);
        Navigation.navigate(ROUTES.getReportRoute(childReportID));
    } else {
        const participants = _.uniq([currentUserEmail, parentReportAction.actorEmail]);
        const formattedUserLogins = _.map(participants, (login) => OptionsListUtils.addSMSDomainIfPhoneNumber(login).toLowerCase());
        const newChat = ReportUtils.buildOptimisticChatReport(
            formattedUserLogins,
            lodashGet(parentReportAction, ['message', 0, 'text']),
            '',
            CONST.POLICY.OWNER_EMAIL_FAKE,
            CONST.POLICY.OWNER_EMAIL_FAKE,
            false,
            '',
            undefined,
            CONST.REPORT.NOTIFICATION_PREFERENCE.ALWAYS,
            parentReportAction.reportActionID,
            parentReportID,
        );

        openReport(newChat.reportID, newChat.participants, newChat, parentReportAction.reportActionID);
        Navigation.navigate(ROUTES.getReportRoute(newChat.reportID));
    }
}

/**
 * Get the latest report history without marking the report as read.
 *
 * @param {String} reportID
 */
function reconnect(reportID) {
    API.write(
        'ReconnectToReport',
        {
            reportID,
        },
        {
            optimisticData: [
                {
                    onyxMethod: Onyx.METHOD.MERGE,
                    key: `${ONYXKEYS.COLLECTION.REPORT}${reportID}`,
                    value: {
                        isLoadingReportActions: true,
                        isLoadingMoreReportActions: false,
                        reportName: lodashGet(allReports, [reportID, 'reportName'], CONST.REPORT.DEFAULT_REPORT_NAME),
                    },
                },
            ],
            successData: [
                {
                    onyxMethod: Onyx.METHOD.MERGE,
                    key: `${ONYXKEYS.COLLECTION.REPORT}${reportID}`,
                    value: {
                        isLoadingReportActions: false,
                    },
                },
            ],
            failureData: [
                {
                    onyxMethod: Onyx.METHOD.MERGE,
                    key: `${ONYXKEYS.COLLECTION.REPORT}${reportID}`,
                    value: {
                        isLoadingReportActions: false,
                    },
                },
            ],
        },
    );
}

/**
 * Gets the older actions that have not been read yet.
 * Normally happens when you scroll up on a chat, and the actions have not been read yet.
 *
 * @param {String} reportID
 * @param {String} reportActionID
 */
function readOldestAction(reportID, reportActionID) {
    API.read(
        'ReadOldestAction',
        {
            reportID,
            reportActionID,
        },
        {
            optimisticData: [
                {
                    onyxMethod: Onyx.METHOD.MERGE,
                    key: `${ONYXKEYS.COLLECTION.REPORT}${reportID}`,
                    value: {
                        isLoadingMoreReportActions: true,
                    },
                },
            ],
            successData: [
                {
                    onyxMethod: Onyx.METHOD.MERGE,
                    key: `${ONYXKEYS.COLLECTION.REPORT}${reportID}`,
                    value: {
                        isLoadingMoreReportActions: false,
                    },
                },
            ],
            failureData: [
                {
                    onyxMethod: Onyx.METHOD.MERGE,
                    key: `${ONYXKEYS.COLLECTION.REPORT}${reportID}`,
                    value: {
                        isLoadingMoreReportActions: false,
                    },
                },
            ],
        },
    );
}

/**
 * Gets the IOUReport and the associated report actions.
 *
 * @param {String} chatReportID
 * @param {Number} iouReportID
 */
function openPaymentDetailsPage(chatReportID, iouReportID) {
    API.read(
        'OpenPaymentDetailsPage',
        {
            reportID: chatReportID,
            iouReportID,
        },
        {
            optimisticData: [
                {
                    onyxMethod: Onyx.METHOD.MERGE,
                    key: ONYXKEYS.IOU,
                    value: {
                        loading: true,
                    },
                },
            ],
            successData: [
                {
                    onyxMethod: Onyx.METHOD.MERGE,
                    key: ONYXKEYS.IOU,
                    value: {
                        loading: false,
                    },
                },
            ],
            failureData: [
                {
                    onyxMethod: Onyx.METHOD.MERGE,
                    key: ONYXKEYS.IOU,
                    value: {
                        loading: false,
                    },
                },
            ],
        },
    );
}

/**
 * Gets transactions and data associated with the linked report (expense or IOU report)
 *
 * @param {String} chatReportID
 * @param {String} linkedReportID
 */
function openMoneyRequestsReportPage(chatReportID, linkedReportID) {
    API.read(
        'OpenMoneyRequestsReportPage',
        {
            reportID: chatReportID,
            linkedReportID,
        },
        {
            optimisticData: [
                {
                    onyxMethod: Onyx.METHOD.MERGE,
                    key: ONYXKEYS.IOU,
                    value: {
                        loading: true,
                    },
                },
            ],
            successData: [
                {
                    onyxMethod: Onyx.METHOD.MERGE,
                    key: ONYXKEYS.IOU,
                    value: {
                        loading: false,
                    },
                },
            ],
            failureData: [
                {
                    onyxMethod: Onyx.METHOD.MERGE,
                    key: ONYXKEYS.IOU,
                    value: {
                        loading: false,
                    },
                },
            ],
        },
    );
}

/**
 * Marks the new report actions as read
 *
 * @param {String} reportID
 */
function readNewestAction(reportID) {
    API.write(
        'ReadNewestAction',
        {
            reportID,
        },
        {
            optimisticData: [
                {
                    onyxMethod: Onyx.METHOD.MERGE,
                    key: `${ONYXKEYS.COLLECTION.REPORT}${reportID}`,
                    value: {
                        lastReadTime: DateUtils.getDBTime(),
                    },
                },
            ],
        },
    );
}

/**
 * Sets the last read time on a report
 *
 * @param {String} reportID
 * @param {String} reportActionCreated
 */
function markCommentAsUnread(reportID, reportActionCreated) {
    // We subtract 1 millisecond so that the lastReadTime is updated to just before a given reportAction's created date
    // For example, if we want to mark a report action with ID 100 and created date '2014-04-01 16:07:02.999' unread, we set the lastReadTime to '2014-04-01 16:07:02.998'
    // Since the report action with ID 100 will be the first with a timestamp above '2014-04-01 16:07:02.998', it's the first one that will be shown as unread
    const lastReadTime = DateUtils.subtractMillisecondsFromDateTime(reportActionCreated, 1);
    API.write(
        'MarkAsUnread',
        {
            reportID,
            lastReadTime,
        },
        {
            optimisticData: [
                {
                    onyxMethod: Onyx.METHOD.MERGE,
                    key: `${ONYXKEYS.COLLECTION.REPORT}${reportID}`,
                    value: {
                        lastReadTime,
                    },
                },
            ],
        },
    );
}

/**
 * Toggles the pinned state of the report.
 *
 * @param {Object} report
 */
function togglePinnedState(report) {
    const pinnedValue = !report.isPinned;

    // Optimistically pin/unpin the report before we send out the command
    const optimisticData = [
        {
            onyxMethod: Onyx.METHOD.MERGE,
            key: `${ONYXKEYS.COLLECTION.REPORT}${report.reportID}`,
            value: {isPinned: pinnedValue},
        },
    ];

    API.write(
        'TogglePinnedChat',
        {
            reportID: report.reportID,
            pinnedValue,
        },
        {optimisticData},
    );
}

/**
 * Saves the comment left by the user as they are typing. By saving this data the user can switch between chats, close
 * tab, refresh etc without worrying about loosing what they typed out.
 *
 * @param {String} reportID
 * @param {String} comment
 */
function saveReportComment(reportID, comment) {
    Onyx.merge(`${ONYXKEYS.COLLECTION.REPORT_DRAFT_COMMENT}${reportID}`, comment);
}

/**
 * Saves the number of lines for the comment
 * @param {String} reportID
 * @param {Number} numberOfLines
 */
function saveReportCommentNumberOfLines(reportID, numberOfLines) {
    Onyx.merge(`${ONYXKEYS.COLLECTION.REPORT_DRAFT_COMMENT_NUMBER_OF_LINES}${reportID}`, numberOfLines);
}

/**
 * Immediate indication whether the report has a draft comment.
 *
 * @param {String} reportID
 * @param {Boolean} hasDraft
 * @returns {Promise}
 */
function setReportWithDraft(reportID, hasDraft) {
    return Onyx.merge(`${ONYXKEYS.COLLECTION.REPORT}${reportID}`, {hasDraft});
}

/**
 * Broadcasts whether or not a user is typing on a report over the report's private pusher channel.
 *
 * @param {String} reportID
 */
function broadcastUserIsTyping(reportID) {
    const privateReportChannelName = getReportChannelName(reportID);
    const typingStatus = {};
    typingStatus[currentUserEmail] = true;
    Pusher.sendEvent(privateReportChannelName, Pusher.TYPE.USER_IS_TYPING, typingStatus);
}

/**
 * When a report changes in Onyx, this fetches the report from the API if the report doesn't have a name
 *
 * @param {Object} report
 */
function handleReportChanged(report) {
    if (!report || ReportUtils.isIOUReport(report)) {
        return;
    }

    if (report && report.reportID) {
        allReports[report.reportID] = report;

        if (ReportUtils.isConciergeChatReport(report)) {
            conciergeChatReportID = report.reportID;
        }
    }

    // A report can be missing a name if a comment is received via pusher event and the report does not yet exist in Onyx (eg. a new DM created with the logged in person)
    // In this case, we call reconnect so that we can fetch the report data without marking it as read
    if (report.reportID && report.reportName === undefined) {
        reconnect(report.reportID);
    }
}

Onyx.connect({
    key: ONYXKEYS.COLLECTION.REPORT,
    callback: handleReportChanged,
});

/**
 * Deletes a comment from the report, basically sets it as empty string
 *
 * @param {String} reportID
 * @param {Object} reportAction
 */
function deleteReportComment(reportID, reportAction) {
    const reportActionID = reportAction.reportActionID;
    const deletedMessage = [
        {
            type: 'COMMENT',
            html: '',
            text: '',
            isEdited: true,
        },
    ];
    const optimisticReportActions = {
        [reportActionID]: {
            pendingAction: CONST.RED_BRICK_ROAD_PENDING_ACTION.DELETE,
            previousMessage: reportAction.message,
            message: deletedMessage,
            errors: null,
        },
    };

    // If we are deleting the last visible message, let's find the previous visible one (or set an empty one if there are none) and update the lastMessageText in the LHN.
    // Similarly, if we are deleting the last read comment we will want to update the lastVisibleActionCreated to use the previous visible message.
    let optimisticReport = {
        lastMessageText: '',
        lastVisibleActionCreated: '',
    };
    const lastMessageText = ReportActionsUtils.getLastVisibleMessageText(reportID, optimisticReportActions);
    if (lastMessageText.length > 0) {
        const lastVisibleActionCreated = ReportActionsUtils.getLastVisibleAction(reportID, optimisticReportActions).created;
        optimisticReport = {
            lastMessageText,
            lastVisibleActionCreated,
        };
    }

    // If the API call fails we must show the original message again, so we revert the message content back to how it was
    // and and remove the pendingAction so the strike-through clears
    const failureData = [
        {
            onyxMethod: Onyx.METHOD.MERGE,
            key: `${ONYXKEYS.COLLECTION.REPORT_ACTIONS}${reportID}`,
            value: {
                [reportActionID]: {
                    message: reportAction.message,
                    pendingAction: null,
                    previousMessage: null,
                },
            },
        },
    ];

    const successData = [
        {
            onyxMethod: Onyx.METHOD.MERGE,
            key: `${ONYXKEYS.COLLECTION.REPORT_ACTIONS}${reportID}`,
            value: {
                [reportActionID]: {
                    pendingAction: null,
                    previousMessage: null,
                },
            },
        },
    ];

    const optimisticData = [
        {
            onyxMethod: Onyx.METHOD.MERGE,
            key: `${ONYXKEYS.COLLECTION.REPORT_ACTIONS}${reportID}`,
            value: optimisticReportActions,
        },
        {
            onyxMethod: Onyx.METHOD.MERGE,
            key: `${ONYXKEYS.COLLECTION.REPORT}${reportID}`,
            value: optimisticReport,
        },
    ];

    const parameters = {
        reportID,
        reportActionID: reportAction.reportActionID,
    };
    API.write('DeleteComment', parameters, {optimisticData, successData, failureData});
}

/**
 * Removes the links in html of a comment.
 * example:
 *      html="test <a href="https://www.google.com" target="_blank" rel="noreferrer noopener">https://www.google.com</a> test"
 *      links=["https://www.google.com"]
 * returns: "test https://www.google.com test"
 *
 * @param {String} html
 * @param {Array} links
 * @returns {String}
 */
const removeLinksFromHtml = (html, links) => {
    let htmlCopy = html.slice();
    _.forEach(links, (link) => {
        // We want to match the anchor tag of the link and replace the whole anchor tag with the text of the anchor tag
        const regex = new RegExp(`<(a)[^><]*href\\s*=\\s*(['"])(${Str.escapeForRegExp(link)})\\2(?:".*?"|'.*?'|[^'"><])*>([\\s\\S]*?)<\\/\\1>(?![^<]*(<\\/pre>|<\\/code>))`, 'gi');
        htmlCopy = htmlCopy.replace(regex, '$4');
    });
    return htmlCopy;
};

/**
 * This function will handle removing only links that were purposely removed by the user while editing.
 *
 * @param {String} newCommentText text of the comment after editing.
 * @param {String} originalHtml original html of the comment before editing.
 * @returns {String}
 */
const handleUserDeletedLinksInHtml = (newCommentText, originalHtml) => {
    const parser = new ExpensiMark();
    if (newCommentText.length >= CONST.MAX_MARKUP_LENGTH) {
        return newCommentText;
    }
    const markdownOriginalComment = parser.htmlToMarkdown(originalHtml).trim();
    const htmlForNewComment = parser.replace(newCommentText);
    const removedLinks = parser.getRemovedMarkdownLinks(markdownOriginalComment, newCommentText);
    return removeLinksFromHtml(htmlForNewComment, removedLinks);
};

/**
 * Saves a new message for a comment. Marks the comment as edited, which will be reflected in the UI.
 *
 * @param {String} reportID
 * @param {Object} originalReportAction
 * @param {String} textForNewComment
 */
function editReportComment(reportID, originalReportAction, textForNewComment) {
    const parser = new ExpensiMark();

    // Do not autolink if someone explicitly tries to remove a link from message.
    // https://github.com/Expensify/App/issues/9090
    // https://github.com/Expensify/App/issues/13221
    const originalCommentHTML = lodashGet(originalReportAction, 'message[0].html');
    const htmlForNewComment = handleUserDeletedLinksInHtml(textForNewComment, originalCommentHTML);

    // For comments shorter than 10k chars, convert the comment from MD into HTML because that's how it is stored in the database
    // For longer comments, skip parsing and display plaintext for performance reasons. It takes over 40s to parse a 100k long string!!
    let parsedOriginalCommentHTML = originalCommentHTML;
    if (textForNewComment.length < CONST.MAX_MARKUP_LENGTH) {
        const autolinkFilter = {filterRules: _.filter(_.pluck(parser.rules, 'name'), (name) => name !== 'autolink')};
        parsedOriginalCommentHTML = parser.replace(parser.htmlToMarkdown(originalCommentHTML).trim(), autolinkFilter);
    }

    //  Delete the comment if it's empty
    if (_.isEmpty(htmlForNewComment)) {
        deleteReportComment(reportID, originalReportAction);
        return;
    }

    // Skip the Edit if message is not changed
    if (parsedOriginalCommentHTML === htmlForNewComment.trim()) {
        return;
    }

    // Optimistically update the reportAction with the new message
    const reportActionID = originalReportAction.reportActionID;
    const originalMessage = lodashGet(originalReportAction, ['message', 0]);
    const optimisticReportActions = {
        [reportActionID]: {
            pendingAction: CONST.RED_BRICK_ROAD_PENDING_ACTION.UPDATE,
            message: [
                {
                    ...originalMessage,
                    isEdited: true,
                    html: htmlForNewComment,
                    text: textForNewComment,
                },
            ],
        },
    };

    const optimisticData = [
        {
            onyxMethod: Onyx.METHOD.MERGE,
            key: `${ONYXKEYS.COLLECTION.REPORT_ACTIONS}${reportID}`,
            value: optimisticReportActions,
        },
    ];

    const lastVisibleAction = ReportActionsUtils.getLastVisibleAction(reportID, optimisticReportActions);
    if (reportActionID === lastVisibleAction.reportActionID) {
        const reportComment = parser.htmlToText(htmlForNewComment);
        const lastMessageText = ReportUtils.formatReportLastMessageText(reportComment);
        const optimisticReport = {
            lastMessageText,
        };
        optimisticData.push({
            onyxMethod: Onyx.METHOD.MERGE,
            key: `${ONYXKEYS.COLLECTION.REPORT}${reportID}`,
            value: optimisticReport,
        });
    }

    const failureData = [
        {
            onyxMethod: Onyx.METHOD.MERGE,
            key: `${ONYXKEYS.COLLECTION.REPORT_ACTIONS}${reportID}`,
            value: {
                [reportActionID]: {
                    ...originalReportAction,
                    pendingAction: null,
                },
            },
        },
    ];

    const successData = [
        {
            onyxMethod: Onyx.METHOD.MERGE,
            key: `${ONYXKEYS.COLLECTION.REPORT_ACTIONS}${reportID}`,
            value: {
                [reportActionID]: {
                    pendingAction: null,
                },
            },
        },
    ];

    const parameters = {
        reportID,
        reportComment: htmlForNewComment,
        reportActionID,
    };
    API.write('UpdateComment', parameters, {optimisticData, successData, failureData});
}

/**
 * Saves the draft for a comment report action. This will put the comment into "edit mode"
 *
 * @param {String} reportID
 * @param {Number} reportActionID
 * @param {String} draftMessage
 */
function saveReportActionDraft(reportID, reportActionID, draftMessage) {
    Onyx.set(`${ONYXKEYS.COLLECTION.REPORT_ACTIONS_DRAFTS}${reportID}_${reportActionID}`, draftMessage);
}

/**
 * Saves the number of lines for the report action draft
 * @param {String} reportID
 * @param {Number} reportActionID
 * @param {Number} numberOfLines
 */
function saveReportActionDraftNumberOfLines(reportID, reportActionID, numberOfLines) {
    Onyx.merge(`${ONYXKEYS.COLLECTION.REPORT_DRAFT_COMMENT_NUMBER_OF_LINES}${reportID}_${reportActionID}`, numberOfLines);
}

/**
 * @param {String} reportID
 * @param {String} previousValue
 * @param {String} newValue
 */
function updateNotificationPreferenceAndNavigate(reportID, previousValue, newValue) {
    if (previousValue === newValue) {
        Navigation.drawerGoBack(ROUTES.getReportSettingsRoute(reportID));
        return;
    }
    const optimisticData = [
        {
            onyxMethod: Onyx.METHOD.MERGE,
            key: `${ONYXKEYS.COLLECTION.REPORT}${reportID}`,
            value: {notificationPreference: newValue},
        },
    ];
    const failureData = [
        {
            onyxMethod: Onyx.METHOD.MERGE,
            key: `${ONYXKEYS.COLLECTION.REPORT}${reportID}`,
            value: {notificationPreference: previousValue},
        },
    ];
    API.write('UpdateReportNotificationPreference', {reportID, notificationPreference: newValue}, {optimisticData, failureData});
    Navigation.drawerGoBack(ROUTES.getReportSettingsRoute(reportID));
}

/**
 * @param {String} reportID
 * @param {String} previousValue
 * @param {String} newValue
 */
function updateWelcomeMessage(reportID, previousValue, newValue) {
    // No change needed, navigate back
    if (previousValue === newValue) {
        Navigation.goBack();
        return;
    }

    const parsedWelcomeMessage = ReportUtils.getParsedComment(newValue);
    const optimisticData = [
        {
            onyxMethod: Onyx.METHOD.MERGE,
            key: `${ONYXKEYS.COLLECTION.REPORT}${reportID}`,
            value: {welcomeMessage: newValue},
        },
    ];
    const failureData = [
        {
            onyxMethod: Onyx.METHOD.MERGE,
            key: `${ONYXKEYS.COLLECTION.REPORT}${reportID}`,
            value: {welcomeMessage: previousValue},
        },
    ];
    API.write('UpdateWelcomeMessage', {reportID, welcomeMessage: parsedWelcomeMessage}, {optimisticData, failureData});
    Navigation.goBack();
}

/**
 * @param {Object} report
 * @param {String} newValue
 */
function updateWriteCapabilityAndNavigate(report, newValue) {
    if (report.writeCapability === newValue) {
        Navigation.drawerGoBack(ROUTES.getReportSettingsRoute(report.reportID));
        return;
    }

    const optimisticData = [
        {
            onyxMethod: Onyx.METHOD.MERGE,
            key: `${ONYXKEYS.COLLECTION.REPORT}${report.reportID}`,
            value: {writeCapability: newValue},
        },
    ];
    const failureData = [
        {
            onyxMethod: Onyx.METHOD.MERGE,
            key: `${ONYXKEYS.COLLECTION.REPORT}${report.reportID}`,
            value: {writeCapability: report.writeCapability},
        },
    ];
    API.write('UpdateReportWriteCapability', {reportID: report.reportID, writeCapability: newValue}, {optimisticData, failureData});
    // Return to the report settings page since this field utilizes push-to-page
    Navigation.drawerGoBack(ROUTES.getReportSettingsRoute(report.reportID));
}

/**
 * Navigates to the 1:1 report with Concierge
 */
function navigateToConciergeChat() {
    if (!conciergeChatReportID) {
        // In order not to delay the report life cycle, we first navigate to the unknown report
        if (_.isEmpty(Navigation.getReportIDFromRoute())) {
            Navigation.navigate(ROUTES.REPORT);
        }
        // In order to avoid creating concierge repeatedly,
        // we need to ensure that the server data has been successfully pulled
        Welcome.serverDataIsReadyPromise().then(() => {
            // If we don't have a chat with Concierge then create it
            navigateToAndOpenReport([CONST.EMAIL.CONCIERGE]);
        });
    } else {
        Navigation.navigate(ROUTES.getReportRoute(conciergeChatReportID));
    }
}

/**
 * Add a policy report (workspace room) optimistically and navigate to it.
 *
 * @param {Object} policy
 * @param {String} reportName
 * @param {String} visibility
 */
function addPolicyReport(policy, reportName, visibility) {
    // The participants include the current user (admin) and the employees. Participants must not be empty.
    const participants = _.unique([currentUserEmail, ..._.pluck(policy.employeeList, 'email')]);
    const policyReport = ReportUtils.buildOptimisticChatReport(
        participants,
        reportName,
        CONST.REPORT.CHAT_TYPE.POLICY_ROOM,
        policy.id,
        CONST.REPORT.OWNER_EMAIL_FAKE,
        false,
        '',
        visibility,

        // The room might contain all policy members so notifying always should be opt-in only.
        CONST.REPORT.NOTIFICATION_PREFERENCE.DAILY,
    );
    const createdReportAction = ReportUtils.buildOptimisticCreatedReportAction(policyReport.ownerEmail);

    // Onyx.set is used on the optimistic data so that it is present before navigating to the workspace room. With Onyx.merge the workspace room reportID is not present when
    // fetchReportIfNeeded is called on the ReportScreen, so openReport is called which is unnecessary since the optimistic data will be stored in Onyx.
    // Therefore, Onyx.set is used instead of Onyx.merge.
    const optimisticData = [
        {
            onyxMethod: Onyx.METHOD.SET,
            key: `${ONYXKEYS.COLLECTION.REPORT}${policyReport.reportID}`,
            value: {
                pendingFields: {
                    addWorkspaceRoom: CONST.RED_BRICK_ROAD_PENDING_ACTION.ADD,
                },
                ...policyReport,
            },
        },
        {
            onyxMethod: Onyx.METHOD.SET,
            key: `${ONYXKEYS.COLLECTION.REPORT_ACTIONS}${policyReport.reportID}`,
            value: {[createdReportAction.reportActionID]: createdReportAction},
        },
    ];
    const successData = [
        {
            onyxMethod: Onyx.METHOD.MERGE,
            key: `${ONYXKEYS.COLLECTION.REPORT}${policyReport.reportID}`,
            value: {
                pendingFields: {
                    addWorkspaceRoom: null,
                },
            },
        },
        {
            onyxMethod: Onyx.METHOD.MERGE,
            key: `${ONYXKEYS.COLLECTION.REPORT_ACTIONS}${policyReport.reportID}`,
            value: {
                [createdReportAction.reportActionID]: {
                    pendingAction: null,
                },
            },
        },
    ];

    API.write(
        'AddWorkspaceRoom',
        {
            policyID: policyReport.policyID,
            reportName,
            visibility,
            reportID: policyReport.reportID,
            createdReportActionID: createdReportAction.reportActionID,
        },
        {optimisticData, successData},
    );
    Navigation.navigate(ROUTES.getReportRoute(policyReport.reportID));
}

/**
 * Deletes a report, along with its reportActions, any linked reports, and any linked IOU report.
 *
 * @param {String} reportID
 */
function deleteReport(reportID) {
    const report = allReports[reportID];
    const onyxData = {
        [`${ONYXKEYS.COLLECTION.REPORT}${reportID}`]: null,
        [`${ONYXKEYS.COLLECTION.REPORT_ACTIONS}${reportID}`]: null,
    };

    // Delete linked transactions
    const reportActionsForReport = allReportActions[reportID];
    _.chain(reportActionsForReport)
        .filter((reportAction) => reportAction.actionName === CONST.REPORT.ACTIONS.TYPE.IOU)
        .map((reportAction) => reportAction.originalMessage.IOUTransactionID)
        .uniq()
        .each((transactionID) => (onyxData[`${ONYXKEYS.COLLECTION.TRANSACTION}${transactionID}`] = null));

    Onyx.multiSet(onyxData);

    // Delete linked IOU report
    if (report && report.iouReportID) {
        deleteReport(report.iouReportID);
    }
}

/**
 * @param {String} reportID The reportID of the policy report (workspace room)
 */
function navigateToConciergeChatAndDeleteReport(reportID) {
    navigateToConciergeChat();
    deleteReport(reportID);
}

/**
 * @param {Object} policyRoomReport
 * @param {Number} policyRoomReport.reportID
 * @param {String} policyRoomReport.reportName
 * @param {String} policyRoomName The updated name for the policy room
 */
function updatePolicyRoomNameAndNavigate(policyRoomReport, policyRoomName) {
    const reportID = policyRoomReport.reportID;
    const previousName = policyRoomReport.reportName;

    // No change needed, navigate back
    if (previousName === policyRoomName) {
        Navigation.drawerGoBack(ROUTES.getReportSettingsRoute(reportID));
        return;
    }
    const optimisticData = [
        {
            onyxMethod: Onyx.METHOD.MERGE,
            key: `${ONYXKEYS.COLLECTION.REPORT}${reportID}`,
            value: {
                reportName: policyRoomName,
                pendingFields: {
                    reportName: CONST.RED_BRICK_ROAD_PENDING_ACTION.UPDATE,
                },
                errorFields: {
                    reportName: null,
                },
            },
        },
    ];
    const successData = [
        {
            onyxMethod: Onyx.METHOD.MERGE,
            key: `${ONYXKEYS.COLLECTION.REPORT}${reportID}`,
            value: {
                pendingFields: {
                    reportName: null,
                },
            },
        },
    ];
    const failureData = [
        {
            onyxMethod: Onyx.METHOD.MERGE,
            key: `${ONYXKEYS.COLLECTION.REPORT}${reportID}`,
            value: {
                reportName: previousName,
            },
        },
    ];
    API.write('UpdatePolicyRoomName', {reportID, policyRoomName}, {optimisticData, successData, failureData});
    Navigation.drawerGoBack(ROUTES.getReportSettingsRoute(reportID));
}

/**
 * @param {String} reportID The reportID of the policy room.
 */
function clearPolicyRoomNameErrors(reportID) {
    Onyx.merge(`${ONYXKEYS.COLLECTION.REPORT}${reportID}`, {
        errorFields: {
            reportName: null,
        },
        pendingFields: {
            reportName: null,
        },
    });
}

/**
 * @param {String} reportID
 * @param {Boolean} isComposerFullSize
 */
function setIsComposerFullSize(reportID, isComposerFullSize) {
    Onyx.merge(`${ONYXKEYS.COLLECTION.REPORT_IS_COMPOSER_FULL_SIZE}${reportID}`, isComposerFullSize);
}

/**
 * @param {String} reportID
 * @param {Object} action the associated report action (optional)
 * @param {Boolean} isRemote whether or not this notification is a remote push notification
 * @returns {Boolean}
 */
function shouldShowReportActionNotification(reportID, action = null, isRemote = false) {
    const tag = isRemote ? '[PushNotification]' : '[LocalNotification]';

    // Due to payload size constraints, some push notifications may have their report action stripped
    // so we must double check that we were provided an action before using it in these checks.
    if (action && ReportActionsUtils.isDeletedAction(action)) {
        Log.info(`${tag} Skipping notification because the action was deleted`, false, {reportID, action});
        return false;
    }

    if (!ActiveClientManager.isClientTheLeader()) {
        Log.info(`${tag} Skipping notification because this client is not the leader`);
        return false;
    }

    // We don't want to send a local notification if the user preference is daily or mute
    const notificationPreference = lodashGet(allReports, [reportID, 'notificationPreference'], CONST.REPORT.NOTIFICATION_PREFERENCE.ALWAYS);
    if (notificationPreference === CONST.REPORT.NOTIFICATION_PREFERENCE.MUTE || notificationPreference === CONST.REPORT.NOTIFICATION_PREFERENCE.DAILY) {
        Log.info(`${tag} No notification because user preference is to be notified: ${notificationPreference}`);
        return false;
    }

    // If this comment is from the current user we don't want to parrot whatever they wrote back to them.
    if (action && action.actorAccountID === currentUserAccountID) {
        Log.info(`${tag} No notification because comment is from the currently logged in user`);
        return false;
    }

    // If we are currently viewing this report do not show a notification.
    if (reportID === Navigation.getReportIDFromRoute() && Visibility.isVisible() && Visibility.hasFocus()) {
        Log.info(`${tag} No notification because it was a comment for the current report`);
        return false;
    }

    // If this notification was delayed and the user saw the message already, don't show it
    const report = allReports[reportID];
    if (action && report && report.lastReadTime >= action.created) {
        Log.info(`${tag} No notification because the comment was already read`, false, {created: action.created, lastReadTime: report.lastReadTime});
        return false;
    }

    // Don't show a notification if no comment exists
    if (action && !_.some(action.message, (f) => f.type === 'COMMENT')) {
        Log.info(`${tag} No notification because no comments exist for the current action`);
        return false;
    }

    return true;
}

/**
 * @param {String} reportID
 * @param {Object} action
 */
function showReportActionNotification(reportID, action) {
    if (!shouldShowReportActionNotification(reportID, action)) {
        return;
    }

    Log.info('[LocalNotification] Creating notification');
    LocalNotification.showCommentNotification({
        report: allReports[reportID],
        reportAction: action,
        onClick: () => {
            // Navigate to this report onClick
            Navigation.navigate(ROUTES.getReportRoute(reportID));
        },
    });

    // Notify the ReportActionsView that a new comment has arrived
    if (reportID === newActionSubscriber.reportID) {
        const isFromCurrentUser = action.actorAccountID === currentUserAccountID;
        newActionSubscriber.callback(isFromCurrentUser, action.reportActionID);
    }
}

/**
 * Clear the errors associated with the IOUs of a given report.
 *
 * @param {String} reportID
 */
function clearIOUError(reportID) {
    Onyx.merge(`${ONYXKEYS.COLLECTION.REPORT}${reportID}`, {errorFields: {iou: null}});
}

/**
 * Internal function to help with updating the onyx state of a message of a report action.
 * @param {Object} originalReportAction
 * @param {Object} message
 * @param {String} reportID
 * @return {Object[]}
 */
function getOptimisticDataForReportActionUpdate(originalReportAction, message, reportID) {
    const reportActionID = originalReportAction.reportActionID;

    return [
        {
            onyxMethod: Onyx.METHOD.MERGE,
            key: `${ONYXKEYS.COLLECTION.REPORT_ACTIONS}${reportID}`,
            value: {
                [reportActionID]: {
                    message: [message],
                },
            },
        },
    ];
}

/**
 * Returns true if the accountID has reacted to the report action (with the given skin tone).
 * @param {String} accountID
 * @param {Array<Object | String | number>} users
 * @param {Number} [skinTone]
 * @returns {boolean}
 */
function hasAccountIDReacted(accountID, users, skinTone) {
    return (
        _.find(users, (user) => {
            let userAccountID;
            if (typeof user === 'object') {
                userAccountID = `${user.accountID}`;
            } else {
                userAccountID = `${user}`;
            }

            return userAccountID === `${accountID}` && (skinTone == null ? true : user.skinTone === skinTone);
        }) !== undefined
    );
}

/**
 * Adds a reaction to the report action.
 * @param {String} reportID
 * @param {Object} originalReportAction
 * @param {{ name: string, code: string, types: string[] }} emoji
 * @param {number} [skinTone] Optional.
 */
function addEmojiReaction(reportID, originalReportAction, emoji, skinTone = preferredSkinTone) {
    const message = originalReportAction.message[0];
    let reactionObject = message.reactions && _.find(message.reactions, (reaction) => reaction.emoji === emoji.name);
    const needToInsertReactionObject = !reactionObject;
    if (needToInsertReactionObject) {
        reactionObject = {
            emoji: emoji.name,
            users: [],
        };
    } else {
        // Make a copy of the reaction object so that we can modify it without mutating the original
        reactionObject = {...reactionObject};
    }

    if (hasAccountIDReacted(currentUserAccountID, reactionObject.users, skinTone)) {
        return;
    }

    reactionObject.users = [...reactionObject.users, {accountID: currentUserAccountID, skinTone}];
    let updatedReactions = [...(message.reactions || [])];
    if (needToInsertReactionObject) {
        updatedReactions = [...updatedReactions, reactionObject];
    } else {
        updatedReactions = _.map(updatedReactions, (reaction) => (reaction.emoji === emoji.name ? reactionObject : reaction));
    }

    const updatedMessage = {
        ...message,
        reactions: updatedReactions,
    };

    // Optimistically update the reportAction with the reaction
    const optimisticData = getOptimisticDataForReportActionUpdate(originalReportAction, updatedMessage, reportID);

    const parameters = {
        reportID,
        skinTone,
        emojiCode: emoji.name,
        sequenceNumber: originalReportAction.sequenceNumber,
        reportActionID: originalReportAction.reportActionID,
    };
    API.write('AddEmojiReaction', parameters, {optimisticData});
}

/**
 * Removes a reaction to the report action.
 * @param {String} reportID
 * @param {Object} originalReportAction
 * @param {{ name: string, code: string, types: string[] }} emoji
 */
function removeEmojiReaction(reportID, originalReportAction, emoji) {
    const message = originalReportAction.message[0];
    const reactionObject = message.reactions && _.find(message.reactions, (reaction) => reaction.emoji === emoji.name);
    if (!reactionObject) {
        return;
    }

    const updatedReactionObject = {
        ...reactionObject,
    };
    updatedReactionObject.users = _.filter(reactionObject.users, (sender) => sender.accountID !== currentUserAccountID);
    const updatedReactions = _.filter(
        // Replace the reaction object either with the updated one or null if there are no users
        _.map(message.reactions, (reaction) => {
            if (reaction.emoji === emoji.name) {
                if (updatedReactionObject.users.length === 0) {
                    return null;
                }
                return updatedReactionObject;
            }
            return reaction;
        }),

        // Remove any null reactions
        (reportObject) => reportObject !== null,
    );

    const updatedMessage = {
        ...message,
        reactions: updatedReactions,
    };

    // Optimistically update the reportAction with the reaction
    const optimisticData = getOptimisticDataForReportActionUpdate(originalReportAction, updatedMessage, reportID);

    const parameters = {
        reportID,
        sequenceNumber: originalReportAction.sequenceNumber,
        reportActionID: originalReportAction.reportActionID,
        emojiCode: emoji.name,
    };
    API.write('RemoveEmojiReaction', parameters, {optimisticData});
}

/**
 * Calls either addEmojiReaction or removeEmojiReaction depending on if the current user has reacted to the report action.
 * @param {String} reportID
 * @param {Object} reportAction
 * @param {Object} emoji
 * @param {number} paramSkinTone
 * @returns {Promise}
 */
function toggleEmojiReaction(reportID, reportAction, emoji, paramSkinTone = preferredSkinTone) {
    const message = reportAction.message[0];
    const reactionObject = message.reactions && _.find(message.reactions, (reaction) => reaction.emoji === emoji.name);
    const skinTone = emoji.types === undefined ? null : paramSkinTone; // only use skin tone if emoji supports it
    if (reactionObject) {
        if (hasAccountIDReacted(currentUserAccountID, reactionObject.users, skinTone)) {
            return removeEmojiReaction(reportID, reportAction, emoji, skinTone);
        }
    }
    return addEmojiReaction(reportID, reportAction, emoji, skinTone);
}

/**
 * @param {String|null} url
 * @param {Boolean} isAuthenticated
 * @param {Boolean} isOffline
 */
function openReportFromDeepLink(url, isAuthenticated, isOffline) {
    const route = ReportUtils.getRouteFromLink(url);
    const reportID = ReportUtils.getReportIDFromLink(url);

    if (reportID && !isAuthenticated) {
        // Check if it's a public room to open it as an anonymous user
        openReport(reportID, [], {}, '0', true);

        // Show the sign-in page if the app is offline
        if (isOffline) {
            Onyx.set(ONYXKEYS.IS_CHECKING_PUBLIC_ROOM, false);
        }
    } else {
        // If we're not opening a public room (no reportID) or the user is authenticated, we unblock the UI (hide splash screen)
        Onyx.set(ONYXKEYS.IS_CHECKING_PUBLIC_ROOM, false);
    }

    // Navigate to the report after sign-in/sign-up.
    InteractionManager.runAfterInteractions(() => {
        Navigation.isReportScreenReady().then(() => {
            if (reportID) {
                Navigation.navigate(ROUTES.getReportRoute(reportID));
            }
            if (route === ROUTES.CONCIERGE) {
                navigateToConciergeChat();
            }
        });
    });
}

/**
 * Leave a report by setting the state to submitted and closed
 *
 * @param {String} reportID
 */
function leaveRoom(reportID) {
    API.write(
        'LeaveRoom',
        {
            reportID,
        },
        {
            optimisticData: [
                {
                    onyxMethod: Onyx.METHOD.SET,
                    key: `${ONYXKEYS.COLLECTION.REPORT}${reportID}`,
                    value: {
                        stateNum: CONST.REPORT.STATE_NUM.SUBMITTED,
                        statusNum: CONST.REPORT.STATUS.CLOSED,
                    },
                },
            ],
            failureData: [
                {
                    onyxMethod: Onyx.METHOD.SET,
                    key: `${ONYXKEYS.COLLECTION.REPORT}${reportID}`,
                    value: {
                        stateNum: CONST.REPORT.STATE_NUM.OPEN,
                        statusNum: CONST.REPORT.STATUS.OPEN,
                    },
                },
            ],
        },
    );
    navigateToConciergeChat();
}

/**
<<<<<<< HEAD
 * @param {String} reportID
 */
function setLastOpenedPublicRoom(reportID) {
    Onyx.set(ONYXKEYS.LAST_OPENED_PUBLIC_ROOM_ID, reportID);
=======
 * Flag a comment as offensive
 *
 * @param {String} reportID
 * @param {Object} reportAction
 * @param {String} severity
 */
function flagComment(reportID, reportAction, severity) {
    let newDecision;
    if (severity === CONST.MODERATION.FLAG_SEVERITY_SPAM || severity === CONST.MODERATION.FLAG_SEVERITY_INCONSIDERATE) {
        newDecision = {
            decision: CONST.MODERATION.MODERATOR_DECISION_PENDING,
        };
    } else {
        newDecision = {
            decision: CONST.MODERATION.MODERATOR_DECISION_PENDING_HIDE,
        };
    }

    const message = reportAction.message[0];
    const reportActionID = reportAction.reportActionID;

    const updatedDecisions = [...(message.moderationDecisions || []), newDecision];

    const updatedMessage = {
        ...message,
        moderationDecisions: updatedDecisions,
    };

    const optimisticData = [
        {
            onyxMethod: CONST.ONYX.METHOD.MERGE,
            key: `${ONYXKEYS.COLLECTION.REPORT_ACTIONS}${reportID}`,
            value: {
                [reportActionID]: {
                    pendingAction: CONST.RED_BRICK_ROAD_PENDING_ACTION.UPDATE,
                    message: [updatedMessage],
                },
            },
        },
    ];

    const failureData = [
        {
            onyxMethod: CONST.ONYX.METHOD.MERGE,
            key: `${ONYXKEYS.COLLECTION.REPORT_ACTIONS}${reportID}`,
            value: {
                [reportActionID]: {
                    ...reportAction,
                    pendingAction: null,
                },
            },
        },
    ];

    const successData = [
        {
            onyxMethod: CONST.ONYX.METHOD.MERGE,
            key: `${ONYXKEYS.COLLECTION.REPORT_ACTIONS}${reportID}`,
            value: {
                [reportActionID]: {
                    pendingAction: null,
                },
            },
        },
    ];

    const parameters = {
        severity,
        reportActionID,
    };

    API.write('FlagComment', parameters, {optimisticData, successData, failureData});
>>>>>>> 0070968b
}

export {
    addComment,
    addAttachment,
    reconnect,
    updateWelcomeMessage,
    updateWriteCapabilityAndNavigate,
    updateNotificationPreferenceAndNavigate,
    subscribeToReportTypingEvents,
    unsubscribeFromReportChannel,
    saveReportComment,
    saveReportCommentNumberOfLines,
    broadcastUserIsTyping,
    togglePinnedState,
    editReportComment,
    handleUserDeletedLinksInHtml,
    saveReportActionDraft,
    saveReportActionDraftNumberOfLines,
    deleteReportComment,
    navigateToConciergeChat,
    setReportWithDraft,
    addPolicyReport,
    deleteReport,
    navigateToConciergeChatAndDeleteReport,
    setIsComposerFullSize,
    markCommentAsUnread,
    readNewestAction,
    readOldestAction,
    openReport,
    openReportFromDeepLink,
    navigateToAndOpenReport,
    navigateToAndOpenChildReport,
    openPaymentDetailsPage,
    updatePolicyRoomNameAndNavigate,
    openMoneyRequestsReportPage,
    clearPolicyRoomNameErrors,
    clearIOUError,
    subscribeToNewActionEvent,
    showReportActionNotification,
    addEmojiReaction,
    removeEmojiReaction,
    toggleEmojiReaction,
    hasAccountIDReacted,
    shouldShowReportActionNotification,
    leaveRoom,
<<<<<<< HEAD
    setLastOpenedPublicRoom,
=======
    flagComment,
>>>>>>> 0070968b
};<|MERGE_RESOLUTION|>--- conflicted
+++ resolved
@@ -1706,12 +1706,13 @@
 }
 
 /**
-<<<<<<< HEAD
  * @param {String} reportID
  */
 function setLastOpenedPublicRoom(reportID) {
     Onyx.set(ONYXKEYS.LAST_OPENED_PUBLIC_ROOM_ID, reportID);
-=======
+}
+
+/**
  * Flag a comment as offensive
  *
  * @param {String} reportID
@@ -1784,7 +1785,6 @@
     };
 
     API.write('FlagComment', parameters, {optimisticData, successData, failureData});
->>>>>>> 0070968b
 }
 
 export {
@@ -1831,9 +1831,6 @@
     hasAccountIDReacted,
     shouldShowReportActionNotification,
     leaveRoom,
-<<<<<<< HEAD
     setLastOpenedPublicRoom,
-=======
     flagComment,
->>>>>>> 0070968b
 };
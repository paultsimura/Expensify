--- conflicted
+++ resolved
@@ -2204,13 +2204,10 @@
     setLastOpenedPublicRoom,
     flagComment,
     openLastOpenedPublicRoom,
-<<<<<<< HEAD
-    getOlderAction,
-    getNewerAction,
-=======
     updatePrivateNotes,
     getReportPrivateNote,
     clearPrivateNotesError,
     hasErrorInPrivateNotes,
->>>>>>> 01c5b71e
+    getOlderAction,
+    getNewerAction,
 };
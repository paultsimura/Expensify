import {Linking} from 'react-native';
import moment from 'moment';
import _ from 'underscore';
import lodashGet from 'lodash/get';
import ExpensiMark from 'expensify-common/lib/ExpensiMark';
import Onyx from 'react-native-onyx';
import ONYXKEYS from '../../ONYXKEYS';
import * as Pusher from '../Pusher/pusher';
import LocalNotification from '../Notification/LocalNotification';
import PushNotification from '../Notification/PushNotification';
import Navigation from '../Navigation/Navigation';
import * as ActiveClientManager from '../ActiveClientManager';
import Visibility from '../Visibility';
import ROUTES from '../../ROUTES';
import * as API from '../API';
import CONFIG from '../../CONFIG';
import CONST from '../../CONST';
import Log from '../Log';
import * as ReportUtils from '../ReportUtils';
import DateUtils from '../DateUtils';
import * as ReportActionsUtils from '../ReportActionsUtils';
import * as OptionsListUtils from '../OptionsListUtils';
import * as NumberUtils from "../NumberUtils";

let currentUserEmail;
let currentUserAccountID;
Onyx.connect({
    key: ONYXKEYS.SESSION,
    callback: (val) => {
        // When signed out, val is undefined
        if (!val) {
            return;
        }

        currentUserEmail = val.email;
        currentUserAccountID = val.accountID;
    },
});

const allReports = {};
let conciergeChatReportID;
const typingWatchTimers = {};

/**
 * @param {String} reportID
 * @returns {Number}
 */
function getMaxSequenceNumber(reportID) {
    return lodashGet(allReports, [reportID, 'maxSequenceNumber'], 0);
}

/**
 * Get the private pusher channel name for a Report.
 *
 * @param {String} reportID
 * @returns {String}
 */
function getReportChannelName(reportID) {
    return `${CONST.PUSHER.PRIVATE_REPORT_CHANNEL_PREFIX}${reportID}${CONFIG.PUSHER.SUFFIX}`;
}

/**
 * Setup reportComment push notification callbacks.
 */
function subscribeToReportCommentPushNotifications() {
    PushNotification.onReceived(PushNotification.TYPE.REPORT_COMMENT, ({reportID, onyxData}) => {
        Log.info('[Report] Handled event sent by Airship', false, {reportID});
        Onyx.update(onyxData);
    });

    // Open correct report when push notification is clicked
    PushNotification.onSelected(PushNotification.TYPE.REPORT_COMMENT, ({reportID}) => {
        if (Navigation.canNavigate('navigate')) {
            // If a chat is visible other than the one we are trying to navigate to, then we need to navigate back
            if (Navigation.getActiveRoute().slice(1, 2) === ROUTES.REPORT && !Navigation.isActiveRoute(`r/${reportID}`)) {
                Navigation.goBack();
            }
            Navigation.navigate(ROUTES.getReportRoute(reportID));
        } else {
            // Navigation container is not yet ready, use deeplinking to open to correct report instead
            Navigation.setDidTapNotification();
            Linking.openURL(`${CONST.DEEPLINK_BASE_URL}${ROUTES.getReportRoute(reportID)}`);
        }
    });
}

/**
 * There are 2 possibilities that we can receive via pusher for a user's typing status:
 * 1. The "new" way from New Expensify is passed as {[login]: Boolean} (e.g. {yuwen@expensify.com: true}), where the value
 * is whether the user with that login is typing on the report or not.
 * 2. The "old" way from e.com which is passed as {userLogin: login} (e.g. {userLogin: bstites@expensify.com})
 *
 * This method makes sure that no matter which we get, we return the "new" format
 *
 * @param {Object} typingStatus
 * @returns {Object}
 */
function getNormalizedTypingStatus(typingStatus) {
    let normalizedTypingStatus = typingStatus;

    if (_.first(_.keys(typingStatus)) === 'userLogin') {
        normalizedTypingStatus = {[typingStatus.userLogin]: true};
    }

    return normalizedTypingStatus;
}

/**
 * Initialize our pusher subscriptions to listen for someone typing in a report.
 *
 * @param {String} reportID
 */
function subscribeToReportTypingEvents(reportID) {
    if (!reportID) {
        return;
    }

    // Make sure we have a clean Typing indicator before subscribing to typing events
    Onyx.set(`${ONYXKEYS.COLLECTION.REPORT_USER_IS_TYPING}${reportID}`, {});

    const pusherChannelName = getReportChannelName(reportID);
    Pusher.subscribe(pusherChannelName, 'client-userIsTyping', (typingStatus) => {
        const normalizedTypingStatus = getNormalizedTypingStatus(typingStatus);
        const login = _.first(_.keys(normalizedTypingStatus));

        if (!login) {
            return;
        }

        // Don't show the typing indicator if a user is typing on another platform
        if (login === currentUserEmail) {
            return;
        }

        // Use a combo of the reportID and the login as a key for holding our timers.
        const reportUserIdentifier = `${reportID}-${login}`;
        clearTimeout(typingWatchTimers[reportUserIdentifier]);
        Onyx.merge(`${ONYXKEYS.COLLECTION.REPORT_USER_IS_TYPING}${reportID}`, normalizedTypingStatus);

        // Wait for 1.5s of no additional typing events before setting the status back to false.
        typingWatchTimers[reportUserIdentifier] = setTimeout(() => {
            const typingStoppedStatus = {};
            typingStoppedStatus[login] = false;
            Onyx.merge(`${ONYXKEYS.COLLECTION.REPORT_USER_IS_TYPING}${reportID}`, typingStoppedStatus);
            delete typingWatchTimers[reportUserIdentifier];
        }, 1500);
    })
        .catch((error) => {
            Log.hmmm('[Report] Failed to initially subscribe to Pusher channel', false, {errorType: error.type, pusherChannelName});
        });
}

/**
 * Remove our pusher subscriptions to listen for someone typing in a report.
 *
 * @param {String} reportID
 */
function unsubscribeFromReportChannel(reportID) {
    if (!reportID) {
        return;
    }

    const pusherChannelName = getReportChannelName(reportID);
    Onyx.set(`${ONYXKEYS.COLLECTION.REPORT_USER_IS_TYPING}${reportID}`, {});
    Pusher.unsubscribe(pusherChannelName);
}

/**
 * Add up to two report actions to a report. This method can be called for the following situations:
 *
 * - Adding one comment
 * - Adding one attachment
 * - Add both a comment and attachment simultaneously
 *
 * @param {String} reportID
 * @param {String} [text]
 * @param {Object} [file]
 */
function addActions(reportID, text = '', file) {
    let reportCommentText = '';
    let reportCommentAction;
    let attachmentAction;
    let commandName = 'AddComment';

    const highestSequenceNumber = getMaxSequenceNumber(reportID);

    if (text) {
        const nextSequenceNumber = highestSequenceNumber + 1;
        const reportComment = ReportUtils.buildOptimisticReportAction(nextSequenceNumber, text);
        reportCommentAction = reportComment.reportAction;
        reportCommentText = reportComment.commentText;
    }

    if (file) {
        const nextSequenceNumber = (text && file) ? highestSequenceNumber + 2 : highestSequenceNumber + 1;

        // When we are adding an attachment we will call AddAttachment.
        // It supports sending an attachment with an optional comment and AddComment supports adding a single text comment only.
        commandName = 'AddAttachment';
        const attachment = ReportUtils.buildOptimisticReportAction(nextSequenceNumber, '', file);
        attachmentAction = attachment.reportAction;
    }

    // Always prefer the file as the last action over text
    const lastAction = attachmentAction || reportCommentAction;

    // Our report needs a new maxSequenceNumber that is n larger than the current depending on how many actions we are adding.
    const actionCount = text && file ? 2 : 1;
    const newSequenceNumber = highestSequenceNumber + actionCount;
    const currentTime = DateUtils.getDBTime();

    // Update the report in Onyx to have the new sequence number
    const optimisticReport = {
        maxSequenceNumber: newSequenceNumber,
        lastActionCreated: currentTime,
        lastMessageText: ReportUtils.formatReportLastMessageText(lastAction.message[0].text),
        lastActorEmail: currentUserEmail,
        lastReadSequenceNumber: newSequenceNumber,
        lastReadTime: currentTime,
    };

    // Optimistically add the new actions to the store before waiting to save them to the server. We use the clientID
    // so that we can later unset these messages via the server by sending {[clientID]: null}
    const optimisticReportActions = {};
    if (text) {
        optimisticReportActions[reportCommentAction.clientID] = reportCommentAction;
    }
    if (file) {
        optimisticReportActions[attachmentAction.clientID] = attachmentAction;
    }

    const parameters = {
        reportID,
        reportActionID: file ? attachmentAction.reportActionID : reportCommentAction.reportActionID,
        commentReportActionID: file && reportCommentAction ? reportCommentAction.reportActionID : null,
        reportComment: reportCommentText,
        clientID: lastAction.clientID,
        commentClientID: lodashGet(reportCommentAction, 'clientID', ''),
        file,
    };

    const optimisticData = [
        {
            onyxMethod: CONST.ONYX.METHOD.MERGE,
            key: `${ONYXKEYS.COLLECTION.REPORT}${reportID}`,
            value: optimisticReport,
        },
        {
            onyxMethod: CONST.ONYX.METHOD.MERGE,
            key: `${ONYXKEYS.COLLECTION.REPORT_ACTIONS}${reportID}`,
            value: optimisticReportActions,
        },
    ];

    // Update the timezone if it's been 5 minutes from the last time the user added a comment
    if (DateUtils.canUpdateTimezone()) {
        const timezone = DateUtils.getCurrentTimezone();
        parameters.timezone = JSON.stringify(timezone);
        optimisticData.push({
            onyxMethod: CONST.ONYX.METHOD.MERGE,
            key: ONYXKEYS.PERSONAL_DETAILS,
            value: {[currentUserEmail]: {timezone}},
        });
        DateUtils.setTimezoneUpdated();
    }

    API.write(commandName, parameters, {
        optimisticData,
    });
}

/**
 *
 * Add an attachment and optional comment.
 *
 * @param {String} reportID
 * @param {File} file
 * @param {String} [text]
 */
function addAttachment(reportID, file, text = '') {
    addActions(reportID, text, file);
}

/**
 * Add a single comment to a report
 *
 * @param {String} reportID
 * @param {String} text
 */
function addComment(reportID, text) {
    addActions(reportID, text);
}

/**
 * Gets the latest page of report actions and updates the last read message
 * If a chat with the passed reportID is not found, we will create a chat based on the passed participantList
 *
 * @param {String} reportID
 * @param {Array} participantList The list of users that are included in a new chat, not including the user creating it
 * @param {Object} newReportObject The optimistic report object created when making a new chat, saved as optimistic data
 */
function openReport(reportID, participantList = [], newReportObject = {}) {
    const onyxData = {
        optimisticData: [{
            onyxMethod: CONST.ONYX.METHOD.MERGE,
            key: `${ONYXKEYS.COLLECTION.REPORT}${reportID}`,
            value: {
                isLoadingReportActions: true,
                isLoadingMoreReportActions: false,
                lastReadTime: DateUtils.getDBTime(),
                lastReadSequenceNumber: getMaxSequenceNumber(reportID),
                reportName: lodashGet(allReports, [reportID, 'reportName'], CONST.REPORT.DEFAULT_REPORT_NAME),
            },
        }],
        successData: [{
            onyxMethod: CONST.ONYX.METHOD.MERGE,
            key: `${ONYXKEYS.COLLECTION.REPORT}${reportID}`,
            value: {
                isLoadingReportActions: false,
                pendingFields: {
                    createChat: null,
                },
                errorFields: {
                    createChat: null,
                },
                isOptimisticReport: false,
            },
        }],
    };

    const params = {
        reportID,
        emailList: participantList ? participantList.join(',') : '',
    };

    // If we are creating a new report, we need to add the optimistic report data and a report action
    let optimisticReportActionID = 0;
    if (!_.isEmpty(newReportObject)) {
        onyxData.optimisticData[0].value = {
            ...onyxData.optimisticData[0].value,
            ...newReportObject,
            pendingFields: {
                createChat: CONST.RED_BRICK_ROAD_PENDING_ACTION.ADD,
            },
            isOptimisticReport: true,
        };

        // Change the method to set for new reports because it doesn't exist yet, is faster,
        // and we need the data to be available when we navigate to the chat page
        onyxData.optimisticData[0].onyxMethod = CONST.ONYX.METHOD.SET;

        // Also create a report action so that the page isn't endlessly loading
        const optimisticReportAction = ReportUtils.buildOptimisticCreatedReportAction(newReportObject.ownerEmail);
<<<<<<< HEAD
        optimisticReportActionID = NumberUtils.rand64();
        // optimisticReportAction[optimisticReportActionID] = optimisticReportAction[0];
        // delete optimisticReportAction[0];
        // console.log('sending optimisticReportActionID', optimisticReportActionID);
        optimisticReportAction[0].reportActionID = optimisticReportActionID;
=======
>>>>>>> 0c618c58
        onyxData.optimisticData[1] = {
            onyxMethod: CONST.ONYX.METHOD.SET,
            key: `${ONYXKEYS.COLLECTION.REPORT_ACTIONS}${reportID}`,
            value: optimisticReportAction,
        };

        // Add the createdReportActionID parameter to the API call
        params.createdReportActionID = optimisticReportAction.reportActionID;
    }
<<<<<<< HEAD
    API.write('OpenReport',
        {
            reportID,
            emailList: participantList ? participantList.join(',') : '',
            createdReportActionID: optimisticReportActionID,
        },
        onyxData);
=======

    API.write('OpenReport', params, onyxData);
>>>>>>> 0c618c58
}

/**
 * This will find an existing chat, or create a new one if none exists, for the given user or set of users. It will then navigate to this chat.
 *
 * @param {Array} userLogins list of user logins.
 */
function navigateToAndOpenReport(userLogins) {
    const formattedUserLogins = _.map(userLogins, login => OptionsListUtils.addSMSDomainIfPhoneNumber(login).toLowerCase());
    let newChat = {};
    const chat = ReportUtils.getChatByParticipants(formattedUserLogins);
    if (!chat) {
        newChat = ReportUtils.buildOptimisticChatReport(formattedUserLogins);
    }
    const reportID = chat ? chat.reportID : newChat.reportID;

    // We want to pass newChat here because if anything is passed in that param (even an existing chat), we will try to create a chat on the server
    openReport(reportID, newChat.participants, newChat);
    Navigation.navigate(ROUTES.getReportRoute(reportID));
}

/**
 * Get the latest report history without marking the report as read.
 *
 * @param {String} reportID
 */
function reconnect(reportID) {
    API.write('ReconnectToReport',
        {reportID},
        {
            optimisticData: [{
                onyxMethod: CONST.ONYX.METHOD.MERGE,
                key: `${ONYXKEYS.COLLECTION.REPORT}${reportID}`,
                value: {
                    isLoadingReportActions: true,
                    isLoadingMoreReportActions: false,
                },
            }],
            successData: [{
                onyxMethod: CONST.ONYX.METHOD.MERGE,
                key: `${ONYXKEYS.COLLECTION.REPORT}${reportID}`,
                value: {
                    isLoadingReportActions: false,
                },
            }],
            failureData: [{
                onyxMethod: CONST.ONYX.METHOD.MERGE,
                key: `${ONYXKEYS.COLLECTION.REPORT}${reportID}`,
                value: {
                    isLoadingReportActions: false,
                },
            }],
        });
}

/**
 * Gets the older actions that have not been read yet.
 * Normally happens when you scroll up on a chat, and the actions have not been read yet.
 *
 * @param {String} reportID
 * @param {Number} oldestActionSequenceNumber
 */
function readOldestAction(reportID, oldestActionSequenceNumber) {
    API.read('ReadOldestAction',
        {
            reportID,
            reportActionsOffset: oldestActionSequenceNumber,
        },
        {
            optimisticData: [{
                onyxMethod: CONST.ONYX.METHOD.MERGE,
                key: `${ONYXKEYS.COLLECTION.REPORT}${reportID}`,
                value: {
                    isLoadingMoreReportActions: true,
                },
            }],
            successData: [{
                onyxMethod: CONST.ONYX.METHOD.MERGE,
                key: `${ONYXKEYS.COLLECTION.REPORT}${reportID}`,
                value: {
                    isLoadingMoreReportActions: false,
                },
            }],
            failureData: [{
                onyxMethod: CONST.ONYX.METHOD.MERGE,
                key: `${ONYXKEYS.COLLECTION.REPORT}${reportID}`,
                value: {
                    isLoadingMoreReportActions: false,
                },
            }],
        });
}

/**
 * Gets the IOUReport and the associated report actions.
 *
 * @param {String} chatReportID
 * @param {Number} iouReportID
 */
function openPaymentDetailsPage(chatReportID, iouReportID) {
    API.read('OpenPaymentDetailsPage', {
        reportID: chatReportID,
        iouReportID,
    });
}

/**
 * Marks the new report actions as read
 *
 * @param {String} reportID
 */
function readNewestAction(reportID) {
    API.write('ReadNewestAction',
        {
            reportID,
        },
        {
            optimisticData: [{
                onyxMethod: CONST.ONYX.METHOD.MERGE,
                key: `${ONYXKEYS.COLLECTION.REPORT}${reportID}`,
                value: {
                    lastReadTime: DateUtils.getDBTime(),
                },
            }],
        });
}

/**
 * Sets the last read time on a report
 *
 * @param {String} reportID
 * @param {String} reportActionCreated
 */
function markCommentAsUnread(reportID, reportActionCreated) {
    // We subtract 1 millisecond so that the lastReadTime is updated to just before a given reportAction's created date
    // For example, if we want to mark a report action with ID 100 and created date '2014-04-01 16:07:02.999' unread, we set the lastReadTime to '2014-04-01 16:07:02.998'
    // Since the report action with ID 100 will be the first with a timestamp above '2014-04-01 16:07:02.998', it's the first one that will be shown as unread
    const lastReadTime = DateUtils.subtractMillisecondsFromDateTime(reportActionCreated, 1);
    API.write('MarkAsUnread',
        {
            reportID,
            lastReadTime,
        },
        {
            optimisticData: [{
                onyxMethod: CONST.ONYX.METHOD.MERGE,
                key: `${ONYXKEYS.COLLECTION.REPORT}${reportID}`,
                value: {
                    lastReadTime,
                },
            }],
        });
}

/**
 * Toggles the pinned state of the report.
 *
 * @param {Object} report
 */
function togglePinnedState(report) {
    const pinnedValue = !report.isPinned;

    // Optimistically pin/unpin the report before we send out the command
    const optimisticData = [
        {
            onyxMethod: CONST.ONYX.METHOD.MERGE,
            key: `${ONYXKEYS.COLLECTION.REPORT}${report.reportID}`,
            value: {isPinned: pinnedValue},
        },
    ];

    API.write('TogglePinnedChat', {
        reportID: report.reportID,
        pinnedValue,
    }, {optimisticData});
}

/**
 * Saves the comment left by the user as they are typing. By saving this data the user can switch between chats, close
 * tab, refresh etc without worrying about loosing what they typed out.
 *
 * @param {String} reportID
 * @param {String} comment
 */
function saveReportComment(reportID, comment) {
    Onyx.merge(`${ONYXKEYS.COLLECTION.REPORT_DRAFT_COMMENT}${reportID}`, comment);
}

/**
 * Immediate indication whether the report has a draft comment.
 *
 * @param {String} reportID
 * @param {Boolean} hasDraft
 * @returns {Promise}
 */
function setReportWithDraft(reportID, hasDraft) {
    return Onyx.merge(`${ONYXKEYS.COLLECTION.REPORT}${reportID}`, {hasDraft});
}

/**
 * Broadcasts whether or not a user is typing on a report over the report's private pusher channel.
 *
 * @param {String} reportID
 */
function broadcastUserIsTyping(reportID) {
    const privateReportChannelName = getReportChannelName(reportID);
    const typingStatus = {};
    typingStatus[currentUserEmail] = true;
    Pusher.sendEvent(privateReportChannelName, 'client-userIsTyping', typingStatus);
}

/**
 * When a report changes in Onyx, this fetches the report from the API if the report doesn't have a name
 * and it keeps track of the max sequence number on the report actions.
 *
 * @param {Object} report
 */
function handleReportChanged(report) {
    if (!report || ReportUtils.isIOUReport(report)) {
        return;
    }

    if (report && report.reportID) {
        allReports[report.reportID] = report;

        if (ReportUtils.isConciergeChatReport(report)) {
            conciergeChatReportID = report.reportID;
        }
    }

    // A report can be missing a name if a comment is received via pusher event
    // and the report does not yet exist in Onyx (eg. a new DM created with the logged in person)
    if (report.reportID && report.reportName === undefined) {
        openReport(report.reportID);
    }
}

Onyx.connect({
    key: ONYXKEYS.COLLECTION.REPORT,
    callback: handleReportChanged,
});

/**
 * Deletes a comment from the report, basically sets it as empty string
 *
 * @param {String} reportID
 * @param {Object} reportAction
 */
function deleteReportComment(reportID, reportAction) {
    const sequenceNumber = reportAction.sequenceNumber;
    const deletedMessage = [{
        type: 'COMMENT',
        html: '',
        text: '',
        isEdited: true,
    }];
    const optimisticReportActions = {
        [sequenceNumber]: {
            pendingAction: CONST.RED_BRICK_ROAD_PENDING_ACTION.DELETE,
            previousMessage: reportAction.message,
            message: deletedMessage,
        },
    };

    // If we are deleting the last visible message, let's find the previous visible one and update the lastMessageText in the LHN.
    // Similarly, if we are deleting the last read comment we will want to update the lastActionCreated to use the previous visible message.
    const lastMessageText = ReportActionsUtils.getLastVisibleMessageText(reportID, optimisticReportActions);
    const lastActionCreated = ReportActionsUtils.getLastVisibleAction(reportID, optimisticReportActions).created;
    const optimisticReport = {
        lastMessageText,
        lastActionCreated,
    };

    // If the API call fails we must show the original message again, so we revert the message content back to how it was
    // and and remove the pendingAction so the strike-through clears
    const failureData = [
        {
            onyxMethod: CONST.ONYX.METHOD.MERGE,
            key: `${ONYXKEYS.COLLECTION.REPORT_ACTIONS}${reportID}`,
            value: {
                [sequenceNumber]: {
                    message: reportAction.message,
                    pendingAction: null,
                    previousMessage: null,
                },
            },
        },
    ];

    const successData = [
        {
            onyxMethod: CONST.ONYX.METHOD.MERGE,
            key: `${ONYXKEYS.COLLECTION.REPORT_ACTIONS}${reportID}`,
            value: {
                [sequenceNumber]: {
                    pendingAction: null,
                    previousMessage: null,
                },
            },
        },
    ];

    const optimisticData = [
        {
            onyxMethod: CONST.ONYX.METHOD.MERGE,
            key: `${ONYXKEYS.COLLECTION.REPORT_ACTIONS}${reportID}`,
            value: optimisticReportActions,
        },
        {
            onyxMethod: CONST.ONYX.METHOD.MERGE,
            key: `${ONYXKEYS.COLLECTION.REPORT}${reportID}`,
            value: optimisticReport,
        },
    ];

    const parameters = {
        reportID,
        sequenceNumber,
        reportActionID: reportAction.reportActionID,
    };
    API.write('DeleteComment', parameters, {optimisticData, successData, failureData});
}

/**
 * @param {String} comment
 * @returns {Array}
 */
const extractLinksInMarkdownComment = (comment) => {
    const regex = /\[[^[\]]*\]\(([^()]*)\)/gm;
    const matches = [...comment.matchAll(regex)];

    // Element 1 from match is the regex group if it exists which contains the link URLs
    const links = _.map(matches, match => match[1]);
    return links;
};

/**
 * Compares two markdown comments and returns a list of the links removed in a new comment.
 *
 * @param {String} oldComment
 * @param {String} newComment
 * @returns {Array}
 */
const getRemovedMarkdownLinks = (oldComment, newComment) => {
    const linksInOld = extractLinksInMarkdownComment(oldComment);
    const linksInNew = extractLinksInMarkdownComment(newComment);
    return _.difference(linksInOld, linksInNew);
};

/**
 * Removes the links in a markdown comment.
 * example:
 *      comment="test [link](https://www.google.com) test",
 *      links=["https://www.google.com"]
 * returns: "test link test"
 * @param {String} comment
 * @param {Array} links
 * @returns {String}
 */
const removeLinks = (comment, links) => {
    let commentCopy = comment.slice();
    _.forEach(links, (link) => {
        const regex = new RegExp(`\\[([^\\[\\]]*)\\]\\(${link}\\)`, 'gm');
        const linkMatch = regex.exec(commentCopy);
        const linkText = linkMatch && linkMatch[1];
        commentCopy = commentCopy.replace(`[${linkText}](${link})`, linkText);
    });
    return commentCopy;
};

/**
 * This function will handle removing only links that were purposely removed by the user while editing.
 * @param {String} newCommentText text of the comment after editing.
 * @param {Array} originalHtml original html of the comment before editing
 * @returns {String}
 */
const handleUserDeletedLinks = (newCommentText, originalHtml) => {
    const parser = new ExpensiMark();
    const htmlWithAutoLinks = parser.replace(newCommentText);
    const markdownWithAutoLinks = parser.htmlToMarkdown(htmlWithAutoLinks);
    const markdownOriginalComment = parser.htmlToMarkdown(originalHtml);
    const removedLinks = getRemovedMarkdownLinks(markdownOriginalComment, newCommentText);
    return removeLinks(markdownWithAutoLinks, removedLinks);
};

/**
 * Saves a new message for a comment. Marks the comment as edited, which will be reflected in the UI.
 *
 * @param {String} reportID
 * @param {Object} originalReportAction
 * @param {String} textForNewComment
 */
function editReportComment(reportID, originalReportAction, textForNewComment) {
    const parser = new ExpensiMark();

    // Do not autolink if someone explicitly tries to remove a link from message.
    // https://github.com/Expensify/App/issues/9090
    // https://github.com/Expensify/App/issues/13221
    const originalCommentHTML = lodashGet(originalReportAction, 'message[0].html');
    const markdownForNewComment = handleUserDeletedLinks(textForNewComment, originalCommentHTML);

    const autolinkFilter = {filterRules: _.filter(_.pluck(parser.rules, 'name'), name => name !== 'autolink')};
    const htmlForNewComment = parser.replace(markdownForNewComment, autolinkFilter);
    const parsedOriginalCommentHTML = parser.replace(parser.htmlToMarkdown(originalCommentHTML), autolinkFilter);

    //  Delete the comment if it's empty
    if (_.isEmpty(htmlForNewComment)) {
        deleteReportComment(reportID, originalReportAction);
        return;
    }

    // Skip the Edit if message is not changed
    if (parsedOriginalCommentHTML === htmlForNewComment.trim()) {
        return;
    }

    // Optimistically update the reportAction with the new message
    const sequenceNumber = originalReportAction.sequenceNumber;
    const optimisticReportActions = {
        [sequenceNumber]: {
            pendingAction: CONST.RED_BRICK_ROAD_PENDING_ACTION.UPDATE,
            message: [{
                isEdited: true,
                html: htmlForNewComment,
                text: markdownForNewComment,
                type: originalReportAction.message[0].type,
            }],
        },
    };

    const optimisticData = [
        {
            onyxMethod: CONST.ONYX.METHOD.MERGE,
            key: `${ONYXKEYS.COLLECTION.REPORT_ACTIONS}${reportID}`,
            value: optimisticReportActions,
        },
    ];

    const failureData = [
        {
            onyxMethod: CONST.ONYX.METHOD.MERGE,
            key: `${ONYXKEYS.COLLECTION.REPORT_ACTIONS}${reportID}`,
            value: {
                [sequenceNumber]: {
                    ...originalReportAction,
                    pendingAction: null,
                },
            },
        },
    ];

    const successData = [
        {
            onyxMethod: CONST.ONYX.METHOD.MERGE,
            key: `${ONYXKEYS.COLLECTION.REPORT_ACTIONS}${reportID}`,
            value: {
                [sequenceNumber]: {
                    pendingAction: null,
                },
            },
        },
    ];

    const parameters = {
        reportID,
        sequenceNumber,
        reportComment: htmlForNewComment,
        reportActionID: originalReportAction.reportActionID,
    };
    API.write('UpdateComment', parameters, {optimisticData, successData, failureData});
}

/**
 * Saves the draft for a comment report action. This will put the comment into "edit mode"
 *
 * @param {String} reportID
 * @param {Number} reportActionID
 * @param {String} draftMessage
 */
function saveReportActionDraft(reportID, reportActionID, draftMessage) {
    Onyx.set(`${ONYXKEYS.COLLECTION.REPORT_ACTIONS_DRAFTS}${reportID}_${reportActionID}`, draftMessage);
}

/**
 * @param {String} reportID
 * @param {String} previousValue
 * @param {String} newValue
 */
function updateNotificationPreference(reportID, previousValue, newValue) {
    const optimisticData = [
        {
            onyxMethod: CONST.ONYX.METHOD.MERGE,
            key: `${ONYXKEYS.COLLECTION.REPORT}${reportID}`,
            value: {notificationPreference: newValue},
        },
    ];
    const failureData = [
        {
            onyxMethod: CONST.ONYX.METHOD.MERGE,
            key: `${ONYXKEYS.COLLECTION.REPORT}${reportID}`,
            value: {notificationPreference: previousValue},
        },
    ];
    API.write('UpdateReportNotificationPreference', {reportID, notificationPreference: newValue}, {optimisticData, failureData});
}

/**
 * Navigates to the 1:1 report with Concierge
 */
function navigateToConciergeChat() {
    // If we don't have a chat with Concierge then create it
    if (!conciergeChatReportID) {
        navigateToAndOpenReport([CONST.EMAIL.CONCIERGE]);
        return;
    }

    Navigation.navigate(ROUTES.getReportRoute(conciergeChatReportID));
}

/**
 * Add a policy report (workspace room) optimistically and navigate to it.
 *
 * @param {Object} policy
 * @param {String} reportName
 * @param {String} visibility
 */
function addPolicyReport(policy, reportName, visibility) {
    // The participants include the current user (admin) and the employees. Participants must not be empty.
    const participants = _.unique([currentUserEmail, ..._.pluck(policy.employeeList, 'email')]);
    const policyReport = ReportUtils.buildOptimisticChatReport(
        participants,
        reportName,
        CONST.REPORT.CHAT_TYPE.POLICY_ROOM,
        policy.id,
        CONST.REPORT.OWNER_EMAIL_FAKE,
        false,
        '',
        visibility,

        // The room might contain all policy members so notifying always should be opt-in only.
        CONST.REPORT.NOTIFICATION_PREFERENCE.DAILY,
    );

    // Onyx.set is used on the optimistic data so that it is present before navigating to the workspace room. With Onyx.merge the workspace room reportID is not present when
    // fetchReportIfNeeded is called on the ReportScreen, so openReport is called which is unnecessary since the optimistic data will be stored in Onyx.
    // Therefore, Onyx.set is used instead of Onyx.merge.
    const optimisticData = [
        {
            onyxMethod: CONST.ONYX.METHOD.SET,
            key: `${ONYXKEYS.COLLECTION.REPORT}${policyReport.reportID}`,
            value: {
                pendingFields: {
                    addWorkspaceRoom: CONST.RED_BRICK_ROAD_PENDING_ACTION.ADD,
                },
                ...policyReport,
            },
        },
        {
            onyxMethod: CONST.ONYX.METHOD.SET,
            key: `${ONYXKEYS.COLLECTION.REPORT_ACTIONS}${policyReport.reportID}`,
            value: ReportUtils.buildOptimisticCreatedReportAction(policyReport.ownerEmail),
        },
    ];
    const successData = [
        {
            onyxMethod: CONST.ONYX.METHOD.MERGE,
            key: `${ONYXKEYS.COLLECTION.REPORT}${policyReport.reportID}`,
            value: {
                pendingFields: {
                    addWorkspaceRoom: null,
                },
            },
        },
        {
            onyxMethod: CONST.ONYX.METHOD.MERGE,
            key: `${ONYXKEYS.COLLECTION.REPORT_ACTIONS}${policyReport.reportID}`,
            value: {
                0: {
                    pendingAction: null,
                },
            },
        },
    ];

    API.write(
        'AddWorkspaceRoom',
        {
            policyID: policyReport.policyID,
            reportName,
            visibility,
            reportID: policyReport.reportID,
        },
        {optimisticData, successData},
    );
    Navigation.navigate(ROUTES.getReportRoute(policyReport.reportID));
}

/**
 * @param {String} reportID The reportID of the policy report (workspace room)
 */
function navigateToConciergeChatAndDeleteReport(reportID) {
    navigateToConciergeChat();
    Onyx.set(`${ONYXKEYS.COLLECTION.REPORT}${reportID}`, null);
    Onyx.set(`${ONYXKEYS.COLLECTION.REPORT_ACTIONS}${reportID}`, null);
}

/**
 * @param {Object} policyRoomReport
 * @param {Number} policyRoomReport.reportID
 * @param {String} policyRoomReport.reportName
 * @param {String} policyRoomName The updated name for the policy room
 */
function updatePolicyRoomName(policyRoomReport, policyRoomName) {
    const reportID = policyRoomReport.reportID;
    const previousName = policyRoomReport.reportName;
    const optimisticData = [
        {
            onyxMethod: CONST.ONYX.METHOD.MERGE,
            key: `${ONYXKEYS.COLLECTION.REPORT}${reportID}`,
            value: {
                reportName: policyRoomName,
                pendingFields: {
                    reportName: CONST.RED_BRICK_ROAD_PENDING_ACTION.UPDATE,
                },
                errorFields: {
                    reportName: null,
                },
            },
        },
    ];
    const successData = [
        {

            onyxMethod: CONST.ONYX.METHOD.MERGE,
            key: `${ONYXKEYS.COLLECTION.REPORT}${reportID}`,
            value: {
                pendingFields: {
                    reportName: null,
                },
            },
        },
    ];
    const failureData = [
        {

            onyxMethod: CONST.ONYX.METHOD.MERGE,
            key: `${ONYXKEYS.COLLECTION.REPORT}${reportID}`,
            value: {
                reportName: previousName,
            },
        },
    ];
    API.write('UpdatePolicyRoomName', {reportID, policyRoomName}, {optimisticData, successData, failureData});
}

/**
 * @param {String} reportID The reportID of the policy room.
 */
function clearPolicyRoomNameErrors(reportID) {
    Onyx.merge(`${ONYXKEYS.COLLECTION.REPORT}${reportID}`, {
        errorFields: {
            reportName: null,
        },
        pendingFields: {
            reportName: null,
        },
    });
}

/**
 * @param {String} reportID
 * @param {Boolean} isComposerFullSize
 */
function setIsComposerFullSize(reportID, isComposerFullSize) {
    Onyx.merge(`${ONYXKEYS.COLLECTION.REPORT_IS_COMPOSER_FULL_SIZE}${reportID}`, isComposerFullSize);
}

const defaultNewActionSubscriber = {
    reportID: '',
    callback: () => {},
};

let newActionSubscriber = defaultNewActionSubscriber;

/**
 * Enables the Report actions file to let the ReportActionsView know that a new comment has arrived in realtime for the current report
 *
 * @param {String} reportID
 * @param {Function} callback
 * @returns {Function}
 */
function subscribeToNewActionEvent(reportID, callback) {
    newActionSubscriber = {callback, reportID};
    return () => {
        newActionSubscriber = defaultNewActionSubscriber;
    };
}

/**
 * @param {String} reportID
 * @param {Object} action
 */
function showReportActionNotification(reportID, action) {
    if (!ActiveClientManager.isClientTheLeader()) {
        Log.info('[LOCAL_NOTIFICATION] Skipping notification because this client is not the leader');
        return;
    }

    // We don't want to send a local notification if the user preference is daily or mute
    const notificationPreference = lodashGet(allReports, [reportID, 'notificationPreference'], CONST.REPORT.NOTIFICATION_PREFERENCE.ALWAYS);
    if (notificationPreference === CONST.REPORT.NOTIFICATION_PREFERENCE.MUTE || notificationPreference === CONST.REPORT.NOTIFICATION_PREFERENCE.DAILY) {
        Log.info(`[LOCAL_NOTIFICATION] No notification because user preference is to be notified: ${notificationPreference}`);
        return;
    }

    // If this comment is from the current user we don't want to parrot whatever they wrote back to them.
    if (action.actorAccountID === currentUserAccountID) {
        Log.info('[LOCAL_NOTIFICATION] No notification because comment is from the currently logged in user');
        return;
    }

    // If we are currently viewing this report do not show a notification.
    if (reportID === Navigation.getReportIDFromRoute() && Visibility.isVisible()) {
        Log.info('[LOCAL_NOTIFICATION] No notification because it was a comment for the current report');
        return;
    }

    // If the comment came from Concierge let's not show a notification since we already show one for expensify.com
    if (lodashGet(action, 'actorEmail') === CONST.EMAIL.CONCIERGE) {
        return;
    }

    // Don't show a notification if no comment exists
    if (!_.some(action.message, f => f.type === 'COMMENT')) {
        Log.info('[LOCAL_NOTIFICATION] No notification because no comments exist for the current report');
        return;
    }

    Log.info('[LOCAL_NOTIFICATION] Creating notification');
    LocalNotification.showCommentNotification({
        reportAction: action,
        onClick: () => {
            // Navigate to this report onClick
            Navigation.navigate(ROUTES.getReportRoute(reportID));
        },
    });
}

/**
 * Clear the errors associated with the IOUs of a given report.
 *
 * @param {String} reportID
 */
function clearIOUError(reportID) {
    Onyx.merge(`${ONYXKEYS.COLLECTION.REPORT}${reportID}`, {errorFields: {iou: null}});
}

// We are using this map to ensure actions are only handled once
const handledReportActions = {};
Onyx.connect({
    key: ONYXKEYS.COLLECTION.REPORT_ACTIONS,
    initWithStoredValues: false,
    callback: (actions, key) => {
        // reportID can be derived from the Onyx key
        const reportID = key.split('_')[1];
        if (!reportID) {
            return;
        }

        _.each(actions, (action) => {
            if (lodashGet(handledReportActions, [reportID, action.sequenceNumber])) {
                return;
            }

            if (ReportActionsUtils.isDeletedAction(action)) {
                return;
            }

            if (!action.created) {
                return;
            }

            // If we are past the deadline to notify for this comment don't do it
            if (moment.utc(moment(action.created).unix() * 1000).isBefore(moment.utc().subtract(10, 'seconds'))) {
                handledReportActions[reportID] = handledReportActions[reportID] || {};
                handledReportActions[reportID][action.sequenceNumber] = true;
                return;
            }

            // Notify the ReportActionsView that a new comment has arrived
            if (reportID === newActionSubscriber.reportID) {
                const isFromCurrentUser = action.actorAccountID === currentUserAccountID;
                newActionSubscriber.callback(isFromCurrentUser, action.reportActionID);
            }

            showReportActionNotification(reportID, action);
            handledReportActions[reportID] = handledReportActions[reportID] || {};
            handledReportActions[reportID][action.sequenceNumber] = true;
        });
    },
});

export {
    addComment,
    addAttachment,
    reconnect,
    updateNotificationPreference,
    subscribeToReportTypingEvents,
    subscribeToReportCommentPushNotifications,
    unsubscribeFromReportChannel,
    saveReportComment,
    broadcastUserIsTyping,
    togglePinnedState,
    editReportComment,
    handleUserDeletedLinks,
    saveReportActionDraft,
    deleteReportComment,
    navigateToConciergeChat,
    setReportWithDraft,
    addPolicyReport,
    navigateToConciergeChatAndDeleteReport,
    setIsComposerFullSize,
    markCommentAsUnread,
    readNewestAction,
    readOldestAction,
    openReport,
    navigateToAndOpenReport,
    openPaymentDetailsPage,
    updatePolicyRoomName,
    clearPolicyRoomNameErrors,
    clearIOUError,
    getMaxSequenceNumber,
    subscribeToNewActionEvent,
};<|MERGE_RESOLUTION|>--- conflicted
+++ resolved
@@ -20,7 +20,6 @@
 import DateUtils from '../DateUtils';
 import * as ReportActionsUtils from '../ReportActionsUtils';
 import * as OptionsListUtils from '../OptionsListUtils';
-import * as NumberUtils from "../NumberUtils";
 
 let currentUserEmail;
 let currentUserAccountID;
@@ -334,7 +333,6 @@
     };
 
     // If we are creating a new report, we need to add the optimistic report data and a report action
-    let optimisticReportActionID = 0;
     if (!_.isEmpty(newReportObject)) {
         onyxData.optimisticData[0].value = {
             ...onyxData.optimisticData[0].value,
@@ -351,14 +349,6 @@
 
         // Also create a report action so that the page isn't endlessly loading
         const optimisticReportAction = ReportUtils.buildOptimisticCreatedReportAction(newReportObject.ownerEmail);
-<<<<<<< HEAD
-        optimisticReportActionID = NumberUtils.rand64();
-        // optimisticReportAction[optimisticReportActionID] = optimisticReportAction[0];
-        // delete optimisticReportAction[0];
-        // console.log('sending optimisticReportActionID', optimisticReportActionID);
-        optimisticReportAction[0].reportActionID = optimisticReportActionID;
-=======
->>>>>>> 0c618c58
         onyxData.optimisticData[1] = {
             onyxMethod: CONST.ONYX.METHOD.SET,
             key: `${ONYXKEYS.COLLECTION.REPORT_ACTIONS}${reportID}`,
@@ -368,18 +358,8 @@
         // Add the createdReportActionID parameter to the API call
         params.createdReportActionID = optimisticReportAction.reportActionID;
     }
-<<<<<<< HEAD
-    API.write('OpenReport',
-        {
-            reportID,
-            emailList: participantList ? participantList.join(',') : '',
-            createdReportActionID: optimisticReportActionID,
-        },
-        onyxData);
-=======
 
     API.write('OpenReport', params, onyxData);
->>>>>>> 0c618c58
 }
 
 /**

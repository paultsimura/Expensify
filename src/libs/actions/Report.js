import {InteractionManager} from 'react-native';
import _ from 'underscore';
import lodashGet from 'lodash/get';
import ExpensiMark from 'expensify-common/lib/ExpensiMark';
import Onyx from 'react-native-onyx';
import Str from 'expensify-common/lib/str';
import ONYXKEYS from '../../ONYXKEYS';
import * as Pusher from '../Pusher/pusher';
import LocalNotification from '../Notification/LocalNotification';
import Navigation from '../Navigation/Navigation';
import * as ActiveClientManager from '../ActiveClientManager';
import Visibility from '../Visibility';
import ROUTES from '../../ROUTES';
import * as API from '../API';
import CONFIG from '../../CONFIG';
import CONST from '../../CONST';
import Log from '../Log';
import * as ReportUtils from '../ReportUtils';
import DateUtils from '../DateUtils';
import * as ReportActionsUtils from '../ReportActionsUtils';
import * as OptionsListUtils from '../OptionsListUtils';
import * as CollectionUtils from '../CollectionUtils';
import * as EmojiUtils from '../EmojiUtils';
import * as ErrorUtils from '../ErrorUtils';
import * as Welcome from './Welcome';

let currentUserEmail;
let currentUserAccountID;
Onyx.connect({
    key: ONYXKEYS.SESSION,
    callback: (val) => {
        // When signed out, val is undefined
        if (!val) {
            return;
        }

        currentUserEmail = val.email;
        currentUserAccountID = val.accountID;
    },
});

let preferredSkinTone;
Onyx.connect({
    key: ONYXKEYS.PREFERRED_EMOJI_SKIN_TONE,
    callback: (val) => {
        preferredSkinTone = EmojiUtils.getPreferredSkinToneIndex(val);
    },
});

const allReportActions = {};
Onyx.connect({
    key: ONYXKEYS.COLLECTION.REPORT_ACTIONS,
    callback: (actions, key) => {
        if (!key || !actions) {
            return;
        }
        const reportID = CollectionUtils.extractCollectionItemID(key);
        allReportActions[reportID] = actions;
    },
});

let isNetworkOffline = false;
Onyx.connect({
    key: ONYXKEYS.NETWORK,
    callback: (val) => (isNetworkOffline = lodashGet(val, 'isOffline', false)),
});

const allReports = {};
let conciergeChatReportID;
const typingWatchTimers = {};

/**
 * Get the private pusher channel name for a Report.
 *
 * @param {String} reportID
 * @returns {String}
 */
function getReportChannelName(reportID) {
    return `${CONST.PUSHER.PRIVATE_REPORT_CHANNEL_PREFIX}${reportID}${CONFIG.PUSHER.SUFFIX}`;
}

/**
 * There are 2 possibilities that we can receive via pusher for a user's typing status:
 * 1. The "new" way from New Expensify is passed as {[login]: Boolean} (e.g. {yuwen@expensify.com: true}), where the value
 * is whether the user with that login is typing on the report or not.
 * 2. The "old" way from e.com which is passed as {userLogin: login} (e.g. {userLogin: bstites@expensify.com})
 *
 * This method makes sure that no matter which we get, we return the "new" format
 *
 * @param {Object} typingStatus
 * @returns {Object}
 */
function getNormalizedTypingStatus(typingStatus) {
    let normalizedTypingStatus = typingStatus;

    if (_.first(_.keys(typingStatus)) === 'userLogin') {
        normalizedTypingStatus = {[typingStatus.userLogin]: true};
    }

    return normalizedTypingStatus;
}

/**
 * Initialize our pusher subscriptions to listen for someone typing in a report.
 *
 * @param {String} reportID
 */
function subscribeToReportTypingEvents(reportID) {
    if (!reportID) {
        return;
    }

    // Make sure we have a clean Typing indicator before subscribing to typing events
    Onyx.set(`${ONYXKEYS.COLLECTION.REPORT_USER_IS_TYPING}${reportID}`, {});

    const pusherChannelName = getReportChannelName(reportID);
    Pusher.subscribe(pusherChannelName, Pusher.TYPE.USER_IS_TYPING, (typingStatus) => {
        const normalizedTypingStatus = getNormalizedTypingStatus(typingStatus);
        const login = _.first(_.keys(normalizedTypingStatus));

        if (!login) {
            return;
        }

        // Don't show the typing indicator if a user is typing on another platform
        if (login === currentUserEmail) {
            return;
        }

        // Use a combo of the reportID and the login as a key for holding our timers.
        const reportUserIdentifier = `${reportID}-${login}`;
        clearTimeout(typingWatchTimers[reportUserIdentifier]);
        Onyx.merge(`${ONYXKEYS.COLLECTION.REPORT_USER_IS_TYPING}${reportID}`, normalizedTypingStatus);

        // Wait for 1.5s of no additional typing events before setting the status back to false.
        typingWatchTimers[reportUserIdentifier] = setTimeout(() => {
            const typingStoppedStatus = {};
            typingStoppedStatus[login] = false;
            Onyx.merge(`${ONYXKEYS.COLLECTION.REPORT_USER_IS_TYPING}${reportID}`, typingStoppedStatus);
            delete typingWatchTimers[reportUserIdentifier];
        }, 1500);
    }).catch((error) => {
        Log.hmmm('[Report] Failed to initially subscribe to Pusher channel', false, {errorType: error.type, pusherChannelName});
    });
}

/**
 * Remove our pusher subscriptions to listen for someone typing in a report.
 *
 * @param {String} reportID
 */
function unsubscribeFromReportChannel(reportID) {
    if (!reportID) {
        return;
    }

    const pusherChannelName = getReportChannelName(reportID);
    Onyx.set(`${ONYXKEYS.COLLECTION.REPORT_USER_IS_TYPING}${reportID}`, {});
    Pusher.unsubscribe(pusherChannelName, Pusher.TYPE.USER_IS_TYPING);
}

const defaultNewActionSubscriber = {
    reportID: '',
    callback: () => {},
};

let newActionSubscriber = defaultNewActionSubscriber;

/**
 * Enables the Report actions file to let the ReportActionsView know that a new comment has arrived in realtime for the current report
 *
 * @param {String} reportID
 * @param {Function} callback
 * @returns {Function}
 */
function subscribeToNewActionEvent(reportID, callback) {
    newActionSubscriber = {callback, reportID};
    return () => {
        newActionSubscriber = defaultNewActionSubscriber;
    };
}

/**
 * Add up to two report actions to a report. This method can be called for the following situations:
 *
 * - Adding one comment
 * - Adding one attachment
 * - Add both a comment and attachment simultaneously
 *
 * @param {String} reportID
 * @param {String} [text]
 * @param {Object} [file]
 */
function addActions(reportID, text = '', file) {
    let reportCommentText = '';
    let reportCommentAction;
    let attachmentAction;
    let commandName = 'AddComment';

    if (text) {
        const reportComment = ReportUtils.buildOptimisticAddCommentReportAction(text);
        reportCommentAction = reportComment.reportAction;
        reportCommentText = reportComment.commentText;
    }

    if (file) {
        // When we are adding an attachment we will call AddAttachment.
        // It supports sending an attachment with an optional comment and AddComment supports adding a single text comment only.
        commandName = 'AddAttachment';
        const attachment = ReportUtils.buildOptimisticAddCommentReportAction('', file);
        attachmentAction = attachment.reportAction;
    }

    // Always prefer the file as the last action over text
    const lastAction = attachmentAction || reportCommentAction;

    const currentTime = DateUtils.getDBTime();

    const lastCommentText = ReportUtils.formatReportLastMessageText(lastAction.message[0].text);

    const optimisticReport = {
        lastVisibleActionCreated: currentTime,
        lastMessageText: lastCommentText,
        lastActorEmail: currentUserEmail,
        lastReadTime: currentTime,
    };

    // Optimistically add the new actions to the store before waiting to save them to the server
    const optimisticReportActions = {};
    if (text) {
        optimisticReportActions[reportCommentAction.reportActionID] = reportCommentAction;
    }
    if (file) {
        optimisticReportActions[attachmentAction.reportActionID] = attachmentAction;
    }

    const parameters = {
        reportID,
        reportActionID: file ? attachmentAction.reportActionID : reportCommentAction.reportActionID,
        commentReportActionID: file && reportCommentAction ? reportCommentAction.reportActionID : null,
        reportComment: reportCommentText,
        file,
    };

    const optimisticData = [
        {
            onyxMethod: Onyx.METHOD.MERGE,
            key: `${ONYXKEYS.COLLECTION.REPORT}${reportID}`,
            value: optimisticReport,
        },
        {
            onyxMethod: Onyx.METHOD.MERGE,
            key: `${ONYXKEYS.COLLECTION.REPORT_ACTIONS}${reportID}`,
            value: optimisticReportActions,
        },
    ];

    const successData = [
        {
            onyxMethod: Onyx.METHOD.MERGE,
            key: `${ONYXKEYS.COLLECTION.REPORT_ACTIONS}${reportID}`,
            value: _.mapObject(optimisticReportActions, () => ({pendingAction: null})),
        },
    ];

    const failureData = [
        {
            onyxMethod: Onyx.METHOD.MERGE,
            key: `${ONYXKEYS.COLLECTION.REPORT_ACTIONS}${reportID}`,
            value: _.mapObject(optimisticReportActions, (action) => ({
                ...action,
                errors: ErrorUtils.getMicroSecondOnyxError('report.genericAddCommentFailureMessage'),
            })),
        },
    ];

    // Update the timezone if it's been 5 minutes from the last time the user added a comment
    if (DateUtils.canUpdateTimezone()) {
        const timezone = DateUtils.getCurrentTimezone();
        parameters.timezone = JSON.stringify(timezone);
        optimisticData.push({
            onyxMethod: Onyx.METHOD.MERGE,
            key: ONYXKEYS.PERSONAL_DETAILS,
            value: {[currentUserEmail]: {timezone}},
        });
        DateUtils.setTimezoneUpdated();
    }

    API.write(commandName, parameters, {
        optimisticData,
        successData,
        failureData,
    });

    // Notify the ReportActionsView that a new comment has arrived
    if (reportID === newActionSubscriber.reportID) {
        const isFromCurrentUser = lastAction.actorAccountID === currentUserAccountID;
        newActionSubscriber.callback(isFromCurrentUser, lastAction.reportActionID);
    }
}

/**
 *
 * Add an attachment and optional comment.
 *
 * @param {String} reportID
 * @param {File} file
 * @param {String} [text]
 */
function addAttachment(reportID, file, text = '') {
    addActions(reportID, text, file);
}

/**
 * Add a single comment to a report
 *
 * @param {String} reportID
 * @param {String} text
 */
function addComment(reportID, text) {
    addActions(reportID, text);
}

/**
 * Gets the latest page of report actions and updates the last read message
 * If a chat with the passed reportID is not found, we will create a chat based on the passed participantList
 *
 * @param {String} reportID
 * @param {Array} participantList The list of users that are included in a new chat, not including the user creating it
 * @param {Object} newReportObject The optimistic report object created when making a new chat, saved as optimistic data
 * @param {String} parentReportActionID The parent report action that a thread was created from (only passed for new threads)
 * @param {Boolean} isFromDeepLink Whether or not this report is being opened from a deep link
 */
function openReport(reportID, participantList = [], newReportObject = {}, parentReportActionID = '0', isFromDeepLink = false) {
    const optimisticReportData = {
        onyxMethod: Onyx.METHOD.MERGE,
        key: `${ONYXKEYS.COLLECTION.REPORT}${reportID}`,
        value: {
            isLoadingReportActions: true,
            isLoadingMoreReportActions: false,
            lastReadTime: DateUtils.getDBTime(),
            reportName: lodashGet(allReports, [reportID, 'reportName'], CONST.REPORT.DEFAULT_REPORT_NAME),
        },
    };
    const reportSuccessData = {
        onyxMethod: Onyx.METHOD.MERGE,
        key: `${ONYXKEYS.COLLECTION.REPORT}${reportID}`,
        value: {
            isLoadingReportActions: false,
            pendingFields: {
                createChat: null,
            },
            errorFields: {
                createChat: null,
            },
            isOptimisticReport: false,
        },
    };
    const reportFailureData = {
        onyxMethod: Onyx.METHOD.MERGE,
        key: `${ONYXKEYS.COLLECTION.REPORT}${reportID}`,
        value: {
            isLoadingReportActions: false,
        },
    };

    const onyxData = {
        optimisticData: [optimisticReportData],
        successData: [reportSuccessData],
        failureData: [reportFailureData],
    };

    const params = {
        reportID,
        emailList: participantList ? participantList.join(',') : '',
        parentReportActionID,
    };

    if (isFromDeepLink) {
        params.shouldRetry = false;
    }

    // If we are creating a new report, we need to add the optimistic report data and a report action
    if (!_.isEmpty(newReportObject)) {
        // Change the method to set for new reports because it doesn't exist yet, is faster,
        // and we need the data to be available when we navigate to the chat page
        optimisticReportData.onyxMethod = Onyx.METHOD.SET;
        optimisticReportData.value = {
            ...optimisticReportData.value,
            ...newReportObject,
            pendingFields: {
                createChat: CONST.RED_BRICK_ROAD_PENDING_ACTION.ADD,
            },
            isOptimisticReport: true,
        };

        // Add a created action, unless we are creating a thread
        if (parentReportActionID === '0') {
            const optimisticCreatedAction = ReportUtils.buildOptimisticCreatedReportAction(newReportObject.ownerEmail);
            onyxData.optimisticData.push({
                onyxMethod: Onyx.METHOD.SET,
                key: `${ONYXKEYS.COLLECTION.REPORT_ACTIONS}${reportID}`,
                value: {[optimisticCreatedAction.reportActionID]: optimisticCreatedAction},
            });
            onyxData.successData.push({
                onyxMethod: Onyx.METHOD.MERGE,
                key: `${ONYXKEYS.COLLECTION.REPORT_ACTIONS}${reportID}`,
                value: {[optimisticCreatedAction.reportActionID]: {pendingAction: null}},
            });

            // Add the createdReportActionID parameter to the API call
            params.createdReportActionID = optimisticCreatedAction.reportActionID;
        }

        // If we are creating a thread, ensure the report action has childReportID property added
        if (newReportObject.parentReportID && parentReportActionID) {
            onyxData.optimisticData.push({
                onyxMethod: Onyx.METHOD.MERGE,
                key: `${ONYXKEYS.COLLECTION.REPORT_ACTIONS}${newReportObject.parentReportID}`,
                value: {[parentReportActionID]: {childReportID: reportID}},
            });
            onyxData.failureData.push({
                onyxMethod: Onyx.METHOD.MERGE,
                key: `${ONYXKEYS.COLLECTION.REPORT_ACTIONS}${newReportObject.parentReportID}`,
                value: {[parentReportActionID]: {childReportID: '0'}},
            });
        }
    }

    if (isFromDeepLink) {
        // eslint-disable-next-line rulesdir/no-api-side-effects-method
        API.makeRequestWithSideEffects('OpenReport', params, onyxData).finally(() => {
            Onyx.set(ONYXKEYS.IS_CHECKING_PUBLIC_ROOM, false);
        });
    } else {
        // eslint-disable-next-line rulesdir/no-multiple-api-calls
        API.write('OpenReport', params, onyxData);
    }
}

/**
 * This will find an existing chat, or create a new one if none exists, for the given user or set of users. It will then navigate to this chat.
 *
 * @param {Array} userLogins list of user logins.
 */
function navigateToAndOpenReport(userLogins) {
    const formattedUserLogins = _.map(userLogins, (login) => OptionsListUtils.addSMSDomainIfPhoneNumber(login).toLowerCase());
    let newChat = {};
    const chat = ReportUtils.getChatByParticipants(formattedUserLogins);
    if (!chat) {
        newChat = ReportUtils.buildOptimisticChatReport(formattedUserLogins);
    }
    const reportID = chat ? chat.reportID : newChat.reportID;

    // We want to pass newChat here because if anything is passed in that param (even an existing chat), we will try to create a chat on the server
    openReport(reportID, newChat.participants, newChat);
    Navigation.navigate(ROUTES.getReportRoute(reportID));
}

/**
 * This will navigate to an existing thread, or create a new one if necessary
 *
 * @param {String} childReportID The reportID we are trying to open
 * @param {Object} parentReportAction the parent comment of a thread
 * @param {String} parentReportID The reportID of the parent
 *
 */
function navigateToAndOpenChildReport(childReportID = '0', parentReportAction = {}, parentReportID = '0') {
    if (childReportID !== '0') {
        openReport(childReportID);
        Navigation.navigate(ROUTES.getReportRoute(childReportID));
    } else {
        const participants = _.uniq([currentUserEmail, parentReportAction.actorEmail]);
        const formattedUserLogins = _.map(participants, (login) => OptionsListUtils.addSMSDomainIfPhoneNumber(login).toLowerCase());
        const newChat = ReportUtils.buildOptimisticChatReport(
            formattedUserLogins,
            lodashGet(parentReportAction, ['message', 0, 'text']),
            '',
            CONST.POLICY.OWNER_EMAIL_FAKE,
            CONST.POLICY.OWNER_EMAIL_FAKE,
            false,
            '',
            undefined,
            CONST.REPORT.NOTIFICATION_PREFERENCE.ALWAYS,
            parentReportAction.reportActionID,
            parentReportID,
        );

        openReport(newChat.reportID, newChat.participants, newChat, parentReportAction.reportActionID);
        Navigation.navigate(ROUTES.getReportRoute(newChat.reportID));
    }
}

/**
 * Get the latest report history without marking the report as read.
 *
 * @param {String} reportID
 */
function reconnect(reportID) {
    API.write(
        'ReconnectToReport',
        {
            reportID,
        },
        {
            optimisticData: [
                {
                    onyxMethod: Onyx.METHOD.MERGE,
                    key: `${ONYXKEYS.COLLECTION.REPORT}${reportID}`,
                    value: {
                        isLoadingReportActions: true,
                        isLoadingMoreReportActions: false,
                        reportName: lodashGet(allReports, [reportID, 'reportName'], CONST.REPORT.DEFAULT_REPORT_NAME),
                    },
                },
            ],
            successData: [
                {
                    onyxMethod: Onyx.METHOD.MERGE,
                    key: `${ONYXKEYS.COLLECTION.REPORT}${reportID}`,
                    value: {
                        isLoadingReportActions: false,
                    },
                },
            ],
            failureData: [
                {
                    onyxMethod: Onyx.METHOD.MERGE,
                    key: `${ONYXKEYS.COLLECTION.REPORT}${reportID}`,
                    value: {
                        isLoadingReportActions: false,
                    },
                },
            ],
        },
    );
}

/**
 * Gets the older actions that have not been read yet.
 * Normally happens when you scroll up on a chat, and the actions have not been read yet.
 *
 * @param {String} reportID
 * @param {String} reportActionID
 */
function readOldestAction(reportID, reportActionID) {
    API.read(
        'ReadOldestAction',
        {
            reportID,
            reportActionID,
        },
        {
            optimisticData: [
                {
                    onyxMethod: Onyx.METHOD.MERGE,
                    key: `${ONYXKEYS.COLLECTION.REPORT}${reportID}`,
                    value: {
                        isLoadingMoreReportActions: true,
                    },
                },
            ],
            successData: [
                {
                    onyxMethod: Onyx.METHOD.MERGE,
                    key: `${ONYXKEYS.COLLECTION.REPORT}${reportID}`,
                    value: {
                        isLoadingMoreReportActions: false,
                    },
                },
            ],
            failureData: [
                {
                    onyxMethod: Onyx.METHOD.MERGE,
                    key: `${ONYXKEYS.COLLECTION.REPORT}${reportID}`,
                    value: {
                        isLoadingMoreReportActions: false,
                    },
                },
            ],
        },
    );
}

/**
<<<<<<< HEAD
 * Gets the IOUReport and the associated report actions.
 *
 * @param {String} chatReportID
 * @param {Number} iouReportID
 */
function openPaymentDetailsPage(chatReportID, iouReportID) {
    API.read(
        'OpenPaymentDetailsPage',
        {
            reportID: chatReportID,
            iouReportID,
        },
        {
            optimisticData: [
                {
                    onyxMethod: Onyx.METHOD.MERGE,
                    key: ONYXKEYS.IOU,
                    value: {
                        loading: true,
                    },
                },
            ],
            successData: [
                {
                    onyxMethod: Onyx.METHOD.MERGE,
                    key: ONYXKEYS.IOU,
                    value: {
                        loading: false,
                    },
                },
            ],
            failureData: [
                {
                    onyxMethod: Onyx.METHOD.MERGE,
                    key: ONYXKEYS.IOU,
                    value: {
                        loading: false,
                    },
                },
            ],
        },
    );
}

/**
 * Gets metadata info about links in the provided report
 *
 * @param {String} reportID
 * @param {String} reportActionID
 */
function expandURLPreview(reportID, reportActionID) {
    API.read('ExpandURLPreview', {
        reportID,
        reportActionID,
    });
}

/**
=======
>>>>>>> efb14636
 * Gets transactions and data associated with the linked report (expense or IOU report)
 *
 * @param {String} chatReportID
 * @param {String} linkedReportID
 */
function openMoneyRequestsReportPage(chatReportID, linkedReportID) {
    API.read(
        'OpenMoneyRequestsReportPage',
        {
            reportID: chatReportID,
            linkedReportID,
        },
        {
            optimisticData: [
                {
                    onyxMethod: Onyx.METHOD.MERGE,
                    key: ONYXKEYS.IOU,
                    value: {
                        loading: true,
                    },
                },
            ],
            successData: [
                {
                    onyxMethod: Onyx.METHOD.MERGE,
                    key: ONYXKEYS.IOU,
                    value: {
                        loading: false,
                    },
                },
            ],
            failureData: [
                {
                    onyxMethod: Onyx.METHOD.MERGE,
                    key: ONYXKEYS.IOU,
                    value: {
                        loading: false,
                    },
                },
            ],
        },
    );
}

/**
 * Marks the new report actions as read
 *
 * @param {String} reportID
 */
function readNewestAction(reportID) {
    API.write(
        'ReadNewestAction',
        {
            reportID,
        },
        {
            optimisticData: [
                {
                    onyxMethod: Onyx.METHOD.MERGE,
                    key: `${ONYXKEYS.COLLECTION.REPORT}${reportID}`,
                    value: {
                        lastReadTime: DateUtils.getDBTime(),
                    },
                },
            ],
        },
    );
}

/**
 * Sets the last read time on a report
 *
 * @param {String} reportID
 * @param {String} reportActionCreated
 */
function markCommentAsUnread(reportID, reportActionCreated) {
    // We subtract 1 millisecond so that the lastReadTime is updated to just before a given reportAction's created date
    // For example, if we want to mark a report action with ID 100 and created date '2014-04-01 16:07:02.999' unread, we set the lastReadTime to '2014-04-01 16:07:02.998'
    // Since the report action with ID 100 will be the first with a timestamp above '2014-04-01 16:07:02.998', it's the first one that will be shown as unread
    const lastReadTime = DateUtils.subtractMillisecondsFromDateTime(reportActionCreated, 1);
    API.write(
        'MarkAsUnread',
        {
            reportID,
            lastReadTime,
        },
        {
            optimisticData: [
                {
                    onyxMethod: Onyx.METHOD.MERGE,
                    key: `${ONYXKEYS.COLLECTION.REPORT}${reportID}`,
                    value: {
                        lastReadTime,
                    },
                },
            ],
        },
    );
}

/**
 * Toggles the pinned state of the report.
 *
 * @param {Object} report
 */
function togglePinnedState(report) {
    const pinnedValue = !report.isPinned;

    // Optimistically pin/unpin the report before we send out the command
    const optimisticData = [
        {
            onyxMethod: Onyx.METHOD.MERGE,
            key: `${ONYXKEYS.COLLECTION.REPORT}${report.reportID}`,
            value: {isPinned: pinnedValue},
        },
    ];

    API.write(
        'TogglePinnedChat',
        {
            reportID: report.reportID,
            pinnedValue,
        },
        {optimisticData},
    );
}

/**
 * Saves the comment left by the user as they are typing. By saving this data the user can switch between chats, close
 * tab, refresh etc without worrying about loosing what they typed out.
 *
 * @param {String} reportID
 * @param {String} comment
 */
function saveReportComment(reportID, comment) {
    Onyx.merge(`${ONYXKEYS.COLLECTION.REPORT_DRAFT_COMMENT}${reportID}`, comment);
}

/**
 * Saves the number of lines for the comment
 * @param {String} reportID
 * @param {Number} numberOfLines
 */
function saveReportCommentNumberOfLines(reportID, numberOfLines) {
    Onyx.merge(`${ONYXKEYS.COLLECTION.REPORT_DRAFT_COMMENT_NUMBER_OF_LINES}${reportID}`, numberOfLines);
}

/**
 * Immediate indication whether the report has a draft comment.
 *
 * @param {String} reportID
 * @param {Boolean} hasDraft
 * @returns {Promise}
 */
function setReportWithDraft(reportID, hasDraft) {
    return Onyx.merge(`${ONYXKEYS.COLLECTION.REPORT}${reportID}`, {hasDraft});
}

/**
 * Broadcasts whether or not a user is typing on a report over the report's private pusher channel.
 *
 * @param {String} reportID
 */
function broadcastUserIsTyping(reportID) {
    const privateReportChannelName = getReportChannelName(reportID);
    const typingStatus = {};
    typingStatus[currentUserEmail] = true;
    Pusher.sendEvent(privateReportChannelName, Pusher.TYPE.USER_IS_TYPING, typingStatus);
}

/**
 * When a report changes in Onyx, this fetches the report from the API if the report doesn't have a name
 *
 * @param {Object} report
 */
function handleReportChanged(report) {
    if (!report || ReportUtils.isIOUReport(report)) {
        return;
    }

    if (report && report.reportID) {
        allReports[report.reportID] = report;

        if (ReportUtils.isConciergeChatReport(report)) {
            conciergeChatReportID = report.reportID;
        }
    }

    // A report can be missing a name if a comment is received via pusher event and the report does not yet exist in Onyx (eg. a new DM created with the logged in person)
    // In this case, we call reconnect so that we can fetch the report data without marking it as read
    if (report.reportID && report.reportName === undefined) {
        reconnect(report.reportID);
    }
}

Onyx.connect({
    key: ONYXKEYS.COLLECTION.REPORT,
    callback: handleReportChanged,
});

/**
 * Deletes a comment from the report, basically sets it as empty string
 *
 * @param {String} reportID
 * @param {Object} reportAction
 */
function deleteReportComment(reportID, reportAction) {
    const reportActionID = reportAction.reportActionID;
    const deletedMessage = [
        {
            type: 'COMMENT',
            html: '',
            text: '',
            isEdited: true,
        },
    ];
    const optimisticReportActions = {
        [reportActionID]: {
            pendingAction: CONST.RED_BRICK_ROAD_PENDING_ACTION.DELETE,
            previousMessage: reportAction.message,
            message: deletedMessage,
            errors: null,
        },
    };

    // If we are deleting the last visible message, let's find the previous visible one (or set an empty one if there are none) and update the lastMessageText in the LHN.
    // Similarly, if we are deleting the last read comment we will want to update the lastVisibleActionCreated to use the previous visible message.
    let optimisticReport = {
        lastMessageText: '',
        lastVisibleActionCreated: '',
    };
    const lastMessageText = ReportActionsUtils.getLastVisibleMessageText(reportID, optimisticReportActions);
    if (lastMessageText.length > 0) {
        const lastVisibleActionCreated = ReportActionsUtils.getLastVisibleAction(reportID, optimisticReportActions).created;
        optimisticReport = {
            lastMessageText,
            lastVisibleActionCreated,
        };
    }

    // If the API call fails we must show the original message again, so we revert the message content back to how it was
    // and and remove the pendingAction so the strike-through clears
    const failureData = [
        {
            onyxMethod: Onyx.METHOD.MERGE,
            key: `${ONYXKEYS.COLLECTION.REPORT_ACTIONS}${reportID}`,
            value: {
                [reportActionID]: {
                    message: reportAction.message,
                    pendingAction: null,
                    previousMessage: null,
                },
            },
        },
    ];

    const successData = [
        {
            onyxMethod: Onyx.METHOD.MERGE,
            key: `${ONYXKEYS.COLLECTION.REPORT_ACTIONS}${reportID}`,
            value: {
                [reportActionID]: {
                    pendingAction: null,
                    previousMessage: null,
                },
            },
        },
    ];

    const optimisticData = [
        {
            onyxMethod: Onyx.METHOD.MERGE,
            key: `${ONYXKEYS.COLLECTION.REPORT_ACTIONS}${reportID}`,
            value: optimisticReportActions,
        },
        {
            onyxMethod: Onyx.METHOD.MERGE,
            key: `${ONYXKEYS.COLLECTION.REPORT}${reportID}`,
            value: optimisticReport,
        },
    ];

    const parameters = {
        reportID,
        reportActionID: reportAction.reportActionID,
    };
    API.write('DeleteComment', parameters, {optimisticData, successData, failureData});
}

/**
 * Removes the links in html of a comment.
 * example:
 *      html="test <a href="https://www.google.com" target="_blank" rel="noreferrer noopener">https://www.google.com</a> test"
 *      links=["https://www.google.com"]
 * returns: "test https://www.google.com test"
 *
 * @param {String} html
 * @param {Array} links
 * @returns {String}
 */
const removeLinksFromHtml = (html, links) => {
    let htmlCopy = html.slice();
    _.forEach(links, (link) => {
        // We want to match the anchor tag of the link and replace the whole anchor tag with the text of the anchor tag
        const regex = new RegExp(`<(a)[^><]*href\\s*=\\s*(['"])(${Str.escapeForRegExp(link)})\\2(?:".*?"|'.*?'|[^'"><])*>([\\s\\S]*?)<\\/\\1>(?![^<]*(<\\/pre>|<\\/code>))`, 'gi');
        htmlCopy = htmlCopy.replace(regex, '$4');
    });
    return htmlCopy;
};

/**
 * This function will handle removing only links that were purposely removed by the user while editing.
 *
 * @param {String} newCommentText text of the comment after editing.
 * @param {String} originalHtml original html of the comment before editing.
 * @returns {String}
 */
const handleUserDeletedLinksInHtml = (newCommentText, originalHtml) => {
    const parser = new ExpensiMark();
    if (newCommentText.length >= CONST.MAX_MARKUP_LENGTH) {
        return newCommentText;
    }
    const markdownOriginalComment = parser.htmlToMarkdown(originalHtml).trim();
    const htmlForNewComment = parser.replace(newCommentText);
    const removedLinks = parser.getRemovedMarkdownLinks(markdownOriginalComment, newCommentText);
    return removeLinksFromHtml(htmlForNewComment, removedLinks);
};

/**
 * Saves a new message for a comment. Marks the comment as edited, which will be reflected in the UI.
 *
 * @param {String} reportID
 * @param {Object} originalReportAction
 * @param {String} textForNewComment
 */
function editReportComment(reportID, originalReportAction, textForNewComment) {
    const parser = new ExpensiMark();

    // Do not autolink if someone explicitly tries to remove a link from message.
    // https://github.com/Expensify/App/issues/9090
    // https://github.com/Expensify/App/issues/13221
    const originalCommentHTML = lodashGet(originalReportAction, 'message[0].html');
    const htmlForNewComment = handleUserDeletedLinksInHtml(textForNewComment, originalCommentHTML);

    // For comments shorter than 10k chars, convert the comment from MD into HTML because that's how it is stored in the database
    // For longer comments, skip parsing and display plaintext for performance reasons. It takes over 40s to parse a 100k long string!!
    let parsedOriginalCommentHTML = originalCommentHTML;
    if (textForNewComment.length < CONST.MAX_MARKUP_LENGTH) {
        const autolinkFilter = {filterRules: _.filter(_.pluck(parser.rules, 'name'), (name) => name !== 'autolink')};
        parsedOriginalCommentHTML = parser.replace(parser.htmlToMarkdown(originalCommentHTML).trim(), autolinkFilter);
    }

    //  Delete the comment if it's empty
    if (_.isEmpty(htmlForNewComment)) {
        deleteReportComment(reportID, originalReportAction);
        return;
    }

    // Skip the Edit if message is not changed
    if (parsedOriginalCommentHTML === htmlForNewComment.trim()) {
        return;
    }

    // Optimistically update the reportAction with the new message
    const reportActionID = originalReportAction.reportActionID;
    const originalMessage = lodashGet(originalReportAction, ['message', 0]);
    const optimisticReportActions = {
        [reportActionID]: {
            pendingAction: CONST.RED_BRICK_ROAD_PENDING_ACTION.UPDATE,
            message: [
                {
                    ...originalMessage,
                    isEdited: true,
                    html: htmlForNewComment,
                    text: textForNewComment,
                },
            ],
        },
    };

    const optimisticData = [
        {
            onyxMethod: Onyx.METHOD.MERGE,
            key: `${ONYXKEYS.COLLECTION.REPORT_ACTIONS}${reportID}`,
            value: optimisticReportActions,
        },
    ];

    const lastVisibleAction = ReportActionsUtils.getLastVisibleAction(reportID, optimisticReportActions);
    if (reportActionID === lastVisibleAction.reportActionID) {
        const reportComment = parser.htmlToText(htmlForNewComment);
        const lastMessageText = ReportUtils.formatReportLastMessageText(reportComment);
        const optimisticReport = {
            lastMessageText,
        };
        optimisticData.push({
            onyxMethod: Onyx.METHOD.MERGE,
            key: `${ONYXKEYS.COLLECTION.REPORT}${reportID}`,
            value: optimisticReport,
        });
    }

    const failureData = [
        {
            onyxMethod: Onyx.METHOD.MERGE,
            key: `${ONYXKEYS.COLLECTION.REPORT_ACTIONS}${reportID}`,
            value: {
                [reportActionID]: {
                    ...originalReportAction,
                    pendingAction: null,
                },
            },
        },
    ];

    const successData = [
        {
            onyxMethod: Onyx.METHOD.MERGE,
            key: `${ONYXKEYS.COLLECTION.REPORT_ACTIONS}${reportID}`,
            value: {
                [reportActionID]: {
                    pendingAction: null,
                },
            },
        },
    ];

    const parameters = {
        reportID,
        reportComment: htmlForNewComment,
        reportActionID,
    };
    API.write('UpdateComment', parameters, {optimisticData, successData, failureData});
}

/**
 * Saves the draft for a comment report action. This will put the comment into "edit mode"
 *
 * @param {String} reportID
 * @param {Number} reportActionID
 * @param {String} draftMessage
 */
function saveReportActionDraft(reportID, reportActionID, draftMessage) {
    Onyx.set(`${ONYXKEYS.COLLECTION.REPORT_ACTIONS_DRAFTS}${reportID}_${reportActionID}`, draftMessage);
}

/**
 * Saves the number of lines for the report action draft
 * @param {String} reportID
 * @param {Number} reportActionID
 * @param {Number} numberOfLines
 */
function saveReportActionDraftNumberOfLines(reportID, reportActionID, numberOfLines) {
    Onyx.merge(`${ONYXKEYS.COLLECTION.REPORT_DRAFT_COMMENT_NUMBER_OF_LINES}${reportID}_${reportActionID}`, numberOfLines);
}

/**
 * @param {String} reportID
 * @param {String} previousValue
 * @param {String} newValue
 */
function updateNotificationPreferenceAndNavigate(reportID, previousValue, newValue) {
    if (previousValue === newValue) {
        Navigation.drawerGoBack(ROUTES.getReportSettingsRoute(reportID));
        return;
    }
    const optimisticData = [
        {
            onyxMethod: Onyx.METHOD.MERGE,
            key: `${ONYXKEYS.COLLECTION.REPORT}${reportID}`,
            value: {notificationPreference: newValue},
        },
    ];
    const failureData = [
        {
            onyxMethod: Onyx.METHOD.MERGE,
            key: `${ONYXKEYS.COLLECTION.REPORT}${reportID}`,
            value: {notificationPreference: previousValue},
        },
    ];
    API.write('UpdateReportNotificationPreference', {reportID, notificationPreference: newValue}, {optimisticData, failureData});
    Navigation.drawerGoBack(ROUTES.getReportSettingsRoute(reportID));
}

/**
 * @param {String} reportID
 * @param {String} previousValue
 * @param {String} newValue
 */
function updateWelcomeMessage(reportID, previousValue, newValue) {
    // No change needed, navigate back
    if (previousValue === newValue) {
        Navigation.goBack();
        return;
    }

    const parsedWelcomeMessage = ReportUtils.getParsedComment(newValue);
    const optimisticData = [
        {
            onyxMethod: Onyx.METHOD.MERGE,
            key: `${ONYXKEYS.COLLECTION.REPORT}${reportID}`,
            value: {welcomeMessage: newValue},
        },
    ];
    const failureData = [
        {
            onyxMethod: Onyx.METHOD.MERGE,
            key: `${ONYXKEYS.COLLECTION.REPORT}${reportID}`,
            value: {welcomeMessage: previousValue},
        },
    ];
    API.write('UpdateWelcomeMessage', {reportID, welcomeMessage: parsedWelcomeMessage}, {optimisticData, failureData});
    Navigation.goBack();
}

/**
 * @param {Object} report
 * @param {String} newValue
 */
function updateWriteCapabilityAndNavigate(report, newValue) {
    if (report.writeCapability === newValue) {
        Navigation.drawerGoBack(ROUTES.getReportSettingsRoute(report.reportID));
        return;
    }

    const optimisticData = [
        {
            onyxMethod: Onyx.METHOD.MERGE,
            key: `${ONYXKEYS.COLLECTION.REPORT}${report.reportID}`,
            value: {writeCapability: newValue},
        },
    ];
    const failureData = [
        {
            onyxMethod: Onyx.METHOD.MERGE,
            key: `${ONYXKEYS.COLLECTION.REPORT}${report.reportID}`,
            value: {writeCapability: report.writeCapability},
        },
    ];
    API.write('UpdateReportWriteCapability', {reportID: report.reportID, writeCapability: newValue}, {optimisticData, failureData});
    // Return to the report settings page since this field utilizes push-to-page
    Navigation.drawerGoBack(ROUTES.getReportSettingsRoute(report.reportID));
}

/**
 * Navigates to the 1:1 report with Concierge
 */
function navigateToConciergeChat() {
    if (!conciergeChatReportID) {
        // In order not to delay the report life cycle, we first navigate to the unknown report
        if (_.isEmpty(Navigation.getReportIDFromRoute())) {
            Navigation.navigate(ROUTES.REPORT);
        }
        // In order to avoid creating concierge repeatedly,
        // we need to ensure that the server data has been successfully pulled
        Welcome.serverDataIsReadyPromise().then(() => {
            // If we don't have a chat with Concierge then create it
            navigateToAndOpenReport([CONST.EMAIL.CONCIERGE]);
        });
    } else {
        Navigation.navigate(ROUTES.getReportRoute(conciergeChatReportID));
    }
}

/**
 * Add a policy report (workspace room) optimistically and navigate to it.
 *
 * @param {Object} policy
 * @param {String} reportName
 * @param {String} visibility
 */
function addPolicyReport(policy, reportName, visibility) {
    // The participants include the current user (admin) and the employees. Participants must not be empty.
    const participants = _.unique([currentUserEmail, ..._.pluck(policy.employeeList, 'email')]);
    const policyReport = ReportUtils.buildOptimisticChatReport(
        participants,
        reportName,
        CONST.REPORT.CHAT_TYPE.POLICY_ROOM,
        policy.id,
        CONST.REPORT.OWNER_EMAIL_FAKE,
        false,
        '',
        visibility,

        // The room might contain all policy members so notifying always should be opt-in only.
        CONST.REPORT.NOTIFICATION_PREFERENCE.DAILY,
    );
    const createdReportAction = ReportUtils.buildOptimisticCreatedReportAction(policyReport.ownerEmail);

    // Onyx.set is used on the optimistic data so that it is present before navigating to the workspace room. With Onyx.merge the workspace room reportID is not present when
    // fetchReportIfNeeded is called on the ReportScreen, so openReport is called which is unnecessary since the optimistic data will be stored in Onyx.
    // Therefore, Onyx.set is used instead of Onyx.merge.
    const optimisticData = [
        {
            onyxMethod: Onyx.METHOD.SET,
            key: `${ONYXKEYS.COLLECTION.REPORT}${policyReport.reportID}`,
            value: {
                pendingFields: {
                    addWorkspaceRoom: CONST.RED_BRICK_ROAD_PENDING_ACTION.ADD,
                },
                ...policyReport,
            },
        },
        {
            onyxMethod: Onyx.METHOD.SET,
            key: `${ONYXKEYS.COLLECTION.REPORT_ACTIONS}${policyReport.reportID}`,
            value: {[createdReportAction.reportActionID]: createdReportAction},
        },
    ];
    const successData = [
        {
            onyxMethod: Onyx.METHOD.MERGE,
            key: `${ONYXKEYS.COLLECTION.REPORT}${policyReport.reportID}`,
            value: {
                pendingFields: {
                    addWorkspaceRoom: null,
                },
            },
        },
        {
            onyxMethod: Onyx.METHOD.MERGE,
            key: `${ONYXKEYS.COLLECTION.REPORT_ACTIONS}${policyReport.reportID}`,
            value: {
                [createdReportAction.reportActionID]: {
                    pendingAction: null,
                },
            },
        },
    ];

    API.write(
        'AddWorkspaceRoom',
        {
            policyID: policyReport.policyID,
            reportName,
            visibility,
            reportID: policyReport.reportID,
            createdReportActionID: createdReportAction.reportActionID,
        },
        {optimisticData, successData},
    );
    Navigation.navigate(ROUTES.getReportRoute(policyReport.reportID));
}

/**
 * Deletes a report, along with its reportActions, any linked reports, and any linked IOU report.
 *
 * @param {String} reportID
 */
function deleteReport(reportID) {
    const report = allReports[reportID];
    const onyxData = {
        [`${ONYXKEYS.COLLECTION.REPORT}${reportID}`]: null,
        [`${ONYXKEYS.COLLECTION.REPORT_ACTIONS}${reportID}`]: null,
    };

    // Delete linked transactions
    const reportActionsForReport = allReportActions[reportID];
    _.chain(reportActionsForReport)
        .filter((reportAction) => reportAction.actionName === CONST.REPORT.ACTIONS.TYPE.IOU)
        .map((reportAction) => reportAction.originalMessage.IOUTransactionID)
        .uniq()
        .each((transactionID) => (onyxData[`${ONYXKEYS.COLLECTION.TRANSACTION}${transactionID}`] = null));

    Onyx.multiSet(onyxData);

    // Delete linked IOU report
    if (report && report.iouReportID) {
        deleteReport(report.iouReportID);
    }
}

/**
 * @param {String} reportID The reportID of the policy report (workspace room)
 */
function navigateToConciergeChatAndDeleteReport(reportID) {
    navigateToConciergeChat();
    deleteReport(reportID);
}

/**
 * @param {Object} policyRoomReport
 * @param {Number} policyRoomReport.reportID
 * @param {String} policyRoomReport.reportName
 * @param {String} policyRoomName The updated name for the policy room
 */
function updatePolicyRoomNameAndNavigate(policyRoomReport, policyRoomName) {
    const reportID = policyRoomReport.reportID;
    const previousName = policyRoomReport.reportName;

    // No change needed, navigate back
    if (previousName === policyRoomName) {
        Navigation.drawerGoBack(ROUTES.getReportSettingsRoute(reportID));
        return;
    }
    const optimisticData = [
        {
            onyxMethod: Onyx.METHOD.MERGE,
            key: `${ONYXKEYS.COLLECTION.REPORT}${reportID}`,
            value: {
                reportName: policyRoomName,
                pendingFields: {
                    reportName: CONST.RED_BRICK_ROAD_PENDING_ACTION.UPDATE,
                },
                errorFields: {
                    reportName: null,
                },
            },
        },
    ];
    const successData = [
        {
            onyxMethod: Onyx.METHOD.MERGE,
            key: `${ONYXKEYS.COLLECTION.REPORT}${reportID}`,
            value: {
                pendingFields: {
                    reportName: null,
                },
            },
        },
    ];
    const failureData = [
        {
            onyxMethod: Onyx.METHOD.MERGE,
            key: `${ONYXKEYS.COLLECTION.REPORT}${reportID}`,
            value: {
                reportName: previousName,
            },
        },
    ];
    API.write('UpdatePolicyRoomName', {reportID, policyRoomName}, {optimisticData, successData, failureData});
    Navigation.drawerGoBack(ROUTES.getReportSettingsRoute(reportID));
}

/**
 * @param {String} reportID The reportID of the policy room.
 */
function clearPolicyRoomNameErrors(reportID) {
    Onyx.merge(`${ONYXKEYS.COLLECTION.REPORT}${reportID}`, {
        errorFields: {
            reportName: null,
        },
        pendingFields: {
            reportName: null,
        },
    });
}

/**
 * @param {String} reportID
 * @param {Boolean} isComposerFullSize
 */
function setIsComposerFullSize(reportID, isComposerFullSize) {
    Onyx.merge(`${ONYXKEYS.COLLECTION.REPORT_IS_COMPOSER_FULL_SIZE}${reportID}`, isComposerFullSize);
}

/**
 * @param {String} reportID
 * @param {Object} action the associated report action (optional)
 * @param {Boolean} isRemote whether or not this notification is a remote push notification
 * @returns {Boolean}
 */
function shouldShowReportActionNotification(reportID, action = null, isRemote = false) {
    const tag = isRemote ? '[PushNotification]' : '[LocalNotification]';

    // Due to payload size constraints, some push notifications may have their report action stripped
    // so we must double check that we were provided an action before using it in these checks.
    if (action && ReportActionsUtils.isDeletedAction(action)) {
        Log.info(`${tag} Skipping notification because the action was deleted`, false, {reportID, action});
        return false;
    }

    if (!ActiveClientManager.isClientTheLeader()) {
        Log.info(`${tag} Skipping notification because this client is not the leader`);
        return false;
    }

    // We don't want to send a local notification if the user preference is daily or mute
    const notificationPreference = lodashGet(allReports, [reportID, 'notificationPreference'], CONST.REPORT.NOTIFICATION_PREFERENCE.ALWAYS);
    if (notificationPreference === CONST.REPORT.NOTIFICATION_PREFERENCE.MUTE || notificationPreference === CONST.REPORT.NOTIFICATION_PREFERENCE.DAILY) {
        Log.info(`${tag} No notification because user preference is to be notified: ${notificationPreference}`);
        return false;
    }

    // If this comment is from the current user we don't want to parrot whatever they wrote back to them.
    if (action && action.actorAccountID === currentUserAccountID) {
        Log.info(`${tag} No notification because comment is from the currently logged in user`);
        return false;
    }

    // If we are currently viewing this report do not show a notification.
    if (reportID === Navigation.getReportIDFromRoute() && Visibility.isVisible() && Visibility.hasFocus()) {
        Log.info(`${tag} No notification because it was a comment for the current report`);
        return false;
    }

    // If this notification was delayed and the user saw the message already, don't show it
    const report = allReports[reportID];
    if (action && report && report.lastReadTime >= action.created) {
        Log.info(`${tag} No notification because the comment was already read`, false, {created: action.created, lastReadTime: report.lastReadTime});
        return false;
    }

    // Don't show a notification if no comment exists
    if (action && !_.some(action.message, (f) => f.type === 'COMMENT')) {
        Log.info(`${tag} No notification because no comments exist for the current action`);
        return false;
    }

    return true;
}

/**
 * @param {String} reportID
 * @param {Object} action
 */
function showReportActionNotification(reportID, action) {
    if (!shouldShowReportActionNotification(reportID, action)) {
        return;
    }

    Log.info('[LocalNotification] Creating notification');
    LocalNotification.showCommentNotification({
        report: allReports[reportID],
        reportAction: action,
        onClick: () => {
            // Navigate to this report onClick
            Navigation.navigate(ROUTES.getReportRoute(reportID));
        },
    });

    // Notify the ReportActionsView that a new comment has arrived
    if (reportID === newActionSubscriber.reportID) {
        const isFromCurrentUser = action.actorAccountID === currentUserAccountID;
        newActionSubscriber.callback(isFromCurrentUser, action.reportActionID);
    }
}

/**
 * Clear the errors associated with the IOUs of a given report.
 *
 * @param {String} reportID
 */
function clearIOUError(reportID) {
    Onyx.merge(`${ONYXKEYS.COLLECTION.REPORT}${reportID}`, {errorFields: {iou: null}});
}

/**
 * Internal function to help with updating the onyx state of a message of a report action.
 * @param {Object} originalReportAction
 * @param {Object} message
 * @param {String} reportID
 * @return {Object[]}
 */
function getOptimisticDataForReportActionUpdate(originalReportAction, message, reportID) {
    const reportActionID = originalReportAction.reportActionID;

    return [
        {
            onyxMethod: Onyx.METHOD.MERGE,
            key: `${ONYXKEYS.COLLECTION.REPORT_ACTIONS}${reportID}`,
            value: {
                [reportActionID]: {
                    message: [message],
                },
            },
        },
    ];
}

/**
 * Returns true if the accountID has reacted to the report action (with the given skin tone).
 * @param {String} accountID
 * @param {Array<Object | String | number>} users
 * @param {Number} [skinTone]
 * @returns {boolean}
 */
function hasAccountIDReacted(accountID, users, skinTone) {
    return (
        _.find(users, (user) => {
            let userAccountID;
            if (typeof user === 'object') {
                userAccountID = `${user.accountID}`;
            } else {
                userAccountID = `${user}`;
            }

            return userAccountID === `${accountID}` && (skinTone == null ? true : user.skinTone === skinTone);
        }) !== undefined
    );
}

/**
 * Adds a reaction to the report action.
 * @param {String} reportID
 * @param {Object} originalReportAction
 * @param {{ name: string, code: string, types: string[] }} emoji
 * @param {number} [skinTone] Optional.
 */
function addEmojiReaction(reportID, originalReportAction, emoji, skinTone = preferredSkinTone) {
    const message = originalReportAction.message[0];
    let reactionObject = message.reactions && _.find(message.reactions, (reaction) => reaction.emoji === emoji.name);
    const needToInsertReactionObject = !reactionObject;
    if (needToInsertReactionObject) {
        reactionObject = {
            emoji: emoji.name,
            users: [],
        };
    } else {
        // Make a copy of the reaction object so that we can modify it without mutating the original
        reactionObject = {...reactionObject};
    }

    if (hasAccountIDReacted(currentUserAccountID, reactionObject.users, skinTone)) {
        return;
    }

    reactionObject.users = [...reactionObject.users, {accountID: currentUserAccountID, skinTone}];
    let updatedReactions = [...(message.reactions || [])];
    if (needToInsertReactionObject) {
        updatedReactions = [...updatedReactions, reactionObject];
    } else {
        updatedReactions = _.map(updatedReactions, (reaction) => (reaction.emoji === emoji.name ? reactionObject : reaction));
    }

    const updatedMessage = {
        ...message,
        reactions: updatedReactions,
    };

    // Optimistically update the reportAction with the reaction
    const optimisticData = getOptimisticDataForReportActionUpdate(originalReportAction, updatedMessage, reportID);

    const parameters = {
        reportID,
        skinTone,
        emojiCode: emoji.name,
        sequenceNumber: originalReportAction.sequenceNumber,
        reportActionID: originalReportAction.reportActionID,
    };
    API.write('AddEmojiReaction', parameters, {optimisticData});
}

/**
 * Removes a reaction to the report action.
 * @param {String} reportID
 * @param {Object} originalReportAction
 * @param {{ name: string, code: string, types: string[] }} emoji
 */
function removeEmojiReaction(reportID, originalReportAction, emoji) {
    const message = originalReportAction.message[0];
    const reactionObject = message.reactions && _.find(message.reactions, (reaction) => reaction.emoji === emoji.name);
    if (!reactionObject) {
        return;
    }

    const updatedReactionObject = {
        ...reactionObject,
    };
    updatedReactionObject.users = _.filter(reactionObject.users, (sender) => sender.accountID !== currentUserAccountID);
    const updatedReactions = _.filter(
        // Replace the reaction object either with the updated one or null if there are no users
        _.map(message.reactions, (reaction) => {
            if (reaction.emoji === emoji.name) {
                if (updatedReactionObject.users.length === 0) {
                    return null;
                }
                return updatedReactionObject;
            }
            return reaction;
        }),

        // Remove any null reactions
        (reportObject) => reportObject !== null,
    );

    const updatedMessage = {
        ...message,
        reactions: updatedReactions,
    };

    // Optimistically update the reportAction with the reaction
    const optimisticData = getOptimisticDataForReportActionUpdate(originalReportAction, updatedMessage, reportID);

    const parameters = {
        reportID,
        sequenceNumber: originalReportAction.sequenceNumber,
        reportActionID: originalReportAction.reportActionID,
        emojiCode: emoji.name,
    };
    API.write('RemoveEmojiReaction', parameters, {optimisticData});
}

/**
 * Calls either addEmojiReaction or removeEmojiReaction depending on if the current user has reacted to the report action.
 * @param {String} reportID
 * @param {Object} reportAction
 * @param {Object} emoji
 * @param {number} paramSkinTone
 * @returns {Promise}
 */
function toggleEmojiReaction(reportID, reportAction, emoji, paramSkinTone = preferredSkinTone) {
    const message = reportAction.message[0];
    const reactionObject = message.reactions && _.find(message.reactions, (reaction) => reaction.emoji === emoji.name);
    const skinTone = emoji.types === undefined ? null : paramSkinTone; // only use skin tone if emoji supports it
    if (reactionObject) {
        if (hasAccountIDReacted(currentUserAccountID, reactionObject.users, skinTone)) {
            return removeEmojiReaction(reportID, reportAction, emoji, skinTone);
        }
    }
    return addEmojiReaction(reportID, reportAction, emoji, skinTone);
}

/**
 * @param {String|null} url
 * @param {Boolean} isAuthenticated
 */
function openReportFromDeepLink(url, isAuthenticated) {
    const route = ReportUtils.getRouteFromLink(url);
    const reportID = ReportUtils.getReportIDFromLink(url);

    if (reportID && !isAuthenticated) {
        // Call the OpenReport command to check in the server if it's a public room. If so, we'll open it as an anonymous user
        openReport(reportID, [], {}, '0', true);

        // Show the sign-in page if the app is offline
        if (isNetworkOffline) {
            Onyx.set(ONYXKEYS.IS_CHECKING_PUBLIC_ROOM, false);
        }
    } else {
        // If we're not opening a public room (no reportID) or the user is authenticated, we unblock the UI (hide splash screen)
        Onyx.set(ONYXKEYS.IS_CHECKING_PUBLIC_ROOM, false);
    }

    // Navigate to the report after sign-in/sign-up.
    InteractionManager.runAfterInteractions(() => {
        Navigation.isReportScreenReady().then(() => {
            if (reportID) {
                Navigation.navigate(ROUTES.getReportRoute(reportID));
            }
            if (route === ROUTES.CONCIERGE) {
                navigateToConciergeChat();
            }
        });
    });
}

/**
 * Leave a report by setting the state to submitted and closed
 *
 * @param {String} reportID
 */
function leaveRoom(reportID) {
    API.write(
        'LeaveRoom',
        {
            reportID,
        },
        {
            optimisticData: [
                {
                    onyxMethod: Onyx.METHOD.SET,
                    key: `${ONYXKEYS.COLLECTION.REPORT}${reportID}`,
                    value: {
                        stateNum: CONST.REPORT.STATE_NUM.SUBMITTED,
                        statusNum: CONST.REPORT.STATUS.CLOSED,
                    },
                },
            ],
            failureData: [
                {
                    onyxMethod: Onyx.METHOD.SET,
                    key: `${ONYXKEYS.COLLECTION.REPORT}${reportID}`,
                    value: {
                        stateNum: CONST.REPORT.STATE_NUM.OPEN,
                        statusNum: CONST.REPORT.STATUS.OPEN,
                    },
                },
            ],
        },
    );
    navigateToConciergeChat();
}

/**
 * @param {String} reportID
 */
function setLastOpenedPublicRoom(reportID) {
    Onyx.set(ONYXKEYS.LAST_OPENED_PUBLIC_ROOM_ID, reportID);
}

/**
 * Flag a comment as offensive
 *
 * @param {String} reportID
 * @param {Object} reportAction
 * @param {String} severity
 */
function flagComment(reportID, reportAction, severity) {
    let newDecision;
    if (severity === CONST.MODERATION.FLAG_SEVERITY_SPAM || severity === CONST.MODERATION.FLAG_SEVERITY_INCONSIDERATE) {
        newDecision = {
            decision: CONST.MODERATION.MODERATOR_DECISION_PENDING,
        };
    } else {
        newDecision = {
            decision: CONST.MODERATION.MODERATOR_DECISION_PENDING_HIDE,
        };
    }

    const message = reportAction.message[0];
    const reportActionID = reportAction.reportActionID;

    const updatedDecisions = [...(message.moderationDecisions || []), newDecision];

    const updatedMessage = {
        ...message,
        moderationDecisions: updatedDecisions,
    };

    const optimisticData = [
        {
            onyxMethod: CONST.ONYX.METHOD.MERGE,
            key: `${ONYXKEYS.COLLECTION.REPORT_ACTIONS}${reportID}`,
            value: {
                [reportActionID]: {
                    pendingAction: CONST.RED_BRICK_ROAD_PENDING_ACTION.UPDATE,
                    message: [updatedMessage],
                },
            },
        },
    ];

    const failureData = [
        {
            onyxMethod: CONST.ONYX.METHOD.MERGE,
            key: `${ONYXKEYS.COLLECTION.REPORT_ACTIONS}${reportID}`,
            value: {
                [reportActionID]: {
                    ...reportAction,
                    pendingAction: null,
                },
            },
        },
    ];

    const successData = [
        {
            onyxMethod: CONST.ONYX.METHOD.MERGE,
            key: `${ONYXKEYS.COLLECTION.REPORT_ACTIONS}${reportID}`,
            value: {
                [reportActionID]: {
                    pendingAction: null,
                },
            },
        },
    ];

    const parameters = {
        severity,
        reportActionID,
    };

    API.write('FlagComment', parameters, {optimisticData, successData, failureData});
}

export {
    addComment,
    addAttachment,
    reconnect,
    updateWelcomeMessage,
    updateWriteCapabilityAndNavigate,
    updateNotificationPreferenceAndNavigate,
    subscribeToReportTypingEvents,
    unsubscribeFromReportChannel,
    saveReportComment,
    saveReportCommentNumberOfLines,
    broadcastUserIsTyping,
    togglePinnedState,
    editReportComment,
    handleUserDeletedLinksInHtml,
    saveReportActionDraft,
    saveReportActionDraftNumberOfLines,
    deleteReportComment,
    navigateToConciergeChat,
    setReportWithDraft,
    addPolicyReport,
    deleteReport,
    navigateToConciergeChatAndDeleteReport,
    setIsComposerFullSize,
    expandURLPreview,
    markCommentAsUnread,
    readNewestAction,
    readOldestAction,
    openReport,
    openReportFromDeepLink,
    navigateToAndOpenReport,
    navigateToAndOpenChildReport,
    updatePolicyRoomNameAndNavigate,
    openMoneyRequestsReportPage,
    clearPolicyRoomNameErrors,
    clearIOUError,
    subscribeToNewActionEvent,
    showReportActionNotification,
    addEmojiReaction,
    removeEmojiReaction,
    toggleEmojiReaction,
    hasAccountIDReacted,
    shouldShowReportActionNotification,
    leaveRoom,
    setLastOpenedPublicRoom,
    flagComment,
};<|MERGE_RESOLUTION|>--- conflicted
+++ resolved
@@ -583,52 +583,6 @@
 }
 
 /**
-<<<<<<< HEAD
- * Gets the IOUReport and the associated report actions.
- *
- * @param {String} chatReportID
- * @param {Number} iouReportID
- */
-function openPaymentDetailsPage(chatReportID, iouReportID) {
-    API.read(
-        'OpenPaymentDetailsPage',
-        {
-            reportID: chatReportID,
-            iouReportID,
-        },
-        {
-            optimisticData: [
-                {
-                    onyxMethod: Onyx.METHOD.MERGE,
-                    key: ONYXKEYS.IOU,
-                    value: {
-                        loading: true,
-                    },
-                },
-            ],
-            successData: [
-                {
-                    onyxMethod: Onyx.METHOD.MERGE,
-                    key: ONYXKEYS.IOU,
-                    value: {
-                        loading: false,
-                    },
-                },
-            ],
-            failureData: [
-                {
-                    onyxMethod: Onyx.METHOD.MERGE,
-                    key: ONYXKEYS.IOU,
-                    value: {
-                        loading: false,
-                    },
-                },
-            ],
-        },
-    );
-}
-
-/**
  * Gets metadata info about links in the provided report
  *
  * @param {String} reportID
@@ -642,8 +596,6 @@
 }
 
 /**
-=======
->>>>>>> efb14636
  * Gets transactions and data associated with the linked report (expense or IOU report)
  *
  * @param {String} chatReportID

--- conflicted
+++ resolved
@@ -58,17 +58,6 @@
     },
 });
 
-let currentReportData = {};
-Onyx.connect({
-    key: ONYXKEYS.COLLECTION.REPORT,
-    callback: (val) => {
-        if (!val) {
-            return;
-        }
-        currentReportData = val;
-    },
-});
-
 const allReports = {};
 let conciergeChatReportID;
 const typingWatchTimers = {};
@@ -431,6 +420,7 @@
             });
         }
     }
+
     // if (currentLastReadTime) {
     //     params.currentLastReadTime = currentLastReadTime;
     // }
@@ -678,7 +668,6 @@
  * @param {String} reportID
  */
 function readNewestAction(reportID) {
-    console.log(`~~Monil marking comment as read ${reportID}`);
     API.write(
         'ReadNewestAction',
         {
@@ -1619,7 +1608,6 @@
     });
 }
 
-<<<<<<< HEAD
 function getCurrentUserAccountID() {
     return currentUserAccountID;
 }
@@ -1632,7 +1620,8 @@
         return allReportActions[reportID];
     }
     return allReportActions;
-=======
+}
+
 /**
  * Leave a report by setting the state to submitted and closed
  *
@@ -1668,7 +1657,6 @@
         },
     );
     navigateToConciergeChat();
->>>>>>> 52cf638d
 }
 
 export {
@@ -1712,9 +1700,5 @@
     toggleEmojiReaction,
     hasAccountIDReacted,
     shouldShowReportActionNotification,
-<<<<<<< HEAD
-    getAllReportActions,
-=======
     leaveRoom,
->>>>>>> 52cf638d
 };
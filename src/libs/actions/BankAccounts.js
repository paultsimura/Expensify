import Onyx from 'react-native-onyx';
import lodashGet from 'lodash/get';
import _ from 'underscore';
import CONST from '../../CONST';
import * as API from '../API';
import ONYXKEYS from '../../ONYXKEYS';
import * as Localize from '../Localize';
import DateUtils from '../DateUtils';

export {
    setupWithdrawalAccount,
    fetchFreePlanVerifiedBankAccount,
    goToWithdrawalAccountSetupStep,
    setBankAccountFormValidationErrors,
    resetReimbursementAccount,
    resetFreePlanBankAccount,
    hideBankAccountErrors,
    setWorkspaceIDForReimbursementAccount,
    setBankAccountSubStep,
    updateReimbursementAccountDraft,
    requestResetFreePlanBankAccount,
    cancelResetFreePlanBankAccount,
} from './ReimbursementAccount';
export {
    openPlaidBankAccountSelector,
    openPlaidBankLogin,
} from './Plaid';
export {
    openOnfidoFlow,
    activateWallet,
    answerQuestionsForWallet,
    verifyIdentity,
    acceptWalletTerms,
} from './Wallet';

function clearPersonalBankAccount() {
    Onyx.set(ONYXKEYS.PERSONAL_BANK_ACCOUNT, {});
}

function clearPlaid() {
    Onyx.set(ONYXKEYS.PLAID_DATA, {});
    Onyx.set(ONYXKEYS.PLAID_LINK_TOKEN, '');
}

<<<<<<< HEAD
/** Reimbursement account actively being set up */
let reimbursementAccountInSetup = {};
Onyx.connect({
    key: ONYXKEYS.REIMBURSEMENT_ACCOUNT,
    callback: (val) => {
        reimbursementAccountInSetup = lodashGet(val, 'achData', {});
    },
});
=======
function updatePlaidData(plaidData) {
    Onyx.merge(ONYXKEYS.PLAID_DATA, plaidData);
}
>>>>>>> df5d38a1

/**
 * Helper method to build the Onyx data required during setup of a Verified Business Bank Account
 *
 * @returns {Object}
 */
// We'll remove the below once this function is used by the VBBA commands that are yet to be implemented
function getVBBADataForOnyx() {
    return {
        optimisticData: [
            {
                onyxMethod: CONST.ONYX.METHOD.MERGE,
                key: ONYXKEYS.REIMBURSEMENT_ACCOUNT,
                value: {
                    isLoading: true,
                    errors: null,
                },
            },
        ],
        successData: [
            {
                onyxMethod: CONST.ONYX.METHOD.MERGE,
                key: ONYXKEYS.REIMBURSEMENT_ACCOUNT,
                value: {
                    isLoading: false,
                    errors: null,
                },
            },
        ],
        failureData: [
            {
                onyxMethod: CONST.ONYX.METHOD.MERGE,
                key: ONYXKEYS.REIMBURSEMENT_ACCOUNT,
                value: {
                    isLoading: false,
                    errors: {
                        [DateUtils.getMicroseconds()]: Localize.translateLocal('paymentsPage.addBankAccountFailure'),
                    },
                },
            },
        ],
    };
}

/**
 * Submit Bank Account step with Plaid data so php can perform some checks.
 *
 * @param {Number} bankAccountID
 * @param {Object} selectedPlaidBankAccount
 */
function connectBankAccountWithPlaid(bankAccountID, selectedPlaidBankAccount) {
    const commandName = 'ConnectBankAccountWithPlaid';

    const parameters = {
        bankAccountID,
        routingNumber: selectedPlaidBankAccount.routingNumber,
        accountNumber: selectedPlaidBankAccount.accountNumber,
        bank: selectedPlaidBankAccount.bankName,
        plaidAccountID: selectedPlaidBankAccount.plaidAccountID,
        plaidAccessToken: selectedPlaidBankAccount.plaidAccessToken,
    };

    API.write(commandName, parameters, getVBBADataForOnyx());
}

/**
 * Adds a bank account via Plaid
 *
 * @param {Object} account
 * @param {String} password
 * @TODO offline pattern for this command will have to be added later once the pattern B design doc is complete
 */
function addPersonalBankAccount(account, password) {
    const commandName = 'AddPersonalBankAccount';

    const parameters = {
        addressName: account.addressName,
        routingNumber: account.routingNumber,
        accountNumber: account.accountNumber,
        isSavings: account.isSavings,
        setupType: 'plaid',
        bank: account.bankName,
        plaidAccountID: account.plaidAccountID,
        plaidAccessToken: account.plaidAccessToken,
        password,
    };

    const onyxData = {
        optimisticData: [
            {
                onyxMethod: CONST.ONYX.METHOD.MERGE,
                key: ONYXKEYS.PERSONAL_BANK_ACCOUNT,
                value: {
                    isLoading: true,
                    error: '',
                },
            },
        ],
        successData: [
            {
                onyxMethod: CONST.ONYX.METHOD.MERGE,
                key: ONYXKEYS.PERSONAL_BANK_ACCOUNT,
                value: {
                    isLoading: false,
                    error: '',
                    shouldShowSuccess: true,
                },
            },
        ],
        failureData: [
            {
                onyxMethod: CONST.ONYX.METHOD.MERGE,
                key: ONYXKEYS.PERSONAL_BANK_ACCOUNT,
                value: {
                    isLoading: false,
                    error: Localize.translateLocal('paymentsPage.addBankAccountFailure'),
                },
            },
        ],
    };

    API.write(commandName, parameters, onyxData);
}

function deletePaymentBankAccount(bankAccountID) {
    API.write('DeletePaymentBankAccount', {
        bankAccountID,
    }, {
        optimisticData: [
            {
                onyxMethod: CONST.ONYX.METHOD.MERGE,
                key: `${ONYXKEYS.BANK_ACCOUNT_LIST}`,
                value: {[bankAccountID]: {pendingAction: CONST.RED_BRICK_ROAD_PENDING_ACTION.DELETE}},
            },
        ],
    });
}

/**
 * @param {Number} bankAccountID
 * @param {String} validateCode
 */
function validateBankAccount(bankAccountID, validateCode) {
    API.write('ValidateBankAccountWithTransactions', {
        bankAccountID,
        validateCode,
    }, {
        optimisticData: [{
            onyxMethod: CONST.ONYX.METHOD.MERGE,
            key: ONYXKEYS.REIMBURSEMENT_ACCOUNT,
            value: {
                isLoading: true,
                errors: null,
            },
        }],
        successData: [{
            onyxMethod: CONST.ONYX.METHOD.MERGE,
            key: ONYXKEYS.REIMBURSEMENT_ACCOUNT,
            value: {
                isLoading: false,
            },
        }],
        failureData: [{
            onyxMethod: CONST.ONYX.METHOD.MERGE,
            key: ONYXKEYS.REIMBURSEMENT_ACCOUNT,
            value: {
                isLoading: false,
            },
        }],
    });
}

/**
 * @param {Object} data
 * @returns {Object}
 */
function mergeWithLocalACHData(data) {
    const updatedACHData = {
        ...reimbursementAccountInSetup,
        ...data,

        // This param tells Web-Secure that this bank account is from NewDot so we can modify links back to the correct
        // app in any communications. It also will be used to provision a customer for the Expensify card automatically
        // once their bank account is successfully validated.
        enableCardAfterVerified: true,
    };

    if (data && !_.isUndefined(data.isSavings)) {
        updatedACHData.isSavings = Boolean(data.isSavings);
    }
    if (!updatedACHData.setupType) {
        updatedACHData.setupType = updatedACHData.plaidAccountID
            ? CONST.BANK_ACCOUNT.SETUP_TYPE.PLAID
            : CONST.BANK_ACCOUNT.SETUP_TYPE.MANUAL;
    }

    return updatedACHData;
}

/**
 * Updates the bank account in the database with the company step data
 *
 * @param {Object} params
 * @param {String} [params.companyName]
 * @param {String} [params.addressStreet]
 * @param {String} [params.addressCity]
 * @param {String} [params.addressState]
 * @param {String} [params.addressZipCode]
 * @param {String} [params.companyPhone]
 * @param {String} [params.website]
 * @param {String} [params.companyTaxID]
 * @param {String} [params.incorporationType]
 * @param {String} [params.incorporationState]
 * @param {String} [params.incorporationDate]
 * @param {Boolean} [params.hasNoConnectionToCannabis]
 */
function updateCompanyInformationForBankAccount(params) {
    API.write(
        'UpdateCompanyInformationForBankAccount',
        mergeWithLocalACHData(params),
        getVBBADataForOnyx(),
    );
}

export {
    addPersonalBankAccount,
    deletePaymentBankAccount,
    clearPersonalBankAccount,
    clearPlaid,
    validateBankAccount,
<<<<<<< HEAD
    updateCompanyInformationForBankAccount,
=======
    connectBankAccountWithPlaid,
    updatePlaidData,
>>>>>>> df5d38a1
};<|MERGE_RESOLUTION|>--- conflicted
+++ resolved
@@ -42,7 +42,6 @@
     Onyx.set(ONYXKEYS.PLAID_LINK_TOKEN, '');
 }
 
-<<<<<<< HEAD
 /** Reimbursement account actively being set up */
 let reimbursementAccountInSetup = {};
 Onyx.connect({
@@ -51,11 +50,10 @@
         reimbursementAccountInSetup = lodashGet(val, 'achData', {});
     },
 });
-=======
+
 function updatePlaidData(plaidData) {
     Onyx.merge(ONYXKEYS.PLAID_DATA, plaidData);
 }
->>>>>>> df5d38a1
 
 /**
  * Helper method to build the Onyx data required during setup of a Verified Business Bank Account
@@ -286,10 +284,7 @@
     clearPersonalBankAccount,
     clearPlaid,
     validateBankAccount,
-<<<<<<< HEAD
     updateCompanyInformationForBankAccount,
-=======
     connectBankAccountWithPlaid,
     updatePlaidData,
->>>>>>> df5d38a1
 };
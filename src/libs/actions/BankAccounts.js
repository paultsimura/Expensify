--- conflicted
+++ resolved
@@ -28,11 +28,7 @@
 export {
     openOnfidoFlow,
     activateWallet,
-<<<<<<< HEAD
-    fetchUserWallet,
     answerQuestionsForWallet,
-=======
->>>>>>> eafa4940
     verifyIdentity,
     acceptWalletTerms,
 } from './Wallet';

import Onyx from 'react-native-onyx';
import CONST from '../../CONST';
import * as API from '../API';
import ONYXKEYS from '../../ONYXKEYS';
import * as Localize from '../Localize';
import DateUtils from '../DateUtils';
import * as PlaidDataProps from '../../pages/ReimbursementAccount/plaidDataPropTypes';
import Navigation from '../Navigation/Navigation';
import ROUTES from '../../ROUTES';
import * as ReimbursementAccount from './ReimbursementAccount';

export {
    goToWithdrawalAccountSetupStep,
    setBankAccountFormValidationErrors,
    resetReimbursementAccount,
    resetFreePlanBankAccount,
    hideBankAccountErrors,
    setWorkspaceIDForReimbursementAccount,
    setBankAccountSubStep,
    updateReimbursementAccountDraft,
    requestResetFreePlanBankAccount,
    cancelResetFreePlanBankAccount,
} from './ReimbursementAccount';
export {openPlaidBankAccountSelector, openPlaidBankLogin} from './Plaid';
export {openOnfidoFlow, answerQuestionsForWallet, verifyIdentity, acceptWalletTerms} from './Wallet';

function clearPlaid() {
    Onyx.set(ONYXKEYS.PLAID_LINK_TOKEN, '');

    return Onyx.set(ONYXKEYS.PLAID_DATA, PlaidDataProps.plaidDataDefaultProps);
}

function openPlaidView() {
    clearPlaid().then(() => ReimbursementAccount.setBankAccountSubStep(CONST.BANK_ACCOUNT.SETUP_TYPE.PLAID));
}

function openPersonalBankAccountSetupView() {
    clearPlaid().then(() => Navigation.navigate(ROUTES.SETTINGS_ADD_BANK_ACCOUNT));
}

function clearPersonalBankAccount() {
    clearPlaid();
    Onyx.set(ONYXKEYS.PERSONAL_BANK_ACCOUNT, {});
}

function clearOnfidoToken() {
    Onyx.merge(ONYXKEYS.ONFIDO_TOKEN, '');
}

/**
 * Helper method to build the Onyx data required during setup of a Verified Business Bank Account
 *
 * @returns {Object}
 */
function getVBBADataForOnyx() {
    return {
        optimisticData: [
            {
                onyxMethod: Onyx.METHOD.MERGE,
                key: ONYXKEYS.REIMBURSEMENT_ACCOUNT,
                value: {
                    isLoading: true,
                    errors: null,
                },
            },
        ],
        successData: [
            {
                onyxMethod: Onyx.METHOD.MERGE,
                key: ONYXKEYS.REIMBURSEMENT_ACCOUNT,
                value: {
                    isLoading: false,
                    errors: null,
                },
            },
        ],
        failureData: [
            {
                onyxMethod: Onyx.METHOD.MERGE,
                key: ONYXKEYS.REIMBURSEMENT_ACCOUNT,
                value: {
                    isLoading: false,
                    errors: {
                        [DateUtils.getMicroseconds()]: Localize.translateLocal('paymentsPage.addBankAccountFailure'),
                    },
                },
            },
        ],
    };
}

/**
 * Submit Bank Account step with Plaid data so php can perform some checks.
 *
 * @param {Number} bankAccountID
 * @param {Object} selectedPlaidBankAccount
 */
function connectBankAccountWithPlaid(bankAccountID, selectedPlaidBankAccount) {
    const commandName = 'ConnectBankAccountWithPlaid';

    const parameters = {
        bankAccountID,
        routingNumber: selectedPlaidBankAccount.routingNumber,
        accountNumber: selectedPlaidBankAccount.accountNumber,
        bank: selectedPlaidBankAccount.bankName,
        plaidAccountID: selectedPlaidBankAccount.plaidAccountID,
        plaidAccessToken: selectedPlaidBankAccount.plaidAccessToken,
    };

    API.write(commandName, parameters, getVBBADataForOnyx());
}

/**
 * Adds a bank account via Plaid
 *
 * @param {Object} account
 * @TODO offline pattern for this command will have to be added later once the pattern B design doc is complete
 */
function addPersonalBankAccount(account) {
    const commandName = 'AddPersonalBankAccount';

    const parameters = {
        addressName: account.addressName,
        routingNumber: account.routingNumber,
        accountNumber: account.accountNumber,
        isSavings: account.isSavings,
        setupType: 'plaid',
        bank: account.bankName,
        plaidAccountID: account.plaidAccountID,
        plaidAccessToken: account.plaidAccessToken,
    };

    const onyxData = {
        optimisticData: [
            {
                onyxMethod: Onyx.METHOD.MERGE,
                key: ONYXKEYS.PERSONAL_BANK_ACCOUNT,
                value: {
                    isLoading: true,
                    errors: null,
                    plaidAccountID: account.plaidAccountID,
                },
            },
        ],
        successData: [
            {
                onyxMethod: Onyx.METHOD.MERGE,
                key: ONYXKEYS.PERSONAL_BANK_ACCOUNT,
                value: {
                    isLoading: false,
                    errors: null,
                    shouldShowSuccess: true,
                },
            },
        ],
        failureData: [
            {
                onyxMethod: Onyx.METHOD.MERGE,
                key: ONYXKEYS.PERSONAL_BANK_ACCOUNT,
                value: {
                    isLoading: false,
                    errors: {
                        [DateUtils.getMicroseconds()]: Localize.translateLocal('paymentsPage.addBankAccountFailure'),
                    },
                },
            },
        ],
    };

    API.write(commandName, parameters, onyxData);
}

function deletePaymentBankAccount(bankAccountID) {
<<<<<<< HEAD
    API.write(
        'DeletePaymentBankAccount',
        {
            bankAccountID,
        },
        {
            optimisticData: [
                {
                    onyxMethod: CONST.ONYX.METHOD.MERGE,
                    key: `${ONYXKEYS.BANK_ACCOUNT_LIST}`,
                    value: {[bankAccountID]: {pendingAction: CONST.RED_BRICK_ROAD_PENDING_ACTION.DELETE}},
                },
            ],

            // Sometimes pusher updates aren't received when we close the App while still offline,
            // so we are setting the bankAccount to null here to ensure that it gets cleared out once we come back online.
            successData: [
                {
                    onyxMethod: CONST.ONYX.METHOD.MERGE,
                    key: `${ONYXKEYS.BANK_ACCOUNT_LIST}`,
                    value: {[bankAccountID]: null},
                },
            ],
        },
    );
=======
    API.write('DeletePaymentBankAccount', {
        bankAccountID,
    }, {
        optimisticData: [
            {
                onyxMethod: Onyx.METHOD.MERGE,
                key: `${ONYXKEYS.BANK_ACCOUNT_LIST}`,
                value: {[bankAccountID]: {pendingAction: CONST.RED_BRICK_ROAD_PENDING_ACTION.DELETE}},
            },
        ],

        // Sometimes pusher updates aren't received when we close the App while still offline,
        // so we are setting the bankAccount to null here to ensure that it gets cleared out once we come back online.
        successData: [
            {
                onyxMethod: Onyx.METHOD.MERGE,
                key: `${ONYXKEYS.BANK_ACCOUNT_LIST}`,
                value: {[bankAccountID]: null},
            },
        ],
    });
>>>>>>> cc78a083
}

/**
 * Update the user's personal information on the bank account in database.
 *
 * This action is called by the requestor step in the Verified Bank Account flow
 *
 * @param {Object} params
 *
 * @param {String} [params.dob]
 * @param {String} [params.firstName]
 * @param {String} [params.lastName]
 * @param {String} [params.requestorAddressStreet]
 * @param {String} [params.requestorAddressCity]
 * @param {String} [params.requestorAddressState]
 * @param {String} [params.requestorAddressZipCode]
 * @param {String} [params.ssnLast4]
 * @param {String} [params.isControllingOfficer]
 * @param {Object} [params.onfidoData]
 * @param {Boolean} [params.isOnfidoSetupComplete]
 */
function updatePersonalInformationForBankAccount(params) {
    API.write('UpdatePersonalInformationForBankAccount', params, getVBBADataForOnyx());
}

/**
 * @param {Number} bankAccountID
 * @param {String} validateCode
 */
function validateBankAccount(bankAccountID, validateCode) {
<<<<<<< HEAD
    API.write(
        'ValidateBankAccountWithTransactions',
        {
            bankAccountID,
            validateCode,
        },
        {
            optimisticData: [
                {
                    onyxMethod: CONST.ONYX.METHOD.MERGE,
                    key: ONYXKEYS.REIMBURSEMENT_ACCOUNT,
                    value: {
                        isLoading: true,
                        errors: null,
                    },
                },
            ],
            successData: [
                {
                    onyxMethod: CONST.ONYX.METHOD.MERGE,
                    key: ONYXKEYS.REIMBURSEMENT_ACCOUNT,
                    value: {
                        isLoading: false,
                    },
                },
            ],
            failureData: [
                {
                    onyxMethod: CONST.ONYX.METHOD.MERGE,
                    key: ONYXKEYS.REIMBURSEMENT_ACCOUNT,
                    value: {
                        isLoading: false,
                    },
                },
            ],
        },
    );
=======
    API.write('ValidateBankAccountWithTransactions', {
        bankAccountID,
        validateCode,
    }, {
        optimisticData: [{
            onyxMethod: Onyx.METHOD.MERGE,
            key: ONYXKEYS.REIMBURSEMENT_ACCOUNT,
            value: {
                isLoading: true,
                errors: null,
            },
        }],
        successData: [{
            onyxMethod: Onyx.METHOD.MERGE,
            key: ONYXKEYS.REIMBURSEMENT_ACCOUNT,
            value: {
                isLoading: false,
            },
        }],
        failureData: [{
            onyxMethod: Onyx.METHOD.MERGE,
            key: ONYXKEYS.REIMBURSEMENT_ACCOUNT,
            value: {
                isLoading: false,
            },
        }],
    });
>>>>>>> cc78a083
}

function openReimbursementAccountPage(stepToOpen, subStep, localCurrentStep) {
    const onyxData = {
        optimisticData: [
            {
                onyxMethod: Onyx.METHOD.MERGE,
                key: ONYXKEYS.REIMBURSEMENT_ACCOUNT,
                value: {
                    isLoading: true,
                },
            },
        ],
        successData: [
            {
                onyxMethod: Onyx.METHOD.MERGE,
                key: ONYXKEYS.REIMBURSEMENT_ACCOUNT,
                value: {
                    isLoading: false,
                },
            },
        ],
        failureData: [
            {
                onyxMethod: Onyx.METHOD.MERGE,
                key: ONYXKEYS.REIMBURSEMENT_ACCOUNT,
                value: {
                    isLoading: false,
                },
            },
        ],
    };

    const param = {
        stepToOpen,
        subStep,
        localCurrentStep,
    };

    return API.read('OpenReimbursementAccountPage', param, onyxData);
}

/**
 * Updates the bank account in the database with the company step data
 *
 * @param {Object} bankAccount
 * @param {Number} [bankAccount.bankAccountID]
 *
 * Fields from BankAccount step
 * @param {String} [bankAccount.routingNumber]
 * @param {String} [bankAccount.accountNumber]
 * @param {String} [bankAccount.bankName]
 * @param {String} [bankAccount.plaidAccountID]
 * @param {String} [bankAccount.plaidAccessToken]
 * @param {Boolean} [bankAccount.isSavings]
 *
 * Fields from Company step
 * @param {String} [bankAccount.companyName]
 * @param {String} [bankAccount.addressStreet]
 * @param {String} [bankAccount.addressCity]
 * @param {String} [bankAccount.addressState]
 * @param {String} [bankAccount.addressZipCode]
 * @param {String} [bankAccount.companyPhone]
 * @param {String} [bankAccount.website]
 * @param {String} [bankAccount.companyTaxID]
 * @param {String} [bankAccount.incorporationType]
 * @param {String} [bankAccount.incorporationState]
 * @param {String} [bankAccount.incorporationDate]
 * @param {Boolean} [bankAccount.hasNoConnectionToCannabis]
 */
function updateCompanyInformationForBankAccount(bankAccount) {
    API.write('UpdateCompanyInformationForBankAccount', bankAccount, getVBBADataForOnyx());
}

/**
 * Add beneficial owners for the bank account, accept the ACH terms and conditions and verify the accuracy of the information provided
 *
 * @param {Object} params
 *
 * // ACH Contract Step
 * @param {Boolean} [params.ownsMoreThan25Percent]
 * @param {Boolean} [params.hasOtherBeneficialOwners]
 * @param {Boolean} [params.acceptTermsAndConditions]
 * @param {Boolean} [params.certifyTrueInformation]
 * @param {String}  [params.beneficialOwners]
 */
function updateBeneficialOwnersForBankAccount(params) {
    API.write('UpdateBeneficialOwnersForBankAccount', {...params}, getVBBADataForOnyx());
}

/**
 * Create the bank account with manually entered data.
 *
 * @param {number} [bankAccountID]
 * @param {String} [accountNumber]
 * @param {String} [routingNumber]
 * @param {String} [plaidMask]
 *
 */
function connectBankAccountManually(bankAccountID, accountNumber, routingNumber, plaidMask) {
    API.write(
        'ConnectBankAccountManually',
        {
            bankAccountID,
            accountNumber,
            routingNumber,
            plaidMask,
        },
        getVBBADataForOnyx(),
    );
}

/**
 * Verify the user's identity via Onfido
 *
 * @param {Number} bankAccountID
 * @param {Object} onfidoData
 */
function verifyIdentityForBankAccount(bankAccountID, onfidoData) {
    API.write(
        'VerifyIdentityForBankAccount',
        {
            bankAccountID,
            onfidoData: JSON.stringify(onfidoData),
        },
        getVBBADataForOnyx(),
    );
}

function openWorkspaceView() {
    API.read('OpenWorkspaceView');
}

/**
 * Set the reimbursement account loading so that it happens right away, instead of when the API command is processed.
 *
 * @param {Boolean} isLoading
 */
function setReimbursementAccountLoading(isLoading) {
    Onyx.merge(ONYXKEYS.REIMBURSEMENT_ACCOUNT, {isLoading});
}

export {
    addPersonalBankAccount,
    clearOnfidoToken,
    clearPersonalBankAccount,
    clearPlaid,
    openPlaidView,
    connectBankAccountManually,
    connectBankAccountWithPlaid,
    deletePaymentBankAccount,
    openPersonalBankAccountSetupView,
    openReimbursementAccountPage,
    updateBeneficialOwnersForBankAccount,
    updateCompanyInformationForBankAccount,
    updatePersonalInformationForBankAccount,
    openWorkspaceView,
    validateBankAccount,
    verifyIdentityForBankAccount,
    setReimbursementAccountLoading,
};<|MERGE_RESOLUTION|>--- conflicted
+++ resolved
@@ -21,8 +21,16 @@
     requestResetFreePlanBankAccount,
     cancelResetFreePlanBankAccount,
 } from './ReimbursementAccount';
-export {openPlaidBankAccountSelector, openPlaidBankLogin} from './Plaid';
-export {openOnfidoFlow, answerQuestionsForWallet, verifyIdentity, acceptWalletTerms} from './Wallet';
+export {
+    openPlaidBankAccountSelector,
+    openPlaidBankLogin,
+} from './Plaid';
+export {
+    openOnfidoFlow,
+    answerQuestionsForWallet,
+    verifyIdentity,
+    acceptWalletTerms,
+} from './Wallet';
 
 function clearPlaid() {
     Onyx.set(ONYXKEYS.PLAID_LINK_TOKEN, '');
@@ -171,33 +179,6 @@
 }
 
 function deletePaymentBankAccount(bankAccountID) {
-<<<<<<< HEAD
-    API.write(
-        'DeletePaymentBankAccount',
-        {
-            bankAccountID,
-        },
-        {
-            optimisticData: [
-                {
-                    onyxMethod: CONST.ONYX.METHOD.MERGE,
-                    key: `${ONYXKEYS.BANK_ACCOUNT_LIST}`,
-                    value: {[bankAccountID]: {pendingAction: CONST.RED_BRICK_ROAD_PENDING_ACTION.DELETE}},
-                },
-            ],
-
-            // Sometimes pusher updates aren't received when we close the App while still offline,
-            // so we are setting the bankAccount to null here to ensure that it gets cleared out once we come back online.
-            successData: [
-                {
-                    onyxMethod: CONST.ONYX.METHOD.MERGE,
-                    key: `${ONYXKEYS.BANK_ACCOUNT_LIST}`,
-                    value: {[bankAccountID]: null},
-                },
-            ],
-        },
-    );
-=======
     API.write('DeletePaymentBankAccount', {
         bankAccountID,
     }, {
@@ -219,28 +200,27 @@
             },
         ],
     });
->>>>>>> cc78a083
-}
-
-/**
- * Update the user's personal information on the bank account in database.
- *
- * This action is called by the requestor step in the Verified Bank Account flow
- *
- * @param {Object} params
- *
- * @param {String} [params.dob]
- * @param {String} [params.firstName]
- * @param {String} [params.lastName]
- * @param {String} [params.requestorAddressStreet]
- * @param {String} [params.requestorAddressCity]
- * @param {String} [params.requestorAddressState]
- * @param {String} [params.requestorAddressZipCode]
- * @param {String} [params.ssnLast4]
- * @param {String} [params.isControllingOfficer]
- * @param {Object} [params.onfidoData]
- * @param {Boolean} [params.isOnfidoSetupComplete]
- */
+}
+
+/**
+* Update the user's personal information on the bank account in database.
+*
+* This action is called by the requestor step in the Verified Bank Account flow
+*
+* @param {Object} params
+*
+* @param {String} [params.dob]
+* @param {String} [params.firstName]
+* @param {String} [params.lastName]
+* @param {String} [params.requestorAddressStreet]
+* @param {String} [params.requestorAddressCity]
+* @param {String} [params.requestorAddressState]
+* @param {String} [params.requestorAddressZipCode]
+* @param {String} [params.ssnLast4]
+* @param {String} [params.isControllingOfficer]
+* @param {Object} [params.onfidoData]
+* @param {Boolean} [params.isOnfidoSetupComplete]
+*/
 function updatePersonalInformationForBankAccount(params) {
     API.write('UpdatePersonalInformationForBankAccount', params, getVBBADataForOnyx());
 }
@@ -250,45 +230,6 @@
  * @param {String} validateCode
  */
 function validateBankAccount(bankAccountID, validateCode) {
-<<<<<<< HEAD
-    API.write(
-        'ValidateBankAccountWithTransactions',
-        {
-            bankAccountID,
-            validateCode,
-        },
-        {
-            optimisticData: [
-                {
-                    onyxMethod: CONST.ONYX.METHOD.MERGE,
-                    key: ONYXKEYS.REIMBURSEMENT_ACCOUNT,
-                    value: {
-                        isLoading: true,
-                        errors: null,
-                    },
-                },
-            ],
-            successData: [
-                {
-                    onyxMethod: CONST.ONYX.METHOD.MERGE,
-                    key: ONYXKEYS.REIMBURSEMENT_ACCOUNT,
-                    value: {
-                        isLoading: false,
-                    },
-                },
-            ],
-            failureData: [
-                {
-                    onyxMethod: CONST.ONYX.METHOD.MERGE,
-                    key: ONYXKEYS.REIMBURSEMENT_ACCOUNT,
-                    value: {
-                        isLoading: false,
-                    },
-                },
-            ],
-        },
-    );
-=======
     API.write('ValidateBankAccountWithTransactions', {
         bankAccountID,
         validateCode,
@@ -316,7 +257,6 @@
             },
         }],
     });
->>>>>>> cc78a083
 }
 
 function openReimbursementAccountPage(stepToOpen, subStep, localCurrentStep) {
@@ -417,16 +357,12 @@
  *
  */
 function connectBankAccountManually(bankAccountID, accountNumber, routingNumber, plaidMask) {
-    API.write(
-        'ConnectBankAccountManually',
-        {
-            bankAccountID,
-            accountNumber,
-            routingNumber,
-            plaidMask,
-        },
-        getVBBADataForOnyx(),
-    );
+    API.write('ConnectBankAccountManually', {
+        bankAccountID,
+        accountNumber,
+        routingNumber,
+        plaidMask,
+    }, getVBBADataForOnyx());
 }
 
 /**
@@ -436,14 +372,10 @@
  * @param {Object} onfidoData
  */
 function verifyIdentityForBankAccount(bankAccountID, onfidoData) {
-    API.write(
-        'VerifyIdentityForBankAccount',
-        {
-            bankAccountID,
-            onfidoData: JSON.stringify(onfidoData),
-        },
-        getVBBADataForOnyx(),
-    );
+    API.write('VerifyIdentityForBankAccount', {
+        bankAccountID,
+        onfidoData: JSON.stringify(onfidoData),
+    }, getVBBADataForOnyx());
 }
 
 function openWorkspaceView() {

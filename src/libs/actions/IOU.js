import Onyx from 'react-native-onyx';
import _ from 'underscore';
import lodashGet from 'lodash/get';
import Str from 'expensify-common/lib/str';
import moment from 'moment';
import CONST from '../../CONST';
import ROUTES from '../../ROUTES';
import ONYXKEYS from '../../ONYXKEYS';
import Navigation from '../Navigation/Navigation';
import * as Localize from '../Localize';
import asyncOpenURL from '../asyncOpenURL';
import * as API from '../API';
import * as ReportUtils from '../ReportUtils';
import * as CurrencyUtils from '../CurrencyUtils';
import * as ReportActionsUtils from '../ReportActionsUtils';
import * as IOUUtils from '../IOUUtils';
import * as OptionsListUtils from '../OptionsListUtils';
import DateUtils from '../DateUtils';
import TransactionUtils from '../TransactionUtils';
import * as ErrorUtils from '../ErrorUtils';
import * as UserUtils from '../UserUtils';
import * as Report from './Report';
import * as NumberUtils from '../NumberUtils';

let allReports;
Onyx.connect({
    key: ONYXKEYS.COLLECTION.REPORT,
    waitForCollectionCallback: true,
    callback: (val) => (allReports = val),
});

let allTransactions;
Onyx.connect({
    key: ONYXKEYS.COLLECTION.TRANSACTION,
    waitForCollectionCallback: true,
    callback: (val) => {
        if (!val) {
            allTransactions = {};
            return;
        }

        allTransactions = val;
    },
});

let userAccountID = '';
Onyx.connect({
    key: ONYXKEYS.SESSION,
    callback: (val) => {
        userAccountID = lodashGet(val, 'accountID', '');
    },
});

let currentUserPersonalDetails = {};
Onyx.connect({
    key: ONYXKEYS.PERSONAL_DETAILS_LIST,
    callback: (val) => {
        currentUserPersonalDetails = lodashGet(val, userAccountID, {});
    },
});

let currentDate = '';
Onyx.connect({
    key: ONYXKEYS.CURRENT_DATE,
    callback: (val) => {
        currentDate = val;
    },
});

/**
 * Reset money request info from the store with its initial value
 * @param {String} id
 */
function resetMoneyRequestInfo(id = '') {
    const date = currentDate || moment().format('YYYY-MM-DD');
    Onyx.merge(ONYXKEYS.IOU, {
        id,
        amount: 0,
        currency: lodashGet(currentUserPersonalDetails, 'localCurrencyCode', CONST.CURRENCY.USD),
        comment: '',
        participants: [],
        merchant: '',
        date,
        receiptPath: '',
        receiptSource: '',
    });
}

function buildOnyxDataForMoneyRequest(
    chatReport,
    iouReport,
    transaction,
    chatCreatedAction,
    iouCreatedAction,
    iouAction,
    optimisticPersonalDetailListAction,
    reportPreviewAction,
    isNewChatReport,
    isNewIOUReport,
) {
    const optimisticData = [
        {
            // Use SET for new reports because it doesn't exist yet, is faster and we need the data to be available when we navigate to the chat page
            onyxMethod: isNewChatReport ? Onyx.METHOD.SET : Onyx.METHOD.MERGE,
            key: `${ONYXKEYS.COLLECTION.REPORT}${chatReport.reportID}`,
            value: {
                ...chatReport,
                lastReadTime: DateUtils.getDBTime(),
                hasOutstandingIOU: iouReport.total !== 0,
                iouReportID: iouReport.reportID,
                ...(isNewChatReport ? {pendingFields: {createChat: CONST.RED_BRICK_ROAD_PENDING_ACTION.ADD}} : {}),
            },
        },
        {
            onyxMethod: isNewIOUReport ? Onyx.METHOD.SET : Onyx.METHOD.MERGE,
            key: `${ONYXKEYS.COLLECTION.REPORT}${iouReport.reportID}`,
            value: {
                ...iouReport,
                lastMessageText: iouAction.message[0].text,
                lastMessageHtml: iouAction.message[0].html,
                ...(isNewIOUReport ? {pendingFields: {createChat: CONST.RED_BRICK_ROAD_PENDING_ACTION.ADD}} : {}),
            },
        },
        {
            onyxMethod: Onyx.METHOD.SET,
            key: `${ONYXKEYS.COLLECTION.TRANSACTION}${transaction.transactionID}`,
            value: transaction,
        },
        {
            onyxMethod: isNewChatReport ? Onyx.METHOD.SET : Onyx.METHOD.MERGE,
            key: `${ONYXKEYS.COLLECTION.REPORT_ACTIONS}${chatReport.reportID}`,
            value: {
                ...(isNewChatReport ? {[chatCreatedAction.reportActionID]: chatCreatedAction} : {}),
                [reportPreviewAction.reportActionID]: reportPreviewAction,
            },
        },
        {
            onyxMethod: isNewIOUReport ? Onyx.METHOD.SET : Onyx.METHOD.MERGE,
            key: `${ONYXKEYS.COLLECTION.REPORT_ACTIONS}${iouReport.reportID}`,
            value: {
                ...(isNewIOUReport ? {[iouCreatedAction.reportActionID]: iouCreatedAction} : {}),
                [iouAction.reportActionID]: iouAction,
            },
        },
    ];

    if (!_.isEmpty(optimisticPersonalDetailListAction)) {
        optimisticData.push({
            onyxMethod: Onyx.METHOD.MERGE,
            key: ONYXKEYS.PERSONAL_DETAILS_LIST,
            value: optimisticPersonalDetailListAction,
        });
    }

    const successData = [
        ...(isNewChatReport
            ? [
                  {
                      onyxMethod: Onyx.METHOD.MERGE,
                      key: `${ONYXKEYS.COLLECTION.REPORT}${chatReport.reportID}`,
                      value: {
                          pendingFields: null,
                          errorFields: null,
                      },
                  },
              ]
            : []),
        ...(isNewIOUReport
            ? [
                  {
                      onyxMethod: Onyx.METHOD.MERGE,
                      key: `${ONYXKEYS.COLLECTION.REPORT}${iouReport.reportID}`,
                      value: {
                          pendingFields: null,
                          errorFields: null,
                      },
                  },
              ]
            : []),
        {
            onyxMethod: Onyx.METHOD.MERGE,
            key: `${ONYXKEYS.COLLECTION.TRANSACTION}${transaction.transactionID}`,
            value: {pendingAction: null},
        },
        {
            onyxMethod: Onyx.METHOD.MERGE,
            key: `${ONYXKEYS.COLLECTION.REPORT_ACTIONS}${chatReport.reportID}`,
            value: {
                ...(isNewChatReport
                    ? {
                          [chatCreatedAction.reportActionID]: {
                              pendingAction: null,
                              errors: null,
                          },
                      }
                    : {}),
                [reportPreviewAction.reportActionID]: {
                    pendingAction: null,
                },
            },
        },
        {
            onyxMethod: Onyx.METHOD.MERGE,
            key: `${ONYXKEYS.COLLECTION.REPORT_ACTIONS}${iouReport.reportID}`,
            value: {
                ...(isNewIOUReport
                    ? {
                          [iouCreatedAction.reportActionID]: {
                              pendingAction: null,
                              errors: null,
                          },
                      }
                    : {}),
                [iouAction.reportActionID]: {
                    pendingAction: null,
                    errors: null,
                },
            },
        },
    ];

    const failureData = [
        {
            onyxMethod: Onyx.METHOD.MERGE,
            key: `${ONYXKEYS.COLLECTION.REPORT}${chatReport.reportID}`,
            value: {
                hasOutstandingIOU: chatReport.hasOutstandingIOU,
                iouReportID: chatReport.iouReportID,
                lastReadTime: chatReport.lastReadTime,
                ...(isNewChatReport
                    ? {
                          errorFields: {
                              createChat: ErrorUtils.getMicroSecondOnyxError('report.genericCreateReportFailureMessage'),
                          },
                      }
                    : {}),
            },
        },
        ...(isNewIOUReport
            ? [
                  {
                      onyxMethod: Onyx.METHOD.MERGE,
                      key: `${ONYXKEYS.COLLECTION.REPORT}${iouReport.reportID}`,
                      value: {
                          errorFields: {
                              createChat: ErrorUtils.getMicroSecondOnyxError('report.genericCreateReportFailureMessage'),
                          },
                      },
                  },
              ]
            : []),
        {
            onyxMethod: Onyx.METHOD.MERGE,
            key: `${ONYXKEYS.COLLECTION.TRANSACTION}${transaction.transactionID}`,
            value: {
                errors: ErrorUtils.getMicroSecondOnyxError('iou.error.genericCreateFailureMessage'),
            },
        },
        {
            onyxMethod: Onyx.METHOD.MERGE,
            key: `${ONYXKEYS.COLLECTION.REPORT_ACTIONS}${chatReport.reportID}`,
            value: {
                ...(isNewChatReport
                    ? {
                          [chatCreatedAction.reportActionID]: {
                              errors: ErrorUtils.getMicroSecondOnyxError('iou.error.genericCreateFailureMessage'),
                          },
                          [reportPreviewAction.reportActionID]: {
                              errors: ErrorUtils.getMicroSecondOnyxError(null),
                          },
                      }
                    : {
                          [reportPreviewAction.reportActionID]: {
                              created: reportPreviewAction.created,
                          },
                      }),
            },
        },
        {
            onyxMethod: Onyx.METHOD.MERGE,
            key: `${ONYXKEYS.COLLECTION.REPORT_ACTIONS}${iouReport.reportID}`,
            value: {
                ...(isNewIOUReport
                    ? {
                          [iouCreatedAction.reportActionID]: {
                              errors: ErrorUtils.getMicroSecondOnyxError('iou.error.genericCreateFailureMessage'),
                          },
                          [iouAction.reportActionID]: {
                              errors: ErrorUtils.getMicroSecondOnyxError(null),
                          },
                      }
                    : {
                          [iouAction.reportActionID]: {
                              errors: ErrorUtils.getMicroSecondOnyxError('iou.error.genericCreateFailureMessage'),
                          },
                      }),
            },
        },
    ];

    return [optimisticData, successData, failureData];
}

/**
 * Request money from another user
 *
 * @param {Object} report
 * @param {Number} amount - always in the smallest unit of the currency
 * @param {String} currency
 * @param {String} payeeEmail
 * @param {Number} payeeAccountID
 * @param {Object} participant
 * @param {String} comment
 */
function requestMoney(report, amount, currency, payeeEmail, payeeAccountID, participant, comment) {
    const payerEmail = OptionsListUtils.addSMSDomainIfPhoneNumber(participant.login);
    const payerAccountID = Number(participant.accountID);
    const isPolicyExpenseChat = participant.isPolicyExpenseChat;

    // STEP 1: Get existing chat report OR build a new optimistic one
    let isNewChatReport = false;
    let chatReport = lodashGet(report, 'reportID', null) ? report : null;

    // If this is a policyExpenseChat, the chatReport must exist and we can get it from Onyx.
    // report is null if the flow is initiated from the global create menu. However, participant always stores the reportID if it exists, which is the case for policyExpenseChats
    if (!chatReport && isPolicyExpenseChat) {
        chatReport = allReports[`${ONYXKEYS.COLLECTION.REPORT}${participant.reportID}`];
    }

    if (!chatReport) {
        chatReport = ReportUtils.getChatByParticipants([payerAccountID]);
    }

    // If we still don't have a report, it likely doens't exist and we need to build an optimistic one
    if (!chatReport) {
        isNewChatReport = true;
        chatReport = ReportUtils.buildOptimisticChatReport([payerAccountID]);
    }

    // STEP 2: Get existing IOU report and update its total OR build a new optimistic one
    const isNewIOUReport = !chatReport.iouReportID || ReportUtils.hasIOUWaitingOnCurrentUserBankAccount(chatReport);
    let iouReport = isNewIOUReport ? null : allReports[`${ONYXKEYS.COLLECTION.REPORT}${chatReport.iouReportID}`];

    if (iouReport) {
        if (isPolicyExpenseChat) {
            iouReport = {...iouReport};

            // Because of the Expense reports are stored as negative values, we substract the total from the amount
            iouReport.total -= amount;
        } else {
            iouReport = IOUUtils.updateIOUOwnerAndTotal(iouReport, payeeAccountID, amount, currency);
        }
    } else {
        iouReport = isPolicyExpenseChat
            ? ReportUtils.buildOptimisticExpenseReport(chatReport.reportID, chatReport.policyID, payeeAccountID, amount, currency)
            : ReportUtils.buildOptimisticIOUReport(payeeAccountID, payerAccountID, amount, chatReport.reportID, currency);
    }

    // STEP 3: Build optimistic transaction
    const optimisticTransaction = TransactionUtils.buildOptimisticTransaction(amount, currency, iouReport.reportID, comment);

    // STEP 4: Build optimistic reportActions. We need:
    // 1. CREATED action for the chatReport
    // 2. CREATED action for the iouReport
    // 3. IOU action for the iouReport
    // 4. REPORTPREVIEW action for the chatReport
    // Note: The CREATED action for the IOU report must be optimistically generated before the IOU action so there's no chance that it appears after the IOU action in the chat
    const optimisticCreatedActionForChat = ReportUtils.buildOptimisticCreatedReportAction(payeeEmail);
    const optimisticCreatedActionForIOU = ReportUtils.buildOptimisticCreatedReportAction(payeeEmail);
    const optimisticIOUAction = ReportUtils.buildOptimisticIOUReportAction(
        CONST.IOU.REPORT_ACTION_TYPE.CREATE,
        amount,
        currency,
        comment,
        [participant],
        optimisticTransaction.transactionID,
        '',
        iouReport.reportID,
    );

    // Add optimistic personal details for participant
    const optimisticPersonalDetailListAction = isNewChatReport
        ? {
              [payerAccountID]: {
                  accountID: payerAccountID,
                  avatar: UserUtils.getDefaultAvatarURL(payerAccountID),
                  displayName: participant.displayName || payerEmail,
                  login: participant.login,
              },
          }
        : undefined;

    let reportPreviewAction = isNewIOUReport ? null : ReportActionsUtils.getReportPreviewAction(chatReport.reportID, iouReport.reportID);
    if (reportPreviewAction) {
        reportPreviewAction = ReportUtils.updateReportPreview(iouReport, reportPreviewAction);
    } else {
        reportPreviewAction = ReportUtils.buildOptimisticReportPreview(chatReport, iouReport);
    }

    // STEP 5: Build Onyx Data
    const [optimisticData, successData, failureData] = buildOnyxDataForMoneyRequest(
        chatReport,
        iouReport,
        optimisticTransaction,
        optimisticCreatedActionForChat,
        optimisticCreatedActionForIOU,
        optimisticIOUAction,
        optimisticPersonalDetailListAction,
        reportPreviewAction,
        isNewChatReport,
        isNewIOUReport,
    );

    // STEP 6: Make the request
    API.write(
        'RequestMoney',
        {
            debtorEmail: payerEmail,
            amount,
            currency,
            comment,
            iouReportID: iouReport.reportID,
            chatReportID: chatReport.reportID,
            transactionID: optimisticTransaction.transactionID,
            reportActionID: optimisticIOUAction.reportActionID,
            createdChatReportActionID: isNewChatReport ? optimisticCreatedActionForChat.reportActionID : 0,
            createdIOUReportActionID: isNewIOUReport ? optimisticCreatedActionForIOU.reportActionID : 0,
            reportPreviewReportActionID: reportPreviewAction.reportActionID,
        },
        {optimisticData, successData, failureData},
    );
    resetMoneyRequestInfo();
    Navigation.dismissModal(chatReport.reportID);
    Report.notifyNewAction(chatReport.reportID, payeeAccountID);
}

/**
 * Build the Onyx data and IOU split necessary for splitting a bill with 3+ users.
 * 1. Build the optimistic Onyx data for the group chat, i.e. chatReport and iouReportAction creating the former if it doesn't yet exist.
 * 2. Loop over the group chat participant list, building optimistic or updating existing chatReports, iouReports and iouReportActions between the user and each participant.
 * We build both Onyx data and the IOU split that is sent as a request param and is used by Auth to create the chatReports, iouReports and iouReportActions in the database.
 * The IOU split has the following shape:
 *  [
 *      {email: 'currentUser', amount: 100},
 *      {email: 'user2', amount: 100, iouReportID: '100', chatReportID: '110', transactionID: '120', reportActionID: '130'},
 *      {email: 'user3', amount: 100, iouReportID: '200', chatReportID: '210', transactionID: '220', reportActionID: '230'}
 *  ]
 * @param {Array} participants
 * @param {String} currentUserLogin
 * @param {Number} currentUserAccountID
 * @param {Number} amount - always in the smallest unit of the currency
 * @param {String} comment
 * @param {String} currency
 * @param {String} existingGroupChatReportID
 *
 * @return {Object}
 */
function createSplitsAndOnyxData(participants, currentUserLogin, currentUserAccountID, amount, comment, currency, existingGroupChatReportID = '') {
    const currentUserEmail = OptionsListUtils.addSMSDomainIfPhoneNumber(currentUserLogin);
    const participantAccountIDs = _.map(participants, (participant) => Number(participant.accountID));
    const existingGroupChatReport = existingGroupChatReportID
        ? allReports[`${ONYXKEYS.COLLECTION.REPORT}${existingGroupChatReportID}`]
        : ReportUtils.getChatByParticipants(participantAccountIDs);
    const groupChatReport = existingGroupChatReport || ReportUtils.buildOptimisticChatReport(participantAccountIDs);

    // ReportID is -2 (aka "deleted") on the group transaction: https://github.com/Expensify/Auth/blob/3fa2698654cd4fbc30f9de38acfca3fbeb7842e4/auth/command/SplitTransaction.cpp#L24-L27
    const formattedParticipants = Localize.arrayToString([currentUserLogin, ..._.map(participants, (participant) => participant.login)]);
    const groupTransaction = TransactionUtils.buildOptimisticTransaction(
        amount,
        currency,
        CONST.REPORT.SPLIT_REPORTID,
        comment,
        '',
        '',
        `${Localize.translateLocal('iou.splitBill')} ${Localize.translateLocal('common.with')} ${formattedParticipants} [${DateUtils.getDBTime().slice(0, 10)}]`,
    );

    // Note: The created action must be optimistically generated before the IOU action so there's no chance that the created action appears after the IOU action in the chat
    const groupCreatedReportAction = ReportUtils.buildOptimisticCreatedReportAction(currentUserEmail);
    const groupIOUReportAction = ReportUtils.buildOptimisticIOUReportAction(CONST.IOU.REPORT_ACTION_TYPE.SPLIT, amount, currency, comment, participants, groupTransaction.transactionID);

    groupChatReport.lastReadTime = DateUtils.getDBTime();
    groupChatReport.lastMessageText = groupIOUReportAction.message[0].text;
    groupChatReport.lastMessageHtml = groupIOUReportAction.message[0].html;

    // If we have an existing groupChatReport use it's pending fields, otherwise indicate that we are adding a chat
    if (!existingGroupChatReport) {
        groupChatReport.pendingFields = {
            createChat: CONST.RED_BRICK_ROAD_PENDING_ACTION.ADD,
        };
    }

    const optimisticData = [
        {
            // Use set for new reports because it doesn't exist yet, is faster,
            // and we need the data to be available when we navigate to the chat page
            onyxMethod: existingGroupChatReport ? Onyx.METHOD.MERGE : Onyx.METHOD.SET,
            key: `${ONYXKEYS.COLLECTION.REPORT}${groupChatReport.reportID}`,
            value: groupChatReport,
        },
        {
            onyxMethod: existingGroupChatReport ? Onyx.METHOD.MERGE : Onyx.METHOD.SET,
            key: `${ONYXKEYS.COLLECTION.REPORT_ACTIONS}${groupChatReport.reportID}`,
            value: {
                ...(existingGroupChatReport ? {} : {[groupCreatedReportAction.reportActionID]: groupCreatedReportAction}),
                [groupIOUReportAction.reportActionID]: groupIOUReportAction,
            },
        },
        {
            onyxMethod: Onyx.METHOD.MERGE,
            key: `${ONYXKEYS.COLLECTION.TRANSACTION}${groupTransaction.transactionID}`,
            value: groupTransaction,
        },
    ];

    const successData = [
        {
            onyxMethod: Onyx.METHOD.MERGE,
            key: `${ONYXKEYS.COLLECTION.REPORT_ACTIONS}${groupChatReport.reportID}`,
            value: {
                ...(existingGroupChatReport ? {} : {[groupCreatedReportAction.reportActionID]: {pendingAction: null}}),
                [groupIOUReportAction.reportActionID]: {pendingAction: null},
            },
        },
        {
            onyxMethod: Onyx.METHOD.MERGE,
            key: `${ONYXKEYS.COLLECTION.TRANSACTION}${groupTransaction.transactionID}`,
            value: {pendingAction: null},
        },
    ];

    if (!existingGroupChatReport) {
        successData.push({
            onyxMethod: Onyx.METHOD.MERGE,
            key: `${ONYXKEYS.COLLECTION.REPORT}${groupChatReport.reportID}`,
            value: {pendingFields: {createChat: null}},
        });
    }

    const failureData = [
        {
            onyxMethod: Onyx.METHOD.MERGE,
            key: `${ONYXKEYS.COLLECTION.TRANSACTION}${groupTransaction.transactionID}`,
            value: {
                errors: ErrorUtils.getMicroSecondOnyxError('iou.error.genericCreateFailureMessage'),
            },
        },
    ];

    if (existingGroupChatReport) {
        failureData.push({
            onyxMethod: Onyx.METHOD.MERGE,
            key: `${ONYXKEYS.COLLECTION.REPORT_ACTIONS}${groupChatReport.reportID}`,
            value: {
                [groupIOUReportAction.reportActionID]: {
                    errors: ErrorUtils.getMicroSecondOnyxError('iou.error.genericCreateFailureMessage'),
                },
            },
        });
    } else {
        failureData.push(
            {
                onyxMethod: Onyx.METHOD.MERGE,
                key: `${ONYXKEYS.COLLECTION.REPORT}${groupChatReport.reportID}`,
                value: {
                    errorFields: {
                        createChat: ErrorUtils.getMicroSecondOnyxError('report.genericCreateReportFailureMessage'),
                    },
                },
            },
            {
                onyxMethod: Onyx.METHOD.MERGE,
                key: `${ONYXKEYS.COLLECTION.REPORT_ACTIONS}${groupChatReport.reportID}`,
                value: {
                    [groupIOUReportAction.reportActionID]: {
                        errors: ErrorUtils.getMicroSecondOnyxError(null),
                    },
                },
            },
        );
    }

    // Loop through participants creating individual chats, iouReports and reportActionIDs as needed
    const splitAmount = IOUUtils.calculateAmount(participants.length, amount, false);
    const splits = [{email: currentUserEmail, accountID: currentUserAccountID, amount: IOUUtils.calculateAmount(participants.length, amount, true)}];

    const hasMultipleParticipants = participants.length > 1;
    _.each(participants, (participant) => {
        const email = OptionsListUtils.addSMSDomainIfPhoneNumber(participant.login).toLowerCase();
        const accountID = Number(participant.accountID);
        if (email === currentUserEmail) {
            return;
        }

        // STEP 1: Get existing chat report OR build a new optimistic one
        // If we only have one participant and the request was initiated from the global create menu, i.e. !existingGroupChatReportID, the oneOnOneChatReport is the groupChatReport
        let oneOnOneChatReport;
        let isNewOneOnOneChatReport = false;
        let shouldCreateOptimisticPersonalDetails = false;

        // If this is a split between two people only and the function
        // wasn't provided with an existing group chat report id
        if (!hasMultipleParticipants && !existingGroupChatReportID) {
            oneOnOneChatReport = groupChatReport;
            shouldCreateOptimisticPersonalDetails = !existingGroupChatReport;
        } else {
            const existingChatReport = ReportUtils.getChatByParticipants([accountID]);
            isNewOneOnOneChatReport = !existingChatReport;
            shouldCreateOptimisticPersonalDetails = isNewOneOnOneChatReport;
            oneOnOneChatReport = existingChatReport || ReportUtils.buildOptimisticChatReport([accountID]);
        }

        // STEP 2: Get existing IOU report and update its total OR build a new optimistic one
        const isNewOneOnOneIOUReport = !oneOnOneChatReport.iouReportID;
        let oneOnOneIOUReport;
        if (!isNewOneOnOneIOUReport) {
            oneOnOneIOUReport = IOUUtils.updateIOUOwnerAndTotal(allReports[`${ONYXKEYS.COLLECTION.REPORT}${oneOnOneChatReport.iouReportID}`], currentUserAccountID, splitAmount, currency);
        } else {
            oneOnOneIOUReport = ReportUtils.buildOptimisticIOUReport(currentUserAccountID, accountID, splitAmount, oneOnOneChatReport.reportID, currency);
        }

        // STEP 3: Build optimistic transaction
        const oneOnOneTransaction = TransactionUtils.buildOptimisticTransaction(
            splitAmount,
            currency,
            oneOnOneIOUReport.reportID,
            comment,
            CONST.IOU.MONEY_REQUEST_TYPE.SPLIT,
            groupTransaction.transactionID,
        );

        // STEP 4: Build optimistic reportActions. We need:
        // 1. CREATED action for the chatReport
        // 2. CREATED action for the iouReport
        // 3. IOU action for the iouReport
        // 4. REPORTPREVIEW action for the chatReport
        // Note: The CREATED action for the IOU report must be optimistically generated before the IOU action so there's no chance that it appears after the IOU action in the chat
        const oneOnOneCreatedActionForChat = ReportUtils.buildOptimisticCreatedReportAction(currentUserEmail);
        const oneOnOneCreatedActionForIOU = ReportUtils.buildOptimisticCreatedReportAction(currentUserEmail);
        const oneOnOneIOUAction = ReportUtils.buildOptimisticIOUReportAction(
            CONST.IOU.REPORT_ACTION_TYPE.CREATE,
            splitAmount,
            currency,
            comment,
            [participant],
            oneOnOneTransaction.transactionID,
            '',
            oneOnOneIOUReport.reportID,
        );

        // Add optimistic personal details for new participants
        const oneOnOnePersonalDetailListAction = shouldCreateOptimisticPersonalDetails
            ? {
                  [accountID]: {
                      accountID,
                      avatar: UserUtils.getDefaultAvatarURL(accountID),
                      displayName: participant.displayName || email,
                      login: participant.login,
                  },
              }
            : undefined;

        let oneOnOneReportPreviewAction = ReportActionsUtils.getReportPreviewAction(oneOnOneChatReport.reportID, oneOnOneIOUReport.reportID);
        if (oneOnOneReportPreviewAction) {
            oneOnOneReportPreviewAction = ReportUtils.updateReportPreview(oneOnOneIOUReport, oneOnOneReportPreviewAction);
        } else {
            oneOnOneReportPreviewAction = ReportUtils.buildOptimisticReportPreview(oneOnOneChatReport, oneOnOneIOUReport);
        }

        // STEP 5: Build Onyx Data
        const [oneOnOneOptimisticData, oneOnOneSuccessData, oneOnOneFailureData] = buildOnyxDataForMoneyRequest(
            oneOnOneChatReport,
            oneOnOneIOUReport,
            oneOnOneTransaction,
            oneOnOneCreatedActionForChat,
            oneOnOneCreatedActionForIOU,
            oneOnOneIOUAction,
            oneOnOnePersonalDetailListAction,
            oneOnOneReportPreviewAction,
            isNewOneOnOneChatReport,
            isNewOneOnOneIOUReport,
        );

        const splitData = {
            email,
            accountID,
            amount: splitAmount,
            iouReportID: oneOnOneIOUReport.reportID,
            chatReportID: oneOnOneChatReport.reportID,
            transactionID: oneOnOneTransaction.transactionID,
            reportActionID: oneOnOneIOUAction.reportActionID,
            createdChatReportActionID: oneOnOneCreatedActionForChat.reportActionID,
            createdIOUReportActionID: oneOnOneCreatedActionForIOU.reportActionID,
            reportPreviewReportActionID: oneOnOneReportPreviewAction.reportActionID,
        };

        splits.push(splitData);
        optimisticData.push(...oneOnOneOptimisticData);
        successData.push(...oneOnOneSuccessData);
        failureData.push(...oneOnOneFailureData);
    });

    const groupData = {
        chatReportID: groupChatReport.reportID,
        transactionID: groupTransaction.transactionID,
        reportActionID: groupIOUReportAction.reportActionID,
    };

    if (_.isEmpty(existingGroupChatReport)) {
        groupData.createdReportActionID = groupCreatedReportAction.reportActionID;
    }

    return {
        groupData,
        splits,
        onyxData: {optimisticData, successData, failureData},
    };
}

/**
 * @param {Array} participants
 * @param {String} currentUserLogin
 * @param {Number} currentUserAccountID
 * @param {Number} amount - always in smallest currency unit
 * @param {String} comment
 * @param {String} currency
 * @param {String} existingGroupChatReportID
 */
function splitBill(participants, currentUserLogin, currentUserAccountID, amount, comment, currency, existingGroupChatReportID = '') {
    const {groupData, splits, onyxData} = createSplitsAndOnyxData(participants, currentUserLogin, currentUserAccountID, amount, comment, currency, existingGroupChatReportID);

    API.write(
        'SplitBill',
        {
            reportID: groupData.chatReportID,
            amount,
            splits: JSON.stringify(splits),
            currency,
            comment,
            transactionID: groupData.transactionID,
            reportActionID: groupData.reportActionID,
            createdReportActionID: groupData.createdReportActionID,
        },
        onyxData,
    );

    resetMoneyRequestInfo();
    Navigation.dismissModal();
    Report.notifyNewAction(groupData.chatReportID, currentUserAccountID);
}

/**
 * @param {Array} participants
 * @param {String} currentUserLogin
 * @param {Number} currentUserAccountID
 * @param {Number} amount - always in smallest currency unit
 * @param {String} comment
 * @param {String} currency
 */
function splitBillAndOpenReport(participants, currentUserLogin, currentUserAccountID, amount, comment, currency) {
    const {groupData, splits, onyxData} = createSplitsAndOnyxData(participants, currentUserLogin, currentUserAccountID, amount, comment, currency);

    API.write(
        'SplitBillAndOpenReport',
        {
            reportID: groupData.chatReportID,
            amount,
            splits: JSON.stringify(splits),
            currency,
            comment,
            transactionID: groupData.transactionID,
            reportActionID: groupData.reportActionID,
            createdReportActionID: groupData.createdReportActionID,
        },
        onyxData,
    );

    resetMoneyRequestInfo();
    Navigation.dismissModal(groupData.chatReportID);
    Report.notifyNewAction(groupData.chatReportID, currentUserAccountID);
}

/**
 * @param {String} transactionID
 * @param {Object} reportAction - the money request reportAction we are deleting
 * @param {Boolean} isSingleTransactionView
 */
function deleteMoneyRequest(transactionID, reportAction, isSingleTransactionView = false) {
    // STEP 1: Get all collections we're updating
    const iouReport = allReports[`${ONYXKEYS.COLLECTION.REPORT}${reportAction.originalMessage.IOUReportID}`];
    const chatReport = allReports[`${ONYXKEYS.COLLECTION.REPORT}${iouReport.chatReportID}`];
    const reportPreviewAction = ReportActionsUtils.getReportPreviewAction(iouReport.chatReportID, iouReport.reportID);
    const transaction = allTransactions[`${ONYXKEYS.COLLECTION.TRANSACTION}${transactionID}`];
    const transactionThreadID = reportAction.childReportID;
    let transactionThread = null;
    if (transactionThreadID) {
        transactionThread = allReports[`${ONYXKEYS.COLLECTION.REPORT}${transactionThreadID}`];
    }

    // STEP 2: Decide if we need to:
    // 1. Delete the transactionThread - delete if there are no visible comments in the thread
    // 2. Update the iouPreview to show [Deleted request] - update if the transactionThread exists AND it isn't being deleted
    const shouldDeleteTransactionThread = transactionThreadID ? ReportActionsUtils.getLastVisibleMessage(transactionThreadID).lastMessageText.length === 0 : false;
    const shouldShowDeletedRequestMessage = transactionThreadID && !shouldDeleteTransactionThread;

    // STEP 3: Update the IOU reportAction and decide if the iouReport should be deleted. We delete the iouReport if there are no visible comments left in the report.
    const updatedReportAction = {
        [reportAction.reportActionID]: {
            pendingAction: shouldShowDeletedRequestMessage ? CONST.RED_BRICK_ROAD_PENDING_ACTION.UPDATE : CONST.RED_BRICK_ROAD_PENDING_ACTION.DELETE,
            previousMessage: reportAction.message,
            message: [
                {
                    type: 'COMMENT',
                    html: '',
                    text: '',
                    isEdited: true,
                    isDeletedParentAction: shouldShowDeletedRequestMessage,
                },
            ],
            originalMessage: {
                IOUTransactionID: null,
            },
            errors: null,
        },
    };

    const lastVisibleAction = ReportActionsUtils.getLastVisibleAction(iouReport.reportID, updatedReportAction);
    const iouReportLastMessageText = ReportActionsUtils.getLastVisibleMessage(iouReport.reportID, updatedReportAction).lastMessageText;
    const shouldDeleteIOUReport =
        iouReportLastMessageText.length === 0 && !ReportActionsUtils.isDeletedParentAction(lastVisibleAction) && (!transactionThreadID || shouldDeleteTransactionThread);

    // STEP 4: Update the iouReport and reportPreview with new totals and messages if it wasn't deleted
    let updatedIOUReport = null;
    let updatedReportPreviewAction = null;
    if (!shouldDeleteIOUReport) {
        if (ReportUtils.isExpenseReport(iouReport.reportID)) {
            updatedIOUReport = {...iouReport};

            // Because of the Expense reports are stored as negative values, we add the total from the amount
            updatedIOUReport.total += reportAction.originalMessage.amount;
        } else {
            updatedIOUReport = IOUUtils.updateIOUOwnerAndTotal(iouReport, reportAction.actorAccountID, reportAction.originalMessage.amount, reportAction.originalMessage.currency, true);
        }

        updatedIOUReport.lastMessageText = iouReportLastMessageText;
        updatedIOUReport.lastVisibleActionCreated = lastVisibleAction.created;

        updatedReportPreviewAction = {...reportPreviewAction};
        const messageText = Localize.translateLocal('iou.payerOwesAmount', {
            payer: updatedIOUReport.managerEmail,
            amount: CurrencyUtils.convertToDisplayString(updatedIOUReport.total, updatedIOUReport.currency),
        });
        updatedReportPreviewAction.message[0].text = messageText;
        updatedReportPreviewAction.message[0].html = messageText;
    }

    // STEP 5: Build Onyx data
    const optimisticData = [
        {
            onyxMethod: Onyx.METHOD.SET,
            key: `${ONYXKEYS.COLLECTION.TRANSACTION}${transactionID}`,
            value: null,
        },
        ...(shouldDeleteTransactionThread
            ? [
                  {
                      onyxMethod: Onyx.METHOD.SET,
                      key: `${ONYXKEYS.COLLECTION.REPORT}${transactionThreadID}`,
                      value: null,
                  },
                  {
                      onyxMethod: Onyx.METHOD.SET,
                      key: `${ONYXKEYS.COLLECTION.REPORT_ACTIONS}${transactionThreadID}`,
                      value: null,
                  },
              ]
            : []),
        {
            onyxMethod: shouldDeleteIOUReport ? Onyx.METHOD.SET : Onyx.METHOD.MERGE,
            key: `${ONYXKEYS.COLLECTION.REPORT_ACTIONS}${iouReport.reportID}`,
            value: shouldDeleteIOUReport ? null : updatedReportAction,
        },
        {
            onyxMethod: shouldDeleteIOUReport ? Onyx.METHOD.SET : Onyx.METHOD.MERGE,
            key: `${ONYXKEYS.COLLECTION.REPORT}${iouReport.reportID}`,
            value: updatedIOUReport,
        },
        {
            onyxMethod: Onyx.METHOD.MERGE,
            key: `${ONYXKEYS.COLLECTION.REPORT_ACTIONS}${chatReport.reportID}`,
            value: {
                [reportPreviewAction.reportActionID]: updatedReportPreviewAction,
            },
        },
        ...(shouldDeleteIOUReport
            ? [
                  {
                      onyxMethod: Onyx.METHOD.MERGE,
                      key: `${ONYXKEYS.COLLECTION.REPORT}${chatReport.reportID}`,
                      value: {
                          hasOutstandingIOU: false,
                          iouReportID: null,
                          lastMessageText: ReportActionsUtils.getLastVisibleMessage(iouReport.chatReportID, {[reportPreviewAction.reportActionID]: null}).lastMessageText,
                          lastVisibleActionCreated: ReportActionsUtils.getLastVisibleAction(iouReport.chatReportID, {[reportPreviewAction.reportActionID]: null}).created,
                      },
                  },
              ]
            : []),
    ];

    const successData = [
        {
            onyxMethod: Onyx.METHOD.MERGE,
            key: `${ONYXKEYS.COLLECTION.REPORT_ACTIONS}${iouReport.reportID}`,
            value: {
                [reportAction.reportActionID]: {pendingAction: null},
            },
        },
    ];

    const failureData = [
        {
            onyxMethod: Onyx.METHOD.SET,
            key: `${ONYXKEYS.COLLECTION.TRANSACTION}${transactionID}`,
            value: transaction,
        },
        ...(shouldDeleteTransactionThread
            ? [
                  {
                      onyxMethod: Onyx.METHOD.SET,
                      key: `${ONYXKEYS.COLLECTION.REPORT}${transactionThreadID}`,
                      value: transactionThread,
                  },
              ]
            : []),
        {
            onyxMethod: Onyx.METHOD.MERGE,
            key: `${ONYXKEYS.COLLECTION.REPORT_ACTIONS}${iouReport.reportID}`,
            value: {
                [reportAction.reportActionID]: {
                    ...reportAction,
                    errors: ErrorUtils.getMicroSecondOnyxError('iou.error.genericDeleteFailureMessage'),
                },
            },
        },
        {
            onyxMethod: shouldDeleteIOUReport ? Onyx.METHOD.SET : Onyx.METHOD.MERGE,
            key: `${ONYXKEYS.COLLECTION.REPORT}${iouReport.reportID}`,
            value: iouReport,
        },
        {
            onyxMethod: Onyx.METHOD.MERGE,
            key: `${ONYXKEYS.COLLECTION.REPORT_ACTIONS}${chatReport.reportID}`,
            value: {
                [reportPreviewAction.reportActionID]: reportPreviewAction,
            },
        },
        ...(shouldDeleteIOUReport
            ? [
                  {
                      onyxMethod: Onyx.METHOD.MERGE,
                      key: `${ONYXKEYS.COLLECTION.REPORT}${chatReport.reportID}`,
                      value: chatReport,
                  },
              ]
            : []),
    ];

    // STEP 6: Make the API request
    API.write(
        'DeleteMoneyRequest',
        {
            transactionID,
            reportActionID: reportAction.reportActionID,
        },
        {optimisticData, successData, failureData},
    );

    // STEP 7: Navigate the user depending on which page they are on and which resources were deleted
    if (isSingleTransactionView && shouldDeleteTransactionThread && !shouldDeleteIOUReport) {
        // Pop the deleted report screen before navigating. This prevents navigating to the Concierge chat due to the missing report.
        Navigation.goBack();
        Navigation.navigate(ROUTES.getReportRoute(iouReport.reportID));
        return;
    }

    if (shouldDeleteIOUReport) {
        // Pop the deleted report screen before navigating. This prevents navigating to the Concierge chat due to the missing report.
        Navigation.goBack();
        Navigation.navigate(ROUTES.getReportRoute(iouReport.chatReportID));
    }
}

/**
 * @param {Number} amount
 * @param {String} submitterPayPalMeAddress
 * @param {String} currency
 * @returns {String}
 */
function buildPayPalPaymentUrl(amount, submitterPayPalMeAddress, currency) {
    const currencyUnit = CurrencyUtils.getCurrencyUnit(currency);
    return `https://paypal.me/${submitterPayPalMeAddress}/${Math.abs(amount) / currencyUnit}${currency}`;
}

/**
 * @param {Object} report
 * @param {Number} amount
 * @param {String} currency
 * @param {String} comment
 * @param {String} paymentMethodType
 * @param {String} managerID - Account ID of the person sending the money
 * @param {Object} recipient - The user receiving the money
 * @returns {Object}
 */
function getSendMoneyParams(report, amount, currency, comment, paymentMethodType, managerID, recipient) {
    const recipientEmail = OptionsListUtils.addSMSDomainIfPhoneNumber(recipient.login);
    const recipientAccountID = Number(recipient.accountID);
    const newIOUReportDetails = JSON.stringify({
        amount,
        currency,
        requestorEmail: recipientEmail,
        requestorAccountID: recipientAccountID,
        comment,
        idempotencyKey: Str.guid(),
    });

    let chatReport = report.reportID ? report : null;
    let isNewChat = false;
    if (!chatReport) {
        chatReport = ReportUtils.getChatByParticipants([recipientAccountID]);
    }
    if (!chatReport) {
        chatReport = ReportUtils.buildOptimisticChatReport([recipientAccountID]);
        isNewChat = true;
    }
    const optimisticIOUReport = ReportUtils.buildOptimisticIOUReport(recipientAccountID, managerID, amount, chatReport.reportID, currency, true);

    const optimisticTransaction = TransactionUtils.buildOptimisticTransaction(amount * 100, currency, optimisticIOUReport.reportID, comment);
    const optimisticTransactionData = {
        onyxMethod: Onyx.METHOD.SET,
        key: `${ONYXKEYS.COLLECTION.TRANSACTION}${optimisticTransaction.transactionID}`,
        value: optimisticTransaction,
    };

    // Note: The created action must be optimistically generated before the IOU action so there's no chance that the created action appears after the IOU action in the chat
    const optimisticCreatedAction = ReportUtils.buildOptimisticCreatedReportAction(recipientEmail);
    const optimisticIOUReportAction = ReportUtils.buildOptimisticIOUReportAction(
        CONST.IOU.REPORT_ACTION_TYPE.PAY,
        amount,
        currency,
        comment,
        [recipient],
        optimisticTransaction.transactionID,
        paymentMethodType,
        optimisticIOUReport.reportID,
        false,
        true,
    );

    const reportPreviewAction = ReportUtils.buildOptimisticReportPreview(chatReport, optimisticIOUReport);

    // First, add data that will be used in all cases
    const optimisticChatReportData = {
        onyxMethod: Onyx.METHOD.MERGE,
        key: `${ONYXKEYS.COLLECTION.REPORT}${chatReport.reportID}`,
        value: {
            ...chatReport,
            lastReadTime: DateUtils.getDBTime(),
            lastVisibleActionCreated: reportPreviewAction.created,
        },
    };
    const optimisticIOUReportData = {
        onyxMethod: Onyx.METHOD.SET,
        key: `${ONYXKEYS.COLLECTION.REPORT}${optimisticIOUReport.reportID}`,
        value: {
            ...optimisticIOUReport,
            lastMessageText: optimisticIOUReportAction.message[0].text,
            lastMessageHtml: optimisticIOUReportAction.message[0].html,
        },
    };
    const optimisticIOUReportActionsData = {
        onyxMethod: Onyx.METHOD.MERGE,
        key: `${ONYXKEYS.COLLECTION.REPORT_ACTIONS}${optimisticIOUReport.reportID}`,
        value: {
            [optimisticIOUReportAction.reportActionID]: {
                ...optimisticIOUReportAction,
                pendingAction: CONST.RED_BRICK_ROAD_PENDING_ACTION.ADD,
            },
        },
    };
    const optimisticChatReportActionsData = {
        onyxMethod: Onyx.METHOD.SET,
        key: `${ONYXKEYS.COLLECTION.REPORT_ACTIONS}${chatReport.reportID}`,
        value: {
            [reportPreviewAction.reportActionID]: reportPreviewAction,
        },
    };

    const successData = [
        {
            onyxMethod: Onyx.METHOD.MERGE,
            key: `${ONYXKEYS.COLLECTION.REPORT_ACTIONS}${optimisticIOUReport.reportID}`,
            value: {
                [optimisticIOUReportAction.reportActionID]: {
                    pendingAction: null,
                },
            },
        },
        {
            onyxMethod: Onyx.METHOD.MERGE,
            key: `${ONYXKEYS.COLLECTION.TRANSACTION}${optimisticTransaction.transactionID}`,
            value: {pendingAction: null},
        },
        {
            onyxMethod: Onyx.METHOD.MERGE,
            key: `${ONYXKEYS.COLLECTION.REPORT_ACTIONS}${chatReport.reportID}`,
            value: {
                [reportPreviewAction.reportActionID]: {
                    pendingAction: null,
                },
            },
        },
    ];

    const failureData = [
        {
            onyxMethod: Onyx.METHOD.MERGE,
            key: `${ONYXKEYS.COLLECTION.TRANSACTION}${optimisticTransaction.transactionID}`,
            value: {
                errors: ErrorUtils.getMicroSecondOnyxError('iou.error.other'),
            },
        },
    ];

    let optimisticPersonalDetailListData = {};

    // Now, let's add the data we need just when we are creating a new chat report
    if (isNewChat) {
        // Change the method to set for new reports because it doesn't exist yet, is faster,
        // and we need the data to be available when we navigate to the chat page
        optimisticChatReportData.onyxMethod = Onyx.METHOD.SET;
        optimisticIOUReportData.onyxMethod = Onyx.METHOD.SET;

        // Set and clear pending fields on the chat report
        optimisticChatReportData.value.pendingFields = {createChat: CONST.RED_BRICK_ROAD_PENDING_ACTION.ADD};
        successData.push({
            onyxMethod: Onyx.METHOD.MERGE,
            key: optimisticChatReportData.key,
            value: {pendingFields: null},
        });
        failureData.push(
            {
                onyxMethod: Onyx.METHOD.MERGE,
                key: optimisticChatReportData.key,
                value: {
                    errorFields: {
                        createChat: ErrorUtils.getMicroSecondOnyxError('report.genericCreateReportFailureMessage'),
                    },
                },
            },
            {
                onyxMethod: Onyx.METHOD.MERGE,
                key: `${ONYXKEYS.COLLECTION.REPORT_ACTIONS}${optimisticIOUReport.reportID}`,
                value: {
                    [optimisticIOUReportAction.reportActionID]: {
                        errors: ErrorUtils.getMicroSecondOnyxError(null),
                    },
                },
            },
        );

        // Add optimistic personal details for recipient
        optimisticPersonalDetailListData = {
            onyxMethod: Onyx.METHOD.MERGE,
            key: ONYXKEYS.PERSONAL_DETAILS_LIST,
            value: {
                [recipientAccountID]: {
                    accountID: recipientAccountID,
                    avatar: UserUtils.getDefaultAvatarURL(recipient.accountID),
                    displayName: recipient.displayName || recipient.login,
                    login: recipient.login,
                },
            },
        };

        // Add an optimistic created action to the optimistic chat reportActions data
        optimisticChatReportActionsData.value[optimisticCreatedAction.reportActionID] = optimisticCreatedAction;
    } else {
        failureData.push({
            onyxMethod: Onyx.METHOD.MERGE,
            key: `${ONYXKEYS.COLLECTION.REPORT_ACTIONS}${optimisticIOUReport.reportID}`,
            value: {
                [optimisticIOUReportAction.reportActionID]: {
                    errors: ErrorUtils.getMicroSecondOnyxError('iou.error.other'),
                },
            },
        });
    }

    const optimisticData = [optimisticChatReportData, optimisticIOUReportData, optimisticChatReportActionsData, optimisticIOUReportActionsData, optimisticTransactionData];
    if (!_.isEmpty(optimisticPersonalDetailListData)) {
        optimisticData.push(optimisticPersonalDetailListData);
    }

    return {
        params: {
            iouReportID: optimisticIOUReport.reportID,
            chatReportID: chatReport.reportID,
            reportActionID: optimisticIOUReportAction.reportActionID,
            paymentMethodType,
            transactionID: optimisticTransaction.transactionID,
            newIOUReportDetails,
            createdReportActionID: isNewChat ? optimisticCreatedAction.reportActionID : 0,
            reportPreviewReportActionID: reportPreviewAction.reportActionID,
        },
        optimisticData,
        successData,
        failureData,
    };
}

/**
 * @param {Object} chatReport
 * @param {Object} iouReport
 * @param {Object} recipient
 * @param {String} paymentMethodType
 * @returns {Object}
 */
function getPayMoneyRequestParams(chatReport, iouReport, recipient, paymentMethodType) {
    const optimisticTransaction = TransactionUtils.buildOptimisticTransaction(iouReport.total, iouReport.currency, iouReport.reportID);
    const optimisticIOUReportAction = ReportUtils.buildOptimisticIOUReportAction(
        CONST.IOU.REPORT_ACTION_TYPE.PAY,
        iouReport.total,
        iouReport.currency,
        '',
        [recipient],
        optimisticTransaction.transactionID,
        paymentMethodType,
        iouReport.reportID,
        true,
    );
    const optimisticPersonalDetailsListAction = {
        accountID: Number(recipient.accountID),
        avatar: UserUtils.getDefaultAvatarURL(Number(recipient.accountID)),
        displayName: recipient.displayName || recipient.login,
        login: recipient.login,
    };

    const optimisticReportPreviewAction = ReportUtils.updateReportPreview(iouReport, ReportActionsUtils.getReportPreviewAction(chatReport.reportID, iouReport.reportID));

    const optimisticData = [
        {
            onyxMethod: Onyx.METHOD.MERGE,
            key: `${ONYXKEYS.COLLECTION.REPORT}${chatReport.reportID}`,
            value: {
                ...chatReport,
                lastReadTime: DateUtils.getDBTime(),
                lastVisibleActionCreated: optimisticIOUReportAction.created,
                hasOutstandingIOU: false,
                iouReportID: null,
                lastMessageText: optimisticIOUReportAction.message[0].text,
                lastMessageHtml: optimisticIOUReportAction.message[0].html,
            },
        },
        {
            onyxMethod: Onyx.METHOD.MERGE,
            key: `${ONYXKEYS.COLLECTION.REPORT_ACTIONS}${iouReport.reportID}`,
            value: {
                [optimisticIOUReportAction.reportActionID]: {
                    ...optimisticIOUReportAction,
                    pendingAction: CONST.RED_BRICK_ROAD_PENDING_ACTION.ADD,
                },
            },
        },
        {
            onyxMethod: Onyx.METHOD.MERGE,
            key: `${ONYXKEYS.COLLECTION.REPORT_ACTIONS}${chatReport.reportID}`,
            value: {
                [optimisticReportPreviewAction.reportActionID]: optimisticReportPreviewAction,
            },
        },
        {
            onyxMethod: Onyx.METHOD.MERGE,
            key: `${ONYXKEYS.COLLECTION.REPORT}${iouReport.reportID}`,
            value: {
                ...iouReport,
                lastMessageText: optimisticIOUReportAction.message[0].text,
                lastMessageHtml: optimisticIOUReportAction.message[0].html,
                hasOutstandingIOU: false,
                stateNum: CONST.REPORT.STATE_NUM.SUBMITTED,
            },
        },
        {
            onyxMethod: Onyx.METHOD.SET,
            key: `${ONYXKEYS.COLLECTION.TRANSACTION}${optimisticTransaction.transactionID}`,
            value: optimisticTransaction,
        },
        {
            onyxMethod: Onyx.METHOD.MERGE,
            key: ONYXKEYS.NVP_LAST_PAYMENT_METHOD,
            value: {[iouReport.policyID]: paymentMethodType},
        },
        {
            onyxMethod: Onyx.METHOD.MERGE,
            key: ONYXKEYS.PERSONAL_DETAILS_LIST,
            value: optimisticPersonalDetailsListAction,
        },
    ];

    const successData = [
        {
            onyxMethod: Onyx.METHOD.MERGE,
            key: `${ONYXKEYS.COLLECTION.REPORT_ACTIONS}${iouReport.reportID}`,
            value: {
                [optimisticIOUReportAction.reportActionID]: {
                    pendingAction: null,
                },
            },
        },
        {
            onyxMethod: Onyx.METHOD.MERGE,
            key: `${ONYXKEYS.COLLECTION.TRANSACTION}${optimisticTransaction.transactionID}`,
            value: {
                pendingAction: null,
            },
        },
    ];

    const failureData = [
        {
            onyxMethod: Onyx.METHOD.MERGE,
            key: `${ONYXKEYS.COLLECTION.REPORT_ACTIONS}${iouReport.reportID}`,
            value: {
                [optimisticIOUReportAction.reportActionID]: {
                    errors: ErrorUtils.getMicroSecondOnyxError('iou.error.other'),
                },
            },
        },
        {
            onyxMethod: Onyx.METHOD.MERGE,
            key: `${ONYXKEYS.COLLECTION.REPORT_ACTIONS}${chatReport.reportID}`,
            value: {
                [optimisticReportPreviewAction.reportActionID]: {
                    created: optimisticReportPreviewAction.created,
                },
            },
        },
        {
            onyxMethod: Onyx.METHOD.MERGE,
            key: `${ONYXKEYS.COLLECTION.TRANSACTION}${optimisticTransaction.transactionID}`,
            value: {
                errors: ErrorUtils.getMicroSecondOnyxError('iou.error.genericCreateFailureMessage'),
            },
        },
    ];

    return {
        params: {
            iouReportID: iouReport.reportID,
            chatReportID: chatReport.reportID,
            reportActionID: optimisticIOUReportAction.reportActionID,
            paymentMethodType,
        },
        optimisticData,
        successData,
        failureData,
    };
}

/**
 * @param {Object} report
 * @param {Number} amount
 * @param {String} currency
 * @param {String} comment
 * @param {String} managerID - Account ID of the person sending the money
 * @param {Object} recipient - The user receiving the money
 */
function sendMoneyElsewhere(report, amount, currency, comment, managerID, recipient) {
    const {params, optimisticData, successData, failureData} = getSendMoneyParams(report, amount, currency, comment, CONST.IOU.PAYMENT_TYPE.ELSEWHERE, managerID, recipient);

    API.write('SendMoneyElsewhere', params, {optimisticData, successData, failureData});

    resetMoneyRequestInfo();
    Navigation.dismissModal(params.chatReportID);
    Report.notifyNewAction(params.chatReportID, managerID);
}

/**
 * @param {Object} report
 * @param {Number} amount
 * @param {String} currency
 * @param {String} comment
 * @param {String} managerID - Account ID of the person sending the money
 * @param {Object} recipient - The user receiving the money
 */
function sendMoneyWithWallet(report, amount, currency, comment, managerID, recipient) {
    const {params, optimisticData, successData, failureData} = getSendMoneyParams(report, amount, currency, comment, CONST.IOU.PAYMENT_TYPE.EXPENSIFY, managerID, recipient);

    API.write('SendMoneyWithWallet', params, {optimisticData, successData, failureData});

    resetMoneyRequestInfo();
    Navigation.dismissModal(params.chatReportID);
    Report.notifyNewAction(params.chatReportID, managerID);
}

/**
 * @param {Object} report
 * @param {Number} amount
 * @param {String} currency
 * @param {String} comment
 * @param {String} managerID - Account ID of the person sending the money
 * @param {Object} recipient - The user receiving the money
 */
function sendMoneyViaPaypal(report, amount, currency, comment, managerID, recipient) {
    const {params, optimisticData, successData, failureData} = getSendMoneyParams(report, amount, currency, comment, CONST.IOU.PAYMENT_TYPE.PAYPAL_ME, managerID, recipient);

    API.write('SendMoneyViaPaypal', params, {optimisticData, successData, failureData});

    resetMoneyRequestInfo();
    Navigation.dismissModal(params.chatReportID);
    Report.notifyNewAction(params.chatReportID, managerID);

    asyncOpenURL(Promise.resolve(), buildPayPalPaymentUrl(amount, recipient.payPalMeAddress, currency));
}

/**
 * @param {String} paymentType
 * @param {Object} chatReport
 * @param {Object} iouReport
 * @param {String} reimbursementBankAccountState
 */
function payMoneyRequest(paymentType, chatReport, iouReport) {
    const recipient = {
        login: iouReport.ownerEmail,
        accountID: iouReport.ownerAccountID,
        payPalMeAddress: iouReport.submitterPayPalMeAddress,
    };
    const {params, optimisticData, successData, failureData} = getPayMoneyRequestParams(chatReport, iouReport, recipient, paymentType);

    // For now we need to call the PayMoneyRequestWithWallet API since PayMoneyRequest was not updated to work with
    // Expensify Wallets.
    const apiCommand = paymentType === CONST.IOU.PAYMENT_TYPE.EXPENSIFY ? 'PayMoneyRequestWithWallet' : 'PayMoneyRequest';

    API.write(apiCommand, params, {optimisticData, successData, failureData});
    Navigation.dismissModal(chatReport.reportID);
    if (paymentType === CONST.IOU.PAYMENT_TYPE.PAYPAL_ME) {
        asyncOpenURL(Promise.resolve(), buildPayPalPaymentUrl(iouReport.total, recipient.payPalMeAddress, iouReport.currency));
    }
}

/**
 * Initialize money request info and navigate to the MoneyRequest page
 * @param {String} iouType
 * @param {String} reportID
 */
function startMoneyRequest(iouType, reportID = '') {
    resetMoneyRequestInfo(`${iouType}${reportID}`);
    Navigation.navigate(ROUTES.getMoneyRequestRoute(iouType, reportID));
}

/**
 * @param {String} id
 */
function setMoneyRequestId(id) {
    Onyx.merge(ONYXKEYS.IOU, {id});
}

/**
 * @param {Number} amount
 */
function setMoneyRequestAmount(amount) {
    Onyx.merge(ONYXKEYS.IOU, {amount});
}

/**
 * @param {String} currency
 */
function setMoneyRequestCurrency(currency) {
    Onyx.merge(ONYXKEYS.IOU, {currency});
}

/**
 * @param {String} comment
 */
function setMoneyRequestDescription(comment) {
    Onyx.merge(ONYXKEYS.IOU, {comment: comment.trim()});
}

/**
 * @param {Object[]} participants
 */
function setMoneyRequestParticipants(participants) {
    Onyx.merge(ONYXKEYS.IOU, {participants});
}

/**
 * @param {String} receiptPath
 * @param {String} receiptSource
 */
function setMoneyRequestReceipt(receiptPath, receiptSource) {
    Onyx.merge(ONYXKEYS.IOU, {receiptPath, receiptSource});
}

<<<<<<< HEAD
function createEmptyTransaction() {
    const transactionID = NumberUtils.rand64();
    Onyx.merge(`${ONYXKEYS.COLLECTION.TRANSACTION}${transactionID}`, {});
    Onyx.merge(ONYXKEYS.IOU, {transactionID});
=======
/**
 * Navigates to the next IOU page based on where the IOU request was started
 *
 * @param {Object} iou
 * @param {String} iouType
 * @param {String} reportID
 * @param {Object} report
 */
function navigateToNextPage(iou, iouType, reportID, report) {
    const moneyRequestID = `${iouType}${reportID}`;
    const shouldReset = iou.id !== moneyRequestID;
    // If the money request ID in Onyx does not match the ID from params, we want to start a new request
    // with the ID from params. We need to clear the participants in case the new request is initiated from FAB.
    if (shouldReset) {
        resetMoneyRequestInfo(moneyRequestID);
    }

    // If a request is initiated on a report, skip the participants selection step and navigate to the confirmation page.
    if (report.reportID) {
        // Reinitialize the participants when the money request ID in Onyx does not match the ID from params
        if (_.isEmpty(iou.participants) || shouldReset) {
            const currentUserAccountID = currentUserPersonalDetails.accountID;
            const participants = ReportUtils.isPolicyExpenseChat(report)
                ? [{reportID: report.reportID, isPolicyExpenseChat: true, selected: true}]
                : _.chain(report.participantAccountIDs)
                      .filter((accountID) => currentUserAccountID !== accountID)
                      .map((accountID) => ({accountID, selected: true}))
                      .value();
            setMoneyRequestParticipants(participants);
        }
        Navigation.navigate(ROUTES.getMoneyRequestConfirmationRoute(iouType, reportID));
        return;
    }
    Navigation.navigate(ROUTES.getMoneyRequestParticipantsRoute(iouType));
>>>>>>> de375460
}

export {
    deleteMoneyRequest,
    splitBill,
    splitBillAndOpenReport,
    requestMoney,
    sendMoneyElsewhere,
    sendMoneyViaPaypal,
    payMoneyRequest,
    sendMoneyWithWallet,
    startMoneyRequest,
    resetMoneyRequestInfo,
    setMoneyRequestId,
    setMoneyRequestAmount,
    setMoneyRequestCurrency,
    setMoneyRequestDescription,
    setMoneyRequestParticipants,
    setMoneyRequestReceipt,
<<<<<<< HEAD
    createEmptyTransaction,
=======
    navigateToNextPage,
>>>>>>> de375460
};<|MERGE_RESOLUTION|>--- conflicted
+++ resolved
@@ -1501,12 +1501,12 @@
     Onyx.merge(ONYXKEYS.IOU, {receiptPath, receiptSource});
 }
 
-<<<<<<< HEAD
 function createEmptyTransaction() {
     const transactionID = NumberUtils.rand64();
     Onyx.merge(`${ONYXKEYS.COLLECTION.TRANSACTION}${transactionID}`, {});
     Onyx.merge(ONYXKEYS.IOU, {transactionID});
-=======
+}
+
 /**
  * Navigates to the next IOU page based on where the IOU request was started
  *
@@ -1541,7 +1541,6 @@
         return;
     }
     Navigation.navigate(ROUTES.getMoneyRequestParticipantsRoute(iouType));
->>>>>>> de375460
 }
 
 export {
@@ -1561,9 +1560,6 @@
     setMoneyRequestDescription,
     setMoneyRequestParticipants,
     setMoneyRequestReceipt,
-<<<<<<< HEAD
     createEmptyTransaction,
-=======
     navigateToNextPage,
->>>>>>> de375460
 };
import {format} from 'date-fns';
import Str from 'expensify-common/lib/str';
import lodashGet from 'lodash/get';
import lodashHas from 'lodash/has';
import Onyx from 'react-native-onyx';
import OnyxUtils from 'react-native-onyx/lib/utils';
import _ from 'underscore';
import ReceiptGeneric from '@assets/images/receipt-generic.png';
import * as API from '@libs/API';
import * as CurrencyUtils from '@libs/CurrencyUtils';
import DateUtils from '@libs/DateUtils';
import * as ErrorUtils from '@libs/ErrorUtils';
import * as IOUUtils from '@libs/IOUUtils';
import * as LocalePhoneNumber from '@libs/LocalePhoneNumber';
import * as Localize from '@libs/Localize';
import Navigation from '@libs/Navigation/Navigation';
import * as NumberUtils from '@libs/NumberUtils';
import * as OptionsListUtils from '@libs/OptionsListUtils';
import Permissions from '@libs/Permissions';
import * as PolicyUtils from '@libs/PolicyUtils';
import * as ReportActionsUtils from '@libs/ReportActionsUtils';
import * as ReportUtils from '@libs/ReportUtils';
import * as TransactionUtils from '@libs/TransactionUtils';
import * as UserUtils from '@libs/UserUtils';
import ViolationsUtils from '@libs/ViolationsUtils';
import CONST from '@src/CONST';
import ONYXKEYS from '@src/ONYXKEYS';
import ROUTES from '@src/ROUTES';
import * as Policy from './Policy';
import * as Report from './Report';

let betas;
Onyx.connect({
    key: ONYXKEYS.BETAS,
    callback: (val) => (betas = val || []),
});

let allPersonalDetails;
Onyx.connect({
    key: ONYXKEYS.PERSONAL_DETAILS_LIST,
    callback: (val) => {
        allPersonalDetails = val || {};
    },
});

let allReports;
Onyx.connect({
    key: ONYXKEYS.COLLECTION.REPORT,
    waitForCollectionCallback: true,
    callback: (val) => (allReports = val),
});

let allTransactions;
Onyx.connect({
    key: ONYXKEYS.COLLECTION.TRANSACTION,
    waitForCollectionCallback: true,
    callback: (val) => {
        if (!val) {
            allTransactions = {};
            return;
        }

        allTransactions = val;
    },
});

let allTransactionDrafts = {};
Onyx.connect({
    key: ONYXKEYS.COLLECTION.TRANSACTION_DRAFT,
    waitForCollectionCallback: true,
    callback: (val) => {
        allTransactionDrafts = val || {};
    },
});

let allTransactionViolations;
Onyx.connect({
    key: ONYXKEYS.COLLECTION.TRANSACTION_VIOLATIONS,
    waitForCollectionCallback: true,
    callback: (val) => {
        if (!val) {
            allTransactionViolations = {};
            return;
        }

        allTransactionViolations = val;
    },
});

let allDraftSplitTransactions;
Onyx.connect({
    key: ONYXKEYS.COLLECTION.SPLIT_TRANSACTION_DRAFT,
    waitForCollectionCallback: true,
    callback: (val) => {
        allDraftSplitTransactions = val || {};
    },
});

let allNextSteps = {};
Onyx.connect({
    key: ONYXKEYS.COLLECTION.NEXT_STEP,
    waitForCollectionCallback: true,
    callback: (val) => {
        allNextSteps = val || {};
    },
});

let userAccountID = '';
let currentUserEmail = '';
Onyx.connect({
    key: ONYXKEYS.SESSION,
    callback: (val) => {
        currentUserEmail = lodashGet(val, 'email', '');
        userAccountID = lodashGet(val, 'accountID', '');
    },
});

let currentUserPersonalDetails = {};
Onyx.connect({
    key: ONYXKEYS.PERSONAL_DETAILS_LIST,
    callback: (val) => {
        currentUserPersonalDetails = lodashGet(val, userAccountID, {});
    },
});

let currentDate = '';
Onyx.connect({
    key: ONYXKEYS.CURRENT_DATE,
    callback: (val) => {
        currentDate = val;
    },
});

/**
 * Initialize money request info
 * @param {String} reportID to attach the transaction to
 * @param {Boolean} isFromGlobalCreate
 * @param {String} [iouRequestType] one of manual/scan/distance
 */
function startMoneyRequest_temporaryForRefactor(reportID, isFromGlobalCreate, iouRequestType = CONST.IOU.REQUEST_TYPE.MANUAL) {
    // Generate a brand new transactionID
    const newTransactionID = CONST.IOU.OPTIMISTIC_TRANSACTION_ID;
    const created = currentDate || format(new Date(), 'yyyy-MM-dd');
    const comment = {};

    // Add initial empty waypoints when starting a distance request
    if (iouRequestType === CONST.IOU.REQUEST_TYPE.DISTANCE) {
        comment.waypoints = {
            waypoint0: {},
            waypoint1: {},
        };
    }

    // Store the transaction in Onyx and mark it as not saved so it can be cleaned up later
    // Use set() here so that there is no way that data will be leaked between objects when it gets reset
    Onyx.set(`${ONYXKEYS.COLLECTION.TRANSACTION_DRAFT}${newTransactionID}`, {
        amount: 0,
        comment,
        created,
        currency: lodashGet(currentUserPersonalDetails, 'localCurrencyCode', CONST.CURRENCY.USD),
        iouRequestType,
        reportID,
        transactionID: newTransactionID,
        isFromGlobalCreate,
        merchant: CONST.TRANSACTION.PARTIAL_TRANSACTION_MERCHANT,
    });
}

/**
 * @param {String} transactionID
 */
function clearMoneyRequest(transactionID) {
    Onyx.set(`${ONYXKEYS.COLLECTION.TRANSACTION_DRAFT}${transactionID}`, null);
}

/**
 * @param {String} transactionID
 * @param {Number} amount
 * @param {String} currency
 */
function setMoneyRequestAmount_temporaryForRefactor(transactionID, amount, currency) {
    Onyx.merge(`${ONYXKEYS.COLLECTION.TRANSACTION_DRAFT}${transactionID}`, {amount, currency});
}

/**
 * @param {String} transactionID
 * @param {String} created
 */
function setMoneyRequestCreated_temporaryForRefactor(transactionID, created) {
    Onyx.merge(`${ONYXKEYS.COLLECTION.TRANSACTION_DRAFT}${transactionID}`, {created});
}

/**
 * @param {String} transactionID
 * @param {String} currency
 */
function setMoneyRequestCurrency_temporaryForRefactor(transactionID, currency) {
    Onyx.merge(`${ONYXKEYS.COLLECTION.TRANSACTION_DRAFT}${transactionID}`, {currency});
}

/**
 * @param {String} transactionID
 * @param {String} comment
 */
function setMoneyRequestDescription_temporaryForRefactor(transactionID, comment) {
    Onyx.merge(`${ONYXKEYS.COLLECTION.TRANSACTION_DRAFT}${transactionID}`, {comment: {comment: comment.trim()}});
}

/**
 * @param {String} transactionID
 * @param {String} merchant
 */
function setMoneyRequestMerchant_temporaryForRefactor(transactionID, merchant) {
    Onyx.merge(`${ONYXKEYS.COLLECTION.TRANSACTION_DRAFT}${transactionID}`, {merchant: merchant.trim()});
}

/**
 * @param {String} transactionID
 * @param {String} category
 */
function setMoneyRequestCategory_temporaryForRefactor(transactionID, category) {
    Onyx.merge(`${ONYXKEYS.COLLECTION.TRANSACTION_DRAFT}${transactionID}`, {category});
}

/*
 * @param {String} transactionID
 */
function resetMoneyRequestCategory_temporaryForRefactor(transactionID) {
    Onyx.merge(`${ONYXKEYS.COLLECTION.TRANSACTION_DRAFT}${transactionID}`, {category: null});
}

/*
 * @param {String} transactionID
 * @param {String} tag
 */
function setMoneyRequestTag_temporaryForRefactor(transactionID, tag) {
    Onyx.merge(`${ONYXKEYS.COLLECTION.TRANSACTION_DRAFT}${transactionID}`, {tag});
}

/*
 * @param {String} transactionID
 */
function resetMoneyRequestTag_temporaryForRefactor(transactionID) {
    Onyx.merge(`${ONYXKEYS.COLLECTION.TRANSACTION_DRAFT}${transactionID}`, {tag: null});
}

/**
 * @param {String} transactionID
 * @param {Boolean} billable
 */
function setMoneyRequestBillable_temporaryForRefactor(transactionID, billable) {
    Onyx.merge(`${ONYXKEYS.COLLECTION.TRANSACTION_DRAFT}${transactionID}`, {billable});
}

/**
 * @param {String} transactionID
 * @param {Object[]} participants
 */
function setMoneyRequestParticipants_temporaryForRefactor(transactionID, participants) {
    Onyx.merge(`${ONYXKEYS.COLLECTION.TRANSACTION_DRAFT}${transactionID}`, {participants});
}

/**
 * @param {String} transactionID
 * @param {String} source
 * @param {String} filename
 * @param {Boolean} isDraft
 */
function setMoneyRequestReceipt(transactionID, source, filename, isDraft) {
    Onyx.merge(`${isDraft ? ONYXKEYS.COLLECTION.TRANSACTION_DRAFT : ONYXKEYS.COLLECTION.TRANSACTION}${transactionID}`, {
        receipt: {source},
        filename,
    });
}

/**
 * Reset money request info from the store with its initial value
 * @param {String} id
 */
function resetMoneyRequestInfo(id = '') {
    const created = currentDate || format(new Date(), CONST.DATE.FNS_FORMAT_STRING);
    Onyx.merge(ONYXKEYS.IOU, {
        id,
        amount: 0,
        currency: lodashGet(currentUserPersonalDetails, 'localCurrencyCode', CONST.CURRENCY.USD),
        comment: '',
        participants: [],
        merchant: CONST.TRANSACTION.PARTIAL_TRANSACTION_MERCHANT,
        category: '',
        tag: '',
        created,
        receiptPath: '',
        receiptFilename: '',
        transactionID: '',
        billable: null,
        isSplitRequest: false,
    });
}

/**
 *  Helper function to get the receipt error for money requests, or the generic error if there's no receipt
 *
 * @param {Object} receipt
 * @param {String} filename
 * @param {Boolean} [isScanRequest]
 * @returns {Object}
 */
function getReceiptError(receipt, filename, isScanRequest = true) {
    return _.isEmpty(receipt) || !isScanRequest
        ? ErrorUtils.getMicroSecondOnyxError('iou.error.genericCreateFailureMessage')
        : ErrorUtils.getMicroSecondOnyxErrorObject({error: CONST.IOU.RECEIPT_ERROR, source: receipt.source, filename});
}

/**
 * Builds the Onyx data for a money request.
 *
 * @param {Object} chatReport
 * @param {Object} iouReport
 * @param {Object} transaction
 * @param {Object} chatCreatedAction
 * @param {Object} iouCreatedAction
 * @param {Object} iouAction
 * @param {Object} optimisticPersonalDetailListAction
 * @param {Object} reportPreviewAction
 * @param {Array} optimisticPolicyRecentlyUsedCategories
 * @param {Array} optimisticPolicyRecentlyUsedTags
 * @param {boolean} isNewChatReport
 * @param {boolean} isNewIOUReport
 * @param {Object} policy - May be undefined, an empty object, or an object matching the Policy type (src/types/onyx/Policy.ts)
 * @param {Array} policyTags
 * @param {Array} policyCategories
 * @param {Boolean} hasOutstandingChildRequest
 * @returns {Array} - An array containing the optimistic data, success data, and failure data.
 */
function buildOnyxDataForMoneyRequest(
    chatReport,
    iouReport,
    transaction,
    chatCreatedAction,
    iouCreatedAction,
    iouAction,
    optimisticPersonalDetailListAction,
    reportPreviewAction,
    optimisticPolicyRecentlyUsedCategories,
    optimisticPolicyRecentlyUsedTags,
    isNewChatReport,
    isNewIOUReport,
    policy,
    policyTags,
    policyCategories,
    hasOutstandingChildRequest = false,
) {
    const isScanRequest = TransactionUtils.isScanRequest(transaction);
    const optimisticData = [
        {
            // Use SET for new reports because it doesn't exist yet, is faster and we need the data to be available when we navigate to the chat page
            onyxMethod: isNewChatReport ? Onyx.METHOD.SET : Onyx.METHOD.MERGE,
            key: `${ONYXKEYS.COLLECTION.REPORT}${chatReport.reportID}`,
            value: {
                ...chatReport,
                lastReadTime: DateUtils.getDBTime(),
                lastMessageTranslationKey: '',
                iouReportID: iouReport.reportID,
                hasOutstandingChildRequest,
                ...(isNewChatReport ? {pendingFields: {createChat: CONST.RED_BRICK_ROAD_PENDING_ACTION.ADD}} : {}),
            },
        },
        {
            onyxMethod: isNewIOUReport ? Onyx.METHOD.SET : Onyx.METHOD.MERGE,
            key: `${ONYXKEYS.COLLECTION.REPORT}${iouReport.reportID}`,
            value: {
                ...iouReport,
                lastMessageText: iouAction.message[0].text,
                lastMessageHtml: iouAction.message[0].html,
                pendingFields: {
                    ...(isNewIOUReport ? {createChat: CONST.RED_BRICK_ROAD_PENDING_ACTION.ADD} : {preview: CONST.RED_BRICK_ROAD_PENDING_ACTION.UPDATE}),
                },
            },
        },
        {
            onyxMethod: Onyx.METHOD.SET,
            key: `${ONYXKEYS.COLLECTION.TRANSACTION}${transaction.transactionID}`,
            value: transaction,
        },
        {
            onyxMethod: isNewChatReport ? Onyx.METHOD.SET : Onyx.METHOD.MERGE,
            key: `${ONYXKEYS.COLLECTION.REPORT_ACTIONS}${chatReport.reportID}`,
            value: {
                ...(isNewChatReport ? {[chatCreatedAction.reportActionID]: chatCreatedAction} : {}),
                [reportPreviewAction.reportActionID]: reportPreviewAction,
            },
        },
        {
            onyxMethod: isNewIOUReport ? Onyx.METHOD.SET : Onyx.METHOD.MERGE,
            key: `${ONYXKEYS.COLLECTION.REPORT_ACTIONS}${iouReport.reportID}`,
            value: {
                ...(isNewIOUReport ? {[iouCreatedAction.reportActionID]: iouCreatedAction} : {}),
                [iouAction.reportActionID]: iouAction,
            },
        },

        // Remove the temporary transaction used during the creation flow
        {
            onyxMethod: Onyx.METHOD.SET,
            key: `${ONYXKEYS.COLLECTION.TRANSACTION_DRAFT}${CONST.IOU.OPTIMISTIC_TRANSACTION_ID}`,
            value: null,
        },
    ];

    if (!_.isEmpty(optimisticPolicyRecentlyUsedCategories)) {
        optimisticData.push({
            onyxMethod: Onyx.METHOD.SET,
            key: `${ONYXKEYS.COLLECTION.POLICY_RECENTLY_USED_CATEGORIES}${iouReport.policyID}`,
            value: optimisticPolicyRecentlyUsedCategories,
        });
    }

    if (!_.isEmpty(optimisticPolicyRecentlyUsedTags)) {
        optimisticData.push({
            onyxMethod: Onyx.METHOD.MERGE,
            key: `${ONYXKEYS.COLLECTION.POLICY_RECENTLY_USED_TAGS}${iouReport.policyID}`,
            value: optimisticPolicyRecentlyUsedTags,
        });
    }

    if (!_.isEmpty(optimisticPersonalDetailListAction)) {
        optimisticData.push({
            onyxMethod: Onyx.METHOD.MERGE,
            key: ONYXKEYS.PERSONAL_DETAILS_LIST,
            value: optimisticPersonalDetailListAction,
        });
    }

    const successData = [
        ...(isNewChatReport
            ? [
                  {
                      onyxMethod: Onyx.METHOD.MERGE,
                      key: `${ONYXKEYS.COLLECTION.REPORT}${chatReport.reportID}`,
                      value: {
                          pendingFields: null,
                          errorFields: null,
                      },
                  },
              ]
            : []),
        {
            onyxMethod: Onyx.METHOD.MERGE,
            key: `${ONYXKEYS.COLLECTION.REPORT}${iouReport.reportID}`,
            value: {
                pendingFields: null,
                errorFields: null,
            },
        },
        {
            onyxMethod: Onyx.METHOD.MERGE,
            key: `${ONYXKEYS.COLLECTION.TRANSACTION}${transaction.transactionID}`,
            value: {
                pendingAction: null,
                pendingFields: null,
            },
        },

        {
            onyxMethod: Onyx.METHOD.MERGE,
            key: `${ONYXKEYS.COLLECTION.REPORT_ACTIONS}${chatReport.reportID}`,
            value: {
                ...(isNewChatReport
                    ? {
                          [chatCreatedAction.reportActionID]: {
                              pendingAction: null,
                              errors: null,
                          },
                      }
                    : {}),
                [reportPreviewAction.reportActionID]: {
                    pendingAction: null,
                },
            },
        },
        {
            onyxMethod: Onyx.METHOD.MERGE,
            key: `${ONYXKEYS.COLLECTION.REPORT_ACTIONS}${iouReport.reportID}`,
            value: {
                ...(isNewIOUReport
                    ? {
                          [iouCreatedAction.reportActionID]: {
                              pendingAction: null,
                              errors: null,
                          },
                      }
                    : {}),
                [iouAction.reportActionID]: {
                    pendingAction: null,
                    errors: null,
                },
            },
        },
    ];

    const failureData = [
        {
            onyxMethod: Onyx.METHOD.MERGE,
            key: `${ONYXKEYS.COLLECTION.REPORT}${chatReport.reportID}`,
            value: {
                iouReportID: chatReport.iouReportID,
                lastReadTime: chatReport.lastReadTime,
                pendingFields: null,
                ...(isNewChatReport
                    ? {
                          errorFields: {
                              createChat: ErrorUtils.getMicroSecondOnyxError('report.genericCreateReportFailureMessage'),
                          },
                      }
                    : {}),
            },
        },
        {
            onyxMethod: Onyx.METHOD.MERGE,
            key: `${ONYXKEYS.COLLECTION.REPORT}${iouReport.reportID}`,
            value: {
                pendingFields: null,
                errorFields: {
                    ...(isNewIOUReport ? {createChat: ErrorUtils.getMicroSecondOnyxError('report.genericCreateReportFailureMessage')} : {}),
                },
            },
        },
        {
            onyxMethod: Onyx.METHOD.MERGE,
            key: `${ONYXKEYS.COLLECTION.TRANSACTION}${transaction.transactionID}`,
            value: {
                errors: ErrorUtils.getMicroSecondOnyxError('iou.error.genericCreateFailureMessage'),
                pendingAction: null,
                pendingFields: null,
            },
        },

        // Remove the temporary transaction used during the creation flow
        {
            onyxMethod: Onyx.METHOD.SET,
            key: `${ONYXKEYS.COLLECTION.TRANSACTION_DRAFT}${CONST.IOU.OPTIMISTIC_TRANSACTION_ID}`,
            value: null,
        },

        {
            onyxMethod: Onyx.METHOD.MERGE,
            key: `${ONYXKEYS.COLLECTION.REPORT_ACTIONS}${chatReport.reportID}`,
            value: {
                ...(isNewChatReport
                    ? {
                          [chatCreatedAction.reportActionID]: {
                              errors: getReceiptError(transaction.receipt, transaction.filename || transaction.receipt.filename, isScanRequest),
                          },
                          [reportPreviewAction.reportActionID]: {
                              errors: ErrorUtils.getMicroSecondOnyxError(null),
                          },
                      }
                    : {
                          [reportPreviewAction.reportActionID]: {
                              created: reportPreviewAction.created,
                              errors: getReceiptError(transaction.receipt, transaction.filename || transaction.receipt.filename, isScanRequest),
                          },
                      }),
            },
        },
        {
            onyxMethod: Onyx.METHOD.MERGE,
            key: `${ONYXKEYS.COLLECTION.REPORT_ACTIONS}${iouReport.reportID}`,
            value: {
                ...(isNewIOUReport
                    ? {
                          [iouCreatedAction.reportActionID]: {
                              errors: getReceiptError(transaction.receipt, transaction.filename || transaction.receipt.filename, isScanRequest),
                          },
                          [iouAction.reportActionID]: {
                              errors: ErrorUtils.getMicroSecondOnyxError(null),
                          },
                      }
                    : {
                          [iouAction.reportActionID]: {
                              errors: getReceiptError(transaction.receipt, transaction.filename || transaction.receipt.filename, isScanRequest),
                          },
                      }),
            },
        },
    ];

    // Policy won't be set for P2P cases for which we don't need to compute violations
    if (!policy || !policy.id) {
        return [optimisticData, successData, failureData];
    }

    const violationsOnyxData = ViolationsUtils.getViolationsOnyxData(transaction, [], policy.requiresTag, policyTags, policy.requiresCategory, policyCategories);

    if (violationsOnyxData) {
        optimisticData.push(violationsOnyxData);
        failureData.push({
            onyxMethod: Onyx.METHOD.SET,
            key: `${ONYXKEYS.COLLECTION.TRANSACTION_VIOLATIONS}${transaction.transactionID}`,
            value: [],
        });
    }

    return [optimisticData, successData, failureData];
}

/**
 * Gathers all the data needed to make a money request. It attempts to find existing reports, iouReports, and receipts. If it doesn't find them, then
 * it creates optimistic versions of them and uses those instead
 *
 * @param {Object} report
 * @param {Object} participant
 * @param {String} comment
 * @param {Number} amount
 * @param {String} currency
 * @param {String} created
 * @param {String} merchant
 * @param {Number} [payeeAccountID]
 * @param {String} [payeeEmail]
 * @param {Object} [receipt]
 * @param {String} [existingTransactionID]
 * @param {String} [category]
 * @param {String} [tag]
 * @param {Boolean} [billable]
 * @param {Object} [policy]
 * @param {Object} [policyTags]
 * @param {Object} [policyCategories]
 * @returns {Object} data
 * @returns {String} data.payerEmail
 * @returns {Object} data.iouReport
 * @returns {Object} data.chatReport
 * @returns {Object} data.transaction
 * @returns {Object} data.iouAction
 * @returns {Object} data.createdChatReportActionID
 * @returns {Object} data.createdIOUReportActionID
 * @returns {Object} data.reportPreviewAction
 * @returns {Object} data.onyxData
 * @returns {Object} data.onyxData.optimisticData
 * @returns {Object} data.onyxData.successData
 * @returns {Object} data.onyxData.failureData
 */
function getMoneyRequestInformation(
    report,
    participant,
    comment,
    amount,
    currency,
    created,
    merchant,
    payeeAccountID = userAccountID,
    payeeEmail = currentUserEmail,
    receipt = undefined,
    existingTransactionID = undefined,
    category = undefined,
    tag = undefined,
    billable = undefined,
    policy = undefined,
    policyTags = undefined,
    policyCategories = undefined,
) {
    const payerEmail = OptionsListUtils.addSMSDomainIfPhoneNumber(participant.login);
    const payerAccountID = Number(participant.accountID);
    const isPolicyExpenseChat = participant.isPolicyExpenseChat;

    // STEP 1: Get existing chat report OR build a new optimistic one
    let isNewChatReport = false;
    let chatReport = lodashGet(report, 'reportID', null) ? report : null;

    // If this is a policyExpenseChat, the chatReport must exist and we can get it from Onyx.
    // report is null if the flow is initiated from the global create menu. However, participant always stores the reportID if it exists, which is the case for policyExpenseChats
    if (!chatReport && isPolicyExpenseChat) {
        chatReport = allReports[`${ONYXKEYS.COLLECTION.REPORT}${participant.reportID}`];
    }

    if (!chatReport) {
        chatReport = ReportUtils.getChatByParticipants([payerAccountID]);
    }

    // If we still don't have a report, it likely doens't exist and we need to build an optimistic one
    if (!chatReport) {
        isNewChatReport = true;
        chatReport = ReportUtils.buildOptimisticChatReport([payerAccountID]);
    }

    // STEP 2: Get existing IOU report and update its total OR build a new optimistic one
    const isNewIOUReport = !chatReport.iouReportID || ReportUtils.hasIOUWaitingOnCurrentUserBankAccount(chatReport);
    let iouReport = isNewIOUReport ? null : allReports[`${ONYXKEYS.COLLECTION.REPORT}${chatReport.iouReportID}`];

    // Check if the Scheduled Submit is enabled in case of expense report
    let needsToBeManuallySubmitted = false;
    let isFromPaidPolicy = false;
    if (isPolicyExpenseChat) {
        isFromPaidPolicy = PolicyUtils.isPaidGroupPolicy(policy);

        // If the scheduled submit is turned off on the policy, user needs to manually submit the report which is indicated by GBR in LHN
        needsToBeManuallySubmitted = isFromPaidPolicy && !(policy.isHarvestingEnabled || false);

        // If the linked expense report on paid policy is not draft, we need to create a new draft expense report
        if (iouReport && isFromPaidPolicy && !ReportUtils.isDraftExpenseReport(iouReport)) {
            iouReport = null;
        }
    }

    if (iouReport) {
        if (isPolicyExpenseChat) {
            iouReport = {...iouReport};
            if (lodashGet(iouReport, 'currency') === currency) {
                // Because of the Expense reports are stored as negative values, we substract the total from the amount
                iouReport.total -= amount;
            }
        } else {
            iouReport = IOUUtils.updateIOUOwnerAndTotal(iouReport, payeeAccountID, amount, currency);
        }
    } else {
        iouReport = isPolicyExpenseChat
            ? ReportUtils.buildOptimisticExpenseReport(chatReport.reportID, chatReport.policyID, payeeAccountID, amount, currency)
            : ReportUtils.buildOptimisticIOUReport(payeeAccountID, payerAccountID, amount, chatReport.reportID, currency);
    }

    // STEP 3: Build optimistic receipt and transaction
    const receiptObject = {};
    let filename;
    if (receipt && receipt.source) {
        receiptObject.source = receipt.source;
        receiptObject.state = receipt.state || CONST.IOU.RECEIPT_STATE.SCANREADY;
        filename = receipt.name;
    }
    let optimisticTransaction = TransactionUtils.buildOptimisticTransaction(
        ReportUtils.isExpenseReport(iouReport) ? -amount : amount,
        currency,
        iouReport.reportID,
        comment,
        created,
        '',
        '',
        merchant,
        receiptObject,
        filename,
        existingTransactionID,
        category,
        tag,
        billable,
    );

    const optimisticPolicyRecentlyUsedCategories = Policy.buildOptimisticPolicyRecentlyUsedCategories(iouReport.policyID, category);

    const optimisticPolicyRecentlyUsedTags = Policy.buildOptimisticPolicyRecentlyUsedTags(iouReport.policyID, tag);

    // If there is an existing transaction (which is the case for distance requests), then the data from the existing transaction
    // needs to be manually merged into the optimistic transaction. This is because buildOnyxDataForMoneyRequest() uses `Onyx.set()` for the transaction
    // data. This is a big can of worms to change it to `Onyx.merge()` as explored in https://expensify.slack.com/archives/C05DWUDHVK7/p1692139468252109.
    // I want to clean this up at some point, but it's possible this will live in the code for a while so I've created https://github.com/Expensify/App/issues/25417
    // to remind me to do this.
    const existingTransaction = allTransactionDrafts[`${ONYXKEYS.COLLECTION.TRANSACTION_DRAFT}${CONST.IOU.OPTIMISTIC_TRANSACTION_ID}`];
    if (existingTransaction && existingTransaction.iouRequestType === CONST.IOU.REQUEST_TYPE.DISTANCE) {
        optimisticTransaction = OnyxUtils.fastMerge(existingTransaction, optimisticTransaction);
    }

    // STEP 4: Build optimistic reportActions. We need:
    // 1. CREATED action for the chatReport
    // 2. CREATED action for the iouReport
    // 3. IOU action for the iouReport
    // 4. REPORTPREVIEW action for the chatReport
    // Note: The CREATED action for the IOU report must be optimistically generated before the IOU action so there's no chance that it appears after the IOU action in the chat
    const currentTime = DateUtils.getDBTime();
    const optimisticCreatedActionForChat = ReportUtils.buildOptimisticCreatedReportAction(payeeEmail);
    const optimisticCreatedActionForIOU = ReportUtils.buildOptimisticCreatedReportAction(payeeEmail, DateUtils.subtractMillisecondsFromDateTime(currentTime, 1));
    const iouAction = ReportUtils.buildOptimisticIOUReportAction(
        CONST.IOU.REPORT_ACTION_TYPE.CREATE,
        amount,
        currency,
        comment,
        [participant],
        optimisticTransaction.transactionID,
        '',
        iouReport.reportID,
        false,
        false,
        receiptObject,
        false,
        currentTime,
    );

    let reportPreviewAction = isNewIOUReport ? null : ReportActionsUtils.getReportPreviewAction(chatReport.reportID, iouReport.reportID);
    if (reportPreviewAction) {
        reportPreviewAction = ReportUtils.updateReportPreview(iouReport, reportPreviewAction, false, comment, optimisticTransaction);
    } else {
        reportPreviewAction = ReportUtils.buildOptimisticReportPreview(chatReport, iouReport, comment, optimisticTransaction);

        // Generated ReportPreview action is a parent report action of the iou report.
        // We are setting the iou report's parentReportActionID to display subtitle correctly in IOU page when offline.
        iouReport.parentReportActionID = reportPreviewAction.reportActionID;
    }

    const shouldCreateOptimisticPersonalDetails = isNewChatReport && !allPersonalDetails[payerAccountID];
    // Add optimistic personal details for participant
    const optimisticPersonalDetailListAction = shouldCreateOptimisticPersonalDetails
        ? {
              [payerAccountID]: {
                  accountID: payerAccountID,
                  avatar: UserUtils.getDefaultAvatarURL(payerAccountID),
                  displayName: LocalePhoneNumber.formatPhoneNumber(participant.displayName || payerEmail),
                  login: participant.login,
                  isOptimisticPersonalDetail: true,
              },
          }
        : undefined;

    // The policy expense chat should have the GBR only when its a paid policy and the scheduled submit is turned off
    // so the employee has to submit to their manager manually.
    const hasOutstandingChildRequest = isPolicyExpenseChat && needsToBeManuallySubmitted;

    // STEP 5: Build Onyx Data
    const [optimisticData, successData, failureData] = buildOnyxDataForMoneyRequest(
        chatReport,
        iouReport,
        optimisticTransaction,
        optimisticCreatedActionForChat,
        optimisticCreatedActionForIOU,
        iouAction,
        optimisticPersonalDetailListAction,
        reportPreviewAction,
        optimisticPolicyRecentlyUsedCategories,
        optimisticPolicyRecentlyUsedTags,
        isNewChatReport,
        isNewIOUReport,
        policy,
        policyTags,
        policyCategories,
        hasOutstandingChildRequest,
    );

    return {
        payerAccountID,
        payerEmail,
        iouReport,
        chatReport,
        transaction: optimisticTransaction,
        iouAction,
        createdChatReportActionID: isNewChatReport ? optimisticCreatedActionForChat.reportActionID : 0,
        createdIOUReportActionID: isNewIOUReport ? optimisticCreatedActionForIOU.reportActionID : 0,
        reportPreviewAction,
        onyxData: {
            optimisticData,
            successData,
            failureData,
        },
    };
}

/**
 * Requests money based on a distance (eg. mileage from a map)
 *
 * @param {Object} report
 * @param {Object} participant
 * @param {String} comment
 * @param {String} created
 * @param {String} [category]
 * @param {String} [tag]
 * @param {Number} amount
 * @param {String} currency
 * @param {String} merchant
 * @param {Boolean} [billable]
 * @param {Object} validWaypoints
 * @param {Object} policy - May be undefined, an empty object, or an object matching the Policy type (src/types/onyx/Policy.ts)
 * @param {Array} policyTags
 * @param {Array} policyCategories
 */
function createDistanceRequest(report, participant, comment, created, category, tag, amount, currency, merchant, billable, validWaypoints, policy, policyTags, policyCategories) {
    // If the report is an iou or expense report, we should get the linked chat report to be passed to the getMoneyRequestInformation function
    const isMoneyRequestReport = ReportUtils.isMoneyRequestReport(report);
    const currentChatReport = isMoneyRequestReport ? ReportUtils.getReport(report.chatReportID) : report;

    const optimisticReceipt = {
        source: ReceiptGeneric,
        state: CONST.IOU.RECEIPT_STATE.OPEN,
    };
    const {iouReport, chatReport, transaction, iouAction, createdChatReportActionID, createdIOUReportActionID, reportPreviewAction, onyxData} = getMoneyRequestInformation(
        currentChatReport,
        participant,
        comment,
        amount,
        currency,
        created,
        merchant,
        userAccountID,
        currentUserEmail,
        optimisticReceipt,
        undefined,
        category,
        tag,
        billable,
        policy,
        policyTags,
        policyCategories,
    );
    API.write(
        'CreateDistanceRequest',
        {
            comment,
            iouReportID: iouReport.reportID,
            chatReportID: chatReport.reportID,
            transactionID: transaction.transactionID,
            reportActionID: iouAction.reportActionID,
            createdChatReportActionID,
            createdIOUReportActionID,
            reportPreviewReportActionID: reportPreviewAction.reportActionID,
            waypoints: JSON.stringify(validWaypoints),
            created,
            category,
            tag,
            billable,
        },
        onyxData,
    );
    Navigation.dismissModal(isMoneyRequestReport ? report.reportID : chatReport.reportID);
    Report.notifyNewAction(chatReport.reportID, userAccountID);
}

/**
 * @param {String} transactionID
 * @param {String} transactionThreadReportID
 * @param {Object} transactionChanges
 * @param {String} [transactionChanges.created] Present when updated the date field
 * @param {Boolean} onlyIncludeChangedFields
 *                      When 'true', then the returned params will only include the transaction details for the fields that were changed.
 *                      When `false`, then the returned params will include all the transaction details, regardless of which fields were changed.
 *                      This setting is necessary while the UpdateDistanceRequest API is refactored to be fully 1:1:1 in https://github.com/Expensify/App/issues/28358
 * @returns {object}
 */
function getUpdateMoneyRequestParams(transactionID, transactionThreadReportID, transactionChanges, onlyIncludeChangedFields) {
    const optimisticData = [];
    const successData = [];
    const failureData = [];

    // Step 1: Set any "pending fields" (ones updated while the user was offline) to have error messages in the failureData
    const pendingFields = _.mapObject(transactionChanges, () => CONST.RED_BRICK_ROAD_PENDING_ACTION.UPDATE);
    const clearedPendingFields = _.mapObject(transactionChanges, () => null);
    const errorFields = _.mapObject(pendingFields, () => ({
        [DateUtils.getMicroseconds()]: Localize.translateLocal('iou.error.genericEditFailureMessage'),
    }));

    // Step 2: Get all the collections being updated
    const transactionThread = allReports[`${ONYXKEYS.COLLECTION.REPORT}${transactionThreadReportID}`];
    const transaction = allTransactions[`${ONYXKEYS.COLLECTION.TRANSACTION}${transactionID}`];
    const iouReport = allReports[`${ONYXKEYS.COLLECTION.REPORT}${transactionThread.parentReportID}`];
    const isFromExpenseReport = ReportUtils.isExpenseReport(iouReport);
    const isScanning = TransactionUtils.hasReceipt(transaction) && TransactionUtils.isReceiptBeingScanned(transaction);
    const updatedTransaction = TransactionUtils.getUpdatedTransaction(transaction, transactionChanges, isFromExpenseReport);
    const transactionDetails = ReportUtils.getTransactionDetails(updatedTransaction);

    // This needs to be a JSON string since we're sending this to the MapBox API
    transactionDetails.waypoints = JSON.stringify(transactionDetails.waypoints);

    const dataToIncludeInParams = onlyIncludeChangedFields ? _.pick(transactionDetails, _.keys(transactionChanges)) : transactionDetails;

    const params = {
        ...dataToIncludeInParams,
        reportID: iouReport.reportID,
        transactionID,
    };

    // Step 3: Build the modified expense report actions
    // We don't create a modified report action if we're updating the waypoints,
    // since there isn't actually any optimistic data we can create for them and the report action is created on the server
    // with the response from the MapBox API
    if (!_.has(transactionChanges, 'waypoints')) {
        const updatedReportAction = ReportUtils.buildOptimisticModifiedExpenseReportAction(transactionThread, transaction, transactionChanges, isFromExpenseReport);
        params.reportActionID = updatedReportAction.reportActionID;

        optimisticData.push({
            onyxMethod: Onyx.METHOD.MERGE,
            key: `${ONYXKEYS.COLLECTION.REPORT_ACTIONS}${transactionThread.reportID}`,
            value: {
                [updatedReportAction.reportActionID]: updatedReportAction,
            },
        });
        successData.push({
            onyxMethod: Onyx.METHOD.MERGE,
            key: `${ONYXKEYS.COLLECTION.REPORT_ACTIONS}${transactionThread.reportID}`,
            value: {
                [updatedReportAction.reportActionID]: {pendingAction: null},
            },
        });
        failureData.push({
            onyxMethod: Onyx.METHOD.MERGE,
            key: `${ONYXKEYS.COLLECTION.REPORT_ACTIONS}${transactionThread.reportID}`,
            value: {
                [updatedReportAction.reportActionID]: {
                    ...updatedReportAction,
                    errors: ErrorUtils.getMicroSecondOnyxError('iou.error.genericEditFailureMessage'),
                },
            },
        });

        // Step 4: Compute the IOU total and update the report preview message (and report header) so LHN amount owed is correct.
        // Should only update if the transaction matches the currency of the report, else we wait for the update
        // from the server with the currency conversion
        let updatedMoneyRequestReport = {...iouReport};
        if (updatedTransaction.currency === iouReport.currency && updatedTransaction.modifiedAmount) {
            const diff = TransactionUtils.getAmount(transaction, true) - TransactionUtils.getAmount(updatedTransaction, true);
            if (ReportUtils.isExpenseReport(iouReport)) {
                updatedMoneyRequestReport.total += diff;
            } else {
                updatedMoneyRequestReport = IOUUtils.updateIOUOwnerAndTotal(iouReport, updatedReportAction.actorAccountID, diff, TransactionUtils.getCurrency(transaction), false);
            }

            updatedMoneyRequestReport.cachedTotal = CurrencyUtils.convertToDisplayString(updatedMoneyRequestReport.total, updatedTransaction.currency);
            optimisticData.push({
                onyxMethod: Onyx.METHOD.MERGE,
                key: `${ONYXKEYS.COLLECTION.REPORT}${iouReport.reportID}`,
                value: updatedMoneyRequestReport,
            });
            successData.push({
                onyxMethod: Onyx.METHOD.MERGE,
                key: `${ONYXKEYS.COLLECTION.REPORT}${iouReport.reportID}`,
                value: {pendingAction: null},
            });
        }
    }

    // Optimistically modify the transaction
    optimisticData.push({
        onyxMethod: Onyx.METHOD.MERGE,
        key: `${ONYXKEYS.COLLECTION.TRANSACTION}${transactionID}`,
        value: {
            ...updatedTransaction,
            pendingFields,
            isLoading: _.has(transactionChanges, 'waypoints'),
            errorFields: null,
        },
    });

    if (isScanning && (_.has(transactionChanges, 'amount') || _.has(transactionChanges, 'currency'))) {
        optimisticData.push(
            ...[
                {
                    onyxMethod: Onyx.METHOD.MERGE,
                    key: `${ONYXKEYS.COLLECTION.REPORT_ACTIONS}${iouReport.reportID}`,
                    value: {
                        [transactionThread.parentReportActionID]: {
                            whisperedToAccountIDs: [],
                        },
                    },
                },
                {
                    onyxMethod: Onyx.METHOD.MERGE,
                    key: `${ONYXKEYS.COLLECTION.REPORT_ACTIONS}${iouReport.parentReportID}`,
                    value: {
                        [iouReport.parentReportActionID]: {
                            whisperedToAccountIDs: [],
                        },
                    },
                },
            ],
        );
    }
    // Update recently used categories if the category is changed
    if (_.has(transactionChanges, 'category')) {
        const optimisticPolicyRecentlyUsedCategories = Policy.buildOptimisticPolicyRecentlyUsedCategories(iouReport.policyID, transactionChanges.category);
        if (!_.isEmpty(optimisticPolicyRecentlyUsedCategories)) {
            optimisticData.push({
                onyxMethod: Onyx.METHOD.SET,
                key: `${ONYXKEYS.COLLECTION.POLICY_RECENTLY_USED_CATEGORIES}${iouReport.policyID}`,
                value: optimisticPolicyRecentlyUsedCategories,
            });
        }
    }

    // Update recently used categories if the tag is changed
    if (_.has(transactionChanges, 'tag')) {
        const optimisticPolicyRecentlyUsedTags = Policy.buildOptimisticPolicyRecentlyUsedTags(iouReport.policyID, transactionChanges.tag);
        if (!_.isEmpty(optimisticPolicyRecentlyUsedTags)) {
            optimisticData.push({
                onyxMethod: Onyx.METHOD.MERGE,
                key: `${ONYXKEYS.COLLECTION.POLICY_RECENTLY_USED_TAGS}${iouReport.policyID}`,
                value: optimisticPolicyRecentlyUsedTags,
            });
        }
    }

    // Clear out the error fields and loading states on success
    successData.push({
        onyxMethod: Onyx.METHOD.MERGE,
        key: `${ONYXKEYS.COLLECTION.TRANSACTION}${transactionID}`,
        value: {
            pendingFields: clearedPendingFields,
            isLoading: false,
            errorFields: null,
        },
    });

    if (_.has(transactionChanges, 'waypoints')) {
        // Delete the draft transaction when editing waypoints when the server responds successfully and there are no errors
        successData.push({
            onyxMethod: Onyx.METHOD.SET,
            key: `${ONYXKEYS.COLLECTION.TRANSACTION_DRAFT}${transactionID}`,
            value: null,
        });
    }

    // Clear out loading states, pending fields, and add the error fields
    failureData.push({
        onyxMethod: Onyx.METHOD.MERGE,
        key: `${ONYXKEYS.COLLECTION.TRANSACTION}${transactionID}`,
        value: {
            pendingFields: clearedPendingFields,
            isLoading: false,
            errorFields,
        },
    });

    // Reset the iouReport to it's original state
    failureData.push({
        onyxMethod: Onyx.METHOD.MERGE,
        key: `${ONYXKEYS.COLLECTION.REPORT}${iouReport.reportID}`,
        value: iouReport,
    });

    return {
        params,
        onyxData: {optimisticData, successData, failureData},
    };
}

/**
 * Updates the created date of a money request
 *
 * @param {String} transactionID
 * @param {String} transactionThreadReportID
 * @param {String} val
 */
function updateMoneyRequestDate(transactionID, transactionThreadReportID, val) {
    const transactionChanges = {
        created: val,
    };
    const {params, onyxData} = getUpdateMoneyRequestParams(transactionID, transactionThreadReportID, transactionChanges, true);
    API.write('UpdateMoneyRequestDate', params, onyxData);
}

/**
 * Updates the billable field of a money request
 *
 * @param {String} transactionID
 * @param {Number} transactionThreadReportID
 * @param {String} val
 */
function updateMoneyRequestBillable(transactionID, transactionThreadReportID, val) {
    const transactionChanges = {
        billable: val,
    };
    const {params, onyxData} = getUpdateMoneyRequestParams(transactionID, transactionThreadReportID, transactionChanges, true);
    API.write('UpdateMoneyRequestBillable', params, onyxData);
}

/**
 * Updates the merchant field of a money request
 *
 * @param {String} transactionID
 * @param {Number} transactionThreadReportID
 * @param {String} val
 */
function updateMoneyRequestMerchant(transactionID, transactionThreadReportID, val) {
    const transactionChanges = {
        merchant: val,
    };
    const {params, onyxData} = getUpdateMoneyRequestParams(transactionID, transactionThreadReportID, transactionChanges, true);
    API.write('UpdateMoneyRequestMerchant', params, onyxData);
}

/**
 * Updates the created tag of a money request
 *
 * @param {String} transactionID
 * @param {Number} transactionThreadReportID
 * @param {String} tag
 */
function updateMoneyRequestTag(transactionID, transactionThreadReportID, tag) {
    const transactionChanges = {
        tag,
    };
    const {params, onyxData} = getUpdateMoneyRequestParams(transactionID, transactionThreadReportID, transactionChanges, true);
    API.write('UpdateMoneyRequestTag', params, onyxData);
}

/**
<<<<<<< HEAD
 * Updates the created tax amount of a money request
 *
 * @param {String} transactionID
 * @param {String} optimisticReportActionID
 * @param {Number} val
 */
function updateMoneyRequestTaxAmount(transactionID, optimisticReportActionID, val) {
    const transactionChanges = {
        taxAmount: val,
    };
    const {params, onyxData} = getUpdateMoneyRequestParams(transactionID, optimisticReportActionID, transactionChanges, true);
    API.write('UpdateMoneyRequestTaxAmount', params, onyxData);
}

/**
 * Updates the created tax rate of a money request
 *
 * @param {String} transactionID
 * @param {String} optimisticReportActionID
 * @param {String} val
 */
function updateMoneyRequestTaxRate(transactionID, optimisticReportActionID, val) {
    const transactionChanges = {
        taxCode: val,
    };
    const {params, onyxData} = getUpdateMoneyRequestParams(transactionID, optimisticReportActionID, transactionChanges, true);
    API.write('UpdateMoneyRequestTaxRate', params, onyxData);
=======
 * Updates the description of a money request
 *
 * @param {String} transactionID
 * @param {Number} transactionThreadReportID
 * @param {String} comment
 */
function updateMoneyRequestDescription(transactionID, transactionThreadReportID, comment) {
    const transactionChanges = {
        comment,
    };
    const {params, onyxData} = getUpdateMoneyRequestParams(transactionID, transactionThreadReportID, transactionChanges, true);
    API.write('UpdateMoneyRequestDescription', params, onyxData);
>>>>>>> bfb7f22c
}

/**
 * Edits an existing distance request
 *
 * @param {String} transactionID
 * @param {String} transactionThreadReportID
 * @param {Object} transactionChanges
 * @param {String} [transactionChanges.created]
 * @param {Number} [transactionChanges.amount]
 * @param {Object} [transactionChanges.comment]
 * @param {Object} [transactionChanges.waypoints]
 *
 */
function updateDistanceRequest(transactionID, transactionThreadReportID, transactionChanges) {
    const {params, onyxData} = getUpdateMoneyRequestParams(transactionID, transactionThreadReportID, transactionChanges, false);
    API.write('UpdateDistanceRequest', params, onyxData);
}

/**
 * Request money from another user
 *
 * @param {Object} report
 * @param {Number} amount - always in the smallest unit of the currency
 * @param {String} currency
 * @param {String} created
 * @param {String} merchant
 * @param {String} payeeEmail
 * @param {Number} payeeAccountID
 * @param {Object} participant
 * @param {String} comment
 * @param {Object} [receipt]
 * @param {String} [category]
 * @param {String} [tag]
 * @param {String} [taxCode]
 * @param {Number} [taxAmount]
 * @param {Boolean} [billable]
 * @param {Object} [policy]
 * @param {Object} [policyTags]
 * @param {Object} [policyCategories]
 */
function requestMoney(
    report,
    amount,
    currency,
    created,
    merchant,
    payeeEmail,
    payeeAccountID,
    participant,
    comment,
    receipt = undefined,
    category = undefined,
    tag = undefined,
    taxCode = '',
    taxAmount = 0,
    billable = undefined,
    policy = undefined,
    policyTags = undefined,
    policyCategories = undefined,
) {
    // If the report is iou or expense report, we should get the linked chat report to be passed to the getMoneyRequestInformation function
    const isMoneyRequestReport = ReportUtils.isMoneyRequestReport(report);
    const currentChatReport = isMoneyRequestReport ? ReportUtils.getReport(report.chatReportID) : report;
    const {payerAccountID, payerEmail, iouReport, chatReport, transaction, iouAction, createdChatReportActionID, createdIOUReportActionID, reportPreviewAction, onyxData} =
        getMoneyRequestInformation(
            currentChatReport,
            participant,
            comment,
            amount,
            currency,
            created,
            merchant,
            payeeAccountID,
            payeeEmail,
            receipt,
            undefined,
            category,
            tag,
            billable,
            policy,
            policyTags,
            policyCategories,
        );
    const activeReportID = isMoneyRequestReport ? report.reportID : chatReport.reportID;

    API.write(
        'RequestMoney',
        {
            debtorEmail: payerEmail,
            debtorAccountID: payerAccountID,
            amount,
            currency,
            comment,
            created,
            merchant,
            iouReportID: iouReport.reportID,
            chatReportID: chatReport.reportID,
            transactionID: transaction.transactionID,
            reportActionID: iouAction.reportActionID,
            createdChatReportActionID,
            createdIOUReportActionID,
            reportPreviewReportActionID: reportPreviewAction.reportActionID,
            receipt,
            receiptState: lodashGet(receipt, 'state'),
            category,
            tag,
            taxCode,
            taxAmount,
            billable,
        },
        onyxData,
    );
    resetMoneyRequestInfo();
    Navigation.dismissModal(activeReportID);
    Report.notifyNewAction(activeReportID, payeeAccountID);
}

/**
 * Build the Onyx data and IOU split necessary for splitting a bill with 3+ users.
 * 1. Build the optimistic Onyx data for the group chat, i.e. chatReport and iouReportAction creating the former if it doesn't yet exist.
 * 2. Loop over the group chat participant list, building optimistic or updating existing chatReports, iouReports and iouReportActions between the user and each participant.
 * We build both Onyx data and the IOU split that is sent as a request param and is used by Auth to create the chatReports, iouReports and iouReportActions in the database.
 * The IOU split has the following shape:
 *  [
 *      {email: 'currentUser', amount: 100},
 *      {email: 'user2', amount: 100, iouReportID: '100', chatReportID: '110', transactionID: '120', reportActionID: '130'},
 *      {email: 'user3', amount: 100, iouReportID: '200', chatReportID: '210', transactionID: '220', reportActionID: '230'}
 *  ]
 * @param {Array} participants
 * @param {String} currentUserLogin
 * @param {Number} currentUserAccountID
 * @param {Number} amount - always in the smallest unit of the currency
 * @param {String} comment
 * @param {String} currency
 * @param {String} merchant
 * @param {String} category
 * @param {String} tag
 * @param {String} existingSplitChatReportID - the report ID where the split bill happens, could be a group chat or a workspace chat
 *
 * @return {Object}
 */
function createSplitsAndOnyxData(participants, currentUserLogin, currentUserAccountID, amount, comment, currency, merchant, category, tag, existingSplitChatReportID = '') {
    const currentUserEmailForIOUSplit = OptionsListUtils.addSMSDomainIfPhoneNumber(currentUserLogin);
    const participantAccountIDs = _.map(participants, (participant) => Number(participant.accountID));
    const existingSplitChatReport =
        existingSplitChatReportID || participants[0].reportID
            ? allReports[`${ONYXKEYS.COLLECTION.REPORT}${existingSplitChatReportID || participants[0].reportID}`]
            : ReportUtils.getChatByParticipants(participantAccountIDs);
    const splitChatReport = existingSplitChatReport || ReportUtils.buildOptimisticChatReport(participantAccountIDs);
    const isOwnPolicyExpenseChat = splitChatReport.isOwnPolicyExpenseChat;

    const splitTransaction = TransactionUtils.buildOptimisticTransaction(
        amount,
        currency,
        CONST.REPORT.SPLIT_REPORTID,
        comment,
        '',
        '',
        '',
        merchant || Localize.translateLocal('iou.request'),
        undefined,
        undefined,
        undefined,
        category,
        tag,
    );

    // Note: The created action must be optimistically generated before the IOU action so there's no chance that the created action appears after the IOU action in the chat
    const splitCreatedReportAction = ReportUtils.buildOptimisticCreatedReportAction(currentUserEmailForIOUSplit);
    const splitIOUReportAction = ReportUtils.buildOptimisticIOUReportAction(
        CONST.IOU.REPORT_ACTION_TYPE.SPLIT,
        amount,
        currency,
        comment,
        participants,
        splitTransaction.transactionID,
        '',
        '',
        false,
        false,
        {},
        isOwnPolicyExpenseChat,
    );

    splitChatReport.lastReadTime = DateUtils.getDBTime();
    splitChatReport.lastMessageText = splitIOUReportAction.message[0].text;
    splitChatReport.lastMessageHtml = splitIOUReportAction.message[0].html;

    // If we have an existing splitChatReport (group chat or workspace) use it's pending fields, otherwise indicate that we are adding a chat
    if (!existingSplitChatReport) {
        splitChatReport.pendingFields = {
            createChat: CONST.RED_BRICK_ROAD_PENDING_ACTION.ADD,
        };
    }

    const optimisticData = [
        {
            // Use set for new reports because it doesn't exist yet, is faster,
            // and we need the data to be available when we navigate to the chat page
            onyxMethod: existingSplitChatReport ? Onyx.METHOD.MERGE : Onyx.METHOD.SET,
            key: `${ONYXKEYS.COLLECTION.REPORT}${splitChatReport.reportID}`,
            value: splitChatReport,
        },
        {
            onyxMethod: existingSplitChatReport ? Onyx.METHOD.MERGE : Onyx.METHOD.SET,
            key: `${ONYXKEYS.COLLECTION.REPORT_ACTIONS}${splitChatReport.reportID}`,
            value: {
                ...(existingSplitChatReport ? {} : {[splitCreatedReportAction.reportActionID]: splitCreatedReportAction}),
                [splitIOUReportAction.reportActionID]: splitIOUReportAction,
            },
        },
        {
            onyxMethod: Onyx.METHOD.SET,
            key: `${ONYXKEYS.COLLECTION.TRANSACTION}${splitTransaction.transactionID}`,
            value: splitTransaction,
        },
    ];

    const successData = [
        {
            onyxMethod: Onyx.METHOD.MERGE,
            key: `${ONYXKEYS.COLLECTION.REPORT_ACTIONS}${splitChatReport.reportID}`,
            value: {
                ...(existingSplitChatReport ? {} : {[splitCreatedReportAction.reportActionID]: {pendingAction: null}}),
                [splitIOUReportAction.reportActionID]: {pendingAction: null},
            },
        },
        {
            onyxMethod: Onyx.METHOD.MERGE,
            key: `${ONYXKEYS.COLLECTION.TRANSACTION}${splitTransaction.transactionID}`,
            value: {pendingAction: null},
        },
        {
            onyxMethod: Onyx.METHOD.MERGE,
            key: `${ONYXKEYS.COLLECTION.TRANSACTION_DRAFT}${CONST.IOU.OPTIMISTIC_TRANSACTION_ID}`,
            value: null,
        },
    ];

    if (!existingSplitChatReport) {
        successData.push({
            onyxMethod: Onyx.METHOD.MERGE,
            key: `${ONYXKEYS.COLLECTION.REPORT}${splitChatReport.reportID}`,
            value: {pendingFields: {createChat: null}},
        });
    }

    const failureData = [
        {
            onyxMethod: Onyx.METHOD.MERGE,
            key: `${ONYXKEYS.COLLECTION.TRANSACTION}${splitTransaction.transactionID}`,
            value: {
                errors: ErrorUtils.getMicroSecondOnyxError('iou.error.genericCreateFailureMessage'),
            },
        },
        {
            onyxMethod: Onyx.METHOD.MERGE,
            key: `${ONYXKEYS.COLLECTION.TRANSACTION_DRAFT}${CONST.IOU.OPTIMISTIC_TRANSACTION_ID}`,
            value: null,
        },
    ];

    if (existingSplitChatReport) {
        failureData.push({
            onyxMethod: Onyx.METHOD.MERGE,
            key: `${ONYXKEYS.COLLECTION.REPORT_ACTIONS}${splitChatReport.reportID}`,
            value: {
                [splitIOUReportAction.reportActionID]: {
                    errors: ErrorUtils.getMicroSecondOnyxError('iou.error.genericCreateFailureMessage'),
                },
            },
        });
    } else {
        failureData.push(
            {
                onyxMethod: Onyx.METHOD.MERGE,
                key: `${ONYXKEYS.COLLECTION.REPORT}${splitChatReport.reportID}`,
                value: {
                    errorFields: {
                        createChat: ErrorUtils.getMicroSecondOnyxError('report.genericCreateReportFailureMessage'),
                    },
                },
            },
            {
                onyxMethod: Onyx.METHOD.MERGE,
                key: `${ONYXKEYS.COLLECTION.REPORT_ACTIONS}${splitChatReport.reportID}`,
                value: {
                    [splitIOUReportAction.reportActionID]: {
                        errors: ErrorUtils.getMicroSecondOnyxError(null),
                    },
                },
            },
        );
    }

    // Loop through participants creating individual chats, iouReports and reportActionIDs as needed
    const splitAmount = IOUUtils.calculateAmount(participants.length, amount, currency, false);
    const splits = [{email: currentUserEmailForIOUSplit, accountID: currentUserAccountID, amount: IOUUtils.calculateAmount(participants.length, amount, currency, true)}];

    const hasMultipleParticipants = participants.length > 1;
    _.each(participants, (participant) => {
        // In a case when a participant is a workspace, even when a current user is not an owner of the workspace
        const isPolicyExpenseChat = ReportUtils.isPolicyExpenseChat(participant);

        // In case the participant is a workspace, email & accountID should remain undefined and won't be used in the rest of this code
        // participant.login is undefined when the request is initiated from a group DM with an unknown user, so we need to add a default
        const email = isOwnPolicyExpenseChat || isPolicyExpenseChat ? '' : OptionsListUtils.addSMSDomainIfPhoneNumber(participant.login || '').toLowerCase();
        const accountID = isOwnPolicyExpenseChat || isPolicyExpenseChat ? 0 : Number(participant.accountID);
        if (email === currentUserEmailForIOUSplit) {
            return;
        }

        // STEP 1: Get existing chat report OR build a new optimistic one
        // If we only have one participant and the request was initiated from the global create menu, i.e. !existingGroupChatReportID, the oneOnOneChatReport is the groupChatReport
        let oneOnOneChatReport;
        let isNewOneOnOneChatReport = false;
        let shouldCreateOptimisticPersonalDetails = false;
        const personalDetailExists = lodashHas(allPersonalDetails, accountID);

        // If this is a split between two people only and the function
        // wasn't provided with an existing group chat report id
        // or, if the split is being made from the workspace chat, then the oneOnOneChatReport is the same as the splitChatReport
        // in this case existingSplitChatReport will belong to the policy expense chat and we won't be
        // entering code that creates optimistic personal details
        if ((!hasMultipleParticipants && !existingSplitChatReportID) || isOwnPolicyExpenseChat) {
            oneOnOneChatReport = splitChatReport;
            shouldCreateOptimisticPersonalDetails = !existingSplitChatReport && !personalDetailExists;
        } else {
            const existingChatReport = ReportUtils.getChatByParticipants([accountID]);
            isNewOneOnOneChatReport = !existingChatReport;
            shouldCreateOptimisticPersonalDetails = isNewOneOnOneChatReport && !personalDetailExists;
            oneOnOneChatReport = existingChatReport || ReportUtils.buildOptimisticChatReport([accountID]);
        }

        // STEP 2: Get existing IOU/Expense report and update its total OR build a new optimistic one
        // For Control policy expense chats, if the report is already approved, create a new expense report
        let oneOnOneIOUReport = oneOnOneChatReport.iouReportID ? lodashGet(allReports, `${ONYXKEYS.COLLECTION.REPORT}${oneOnOneChatReport.iouReportID}`, undefined) : undefined;
        const shouldCreateNewOneOnOneIOUReport =
            _.isUndefined(oneOnOneIOUReport) || (isOwnPolicyExpenseChat && ReportUtils.isControlPolicyExpenseReport(oneOnOneIOUReport) && ReportUtils.isReportApproved(oneOnOneIOUReport));

        if (shouldCreateNewOneOnOneIOUReport) {
            oneOnOneIOUReport = isOwnPolicyExpenseChat
                ? ReportUtils.buildOptimisticExpenseReport(oneOnOneChatReport.reportID, oneOnOneChatReport.policyID, currentUserAccountID, splitAmount, currency)
                : ReportUtils.buildOptimisticIOUReport(currentUserAccountID, accountID, splitAmount, oneOnOneChatReport.reportID, currency);
        } else if (isOwnPolicyExpenseChat) {
            // Because of the Expense reports are stored as negative values, we subtract the total from the amount
            oneOnOneIOUReport.total -= splitAmount;
        } else {
            oneOnOneIOUReport = IOUUtils.updateIOUOwnerAndTotal(oneOnOneIOUReport, currentUserAccountID, splitAmount, currency);
        }

        // STEP 3: Build optimistic transaction
        const oneOnOneTransaction = TransactionUtils.buildOptimisticTransaction(
            ReportUtils.isExpenseReport(oneOnOneIOUReport) ? -splitAmount : splitAmount,
            currency,
            oneOnOneIOUReport.reportID,
            comment,
            '',
            CONST.IOU.TYPE.SPLIT,
            splitTransaction.transactionID,
            merchant || Localize.translateLocal('iou.request'),
            undefined,
            undefined,
            undefined,
            category,
            tag,
        );

        // STEP 4: Build optimistic reportActions. We need:
        // 1. CREATED action for the chatReport
        // 2. CREATED action for the iouReport
        // 3. IOU action for the iouReport
        // 4. REPORTPREVIEW action for the chatReport
        // Note: The CREATED action for the IOU report must be optimistically generated before the IOU action so there's no chance that it appears after the IOU action in the chat
        const currentTime = DateUtils.getDBTime();
        const oneOnOneCreatedActionForChat = ReportUtils.buildOptimisticCreatedReportAction(currentUserEmailForIOUSplit);
        const oneOnOneCreatedActionForIOU = ReportUtils.buildOptimisticCreatedReportAction(currentUserEmailForIOUSplit, DateUtils.subtractMillisecondsFromDateTime(currentTime, 1));
        const oneOnOneIOUAction = ReportUtils.buildOptimisticIOUReportAction(
            CONST.IOU.REPORT_ACTION_TYPE.CREATE,
            splitAmount,
            currency,
            comment,
            [participant],
            oneOnOneTransaction.transactionID,
            '',
            oneOnOneIOUReport.reportID,
            undefined,
            undefined,
            undefined,
            undefined,
            currentTime,
        );

        // Add optimistic personal details for new participants
        const oneOnOnePersonalDetailListAction = shouldCreateOptimisticPersonalDetails
            ? {
                  [accountID]: {
                      accountID,
                      avatar: UserUtils.getDefaultAvatarURL(accountID),
                      displayName: LocalePhoneNumber.formatPhoneNumber(participant.displayName || email),
                      login: participant.login,
                      isOptimisticPersonalDetail: true,
                  },
              }
            : undefined;

        let oneOnOneReportPreviewAction = ReportActionsUtils.getReportPreviewAction(oneOnOneChatReport.reportID, oneOnOneIOUReport.reportID);
        if (oneOnOneReportPreviewAction) {
            oneOnOneReportPreviewAction = ReportUtils.updateReportPreview(oneOnOneIOUReport, oneOnOneReportPreviewAction);
        } else {
            oneOnOneReportPreviewAction = ReportUtils.buildOptimisticReportPreview(oneOnOneChatReport, oneOnOneIOUReport);
        }

        // Add category to optimistic policy recently used categories when a participant is a workspace
        const optimisticPolicyRecentlyUsedCategories = isPolicyExpenseChat ? Policy.buildOptimisticPolicyRecentlyUsedCategories(participant.policyID, category) : [];

        // Add tag to optimistic policy recently used tags when a participant is a workspace
        const optimisticPolicyRecentlyUsedTags = isPolicyExpenseChat ? Policy.buildOptimisticPolicyRecentlyUsedTags(participant.policyID, tag) : {};

        // STEP 5: Build Onyx Data
        const [oneOnOneOptimisticData, oneOnOneSuccessData, oneOnOneFailureData] = buildOnyxDataForMoneyRequest(
            oneOnOneChatReport,
            oneOnOneIOUReport,
            oneOnOneTransaction,
            oneOnOneCreatedActionForChat,
            oneOnOneCreatedActionForIOU,
            oneOnOneIOUAction,
            oneOnOnePersonalDetailListAction,
            oneOnOneReportPreviewAction,
            optimisticPolicyRecentlyUsedCategories,
            optimisticPolicyRecentlyUsedTags,
            isNewOneOnOneChatReport,
            shouldCreateNewOneOnOneIOUReport,
        );

        const individualSplit = {
            email,
            accountID,
            amount: splitAmount,
            iouReportID: oneOnOneIOUReport.reportID,
            chatReportID: oneOnOneChatReport.reportID,
            transactionID: oneOnOneTransaction.transactionID,
            reportActionID: oneOnOneIOUAction.reportActionID,
            createdChatReportActionID: oneOnOneCreatedActionForChat.reportActionID,
            createdIOUReportActionID: oneOnOneCreatedActionForIOU.reportActionID,
            reportPreviewReportActionID: oneOnOneReportPreviewAction.reportActionID,
        };

        splits.push(individualSplit);
        optimisticData.push(...oneOnOneOptimisticData);
        successData.push(...oneOnOneSuccessData);
        failureData.push(...oneOnOneFailureData);
    });

    const splitData = {
        chatReportID: splitChatReport.reportID,
        transactionID: splitTransaction.transactionID,
        reportActionID: splitIOUReportAction.reportActionID,
        policyID: splitChatReport.policyID,
    };

    if (_.isEmpty(existingSplitChatReport)) {
        splitData.createdReportActionID = splitCreatedReportAction.reportActionID;
    }

    return {
        splitData,
        splits,
        onyxData: {optimisticData, successData, failureData},
    };
}

/**
 * @param {Array} participants
 * @param {String} currentUserLogin
 * @param {Number} currentUserAccountID
 * @param {Number} amount - always in smallest currency unit
 * @param {String} comment
 * @param {String} currency
 * @param {String} merchant
 * @param {String} category
 * @param {String} tag
 * @param {String} existingSplitChatReportID - Either a group DM or a workspace chat
 */
function splitBill(participants, currentUserLogin, currentUserAccountID, amount, comment, currency, merchant, category, tag, existingSplitChatReportID = '') {
    const {splitData, splits, onyxData} = createSplitsAndOnyxData(
        participants,
        currentUserLogin,
        currentUserAccountID,
        amount,
        comment,
        currency,
        merchant,
        category,
        tag,
        existingSplitChatReportID,
    );
    API.write(
        'SplitBill',
        {
            reportID: splitData.chatReportID,
            amount,
            splits: JSON.stringify(splits),
            currency,
            comment,
            category,
            merchant,
            tag,
            transactionID: splitData.transactionID,
            reportActionID: splitData.reportActionID,
            createdReportActionID: splitData.createdReportActionID,
            policyID: splitData.policyID,
        },
        onyxData,
    );

    resetMoneyRequestInfo();
    Navigation.dismissModal();
    Report.notifyNewAction(splitData.chatReportID, currentUserAccountID);
}

/**
 * @param {Array} participants
 * @param {String} currentUserLogin
 * @param {Number} currentUserAccountID
 * @param {Number} amount - always in smallest currency unit
 * @param {String} comment
 * @param {String} currency
 * @param {String} merchant
 * @param {String} category
 * @param {String} tag
 */
function splitBillAndOpenReport(participants, currentUserLogin, currentUserAccountID, amount, comment, currency, merchant, category, tag) {
    const {splitData, splits, onyxData} = createSplitsAndOnyxData(participants, currentUserLogin, currentUserAccountID, amount, comment, currency, merchant, category, tag);

    API.write(
        'SplitBillAndOpenReport',
        {
            reportID: splitData.chatReportID,
            amount,
            splits: JSON.stringify(splits),
            currency,
            merchant,
            comment,
            category,
            tag,
            transactionID: splitData.transactionID,
            reportActionID: splitData.reportActionID,
            createdReportActionID: splitData.createdReportActionID,
            policyID: splitData.policyID,
        },
        onyxData,
    );

    resetMoneyRequestInfo();
    Navigation.dismissModal(splitData.chatReportID);
    Report.notifyNewAction(splitData.chatReportID, currentUserAccountID);
}

/** Used exclusively for starting a split bill request that contains a receipt, the split request will be completed once the receipt is scanned
 *  or user enters details manually.
 *
 * @param {Array} participants
 * @param {String} currentUserLogin
 * @param {Number} currentUserAccountID
 * @param {String} comment
 * @param {String} category
 * @param {String} tag
 * @param {Object} receipt
 * @param {String} existingSplitChatReportID - Either a group DM or a workspace chat
 */
function startSplitBill(participants, currentUserLogin, currentUserAccountID, comment, category, tag, receipt, existingSplitChatReportID = '') {
    const currentUserEmailForIOUSplit = OptionsListUtils.addSMSDomainIfPhoneNumber(currentUserLogin);
    const participantAccountIDs = _.map(participants, (participant) => Number(participant.accountID));
    const existingSplitChatReport =
        existingSplitChatReportID || participants[0].reportID
            ? allReports[`${ONYXKEYS.COLLECTION.REPORT}${existingSplitChatReportID || participants[0].reportID}`]
            : ReportUtils.getChatByParticipants(participantAccountIDs);
    const splitChatReport = existingSplitChatReport || ReportUtils.buildOptimisticChatReport(participantAccountIDs);
    const isOwnPolicyExpenseChat = splitChatReport.isOwnPolicyExpenseChat || false;

    const {name: filename, source, state = CONST.IOU.RECEIPT_STATE.SCANREADY} = receipt;
    const receiptObject = {state, source};

    // ReportID is -2 (aka "deleted") on the group transaction
    const splitTransaction = TransactionUtils.buildOptimisticTransaction(
        0,
        CONST.CURRENCY.USD,
        CONST.REPORT.SPLIT_REPORTID,
        comment,
        '',
        '',
        '',
        CONST.TRANSACTION.PARTIAL_TRANSACTION_MERCHANT,
        receiptObject,
        filename,
    );

    // Note: The created action must be optimistically generated before the IOU action so there's no chance that the created action appears after the IOU action in the chat
    const splitChatCreatedReportAction = ReportUtils.buildOptimisticCreatedReportAction(currentUserEmailForIOUSplit);
    const splitIOUReportAction = ReportUtils.buildOptimisticIOUReportAction(
        CONST.IOU.REPORT_ACTION_TYPE.SPLIT,
        0,
        CONST.CURRENCY.USD,
        comment,
        participants,
        splitTransaction.transactionID,
        '',
        '',
        false,
        false,
        receiptObject,
        isOwnPolicyExpenseChat,
    );

    splitChatReport.lastReadTime = DateUtils.getDBTime();
    splitChatReport.lastMessageText = splitIOUReportAction.message[0].text;
    splitChatReport.lastMessageHtml = splitIOUReportAction.message[0].html;

    // If we have an existing splitChatReport (group chat or workspace) use it's pending fields, otherwise indicate that we are adding a chat
    if (!existingSplitChatReport) {
        splitChatReport.pendingFields = {
            createChat: CONST.RED_BRICK_ROAD_PENDING_ACTION.ADD,
        };
    }

    const optimisticData = [
        {
            // Use set for new reports because it doesn't exist yet, is faster,
            // and we need the data to be available when we navigate to the chat page
            onyxMethod: existingSplitChatReport ? Onyx.METHOD.MERGE : Onyx.METHOD.SET,
            key: `${ONYXKEYS.COLLECTION.REPORT}${splitChatReport.reportID}`,
            value: splitChatReport,
        },
        {
            onyxMethod: existingSplitChatReport ? Onyx.METHOD.MERGE : Onyx.METHOD.SET,
            key: `${ONYXKEYS.COLLECTION.REPORT_ACTIONS}${splitChatReport.reportID}`,
            value: {
                ...(existingSplitChatReport ? {} : {[splitChatCreatedReportAction.reportActionID]: splitChatCreatedReportAction}),
                [splitIOUReportAction.reportActionID]: splitIOUReportAction,
            },
        },
        {
            onyxMethod: Onyx.METHOD.SET,
            key: `${ONYXKEYS.COLLECTION.TRANSACTION}${splitTransaction.transactionID}`,
            value: splitTransaction,
        },
    ];

    const successData = [
        {
            onyxMethod: Onyx.METHOD.MERGE,
            key: `${ONYXKEYS.COLLECTION.REPORT_ACTIONS}${splitChatReport.reportID}`,
            value: {
                ...(existingSplitChatReport ? {} : {[splitChatCreatedReportAction.reportActionID]: {pendingAction: null}}),
                [splitIOUReportAction.reportActionID]: {pendingAction: null},
            },
        },
        {
            onyxMethod: Onyx.METHOD.MERGE,
            key: `${ONYXKEYS.COLLECTION.TRANSACTION}${splitTransaction.transactionID}`,
            value: {pendingAction: null},
        },
    ];

    if (!existingSplitChatReport) {
        successData.push({
            onyxMethod: Onyx.METHOD.MERGE,
            key: `${ONYXKEYS.COLLECTION.REPORT}${splitChatReport.reportID}`,
            value: {pendingFields: {createChat: null}},
        });
    }

    const failureData = [
        {
            onyxMethod: Onyx.METHOD.MERGE,
            key: `${ONYXKEYS.COLLECTION.TRANSACTION}${splitTransaction.transactionID}`,
            value: {
                errors: ErrorUtils.getMicroSecondOnyxError('iou.error.genericCreateFailureMessage'),
            },
        },
    ];

    if (existingSplitChatReport) {
        failureData.push({
            onyxMethod: Onyx.METHOD.MERGE,
            key: `${ONYXKEYS.COLLECTION.REPORT_ACTIONS}${splitChatReport.reportID}`,
            value: {
                [splitIOUReportAction.reportActionID]: {
                    errors: getReceiptError(receipt, filename),
                },
            },
        });
    } else {
        failureData.push(
            {
                onyxMethod: Onyx.METHOD.MERGE,
                key: `${ONYXKEYS.COLLECTION.REPORT}${splitChatReport.reportID}`,
                value: {
                    errorFields: {
                        createChat: ErrorUtils.getMicroSecondOnyxError('report.genericCreateReportFailureMessage'),
                    },
                },
            },
            {
                onyxMethod: Onyx.METHOD.MERGE,
                key: `${ONYXKEYS.COLLECTION.REPORT_ACTIONS}${splitChatReport.reportID}`,
                value: {
                    [splitChatCreatedReportAction.reportActionID]: {
                        errors: ErrorUtils.getMicroSecondOnyxError('report.genericCreateReportFailureMessage'),
                    },
                    [splitIOUReportAction.reportActionID]: {
                        errors: getReceiptError(receipt, filename),
                    },
                },
            },
        );
    }

    const splits = [{email: currentUserEmailForIOUSplit, accountID: currentUserAccountID}];

    _.each(participants, (participant) => {
        const email = participant.isOwnPolicyExpenseChat ? '' : OptionsListUtils.addSMSDomainIfPhoneNumber(participant.login || participant.text).toLowerCase();
        const accountID = participant.isOwnPolicyExpenseChat ? 0 : Number(participant.accountID);
        if (email === currentUserEmailForIOUSplit) {
            return;
        }

        // When splitting with a workspace chat, we only need to supply the policyID and the workspace reportID as it's needed so we can update the report preview
        if (participant.isOwnPolicyExpenseChat) {
            splits.push({
                policyID: participant.policyID,
                chatReportID: splitChatReport.reportID,
            });
            return;
        }

        const participantPersonalDetails = allPersonalDetails[participant.accountID];
        if (!participantPersonalDetails) {
            optimisticData.push({
                onyxMethod: Onyx.METHOD.MERGE,
                key: ONYXKEYS.PERSONAL_DETAILS_LIST,
                value: {
                    [accountID]: {
                        accountID,
                        avatar: UserUtils.getDefaultAvatarURL(accountID),
                        displayName: LocalePhoneNumber.formatPhoneNumber(participant.displayName || email),
                        login: participant.login || participant.text,
                        isOptimisticPersonalDetail: true,
                    },
                },
            });
        }

        splits.push({
            email,
            accountID,
        });
    });

    // Save the new splits array into the transaction's comment in case the user calls CompleteSplitBill while offline
    optimisticData.push({
        onyxMethod: Onyx.METHOD.MERGE,
        key: `${ONYXKEYS.COLLECTION.TRANSACTION}${splitTransaction.transactionID}`,
        value: {
            comment: {
                splits,
            },
        },
    });

    API.write(
        'StartSplitBill',
        {
            chatReportID: splitChatReport.reportID,
            reportActionID: splitIOUReportAction.reportActionID,
            transactionID: splitTransaction.transactionID,
            splits: JSON.stringify(splits),
            receipt,
            comment,
            category,
            tag,
            isFromGroupDM: !existingSplitChatReport,
            ...(existingSplitChatReport ? {} : {createdReportActionID: splitChatCreatedReportAction.reportActionID}),
        },
        {optimisticData, successData, failureData},
    );

    resetMoneyRequestInfo();
    Navigation.dismissModal(splitChatReport.reportID);
    Report.notifyNewAction(splitChatReport.chatReportID, currentUserAccountID);
}

/** Used for editing a split bill while it's still scanning or when SmartScan fails, it completes a split bill started by startSplitBill above.
 *
 * @param {number} chatReportID - The group chat or workspace reportID
 * @param {Object} reportAction - The split action that lives in the chatReport above
 * @param {Object} updatedTransaction - The updated **draft** split transaction
 * @param {Number} sessionAccountID - accountID of the current user
 * @param {String} sessionEmail - email of the current user
 */
function completeSplitBill(chatReportID, reportAction, updatedTransaction, sessionAccountID, sessionEmail) {
    const currentUserEmailForIOUSplit = OptionsListUtils.addSMSDomainIfPhoneNumber(sessionEmail);
    const {transactionID} = updatedTransaction;
    const unmodifiedTransaction = allTransactions[`${ONYXKEYS.COLLECTION.TRANSACTION}${transactionID}`];

    // Save optimistic updated transaction and action
    const optimisticData = [
        {
            onyxMethod: Onyx.METHOD.MERGE,
            key: `${ONYXKEYS.COLLECTION.TRANSACTION}${transactionID}`,
            value: {
                ...updatedTransaction,
                receipt: {
                    state: CONST.IOU.RECEIPT_STATE.OPEN,
                },
            },
        },
        {
            onyxMethod: Onyx.METHOD.MERGE,
            key: `${ONYXKEYS.COLLECTION.REPORT_ACTIONS}${chatReportID}`,
            value: {
                [reportAction.reportActionID]: {
                    lastModified: DateUtils.getDBTime(),
                    whisperedToAccountIDs: [],
                },
            },
        },
    ];

    const successData = [
        {
            onyxMethod: Onyx.METHOD.MERGE,
            key: `${ONYXKEYS.COLLECTION.TRANSACTION}${transactionID}`,
            value: {pendingAction: null},
        },
        {
            onyxMethod: Onyx.METHOD.MERGE,
            key: `${ONYXKEYS.COLLECTION.SPLIT_TRANSACTION_DRAFT}${transactionID}`,
            value: null,
        },
    ];

    const failureData = [
        {
            onyxMethod: Onyx.METHOD.MERGE,
            key: `${ONYXKEYS.COLLECTION.TRANSACTION}${transactionID}`,
            value: {
                ...unmodifiedTransaction,
                errors: ErrorUtils.getMicroSecondOnyxError('iou.error.genericCreateFailureMessage'),
            },
        },
        {
            onyxMethod: Onyx.METHOD.MERGE,
            key: `${ONYXKEYS.COLLECTION.REPORT_ACTIONS}${chatReportID}`,
            value: {
                [reportAction.reportActionID]: {
                    ...reportAction,
                    errors: ErrorUtils.getMicroSecondOnyxError('iou.error.genericCreateFailureMessage'),
                },
            },
        },
    ];

    const splitParticipants = updatedTransaction.comment.splits;
    const {modifiedAmount: amount, modifiedCurrency: currency} = updatedTransaction;

    // Exclude the current user when calculating the split amount, `calculateAmount` takes it into account
    const splitAmount = IOUUtils.calculateAmount(splitParticipants.length - 1, amount, currency, false);

    const splits = [{email: currentUserEmailForIOUSplit}];
    _.each(splitParticipants, (participant) => {
        // Skip creating the transaction for the current user
        if (participant.email === currentUserEmailForIOUSplit) {
            return;
        }
        const isPolicyExpenseChat = !_.isEmpty(participant.policyID);

        if (!isPolicyExpenseChat) {
            // In case this is still the optimistic accountID saved in the splits array, return early as we cannot know
            // if there is an existing chat between the split creator and this participant
            // Instead, we will rely on Auth generating the report IDs and the user won't see any optimistic chats or reports created
            const participantPersonalDetails = allPersonalDetails[participant.accountID] || {};
            if (!participantPersonalDetails || participantPersonalDetails.isOptimisticPersonalDetail) {
                splits.push({
                    email: participant.email,
                });
                return;
            }
        }

        let oneOnOneChatReport;
        let isNewOneOnOneChatReport = false;
        if (isPolicyExpenseChat) {
            // The workspace chat reportID is saved in the splits array when starting a split bill with a workspace
            oneOnOneChatReport = allReports[`${ONYXKEYS.COLLECTION.REPORT}${participant.chatReportID}`];
        } else {
            const existingChatReport = ReportUtils.getChatByParticipants([participant.accountID]);
            isNewOneOnOneChatReport = !existingChatReport;
            oneOnOneChatReport = existingChatReport || ReportUtils.buildOptimisticChatReport([participant.accountID]);
        }

        let oneOnOneIOUReport = oneOnOneChatReport.iouReportID ? lodashGet(allReports, `${ONYXKEYS.COLLECTION.REPORT}${oneOnOneChatReport.iouReportID}`, undefined) : undefined;
        const shouldCreateNewOneOnOneIOUReport =
            _.isUndefined(oneOnOneIOUReport) || (isPolicyExpenseChat && ReportUtils.isControlPolicyExpenseReport(oneOnOneIOUReport) && ReportUtils.isReportApproved(oneOnOneIOUReport));

        if (shouldCreateNewOneOnOneIOUReport) {
            oneOnOneIOUReport = isPolicyExpenseChat
                ? ReportUtils.buildOptimisticExpenseReport(oneOnOneChatReport.reportID, participant.policyID, sessionAccountID, splitAmount, currency)
                : ReportUtils.buildOptimisticIOUReport(sessionAccountID, participant.accountID, splitAmount, oneOnOneChatReport.reportID, currency);
        } else if (isPolicyExpenseChat) {
            // Because of the Expense reports are stored as negative values, we subtract the total from the amount
            oneOnOneIOUReport.total -= splitAmount;
        } else {
            oneOnOneIOUReport = IOUUtils.updateIOUOwnerAndTotal(oneOnOneIOUReport, sessionAccountID, splitAmount, currency);
        }

        const oneOnOneTransaction = TransactionUtils.buildOptimisticTransaction(
            isPolicyExpenseChat ? -splitAmount : splitAmount,
            currency,
            oneOnOneIOUReport.reportID,
            updatedTransaction.comment.comment,
            updatedTransaction.modifiedCreated,
            CONST.IOU.TYPE.SPLIT,
            transactionID,
            updatedTransaction.modifiedMerchant,
            {...updatedTransaction.receipt, state: CONST.IOU.RECEIPT_STATE.OPEN},
            updatedTransaction.filename,
        );

        const oneOnOneCreatedActionForChat = ReportUtils.buildOptimisticCreatedReportAction(currentUserEmailForIOUSplit);
        const oneOnOneCreatedActionForIOU = ReportUtils.buildOptimisticCreatedReportAction(currentUserEmailForIOUSplit);
        const oneOnOneIOUAction = ReportUtils.buildOptimisticIOUReportAction(
            CONST.IOU.REPORT_ACTION_TYPE.CREATE,
            splitAmount,
            currency,
            updatedTransaction.comment.comment,
            [participant],
            oneOnOneTransaction.transactionID,
            '',
            oneOnOneIOUReport.reportID,
        );

        let oneOnOneReportPreviewAction = ReportActionsUtils.getReportPreviewAction(oneOnOneChatReport.reportID, oneOnOneIOUReport.reportID);
        if (oneOnOneReportPreviewAction) {
            oneOnOneReportPreviewAction = ReportUtils.updateReportPreview(oneOnOneIOUReport, oneOnOneReportPreviewAction);
        } else {
            oneOnOneReportPreviewAction = ReportUtils.buildOptimisticReportPreview(oneOnOneChatReport, oneOnOneIOUReport, '', oneOnOneTransaction);
        }

        const [oneOnOneOptimisticData, oneOnOneSuccessData, oneOnOneFailureData] = buildOnyxDataForMoneyRequest(
            oneOnOneChatReport,
            oneOnOneIOUReport,
            oneOnOneTransaction,
            oneOnOneCreatedActionForChat,
            oneOnOneCreatedActionForIOU,
            oneOnOneIOUAction,
            {},
            oneOnOneReportPreviewAction,
            {},
            {},
            isNewOneOnOneChatReport,
            shouldCreateNewOneOnOneIOUReport,
        );

        splits.push({
            email: participant.email,
            accountID: participant.accountID,
            policyID: participant.policyID,
            iouReportID: oneOnOneIOUReport.reportID,
            chatReportID: oneOnOneChatReport.reportID,
            transactionID: oneOnOneTransaction.transactionID,
            reportActionID: oneOnOneIOUAction.reportActionID,
            createdChatReportActionID: oneOnOneCreatedActionForChat.reportActionID,
            createdIOUReportActionID: oneOnOneCreatedActionForIOU.reportActionID,
            reportPreviewReportActionID: oneOnOneReportPreviewAction.reportActionID,
        });

        optimisticData.push(...oneOnOneOptimisticData);
        successData.push(...oneOnOneSuccessData);
        failureData.push(...oneOnOneFailureData);
    });

    const {
        amount: transactionAmount,
        currency: transactionCurrency,
        created: transactionCreated,
        merchant: transactionMerchant,
        comment: transactionComment,
        category: transactionCategory,
        tag: transactionTag,
    } = ReportUtils.getTransactionDetails(updatedTransaction);

    API.write(
        'CompleteSplitBill',
        {
            transactionID,
            amount: transactionAmount,
            currency: transactionCurrency,
            created: transactionCreated,
            merchant: transactionMerchant,
            comment: transactionComment,
            category: transactionCategory,
            tag: transactionTag,
            splits: JSON.stringify(splits),
        },
        {optimisticData, successData, failureData},
    );
    Navigation.dismissModal(chatReportID);
    Report.notifyNewAction(chatReportID, sessionAccountID);
}

/**
 * @param {String} transactionID
 * @param {Object} transactionChanges
 */
function setDraftSplitTransaction(transactionID, transactionChanges = {}) {
    let draftSplitTransaction = allDraftSplitTransactions[`${ONYXKEYS.COLLECTION.SPLIT_TRANSACTION_DRAFT}${transactionID}`];

    if (!draftSplitTransaction) {
        draftSplitTransaction = allTransactions[`${ONYXKEYS.COLLECTION.TRANSACTION}${transactionID}`];
    }

    const updatedTransaction = TransactionUtils.getUpdatedTransaction(draftSplitTransaction, transactionChanges, false, false);

    Onyx.merge(`${ONYXKEYS.COLLECTION.SPLIT_TRANSACTION_DRAFT}${transactionID}`, updatedTransaction);
}

/**
 * @param {String} transactionID
 * @param {Number} transactionThreadReportID
 * @param {Object} transactionChanges
 */
function editRegularMoneyRequest(transactionID, transactionThreadReportID, transactionChanges) {
    // STEP 1: Get all collections we're updating
    const transactionThread = allReports[`${ONYXKEYS.COLLECTION.REPORT}${transactionThreadReportID}`];
    const transaction = allTransactions[`${ONYXKEYS.COLLECTION.TRANSACTION}${transactionID}`];
    const iouReport = allReports[`${ONYXKEYS.COLLECTION.REPORT}${transactionThread.parentReportID}`];
    const chatReport = allReports[`${ONYXKEYS.COLLECTION.REPORT}${iouReport.chatReportID}`];
    const isFromExpenseReport = ReportUtils.isExpenseReport(iouReport);

    // STEP 2: Build new modified expense report action.
    const updatedReportAction = ReportUtils.buildOptimisticModifiedExpenseReportAction(transactionThread, transaction, transactionChanges, isFromExpenseReport);
    const updatedTransaction = TransactionUtils.getUpdatedTransaction(transaction, transactionChanges, isFromExpenseReport);

    // STEP 3: Compute the IOU total and update the report preview message so LHN amount owed is correct
    // Should only update if the transaction matches the currency of the report, else we wait for the update
    // from the server with the currency conversion
    let updatedMoneyRequestReport = {...iouReport};
    const updatedChatReport = {...chatReport};
    const diff = TransactionUtils.getAmount(transaction, true) - TransactionUtils.getAmount(updatedTransaction, true);
    if (updatedTransaction.currency === iouReport.currency && updatedTransaction.modifiedAmount && diff !== 0) {
        if (ReportUtils.isExpenseReport(iouReport)) {
            updatedMoneyRequestReport.total += diff;
        } else {
            updatedMoneyRequestReport = IOUUtils.updateIOUOwnerAndTotal(iouReport, updatedReportAction.actorAccountID, diff, TransactionUtils.getCurrency(transaction), false);
        }

        updatedMoneyRequestReport.cachedTotal = CurrencyUtils.convertToDisplayString(updatedMoneyRequestReport.total, updatedTransaction.currency);

        // Update the last message of the IOU report
        const lastMessage = ReportUtils.getIOUReportActionMessage(
            iouReport.reportID,
            CONST.IOU.REPORT_ACTION_TYPE.CREATE,
            updatedMoneyRequestReport.total,
            '',
            updatedTransaction.currency,
            '',
            false,
        );
        updatedMoneyRequestReport.lastMessageText = lastMessage[0].text;
        updatedMoneyRequestReport.lastMessageHtml = lastMessage[0].html;

        // Update the last message of the chat report
        const hasNonReimbursableTransactions = ReportUtils.hasNonReimbursableTransactions(iouReport);
        const messageText = Localize.translateLocal(hasNonReimbursableTransactions ? 'iou.payerSpentAmount' : 'iou.payerOwesAmount', {
            payer: ReportUtils.getPersonalDetailsForAccountID(updatedMoneyRequestReport.managerID).login || '',
            amount: CurrencyUtils.convertToDisplayString(updatedMoneyRequestReport.total, updatedMoneyRequestReport.currency),
        });
        updatedChatReport.lastMessageText = messageText;
        updatedChatReport.lastMessageHtml = messageText;
    }

    const isScanning = TransactionUtils.hasReceipt(updatedTransaction) && TransactionUtils.isReceiptBeingScanned(updatedTransaction);

    // STEP 4: Compose the optimistic data
    const currentTime = DateUtils.getDBTime();
    const optimisticData = [
        {
            onyxMethod: Onyx.METHOD.MERGE,
            key: `${ONYXKEYS.COLLECTION.REPORT_ACTIONS}${transactionThread.reportID}`,
            value: {
                [updatedReportAction.reportActionID]: updatedReportAction,
            },
        },
        {
            onyxMethod: Onyx.METHOD.MERGE,
            key: `${ONYXKEYS.COLLECTION.TRANSACTION}${transactionID}`,
            value: updatedTransaction,
        },
        {
            onyxMethod: Onyx.METHOD.MERGE,
            key: `${ONYXKEYS.COLLECTION.REPORT}${iouReport.reportID}`,
            value: updatedMoneyRequestReport,
        },
        {
            onyxMethod: Onyx.METHOD.MERGE,
            key: `${ONYXKEYS.COLLECTION.REPORT}${iouReport.chatReportID}`,
            value: updatedChatReport,
        },
        {
            onyxMethod: Onyx.METHOD.MERGE,
            key: `${ONYXKEYS.COLLECTION.REPORT}${transactionThreadReportID}`,
            value: {
                lastReadTime: currentTime,
                lastVisibleActionCreated: currentTime,
            },
        },
        ...(!isScanning
            ? [
                  {
                      onyxMethod: Onyx.METHOD.MERGE,
                      key: `${ONYXKEYS.COLLECTION.REPORT_ACTIONS}${iouReport.reportID}`,
                      value: {
                          [transactionThread.parentReportActionID]: {
                              whisperedToAccountIDs: [],
                          },
                      },
                  },
                  {
                      onyxMethod: Onyx.METHOD.MERGE,
                      key: `${ONYXKEYS.COLLECTION.REPORT_ACTIONS}${iouReport.parentReportID}`,
                      value: {
                          [iouReport.parentReportActionID]: {
                              whisperedToAccountIDs: [],
                          },
                      },
                  },
              ]
            : []),
    ];

    // Update recently used categories if the category is changed
    if (_.has(transactionChanges, 'category')) {
        const optimisticPolicyRecentlyUsedCategories = Policy.buildOptimisticPolicyRecentlyUsedCategories(iouReport.policyID, transactionChanges.category);
        if (!_.isEmpty(optimisticPolicyRecentlyUsedCategories)) {
            optimisticData.push({
                onyxMethod: Onyx.METHOD.SET,
                key: `${ONYXKEYS.COLLECTION.POLICY_RECENTLY_USED_CATEGORIES}${iouReport.policyID}`,
                value: optimisticPolicyRecentlyUsedCategories,
            });
        }
    }

    // Update recently used categories if the tag is changed
    if (_.has(transactionChanges, 'tag')) {
        const optimisticPolicyRecentlyUsedTags = Policy.buildOptimisticPolicyRecentlyUsedTags(iouReport.policyID, transactionChanges.tag);
        if (!_.isEmpty(optimisticPolicyRecentlyUsedTags)) {
            optimisticData.push({
                onyxMethod: Onyx.METHOD.MERGE,
                key: `${ONYXKEYS.COLLECTION.POLICY_RECENTLY_USED_TAGS}${iouReport.policyID}`,
                value: optimisticPolicyRecentlyUsedTags,
            });
        }
    }

    const successData = [
        {
            onyxMethod: Onyx.METHOD.MERGE,
            key: `${ONYXKEYS.COLLECTION.REPORT_ACTIONS}${transactionThread.reportID}`,
            value: {
                [updatedReportAction.reportActionID]: {pendingAction: null},
            },
        },
        {
            onyxMethod: Onyx.METHOD.MERGE,
            key: `${ONYXKEYS.COLLECTION.TRANSACTION}${transactionID}`,
            value: {
                pendingFields: {
                    comment: null,
                    amount: null,
                    created: null,
                    currency: null,
                    merchant: null,
                    billable: null,
                    category: null,
                    tag: null,
                },
            },
        },
        {
            onyxMethod: Onyx.METHOD.MERGE,
            key: `${ONYXKEYS.COLLECTION.REPORT}${iouReport.reportID}`,
            value: {pendingAction: null},
        },
    ];

    const failureData = [
        {
            onyxMethod: Onyx.METHOD.MERGE,
            key: `${ONYXKEYS.COLLECTION.REPORT_ACTIONS}${transactionThread.reportID}`,
            value: {
                [updatedReportAction.reportActionID]: {
                    errors: ErrorUtils.getMicroSecondOnyxError('iou.error.genericEditFailureMessage'),
                },
            },
        },
        {
            onyxMethod: Onyx.METHOD.MERGE,
            key: `${ONYXKEYS.COLLECTION.TRANSACTION}${transactionID}`,
            value: {
                ...transaction,
                modifiedCreated: transaction.modifiedCreated ? transaction.modifiedCreated : null,
                modifiedAmount: transaction.modifiedAmount ? transaction.modifiedAmount : null,
                modifiedCurrency: transaction.modifiedCurrency ? transaction.modifiedCurrency : null,
                modifiedMerchant: transaction.modifiedMerchant ? transaction.modifiedMerchant : null,
                modifiedWaypoints: transaction.modifiedWaypoints ? transaction.modifiedWaypoints : null,
                pendingFields: null,
            },
        },
        {
            onyxMethod: Onyx.METHOD.MERGE,
            key: `${ONYXKEYS.COLLECTION.REPORT}${iouReport.reportID}`,
            value: {
                ...iouReport,
                cachedTotal: iouReport.cachedTotal ? iouReport.cachedTotal : null,
            },
        },
        {
            onyxMethod: Onyx.METHOD.MERGE,
            key: `${ONYXKEYS.COLLECTION.REPORT}${iouReport.chatReportID}`,
            value: chatReport,
        },
        {
            onyxMethod: Onyx.METHOD.MERGE,
            key: `${ONYXKEYS.COLLECTION.REPORT}${transactionThreadReportID}`,
            value: {
                lastReadTime: transactionThread.lastReadTime,
                lastVisibleActionCreated: transactionThread.lastVisibleActionCreated,
            },
        },
    ];

    // STEP 6: Call the API endpoint
    const {created, amount, currency, comment, merchant, category, billable, tag} = ReportUtils.getTransactionDetails(updatedTransaction);
    API.write(
        'EditMoneyRequest',
        {
            transactionID,
            reportActionID: updatedReportAction.reportActionID,
            created,
            amount,
            currency,
            comment,
            merchant,
            category,
            billable,
            tag,
        },
        {optimisticData, successData, failureData},
    );
}

/**
 * @param {object} transaction
 * @param {String} transactionThreadReportID
 * @param {Object} transactionChanges
 */
function editMoneyRequest(transaction, transactionThreadReportID, transactionChanges) {
    if (TransactionUtils.isDistanceRequest(transaction)) {
        updateDistanceRequest(transaction.transactionID, transactionThreadReportID, transactionChanges);
    } else {
        editRegularMoneyRequest(transaction.transactionID, transactionThreadReportID, transactionChanges);
    }
}

/**
 * Updates the amount and currency fields of a money request
 *
 * @param {String} transactionID
 * @param {String} transactionThreadReportID
 * @param {String} currency
 * @param {Number} amount
 */
function updateMoneyRequestAmountAndCurrency(transactionID, transactionThreadReportID, currency, amount) {
    const transactionChanges = {
        amount,
        currency,
    };
    const {params, onyxData} = getUpdateMoneyRequestParams(transactionID, transactionThreadReportID, transactionChanges, true);
    API.write('UpdateMoneyRequestAmountAndCurrency', params, onyxData);
}

/**
 * @param {String} transactionID
 * @param {Object} reportAction - the money request reportAction we are deleting
 * @param {Boolean} isSingleTransactionView
 */
function deleteMoneyRequest(transactionID, reportAction, isSingleTransactionView = false) {
    // STEP 1: Get all collections we're updating
    const iouReport = allReports[`${ONYXKEYS.COLLECTION.REPORT}${reportAction.originalMessage.IOUReportID}`];
    const chatReport = allReports[`${ONYXKEYS.COLLECTION.REPORT}${iouReport.chatReportID}`];
    const reportPreviewAction = ReportActionsUtils.getReportPreviewAction(iouReport.chatReportID, iouReport.reportID);
    const transaction = allTransactions[`${ONYXKEYS.COLLECTION.TRANSACTION}${transactionID}`];
    const transactionViolations = allTransactionViolations[`${ONYXKEYS.COLLECTION.TRANSACTION_VIOLATIONS}${transactionID}`];
    const transactionThreadID = reportAction.childReportID;
    let transactionThread = null;
    if (transactionThreadID) {
        transactionThread = allReports[`${ONYXKEYS.COLLECTION.REPORT}${transactionThreadID}`];
    }

    // STEP 2: Decide if we need to:
    // 1. Delete the transactionThread - delete if there are no visible comments in the thread
    // 2. Update the moneyRequestPreview to show [Deleted request] - update if the transactionThread exists AND it isn't being deleted
    const shouldDeleteTransactionThread = transactionThreadID ? lodashGet(reportAction, 'childVisibleActionCount', 0) === 0 : false;
    const shouldShowDeletedRequestMessage = transactionThreadID && !shouldDeleteTransactionThread;

    // STEP 3: Update the IOU reportAction and decide if the iouReport should be deleted. We delete the iouReport if there are no visible comments left in the report.
    const updatedReportAction = {
        [reportAction.reportActionID]: {
            pendingAction: shouldShowDeletedRequestMessage ? CONST.RED_BRICK_ROAD_PENDING_ACTION.UPDATE : CONST.RED_BRICK_ROAD_PENDING_ACTION.DELETE,
            previousMessage: reportAction.message,
            message: [
                {
                    type: 'COMMENT',
                    html: '',
                    text: '',
                    isEdited: true,
                    isDeletedParentAction: shouldShowDeletedRequestMessage,
                },
            ],
            originalMessage: {
                IOUTransactionID: null,
            },
            errors: null,
        },
    };

    const lastVisibleAction = ReportActionsUtils.getLastVisibleAction(iouReport.reportID, updatedReportAction);
    const iouReportLastMessageText = ReportActionsUtils.getLastVisibleMessage(iouReport.reportID, updatedReportAction).lastMessageText;
    const shouldDeleteIOUReport =
        iouReportLastMessageText.length === 0 && !ReportActionsUtils.isDeletedParentAction(lastVisibleAction) && (!transactionThreadID || shouldDeleteTransactionThread);

    // STEP 4: Update the iouReport and reportPreview with new totals and messages if it wasn't deleted
    let updatedIOUReport = {...iouReport};
    const updatedReportPreviewAction = {...reportPreviewAction};
    updatedReportPreviewAction.pendingAction = shouldDeleteIOUReport ? CONST.RED_BRICK_ROAD_PENDING_ACTION.DELETE : CONST.RED_BRICK_ROAD_PENDING_ACTION.UPDATE;
    if (ReportUtils.isExpenseReport(iouReport)) {
        updatedIOUReport = {...iouReport};

        // Because of the Expense reports are stored as negative values, we add the total from the amount
        updatedIOUReport.total += TransactionUtils.getAmount(transaction, true);
    } else {
        updatedIOUReport = IOUUtils.updateIOUOwnerAndTotal(
            iouReport,
            reportAction.actorAccountID,
            TransactionUtils.getAmount(transaction, false),
            TransactionUtils.getCurrency(transaction),
            true,
        );
    }

    updatedIOUReport.lastMessageText = iouReportLastMessageText;
    updatedIOUReport.lastVisibleActionCreated = lodashGet(lastVisibleAction, 'created');

    const hasNonReimbursableTransactions = ReportUtils.hasNonReimbursableTransactions(iouReport);
    const messageText = Localize.translateLocal(hasNonReimbursableTransactions ? 'iou.payerSpentAmount' : 'iou.payerOwesAmount', {
        payer: ReportUtils.getPersonalDetailsForAccountID(updatedIOUReport.managerID).login || '',
        amount: CurrencyUtils.convertToDisplayString(updatedIOUReport.total, updatedIOUReport.currency),
    });
    updatedReportPreviewAction.message[0].text = messageText;
    updatedReportPreviewAction.message[0].html = messageText;

    if (reportPreviewAction.childMoneyRequestCount > 0) {
        updatedReportPreviewAction.childMoneyRequestCount = reportPreviewAction.childMoneyRequestCount - 1;
    }

    // STEP 5: Build Onyx data
    const optimisticData = [
        {
            onyxMethod: Onyx.METHOD.SET,
            key: `${ONYXKEYS.COLLECTION.TRANSACTION}${transactionID}`,
            value: null,
        },
        ...(Permissions.canUseViolations(betas)
            ? [
                  {
                      onyxMethod: Onyx.METHOD.SET,
                      key: `${ONYXKEYS.COLLECTION.TRANSACTION_VIOLATIONS}${transactionID}`,
                      value: null,
                  },
              ]
            : []),
        ...(shouldDeleteTransactionThread
            ? [
                  {
                      onyxMethod: Onyx.METHOD.SET,
                      key: `${ONYXKEYS.COLLECTION.REPORT}${transactionThreadID}`,
                      value: null,
                  },
                  {
                      onyxMethod: Onyx.METHOD.SET,
                      key: `${ONYXKEYS.COLLECTION.REPORT_ACTIONS}${transactionThreadID}`,
                      value: null,
                  },
              ]
            : []),
        {
            onyxMethod: Onyx.METHOD.MERGE,
            key: `${ONYXKEYS.COLLECTION.REPORT_ACTIONS}${iouReport.reportID}`,
            value: updatedReportAction,
        },
        {
            onyxMethod: Onyx.METHOD.MERGE,
            key: `${ONYXKEYS.COLLECTION.REPORT}${iouReport.reportID}`,
            value: updatedIOUReport,
        },
        {
            onyxMethod: Onyx.METHOD.MERGE,
            key: `${ONYXKEYS.COLLECTION.REPORT_ACTIONS}${chatReport.reportID}`,
            value: {
                [reportPreviewAction.reportActionID]: updatedReportPreviewAction,
            },
        },
        ...(!shouldDeleteIOUReport && updatedReportPreviewAction.childMoneyRequestCount === 0
            ? [
                  {
                      onyxMethod: Onyx.METHOD.MERGE,
                      key: `${ONYXKEYS.COLLECTION.REPORT}${chatReport.reportID}`,
                      value: {
                          hasOutstandingChildRequest: false,
                      },
                  },
              ]
            : []),
        ...(shouldDeleteIOUReport
            ? [
                  {
                      onyxMethod: Onyx.METHOD.MERGE,
                      key: `${ONYXKEYS.COLLECTION.REPORT}${chatReport.reportID}`,
                      value: {
                          hasOutstandingChildRequest: false,
                          iouReportID: null,
                          lastMessageText: ReportActionsUtils.getLastVisibleMessage(iouReport.chatReportID, {[reportPreviewAction.reportActionID]: null}).lastMessageText,
                          lastVisibleActionCreated: lodashGet(ReportActionsUtils.getLastVisibleAction(iouReport.chatReportID, {[reportPreviewAction.reportActionID]: null}), 'created'),
                      },
                  },
              ]
            : []),
    ];

    const successData = [
        {
            onyxMethod: Onyx.METHOD.MERGE,
            key: `${ONYXKEYS.COLLECTION.REPORT_ACTIONS}${iouReport.reportID}`,
            value: {
                [reportAction.reportActionID]: shouldDeleteIOUReport
                    ? null
                    : {
                          pendingAction: null,
                      },
            },
        },
        {
            onyxMethod: Onyx.METHOD.MERGE,
            key: `${ONYXKEYS.COLLECTION.REPORT_ACTIONS}${chatReport.reportID}`,
            value: {
                [reportPreviewAction.reportActionID]: shouldDeleteIOUReport
                    ? null
                    : {
                          pendingAction: null,
                          errors: null,
                      },
            },
        },
        ...(shouldDeleteIOUReport
            ? [
                  {
                      onyxMethod: Onyx.METHOD.SET,
                      key: `${ONYXKEYS.COLLECTION.REPORT}${iouReport.reportID}`,
                      value: null,
                  },
              ]
            : []),
    ];

    const failureData = [
        {
            onyxMethod: Onyx.METHOD.SET,
            key: `${ONYXKEYS.COLLECTION.TRANSACTION}${transactionID}`,
            value: transaction,
        },
        ...(Permissions.canUseViolations(betas)
            ? [
                  {
                      onyxMethod: Onyx.METHOD.SET,
                      key: `${ONYXKEYS.COLLECTION.TRANSACTION_VIOLATIONS}${transactionID}`,
                      value: transactionViolations,
                  },
              ]
            : []),
        ...(shouldDeleteTransactionThread
            ? [
                  {
                      onyxMethod: Onyx.METHOD.SET,
                      key: `${ONYXKEYS.COLLECTION.REPORT}${transactionThreadID}`,
                      value: transactionThread,
                  },
              ]
            : []),
        {
            onyxMethod: Onyx.METHOD.MERGE,
            key: `${ONYXKEYS.COLLECTION.REPORT_ACTIONS}${iouReport.reportID}`,
            value: {
                [reportAction.reportActionID]: {
                    ...reportAction,
                    errors: ErrorUtils.getMicroSecondOnyxError('iou.error.genericDeleteFailureMessage'),
                },
            },
        },
        {
            onyxMethod: shouldDeleteIOUReport ? Onyx.METHOD.SET : Onyx.METHOD.MERGE,
            key: `${ONYXKEYS.COLLECTION.REPORT}${iouReport.reportID}`,
            value: iouReport,
        },
        {
            onyxMethod: Onyx.METHOD.MERGE,
            key: `${ONYXKEYS.COLLECTION.REPORT_ACTIONS}${chatReport.reportID}`,
            value: {
                [reportPreviewAction.reportActionID]: {
                    ...reportPreviewAction,
                    errors: ErrorUtils.getMicroSecondOnyxError('iou.error.genericDeleteFailureMessage'),
                },
            },
        },
        ...(shouldDeleteIOUReport
            ? [
                  {
                      onyxMethod: Onyx.METHOD.MERGE,
                      key: `${ONYXKEYS.COLLECTION.REPORT}${chatReport.reportID}`,
                      value: chatReport,
                  },
              ]
            : []),
        ...(!shouldDeleteIOUReport && updatedReportPreviewAction.childMoneyRequestCount === 0
            ? [
                  {
                      onyxMethod: Onyx.METHOD.MERGE,
                      key: `${ONYXKEYS.COLLECTION.REPORT}${chatReport.reportID}`,
                      value: {
                          hasOutstandingChildRequest: true,
                      },
                  },
              ]
            : []),
    ];

    // STEP 6: Make the API request
    API.write(
        'DeleteMoneyRequest',
        {
            transactionID,
            reportActionID: reportAction.reportActionID,
        },
        {optimisticData, successData, failureData},
    );

    // STEP 7: Navigate the user depending on which page they are on and which resources were deleted
    if (isSingleTransactionView && shouldDeleteTransactionThread && !shouldDeleteIOUReport) {
        // Pop the deleted report screen before navigating. This prevents navigating to the Concierge chat due to the missing report.
        Navigation.goBack(ROUTES.REPORT_WITH_ID.getRoute(iouReport.reportID));
        return;
    }

    if (shouldDeleteIOUReport) {
        // Pop the deleted report screen before navigating. This prevents navigating to the Concierge chat due to the missing report.
        Navigation.goBack(ROUTES.REPORT_WITH_ID.getRoute(iouReport.chatReportID));
    }
}

/**
 * @param {Object} report
 * @param {Number} amount
 * @param {String} currency
 * @param {String} comment
 * @param {String} paymentMethodType
 * @param {String} managerID - Account ID of the person sending the money
 * @param {Object} recipient - The user receiving the money
 * @returns {Object}
 */
function getSendMoneyParams(report, amount, currency, comment, paymentMethodType, managerID, recipient) {
    const recipientEmail = OptionsListUtils.addSMSDomainIfPhoneNumber(recipient.login);
    const recipientAccountID = Number(recipient.accountID);
    const newIOUReportDetails = JSON.stringify({
        amount,
        currency,
        requestorEmail: recipientEmail,
        requestorAccountID: recipientAccountID,
        comment,
        idempotencyKey: Str.guid(),
    });

    let chatReport = report.reportID ? report : null;
    let isNewChat = false;
    if (!chatReport) {
        chatReport = ReportUtils.getChatByParticipants([recipientAccountID]);
    }
    if (!chatReport) {
        chatReport = ReportUtils.buildOptimisticChatReport([recipientAccountID]);
        isNewChat = true;
    }
    const optimisticIOUReport = ReportUtils.buildOptimisticIOUReport(recipientAccountID, managerID, amount, chatReport.reportID, currency, true);

    const optimisticTransaction = TransactionUtils.buildOptimisticTransaction(amount, currency, optimisticIOUReport.reportID, comment);
    const optimisticTransactionData = {
        onyxMethod: Onyx.METHOD.SET,
        key: `${ONYXKEYS.COLLECTION.TRANSACTION}${optimisticTransaction.transactionID}`,
        value: optimisticTransaction,
    };

    // Note: The created action must be optimistically generated before the IOU action so there's no chance that the created action appears after the IOU action in the chat
    const optimisticCreatedAction = ReportUtils.buildOptimisticCreatedReportAction(recipientEmail);
    const optimisticIOUReportAction = ReportUtils.buildOptimisticIOUReportAction(
        CONST.IOU.REPORT_ACTION_TYPE.PAY,
        amount,
        currency,
        comment,
        [recipient],
        optimisticTransaction.transactionID,
        paymentMethodType,
        optimisticIOUReport.reportID,
        false,
        true,
    );

    const reportPreviewAction = ReportUtils.buildOptimisticReportPreview(chatReport, optimisticIOUReport);

    // First, add data that will be used in all cases
    const optimisticChatReportData = {
        onyxMethod: Onyx.METHOD.MERGE,
        key: `${ONYXKEYS.COLLECTION.REPORT}${chatReport.reportID}`,
        value: {
            ...chatReport,
            lastReadTime: DateUtils.getDBTime(),
            lastVisibleActionCreated: reportPreviewAction.created,
        },
    };
    const optimisticIOUReportData = {
        onyxMethod: Onyx.METHOD.SET,
        key: `${ONYXKEYS.COLLECTION.REPORT}${optimisticIOUReport.reportID}`,
        value: {
            ...optimisticIOUReport,
            lastMessageText: optimisticIOUReportAction.message[0].text,
            lastMessageHtml: optimisticIOUReportAction.message[0].html,
        },
    };
    const optimisticIOUReportActionsData = {
        onyxMethod: Onyx.METHOD.MERGE,
        key: `${ONYXKEYS.COLLECTION.REPORT_ACTIONS}${optimisticIOUReport.reportID}`,
        value: {
            [optimisticIOUReportAction.reportActionID]: {
                ...optimisticIOUReportAction,
                pendingAction: CONST.RED_BRICK_ROAD_PENDING_ACTION.ADD,
            },
        },
    };
    const optimisticChatReportActionsData = {
        onyxMethod: Onyx.METHOD.MERGE,
        key: `${ONYXKEYS.COLLECTION.REPORT_ACTIONS}${chatReport.reportID}`,
        value: {
            [reportPreviewAction.reportActionID]: reportPreviewAction,
        },
    };

    const successData = [
        {
            onyxMethod: Onyx.METHOD.MERGE,
            key: `${ONYXKEYS.COLLECTION.REPORT_ACTIONS}${optimisticIOUReport.reportID}`,
            value: {
                [optimisticIOUReportAction.reportActionID]: {
                    pendingAction: null,
                },
            },
        },
        {
            onyxMethod: Onyx.METHOD.MERGE,
            key: `${ONYXKEYS.COLLECTION.TRANSACTION}${optimisticTransaction.transactionID}`,
            value: {pendingAction: null},
        },
        {
            onyxMethod: Onyx.METHOD.MERGE,
            key: `${ONYXKEYS.COLLECTION.REPORT_ACTIONS}${chatReport.reportID}`,
            value: {
                [reportPreviewAction.reportActionID]: {
                    pendingAction: null,
                },
            },
        },
    ];

    const failureData = [
        {
            onyxMethod: Onyx.METHOD.MERGE,
            key: `${ONYXKEYS.COLLECTION.TRANSACTION}${optimisticTransaction.transactionID}`,
            value: {
                errors: ErrorUtils.getMicroSecondOnyxError('iou.error.other'),
            },
        },
    ];

    let optimisticPersonalDetailListData = {};

    // Now, let's add the data we need just when we are creating a new chat report
    if (isNewChat) {
        // Change the method to set for new reports because it doesn't exist yet, is faster,
        // and we need the data to be available when we navigate to the chat page
        optimisticChatReportData.onyxMethod = Onyx.METHOD.SET;
        optimisticIOUReportData.onyxMethod = Onyx.METHOD.SET;

        // Set and clear pending fields on the chat report
        optimisticChatReportData.value.pendingFields = {createChat: CONST.RED_BRICK_ROAD_PENDING_ACTION.ADD};
        successData.push({
            onyxMethod: Onyx.METHOD.MERGE,
            key: optimisticChatReportData.key,
            value: {pendingFields: null},
        });
        failureData.push(
            {
                onyxMethod: Onyx.METHOD.MERGE,
                key: optimisticChatReportData.key,
                value: {
                    errorFields: {
                        createChat: ErrorUtils.getMicroSecondOnyxError('report.genericCreateReportFailureMessage'),
                    },
                },
            },
            {
                onyxMethod: Onyx.METHOD.MERGE,
                key: `${ONYXKEYS.COLLECTION.REPORT_ACTIONS}${optimisticIOUReport.reportID}`,
                value: {
                    [optimisticIOUReportAction.reportActionID]: {
                        errors: ErrorUtils.getMicroSecondOnyxError(null),
                    },
                },
            },
        );

        // Add optimistic personal details for recipient
        optimisticPersonalDetailListData = {
            onyxMethod: Onyx.METHOD.MERGE,
            key: ONYXKEYS.PERSONAL_DETAILS_LIST,
            value: {
                [recipientAccountID]: {
                    accountID: recipientAccountID,
                    avatar: UserUtils.getDefaultAvatarURL(recipient.accountID),
                    displayName: recipient.displayName || recipient.login,
                    login: recipient.login,
                },
            },
        };

        // Add an optimistic created action to the optimistic chat reportActions data
        optimisticChatReportActionsData.value[optimisticCreatedAction.reportActionID] = optimisticCreatedAction;
    } else {
        failureData.push({
            onyxMethod: Onyx.METHOD.MERGE,
            key: `${ONYXKEYS.COLLECTION.REPORT_ACTIONS}${optimisticIOUReport.reportID}`,
            value: {
                [optimisticIOUReportAction.reportActionID]: {
                    errors: ErrorUtils.getMicroSecondOnyxError('iou.error.other'),
                },
            },
        });
    }

    const optimisticData = [optimisticChatReportData, optimisticIOUReportData, optimisticChatReportActionsData, optimisticIOUReportActionsData, optimisticTransactionData];
    if (!_.isEmpty(optimisticPersonalDetailListData)) {
        optimisticData.push(optimisticPersonalDetailListData);
    }

    return {
        params: {
            iouReportID: optimisticIOUReport.reportID,
            chatReportID: chatReport.reportID,
            reportActionID: optimisticIOUReportAction.reportActionID,
            paymentMethodType,
            transactionID: optimisticTransaction.transactionID,
            newIOUReportDetails,
            createdReportActionID: isNewChat ? optimisticCreatedAction.reportActionID : 0,
            reportPreviewReportActionID: reportPreviewAction.reportActionID,
        },
        optimisticData,
        successData,
        failureData,
    };
}

/**
 * @param {Object} chatReport
 * @param {Object} iouReport
 * @param {Object} recipient
 * @param {String} paymentMethodType
 * @returns {Object}
 */
function getPayMoneyRequestParams(chatReport, iouReport, recipient, paymentMethodType) {
    const optimisticIOUReportAction = ReportUtils.buildOptimisticIOUReportAction(
        CONST.IOU.REPORT_ACTION_TYPE.PAY,
        -iouReport.total,
        iouReport.currency,
        '',
        [recipient],
        '',
        paymentMethodType,
        iouReport.reportID,
        true,
    );

    // In some instances, the report preview action might not be available to the payer (only whispered to the requestor)
    // hence we need to make the updates to the action safely.
    let optimisticReportPreviewAction = null;
    const reportPreviewAction = ReportActionsUtils.getReportPreviewAction(chatReport.reportID, iouReport.reportID);
    if (reportPreviewAction) {
        optimisticReportPreviewAction = ReportUtils.updateReportPreview(iouReport, reportPreviewAction, true);
    }

    const currentNextStep = lodashGet(allNextSteps, `${ONYXKEYS.COLLECTION.NEXT_STEP}${iouReport.reportID}`, null);

    const optimisticData = [
        {
            onyxMethod: Onyx.METHOD.MERGE,
            key: `${ONYXKEYS.COLLECTION.REPORT}${chatReport.reportID}`,
            value: {
                ...chatReport,
                lastReadTime: DateUtils.getDBTime(),
                lastVisibleActionCreated: optimisticIOUReportAction.created,
                hasOutstandingChildRequest: false,
                iouReportID: null,
                lastMessageText: optimisticIOUReportAction.message[0].text,
                lastMessageHtml: optimisticIOUReportAction.message[0].html,
            },
        },
        {
            onyxMethod: Onyx.METHOD.MERGE,
            key: `${ONYXKEYS.COLLECTION.REPORT_ACTIONS}${iouReport.reportID}`,
            value: {
                [optimisticIOUReportAction.reportActionID]: {
                    ...optimisticIOUReportAction,
                    pendingAction: CONST.RED_BRICK_ROAD_PENDING_ACTION.ADD,
                },
            },
        },
        {
            onyxMethod: Onyx.METHOD.MERGE,
            key: `${ONYXKEYS.COLLECTION.REPORT}${iouReport.reportID}`,
            value: {
                ...iouReport,
                lastMessageText: optimisticIOUReportAction.message[0].text,
                lastMessageHtml: optimisticIOUReportAction.message[0].html,
                hasOutstandingChildRequest: false,
                statusNum: CONST.REPORT.STATUS_NUM.REIMBURSED,
            },
        },
        {
            onyxMethod: Onyx.METHOD.MERGE,
            key: ONYXKEYS.NVP_LAST_PAYMENT_METHOD,
            value: {[iouReport.policyID]: paymentMethodType},
        },
    ];

    const successData = [
        {
            onyxMethod: Onyx.METHOD.MERGE,
            key: `${ONYXKEYS.COLLECTION.REPORT_ACTIONS}${iouReport.reportID}`,
            value: {
                [optimisticIOUReportAction.reportActionID]: {
                    pendingAction: null,
                },
            },
        },
    ];

    const failureData = [
        {
            onyxMethod: Onyx.METHOD.MERGE,
            key: `${ONYXKEYS.COLLECTION.REPORT_ACTIONS}${iouReport.reportID}`,
            value: {
                [optimisticIOUReportAction.reportActionID]: {
                    errors: ErrorUtils.getMicroSecondOnyxError('iou.error.other'),
                },
            },
        },
        {
            onyxMethod: Onyx.METHOD.MERGE,
            key: `${ONYXKEYS.COLLECTION.REPORT}${iouReport.reportID}`,
            value: iouReport,
        },
        {
            onyxMethod: Onyx.METHOD.MERGE,
            key: `${ONYXKEYS.COLLECTION.REPORT}${chatReport.reportID}`,
            value: chatReport,
        },
    ];

    if (!_.isNull(currentNextStep)) {
        optimisticData.push({
            onyxMethod: Onyx.METHOD.SET,
            key: `${ONYXKEYS.COLLECTION.NEXT_STEP}${iouReport.reportID}`,
            value: null,
        });
        failureData.push({
            onyxMethod: Onyx.METHOD.MERGE,
            key: `${ONYXKEYS.COLLECTION.NEXT_STEP}${iouReport.reportID}`,
            value: currentNextStep,
        });
    }

    // In case the report preview action is loaded locally, let's update it.
    if (optimisticReportPreviewAction) {
        optimisticData.push({
            onyxMethod: Onyx.METHOD.MERGE,
            key: `${ONYXKEYS.COLLECTION.REPORT_ACTIONS}${chatReport.reportID}`,
            value: {
                [optimisticReportPreviewAction.reportActionID]: optimisticReportPreviewAction,
            },
        });
        failureData.push({
            onyxMethod: Onyx.METHOD.MERGE,
            key: `${ONYXKEYS.COLLECTION.REPORT_ACTIONS}${chatReport.reportID}`,
            value: {
                [optimisticReportPreviewAction.reportActionID]: {
                    created: optimisticReportPreviewAction.created,
                },
            },
        });
    }

    return {
        params: {
            iouReportID: iouReport.reportID,
            chatReportID: chatReport.reportID,
            reportActionID: optimisticIOUReportAction.reportActionID,
            paymentMethodType,
        },
        optimisticData,
        successData,
        failureData,
    };
}

/**
 * @param {Object} report
 * @param {Number} amount
 * @param {String} currency
 * @param {String} comment
 * @param {String} managerID - Account ID of the person sending the money
 * @param {Object} recipient - The user receiving the money
 */
function sendMoneyElsewhere(report, amount, currency, comment, managerID, recipient) {
    const {params, optimisticData, successData, failureData} = getSendMoneyParams(report, amount, currency, comment, CONST.IOU.PAYMENT_TYPE.ELSEWHERE, managerID, recipient);

    API.write('SendMoneyElsewhere', params, {optimisticData, successData, failureData});

    resetMoneyRequestInfo();
    Navigation.dismissModal(params.chatReportID);
    Report.notifyNewAction(params.chatReportID, managerID);
}

/**
 * @param {Object} report
 * @param {Number} amount
 * @param {String} currency
 * @param {String} comment
 * @param {String} managerID - Account ID of the person sending the money
 * @param {Object} recipient - The user receiving the money
 */
function sendMoneyWithWallet(report, amount, currency, comment, managerID, recipient) {
    const {params, optimisticData, successData, failureData} = getSendMoneyParams(report, amount, currency, comment, CONST.IOU.PAYMENT_TYPE.EXPENSIFY, managerID, recipient);

    API.write('SendMoneyWithWallet', params, {optimisticData, successData, failureData});

    resetMoneyRequestInfo();
    Navigation.dismissModal(params.chatReportID);
    Report.notifyNewAction(params.chatReportID, managerID);
}

function approveMoneyRequest(expenseReport) {
    const currentNextStep = lodashGet(allNextSteps, `${ONYXKEYS.COLLECTION.NEXT_STEP}${expenseReport.reportID}`, null);

    const optimisticApprovedReportAction = ReportUtils.buildOptimisticApprovedReportAction(expenseReport.total, expenseReport.currency, expenseReport.reportID);

    const optimisticReportActionsData = {
        onyxMethod: Onyx.METHOD.MERGE,
        key: `${ONYXKEYS.COLLECTION.REPORT_ACTIONS}${expenseReport.reportID}`,
        value: {
            [optimisticApprovedReportAction.reportActionID]: {
                ...optimisticApprovedReportAction,
                pendingAction: CONST.RED_BRICK_ROAD_PENDING_ACTION.ADD,
            },
        },
    };
    const optimisticIOUReportData = {
        onyxMethod: Onyx.METHOD.MERGE,
        key: `${ONYXKEYS.COLLECTION.REPORT}${expenseReport.reportID}`,
        value: {
            ...expenseReport,
            lastMessageText: optimisticApprovedReportAction.message[0].text,
            lastMessageHtml: optimisticApprovedReportAction.message[0].html,
            stateNum: CONST.REPORT.STATE_NUM.APPROVED,
            statusNum: CONST.REPORT.STATUS_NUM.APPROVED,
        },
    };
    const optimisticData = [optimisticIOUReportData, optimisticReportActionsData];

    const successData = [
        {
            onyxMethod: Onyx.METHOD.MERGE,
            key: `${ONYXKEYS.COLLECTION.REPORT_ACTIONS}${expenseReport.reportID}`,
            value: {
                [optimisticApprovedReportAction.reportActionID]: {
                    pendingAction: null,
                },
            },
        },
    ];

    const failureData = [
        {
            onyxMethod: Onyx.METHOD.MERGE,
            key: `${ONYXKEYS.COLLECTION.REPORT_ACTIONS}${expenseReport.reportID}`,
            value: {
                [expenseReport.reportActionID]: {
                    errors: ErrorUtils.getMicroSecondOnyxError('iou.error.other'),
                },
            },
        },
    ];

    if (!_.isNull(currentNextStep)) {
        optimisticData.push({
            onyxMethod: Onyx.METHOD.SET,
            key: `${ONYXKEYS.COLLECTION.NEXT_STEP}${expenseReport.reportID}`,
            value: null,
        });
        failureData.push({
            onyxMethod: Onyx.METHOD.MERGE,
            key: `${ONYXKEYS.COLLECTION.NEXT_STEP}${expenseReport.reportID}`,
            value: currentNextStep,
        });
    }

    API.write('ApproveMoneyRequest', {reportID: expenseReport.reportID, approvedReportActionID: optimisticApprovedReportAction.reportActionID}, {optimisticData, successData, failureData});
}

/**
 * @param {Object} expenseReport
 */
function submitReport(expenseReport) {
    const currentNextStep = lodashGet(allNextSteps, `${ONYXKEYS.COLLECTION.NEXT_STEP}${expenseReport.reportID}`, null);

    const optimisticSubmittedReportAction = ReportUtils.buildOptimisticSubmittedReportAction(expenseReport.total, expenseReport.currency, expenseReport.reportID);
    const parentReport = ReportUtils.getReport(expenseReport.parentReportID);
    const isCurrentUserManager = currentUserPersonalDetails.accountID === expenseReport.managerID;

    const optimisticData = [
        {
            onyxMethod: Onyx.METHOD.MERGE,
            key: `${ONYXKEYS.COLLECTION.REPORT_ACTIONS}${expenseReport.reportID}`,
            value: {
                [optimisticSubmittedReportAction.reportActionID]: {
                    ...optimisticSubmittedReportAction,
                    pendingAction: CONST.RED_BRICK_ROAD_PENDING_ACTION.ADD,
                },
            },
        },
        {
            onyxMethod: Onyx.METHOD.MERGE,
            key: `${ONYXKEYS.COLLECTION.REPORT}${expenseReport.reportID}`,
            value: {
                ...expenseReport,
                lastMessageText: lodashGet(optimisticSubmittedReportAction, 'message.0.text', ''),
                lastMessageHtml: lodashGet(optimisticSubmittedReportAction, 'message.0.html', ''),
                stateNum: CONST.REPORT.STATE_NUM.SUBMITTED,
                statusNum: CONST.REPORT.STATUS_NUM.SUBMITTED,
            },
        },
        ...(parentReport.reportID
            ? [
                  {
                      onyxMethod: Onyx.METHOD.MERGE,
                      key: `${ONYXKEYS.COLLECTION.REPORT}${parentReport.reportID}`,
                      value: {
                          ...parentReport,

                          // In case its a manager who force submitted the report, they are the next user who needs to take an action
                          hasOutstandingChildRequest: isCurrentUserManager,
                          iouReportID: null,
                      },
                  },
              ]
            : []),
    ];

    const successData = [
        {
            onyxMethod: Onyx.METHOD.MERGE,
            key: `${ONYXKEYS.COLLECTION.REPORT_ACTIONS}${expenseReport.reportID}`,
            value: {
                [optimisticSubmittedReportAction.reportActionID]: {
                    pendingAction: null,
                },
            },
        },
    ];

    const failureData = [
        {
            onyxMethod: Onyx.METHOD.MERGE,
            key: `${ONYXKEYS.COLLECTION.REPORT_ACTIONS}${expenseReport.reportID}`,
            value: {
                [optimisticSubmittedReportAction.reportActionID]: {
                    errors: ErrorUtils.getMicroSecondOnyxError('iou.error.other'),
                },
            },
        },
        {
            onyxMethod: Onyx.METHOD.MERGE,
            key: `${ONYXKEYS.COLLECTION.REPORT}${expenseReport.reportID}`,
            value: {
                statusNum: CONST.REPORT.STATUS_NUM.OPEN,
                stateNum: CONST.REPORT.STATE_NUM.OPEN,
            },
        },
        ...(parentReport.reportID
            ? [
                  {
                      onyxMethod: Onyx.METHOD.MERGE,
                      key: `${ONYXKEYS.COLLECTION.REPORT}${parentReport.reportID}`,
                      value: {
                          hasOutstandingChildRequest: parentReport.hasOutstandingChildRequest,
                          iouReportID: expenseReport.reportID,
                      },
                  },
              ]
            : []),
    ];

    if (!_.isNull(currentNextStep)) {
        optimisticData.push({
            onyxMethod: Onyx.METHOD.SET,
            key: `${ONYXKEYS.COLLECTION.NEXT_STEP}${expenseReport.reportID}`,
            value: null,
        });
        failureData.push({
            onyxMethod: Onyx.METHOD.MERGE,
            key: `${ONYXKEYS.COLLECTION.NEXT_STEP}${expenseReport.reportID}`,
            value: currentNextStep,
        });
    }

    API.write(
        'SubmitReport',
        {
            reportID: expenseReport.reportID,
            managerAccountID: expenseReport.managerID,
            reportActionID: optimisticSubmittedReportAction.reportActionID,
        },
        {optimisticData, successData, failureData},
    );
}

/**
 * @param {Object} expenseReport
 * @param {Object} chatReport
 */
function cancelPayment(expenseReport, chatReport) {
    const optimisticReportAction = ReportUtils.buildOptimisticCancelPaymentReportAction(expenseReport.reportID);
    const policy = ReportUtils.getPolicy(chatReport.policyID);
    const isFree = policy && policy.type === CONST.POLICY.TYPE.FREE;
    const optimisticData = [
        {
            onyxMethod: Onyx.METHOD.MERGE,
            key: `${ONYXKEYS.COLLECTION.REPORT_ACTIONS}${expenseReport.reportID}`,
            value: {
                [optimisticReportAction.reportActionID]: {
                    ...optimisticReportAction,
                    pendingAction: CONST.RED_BRICK_ROAD_PENDING_ACTION.ADD,
                },
            },
        },
        {
            onyxMethod: Onyx.METHOD.MERGE,
            key: `${ONYXKEYS.COLLECTION.REPORT}${expenseReport.reportID}`,
            value: {
                ...expenseReport,
                lastMessageText: lodashGet(optimisticReportAction, 'message.0.text', ''),
                lastMessageHtml: lodashGet(optimisticReportAction, 'message.0.html', ''),
                stateNum: isFree ? CONST.REPORT.STATE_NUM.SUBMITTED : CONST.REPORT.STATE_NUM.OPEN,
                statusNum: isFree ? CONST.REPORT.STATUS_NUM.SUBMITTED : CONST.REPORT.STATUS_NUM.OPEN,
            },
        },
        ...(chatReport.reportID
            ? [
                  {
                      onyxMethod: Onyx.METHOD.MERGE,
                      key: `${ONYXKEYS.COLLECTION.REPORT}${chatReport.reportID}`,
                      value: {
                          ...chatReport,
                          hasOutstandingIOU: true,
                          hasOutstandingChildRequest: true,
                          iouReportID: expenseReport.reportID,
                      },
                  },
              ]
            : []),
    ];

    const successData = [
        {
            onyxMethod: Onyx.METHOD.MERGE,
            key: `${ONYXKEYS.COLLECTION.REPORT_ACTIONS}${expenseReport.reportID}`,
            value: {
                [optimisticReportAction.reportActionID]: {
                    pendingAction: null,
                },
            },
        },
    ];

    const failureData = [
        {
            onyxMethod: Onyx.METHOD.MERGE,
            key: `${ONYXKEYS.COLLECTION.REPORT_ACTIONS}${expenseReport.reportID}`,
            value: {
                [expenseReport.reportActionID]: {
                    errors: ErrorUtils.getMicroSecondOnyxError('iou.error.other'),
                },
            },
        },
        {
            onyxMethod: Onyx.METHOD.MERGE,
            key: `${ONYXKEYS.COLLECTION.REPORT}${expenseReport.reportID}`,
            value: {
                statusNum: CONST.REPORT.STATUS_NUM.REIMBURSED,
            },
        },
        ...(chatReport.reportID
            ? [
                  {
                      onyxMethod: Onyx.METHOD.MERGE,
                      key: `${ONYXKEYS.COLLECTION.REPORT}${chatReport.reportID}`,
                      value: {
                          hasOutstandingIOU: false,
                          hasOutstandingChildRequest: false,
                          iouReportID: 0,
                      },
                  },
              ]
            : []),
    ];

    API.write(
        'CancelPayment',
        {
            iouReportID: expenseReport.reportID,
            chatReportID: chatReport.reportID,
            managerAccountID: expenseReport.managerID,
            reportActionID: optimisticReportAction.reportActionID,
        },
        {optimisticData, successData, failureData},
    );
}

/**
 * @param {String} paymentType
 * @param {Object} chatReport
 * @param {Object} iouReport
 * @param {String} reimbursementBankAccountState
 */
function payMoneyRequest(paymentType, chatReport, iouReport) {
    const recipient = {accountID: iouReport.ownerAccountID};
    const {params, optimisticData, successData, failureData} = getPayMoneyRequestParams(chatReport, iouReport, recipient, paymentType);

    // For now we need to call the PayMoneyRequestWithWallet API since PayMoneyRequest was not updated to work with
    // Expensify Wallets.
    const apiCommand = paymentType === CONST.IOU.PAYMENT_TYPE.EXPENSIFY ? 'PayMoneyRequestWithWallet' : 'PayMoneyRequest';

    API.write(apiCommand, params, {optimisticData, successData, failureData});
    Navigation.dismissModal(chatReport.reportID);
}

function detachReceipt(transactionID) {
    const transaction = allTransactions[`${ONYXKEYS.COLLECTION.TRANSACTION}${transactionID}`] || {};
    const newTransaction = {...transaction, filename: '', receipt: {}};

    const optimisticData = [
        {
            onyxMethod: Onyx.METHOD.SET,
            key: `${ONYXKEYS.COLLECTION.TRANSACTION}${transactionID}`,
            value: newTransaction,
        },
    ];

    const failureData = [
        {
            onyxMethod: Onyx.METHOD.MERGE,
            key: `${ONYXKEYS.COLLECTION.TRANSACTION}${transactionID}`,
            value: transaction,
        },
    ];

    API.write('DetachReceipt', {transactionID}, {optimisticData, failureData});
}

/**
 * @param {String} transactionID
 * @param {Object} file
 * @param {String} source
 */
function replaceReceipt(transactionID, file, source) {
    const transaction = lodashGet(allTransactions, 'transactionID', {});
    const oldReceipt = lodashGet(transaction, 'receipt', {});

    const optimisticData = [
        {
            onyxMethod: Onyx.METHOD.MERGE,
            key: `${ONYXKEYS.COLLECTION.TRANSACTION}${transactionID}`,
            value: {
                receipt: {
                    source,
                    state: CONST.IOU.RECEIPT_STATE.OPEN,
                },
                filename: file.name,
            },
        },
    ];

    const failureData = [
        {
            onyxMethod: Onyx.METHOD.MERGE,
            key: `${ONYXKEYS.COLLECTION.TRANSACTION}${transactionID}`,
            value: {
                receipt: oldReceipt,
                filename: transaction.filename,
            },
        },
    ];

    API.write('ReplaceReceipt', {transactionID, receipt: file}, {optimisticData, failureData});
}

/**
 * Finds the participants for an IOU based on the attached report
 * @param {String} transactionID of the transaction to set the participants of
 * @param {Object} report attached to the transaction
 */
function setMoneyRequestParticipantsFromReport(transactionID, report) {
    // If the report is iou or expense report, we should get the chat report to set participant for request money
    const chatReport = ReportUtils.isMoneyRequestReport(report) ? ReportUtils.getReport(report.chatReportID) : report;
    const currentUserAccountID = currentUserPersonalDetails.accountID;
    const participants = ReportUtils.isPolicyExpenseChat(chatReport)
        ? [{reportID: chatReport.reportID, isPolicyExpenseChat: true, selected: true}]
        : _.chain(chatReport.participantAccountIDs)
              .filter((accountID) => currentUserAccountID !== accountID)
              .map((accountID) => ({accountID, selected: true}))
              .value();
    Onyx.merge(`${ONYXKEYS.COLLECTION.TRANSACTION_DRAFT}${transactionID}`, {participants, participantsAutoAssigned: true});
}

/**
 * Initialize money request info and navigate to the MoneyRequest page
 * @param {String} iouType
 * @param {String} reportID
 */
function startMoneyRequest(iouType, reportID = '') {
    resetMoneyRequestInfo(`${iouType}${reportID}`);
    Navigation.navigate(ROUTES.MONEY_REQUEST.getRoute(iouType, reportID));
}

/**
 * @param {String} id
 */
function setMoneyRequestId(id) {
    Onyx.merge(ONYXKEYS.IOU, {id});
}

/**
 * @param {Number} amount
 */
function setMoneyRequestAmount(amount) {
    Onyx.merge(ONYXKEYS.IOU, {amount});
}

/**
 * @param {String} created
 */
function setMoneyRequestCreated(created) {
    Onyx.merge(ONYXKEYS.IOU, {created});
}

/**
 * @param {String} currency
 */
function setMoneyRequestCurrency(currency) {
    Onyx.merge(ONYXKEYS.IOU, {currency});
}

/**
 * @param {String} comment
 */
function setMoneyRequestDescription(comment) {
    Onyx.merge(ONYXKEYS.IOU, {comment: comment.trim()});
}

/**
 * @param {String} merchant
 */
function setMoneyRequestMerchant(merchant) {
    Onyx.merge(ONYXKEYS.IOU, {merchant: merchant.trim()});
}

/**
 * @param {String} category
 */
function setMoneyRequestCategory(category) {
    Onyx.merge(ONYXKEYS.IOU, {category});
}

function resetMoneyRequestCategory() {
    Onyx.merge(ONYXKEYS.IOU, {category: ''});
}

/*
 * @param {String} tag
 */
function setMoneyRequestTag(tag) {
    Onyx.merge(ONYXKEYS.IOU, {tag});
}

function resetMoneyRequestTag() {
    Onyx.merge(ONYXKEYS.IOU, {tag: ''});
}

/**
 * @param {String} transactionID
 * @param {Object} taxRate
 */
function setMoneyRequestTaxRate(transactionID, taxRate) {
    Onyx.merge(`${ONYXKEYS.COLLECTION.TRANSACTION_DRAFT}${transactionID}`, {taxRate});
}

/**
 * @param {String} transactionID
 * @param {Number} taxAmount
 */
function setMoneyRequestTaxAmount(transactionID, taxAmount) {
    Onyx.merge(`${ONYXKEYS.COLLECTION.TRANSACTION_DRAFT}${transactionID}`, {taxAmount});
}

/**
 * @param {Boolean} billable
 */
function setMoneyRequestBillable(billable) {
    Onyx.merge(ONYXKEYS.IOU, {billable});
}

/**
 * @param {Object[]} participants
 * @param {Boolean} isSplitRequest
 */
function setMoneyRequestParticipants(participants, isSplitRequest) {
    Onyx.merge(ONYXKEYS.IOU, {participants, isSplitRequest});
}

function setUpDistanceTransaction() {
    const transactionID = NumberUtils.rand64();
    Onyx.merge(`${ONYXKEYS.COLLECTION.TRANSACTION}${transactionID}`, {
        transactionID,
        comment: {type: CONST.TRANSACTION.TYPE.CUSTOM_UNIT, customUnit: {name: CONST.CUSTOM_UNITS.NAME_DISTANCE}},
    });
    Onyx.merge(ONYXKEYS.IOU, {transactionID});
}

/**
 * Navigates to the next IOU page based on where the IOU request was started
 *
 * @param {Object} iou
 * @param {String} iouType
 * @param {Object} report
 * @param {String} report.reportID
 * @param {String} path
 */
function navigateToNextPage(iou, iouType, report, path = '') {
    const moneyRequestID = `${iouType}${report.reportID || ''}`;
    const shouldReset = iou.id !== moneyRequestID && !_.isEmpty(report.reportID);

    // If the money request ID in Onyx does not match the ID from params, we want to start a new request
    // with the ID from params. We need to clear the participants in case the new request is initiated from FAB.
    if (shouldReset) {
        resetMoneyRequestInfo(moneyRequestID);
    }

    // If we're adding a receipt, that means the user came from the confirmation page and we need to navigate back to it.
    if (path.slice(1) === ROUTES.MONEY_REQUEST_RECEIPT.getRoute(iouType, report.reportID)) {
        Navigation.navigate(ROUTES.MONEY_REQUEST_CONFIRMATION.getRoute(iouType, report.reportID));
        return;
    }

    // If a request is initiated on a report, skip the participants selection step and navigate to the confirmation page.
    if (report.reportID) {
        // If the report is iou or expense report, we should get the chat report to set participant for request money
        const chatReport = ReportUtils.isMoneyRequestReport(report) ? ReportUtils.getReport(report.chatReportID) : report;
        // Reinitialize the participants when the money request ID in Onyx does not match the ID from params
        if (_.isEmpty(iou.participants) || shouldReset) {
            const currentUserAccountID = currentUserPersonalDetails.accountID;
            const participants = ReportUtils.isPolicyExpenseChat(chatReport)
                ? [{reportID: chatReport.reportID, isPolicyExpenseChat: true, selected: true}]
                : _.chain(chatReport.participantAccountIDs)
                      .filter((accountID) => currentUserAccountID !== accountID)
                      .map((accountID) => ({accountID, selected: true}))
                      .value();
            setMoneyRequestParticipants(participants);
            resetMoneyRequestCategory();
            resetMoneyRequestTag();
        }
        Navigation.navigate(ROUTES.MONEY_REQUEST_CONFIRMATION.getRoute(iouType, report.reportID));
        return;
    }
    Navigation.navigate(ROUTES.MONEY_REQUEST_PARTICIPANTS.getRoute(iouType));
}

/**
 *  When the money request or split bill creation flow is initialized via FAB, the reportID is not passed as a navigation
 * parameter.
 * Gets a report id from the first participant of the IOU object stored in Onyx.
 * @param {Object} iou
 * @param {Array} iou.participants
 * @param {Object} route
 * @param {Object} route.params
 * @param {String} [route.params.reportID]
 * @returns {String}
 */
function getIOUReportID(iou, route) {
    return lodashGet(route, 'params.reportID') || lodashGet(iou, 'participants.0.reportID', '');
}

export {
    setMoneyRequestParticipants,
    createDistanceRequest,
    deleteMoneyRequest,
    splitBill,
    splitBillAndOpenReport,
    setDraftSplitTransaction,
    startSplitBill,
    completeSplitBill,
    requestMoney,
    sendMoneyElsewhere,
    approveMoneyRequest,
    submitReport,
    payMoneyRequest,
    sendMoneyWithWallet,
    startMoneyRequest,
    startMoneyRequest_temporaryForRefactor,
    resetMoneyRequestCategory,
    resetMoneyRequestCategory_temporaryForRefactor,
    resetMoneyRequestInfo,
    resetMoneyRequestTag,
    resetMoneyRequestTag_temporaryForRefactor,
    clearMoneyRequest,
    setMoneyRequestAmount_temporaryForRefactor,
    setMoneyRequestBillable_temporaryForRefactor,
    setMoneyRequestCategory_temporaryForRefactor,
    setMoneyRequestCreated_temporaryForRefactor,
    setMoneyRequestCurrency_temporaryForRefactor,
    setMoneyRequestDescription_temporaryForRefactor,
    setMoneyRequestMerchant_temporaryForRefactor,
    setMoneyRequestParticipants_temporaryForRefactor,
    setMoneyRequestReceipt,
    setMoneyRequestTag_temporaryForRefactor,
    setMoneyRequestAmount,
    setMoneyRequestBillable,
    setMoneyRequestCategory,
    setMoneyRequestCreated,
    setMoneyRequestCurrency,
    setMoneyRequestDescription,
    setMoneyRequestId,
    setMoneyRequestMerchant,
    setMoneyRequestParticipantsFromReport,
    setMoneyRequestTag,
    setMoneyRequestTaxAmount,
    setMoneyRequestTaxRate,
    setUpDistanceTransaction,
    navigateToNextPage,
    updateMoneyRequestDate,
    updateMoneyRequestBillable,
    updateMoneyRequestMerchant,
    updateMoneyRequestTag,
    updateMoneyRequestTaxAmount,
    updateMoneyRequestTaxRate,
    updateMoneyRequestAmountAndCurrency,
    updateMoneyRequestDescription,
    replaceReceipt,
    detachReceipt,
    getIOUReportID,
    editMoneyRequest,
    cancelPayment,
};<|MERGE_RESOLUTION|>--- conflicted
+++ resolved
@@ -1184,35 +1184,36 @@
 }
 
 /**
-<<<<<<< HEAD
- * Updates the created tax amount of a money request
- *
- * @param {String} transactionID
- * @param {String} optimisticReportActionID
- * @param {Number} val
- */
+* Updates the created tax amount of a money request
+*
+* @param {String} transactionID
+* @param {String} optimisticReportActionID
+* @param {Number} val
+*/
 function updateMoneyRequestTaxAmount(transactionID, optimisticReportActionID, val) {
-    const transactionChanges = {
-        taxAmount: val,
-    };
-    const {params, onyxData} = getUpdateMoneyRequestParams(transactionID, optimisticReportActionID, transactionChanges, true);
-    API.write('UpdateMoneyRequestTaxAmount', params, onyxData);
-}
-
-/**
- * Updates the created tax rate of a money request
- *
- * @param {String} transactionID
- * @param {String} optimisticReportActionID
- * @param {String} val
- */
+   const transactionChanges = {
+       taxAmount: val,
+   };
+   const {params, onyxData} = getUpdateMoneyRequestParams(transactionID, optimisticReportActionID, transactionChanges, true);
+   API.write('UpdateMoneyRequestTaxAmount', params, onyxData);
+}
+
+/**
+* Updates the created tax rate of a money request
+*
+* @param {String} transactionID
+* @param {String} optimisticReportActionID
+* @param {String} val
+*/
 function updateMoneyRequestTaxRate(transactionID, optimisticReportActionID, val) {
-    const transactionChanges = {
-        taxCode: val,
-    };
-    const {params, onyxData} = getUpdateMoneyRequestParams(transactionID, optimisticReportActionID, transactionChanges, true);
-    API.write('UpdateMoneyRequestTaxRate', params, onyxData);
-=======
+   const transactionChanges = {
+       taxCode: val,
+   };
+   const {params, onyxData} = getUpdateMoneyRequestParams(transactionID, optimisticReportActionID, transactionChanges, true);
+   API.write('UpdateMoneyRequestTaxRate', params, onyxData);
+}
+
+/**
  * Updates the description of a money request
  *
  * @param {String} transactionID
@@ -1225,7 +1226,6 @@
     };
     const {params, onyxData} = getUpdateMoneyRequestParams(transactionID, transactionThreadReportID, transactionChanges, true);
     API.write('UpdateMoneyRequestDescription', params, onyxData);
->>>>>>> bfb7f22c
 }
 
 /**

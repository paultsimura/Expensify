--- conflicted
+++ resolved
@@ -1110,7 +1110,6 @@
 }
 
 /**
-<<<<<<< HEAD
  * Updates the billable field of a money request
  *
  * @param {String} transactionID
@@ -1127,9 +1126,7 @@
 
 /**
  * Edits an existing distance request
-=======
  * Updates the merchant field of a money request
->>>>>>> 1fe571eb
  *
  * @param {String} transactionID
  * @param {Number} transactionThreadReportID
@@ -3624,13 +3621,10 @@
     setUpDistanceTransaction,
     navigateToNextPage,
     updateMoneyRequestDate,
-<<<<<<< HEAD
     updateMoneyRequestBillable,
-=======
     updateMoneyRequestMerchant,
     updateMoneyRequestTag,
     updateMoneyRequestAmountAndCurrency,
->>>>>>> 1fe571eb
     replaceReceipt,
     detachReceipt,
     getIOUReportID,

--- conflicted
+++ resolved
@@ -900,11 +900,8 @@
     // If the report is an iou or expense report, we should get the linked chat report to be passed to the getMoneyRequestInformation function
     const isMoneyRequestReport = ReportUtils.isMoneyRequestReport(report);
     const currentChatReport = isMoneyRequestReport ? ReportUtils.getReport(report.chatReportID) : report;
-<<<<<<< HEAD
     const moneyRequestReportID = isMoneyRequestReport ? report.reportID : 0;
-=======
     const currentCreated = DateUtils.enrichMoneyRequestTimestamp(created);
->>>>>>> 82ae62f5
 
     const optimisticReceipt = {
         source: ReceiptGeneric,
@@ -1326,11 +1323,8 @@
     // If the report is iou or expense report, we should get the linked chat report to be passed to the getMoneyRequestInformation function
     const isMoneyRequestReport = ReportUtils.isMoneyRequestReport(report);
     const currentChatReport = isMoneyRequestReport ? ReportUtils.getReport(report.chatReportID) : report;
-<<<<<<< HEAD
     const moneyRequestReportID = isMoneyRequestReport ? report.reportID : 0;
-=======
     const currentCreated = DateUtils.enrichMoneyRequestTimestamp(created);
->>>>>>> 82ae62f5
     const {payerAccountID, payerEmail, iouReport, chatReport, transaction, iouAction, createdChatReportActionID, createdIOUReportActionID, reportPreviewAction, onyxData} =
         getMoneyRequestInformation(
             currentChatReport,

--- conflicted
+++ resolved
@@ -323,16 +323,7 @@
 
     const successData = [
         {
-<<<<<<< HEAD
-            onyxMethod: Onyx.METHOD.MERGE,
-            key: `${ONYXKEYS.COLLECTION.REPORT}${groupChatReport.reportID}`,
-            value: {pendingFields: {createChat: null}},
-        },
-        {
-            onyxMethod: Onyx.METHOD.MERGE,
-=======
-            onyxMethod: CONST.ONYX.METHOD.MERGE,
->>>>>>> 230b7f7f
+            onyxMethod: Onyx.METHOD.MERGE,
             key: `${ONYXKEYS.COLLECTION.REPORT_ACTIONS}${groupChatReport.reportID}`,
             value: {
                 ...(existingGroupChatReport ? {} : {[groupCreatedReportAction.reportActionID]: {pendingAction: null}}),
@@ -348,7 +339,7 @@
 
     if (!existingGroupChatReport) {
         successData.push({
-            onyxMethod: CONST.ONYX.METHOD.MERGE,
+            onyxMethod: Onyx.METHOD.MERGE,
             key: `${ONYXKEYS.COLLECTION.REPORT}${groupChatReport.reportID}`,
             value: {pendingFields: {createChat: null}},
         });
@@ -356,13 +347,8 @@
 
     const failureData = [
         {
-<<<<<<< HEAD
-            onyxMethod: Onyx.METHOD.MERGE,
-            key: `${ONYXKEYS.COLLECTION.REPORT}${groupChatReport.reportID}`,
-=======
-            onyxMethod: CONST.ONYX.METHOD.MERGE,
+            onyxMethod: Onyx.METHOD.MERGE,
             key: `${ONYXKEYS.COLLECTION.REPORT_ACTIONS}${groupChatReport.reportID}`,
->>>>>>> 230b7f7f
             value: {
                 [groupIOUReportAction.reportActionID]: {
                     errors: {
@@ -373,11 +359,7 @@
         },
         {
             onyxMethod: Onyx.METHOD.MERGE,
-<<<<<<< HEAD
-            key: `${ONYXKEYS.COLLECTION.REPORT_ACTIONS}${groupChatReport.reportID}`,
-=======
             key: `${ONYXKEYS.COLLECTION.TRANSACTION}${groupTransaction.transactionID}`,
->>>>>>> 230b7f7f
             value: {
                 errors: {
                     [DateUtils.getMicroseconds()]: Localize.translateLocal('iou.error.genericCreateFailureMessage'),
@@ -388,7 +370,7 @@
 
     if (!existingGroupChatReport) {
         failureData.push({
-            onyxMethod: CONST.ONYX.METHOD.MERGE,
+            onyxMethod: Onyx.METHOD.MERGE,
             key: `${ONYXKEYS.COLLECTION.REPORT}${groupChatReport.reportID}`,
             value: {
                 errorFields: {
@@ -488,16 +470,7 @@
 
         successData.push(
             {
-<<<<<<< HEAD
                 onyxMethod: Onyx.METHOD.MERGE,
-                key: `${ONYXKEYS.COLLECTION.REPORT}${oneOnOneChatReport.reportID}`,
-                value: {pendingFields: {createChat: null}},
-            },
-            {
-                onyxMethod: Onyx.METHOD.MERGE,
-=======
-                onyxMethod: CONST.ONYX.METHOD.MERGE,
->>>>>>> 230b7f7f
                 key: `${ONYXKEYS.COLLECTION.REPORT_ACTIONS}${oneOnOneChatReport.reportID}`,
                 value: {
                     ...(existingOneOnOneChatReport
@@ -516,7 +489,7 @@
 
         if (!existingOneOnOneChatReport) {
             successData.push({
-                onyxMethod: CONST.ONYX.METHOD.MERGE,
+                onyxMethod: Onyx.METHOD.MERGE,
                 key: `${ONYXKEYS.COLLECTION.REPORT}${oneOnOneChatReport.reportID}`,
                 value: {pendingFields: {createChat: null}},
             });
@@ -524,13 +497,8 @@
 
         failureData.push(
             {
-<<<<<<< HEAD
                 onyxMethod: Onyx.METHOD.MERGE,
-                key: `${ONYXKEYS.COLLECTION.REPORT}${oneOnOneChatReport.reportID}`,
-=======
-                onyxMethod: CONST.ONYX.METHOD.MERGE,
                 key: `${ONYXKEYS.COLLECTION.REPORT_ACTIONS}${oneOnOneChatReport.reportID}`,
->>>>>>> 230b7f7f
                 value: {
                     [oneOnOneIOUReportAction.reportActionID]: {
                         errors: {
@@ -541,11 +509,7 @@
             },
             {
                 onyxMethod: Onyx.METHOD.MERGE,
-<<<<<<< HEAD
-                key: `${ONYXKEYS.COLLECTION.REPORT_ACTIONS}${oneOnOneChatReport.reportID}`,
-=======
                 key: `${ONYXKEYS.COLLECTION.TRANSACTION}${oneOnOneTransaction.transactionID}`,
->>>>>>> 230b7f7f
                 value: {
                     errors: {
                         [DateUtils.getMicroseconds()]: Localize.translateLocal('iou.error.genericCreateFailureMessage'),
@@ -556,7 +520,7 @@
 
         if (!existingOneOnOneChatReport) {
             failureData.push({
-                onyxMethod: CONST.ONYX.METHOD.MERGE,
+                onyxMethod: Onyx.METHOD.MERGE,
                 key: `${ONYXKEYS.COLLECTION.REPORT}${oneOnOneChatReport.reportID}`,
                 value: {
                     hasOutstandingIOU: existingOneOnOneChatReport ? existingOneOnOneChatReport.hasOutstandingIOU : false,
@@ -950,7 +914,7 @@
             value: {pendingFields: null},
         });
         failureData.push({
-            onyxMethod: CONST.ONYX.METHOD.MERGE,
+            onyxMethod: Onyx.METHOD.MERGE,
             key: optimisticChatReportData.key,
             value: {
                 errorFields: {

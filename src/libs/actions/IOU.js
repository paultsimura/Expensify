import Onyx from 'react-native-onyx';
import _ from 'underscore';
import lodashGet from 'lodash/get';
import Str from 'expensify-common/lib/str';
import {format} from 'date-fns';
import CONST from '../../CONST';
import ROUTES from '../../ROUTES';
import ONYXKEYS from '../../ONYXKEYS';
import Navigation from '../Navigation/Navigation';
import * as Localize from '../Localize';
import * as API from '../API';
import * as ReportUtils from '../ReportUtils';
import * as CurrencyUtils from '../CurrencyUtils';
import * as ReportActionsUtils from '../ReportActionsUtils';
import * as IOUUtils from '../IOUUtils';
import * as OptionsListUtils from '../OptionsListUtils';
import DateUtils from '../DateUtils';
import * as TransactionUtils from '../TransactionUtils';
import * as ErrorUtils from '../ErrorUtils';
import * as UserUtils from '../UserUtils';
import * as Report from './Report';
import * as NumberUtils from '../NumberUtils';
import ReceiptGeneric from '../../../assets/images/receipt-generic.png';
import * as LocalePhoneNumber from '../LocalePhoneNumber';
import * as Policy from './Policy';

let allReports;
Onyx.connect({
    key: ONYXKEYS.COLLECTION.REPORT,
    waitForCollectionCallback: true,
    callback: (val) => (allReports = val),
});

let allTransactions;
Onyx.connect({
    key: ONYXKEYS.COLLECTION.TRANSACTION,
    waitForCollectionCallback: true,
    callback: (val) => {
        if (!val) {
            allTransactions = {};
            return;
        }

        allTransactions = val;
    },
});

let allRecentlyUsedTags = {};
Onyx.connect({
    key: ONYXKEYS.COLLECTION.POLICY_RECENTLY_USED_TAGS,
    waitForCollectionCallback: true,
    callback: (value) => {
        if (!value) {
            allRecentlyUsedTags = {};
            return;
        }

        allRecentlyUsedTags = value;
    },
});

let allPolicyTags = {};
Onyx.connect({
    key: ONYXKEYS.COLLECTION.POLICY_TAGS,
    waitForCollectionCallback: true,
    callback: (value) => {
        if (!value) {
            allPolicyTags = {};
            return;
        }

        allPolicyTags = value;
    },
});

let userAccountID = '';
let currentUserEmail = '';
Onyx.connect({
    key: ONYXKEYS.SESSION,
    callback: (val) => {
        currentUserEmail = lodashGet(val, 'email', '');
        userAccountID = lodashGet(val, 'accountID', '');
    },
});

let currentUserPersonalDetails = {};
Onyx.connect({
    key: ONYXKEYS.PERSONAL_DETAILS_LIST,
    callback: (val) => {
        currentUserPersonalDetails = lodashGet(val, userAccountID, {});
    },
});

let currentDate = '';
Onyx.connect({
    key: ONYXKEYS.CURRENT_DATE,
    callback: (val) => {
        currentDate = val;
    },
});

/**
 * Reset money request info from the store with its initial value
 * @param {String} id
 */
function resetMoneyRequestInfo(id = '') {
    const created = currentDate || format(new Date(), CONST.DATE.FNS_FORMAT_STRING);
    Onyx.merge(ONYXKEYS.IOU, {
        id,
        amount: 0,
        currency: lodashGet(currentUserPersonalDetails, 'localCurrencyCode', CONST.CURRENCY.USD),
        comment: '',
        participants: [],
        merchant: CONST.TRANSACTION.DEFAULT_MERCHANT,
        category: '',
        tag: '',
        created,
        receiptPath: '',
        receiptSource: '',
        transactionID: '',
        billable: null,
    });
}

function buildOnyxDataForMoneyRequest(
    chatReport,
    iouReport,
    transaction,
    chatCreatedAction,
    iouCreatedAction,
    iouAction,
    optimisticPersonalDetailListAction,
    reportPreviewAction,
    optimisticPolicyRecentlyUsedCategories,
    optimisticPolicyRecentlyUsedTags,
    isNewChatReport,
    isNewIOUReport,
) {
    const optimisticData = [
        {
            // Use SET for new reports because it doesn't exist yet, is faster and we need the data to be available when we navigate to the chat page
            onyxMethod: isNewChatReport ? Onyx.METHOD.SET : Onyx.METHOD.MERGE,
            key: `${ONYXKEYS.COLLECTION.REPORT}${chatReport.reportID}`,
            value: {
                ...chatReport,
                lastReadTime: DateUtils.getDBTime(),
                lastMessageTranslationKey: '',
                hasOutstandingIOU: iouReport.total !== 0,
                iouReportID: iouReport.reportID,
                ...(isNewChatReport ? {pendingFields: {createChat: CONST.RED_BRICK_ROAD_PENDING_ACTION.ADD}} : {}),
            },
        },
        {
            onyxMethod: isNewIOUReport ? Onyx.METHOD.SET : Onyx.METHOD.MERGE,
            key: `${ONYXKEYS.COLLECTION.REPORT}${iouReport.reportID}`,
            value: {
                ...iouReport,
                lastMessageText: iouAction.message[0].text,
                lastMessageHtml: iouAction.message[0].html,
                ...(isNewIOUReport ? {pendingFields: {createChat: CONST.RED_BRICK_ROAD_PENDING_ACTION.ADD}} : {}),
            },
        },
        {
            onyxMethod: Onyx.METHOD.SET,
            key: `${ONYXKEYS.COLLECTION.TRANSACTION}${transaction.transactionID}`,
            value: transaction,
        },
        {
            onyxMethod: isNewChatReport ? Onyx.METHOD.SET : Onyx.METHOD.MERGE,
            key: `${ONYXKEYS.COLLECTION.REPORT_ACTIONS}${chatReport.reportID}`,
            value: {
                ...(isNewChatReport ? {[chatCreatedAction.reportActionID]: chatCreatedAction} : {}),
                [reportPreviewAction.reportActionID]: reportPreviewAction,
            },
        },
        {
            onyxMethod: isNewIOUReport ? Onyx.METHOD.SET : Onyx.METHOD.MERGE,
            key: `${ONYXKEYS.COLLECTION.REPORT_ACTIONS}${iouReport.reportID}`,
            value: {
                ...(isNewIOUReport ? {[iouCreatedAction.reportActionID]: iouCreatedAction} : {}),
                [iouAction.reportActionID]: iouAction,
            },
        },
    ];

    if (!_.isEmpty(optimisticPolicyRecentlyUsedCategories)) {
        optimisticData.push({
            onyxMethod: Onyx.METHOD.SET,
            key: `${ONYXKEYS.COLLECTION.POLICY_RECENTLY_USED_CATEGORIES}${iouReport.policyID}`,
            value: optimisticPolicyRecentlyUsedCategories,
        });
    }

    if (!_.isEmpty(optimisticPolicyRecentlyUsedTags)) {
        optimisticData.push({
            onyxMethod: Onyx.METHOD.MERGE,
            key: `${ONYXKEYS.COLLECTION.POLICY_RECENTLY_USED_TAGS}${iouReport.policyID}`,
            value: optimisticPolicyRecentlyUsedTags,
        });
    }

    if (!_.isEmpty(optimisticPersonalDetailListAction)) {
        optimisticData.push({
            onyxMethod: Onyx.METHOD.MERGE,
            key: ONYXKEYS.PERSONAL_DETAILS_LIST,
            value: optimisticPersonalDetailListAction,
        });
    }

    const successData = [
        ...(isNewChatReport
            ? [
                  {
                      onyxMethod: Onyx.METHOD.MERGE,
                      key: `${ONYXKEYS.COLLECTION.REPORT}${chatReport.reportID}`,
                      value: {
                          pendingFields: null,
                          errorFields: null,
                      },
                  },
              ]
            : []),
        ...(isNewIOUReport
            ? [
                  {
                      onyxMethod: Onyx.METHOD.MERGE,
                      key: `${ONYXKEYS.COLLECTION.REPORT}${iouReport.reportID}`,
                      value: {
                          pendingFields: null,
                          errorFields: null,
                      },
                  },
              ]
            : []),
        {
            onyxMethod: Onyx.METHOD.MERGE,
            key: `${ONYXKEYS.COLLECTION.TRANSACTION}${transaction.transactionID}`,
            value: {pendingAction: null},
        },
        {
            onyxMethod: Onyx.METHOD.MERGE,
            key: `${ONYXKEYS.COLLECTION.REPORT_ACTIONS}${chatReport.reportID}`,
            value: {
                ...(isNewChatReport
                    ? {
                          [chatCreatedAction.reportActionID]: {
                              pendingAction: null,
                              errors: null,
                          },
                      }
                    : {}),
                [reportPreviewAction.reportActionID]: {
                    pendingAction: null,
                },
            },
        },
        {
            onyxMethod: Onyx.METHOD.MERGE,
            key: `${ONYXKEYS.COLLECTION.REPORT_ACTIONS}${iouReport.reportID}`,
            value: {
                ...(isNewIOUReport
                    ? {
                          [iouCreatedAction.reportActionID]: {
                              pendingAction: null,
                              errors: null,
                          },
                      }
                    : {}),
                [iouAction.reportActionID]: {
                    pendingAction: null,
                    errors: null,
                },
            },
        },
    ];

    const failureData = [
        {
            onyxMethod: Onyx.METHOD.MERGE,
            key: `${ONYXKEYS.COLLECTION.REPORT}${chatReport.reportID}`,
            value: {
                hasOutstandingIOU: chatReport.hasOutstandingIOU,
                iouReportID: chatReport.iouReportID,
                lastReadTime: chatReport.lastReadTime,
                ...(isNewChatReport
                    ? {
                          errorFields: {
                              createChat: ErrorUtils.getMicroSecondOnyxError('report.genericCreateReportFailureMessage'),
                          },
                      }
                    : {}),
            },
        },
        ...(isNewIOUReport
            ? [
                  {
                      onyxMethod: Onyx.METHOD.MERGE,
                      key: `${ONYXKEYS.COLLECTION.REPORT}${iouReport.reportID}`,
                      value: {
                          errorFields: {
                              createChat: ErrorUtils.getMicroSecondOnyxError('report.genericCreateReportFailureMessage'),
                          },
                      },
                  },
              ]
            : []),
        {
            onyxMethod: Onyx.METHOD.MERGE,
            key: `${ONYXKEYS.COLLECTION.TRANSACTION}${transaction.transactionID}`,
            value: {
                errors: ErrorUtils.getMicroSecondOnyxError('iou.error.genericCreateFailureMessage'),
            },
        },
        {
            onyxMethod: Onyx.METHOD.MERGE,
            key: `${ONYXKEYS.COLLECTION.REPORT_ACTIONS}${chatReport.reportID}`,
            value: {
                ...(isNewChatReport
                    ? {
                          [chatCreatedAction.reportActionID]: {
                              errors: ErrorUtils.getMicroSecondOnyxError('iou.error.genericCreateFailureMessage'),
                          },
                          [reportPreviewAction.reportActionID]: {
                              errors: ErrorUtils.getMicroSecondOnyxError(null),
                          },
                      }
                    : {
                          [reportPreviewAction.reportActionID]: {
                              created: reportPreviewAction.created,
                          },
                      }),
            },
        },
        {
            onyxMethod: Onyx.METHOD.MERGE,
            key: `${ONYXKEYS.COLLECTION.REPORT_ACTIONS}${iouReport.reportID}`,
            value: {
                ...(isNewIOUReport
                    ? {
                          [iouCreatedAction.reportActionID]: {
                              errors: ErrorUtils.getMicroSecondOnyxError('iou.error.genericCreateFailureMessage'),
                          },
                          [iouAction.reportActionID]: {
                              errors: ErrorUtils.getMicroSecondOnyxError(null),
                          },
                      }
                    : {
                          [iouAction.reportActionID]: {
                              errors: ErrorUtils.getMicroSecondOnyxError('iou.error.genericCreateFailureMessage'),
                          },
                      }),
            },
        },
    ];

    return [optimisticData, successData, failureData];
}

/**
 * Gathers all the data needed to make a money request. It attempts to find existing reports, iouReports, and receipts. If it doesn't find them, then
 * it creates optimistic versions of them and uses those instead
 *
 * @param {Object} report
 * @param {Object} participant
 * @param {String} comment
 * @param {Number} amount
 * @param {String} currency
 * @param {String} created
 * @param {String} merchant
 * @param {Number} [payeeAccountID]
 * @param {String} [payeeEmail]
 * @param {Object} [receipt]
 * @param {String} [existingTransactionID]
 * @param {String} [category]
 * @param {String} [tag]
 * @param {Boolean} [billable]
 * @returns {Object} data
 * @returns {String} data.payerEmail
 * @returns {Object} data.iouReport
 * @returns {Object} data.chatReport
 * @returns {Object} data.transaction
 * @returns {Object} data.iouAction
 * @returns {Object} data.createdChatReportActionID
 * @returns {Object} data.createdIOUReportActionID
 * @returns {Object} data.reportPreviewAction
 * @returns {Object} data.onyxData
 * @returns {Object} data.onyxData.optimisticData
 * @returns {Object} data.onyxData.successData
 * @returns {Object} data.onyxData.failureData
 */
function getMoneyRequestInformation(
    report,
    participant,
    comment,
    amount,
    currency,
    created,
    merchant,
    payeeAccountID = userAccountID,
    payeeEmail = currentUserEmail,
    receipt = undefined,
    existingTransactionID = undefined,
    category = undefined,
    tag = undefined,
    billable = undefined,
) {
    const payerEmail = OptionsListUtils.addSMSDomainIfPhoneNumber(participant.login);
    const payerAccountID = Number(participant.accountID);
    const isPolicyExpenseChat = participant.isPolicyExpenseChat;

    // STEP 1: Get existing chat report OR build a new optimistic one
    let isNewChatReport = false;
    let chatReport = lodashGet(report, 'reportID', null) ? report : null;

    // If this is a policyExpenseChat, the chatReport must exist and we can get it from Onyx.
    // report is null if the flow is initiated from the global create menu. However, participant always stores the reportID if it exists, which is the case for policyExpenseChats
    if (!chatReport && isPolicyExpenseChat) {
        chatReport = allReports[`${ONYXKEYS.COLLECTION.REPORT}${participant.reportID}`];
    }

    if (!chatReport) {
        chatReport = ReportUtils.getChatByParticipants([payerAccountID]);
    }

    // If we still don't have a report, it likely doens't exist and we need to build an optimistic one
    if (!chatReport) {
        isNewChatReport = true;
        chatReport = ReportUtils.buildOptimisticChatReport([payerAccountID]);
    }

    // STEP 2: Get existing IOU report and update its total OR build a new optimistic one
    const isNewIOUReport = !chatReport.iouReportID || ReportUtils.hasIOUWaitingOnCurrentUserBankAccount(chatReport);
    let iouReport = isNewIOUReport ? null : allReports[`${ONYXKEYS.COLLECTION.REPORT}${chatReport.iouReportID}`];

    if (iouReport) {
        if (isPolicyExpenseChat) {
            iouReport = {...iouReport};

            // Because of the Expense reports are stored as negative values, we substract the total from the amount
            iouReport.total -= amount;
        } else {
            iouReport = IOUUtils.updateIOUOwnerAndTotal(iouReport, payeeAccountID, amount, currency);
        }
    } else {
        iouReport = isPolicyExpenseChat
            ? ReportUtils.buildOptimisticExpenseReport(chatReport.reportID, chatReport.policyID, payeeAccountID, amount, currency)
            : ReportUtils.buildOptimisticIOUReport(payeeAccountID, payerAccountID, amount, chatReport.reportID, currency);
    }

    // STEP 3: Build optimistic receipt and transaction
    const receiptObject = {};
    let filename;
    if (receipt && receipt.source) {
        receiptObject.source = receipt.source;
        receiptObject.state = receipt.state || CONST.IOU.RECEIPT_STATE.SCANREADY;
        filename = receipt.name;
    }
    let optimisticTransaction = TransactionUtils.buildOptimisticTransaction(
        ReportUtils.isExpenseReport(iouReport) ? -amount : amount,
        currency,
        iouReport.reportID,
        comment,
        created,
        '',
        '',
        merchant,
        receiptObject,
        filename,
        existingTransactionID,
        category,
        tag,
        billable,
    );

<<<<<<< HEAD
    let optimisticPolicyRecentlyUsedCategories;
    if (category) {
        const uniquePolicyRecentlyUsedCategories = allRecentlyUsedCategories
            ? _.filter(
                  allRecentlyUsedCategories[`${ONYXKEYS.COLLECTION.POLICY_RECENTLY_USED_CATEGORIES}${iouReport.policyID}`],
                  (recentlyUsedPolicyCategory) => recentlyUsedPolicyCategory !== category,
              )
            : [];
        optimisticPolicyRecentlyUsedCategories = [category, ...uniquePolicyRecentlyUsedCategories];
    }
=======
    const optimisticPolicyRecentlyUsedCategories = Policy.buildOptimisticPolicyRecentlyUsedCategories(iouReport.policyID, category);
>>>>>>> b3dd8c00

    const optimisticPolicyRecentlyUsedTags = {};
    const policyTags = allPolicyTags[`${ONYXKEYS.COLLECTION.POLICY_TAGS}${iouReport.policyID}`];
    const recentlyUsedPolicyTags = allRecentlyUsedTags[`${ONYXKEYS.COLLECTION.POLICY_RECENTLY_USED_TAGS}${iouReport.policyID}`];

    if (policyTags) {
        // For now it only uses the first tag of the policy, since multi-tags are not yet supported
        const tagListKey = _.first(_.keys(policyTags));
        const uniquePolicyRecentlyUsedTags = recentlyUsedPolicyTags ? _.filter(recentlyUsedPolicyTags[tagListKey], (recentlyUsedPolicyTag) => recentlyUsedPolicyTag !== tag) : [];
        optimisticPolicyRecentlyUsedTags[tagListKey] = [tag, ...uniquePolicyRecentlyUsedTags];
    }

    // If there is an existing transaction (which is the case for distance requests), then the data from the existing transaction
    // needs to be manually merged into the optimistic transaction. This is because buildOnyxDataForMoneyRequest() uses `Onyx.set()` for the transaction
    // data. This is a big can of worms to change it to `Onyx.merge()` as explored in https://expensify.slack.com/archives/C05DWUDHVK7/p1692139468252109.
    // I want to clean this up at some point, but it's possible this will live in the code for a while so I've created https://github.com/Expensify/App/issues/25417
    // to remind me to do this.
    const existingTransaction = existingTransactionID && TransactionUtils.getTransaction(existingTransactionID);
    if (existingTransaction) {
        optimisticTransaction = {
            ...optimisticTransaction,
            ...existingTransaction,
        };
    }

    // STEP 4: Build optimistic reportActions. We need:
    // 1. CREATED action for the chatReport
    // 2. CREATED action for the iouReport
    // 3. IOU action for the iouReport
    // 4. REPORTPREVIEW action for the chatReport
    // Note: The CREATED action for the IOU report must be optimistically generated before the IOU action so there's no chance that it appears after the IOU action in the chat
    const optimisticCreatedActionForChat = ReportUtils.buildOptimisticCreatedReportAction(payeeEmail);
    const optimisticCreatedActionForIOU = ReportUtils.buildOptimisticCreatedReportAction(payeeEmail);
    const iouAction = ReportUtils.buildOptimisticIOUReportAction(
        CONST.IOU.REPORT_ACTION_TYPE.CREATE,
        amount,
        currency,
        comment,
        [participant],
        optimisticTransaction.transactionID,
        '',
        iouReport.reportID,
        false,
        false,
        receiptObject,
    );

    let reportPreviewAction = isNewIOUReport ? null : ReportActionsUtils.getReportPreviewAction(chatReport.reportID, iouReport.reportID);
    if (reportPreviewAction) {
        reportPreviewAction = ReportUtils.updateReportPreview(iouReport, reportPreviewAction, false, comment, optimisticTransaction);
    } else {
        reportPreviewAction = ReportUtils.buildOptimisticReportPreview(chatReport, iouReport, comment, optimisticTransaction);

        // Generated ReportPreview action is a parent report action of the iou report.
        // We are setting the iou report's parentReportActionID to display subtitle correctly in IOU page when offline.
        iouReport.parentReportActionID = reportPreviewAction.reportActionID;
    }

    // Add optimistic personal details for participant
    const optimisticPersonalDetailListAction = isNewChatReport
        ? {
              [payerAccountID]: {
                  accountID: payerAccountID,
                  avatar: UserUtils.getDefaultAvatarURL(payerAccountID),
                  displayName: LocalePhoneNumber.formatPhoneNumber(participant.displayName || payerEmail),
                  login: participant.login,
                  isOptimisticPersonalDetail: true,
              },
          }
        : undefined;

    // STEP 5: Build Onyx Data
    const [optimisticData, successData, failureData] = buildOnyxDataForMoneyRequest(
        chatReport,
        iouReport,
        optimisticTransaction,
        optimisticCreatedActionForChat,
        optimisticCreatedActionForIOU,
        iouAction,
        optimisticPersonalDetailListAction,
        reportPreviewAction,
        optimisticPolicyRecentlyUsedCategories,
        optimisticPolicyRecentlyUsedTags,
        isNewChatReport,
        isNewIOUReport,
    );

    return {
        payerAccountID,
        payerEmail,
        iouReport,
        chatReport,
        transaction: optimisticTransaction,
        iouAction,
        createdChatReportActionID: isNewChatReport ? optimisticCreatedActionForChat.reportActionID : 0,
        createdIOUReportActionID: isNewIOUReport ? optimisticCreatedActionForIOU.reportActionID : 0,
        reportPreviewAction,
        onyxData: {
            optimisticData,
            successData,
            failureData,
        },
    };
}

/**
 * Requests money based on a distance (eg. mileage from a map)
 *
 * @param {Object} report
 * @param {Object} participant
 * @param {String} comment
 * @param {String} created
 * @param {String} [transactionID]
 * @param {String} [category]
 * @param {String} [tag]
 * @param {Number} amount
 * @param {String} currency
 * @param {String} merchant
 * @param {Boolean} [billable]
 */
function createDistanceRequest(report, participant, comment, created, transactionID, category, tag, amount, currency, merchant, billable) {
    const optimisticReceipt = {
        source: ReceiptGeneric,
        state: CONST.IOU.RECEIPT_STATE.OPEN,
    };
    const {iouReport, chatReport, transaction, iouAction, createdChatReportActionID, createdIOUReportActionID, reportPreviewAction, onyxData} = getMoneyRequestInformation(
        report,
        participant,
        comment,
        amount,
        currency,
        created,
        merchant,
        userAccountID,
        currentUserEmail,
        optimisticReceipt,
        transactionID,
        category,
        tag,
        billable,
    );
    API.write(
        'CreateDistanceRequest',
        {
            comment,
            iouReportID: iouReport.reportID,
            chatReportID: chatReport.reportID,
            transactionID: transaction.transactionID,
            reportActionID: iouAction.reportActionID,
            createdChatReportActionID,
            createdIOUReportActionID,
            reportPreviewReportActionID: reportPreviewAction.reportActionID,
            waypoints: JSON.stringify(TransactionUtils.getValidWaypoints(transaction.comment.waypoints, true)),
            created,
            category,
            tag,
            billable,
        },
        onyxData,
    );
    Navigation.dismissModal(chatReport.reportID);
    Report.notifyNewAction(chatReport.reportID, userAccountID);
}

/**
 * Edits an existing distance request
 *
 * @param {String} transactionID
 * @param {Number} transactionThreadReportID
 * @param {Object} transactionChanges
 * @param {String} [transactionChanges.created]
 * @param {Number} [transactionChanges.amount]
 * @param {Object} [transactionChanges.comment]
 * @param {Object} [transactionChanges.waypoints]
 *
 */
function updateDistanceRequest(transactionID, transactionThreadReportID, transactionChanges) {
    const optimisticData = [];
    const successData = [];
    const failureData = [];

    // Step 1: Set any "pending fields" (ones updated while the user was offline) to have error messages in the failureData
    const pendingFields = _.mapObject(transactionChanges, () => CONST.RED_BRICK_ROAD_PENDING_ACTION.UPDATE);
    const clearedPendingFields = _.mapObject(transactionChanges, () => null);
    const errorFields = _.mapObject(pendingFields, () => ({
        [DateUtils.getMicroseconds()]: Localize.translateLocal('iou.error.genericEditFailureMessage'),
    }));

    // Step 2: Get all the collections being updated
    const transactionThread = allReports[`${ONYXKEYS.COLLECTION.REPORT}${transactionThreadReportID}`];
    const transaction = allTransactions[`${ONYXKEYS.COLLECTION.TRANSACTION}${transactionID}`];
    const iouReport = allReports[`${ONYXKEYS.COLLECTION.REPORT}${transactionThread.parentReportID}`];
    const isFromExpenseReport = ReportUtils.isExpenseReport(iouReport);
    const updatedTransaction = TransactionUtils.getUpdatedTransaction(transaction, transactionChanges, isFromExpenseReport);
    const transactionDetails = ReportUtils.getTransactionDetails(updatedTransaction);

    const params = {
        ...transactionDetails,
        transactionID,
        // This needs to be a JSON string since we're sending this to the MapBox API
        waypoints: JSON.stringify(transactionDetails.waypoints),
    };

    // Step 3: Build the modified expense report actions
    // We don't create a modified report action if we're updating the waypoints,
    // since there isn't actually any optimistic data we can create for them and the report action is created on the server
    // with the response from the MapBox API
    if (!_.has(transactionChanges, 'waypoints')) {
        const updatedReportAction = ReportUtils.buildOptimisticModifiedExpenseReportAction(transactionThread, transaction, transactionChanges, isFromExpenseReport);
        params.reportActionID = updatedReportAction.reportActionID;

        optimisticData.push({
            onyxMethod: Onyx.METHOD.MERGE,
            key: `${ONYXKEYS.COLLECTION.REPORT_ACTIONS}${transactionThread.reportID}`,
            value: {
                [updatedReportAction.reportActionID]: updatedReportAction,
            },
        });
        successData.push({
            onyxMethod: Onyx.METHOD.MERGE,
            key: `${ONYXKEYS.COLLECTION.REPORT_ACTIONS}${transactionThread.reportID}`,
            value: {
                [updatedReportAction.reportActionID]: {pendingAction: null},
            },
        });
        failureData.push({
            onyxMethod: Onyx.METHOD.MERGE,
            key: `${ONYXKEYS.COLLECTION.REPORT_ACTIONS}${transactionThread.reportID}`,
            value: {
                [updatedReportAction.reportActionID]: updatedReportAction,
            },
        });

        // Step 4: Compute the IOU total and update the report preview message (and report header) so LHN amount owed is correct.
        // Should only update if the transaction matches the currency of the report, else we wait for the update
        // from the server with the currency conversion
        let updatedMoneyRequestReport = {...iouReport};
        if (updatedTransaction.currency === iouReport.currency && updatedTransaction.modifiedAmount) {
            const diff = TransactionUtils.getAmount(transaction, true) - TransactionUtils.getAmount(updatedTransaction, true);
            if (ReportUtils.isExpenseReport(iouReport)) {
                updatedMoneyRequestReport.total += diff;
            } else {
                updatedMoneyRequestReport = IOUUtils.updateIOUOwnerAndTotal(iouReport, updatedReportAction.actorAccountID, diff, TransactionUtils.getCurrency(transaction), false);
            }

            updatedMoneyRequestReport.cachedTotal = CurrencyUtils.convertToDisplayString(updatedMoneyRequestReport.total, updatedTransaction.currency);
            optimisticData.push({
                onyxMethod: Onyx.METHOD.MERGE,
                key: `${ONYXKEYS.COLLECTION.REPORT}${iouReport.reportID}`,
                value: updatedMoneyRequestReport,
            });
            successData.push({
                onyxMethod: Onyx.METHOD.MERGE,
                key: `${ONYXKEYS.COLLECTION.REPORT}${iouReport.reportID}`,
                value: {pendingAction: null},
            });
        }
    }

    // Optimistically modify the transaction
    optimisticData.push({
        onyxMethod: Onyx.METHOD.MERGE,
        key: `${ONYXKEYS.COLLECTION.TRANSACTION}${transactionID}`,
        value: {
            ...updatedTransaction,
            pendingFields,
            isLoading: _.has(transactionChanges, 'waypoints'),
            errorFields: null,
        },
    });

    // Clear out the error fields and loading states on success
    successData.push({
        onyxMethod: Onyx.METHOD.MERGE,
        key: `${ONYXKEYS.COLLECTION.TRANSACTION}${transactionID}`,
        value: {
            pendingFields: clearedPendingFields,
            isLoading: false,
            errorFields: null,
        },
    });

    if (_.has(transactionChanges, 'waypoints')) {
        // Delete the backup transaction when editing waypoints when the server responds successfully and there are no errors
        successData.push({
            onyxMethod: Onyx.METHOD.SET,
            key: `${ONYXKEYS.COLLECTION.TRANSACTION}${transactionID}-backup`,
            value: null,
        });
    }

    // Clear out loading states, pending fields, and add the error fields
    failureData.push({
        onyxMethod: Onyx.METHOD.MERGE,
        key: `${ONYXKEYS.COLLECTION.TRANSACTION}${transactionID}`,
        value: {
            pendingFields: clearedPendingFields,
            isLoading: false,
            errorFields,
        },
    });

    // Reset the iouReport to it's original state
    failureData.push({
        onyxMethod: Onyx.METHOD.MERGE,
        key: `${ONYXKEYS.COLLECTION.REPORT}${iouReport.reportID}`,
        value: iouReport,
    });

    API.write('UpdateDistanceRequest', params, {optimisticData, successData, failureData});
}

/**
 * Request money from another user
 *
 * @param {Object} report
 * @param {Number} amount - always in the smallest unit of the currency
 * @param {String} currency
 * @param {String} created
 * @param {String} merchant
 * @param {String} payeeEmail
 * @param {Number} payeeAccountID
 * @param {Object} participant
 * @param {String} comment
 * @param {Object} [receipt]
 * @param {String} [category]
 * @param {String} [tag]
 * @param {Boolean} [billable]
 */
function requestMoney(
    report,
    amount,
    currency,
    created,
    merchant,
    payeeEmail,
    payeeAccountID,
    participant,
    comment,
    receipt = undefined,
    category = undefined,
    tag = undefined,
    billable = undefined,
) {
    // If the report is iou or expense report, we should get the linked chat report to be passed to the getMoneyRequestInformation function
    const isMoneyRequestReport = ReportUtils.isMoneyRequestReport(report);
    const currentChatReport = isMoneyRequestReport ? ReportUtils.getReport(report.chatReportID) : report;
    const {payerAccountID, payerEmail, iouReport, chatReport, transaction, iouAction, createdChatReportActionID, createdIOUReportActionID, reportPreviewAction, onyxData} =
        getMoneyRequestInformation(currentChatReport, participant, comment, amount, currency, created, merchant, payeeAccountID, payeeEmail, receipt, undefined, category, tag, billable);

    API.write(
        'RequestMoney',
        {
            debtorEmail: payerEmail,
            debtorAccountID: payerAccountID,
            amount,
            currency,
            comment,
            created,
            merchant,
            iouReportID: iouReport.reportID,
            chatReportID: chatReport.reportID,
            transactionID: transaction.transactionID,
            reportActionID: iouAction.reportActionID,
            createdChatReportActionID,
            createdIOUReportActionID,
            reportPreviewReportActionID: reportPreviewAction.reportActionID,
            receipt,
            receiptState: lodashGet(receipt, 'state'),
            category,
            tag,
            billable,
        },
        onyxData,
    );
    resetMoneyRequestInfo();
    Navigation.dismissModal(isMoneyRequestReport ? report.reportID : chatReport.reportID);
    Report.notifyNewAction(chatReport.reportID, payeeAccountID);
}

/**
 * Build the Onyx data and IOU split necessary for splitting a bill with 3+ users.
 * 1. Build the optimistic Onyx data for the group chat, i.e. chatReport and iouReportAction creating the former if it doesn't yet exist.
 * 2. Loop over the group chat participant list, building optimistic or updating existing chatReports, iouReports and iouReportActions between the user and each participant.
 * We build both Onyx data and the IOU split that is sent as a request param and is used by Auth to create the chatReports, iouReports and iouReportActions in the database.
 * The IOU split has the following shape:
 *  [
 *      {email: 'currentUser', amount: 100},
 *      {email: 'user2', amount: 100, iouReportID: '100', chatReportID: '110', transactionID: '120', reportActionID: '130'},
 *      {email: 'user3', amount: 100, iouReportID: '200', chatReportID: '210', transactionID: '220', reportActionID: '230'}
 *  ]
 * @param {Array} participants
 * @param {String} currentUserLogin
 * @param {Number} currentUserAccountID
 * @param {Number} amount - always in the smallest unit of the currency
 * @param {String} comment
 * @param {String} currency
 * @param {String} category
 * @param {String} existingSplitChatReportID - the report ID where the split bill happens, could be a group chat or a workspace chat
 *
 * @return {Object}
 */
function createSplitsAndOnyxData(participants, currentUserLogin, currentUserAccountID, amount, comment, currency, category, existingSplitChatReportID = '') {
    const currentUserEmailForIOUSplit = OptionsListUtils.addSMSDomainIfPhoneNumber(currentUserLogin);
    const participantAccountIDs = _.map(participants, (participant) => Number(participant.accountID));
    const existingSplitChatReport =
        existingSplitChatReportID || participants[0].reportID
            ? allReports[`${ONYXKEYS.COLLECTION.REPORT}${existingSplitChatReportID || participants[0].reportID}`]
            : ReportUtils.getChatByParticipants(participantAccountIDs);
    const splitChatReport = existingSplitChatReport || ReportUtils.buildOptimisticChatReport(participantAccountIDs);
    const isOwnPolicyExpenseChat = splitChatReport.isOwnPolicyExpenseChat;

    // ReportID is -2 (aka "deleted") on the group transaction: https://github.com/Expensify/Auth/blob/3fa2698654cd4fbc30f9de38acfca3fbeb7842e4/auth/command/SplitTransaction.cpp#L24-L27
    const formattedParticipants = isOwnPolicyExpenseChat
        ? [currentUserLogin, ReportUtils.getReportName(splitChatReport)]
        : Localize.arrayToString([currentUserLogin, ..._.map(participants, (participant) => participant.login || '')]);

    const splitTransaction = TransactionUtils.buildOptimisticTransaction(
        amount,
        currency,
        CONST.REPORT.SPLIT_REPORTID,
        comment,
        '',
        '',
        '',
        `${Localize.translateLocal('iou.splitBill')} ${Localize.translateLocal('common.with')} ${formattedParticipants} [${DateUtils.getDBTime().slice(0, 10)}]`,
        undefined,
        undefined,
        undefined,
        category,
    );

    // Note: The created action must be optimistically generated before the IOU action so there's no chance that the created action appears after the IOU action in the chat
    const splitCreatedReportAction = ReportUtils.buildOptimisticCreatedReportAction(currentUserEmailForIOUSplit);
    const splitIOUReportAction = ReportUtils.buildOptimisticIOUReportAction(
        CONST.IOU.REPORT_ACTION_TYPE.SPLIT,
        amount,
        currency,
        comment,
        participants,
        splitTransaction.transactionID,
        '',
        '',
        false,
        false,
        {},
        isOwnPolicyExpenseChat,
    );

    splitChatReport.lastReadTime = DateUtils.getDBTime();
    splitChatReport.lastMessageText = splitIOUReportAction.message[0].text;
    splitChatReport.lastMessageHtml = splitIOUReportAction.message[0].html;

    // If we have an existing splitChatReport (group chat or workspace) use it's pending fields, otherwise indicate that we are adding a chat
    if (!existingSplitChatReport) {
        splitChatReport.pendingFields = {
            createChat: CONST.RED_BRICK_ROAD_PENDING_ACTION.ADD,
        };
    }

    const optimisticData = [
        {
            // Use set for new reports because it doesn't exist yet, is faster,
            // and we need the data to be available when we navigate to the chat page
            onyxMethod: existingSplitChatReport ? Onyx.METHOD.MERGE : Onyx.METHOD.SET,
            key: `${ONYXKEYS.COLLECTION.REPORT}${splitChatReport.reportID}`,
            value: splitChatReport,
        },
        {
            onyxMethod: existingSplitChatReport ? Onyx.METHOD.MERGE : Onyx.METHOD.SET,
            key: `${ONYXKEYS.COLLECTION.REPORT_ACTIONS}${splitChatReport.reportID}`,
            value: {
                ...(existingSplitChatReport ? {} : {[splitCreatedReportAction.reportActionID]: splitCreatedReportAction}),
                [splitIOUReportAction.reportActionID]: splitIOUReportAction,
            },
        },
        {
            onyxMethod: Onyx.METHOD.SET,
            key: `${ONYXKEYS.COLLECTION.TRANSACTION}${splitTransaction.transactionID}`,
            value: splitTransaction,
        },
    ];

    const successData = [
        {
            onyxMethod: Onyx.METHOD.MERGE,
            key: `${ONYXKEYS.COLLECTION.REPORT_ACTIONS}${splitChatReport.reportID}`,
            value: {
                ...(existingSplitChatReport ? {} : {[splitCreatedReportAction.reportActionID]: {pendingAction: null}}),
                [splitIOUReportAction.reportActionID]: {pendingAction: null},
            },
        },
        {
            onyxMethod: Onyx.METHOD.MERGE,
            key: `${ONYXKEYS.COLLECTION.TRANSACTION}${splitTransaction.transactionID}`,
            value: {pendingAction: null},
        },
    ];

    if (!existingSplitChatReport) {
        successData.push({
            onyxMethod: Onyx.METHOD.MERGE,
            key: `${ONYXKEYS.COLLECTION.REPORT}${splitChatReport.reportID}`,
            value: {pendingFields: {createChat: null}},
        });
    }

    const failureData = [
        {
            onyxMethod: Onyx.METHOD.MERGE,
            key: `${ONYXKEYS.COLLECTION.TRANSACTION}${splitTransaction.transactionID}`,
            value: {
                errors: ErrorUtils.getMicroSecondOnyxError('iou.error.genericCreateFailureMessage'),
            },
        },
    ];

    if (existingSplitChatReport) {
        failureData.push({
            onyxMethod: Onyx.METHOD.MERGE,
            key: `${ONYXKEYS.COLLECTION.REPORT_ACTIONS}${splitChatReport.reportID}`,
            value: {
                [splitIOUReportAction.reportActionID]: {
                    errors: ErrorUtils.getMicroSecondOnyxError('iou.error.genericCreateFailureMessage'),
                },
            },
        });
    } else {
        failureData.push(
            {
                onyxMethod: Onyx.METHOD.MERGE,
                key: `${ONYXKEYS.COLLECTION.REPORT}${splitChatReport.reportID}`,
                value: {
                    errorFields: {
                        createChat: ErrorUtils.getMicroSecondOnyxError('report.genericCreateReportFailureMessage'),
                    },
                },
            },
            {
                onyxMethod: Onyx.METHOD.MERGE,
                key: `${ONYXKEYS.COLLECTION.REPORT_ACTIONS}${splitChatReport.reportID}`,
                value: {
                    [splitIOUReportAction.reportActionID]: {
                        errors: ErrorUtils.getMicroSecondOnyxError(null),
                    },
                },
            },
        );
    }

    // Loop through participants creating individual chats, iouReports and reportActionIDs as needed
    const splitAmount = IOUUtils.calculateAmount(participants.length, amount, currency, false);
    const splits = [{email: currentUserEmailForIOUSplit, accountID: currentUserAccountID, amount: IOUUtils.calculateAmount(participants.length, amount, currency, true)}];

    const hasMultipleParticipants = participants.length > 1;
    _.each(participants, (participant) => {
        // In a case when a participant is a workspace, even when a current user is not an owner of the workspace
        const isPolicyExpenseChat = ReportUtils.isPolicyExpenseChat(participant);

        // In case the participant is a workspace, email & accountID should remain undefined and won't be used in the rest of this code
        const email = isOwnPolicyExpenseChat || isPolicyExpenseChat ? '' : OptionsListUtils.addSMSDomainIfPhoneNumber(participant.login).toLowerCase();
        const accountID = isOwnPolicyExpenseChat || isPolicyExpenseChat ? 0 : Number(participant.accountID);
        if (email === currentUserEmailForIOUSplit) {
            return;
        }

        // STEP 1: Get existing chat report OR build a new optimistic one
        // If we only have one participant and the request was initiated from the global create menu, i.e. !existingGroupChatReportID, the oneOnOneChatReport is the groupChatReport
        let oneOnOneChatReport;
        let isNewOneOnOneChatReport = false;
        let shouldCreateOptimisticPersonalDetails = false;

        // If this is a split between two people only and the function
        // wasn't provided with an existing group chat report id
        // or, if the split is being made from the workspace chat, then the oneOnOneChatReport is the same as the splitChatReport
        // in this case existingSplitChatReport will belong to the policy expense chat and we won't be
        // entering code that creates optimistic personal details
        if ((!hasMultipleParticipants && !existingSplitChatReportID) || isOwnPolicyExpenseChat) {
            oneOnOneChatReport = splitChatReport;
            shouldCreateOptimisticPersonalDetails = !existingSplitChatReport;
        } else {
            const existingChatReport = ReportUtils.getChatByParticipants([accountID]);
            isNewOneOnOneChatReport = !existingChatReport;
            shouldCreateOptimisticPersonalDetails = isNewOneOnOneChatReport;
            oneOnOneChatReport = existingChatReport || ReportUtils.buildOptimisticChatReport([accountID]);
        }

        // STEP 2: Get existing IOU/Expense report and update its total OR build a new optimistic one
        // For Control policy expense chats, if the report is already approved, create a new expense report
        let oneOnOneIOUReport = lodashGet(allReports, `${ONYXKEYS.COLLECTION.REPORT}${oneOnOneChatReport.iouReportID}`, undefined);
        const shouldCreateNewOneOnOneIOUReport =
            _.isUndefined(oneOnOneIOUReport) || (isOwnPolicyExpenseChat && ReportUtils.isControlPolicyExpenseReport(oneOnOneIOUReport) && ReportUtils.isReportApproved(oneOnOneIOUReport));

        if (shouldCreateNewOneOnOneIOUReport) {
            oneOnOneIOUReport = isOwnPolicyExpenseChat
                ? ReportUtils.buildOptimisticExpenseReport(oneOnOneChatReport.reportID, oneOnOneChatReport.policyID, currentUserAccountID, splitAmount, currency)
                : ReportUtils.buildOptimisticIOUReport(currentUserAccountID, accountID, splitAmount, oneOnOneChatReport.reportID, currency);
        } else if (isOwnPolicyExpenseChat) {
            // Because of the Expense reports are stored as negative values, we subtract the total from the amount
            oneOnOneIOUReport.total -= splitAmount;
        } else {
            oneOnOneIOUReport = IOUUtils.updateIOUOwnerAndTotal(oneOnOneIOUReport, currentUserAccountID, splitAmount, currency);
        }

        // STEP 3: Build optimistic transaction
        const oneOnOneTransaction = TransactionUtils.buildOptimisticTransaction(
            ReportUtils.isExpenseReport(oneOnOneIOUReport) ? -splitAmount : splitAmount,
            currency,
            oneOnOneIOUReport.reportID,
            comment,
            '',
            CONST.IOU.MONEY_REQUEST_TYPE.SPLIT,
            splitTransaction.transactionID,
            undefined,
            undefined,
            undefined,
            undefined,
            category,
        );

        // STEP 4: Build optimistic reportActions. We need:
        // 1. CREATED action for the chatReport
        // 2. CREATED action for the iouReport
        // 3. IOU action for the iouReport
        // 4. REPORTPREVIEW action for the chatReport
        // Note: The CREATED action for the IOU report must be optimistically generated before the IOU action so there's no chance that it appears after the IOU action in the chat
        const oneOnOneCreatedActionForChat = ReportUtils.buildOptimisticCreatedReportAction(currentUserEmailForIOUSplit);
        const oneOnOneCreatedActionForIOU = ReportUtils.buildOptimisticCreatedReportAction(currentUserEmailForIOUSplit);
        const oneOnOneIOUAction = ReportUtils.buildOptimisticIOUReportAction(
            CONST.IOU.REPORT_ACTION_TYPE.CREATE,
            splitAmount,
            currency,
            comment,
            [participant],
            oneOnOneTransaction.transactionID,
            '',
            oneOnOneIOUReport.reportID,
        );

        // Add optimistic personal details for new participants
        const oneOnOnePersonalDetailListAction = shouldCreateOptimisticPersonalDetails
            ? {
                  [accountID]: {
                      accountID,
                      avatar: UserUtils.getDefaultAvatarURL(accountID),
                      displayName: LocalePhoneNumber.formatPhoneNumber(participant.displayName || email),
                      login: participant.login,
                      isOptimisticPersonalDetail: true,
                  },
              }
            : undefined;

        let oneOnOneReportPreviewAction = ReportActionsUtils.getReportPreviewAction(oneOnOneChatReport.reportID, oneOnOneIOUReport.reportID);
        if (oneOnOneReportPreviewAction) {
            oneOnOneReportPreviewAction = ReportUtils.updateReportPreview(oneOnOneIOUReport, oneOnOneReportPreviewAction);
        } else {
            oneOnOneReportPreviewAction = ReportUtils.buildOptimisticReportPreview(oneOnOneChatReport, oneOnOneIOUReport);
        }

        // Add category to optimistic policy recently used categories when a participant is a workspace
        let optimisticPolicyRecentlyUsedCategories = [];
        if (isPolicyExpenseChat) {
            optimisticPolicyRecentlyUsedCategories = Policy.buildOptimisticPolicyRecentlyUsedCategories(participant.policyID, category);
        }

        // STEP 5: Build Onyx Data
        const [oneOnOneOptimisticData, oneOnOneSuccessData, oneOnOneFailureData] = buildOnyxDataForMoneyRequest(
            oneOnOneChatReport,
            oneOnOneIOUReport,
            oneOnOneTransaction,
            oneOnOneCreatedActionForChat,
            oneOnOneCreatedActionForIOU,
            oneOnOneIOUAction,
            oneOnOnePersonalDetailListAction,
            oneOnOneReportPreviewAction,
            optimisticPolicyRecentlyUsedCategories,
            {},
            isNewOneOnOneChatReport,
            shouldCreateNewOneOnOneIOUReport,
        );

        const individualSplit = {
            email,
            accountID,
            amount: splitAmount,
            iouReportID: oneOnOneIOUReport.reportID,
            chatReportID: oneOnOneChatReport.reportID,
            transactionID: oneOnOneTransaction.transactionID,
            reportActionID: oneOnOneIOUAction.reportActionID,
            createdChatReportActionID: oneOnOneCreatedActionForChat.reportActionID,
            createdIOUReportActionID: oneOnOneCreatedActionForIOU.reportActionID,
            reportPreviewReportActionID: oneOnOneReportPreviewAction.reportActionID,
        };

        splits.push(individualSplit);
        optimisticData.push(...oneOnOneOptimisticData);
        successData.push(...oneOnOneSuccessData);
        failureData.push(...oneOnOneFailureData);
    });

    const splitData = {
        chatReportID: splitChatReport.reportID,
        transactionID: splitTransaction.transactionID,
        reportActionID: splitIOUReportAction.reportActionID,
        policyID: splitChatReport.policyID,
    };

    if (_.isEmpty(existingSplitChatReport)) {
        splitData.createdReportActionID = splitCreatedReportAction.reportActionID;
    }

    return {
        splitData,
        splits,
        onyxData: {optimisticData, successData, failureData},
    };
}

/**
 * @param {Array} participants
 * @param {String} currentUserLogin
 * @param {Number} currentUserAccountID
 * @param {Number} amount - always in smallest currency unit
 * @param {String} comment
 * @param {String} currency
 * @param {String} category
 * @param {String} existingSplitChatReportID - Either a group DM or a workspace chat
 */
function splitBill(participants, currentUserLogin, currentUserAccountID, amount, comment, currency, category, existingSplitChatReportID = '') {
    const {splitData, splits, onyxData} = createSplitsAndOnyxData(participants, currentUserLogin, currentUserAccountID, amount, comment, currency, category, existingSplitChatReportID);
    API.write(
        'SplitBill',
        {
            reportID: splitData.chatReportID,
            amount,
            splits: JSON.stringify(splits),
            currency,
            comment,
            category,
            transactionID: splitData.transactionID,
            reportActionID: splitData.reportActionID,
            createdReportActionID: splitData.createdReportActionID,
            policyID: splitData.policyID,
        },
        onyxData,
    );

    resetMoneyRequestInfo();
    Navigation.dismissModal();
    Report.notifyNewAction(splitData.chatReportID, currentUserAccountID);
}

/**
 * @param {Array} participants
 * @param {String} currentUserLogin
 * @param {Number} currentUserAccountID
 * @param {Number} amount - always in smallest currency unit
 * @param {String} comment
 * @param {String} currency
 * @param {String} category
 */
function splitBillAndOpenReport(participants, currentUserLogin, currentUserAccountID, amount, comment, currency, category) {
    const {splitData, splits, onyxData} = createSplitsAndOnyxData(participants, currentUserLogin, currentUserAccountID, amount, comment, currency, category);

    API.write(
        'SplitBillAndOpenReport',
        {
            reportID: splitData.chatReportID,
            amount,
            splits: JSON.stringify(splits),
            currency,
            comment,
            category,
            transactionID: splitData.transactionID,
            reportActionID: splitData.reportActionID,
            createdReportActionID: splitData.createdReportActionID,
            policyID: splitData.policyID,
        },
        onyxData,
    );

    resetMoneyRequestInfo();
    Navigation.dismissModal(splitData.chatReportID);
    Report.notifyNewAction(splitData.chatReportID, currentUserAccountID);
}

/**
 * @param {String} transactionID
 * @param {Number} transactionThreadReportID
 * @param {Object} transactionChanges
 */
function editMoneyRequest(transactionID, transactionThreadReportID, transactionChanges) {
    // STEP 1: Get all collections we're updating
    const transactionThread = allReports[`${ONYXKEYS.COLLECTION.REPORT}${transactionThreadReportID}`];
    const transaction = allTransactions[`${ONYXKEYS.COLLECTION.TRANSACTION}${transactionID}`];
    const iouReport = allReports[`${ONYXKEYS.COLLECTION.REPORT}${transactionThread.parentReportID}`];
    const chatReport = allReports[`${ONYXKEYS.COLLECTION.REPORT}${iouReport.chatReportID}`];
    const isFromExpenseReport = ReportUtils.isExpenseReport(iouReport);

    // STEP 2: Build new modified expense report action.
    const updatedReportAction = ReportUtils.buildOptimisticModifiedExpenseReportAction(transactionThread, transaction, transactionChanges, isFromExpenseReport);
    const updatedTransaction = TransactionUtils.getUpdatedTransaction(transaction, transactionChanges, isFromExpenseReport);

    // STEP 3: Compute the IOU total and update the report preview message so LHN amount owed is correct
    // Should only update if the transaction matches the currency of the report, else we wait for the update
    // from the server with the currency conversion
    let updatedMoneyRequestReport = {...iouReport};
    const updatedChatReport = {...chatReport};
    const diff = TransactionUtils.getAmount(transaction, true) - TransactionUtils.getAmount(updatedTransaction, true);
    if (updatedTransaction.currency === iouReport.currency && updatedTransaction.modifiedAmount && diff !== 0) {
        if (ReportUtils.isExpenseReport(iouReport)) {
            updatedMoneyRequestReport.total += diff;
        } else {
            updatedMoneyRequestReport = IOUUtils.updateIOUOwnerAndTotal(iouReport, updatedReportAction.actorAccountID, diff, TransactionUtils.getCurrency(transaction), false);
        }

        updatedMoneyRequestReport.cachedTotal = CurrencyUtils.convertToDisplayString(updatedMoneyRequestReport.total, updatedTransaction.currency);

        // Update the last message of the IOU report
        const lastMessage = ReportUtils.getIOUReportActionMessage(
            iouReport.reportID,
            CONST.IOU.REPORT_ACTION_TYPE.CREATE,
            updatedMoneyRequestReport.total,
            '',
            updatedTransaction.currency,
            '',
            false,
        );
        updatedMoneyRequestReport.lastMessageText = lastMessage[0].text;
        updatedMoneyRequestReport.lastMessageHtml = lastMessage[0].html;

        // Update the last message of the chat report
        const messageText = Localize.translateLocal('iou.payerOwesAmount', {
            payer: updatedMoneyRequestReport.managerEmail,
            amount: CurrencyUtils.convertToDisplayString(updatedMoneyRequestReport.total, updatedMoneyRequestReport.currency),
        });
        updatedChatReport.lastMessageText = messageText;
        updatedChatReport.lastMessageHtml = messageText;
    }

    const optimisticPolicyRecentlyUsedTags = {};
    if (_.has(transactionChanges, 'tag')) {
        const tagListName = transactionChanges.tagListName;
        const recentlyUsedPolicyTags = allRecentlyUsedTags[`${ONYXKEYS.COLLECTION.POLICY_RECENTLY_USED_TAGS}${iouReport.policyID}`];

        const uniquePolicyRecentlyUsedTags = recentlyUsedPolicyTags
            ? _.filter(recentlyUsedPolicyTags[tagListName], (recentlyUsedPolicyTag) => recentlyUsedPolicyTag !== transactionChanges.tag)
            : [];
        optimisticPolicyRecentlyUsedTags[tagListName] = [transactionChanges.tag, ...uniquePolicyRecentlyUsedTags];
    }

    // STEP 4: Compose the optimistic data
    const currentTime = DateUtils.getDBTime();
    const optimisticData = [
        {
            onyxMethod: Onyx.METHOD.MERGE,
            key: `${ONYXKEYS.COLLECTION.REPORT_ACTIONS}${transactionThread.reportID}`,
            value: {
                [updatedReportAction.reportActionID]: updatedReportAction,
            },
        },
        {
            onyxMethod: Onyx.METHOD.MERGE,
            key: `${ONYXKEYS.COLLECTION.TRANSACTION}${transactionID}`,
            value: updatedTransaction,
        },
        {
            onyxMethod: Onyx.METHOD.MERGE,
            key: `${ONYXKEYS.COLLECTION.REPORT}${iouReport.reportID}`,
            value: updatedMoneyRequestReport,
        },
        {
            onyxMethod: Onyx.METHOD.MERGE,
            key: `${ONYXKEYS.COLLECTION.REPORT}${iouReport.chatReportID}`,
            value: updatedChatReport,
        },
        {
            onyxMethod: Onyx.METHOD.MERGE,
            key: `${ONYXKEYS.COLLECTION.REPORT}${transactionThreadReportID}`,
            value: {
                lastReadTime: currentTime,
                lastVisibleActionCreated: currentTime,
            },
        },
    ];

    if (!_.isEmpty(optimisticPolicyRecentlyUsedTags)) {
        optimisticData.push({
            onyxMethod: Onyx.METHOD.MERGE,
            key: `${ONYXKEYS.COLLECTION.POLICY_RECENTLY_USED_TAGS}${iouReport.policyID}`,
            value: optimisticPolicyRecentlyUsedTags,
        });
    }

    const successData = [
        {
            onyxMethod: Onyx.METHOD.MERGE,
            key: `${ONYXKEYS.COLLECTION.REPORT_ACTIONS}${transactionThread.reportID}`,
            value: {
                [updatedReportAction.reportActionID]: {pendingAction: null},
            },
        },
        {
            onyxMethod: Onyx.METHOD.MERGE,
            key: `${ONYXKEYS.COLLECTION.TRANSACTION}${transactionID}`,
            value: {
                pendingFields: {
                    comment: null,
                    amount: null,
                    created: null,
                    currency: null,
                    merchant: null,
                    billable: null,
                    category: null,
                    tag: null,
                },
            },
        },
        {
            onyxMethod: Onyx.METHOD.MERGE,
            key: `${ONYXKEYS.COLLECTION.REPORT}${iouReport.reportID}`,
            value: {pendingAction: null},
        },
    ];

    const failureData = [
        {
            onyxMethod: Onyx.METHOD.MERGE,
            key: `${ONYXKEYS.COLLECTION.REPORT_ACTIONS}${transactionThread.reportID}`,
            value: {
                [updatedReportAction.reportActionID]: {
                    errors: ErrorUtils.getMicroSecondOnyxError('iou.error.genericEditFailureMessage'),
                },
            },
        },
        {
            onyxMethod: Onyx.METHOD.MERGE,
            key: `${ONYXKEYS.COLLECTION.TRANSACTION}${transactionID}`,
            value: transaction,
        },
        {
            onyxMethod: Onyx.METHOD.MERGE,
            key: `${ONYXKEYS.COLLECTION.REPORT}${iouReport.reportID}`,
            value: iouReport,
        },
        {
            onyxMethod: Onyx.METHOD.MERGE,
            key: `${ONYXKEYS.COLLECTION.REPORT}${iouReport.chatReportID}`,
            value: chatReport,
        },
        {
            onyxMethod: Onyx.METHOD.MERGE,
            key: `${ONYXKEYS.COLLECTION.REPORT}${transactionThreadReportID}`,
            value: {
                lastReadTime: transactionThread.lastReadTime,
                lastVisibleActionCreated: transactionThread.lastVisibleActionCreated,
            },
        },
    ];

    // STEP 6: Call the API endpoint
    const {created, amount, currency, comment, merchant, category, billable, tag} = ReportUtils.getTransactionDetails(updatedTransaction);
    API.write(
        'EditMoneyRequest',
        {
            transactionID,
            reportActionID: updatedReportAction.reportActionID,
            created,
            amount,
            currency,
            comment,
            merchant,
            category,
            billable,
            tag,
        },
        {optimisticData, successData, failureData},
    );
}

/**
 * @param {String} transactionID
 * @param {Object} reportAction - the money request reportAction we are deleting
 * @param {Boolean} isSingleTransactionView
 */
function deleteMoneyRequest(transactionID, reportAction, isSingleTransactionView = false) {
    // STEP 1: Get all collections we're updating
    const iouReport = allReports[`${ONYXKEYS.COLLECTION.REPORT}${reportAction.originalMessage.IOUReportID}`];
    const chatReport = allReports[`${ONYXKEYS.COLLECTION.REPORT}${iouReport.chatReportID}`];
    const reportPreviewAction = ReportActionsUtils.getReportPreviewAction(iouReport.chatReportID, iouReport.reportID);
    const transaction = allTransactions[`${ONYXKEYS.COLLECTION.TRANSACTION}${transactionID}`];
    const transactionThreadID = reportAction.childReportID;
    let transactionThread = null;
    if (transactionThreadID) {
        transactionThread = allReports[`${ONYXKEYS.COLLECTION.REPORT}${transactionThreadID}`];
    }

    // STEP 2: Decide if we need to:
    // 1. Delete the transactionThread - delete if there are no visible comments in the thread
    // 2. Update the moneyRequestPreview to show [Deleted request] - update if the transactionThread exists AND it isn't being deleted
    const shouldDeleteTransactionThread = transactionThreadID ? ReportActionsUtils.getLastVisibleMessage(transactionThreadID).lastMessageText.length === 0 : false;
    const shouldShowDeletedRequestMessage = transactionThreadID && !shouldDeleteTransactionThread;

    // STEP 3: Update the IOU reportAction and decide if the iouReport should be deleted. We delete the iouReport if there are no visible comments left in the report.
    const updatedReportAction = {
        [reportAction.reportActionID]: {
            pendingAction: shouldShowDeletedRequestMessage ? CONST.RED_BRICK_ROAD_PENDING_ACTION.UPDATE : CONST.RED_BRICK_ROAD_PENDING_ACTION.DELETE,
            previousMessage: reportAction.message,
            message: [
                {
                    type: 'COMMENT',
                    html: '',
                    text: '',
                    isEdited: true,
                    isDeletedParentAction: shouldShowDeletedRequestMessage,
                },
            ],
            originalMessage: {
                IOUTransactionID: null,
            },
            errors: null,
        },
    };

    const lastVisibleAction = ReportActionsUtils.getLastVisibleAction(iouReport.reportID, updatedReportAction);
    const iouReportLastMessageText = ReportActionsUtils.getLastVisibleMessage(iouReport.reportID, updatedReportAction).lastMessageText;
    const shouldDeleteIOUReport =
        iouReportLastMessageText.length === 0 && !ReportActionsUtils.isDeletedParentAction(lastVisibleAction) && (!transactionThreadID || shouldDeleteTransactionThread);

    // STEP 4: Update the iouReport and reportPreview with new totals and messages if it wasn't deleted
    let updatedIOUReport = null;
    let updatedReportPreviewAction = null;
    if (!shouldDeleteIOUReport) {
        if (ReportUtils.isExpenseReport(iouReport)) {
            updatedIOUReport = {...iouReport};

            // Because of the Expense reports are stored as negative values, we add the total from the amount
            updatedIOUReport.total += TransactionUtils.getAmount(transaction, true);
        } else {
            updatedIOUReport = IOUUtils.updateIOUOwnerAndTotal(
                iouReport,
                reportAction.actorAccountID,
                TransactionUtils.getAmount(transaction, false),
                TransactionUtils.getCurrency(transaction),
                true,
            );
        }

        updatedIOUReport.lastMessageText = iouReportLastMessageText;
        updatedIOUReport.lastVisibleActionCreated = lastVisibleAction.created;

        updatedReportPreviewAction = {...reportPreviewAction};
        const messageText = Localize.translateLocal('iou.payerOwesAmount', {
            payer: updatedIOUReport.managerEmail,
            amount: CurrencyUtils.convertToDisplayString(updatedIOUReport.total, updatedIOUReport.currency),
        });
        updatedReportPreviewAction.message[0].text = messageText;
        updatedReportPreviewAction.message[0].html = messageText;
        if (reportPreviewAction.childMoneyRequestCount > 0) {
            updatedReportPreviewAction.childMoneyRequestCount = reportPreviewAction.childMoneyRequestCount - 1;
        }
    }

    // STEP 5: Build Onyx data
    const optimisticData = [
        {
            onyxMethod: Onyx.METHOD.SET,
            key: `${ONYXKEYS.COLLECTION.TRANSACTION}${transactionID}`,
            value: null,
        },
        ...(shouldDeleteTransactionThread
            ? [
                  {
                      onyxMethod: Onyx.METHOD.SET,
                      key: `${ONYXKEYS.COLLECTION.REPORT}${transactionThreadID}`,
                      value: null,
                  },
                  {
                      onyxMethod: Onyx.METHOD.SET,
                      key: `${ONYXKEYS.COLLECTION.REPORT_ACTIONS}${transactionThreadID}`,
                      value: null,
                  },
              ]
            : []),
        {
            onyxMethod: shouldDeleteIOUReport ? Onyx.METHOD.SET : Onyx.METHOD.MERGE,
            key: `${ONYXKEYS.COLLECTION.REPORT_ACTIONS}${iouReport.reportID}`,
            value: shouldDeleteIOUReport ? null : updatedReportAction,
        },
        {
            onyxMethod: shouldDeleteIOUReport ? Onyx.METHOD.SET : Onyx.METHOD.MERGE,
            key: `${ONYXKEYS.COLLECTION.REPORT}${iouReport.reportID}`,
            value: updatedIOUReport,
        },
        {
            onyxMethod: Onyx.METHOD.MERGE,
            key: `${ONYXKEYS.COLLECTION.REPORT_ACTIONS}${chatReport.reportID}`,
            value: {
                [reportPreviewAction.reportActionID]: updatedReportPreviewAction,
            },
        },
        ...(shouldDeleteIOUReport
            ? [
                  {
                      onyxMethod: Onyx.METHOD.MERGE,
                      key: `${ONYXKEYS.COLLECTION.REPORT}${chatReport.reportID}`,
                      value: {
                          hasOutstandingIOU: false,
                          iouReportID: null,
                          lastMessageText: ReportActionsUtils.getLastVisibleMessage(iouReport.chatReportID, {[reportPreviewAction.reportActionID]: null}).lastMessageText,
                          lastVisibleActionCreated: ReportActionsUtils.getLastVisibleAction(iouReport.chatReportID, {[reportPreviewAction.reportActionID]: null}).created,
                      },
                  },
              ]
            : []),
    ];

    const successData = [
        {
            onyxMethod: Onyx.METHOD.MERGE,
            key: `${ONYXKEYS.COLLECTION.REPORT_ACTIONS}${iouReport.reportID}`,
            value: {
                [reportAction.reportActionID]: {pendingAction: null},
            },
        },
    ];

    const failureData = [
        {
            onyxMethod: Onyx.METHOD.SET,
            key: `${ONYXKEYS.COLLECTION.TRANSACTION}${transactionID}`,
            value: transaction,
        },
        ...(shouldDeleteTransactionThread
            ? [
                  {
                      onyxMethod: Onyx.METHOD.SET,
                      key: `${ONYXKEYS.COLLECTION.REPORT}${transactionThreadID}`,
                      value: transactionThread,
                  },
              ]
            : []),
        {
            onyxMethod: Onyx.METHOD.MERGE,
            key: `${ONYXKEYS.COLLECTION.REPORT_ACTIONS}${iouReport.reportID}`,
            value: {
                [reportAction.reportActionID]: {
                    ...reportAction,
                    errors: ErrorUtils.getMicroSecondOnyxError('iou.error.genericDeleteFailureMessage'),
                },
            },
        },
        {
            onyxMethod: shouldDeleteIOUReport ? Onyx.METHOD.SET : Onyx.METHOD.MERGE,
            key: `${ONYXKEYS.COLLECTION.REPORT}${iouReport.reportID}`,
            value: iouReport,
        },
        {
            onyxMethod: Onyx.METHOD.MERGE,
            key: `${ONYXKEYS.COLLECTION.REPORT_ACTIONS}${chatReport.reportID}`,
            value: {
                [reportPreviewAction.reportActionID]: reportPreviewAction,
            },
        },
        ...(shouldDeleteIOUReport
            ? [
                  {
                      onyxMethod: Onyx.METHOD.MERGE,
                      key: `${ONYXKEYS.COLLECTION.REPORT}${chatReport.reportID}`,
                      value: chatReport,
                  },
              ]
            : []),
    ];

    // STEP 6: Make the API request
    API.write(
        'DeleteMoneyRequest',
        {
            transactionID,
            reportActionID: reportAction.reportActionID,
        },
        {optimisticData, successData, failureData},
    );

    // STEP 7: Navigate the user depending on which page they are on and which resources were deleted
    if (isSingleTransactionView && shouldDeleteTransactionThread && !shouldDeleteIOUReport) {
        // Pop the deleted report screen before navigating. This prevents navigating to the Concierge chat due to the missing report.
        Navigation.goBack(ROUTES.HOME);
        Navigation.navigate(ROUTES.REPORT_WITH_ID.getRoute(iouReport.reportID));
        return;
    }

    if (shouldDeleteIOUReport) {
        // Pop the deleted report screen before navigating. This prevents navigating to the Concierge chat due to the missing report.
        Navigation.goBack(ROUTES.HOME);
        Navigation.navigate(ROUTES.REPORT_WITH_ID.getRoute(iouReport.chatReportID));
    }
}

/**
 * @param {Object} report
 * @param {Number} amount
 * @param {String} currency
 * @param {String} comment
 * @param {String} paymentMethodType
 * @param {String} managerID - Account ID of the person sending the money
 * @param {Object} recipient - The user receiving the money
 * @returns {Object}
 */
function getSendMoneyParams(report, amount, currency, comment, paymentMethodType, managerID, recipient) {
    const recipientEmail = OptionsListUtils.addSMSDomainIfPhoneNumber(recipient.login);
    const recipientAccountID = Number(recipient.accountID);
    const newIOUReportDetails = JSON.stringify({
        amount,
        currency,
        requestorEmail: recipientEmail,
        requestorAccountID: recipientAccountID,
        comment,
        idempotencyKey: Str.guid(),
    });

    let chatReport = report.reportID ? report : null;
    let isNewChat = false;
    if (!chatReport) {
        chatReport = ReportUtils.getChatByParticipants([recipientAccountID]);
    }
    if (!chatReport) {
        chatReport = ReportUtils.buildOptimisticChatReport([recipientAccountID]);
        isNewChat = true;
    }
    const optimisticIOUReport = ReportUtils.buildOptimisticIOUReport(recipientAccountID, managerID, amount, chatReport.reportID, currency, true);

    const optimisticTransaction = TransactionUtils.buildOptimisticTransaction(amount * 100, currency, optimisticIOUReport.reportID, comment);
    const optimisticTransactionData = {
        onyxMethod: Onyx.METHOD.SET,
        key: `${ONYXKEYS.COLLECTION.TRANSACTION}${optimisticTransaction.transactionID}`,
        value: optimisticTransaction,
    };

    // Note: The created action must be optimistically generated before the IOU action so there's no chance that the created action appears after the IOU action in the chat
    const optimisticCreatedAction = ReportUtils.buildOptimisticCreatedReportAction(recipientEmail);
    const optimisticIOUReportAction = ReportUtils.buildOptimisticIOUReportAction(
        CONST.IOU.REPORT_ACTION_TYPE.PAY,
        amount,
        currency,
        comment,
        [recipient],
        optimisticTransaction.transactionID,
        paymentMethodType,
        optimisticIOUReport.reportID,
        false,
        true,
    );

    const reportPreviewAction = ReportUtils.buildOptimisticReportPreview(chatReport, optimisticIOUReport);

    // First, add data that will be used in all cases
    const optimisticChatReportData = {
        onyxMethod: Onyx.METHOD.MERGE,
        key: `${ONYXKEYS.COLLECTION.REPORT}${chatReport.reportID}`,
        value: {
            ...chatReport,
            lastReadTime: DateUtils.getDBTime(),
            lastVisibleActionCreated: reportPreviewAction.created,
        },
    };
    const optimisticIOUReportData = {
        onyxMethod: Onyx.METHOD.SET,
        key: `${ONYXKEYS.COLLECTION.REPORT}${optimisticIOUReport.reportID}`,
        value: {
            ...optimisticIOUReport,
            lastMessageText: optimisticIOUReportAction.message[0].text,
            lastMessageHtml: optimisticIOUReportAction.message[0].html,
        },
    };
    const optimisticIOUReportActionsData = {
        onyxMethod: Onyx.METHOD.MERGE,
        key: `${ONYXKEYS.COLLECTION.REPORT_ACTIONS}${optimisticIOUReport.reportID}`,
        value: {
            [optimisticIOUReportAction.reportActionID]: {
                ...optimisticIOUReportAction,
                pendingAction: CONST.RED_BRICK_ROAD_PENDING_ACTION.ADD,
            },
        },
    };
    const optimisticChatReportActionsData = {
        onyxMethod: Onyx.METHOD.SET,
        key: `${ONYXKEYS.COLLECTION.REPORT_ACTIONS}${chatReport.reportID}`,
        value: {
            [reportPreviewAction.reportActionID]: reportPreviewAction,
        },
    };

    const successData = [
        {
            onyxMethod: Onyx.METHOD.MERGE,
            key: `${ONYXKEYS.COLLECTION.REPORT_ACTIONS}${optimisticIOUReport.reportID}`,
            value: {
                [optimisticIOUReportAction.reportActionID]: {
                    pendingAction: null,
                },
            },
        },
        {
            onyxMethod: Onyx.METHOD.MERGE,
            key: `${ONYXKEYS.COLLECTION.TRANSACTION}${optimisticTransaction.transactionID}`,
            value: {pendingAction: null},
        },
        {
            onyxMethod: Onyx.METHOD.MERGE,
            key: `${ONYXKEYS.COLLECTION.REPORT_ACTIONS}${chatReport.reportID}`,
            value: {
                [reportPreviewAction.reportActionID]: {
                    pendingAction: null,
                },
            },
        },
    ];

    const failureData = [
        {
            onyxMethod: Onyx.METHOD.MERGE,
            key: `${ONYXKEYS.COLLECTION.TRANSACTION}${optimisticTransaction.transactionID}`,
            value: {
                errors: ErrorUtils.getMicroSecondOnyxError('iou.error.other'),
            },
        },
    ];

    let optimisticPersonalDetailListData = {};

    // Now, let's add the data we need just when we are creating a new chat report
    if (isNewChat) {
        // Change the method to set for new reports because it doesn't exist yet, is faster,
        // and we need the data to be available when we navigate to the chat page
        optimisticChatReportData.onyxMethod = Onyx.METHOD.SET;
        optimisticIOUReportData.onyxMethod = Onyx.METHOD.SET;

        // Set and clear pending fields on the chat report
        optimisticChatReportData.value.pendingFields = {createChat: CONST.RED_BRICK_ROAD_PENDING_ACTION.ADD};
        successData.push({
            onyxMethod: Onyx.METHOD.MERGE,
            key: optimisticChatReportData.key,
            value: {pendingFields: null},
        });
        failureData.push(
            {
                onyxMethod: Onyx.METHOD.MERGE,
                key: optimisticChatReportData.key,
                value: {
                    errorFields: {
                        createChat: ErrorUtils.getMicroSecondOnyxError('report.genericCreateReportFailureMessage'),
                    },
                },
            },
            {
                onyxMethod: Onyx.METHOD.MERGE,
                key: `${ONYXKEYS.COLLECTION.REPORT_ACTIONS}${optimisticIOUReport.reportID}`,
                value: {
                    [optimisticIOUReportAction.reportActionID]: {
                        errors: ErrorUtils.getMicroSecondOnyxError(null),
                    },
                },
            },
        );

        // Add optimistic personal details for recipient
        optimisticPersonalDetailListData = {
            onyxMethod: Onyx.METHOD.MERGE,
            key: ONYXKEYS.PERSONAL_DETAILS_LIST,
            value: {
                [recipientAccountID]: {
                    accountID: recipientAccountID,
                    avatar: UserUtils.getDefaultAvatarURL(recipient.accountID),
                    displayName: recipient.displayName || recipient.login,
                    login: recipient.login,
                },
            },
        };

        // Add an optimistic created action to the optimistic chat reportActions data
        optimisticChatReportActionsData.value[optimisticCreatedAction.reportActionID] = optimisticCreatedAction;
    } else {
        failureData.push({
            onyxMethod: Onyx.METHOD.MERGE,
            key: `${ONYXKEYS.COLLECTION.REPORT_ACTIONS}${optimisticIOUReport.reportID}`,
            value: {
                [optimisticIOUReportAction.reportActionID]: {
                    errors: ErrorUtils.getMicroSecondOnyxError('iou.error.other'),
                },
            },
        });
    }

    const optimisticData = [optimisticChatReportData, optimisticIOUReportData, optimisticChatReportActionsData, optimisticIOUReportActionsData, optimisticTransactionData];
    if (!_.isEmpty(optimisticPersonalDetailListData)) {
        optimisticData.push(optimisticPersonalDetailListData);
    }

    return {
        params: {
            iouReportID: optimisticIOUReport.reportID,
            chatReportID: chatReport.reportID,
            reportActionID: optimisticIOUReportAction.reportActionID,
            paymentMethodType,
            transactionID: optimisticTransaction.transactionID,
            newIOUReportDetails,
            createdReportActionID: isNewChat ? optimisticCreatedAction.reportActionID : 0,
            reportPreviewReportActionID: reportPreviewAction.reportActionID,
        },
        optimisticData,
        successData,
        failureData,
    };
}

/**
 * @param {Object} chatReport
 * @param {Object} iouReport
 * @param {Object} recipient
 * @param {String} paymentMethodType
 * @returns {Object}
 */
function getPayMoneyRequestParams(chatReport, iouReport, recipient, paymentMethodType) {
    const optimisticIOUReportAction = ReportUtils.buildOptimisticIOUReportAction(
        CONST.IOU.REPORT_ACTION_TYPE.PAY,
        iouReport.total,
        iouReport.currency,
        '',
        [recipient],
        '',
        paymentMethodType,
        iouReport.reportID,
        true,
    );

    // In some instances, the report preview action might not be available to the payer (only whispered to the requestor)
    // hence we need to make the updates to the action safely.
    let optimisticReportPreviewAction = null;
    const reportPreviewAction = ReportActionsUtils.getReportPreviewAction(chatReport.reportID, iouReport.reportID);
    if (reportPreviewAction) {
        optimisticReportPreviewAction = ReportUtils.updateReportPreview(iouReport, reportPreviewAction, true);
    }

    const optimisticData = [
        {
            onyxMethod: Onyx.METHOD.MERGE,
            key: `${ONYXKEYS.COLLECTION.REPORT}${chatReport.reportID}`,
            value: {
                ...chatReport,
                lastReadTime: DateUtils.getDBTime(),
                lastVisibleActionCreated: optimisticIOUReportAction.created,
                hasOutstandingIOU: false,
                iouReportID: null,
                lastMessageText: optimisticIOUReportAction.message[0].text,
                lastMessageHtml: optimisticIOUReportAction.message[0].html,
            },
        },
        {
            onyxMethod: Onyx.METHOD.MERGE,
            key: `${ONYXKEYS.COLLECTION.REPORT_ACTIONS}${iouReport.reportID}`,
            value: {
                [optimisticIOUReportAction.reportActionID]: {
                    ...optimisticIOUReportAction,
                    pendingAction: CONST.RED_BRICK_ROAD_PENDING_ACTION.ADD,
                },
            },
        },
        {
            onyxMethod: Onyx.METHOD.MERGE,
            key: `${ONYXKEYS.COLLECTION.REPORT}${iouReport.reportID}`,
            value: {
                ...iouReport,
                lastMessageText: optimisticIOUReportAction.message[0].text,
                lastMessageHtml: optimisticIOUReportAction.message[0].html,
                hasOutstandingIOU: false,
                statusNum: CONST.REPORT.STATUS.REIMBURSED,
            },
        },
        {
            onyxMethod: Onyx.METHOD.MERGE,
            key: ONYXKEYS.NVP_LAST_PAYMENT_METHOD,
            value: {[iouReport.policyID]: paymentMethodType},
        },
    ];

    const successData = [
        {
            onyxMethod: Onyx.METHOD.MERGE,
            key: `${ONYXKEYS.COLLECTION.REPORT_ACTIONS}${iouReport.reportID}`,
            value: {
                [optimisticIOUReportAction.reportActionID]: {
                    pendingAction: null,
                },
            },
        },
    ];

    const failureData = [
        {
            onyxMethod: Onyx.METHOD.MERGE,
            key: `${ONYXKEYS.COLLECTION.REPORT_ACTIONS}${iouReport.reportID}`,
            value: {
                [optimisticIOUReportAction.reportActionID]: {
                    errors: ErrorUtils.getMicroSecondOnyxError('iou.error.other'),
                },
            },
        },
    ];

    // In case the report preview action is loaded locally, let's update it.
    if (optimisticReportPreviewAction) {
        optimisticData.push({
            onyxMethod: Onyx.METHOD.MERGE,
            key: `${ONYXKEYS.COLLECTION.REPORT_ACTIONS}${chatReport.reportID}`,
            value: {
                [optimisticReportPreviewAction.reportActionID]: optimisticReportPreviewAction,
            },
        });
        failureData.push({
            onyxMethod: Onyx.METHOD.MERGE,
            key: `${ONYXKEYS.COLLECTION.REPORT_ACTIONS}${chatReport.reportID}`,
            value: {
                [optimisticReportPreviewAction.reportActionID]: {
                    created: optimisticReportPreviewAction.created,
                },
            },
        });
    }

    return {
        params: {
            iouReportID: iouReport.reportID,
            chatReportID: chatReport.reportID,
            reportActionID: optimisticIOUReportAction.reportActionID,
            paymentMethodType,
        },
        optimisticData,
        successData,
        failureData,
    };
}

/**
 * @param {Object} report
 * @param {Number} amount
 * @param {String} currency
 * @param {String} comment
 * @param {String} managerID - Account ID of the person sending the money
 * @param {Object} recipient - The user receiving the money
 */
function sendMoneyElsewhere(report, amount, currency, comment, managerID, recipient) {
    const {params, optimisticData, successData, failureData} = getSendMoneyParams(report, amount, currency, comment, CONST.IOU.PAYMENT_TYPE.ELSEWHERE, managerID, recipient);

    API.write('SendMoneyElsewhere', params, {optimisticData, successData, failureData});

    resetMoneyRequestInfo();
    Navigation.dismissModal(params.chatReportID);
    Report.notifyNewAction(params.chatReportID, managerID);
}

/**
 * @param {Object} report
 * @param {Number} amount
 * @param {String} currency
 * @param {String} comment
 * @param {String} managerID - Account ID of the person sending the money
 * @param {Object} recipient - The user receiving the money
 */
function sendMoneyWithWallet(report, amount, currency, comment, managerID, recipient) {
    const {params, optimisticData, successData, failureData} = getSendMoneyParams(report, amount, currency, comment, CONST.IOU.PAYMENT_TYPE.EXPENSIFY, managerID, recipient);

    API.write('SendMoneyWithWallet', params, {optimisticData, successData, failureData});

    resetMoneyRequestInfo();
    Navigation.dismissModal(params.chatReportID);
    Report.notifyNewAction(params.chatReportID, managerID);
}

function approveMoneyRequest(expenseReport) {
    const optimisticApprovedReportAction = ReportUtils.buildOptimisticApprovedReportAction(expenseReport.total, expenseReport.currency, expenseReport.reportID);

    const optimisticReportActionsData = {
        onyxMethod: Onyx.METHOD.MERGE,
        key: `${ONYXKEYS.COLLECTION.REPORT_ACTIONS}${expenseReport.reportID}`,
        value: {
            [optimisticApprovedReportAction.reportActionID]: {
                ...optimisticApprovedReportAction,
                pendingAction: CONST.RED_BRICK_ROAD_PENDING_ACTION.ADD,
            },
        },
    };
    const optimisticIOUReportData = {
        onyxMethod: Onyx.METHOD.MERGE,
        key: `${ONYXKEYS.COLLECTION.REPORT}${expenseReport.reportID}`,
        value: {
            ...expenseReport,
            lastMessageText: optimisticApprovedReportAction.message[0].text,
            lastMessageHtml: optimisticApprovedReportAction.message[0].html,
            stateNum: CONST.REPORT.STATE_NUM.SUBMITTED,
            statusNum: CONST.REPORT.STATUS.APPROVED,
        },
    };
    const optimisticData = [optimisticIOUReportData, optimisticReportActionsData];

    const successData = [
        {
            onyxMethod: Onyx.METHOD.MERGE,
            key: `${ONYXKEYS.COLLECTION.REPORT_ACTIONS}${expenseReport.reportID}`,
            value: {
                [optimisticApprovedReportAction.reportActionID]: {
                    pendingAction: null,
                },
            },
        },
    ];

    const failureData = [
        {
            onyxMethod: Onyx.METHOD.MERGE,
            key: `${ONYXKEYS.COLLECTION.REPORT_ACTIONS}${expenseReport.reportID}`,
            value: {
                [expenseReport.reportActionID]: {
                    errors: ErrorUtils.getMicroSecondOnyxError('iou.error.other'),
                },
            },
        },
    ];

    API.write('ApproveMoneyRequest', {reportID: expenseReport.reportID, approvedReportActionID: optimisticApprovedReportAction.reportActionID}, {optimisticData, successData, failureData});
}

/**
 * @param {String} paymentType
 * @param {Object} chatReport
 * @param {Object} iouReport
 * @param {String} reimbursementBankAccountState
 */
function payMoneyRequest(paymentType, chatReport, iouReport) {
    const recipient = {
        login: iouReport.ownerEmail,
        accountID: iouReport.ownerAccountID,
    };
    const {params, optimisticData, successData, failureData} = getPayMoneyRequestParams(chatReport, iouReport, recipient, paymentType);

    // For now we need to call the PayMoneyRequestWithWallet API since PayMoneyRequest was not updated to work with
    // Expensify Wallets.
    const apiCommand = paymentType === CONST.IOU.PAYMENT_TYPE.EXPENSIFY ? 'PayMoneyRequestWithWallet' : 'PayMoneyRequest';

    API.write(apiCommand, params, {optimisticData, successData, failureData});
    Navigation.dismissModal(chatReport.reportID);
}

/**
 * @param {String} transactionID
 * @param {Object} receipt
 * @param {String} filePath
 */
function replaceReceipt(transactionID, receipt, filePath) {
    const transaction = lodashGet(allTransactions, 'transactionID', {});
    const oldReceipt = lodashGet(transaction, 'receipt', {});

    const optimisticData = [
        {
            onyxMethod: Onyx.METHOD.MERGE,
            key: `${ONYXKEYS.COLLECTION.TRANSACTION}${transactionID}`,
            value: {
                receipt: {
                    source: filePath,
                    state: CONST.IOU.RECEIPT_STATE.OPEN,
                },
                filename: receipt.name,
            },
        },
    ];

    const failureData = [
        {
            onyxMethod: Onyx.METHOD.MERGE,
            key: `${ONYXKEYS.COLLECTION.TRANSACTION}${transactionID}`,
            value: {
                receipt: oldReceipt,
                filename: transaction.filename,
            },
        },
    ];

    API.write('ReplaceReceipt', {transactionID, receipt}, {optimisticData, failureData});
}

/**
 * Initialize money request info and navigate to the MoneyRequest page
 * @param {String} iouType
 * @param {String} reportID
 */
function startMoneyRequest(iouType, reportID = '') {
    resetMoneyRequestInfo(`${iouType}${reportID}`);
    Navigation.navigate(ROUTES.MONEY_REQUEST.getRoute(iouType, reportID));
}

/**
 * @param {String} id
 */
function setMoneyRequestId(id) {
    Onyx.merge(ONYXKEYS.IOU, {id});
}

/**
 * @param {Number} amount
 */
function setMoneyRequestAmount(amount) {
    Onyx.merge(ONYXKEYS.IOU, {amount});
}

/**
 * @param {String} created
 */
function setMoneyRequestCreated(created) {
    Onyx.merge(ONYXKEYS.IOU, {created});
}

/**
 * @param {String} currency
 */
function setMoneyRequestCurrency(currency) {
    Onyx.merge(ONYXKEYS.IOU, {currency});
}

/**
 * @param {String} comment
 */
function setMoneyRequestDescription(comment) {
    Onyx.merge(ONYXKEYS.IOU, {comment: comment.trim()});
}

/**
 * @param {String} merchant
 */
function setMoneyRequestMerchant(merchant) {
    Onyx.merge(ONYXKEYS.IOU, {merchant: merchant.trim()});
}

/**
 * @param {String} category
 */
function setMoneyRequestCategory(category) {
    Onyx.merge(ONYXKEYS.IOU, {category});
}

function resetMoneyRequestCategory() {
    Onyx.merge(ONYXKEYS.IOU, {category: ''});
}

/*
 * @param {String} tag
 */
function setMoneyRequestTag(tag) {
    Onyx.merge(ONYXKEYS.IOU, {tag});
}

function resetMoneyRequestTag() {
    Onyx.merge(ONYXKEYS.IOU, {tag: ''});
}

/**
 * @param {Boolean} billable
 */
function setMoneyRequestBillable(billable) {
    Onyx.merge(ONYXKEYS.IOU, {billable});
}

/**
 * @param {Object[]} participants
 */
function setMoneyRequestParticipants(participants) {
    Onyx.merge(ONYXKEYS.IOU, {participants});
}

/**
 * @param {String} receiptPath
 * @param {String} receiptSource
 */
function setMoneyRequestReceipt(receiptPath, receiptSource) {
    Onyx.merge(ONYXKEYS.IOU, {receiptPath, receiptSource, merchant: ''});
}

function createEmptyTransaction() {
    const transactionID = NumberUtils.rand64();
    Onyx.merge(`${ONYXKEYS.COLLECTION.TRANSACTION}${transactionID}`, {transactionID});
    Onyx.merge(ONYXKEYS.IOU, {transactionID});
}

/**
 * Navigates to the next IOU page based on where the IOU request was started
 *
 * @param {Object} iou
 * @param {String} iouType
 * @param {Object} report
 * @param {String} report.reportID
 * @param {String} path
 */
function navigateToNextPage(iou, iouType, report, path = '') {
    const moneyRequestID = `${iouType}${report.reportID || ''}`;
    const shouldReset = iou.id !== moneyRequestID;

    // If the money request ID in Onyx does not match the ID from params, we want to start a new request
    // with the ID from params. We need to clear the participants in case the new request is initiated from FAB.
    if (shouldReset) {
        resetMoneyRequestInfo(moneyRequestID);
    }

    // If we're adding a receipt, that means the user came from the confirmation page and we need to navigate back to it.
    if (path.slice(1) === ROUTES.MONEY_REQUEST_RECEIPT.getRoute(iouType, report.reportID)) {
        Navigation.navigate(ROUTES.MONEY_REQUEST_CONFIRMATION.getRoute(iouType, report.reportID));
        return;
    }

    // If a request is initiated on a report, skip the participants selection step and navigate to the confirmation page.
    if (report.reportID) {
        // If the report is iou or expense report, we should get the chat report to set participant for request money
        const chatReport = ReportUtils.isMoneyRequestReport(report) ? ReportUtils.getReport(report.chatReportID) : report;
        // Reinitialize the participants when the money request ID in Onyx does not match the ID from params
        if (_.isEmpty(iou.participants) || shouldReset) {
            const currentUserAccountID = currentUserPersonalDetails.accountID;
            const participants = ReportUtils.isPolicyExpenseChat(chatReport)
                ? [{reportID: chatReport.reportID, isPolicyExpenseChat: true, selected: true}]
                : _.chain(chatReport.participantAccountIDs)
                      .filter((accountID) => currentUserAccountID !== accountID)
                      .map((accountID) => ({accountID, selected: true}))
                      .value();
            setMoneyRequestParticipants(participants);
        }
        Navigation.navigate(ROUTES.MONEY_REQUEST_CONFIRMATION.getRoute(iouType, report.reportID));
        return;
    }
    Navigation.navigate(ROUTES.MONEY_REQUEST_PARTICIPANTS.getRoute(iouType));
}

/**
 *  When the money request or split bill creation flow is initialized via FAB, the reportID is not passed as a navigation
 * parameter.
 * Gets a report id from the first participant of the IOU object stored in Onyx.
 * @param {Object} iou
 * @param {Array} iou.participants
 * @param {Object} route
 * @param {Object} route.params
 * @param {String} [route.params.reportID]
 * @returns {String}
 */
function getIOUReportID(iou, route) {
    return lodashGet(route, 'params.reportID') || lodashGet(iou, 'participants.0.reportID', '');
}

function submitReport() {
    // Will be implemented in https://github.com/Expensify/App/issues/28763
}

export {
    createDistanceRequest,
    editMoneyRequest,
    deleteMoneyRequest,
    splitBill,
    splitBillAndOpenReport,
    requestMoney,
    sendMoneyElsewhere,
    approveMoneyRequest,
    payMoneyRequest,
    sendMoneyWithWallet,
    startMoneyRequest,
    resetMoneyRequestInfo,
    setMoneyRequestId,
    setMoneyRequestAmount,
    setMoneyRequestCreated,
    setMoneyRequestCurrency,
    setMoneyRequestDescription,
    setMoneyRequestMerchant,
    setMoneyRequestCategory,
    resetMoneyRequestCategory,
    setMoneyRequestTag,
    resetMoneyRequestTag,
    setMoneyRequestBillable,
    setMoneyRequestParticipants,
    setMoneyRequestReceipt,
    createEmptyTransaction,
    navigateToNextPage,
    updateDistanceRequest,
    replaceReceipt,
    getIOUReportID,
    submitReport,
};<|MERGE_RESOLUTION|>--- conflicted
+++ resolved
@@ -472,20 +472,10 @@
         billable,
     );
 
-<<<<<<< HEAD
-    let optimisticPolicyRecentlyUsedCategories;
+    let optimisticPolicyRecentlyUsedCategories = [];
     if (category) {
-        const uniquePolicyRecentlyUsedCategories = allRecentlyUsedCategories
-            ? _.filter(
-                  allRecentlyUsedCategories[`${ONYXKEYS.COLLECTION.POLICY_RECENTLY_USED_CATEGORIES}${iouReport.policyID}`],
-                  (recentlyUsedPolicyCategory) => recentlyUsedPolicyCategory !== category,
-              )
-            : [];
-        optimisticPolicyRecentlyUsedCategories = [category, ...uniquePolicyRecentlyUsedCategories];
-    }
-=======
-    const optimisticPolicyRecentlyUsedCategories = Policy.buildOptimisticPolicyRecentlyUsedCategories(iouReport.policyID, category);
->>>>>>> b3dd8c00
+        optimisticPolicyRecentlyUsedCategories = Policy.buildOptimisticPolicyRecentlyUsedCategories(iouReport.policyID, category);
+    }
 
     const optimisticPolicyRecentlyUsedTags = {};
     const policyTags = allPolicyTags[`${ONYXKEYS.COLLECTION.POLICY_TAGS}${iouReport.policyID}`];

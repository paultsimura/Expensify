--- conflicted
+++ resolved
@@ -358,11 +358,8 @@
  * @param {Object} [receipt]
  * @param {String} [existingTransactionID]
  * @param {String} [category]
-<<<<<<< HEAD
  * @param {String} [tag]
-=======
  * @param {Boolean} [billable]
->>>>>>> e7c887e5
  * @returns {Object} data
  * @returns {String} data.payerEmail
  * @returns {Object} data.iouReport
@@ -390,11 +387,8 @@
     receipt = undefined,
     existingTransactionID = undefined,
     category = undefined,
-<<<<<<< HEAD
     tag = undefined,
-=======
     billable = undefined,
->>>>>>> e7c887e5
 ) {
     const payerEmail = OptionsListUtils.addSMSDomainIfPhoneNumber(participant.login);
     const payerAccountID = Number(participant.accountID);
@@ -460,11 +454,8 @@
         filename,
         existingTransactionID,
         category,
-<<<<<<< HEAD
         tag,
-=======
         billable,
->>>>>>> e7c887e5
     );
 
     const uniquePolicyRecentlyUsedCategories = allRecentlyUsedCategories
@@ -645,15 +636,24 @@
  * @param {String} comment
  * @param {Object} [receipt]
  * @param {String} [category]
-<<<<<<< HEAD
  * @param {String} [tag]
- */
-function requestMoney(report, amount, currency, created, merchant, payeeEmail, payeeAccountID, participant, comment, receipt = undefined, category = undefined, tag = undefined) {
-=======
  * @param {Boolean} [billable]
  */
-function requestMoney(report, amount, currency, created, merchant, payeeEmail, payeeAccountID, participant, comment, receipt = undefined, category = undefined, billable = undefined) {
->>>>>>> e7c887e5
+function requestMoney(
+    report,
+    amount,
+    currency,
+    created,
+    merchant,
+    payeeEmail,
+    payeeAccountID,
+    participant,
+    comment,
+    receipt = undefined,
+    category = undefined,
+    tag = undefined,
+    billable = undefined,
+) {
     // If the report is iou or expense report, we should get the linked chat report to be passed to the getMoneyRequestInformation function
     const isMoneyRequestReport = ReportUtils.isMoneyRequestReport(report);
     const currentChatReport = isMoneyRequestReport ? ReportUtils.getReport(report.chatReportID) : report;
@@ -670,11 +670,8 @@
         receipt,
         undefined,
         category,
-<<<<<<< HEAD
         tag,
-=======
         billable,
->>>>>>> e7c887e5
     );
 
     API.write(
@@ -695,11 +692,8 @@
             reportPreviewReportActionID: reportPreviewAction.reportActionID,
             receipt,
             category,
-<<<<<<< HEAD
             tag,
-=======
             billable,
->>>>>>> e7c887e5
         },
         onyxData,
     );
@@ -1977,8 +1971,7 @@
     Onyx.merge(ONYXKEYS.IOU, {category: ''});
 }
 
-/**
-<<<<<<< HEAD
+/*
  * @param {String} tag
  */
 function setMoneyRequestTag(tag) {
@@ -1987,12 +1980,13 @@
 
 function resetMoneyRequestTag() {
     Onyx.merge(ONYXKEYS.IOU, {tag: ''});
-=======
+}
+
+/**
  * @param {Boolean} billable
  */
 function setMoneyRequestBillable(billable) {
     Onyx.merge(ONYXKEYS.IOU, {billable});
->>>>>>> e7c887e5
 }
 
 /**
@@ -2078,12 +2072,9 @@
     setMoneyRequestMerchant,
     setMoneyRequestCategory,
     resetMoneyRequestCategory,
-<<<<<<< HEAD
     setMoneyRequestTag,
     resetMoneyRequestTag,
-=======
     setMoneyRequestBillable,
->>>>>>> e7c887e5
     setMoneyRequestParticipants,
     setMoneyRequestReceipt,
     createEmptyTransaction,

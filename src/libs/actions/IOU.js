--- conflicted
+++ resolved
@@ -341,13 +341,10 @@
     optimisticPolicyRecentlyUsedTags,
     isNewChatReport,
     isNewIOUReport,
-<<<<<<< HEAD
     policyID,
-=======
     policy,
     policyTags,
     policyCategories,
->>>>>>> 095161a6
     hasOutstandingChildRequest = false,
 ) {
     const isPolicyAdmin = ReportUtils.getPolicy(policyID).role === CONST.POLICY.ROLE.ADMIN;
@@ -828,13 +825,10 @@
         optimisticPolicyRecentlyUsedTags,
         isNewChatReport,
         isNewIOUReport,
-<<<<<<< HEAD
         participant.policyID,
-=======
         policy,
         policyTags,
         policyCategories,
->>>>>>> 095161a6
         hasOutstandingChildRequest,
     );
 

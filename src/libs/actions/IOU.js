--- conflicted
+++ resolved
@@ -378,10 +378,7 @@
         receiptObject.source = receipt.source;
         receiptObject.state = CONST.IOU.RECEIPT_STATE.SCANREADY;
     }
-<<<<<<< HEAD
-    const transaction = TransactionUtils.buildOptimisticTransaction(amount, currency, iouReport.reportID, comment, '', '', undefined, receiptObject, existingTransactionID);
-=======
-    const optimisticTransaction = TransactionUtils.buildOptimisticTransaction(
+    const transaction = TransactionUtils.buildOptimisticTransaction(
         ReportUtils.isExpenseReport(iouReport) ? -amount : amount,
         currency,
         iouReport.reportID,
@@ -390,8 +387,8 @@
         '',
         undefined,
         receiptObject,
+        existingTransactionID,
     );
->>>>>>> c128ddf3
 
     // STEP 4: Build optimistic reportActions. We need:
     // 1. CREATED action for the chatReport

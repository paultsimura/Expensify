import {NativeModules} from 'react-native';
import type {OnyxCollection, OnyxUpdate} from 'react-native-onyx';
import Onyx from 'react-native-onyx';
import * as API from '@libs/API';
import {WRITE_COMMANDS} from '@libs/API/types';
import Navigation from '@libs/Navigation/Navigation';
import variables from '@styles/variables';
import type {OnboardingPurposeType} from '@src/CONST';
import ONYXKEYS from '@src/ONYXKEYS';
import ROUTES from '@src/ROUTES';
import type Onboarding from '@src/types/onyx/Onboarding';
import type OnyxPolicy from '@src/types/onyx/Policy';
<<<<<<< HEAD
import type TryNewDot from '@src/types/onyx/TryNewDot';
import type {EmptyObject} from '@src/types/utils/EmptyObject';
=======
>>>>>>> 060160e8

let onboarding: Onboarding | [] | undefined;
let isLoadingReportData = true;
let tryNewDotData: TryNewDot | undefined;

type HasCompletedOnboardingFlowProps = {
    onCompleted?: () => void;
    onNotCompleted?: () => void;
};

type HasOpenedForTheFirstTimeFromHybridAppProps = {
    onFirstTimeInHybridApp?: () => void;
    onSubsequentRuns?: () => void;
};

let resolveIsReadyPromise: (value?: Promise<void>) => void | undefined;
let isServerDataReadyPromise = new Promise<void>((resolve) => {
    resolveIsReadyPromise = resolve;
});

let resolveOnboardingFlowStatus: (value?: Promise<void>) => void | undefined;
let isOnboardingFlowStatusKnownPromise = new Promise<void>((resolve) => {
    resolveOnboardingFlowStatus = resolve;
});

let resolveTryNewDotStatus: (value?: Promise<void>) => void | undefined;
const tryNewDotStatusPromise = new Promise<void>((resolve) => {
    resolveTryNewDotStatus = resolve;
});

function onServerDataReady(): Promise<void> {
    return isServerDataReadyPromise;
}

function isOnboardingFlowCompleted({onCompleted, onNotCompleted}: HasCompletedOnboardingFlowProps) {
    isOnboardingFlowStatusKnownPromise.then(() => {
        if (Array.isArray(onboarding) || onboarding?.hasCompletedGuidedSetupFlow === undefined) {
            return;
        }

        if (onboarding?.hasCompletedGuidedSetupFlow) {
            onCompleted?.();
        } else {
            onNotCompleted?.();
        }
    });
}

/**
 * Determines whether the application is being launched for the first time by a hybrid app user,
 * and executes corresponding callback functions.
 */
function isFirstTimeHybridAppUser({onFirstTimeInHybridApp, onSubsequentRuns}: HasOpenedForTheFirstTimeFromHybridAppProps) {
    tryNewDotStatusPromise.then(() => {
        let completedHybridAppOnboarding = tryNewDotData?.classicRedirect?.completedHybridAppOnboarding;
        // Backend might return strings instead of booleans
        if (typeof completedHybridAppOnboarding === 'string') {
            completedHybridAppOnboarding = completedHybridAppOnboarding === 'true';
        }

        if (NativeModules.HybridAppModule && !completedHybridAppOnboarding) {
            onFirstTimeInHybridApp?.();
            return;
        }

        onSubsequentRuns?.();
    });
}

/**
 * Handles HybridApp onboarding flow if it's possible and necessary.
 */
function handleHybridAppOnboarding() {
    if (!NativeModules.HybridAppModule) {
        return;
    }

    isFirstTimeHybridAppUser({
        // When user opens New Expensify for the first time from HybridApp we always want to show explanation modal first.
        onFirstTimeInHybridApp: () => Navigation.navigate(ROUTES.EXPLANATION_MODAL_ROOT),
        // In other scenarios we need to check if onboarding was completed.
        onSubsequentRuns: () =>
            isOnboardingFlowCompleted({
                onNotCompleted: () =>
                    setTimeout(() => {
                        Navigation.navigate(ROUTES.EXPLANATION_MODAL_ROOT);
                    }, variables.explanationModalDelay),
            }),
    });
}

/**
 * Check that a few requests have completed so that the welcome action can proceed:
 *
 * - Whether we are a first time new expensify user
 * - Whether we have loaded all policies the server knows about
 * - Whether we have loaded all reports the server knows about
 * Check if onboarding data is ready in order to check if the user has completed onboarding or not
 */
function checkOnboardingDataReady() {
    if (onboarding === undefined) {
        return;
    }

    resolveOnboardingFlowStatus?.();
}

/**
 * Check if user dismissed modal and if report data are loaded
 */
function checkServerDataReady() {
    if (isLoadingReportData) {
        return;
    }

    resolveIsReadyPromise?.();
}

/**
 * Check if user completed HybridApp onboarding
 */
function checkTryNewDotDataReady() {
    if (tryNewDotData === undefined) {
        return;
    }

    resolveTryNewDotStatus?.();
}

function setOnboardingPurposeSelected(value: OnboardingPurposeType) {
    Onyx.set(ONYXKEYS.ONBOARDING_PURPOSE_SELECTED, value ?? null);
}

function setOnboardingAdminsChatReportID(adminsChatReportID?: string) {
    Onyx.set(ONYXKEYS.ONBOARDING_ADMINS_CHAT_REPORT_ID, adminsChatReportID ?? null);
}

function setOnboardingPolicyID(policyID?: string) {
    Onyx.set(ONYXKEYS.ONBOARDING_POLICY_ID, policyID ?? null);
}

function completeHybridAppOnboarding() {
    const optimisticData: OnyxUpdate[] = [
        {
            onyxMethod: Onyx.METHOD.MERGE,
            key: ONYXKEYS.NVP_TRYNEWDOT,
            value: {
                classicRedirect: {
                    completedHybridAppOnboarding: true,
                },
            },
        },
    ];

    const failureData: OnyxUpdate[] = [
        {
            onyxMethod: Onyx.METHOD.MERGE,
            key: ONYXKEYS.NVP_TRYNEWDOT,
            value: {
                classicRedirect: {
                    completedHybridAppOnboarding: false,
                },
            },
        },
    ];

    API.write(WRITE_COMMANDS.COMPLETE_HYBRID_APP_ONBOARDING, {}, {optimisticData, failureData});
}

Onyx.connect({
    key: ONYXKEYS.NVP_ONBOARDING,
    initWithStoredValues: false,
    callback: (value) => {
        if (value === undefined) {
            return;
        }

        onboarding = value;

        checkOnboardingDataReady();
    },
});

Onyx.connect({
    key: ONYXKEYS.IS_LOADING_REPORT_DATA,
    initWithStoredValues: false,
    callback: (value) => {
        isLoadingReportData = value ?? false;
        checkServerDataReady();
    },
});

const allPolicies: OnyxCollection<OnyxPolicy> = {};
Onyx.connect({
    key: ONYXKEYS.COLLECTION.POLICY,
    callback: (val, key) => {
        if (!key) {
            return;
        }

        if (val === null || val === undefined) {
            delete allPolicies[key];
            return;
        }

        allPolicies[key] = {...allPolicies[key], ...val};
    },
});

Onyx.connect({
    key: ONYXKEYS.NVP_TRYNEWDOT,
    callback: (value) => {
        tryNewDotData = value;
        checkTryNewDotDataReady();
    },
});

function resetAllChecks() {
    isServerDataReadyPromise = new Promise((resolve) => {
        resolveIsReadyPromise = resolve;
    });
    isOnboardingFlowStatusKnownPromise = new Promise((resolve) => {
        resolveOnboardingFlowStatus = resolve;
    });
    onboarding = undefined;
    isLoadingReportData = true;
}

export {
    onServerDataReady,
    isOnboardingFlowCompleted,
    setOnboardingPurposeSelected,
    resetAllChecks,
    setOnboardingAdminsChatReportID,
    setOnboardingPolicyID,
    completeHybridAppOnboarding,
    handleHybridAppOnboarding,
};<|MERGE_RESOLUTION|>--- conflicted
+++ resolved
@@ -10,11 +10,7 @@
 import ROUTES from '@src/ROUTES';
 import type Onboarding from '@src/types/onyx/Onboarding';
 import type OnyxPolicy from '@src/types/onyx/Policy';
-<<<<<<< HEAD
 import type TryNewDot from '@src/types/onyx/TryNewDot';
-import type {EmptyObject} from '@src/types/utils/EmptyObject';
-=======
->>>>>>> 060160e8
 
 let onboarding: Onboarding | [] | undefined;
 let isLoadingReportData = true;

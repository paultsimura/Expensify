import {NativeModules} from 'react-native';
import type {OnyxCollection} from 'react-native-onyx';
import Onyx from 'react-native-onyx';
import type {OnboardingPurposeType} from '@src/CONST';
import ONYXKEYS from '@src/ONYXKEYS';
import type Onboarding from '@src/types/onyx/Onboarding';
import type OnyxPolicy from '@src/types/onyx/Policy';
import type {EmptyObject} from '@src/types/utils/EmptyObject';

let onboarding: Onboarding | [] | undefined;
let isLoadingReportData = true;

<<<<<<< HEAD
type DetermineStatusProps = {
    onAble?: () => void;
    onNotAble?: () => void;
};

=======
>>>>>>> f701c3e0
type HasCompletedOnboardingFlowProps = {
    onCompleted?: () => void;
    onNotCompleted?: () => void;
};

type HasOpenedForTheFirstTimeFromHybridAppProps = {
    onFirstTimeInHybridApp?: () => void;
    onSubsequentRunsOrNotInHybridApp?: () => void;
};

let resolveIsReadyPromise: (value?: Promise<void>) => void | undefined;
let isServerDataReadyPromise = new Promise<void>((resolve) => {
    resolveIsReadyPromise = resolve;
});

let resolveOnboardingFlowStatus: (value?: Promise<void>) => void | undefined;
let isOnboardingFlowStatusKnownPromise = new Promise<void>((resolve) => {
    resolveOnboardingFlowStatus = resolve;
});

let resolveFirstTimeUserStatus: (value?: Promise<void>) => void | undefined;
const isFirstTimeUserStatusKnownPromise = new Promise<void>((resolve) => {
    resolveFirstTimeUserStatus = resolve;
});

function onServerDataReady(): Promise<void> {
    return isServerDataReadyPromise;
}

<<<<<<< HEAD
/**
 * Checks if Onyx keys required to determine the
 * onboarding flow status have been loaded (namely,
 * are not undefined).
 */
function isAbleToDetermineOnboardingStatus({onAble, onNotAble}: DetermineStatusProps) {
    const hasRequiredOnyxKeysBeenLoaded = [hasProvidedPersonalDetails, hasSelectedPurpose].every((value) => value !== undefined);

    if (hasRequiredOnyxKeysBeenLoaded) {
        onAble?.();
    } else {
        onNotAble?.();
    }
}

/**
 * Checks if Onyx key required to determine if we should
 * display explanation modal, have been loaded (namely,
 * are not undefined).
 */
function isAbleToDetermineIfFirstTimeUser({onAble, onNotAble}: DetermineStatusProps) {
    if (isFirstTimeNewExpensifyUser !== undefined) {
        onAble?.();
    } else {
        onNotAble?.();
    }
}

/**
 * A promise returning the onboarding flow status.
 * Returns true if user has completed the onboarding
 * flow, false otherwise.
 */
=======
>>>>>>> f701c3e0
function isOnboardingFlowCompleted({onCompleted, onNotCompleted}: HasCompletedOnboardingFlowProps) {
    isOnboardingFlowStatusKnownPromise.then(() => {
        if (Array.isArray(onboarding) || onboarding?.hasCompletedGuidedSetupFlow === undefined) {
            return;
        }

        if (onboarding?.hasCompletedGuidedSetupFlow) {
            onCompleted?.();
        } else {
            onNotCompleted?.();
        }
    });
}

/**
<<<<<<< HEAD
 * Determines whether the application is being launched for the first time by a hybrid app user,
 * and executes corresponding callback functions.
 */
function isFirstTimeHybridAppUser({onFirstTimeInHybridApp, onSubsequentRunsOrNotInHybridApp}: HasOpenedForTheFirstTimeFromHybridAppProps) {
    isFirstTimeUserStatusKnownPromise.then(() => {
        if (NativeModules.HybridAppModule && isFirstTimeNewExpensifyUser) {
            onFirstTimeInHybridApp?.();
            return;
        }

        onSubsequentRunsOrNotInHybridApp?.();
    });
}

/**
 * Check that a few requests have completed so that the welcome action can proceed:
 *
 * - Whether we are a first time new expensify user
 * - Whether we have loaded all policies the server knows about
 * - Whether we have loaded all reports the server knows about
=======
 * Check if onboarding data is ready in order to check if the user has completed onboarding or not
>>>>>>> f701c3e0
 */
function checkOnboardingDataReady() {
    if (onboarding === undefined) {
        return;
    }

    resolveOnboardingFlowStatus?.();
}

/**
 * Check if user dismissed modal and if report data are loaded
 */
function checkServerDataReady() {
    if (isLoadingReportData) {
        return;
    }

    resolveIsReadyPromise?.();
}

function setOnboardingPurposeSelected(value: OnboardingPurposeType) {
    Onyx.set(ONYXKEYS.ONBOARDING_PURPOSE_SELECTED, value ?? null);
}

function setOnboardingAdminsChatReportID(adminsChatReportID?: string) {
    Onyx.set(ONYXKEYS.ONBOARDING_ADMINS_CHAT_REPORT_ID, adminsChatReportID ?? null);
}

<<<<<<< HEAD
        isAbleToDetermineIfFirstTimeUser({onAble: resolveFirstTimeUserStatus});
        checkOnReady();
    },
});
=======
function setOnboardingPolicyID(policyID?: string) {
    Onyx.set(ONYXKEYS.ONBOARDING_POLICY_ID, policyID ?? null);
}
>>>>>>> f701c3e0

Onyx.connect({
    key: ONYXKEYS.NVP_ONBOARDING,
    initWithStoredValues: false,
    callback: (value) => {
        if (value === null) {
            return;
        }

        onboarding = value;

        checkOnboardingDataReady();
    },
});

Onyx.connect({
    key: ONYXKEYS.IS_LOADING_REPORT_DATA,
    initWithStoredValues: false,
    callback: (value) => {
        isLoadingReportData = value ?? false;
        checkServerDataReady();
    },
});

const allPolicies: OnyxCollection<OnyxPolicy> | EmptyObject = {};
Onyx.connect({
    key: ONYXKEYS.COLLECTION.POLICY,
    callback: (val, key) => {
        if (!key) {
            return;
        }

        if (val === null || val === undefined) {
            delete allPolicies[key];
            return;
        }

        allPolicies[key] = {...allPolicies[key], ...val};
    },
});

function resetAllChecks() {
    isServerDataReadyPromise = new Promise((resolve) => {
        resolveIsReadyPromise = resolve;
    });
    isOnboardingFlowStatusKnownPromise = new Promise((resolve) => {
        resolveOnboardingFlowStatus = resolve;
    });
    onboarding = undefined;
    isLoadingReportData = true;
}

<<<<<<< HEAD
export {onServerDataReady, isOnboardingFlowCompleted, setOnboardingPurposeSelected, isFirstTimeHybridAppUser};
=======
export {onServerDataReady, isOnboardingFlowCompleted, setOnboardingPurposeSelected, resetAllChecks, setOnboardingAdminsChatReportID, setOnboardingPolicyID};
>>>>>>> f701c3e0
<|MERGE_RESOLUTION|>--- conflicted
+++ resolved
@@ -9,15 +9,8 @@
 
 let onboarding: Onboarding | [] | undefined;
 let isLoadingReportData = true;
+let hasSeenNewUserModal = false;
 
-<<<<<<< HEAD
-type DetermineStatusProps = {
-    onAble?: () => void;
-    onNotAble?: () => void;
-};
-
-=======
->>>>>>> f701c3e0
 type HasCompletedOnboardingFlowProps = {
     onCompleted?: () => void;
     onNotCompleted?: () => void;
@@ -38,51 +31,15 @@
     resolveOnboardingFlowStatus = resolve;
 });
 
-let resolveFirstTimeUserStatus: (value?: Promise<void>) => void | undefined;
-const isFirstTimeUserStatusKnownPromise = new Promise<void>((resolve) => {
-    resolveFirstTimeUserStatus = resolve;
+let resolveNewUserModalStatus: (value?: Promise<void>) => void | undefined;
+const hasSeenNewUserModalStatusPromise = new Promise<void>((resolve) => {
+    resolveNewUserModalStatus = resolve;
 });
 
 function onServerDataReady(): Promise<void> {
     return isServerDataReadyPromise;
 }
 
-<<<<<<< HEAD
-/**
- * Checks if Onyx keys required to determine the
- * onboarding flow status have been loaded (namely,
- * are not undefined).
- */
-function isAbleToDetermineOnboardingStatus({onAble, onNotAble}: DetermineStatusProps) {
-    const hasRequiredOnyxKeysBeenLoaded = [hasProvidedPersonalDetails, hasSelectedPurpose].every((value) => value !== undefined);
-
-    if (hasRequiredOnyxKeysBeenLoaded) {
-        onAble?.();
-    } else {
-        onNotAble?.();
-    }
-}
-
-/**
- * Checks if Onyx key required to determine if we should
- * display explanation modal, have been loaded (namely,
- * are not undefined).
- */
-function isAbleToDetermineIfFirstTimeUser({onAble, onNotAble}: DetermineStatusProps) {
-    if (isFirstTimeNewExpensifyUser !== undefined) {
-        onAble?.();
-    } else {
-        onNotAble?.();
-    }
-}
-
-/**
- * A promise returning the onboarding flow status.
- * Returns true if user has completed the onboarding
- * flow, false otherwise.
- */
-=======
->>>>>>> f701c3e0
 function isOnboardingFlowCompleted({onCompleted, onNotCompleted}: HasCompletedOnboardingFlowProps) {
     isOnboardingFlowStatusKnownPromise.then(() => {
         if (Array.isArray(onboarding) || onboarding?.hasCompletedGuidedSetupFlow === undefined) {
@@ -98,13 +55,12 @@
 }
 
 /**
-<<<<<<< HEAD
  * Determines whether the application is being launched for the first time by a hybrid app user,
  * and executes corresponding callback functions.
  */
 function isFirstTimeHybridAppUser({onFirstTimeInHybridApp, onSubsequentRunsOrNotInHybridApp}: HasOpenedForTheFirstTimeFromHybridAppProps) {
-    isFirstTimeUserStatusKnownPromise.then(() => {
-        if (NativeModules.HybridAppModule && isFirstTimeNewExpensifyUser) {
+    hasSeenNewUserModalStatusPromise.then(() => {
+        if (NativeModules.HybridAppModule && !hasSeenNewUserModal) {
             onFirstTimeInHybridApp?.();
             return;
         }
@@ -119,9 +75,7 @@
  * - Whether we are a first time new expensify user
  * - Whether we have loaded all policies the server knows about
  * - Whether we have loaded all reports the server knows about
-=======
  * Check if onboarding data is ready in order to check if the user has completed onboarding or not
->>>>>>> f701c3e0
  */
 function checkOnboardingDataReady() {
     if (onboarding === undefined) {
@@ -150,16 +104,9 @@
     Onyx.set(ONYXKEYS.ONBOARDING_ADMINS_CHAT_REPORT_ID, adminsChatReportID ?? null);
 }
 
-<<<<<<< HEAD
-        isAbleToDetermineIfFirstTimeUser({onAble: resolveFirstTimeUserStatus});
-        checkOnReady();
-    },
-});
-=======
 function setOnboardingPolicyID(policyID?: string) {
     Onyx.set(ONYXKEYS.ONBOARDING_POLICY_ID, policyID ?? null);
 }
->>>>>>> f701c3e0
 
 Onyx.connect({
     key: ONYXKEYS.NVP_ONBOARDING,
@@ -201,6 +148,18 @@
     },
 });
 
+Onyx.connect({
+    key: ONYXKEYS.NVP_SEEN_NEW_USER_MODAL,
+    callback: (value) => {
+        if(value === null) {
+            return;
+        }
+
+        hasSeenNewUserModal = value;
+        resolveNewUserModalStatus?.();
+    }
+})
+
 function resetAllChecks() {
     isServerDataReadyPromise = new Promise((resolve) => {
         resolveIsReadyPromise = resolve;
@@ -212,8 +171,4 @@
     isLoadingReportData = true;
 }
 
-<<<<<<< HEAD
-export {onServerDataReady, isOnboardingFlowCompleted, setOnboardingPurposeSelected, isFirstTimeHybridAppUser};
-=======
-export {onServerDataReady, isOnboardingFlowCompleted, setOnboardingPurposeSelected, resetAllChecks, setOnboardingAdminsChatReportID, setOnboardingPolicyID};
->>>>>>> f701c3e0
+export {onServerDataReady, isOnboardingFlowCompleted, setOnboardingPurposeSelected, resetAllChecks, setOnboardingAdminsChatReportID, setOnboardingPolicyID, isFirstTimeHybridAppUser};
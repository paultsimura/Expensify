import {PUBLIC_DOMAINS} from 'expensify-common/lib/CONST';
import ExpensiMark from 'expensify-common/lib/ExpensiMark';
import Str from 'expensify-common/lib/str';
import {escapeRegExp} from 'lodash';
import lodashClone from 'lodash/clone';
import lodashUnion from 'lodash/union';
import type {NullishDeep, OnyxCollection, OnyxEntry, OnyxUpdate} from 'react-native-onyx';
import Onyx from 'react-native-onyx';
import type {ValueOf} from 'type-fest';
import * as API from '@libs/API';
import type {
    AddMembersToWorkspaceParams,
    CreatePolicyDistanceRateParams,
    CreateWorkspaceFromIOUPaymentParams,
    CreateWorkspaceParams,
    DeleteMembersFromWorkspaceParams,
    DeleteWorkspaceAvatarParams,
    DeleteWorkspaceParams,
    EnablePolicyCategoriesParams,
    EnablePolicyConnectionsParams,
    EnablePolicyDistanceRatesParams,
    EnablePolicyReportFieldsParams,
    EnablePolicyTagsParams,
    EnablePolicyTaxesParams,
    EnablePolicyWorkflowsParams,
    OpenDraftWorkspaceRequestParams,
    OpenPolicyCategoriesPageParams,
    OpenPolicyDistanceRatesPageParams,
    OpenPolicyMoreFeaturesPageParams,
    OpenPolicyTagsPageParams,
    OpenPolicyTaxesPageParams,
    OpenPolicyWorkflowsPageParams,
    OpenWorkspaceInvitePageParams,
    OpenWorkspaceMembersPageParams,
    OpenWorkspaceParams,
    OpenWorkspaceReimburseViewParams,
    SetPolicyDistanceRatesDefaultCategoryParams,
    SetPolicyDistanceRatesUnitParams,
    SetWorkspaceApprovalModeParams,
    SetWorkspaceAutoReportingFrequencyParams,
    SetWorkspaceAutoReportingMonthlyOffsetParams,
    SetWorkspaceAutoReportingParams,
    SetWorkspacePayerParams,
    SetWorkspaceReimbursementParams,
    UpdateWorkspaceAvatarParams,
    UpdateWorkspaceCustomUnitAndRateParams,
    UpdateWorkspaceDescriptionParams,
    UpdateWorkspaceGeneralSettingsParams,
    UpdateWorkspaceMembersRoleParams,
} from '@libs/API/parameters';
import {READ_COMMANDS, WRITE_COMMANDS} from '@libs/API/types';
import DateUtils from '@libs/DateUtils';
import * as ErrorUtils from '@libs/ErrorUtils';
import getIsNarrowLayout from '@libs/getIsNarrowLayout';
import Log from '@libs/Log';
import Navigation from '@libs/Navigation/Navigation';
import * as NumberUtils from '@libs/NumberUtils';
import * as PersonalDetailsUtils from '@libs/PersonalDetailsUtils';
import * as PhoneNumber from '@libs/PhoneNumber';
import * as ReportActionsUtils from '@libs/ReportActionsUtils';
import * as ReportUtils from '@libs/ReportUtils';
import * as TransactionUtils from '@libs/TransactionUtils';
import CONST from '@src/CONST';
import ONYXKEYS from '@src/ONYXKEYS';
import type {Route} from '@src/ROUTES';
import ROUTES from '@src/ROUTES';
import type {
    InvitedEmailsToAccountIDs,
    PersonalDetailsList,
    Policy,
    PolicyCategories,
    PolicyCategory,
    PolicyMember,
    PolicyTagList,
    RecentlyUsedCategories,
    RecentlyUsedTags,
    ReimbursementAccount,
    Report,
    ReportAction,
    Transaction,
} from '@src/types/onyx';
import type {Errors, PendingAction} from '@src/types/onyx/OnyxCommon';
import type {OriginalMessageJoinPolicyChangeLog} from '@src/types/onyx/OriginalMessage';
import type {Attributes, CustomUnit, Rate, Unit} from '@src/types/onyx/Policy';
import type {OnyxData} from '@src/types/onyx/Request';
import type {EmptyObject} from '@src/types/utils/EmptyObject';
import {isEmptyObject} from '@src/types/utils/EmptyObject';

type AnnounceRoomMembersOnyxData = {
    onyxOptimisticData: OnyxUpdate[];
    onyxSuccessData: OnyxUpdate[];
    onyxFailureData: OnyxUpdate[];
};

type ReportCreationData = Record<
    string,
    {
        reportID: string;
        reportActionID?: string;
    }
>;

type WorkspaceMembersChats = {
    onyxSuccessData: OnyxUpdate[];
    onyxOptimisticData: OnyxUpdate[];
    onyxFailureData: OnyxUpdate[];
    reportCreationData: ReportCreationData;
};

type OptimisticCustomUnits = {
    customUnits: Record<string, CustomUnit>;
    customUnitID: string;
    customUnitRateID: string;
    outputCurrency: string;
};

type PoliciesRecord = Record<string, OnyxEntry<Policy>>;

type NewCustomUnit = {
    customUnitID: string;
    name: string;
    attributes: Attributes;
    rates: Rate;
};

type WorkspaceMembersRoleData = {
    accountID: number;
    email: string;
    role: typeof CONST.POLICY.ROLE.ADMIN | typeof CONST.POLICY.ROLE.USER;
};

const allPolicies: OnyxCollection<Policy> = {};
Onyx.connect({
    key: ONYXKEYS.COLLECTION.POLICY,
    callback: (val, key) => {
        if (!key) {
            return;
        }
        if (val === null || val === undefined) {
            // If we are deleting a policy, we have to check every report linked to that policy
            // and unset the draft indicator (pencil icon) alongside removing any draft comments. Clearing these values will keep the newly archived chats from being displayed in the LHN.
            // More info: https://github.com/Expensify/App/issues/14260
            const policyID = key.replace(ONYXKEYS.COLLECTION.POLICY, '');
            const policyReports = ReportUtils.getAllPolicyReports(policyID);
            const cleanUpMergeQueries: Record<`${typeof ONYXKEYS.COLLECTION.REPORT}${string}`, NullishDeep<Report>> = {};
            const cleanUpSetQueries: Record<`${typeof ONYXKEYS.COLLECTION.REPORT_DRAFT_COMMENT}${string}` | `${typeof ONYXKEYS.COLLECTION.REPORT_ACTIONS_DRAFTS}${string}`, null> = {};
            policyReports.forEach((policyReport) => {
                if (!policyReport) {
                    return;
                }
                const {reportID} = policyReport;
                cleanUpMergeQueries[`${ONYXKEYS.COLLECTION.REPORT}${reportID}`] = {hasDraft: false};
                cleanUpSetQueries[`${ONYXKEYS.COLLECTION.REPORT_DRAFT_COMMENT}${reportID}`] = null;
                cleanUpSetQueries[`${ONYXKEYS.COLLECTION.REPORT_ACTIONS_DRAFTS}${reportID}`] = null;
            });
            Onyx.mergeCollection(ONYXKEYS.COLLECTION.REPORT, cleanUpMergeQueries);
            Onyx.multiSet(cleanUpSetQueries);
            delete allPolicies[key];
            return;
        }

        allPolicies[key] = val;
    },
});

let allReports: OnyxCollection<Report> = null;
Onyx.connect({
    key: ONYXKEYS.COLLECTION.REPORT,
    waitForCollectionCallback: true,
    callback: (value) => (allReports = value),
});

let allPolicyMembers: OnyxCollection<PolicyMember>;
Onyx.connect({
    key: ONYXKEYS.COLLECTION.POLICY_MEMBERS,
    waitForCollectionCallback: true,
    callback: (val) => {
        allPolicyMembers = val;
    },
});

let lastAccessedWorkspacePolicyID: OnyxEntry<string> = null;
Onyx.connect({
    key: ONYXKEYS.LAST_ACCESSED_WORKSPACE_POLICY_ID,
    callback: (value) => (lastAccessedWorkspacePolicyID = value),
});

let sessionEmail = '';
let sessionAccountID = 0;
Onyx.connect({
    key: ONYXKEYS.SESSION,
    callback: (val) => {
        sessionEmail = val?.email ?? '';
        sessionAccountID = val?.accountID ?? -1;
    },
});

let allPersonalDetails: OnyxEntry<PersonalDetailsList>;
Onyx.connect({
    key: ONYXKEYS.PERSONAL_DETAILS_LIST,
    callback: (val) => (allPersonalDetails = val),
});

let reimbursementAccount: OnyxEntry<ReimbursementAccount>;
Onyx.connect({
    key: ONYXKEYS.REIMBURSEMENT_ACCOUNT,
    callback: (val) => (reimbursementAccount = val),
});

let allRecentlyUsedCategories: OnyxCollection<RecentlyUsedCategories> = {};
Onyx.connect({
    key: ONYXKEYS.COLLECTION.POLICY_RECENTLY_USED_CATEGORIES,
    waitForCollectionCallback: true,
    callback: (val) => (allRecentlyUsedCategories = val),
});

let allPolicyTags: OnyxCollection<PolicyTagList> = {};
Onyx.connect({
    key: ONYXKEYS.COLLECTION.POLICY_TAGS,
    waitForCollectionCallback: true,
    callback: (value) => {
        if (!value) {
            allPolicyTags = {};
            return;
        }

        allPolicyTags = value;
    },
});

let allRecentlyUsedTags: OnyxCollection<RecentlyUsedTags> = {};
Onyx.connect({
    key: ONYXKEYS.COLLECTION.POLICY_RECENTLY_USED_TAGS,
    waitForCollectionCallback: true,
    callback: (val) => (allRecentlyUsedTags = val),
});

let allPolicyCategories: OnyxCollection<PolicyCategories> = {};
Onyx.connect({
    key: ONYXKEYS.COLLECTION.POLICY_CATEGORIES,
    waitForCollectionCallback: true,
    callback: (val) => (allPolicyCategories = val),
});

/**
 * Stores in Onyx the policy ID of the last workspace that was accessed by the user
 */
function updateLastAccessedWorkspace(policyID: OnyxEntry<string>) {
    Onyx.set(ONYXKEYS.LAST_ACCESSED_WORKSPACE_POLICY_ID, policyID);
}

/**
 * Check if the user has any active free policies (aka workspaces)
 */
function hasActiveFreePolicy(policies: Array<OnyxEntry<Policy>> | PoliciesRecord): boolean {
    const adminFreePolicies = Object.values(policies).filter((policy) => policy && policy.type === CONST.POLICY.TYPE.FREE && policy.role === CONST.POLICY.ROLE.ADMIN);

    if (adminFreePolicies.length === 0) {
        return false;
    }

    if (adminFreePolicies.some((policy) => !policy?.pendingAction)) {
        return true;
    }

    if (adminFreePolicies.some((policy) => policy?.pendingAction === CONST.RED_BRICK_ROAD_PENDING_ACTION.ADD)) {
        return true;
    }

    if (adminFreePolicies.some((policy) => policy?.pendingAction === CONST.RED_BRICK_ROAD_PENDING_ACTION.DELETE)) {
        return false;
    }

    // If there are no add or delete pending actions the only option left is an update
    // pendingAction, in which case we should return true.
    return true;
}

/**
 * Delete the workspace
 */
function deleteWorkspace(policyID: string, policyName: string) {
    if (!allPolicies) {
        return;
    }

    const filteredPolicies = Object.values(allPolicies).filter((policy): policy is Policy => policy?.id !== policyID);
    const optimisticData: OnyxUpdate[] = [
        {
            onyxMethod: Onyx.METHOD.MERGE,
            key: `${ONYXKEYS.COLLECTION.POLICY}${policyID}`,
            value: {
                avatar: '',
                pendingAction: CONST.RED_BRICK_ROAD_PENDING_ACTION.DELETE,
                errors: null,
            },
        },
        ...(!hasActiveFreePolicy(filteredPolicies)
            ? [
                  {
                      onyxMethod: Onyx.METHOD.MERGE,
                      key: ONYXKEYS.REIMBURSEMENT_ACCOUNT,
                      value: {
                          errors: null,
                      },
                  },
              ]
            : []),
    ];

    const reportsToArchive = Object.values(allReports ?? {}).filter(
        (report) => report?.policyID === policyID && (ReportUtils.isChatRoom(report) || ReportUtils.isPolicyExpenseChat(report) || ReportUtils.isTaskReport(report)),
    );
    reportsToArchive.forEach((report) => {
        const {reportID, ownerAccountID} = report ?? {};
        optimisticData.push({
            onyxMethod: Onyx.METHOD.MERGE,
            key: `${ONYXKEYS.COLLECTION.REPORT}${reportID}`,
            value: {
                stateNum: CONST.REPORT.STATE_NUM.APPROVED,
                statusNum: CONST.REPORT.STATUS_NUM.CLOSED,
                hasDraft: false,
                oldPolicyName: allPolicies?.[`${ONYXKEYS.COLLECTION.POLICY}${policyID}`]?.name ?? '',
            },
        });

        optimisticData.push({
            onyxMethod: Onyx.METHOD.SET,
            key: `${ONYXKEYS.COLLECTION.REPORT_ACTIONS_DRAFTS}${reportID}`,
            value: null,
        });

        // Add closed actions to all chat reports linked to this policy
        // Announce & admin chats have FAKE owners, but workspace chats w/ users do have owners.
        let emailClosingReport: string = CONST.POLICY.OWNER_EMAIL_FAKE;
        if (!!ownerAccountID && ownerAccountID !== CONST.POLICY.OWNER_ACCOUNT_ID_FAKE) {
            emailClosingReport = allPersonalDetails?.[ownerAccountID]?.login ?? '';
        }
        const optimisticClosedReportAction = ReportUtils.buildOptimisticClosedReportAction(emailClosingReport, policyName, CONST.REPORT.ARCHIVE_REASON.POLICY_DELETED);
        const optimisticReportActions: Record<string, ReportAction> = {};
        optimisticReportActions[optimisticClosedReportAction.reportActionID] = optimisticClosedReportAction as ReportAction;
        optimisticData.push({
            onyxMethod: Onyx.METHOD.MERGE,
            key: `${ONYXKEYS.COLLECTION.REPORT_ACTIONS}${reportID}`,
            value: optimisticReportActions,
        });
    });

    // Restore the old report stateNum and statusNum
    const failureData: OnyxUpdate[] = [
        {
            onyxMethod: Onyx.METHOD.MERGE,
            key: ONYXKEYS.REIMBURSEMENT_ACCOUNT,
            value: {
                errors: reimbursementAccount?.errors ?? null,
            },
        },
    ];

    reportsToArchive.forEach((report) => {
        const {reportID, stateNum, statusNum, hasDraft, oldPolicyName} = report ?? {};
        failureData.push({
            onyxMethod: Onyx.METHOD.MERGE,
            key: `${ONYXKEYS.COLLECTION.REPORT}${reportID}`,
            value: {
                stateNum,
                statusNum,
                hasDraft,
                oldPolicyName,
            },
        });
    });

    const params: DeleteWorkspaceParams = {policyID};

    API.write(WRITE_COMMANDS.DELETE_WORKSPACE, params, {optimisticData, failureData});

    // Reset the lastAccessedWorkspacePolicyID
    if (policyID === lastAccessedWorkspacePolicyID) {
        updateLastAccessedWorkspace(null);
    }
}

/**
 * Is the user an admin of a free policy (aka workspace)?
 */
function isAdminOfFreePolicy(policies?: PoliciesRecord): boolean {
    return Object.values(policies ?? {}).some((policy) => policy && policy.type === CONST.POLICY.TYPE.FREE && policy.role === CONST.POLICY.ROLE.ADMIN);
}

/**
 * Build optimistic data for adding members to the announcement room
 */
function buildAnnounceRoomMembersOnyxData(policyID: string, accountIDs: number[]): AnnounceRoomMembersOnyxData {
    const announceReport = ReportUtils.getRoom(CONST.REPORT.CHAT_TYPE.POLICY_ANNOUNCE, policyID);
    const announceRoomMembers: AnnounceRoomMembersOnyxData = {
        onyxOptimisticData: [],
        onyxFailureData: [],
        onyxSuccessData: [],
    };

    if (!announceReport) {
        return announceRoomMembers;
    }

    if (announceReport?.participantAccountIDs) {
        // Everyone in special policy rooms is visible
        const participantAccountIDs = [...announceReport.participantAccountIDs, ...accountIDs];
        const pendingChatMembers = ReportUtils.getPendingChatMembers(accountIDs, announceReport?.pendingChatMembers ?? [], CONST.RED_BRICK_ROAD_PENDING_ACTION.ADD);

        announceRoomMembers.onyxOptimisticData.push({
            onyxMethod: Onyx.METHOD.MERGE,
            key: `${ONYXKEYS.COLLECTION.REPORT}${announceReport?.reportID}`,
            value: {
                participantAccountIDs,
                visibleChatMemberAccountIDs: participantAccountIDs,
                pendingChatMembers,
            },
        });
    }

    announceRoomMembers.onyxFailureData.push({
        onyxMethod: Onyx.METHOD.MERGE,
        key: `${ONYXKEYS.COLLECTION.REPORT}${announceReport?.reportID}`,
        value: {
            participantAccountIDs: announceReport?.participantAccountIDs,
            visibleChatMemberAccountIDs: announceReport?.visibleChatMemberAccountIDs,
            pendingChatMembers: announceReport?.pendingChatMembers ?? null,
        },
    });
    announceRoomMembers.onyxSuccessData.push({
        onyxMethod: Onyx.METHOD.MERGE,
        key: `${ONYXKEYS.COLLECTION.REPORT}${announceReport?.reportID}`,
        value: {
            pendingChatMembers: announceReport?.pendingChatMembers ?? null,
        },
    });
    return announceRoomMembers;
}

function setWorkspaceAutoReporting(policyID: string, enabled: boolean, frequency: ValueOf<typeof CONST.POLICY.AUTO_REPORTING_FREQUENCIES>) {
    const optimisticData: OnyxUpdate[] = [
        {
            onyxMethod: Onyx.METHOD.MERGE,
            key: `${ONYXKEYS.COLLECTION.POLICY}${policyID}`,
            value: {
                autoReporting: enabled,
                harvesting: {
                    enabled: true,
                },
                autoReportingFrequency: frequency,
                pendingFields: {isAutoApprovalEnabled: CONST.RED_BRICK_ROAD_PENDING_ACTION.UPDATE},
            },
        },
    ];

    const failureData: OnyxUpdate[] = [
        {
            onyxMethod: Onyx.METHOD.MERGE,
            key: `${ONYXKEYS.COLLECTION.POLICY}${policyID}`,
            value: {
                autoReporting: !enabled,
                pendingFields: {isAutoApprovalEnabled: null, harvesting: null},
            },
        },
    ];

    const successData: OnyxUpdate[] = [
        {
            onyxMethod: Onyx.METHOD.MERGE,
            key: `${ONYXKEYS.COLLECTION.POLICY}${policyID}`,
            value: {
                pendingFields: {isAutoApprovalEnabled: null, harvesting: null},
            },
        },
    ];

    const params: SetWorkspaceAutoReportingParams = {policyID, enabled};

    API.write(WRITE_COMMANDS.SET_WORKSPACE_AUTO_REPORTING, params, {optimisticData, failureData, successData});
}

function setWorkspaceAutoReportingFrequency(policyID: string, frequency: ValueOf<typeof CONST.POLICY.AUTO_REPORTING_FREQUENCIES>) {
    const optimisticData: OnyxUpdate[] = [
        {
            onyxMethod: Onyx.METHOD.MERGE,
            key: `${ONYXKEYS.COLLECTION.POLICY}${policyID}`,
            value: {
                autoReportingFrequency: frequency,
                pendingFields: {autoReportingFrequency: CONST.RED_BRICK_ROAD_PENDING_ACTION.UPDATE},
            },
        },
    ];

    const failureData: OnyxUpdate[] = [
        {
            onyxMethod: Onyx.METHOD.MERGE,
            key: `${ONYXKEYS.COLLECTION.POLICY}${policyID}`,
            value: {
                pendingFields: {autoReportingFrequency: null},
            },
        },
    ];

    const successData: OnyxUpdate[] = [
        {
            onyxMethod: Onyx.METHOD.MERGE,
            key: `${ONYXKEYS.COLLECTION.POLICY}${policyID}`,
            value: {
                pendingFields: {autoReportingFrequency: null},
            },
        },
    ];

    const params: SetWorkspaceAutoReportingFrequencyParams = {policyID, frequency};
    API.write(WRITE_COMMANDS.SET_WORKSPACE_AUTO_REPORTING_FREQUENCY, params, {optimisticData, failureData, successData});
}

function setWorkspaceAutoReportingMonthlyOffset(policyID: string, autoReportingOffset: number | ValueOf<typeof CONST.POLICY.AUTO_REPORTING_OFFSET>) {
    const value = JSON.stringify({autoReportingOffset: autoReportingOffset.toString()});

    const optimisticData: OnyxUpdate[] = [
        {
            onyxMethod: Onyx.METHOD.MERGE,
            key: `${ONYXKEYS.COLLECTION.POLICY}${policyID}`,
            value: {
                autoReportingOffset,
                pendingFields: {autoReportingOffset: CONST.RED_BRICK_ROAD_PENDING_ACTION.UPDATE},
            },
        },
    ];

    const failureData: OnyxUpdate[] = [
        {
            onyxMethod: Onyx.METHOD.MERGE,
            key: `${ONYXKEYS.COLLECTION.POLICY}${policyID}`,
            value: {
                pendingFields: {autoReportingOffset: null},
            },
        },
    ];

    const successData: OnyxUpdate[] = [
        {
            onyxMethod: Onyx.METHOD.MERGE,
            key: `${ONYXKEYS.COLLECTION.POLICY}${policyID}`,
            value: {
                pendingFields: {autoReportingOffset: null},
            },
        },
    ];

    const params: SetWorkspaceAutoReportingMonthlyOffsetParams = {policyID, value};
    API.write(WRITE_COMMANDS.SET_WORKSPACE_AUTO_REPORTING_MONTHLY_OFFSET, params, {optimisticData, failureData, successData});
}

function setWorkspaceApprovalMode(policyID: string, approver: string, approvalMode: ValueOf<typeof CONST.POLICY.APPROVAL_MODE>) {
    const isAutoApprovalEnabled = approvalMode === CONST.POLICY.APPROVAL_MODE.BASIC;

    const value = {
        approver,
        approvalMode,
        isAutoApprovalEnabled,
    };

    const optimisticData: OnyxUpdate[] = [
        {
            onyxMethod: Onyx.METHOD.MERGE,
            key: `${ONYXKEYS.COLLECTION.POLICY}${policyID}`,
            value: {
                ...value,
                pendingFields: {approvalMode: CONST.RED_BRICK_ROAD_PENDING_ACTION.UPDATE},
            },
        },
    ];

    const failureData: OnyxUpdate[] = [
        {
            onyxMethod: Onyx.METHOD.MERGE,
            key: `${ONYXKEYS.COLLECTION.POLICY}${policyID}`,
            value: {
                pendingFields: {approvalMode: null},
            },
        },
    ];

    const successData: OnyxUpdate[] = [
        {
            onyxMethod: Onyx.METHOD.MERGE,
            key: `${ONYXKEYS.COLLECTION.POLICY}${policyID}`,
            value: {
                pendingFields: {approvalMode: null},
            },
        },
    ];

    const params: SetWorkspaceApprovalModeParams = {policyID, value: JSON.stringify(value)};
    API.write(WRITE_COMMANDS.SET_WORKSPACE_APPROVAL_MODE, params, {optimisticData, failureData, successData});
}

function setWorkspacePayer(policyID: string, reimburserEmail: string, reimburserAccountID: number) {
    const policy = ReportUtils.getPolicy(policyID);

    const optimisticData: OnyxUpdate[] = [
        {
            onyxMethod: Onyx.METHOD.MERGE,
            key: `${ONYXKEYS.COLLECTION.POLICY}${policyID}`,
            value: {
                reimburserEmail,
                reimburserAccountID,
                errorFields: {reimburserEmail: null},
                pendingFields: {reimburserEmail: CONST.RED_BRICK_ROAD_PENDING_ACTION.UPDATE},
            },
        },
    ];

    const successData: OnyxUpdate[] = [
        {
            onyxMethod: Onyx.METHOD.MERGE,
            key: `${ONYXKEYS.COLLECTION.POLICY}${policyID}`,
            value: {
                errorFields: {reimburserEmail: null},
                pendingFields: {reimburserEmail: null},
            },
        },
    ];

    const failureData: OnyxUpdate[] = [
        {
            onyxMethod: Onyx.METHOD.MERGE,
            key: `${ONYXKEYS.COLLECTION.POLICY}${policyID}`,
            value: {
                reimburserEmail: policy.reimburserEmail,
                reimburserAccountID: policy.reimburserAccountID,
                errorFields: {reimburserEmail: ErrorUtils.getMicroSecondOnyxError('workflowsPayerPage.genericErrorMessage')},
                pendingFields: {reimburserEmail: null},
            },
        },
    ];

    const params: SetWorkspacePayerParams = {policyID, reimburserEmail};

    API.write(WRITE_COMMANDS.SET_WORKSPACE_PAYER, params, {optimisticData, failureData, successData});
}

function clearWorkspacePayerError(policyID: string) {
    Onyx.merge(`${ONYXKEYS.COLLECTION.POLICY}${policyID}`, {errorFields: {reimburserEmail: null}});
}

function setWorkspaceReimbursement(policyID: string, reimbursementChoice: ValueOf<typeof CONST.POLICY.REIMBURSEMENT_CHOICES>, reimburserAccountID: number, reimburserEmail: string) {
    const policy = ReportUtils.getPolicy(policyID);

    const optimisticData: OnyxUpdate[] = [
        {
            onyxMethod: Onyx.METHOD.MERGE,
            key: `${ONYXKEYS.COLLECTION.POLICY}${policyID}`,
            value: {
                reimbursementChoice,
                reimburserAccountID,
                reimburserEmail,
                errorFields: {reimbursementChoice: null},
                pendingFields: {reimbursementChoice: CONST.RED_BRICK_ROAD_PENDING_ACTION.UPDATE},
            },
        },
    ];

    const successData: OnyxUpdate[] = [
        {
            onyxMethod: Onyx.METHOD.MERGE,
            key: `${ONYXKEYS.COLLECTION.POLICY}${policyID}`,
            value: {
                errorFields: {reimbursementChoice: null},
                pendingFields: {reimbursementChoice: null},
            },
        },
    ];

    const failureData: OnyxUpdate[] = [
        {
            onyxMethod: Onyx.METHOD.MERGE,
            key: `${ONYXKEYS.COLLECTION.POLICY}${policyID}`,
            value: {
                reimbursementChoice: policy.reimbursementChoice,
                reimburserAccountID: policy.reimburserAccountID,
                reimburserEmail: policy.reimburserEmail,
                errorFields: {reimbursementChoice: ErrorUtils.getMicroSecondOnyxError('common.genericErrorMessage')},
                pendingFields: {reimbursementChoice: null},
            },
        },
    ];

    const params: SetWorkspaceReimbursementParams = {policyID, reimbursementChoice};

    API.write(WRITE_COMMANDS.SET_WORKSPACE_REIMBURSEMENT, params, {optimisticData, failureData, successData});
}

function clearWorkspaceReimbursementErrors(policyID: string) {
    Onyx.merge(`${ONYXKEYS.COLLECTION.POLICY}${policyID}`, {errorFields: {reimbursementChoice: null}});
}

/**
 * Build optimistic data for removing users from the announcement room
 */
function removeOptimisticAnnounceRoomMembers(policyID: string, accountIDs: number[]): AnnounceRoomMembersOnyxData {
    const announceReport = ReportUtils.getRoom(CONST.REPORT.CHAT_TYPE.POLICY_ANNOUNCE, policyID);
    const announceRoomMembers: AnnounceRoomMembersOnyxData = {
        onyxOptimisticData: [],
        onyxFailureData: [],
        onyxSuccessData: [],
    };

    if (!announceReport) {
        return announceRoomMembers;
    }

    if (announceReport?.participantAccountIDs) {
        const remainUsers = announceReport.participantAccountIDs.filter((e) => !accountIDs.includes(e));
        const pendingChatMembers = ReportUtils.getPendingChatMembers(accountIDs, announceReport?.pendingChatMembers ?? [], CONST.RED_BRICK_ROAD_PENDING_ACTION.DELETE);

        announceRoomMembers.onyxOptimisticData.push({
            onyxMethod: Onyx.METHOD.MERGE,
            key: `${ONYXKEYS.COLLECTION.REPORT}${announceReport.reportID}`,
            value: {
                participantAccountIDs: [...remainUsers],
                visibleChatMemberAccountIDs: [...remainUsers],
                pendingChatMembers,
            },
        });

        announceRoomMembers.onyxFailureData.push({
            onyxMethod: Onyx.METHOD.MERGE,
            key: `${ONYXKEYS.COLLECTION.REPORT}${announceReport.reportID}`,
            value: {
                participantAccountIDs: announceReport.participantAccountIDs,
                visibleChatMemberAccountIDs: announceReport.visibleChatMemberAccountIDs,
                pendingChatMembers: announceReport?.pendingChatMembers ?? null,
            },
        });
        announceRoomMembers.onyxSuccessData.push({
            onyxMethod: Onyx.METHOD.MERGE,
            key: `${ONYXKEYS.COLLECTION.REPORT}${announceReport.reportID}`,
            value: {
                pendingChatMembers: announceReport?.pendingChatMembers ?? null,
            },
        });
    }

    return announceRoomMembers;
}

/**
 * Remove the passed members from the policy employeeList
 * Please see https://github.com/Expensify/App/blob/main/README.md#Security for more details
 */
function removeMembers(accountIDs: number[], policyID: string) {
    // In case user selects only themselves (admin), their email will be filtered out and the members
    // array passed will be empty, prevent the function from proceeding in that case as there is no one to remove
    if (accountIDs.length === 0) {
        return;
    }

    const membersListKey = `${ONYXKEYS.COLLECTION.POLICY_MEMBERS}${policyID}` as const;
    const policy = ReportUtils.getPolicy(policyID);
    const workspaceChats = ReportUtils.getWorkspaceChats(policyID, accountIDs);
    const optimisticClosedReportActions = workspaceChats.map(() => ReportUtils.buildOptimisticClosedReportAction(sessionEmail, policy.name, CONST.REPORT.ARCHIVE_REASON.REMOVED_FROM_POLICY));

    const announceRoomMembers = removeOptimisticAnnounceRoomMembers(policyID, accountIDs);

    const optimisticMembersState: OnyxCollection<PolicyMember> = {};
    const successMembersState: OnyxCollection<PolicyMember> = {};
    const failureMembersState: OnyxCollection<PolicyMember> = {};
    accountIDs.forEach((accountID) => {
        optimisticMembersState[accountID] = {pendingAction: CONST.RED_BRICK_ROAD_PENDING_ACTION.DELETE};
        successMembersState[accountID] = null;
        failureMembersState[accountID] = {errors: ErrorUtils.getMicroSecondOnyxError('workspace.people.error.genericRemove')};
    });

    const optimisticData: OnyxUpdate[] = [
        {
            onyxMethod: Onyx.METHOD.MERGE,
            key: membersListKey,
            value: optimisticMembersState,
        },
        ...announceRoomMembers.onyxOptimisticData,
    ];

    const successData: OnyxUpdate[] = [
        {
            onyxMethod: Onyx.METHOD.MERGE,
            key: membersListKey,
            value: successMembersState,
        },
        ...announceRoomMembers.onyxSuccessData,
    ];

    const failureData: OnyxUpdate[] = [
        {
            onyxMethod: Onyx.METHOD.MERGE,
            key: membersListKey,
            value: failureMembersState,
        },
        ...announceRoomMembers.onyxFailureData,
    ];

    const pendingChatMembers = ReportUtils.getPendingChatMembers(accountIDs, [], CONST.RED_BRICK_ROAD_PENDING_ACTION.DELETE);

    workspaceChats.forEach((report) => {
        optimisticData.push({
            onyxMethod: Onyx.METHOD.MERGE,
            key: `${ONYXKEYS.COLLECTION.REPORT}${report?.reportID}`,
            value: {
                statusNum: CONST.REPORT.STATUS_NUM.CLOSED,
                stateNum: CONST.REPORT.STATE_NUM.APPROVED,
                oldPolicyName: policy.name,
                hasDraft: false,
                pendingChatMembers,
            },
        });
        successData.push({
            onyxMethod: Onyx.METHOD.MERGE,
            key: `${ONYXKEYS.COLLECTION.REPORT}${report?.reportID}`,
            value: {
                pendingChatMembers: null,
            },
        });
        failureData.push({
            onyxMethod: Onyx.METHOD.MERGE,
            key: `${ONYXKEYS.COLLECTION.REPORT}${report?.reportID}`,
            value: {
                pendingChatMembers: null,
            },
        });
    });
    optimisticClosedReportActions.forEach((reportAction, index) => {
        optimisticData.push({
            onyxMethod: Onyx.METHOD.MERGE,
            key: `${ONYXKEYS.COLLECTION.REPORT_ACTIONS}${workspaceChats?.[index]?.reportID}`,
            value: {[reportAction.reportActionID]: reportAction as ReportAction},
        });
    });

    // If the policy has primaryLoginsInvited, then it displays informative messages on the members page about which primary logins were added by secondary logins.
    // If we delete all these logins then we should clear the informative messages since they are no longer relevant.
    if (!isEmptyObject(policy?.primaryLoginsInvited ?? {})) {
        // Take the current policy members and remove them optimistically
        const policyMemberAccountIDs = Object.keys(allPolicyMembers?.[`${ONYXKEYS.COLLECTION.POLICY_MEMBERS}${policyID}`] ?? {}).map((accountID) => Number(accountID));
        const remainingMemberAccountIDs = policyMemberAccountIDs.filter((accountID) => !accountIDs.includes(accountID));
        const remainingLogins: string[] = PersonalDetailsUtils.getLoginsByAccountIDs(remainingMemberAccountIDs);
        const invitedPrimaryToSecondaryLogins: Record<string, string> = {};

        if (policy.primaryLoginsInvited) {
            Object.keys(policy.primaryLoginsInvited).forEach((key) => (invitedPrimaryToSecondaryLogins[policy.primaryLoginsInvited?.[key] ?? ''] = key));
        }

        // Then, if no remaining members exist that were invited by a secondary login, clear the informative messages
        if (!remainingLogins.some((remainingLogin) => !!invitedPrimaryToSecondaryLogins[remainingLogin])) {
            optimisticData.push({
                onyxMethod: Onyx.METHOD.MERGE,
                key: membersListKey,
                value: {
                    primaryLoginsInvited: null,
                },
            });
        }
    }

    const filteredWorkspaceChats = workspaceChats.filter((report): report is Report => report !== null);

    filteredWorkspaceChats.forEach(({reportID, stateNum, statusNum, hasDraft, oldPolicyName = null}) => {
        failureData.push({
            onyxMethod: Onyx.METHOD.MERGE,
            key: `${ONYXKEYS.COLLECTION.REPORT}${reportID}`,
            value: {
                stateNum,
                statusNum,
                hasDraft,
                oldPolicyName,
            },
        });
    });
    optimisticClosedReportActions.forEach((reportAction, index) => {
        failureData.push({
            onyxMethod: Onyx.METHOD.MERGE,
            key: `${ONYXKEYS.COLLECTION.REPORT_ACTIONS}${workspaceChats?.[index]?.reportID}`,
            value: {[reportAction.reportActionID]: null},
        });
    });

    const params: DeleteMembersFromWorkspaceParams = {
        emailList: accountIDs.map((accountID) => allPersonalDetails?.[accountID]?.login).join(','),
        policyID,
    };

    API.write(WRITE_COMMANDS.DELETE_MEMBERS_FROM_WORKSPACE, params, {optimisticData, successData, failureData});
}

function updateWorkspaceMembersRole(policyID: string, accountIDs: number[], newRole: typeof CONST.POLICY.ROLE.ADMIN | typeof CONST.POLICY.ROLE.USER) {
    const previousPolicyMembers = {...allPolicyMembers};
    const memberRoles: WorkspaceMembersRoleData[] = accountIDs.reduce((result: WorkspaceMembersRoleData[], accountID: number) => {
        if (!allPersonalDetails?.[accountID]?.login) {
            return result;
        }

        result.push({
            accountID,
            email: allPersonalDetails?.[accountID]?.login ?? '',
            role: newRole,
        });

        return result;
    }, []);

    const optimisticData: OnyxUpdate[] = [
        {
            onyxMethod: Onyx.METHOD.MERGE,
            key: `${ONYXKEYS.COLLECTION.POLICY_MEMBERS}${policyID}`,
            value: {
                ...memberRoles.reduce((member: Record<number, {role: string; pendingAction: PendingAction}>, current) => {
                    // eslint-disable-next-line no-param-reassign
                    member[current.accountID] = {role: current?.role, pendingAction: CONST.RED_BRICK_ROAD_PENDING_ACTION.UPDATE};
                    return member;
                }, {}),
                errors: null,
            },
        },
    ];

    const successData: OnyxUpdate[] = [
        {
            onyxMethod: Onyx.METHOD.MERGE,
            key: `${ONYXKEYS.COLLECTION.POLICY_MEMBERS}${policyID}`,
            value: {
                ...memberRoles.reduce((member: Record<number, {role: string; pendingAction: PendingAction}>, current) => {
                    // eslint-disable-next-line no-param-reassign
                    member[current.accountID] = {role: current?.role, pendingAction: null};
                    return member;
                }, {}),
                errors: null,
            },
        },
    ];

    const failureData: OnyxUpdate[] = [
        {
            onyxMethod: Onyx.METHOD.MERGE,
            key: `${ONYXKEYS.COLLECTION.POLICY_MEMBERS}${policyID}`,
            value: {
                ...(previousPolicyMembers[`${ONYXKEYS.COLLECTION.POLICY_MEMBERS}${policyID}`] as Record<string, PolicyMember | null>),
                errors: ErrorUtils.getMicroSecondOnyxError('workspace.editor.genericFailureMessage'),
            },
        },
    ];

    const params: UpdateWorkspaceMembersRoleParams = {
        policyID,
        employees: JSON.stringify(memberRoles.map((item) => ({email: item.email, role: item.role}))),
    };

    API.write(WRITE_COMMANDS.UPDATE_WORKSPACE_MEMBERS_ROLE, params, {optimisticData, successData, failureData});
}

/**
 * Optimistically create a chat for each member of the workspace, creates both optimistic and success data for onyx.
 *
 * @returns - object with onyxSuccessData, onyxOptimisticData, and optimisticReportIDs (map login to reportID)
 */
function createPolicyExpenseChats(policyID: string, invitedEmailsToAccountIDs: InvitedEmailsToAccountIDs, hasOutstandingChildRequest = false): WorkspaceMembersChats {
    const workspaceMembersChats: WorkspaceMembersChats = {
        onyxSuccessData: [],
        onyxOptimisticData: [],
        onyxFailureData: [],
        reportCreationData: {},
    };

    Object.keys(invitedEmailsToAccountIDs).forEach((email) => {
        const accountID = invitedEmailsToAccountIDs[email];
        const cleanAccountID = Number(accountID);
        const login = PhoneNumber.addSMSDomainIfPhoneNumber(email);

        const oldChat = ReportUtils.getChatByParticipantsAndPolicy([sessionAccountID, cleanAccountID], policyID);

        // If the chat already exists, we don't want to create a new one - just make sure it's not archived
        if (oldChat) {
            workspaceMembersChats.reportCreationData[login] = {
                reportID: oldChat.reportID,
            };
            workspaceMembersChats.onyxOptimisticData.push({
                onyxMethod: Onyx.METHOD.MERGE,
                key: `${ONYXKEYS.COLLECTION.REPORT}${oldChat.reportID}`,
                value: {
                    stateNum: CONST.REPORT.STATE_NUM.OPEN,
                    statusNum: CONST.REPORT.STATUS_NUM.OPEN,
                },
            });
            return;
        }
        const optimisticReport = ReportUtils.buildOptimisticChatReport([sessionAccountID, cleanAccountID], undefined, CONST.REPORT.CHAT_TYPE.POLICY_EXPENSE_CHAT, policyID, cleanAccountID);
        const optimisticCreatedAction = ReportUtils.buildOptimisticCreatedReportAction(login);

        workspaceMembersChats.reportCreationData[login] = {
            reportID: optimisticReport.reportID,
            reportActionID: optimisticCreatedAction.reportActionID,
        };

        workspaceMembersChats.onyxOptimisticData.push({
            onyxMethod: Onyx.METHOD.SET,
            key: `${ONYXKEYS.COLLECTION.REPORT}${optimisticReport.reportID}`,
            value: {
                ...optimisticReport,
                pendingFields: {
                    createChat: CONST.RED_BRICK_ROAD_PENDING_ACTION.ADD,
                },
                isOptimisticReport: true,
                hasOutstandingChildRequest,
                pendingChatMembers: [
                    {
                        accountID: accountID.toString(),
                        pendingAction: CONST.RED_BRICK_ROAD_PENDING_ACTION.ADD,
                    },
                ],
            },
        });
        workspaceMembersChats.onyxOptimisticData.push({
            onyxMethod: Onyx.METHOD.SET,
            key: `${ONYXKEYS.COLLECTION.REPORT_ACTIONS}${optimisticReport.reportID}`,
            value: {[optimisticCreatedAction.reportActionID]: optimisticCreatedAction},
        });

        workspaceMembersChats.onyxSuccessData.push({
            onyxMethod: Onyx.METHOD.MERGE,
            key: `${ONYXKEYS.COLLECTION.REPORT}${optimisticReport.reportID}`,
            value: {
                pendingFields: {
                    createChat: null,
                },
                errorFields: {
                    createChat: null,
                },
                isOptimisticReport: false,
                pendingChatMembers: null,
            },
        });
        workspaceMembersChats.onyxSuccessData.push({
            onyxMethod: Onyx.METHOD.MERGE,
            key: `${ONYXKEYS.COLLECTION.REPORT_ACTIONS}${optimisticReport.reportID}`,
            value: {[optimisticCreatedAction.reportActionID]: {pendingAction: null}},
        });

        workspaceMembersChats.onyxFailureData.push({
            onyxMethod: Onyx.METHOD.MERGE,
            key: `${ONYXKEYS.COLLECTION.REPORT_METADATA}${optimisticReport.reportID}`,
            value: {
                isLoadingInitialReportActions: false,
            },
        });
    });
    return workspaceMembersChats;
}

/**
 * Adds members to the specified workspace/policyID
 * Please see https://github.com/Expensify/App/blob/main/README.md#Security for more details
 */
function addMembersToWorkspace(invitedEmailsToAccountIDs: InvitedEmailsToAccountIDs, welcomeNote: string, policyID: string) {
    const membersListKey = `${ONYXKEYS.COLLECTION.POLICY_MEMBERS}${policyID}` as const;
    const logins = Object.keys(invitedEmailsToAccountIDs).map((memberLogin) => PhoneNumber.addSMSDomainIfPhoneNumber(memberLogin));
    const accountIDs = Object.values(invitedEmailsToAccountIDs);

    const newPersonalDetailsOnyxData = PersonalDetailsUtils.getNewPersonalDetailsOnyxData(logins, accountIDs);

    const announceRoomMembers = buildAnnounceRoomMembersOnyxData(policyID, accountIDs);

    // create onyx data for policy expense chats for each new member
    const membersChats = createPolicyExpenseChats(policyID, invitedEmailsToAccountIDs);

    const optimisticMembersState: OnyxCollection<PolicyMember> = {};
    const failureMembersState: OnyxCollection<PolicyMember> = {};
    accountIDs.forEach((accountID) => {
        optimisticMembersState[accountID] = {pendingAction: CONST.RED_BRICK_ROAD_PENDING_ACTION.ADD};
        failureMembersState[accountID] = {
            errors: ErrorUtils.getMicroSecondOnyxError('workspace.people.error.genericAdd'),
        };
    });

    const optimisticData: OnyxUpdate[] = [
        {
            onyxMethod: Onyx.METHOD.MERGE,
            key: membersListKey,

            // Convert to object with each key containing {pendingAction: ‘add’}
            value: optimisticMembersState,
        },
        ...newPersonalDetailsOnyxData.optimisticData,
        ...membersChats.onyxOptimisticData,
        ...announceRoomMembers.onyxOptimisticData,
    ];

    const successData: OnyxUpdate[] = [
        {
            onyxMethod: Onyx.METHOD.MERGE,
            key: membersListKey,

            // Convert to object with each key clearing pendingAction, when it is an existing account.
            // Remove the object, when it is a newly created account.
            value: accountIDs.reduce((accountIDsWithClearedPendingAction, accountID) => {
                let value = null;
                const accountAlreadyExists = !isEmptyObject(allPersonalDetails?.[accountID]);

                if (accountAlreadyExists) {
                    value = {pendingAction: null, errors: null};
                }

                return {...accountIDsWithClearedPendingAction, [accountID]: value};
            }, {}),
        },
        ...newPersonalDetailsOnyxData.finallyData,
        ...membersChats.onyxSuccessData,
        ...announceRoomMembers.onyxSuccessData,
    ];

    const failureData: OnyxUpdate[] = [
        {
            onyxMethod: Onyx.METHOD.MERGE,
            key: membersListKey,

            // Convert to object with each key containing the error. We don’t
            // need to remove the members since that is handled by onClose of OfflineWithFeedback.
            value: failureMembersState,
        },
        ...newPersonalDetailsOnyxData.finallyData,
        ...membersChats.onyxFailureData,
        ...announceRoomMembers.onyxFailureData,
    ];

    const params: AddMembersToWorkspaceParams = {
        employees: JSON.stringify(logins.map((login) => ({email: login}))),
        welcomeNote: new ExpensiMark().replace(welcomeNote),
        policyID,
    };
    if (!isEmptyObject(membersChats.reportCreationData)) {
        params.reportCreationData = JSON.stringify(membersChats.reportCreationData);
    }
    API.write(WRITE_COMMANDS.ADD_MEMBERS_TO_WORKSPACE, params, {optimisticData, successData, failureData});
}

/**
 * Invite member to the specified policyID
 * Please see https://github.com/Expensify/App/blob/main/README.md#Security for more details
 */
function inviteMemberToWorkspace(policyID: string, inviterEmail: string) {
    const memberJoinKey = `${ONYXKEYS.COLLECTION.POLICY_JOIN_MEMBER}${policyID}` as const;

    const optimisticMembersState = {policyID, inviterEmail};
    const failureMembersState = {policyID, inviterEmail};

    const optimisticData: OnyxUpdate[] = [
        {
            onyxMethod: Onyx.METHOD.MERGE,
            key: memberJoinKey,
            value: optimisticMembersState,
        },
    ];

    const failureData: OnyxUpdate[] = [
        {
            onyxMethod: Onyx.METHOD.MERGE,
            key: memberJoinKey,
            value: {...failureMembersState, errors: ErrorUtils.getMicroSecondOnyxError('common.genericEditFailureMessage')},
        },
    ];

    const params = {policyID, inviterEmail};

    API.write(WRITE_COMMANDS.JOIN_POLICY_VIA_INVITE_LINK, params, {optimisticData, failureData});
}

/**
 * Updates a workspace avatar image
 */
function updateWorkspaceAvatar(policyID: string, file: File) {
    const optimisticData: OnyxUpdate[] = [
        {
            onyxMethod: Onyx.METHOD.MERGE,
            key: `${ONYXKEYS.COLLECTION.POLICY}${policyID}`,
            value: {
                avatar: file.uri,
                originalFileName: file.name,
                errorFields: {
                    avatar: null,
                },
                pendingFields: {
                    avatar: CONST.RED_BRICK_ROAD_PENDING_ACTION.UPDATE,
                },
            },
        },
    ];
    const finallyData: OnyxUpdate[] = [
        {
            onyxMethod: Onyx.METHOD.MERGE,
            key: `${ONYXKEYS.COLLECTION.POLICY}${policyID}`,
            value: {
                pendingFields: {
                    avatar: null,
                },
            },
        },
    ];
    const failureData: OnyxUpdate[] = [
        {
            onyxMethod: Onyx.METHOD.MERGE,
            key: `${ONYXKEYS.COLLECTION.POLICY}${policyID}`,
            value: {
                avatar: allPolicies?.[`${ONYXKEYS.COLLECTION.POLICY}${policyID}`]?.avatar,
            },
        },
    ];

    const params: UpdateWorkspaceAvatarParams = {
        policyID,
        file,
    };

    API.write(WRITE_COMMANDS.UPDATE_WORKSPACE_AVATAR, params, {optimisticData, finallyData, failureData});
}

/**
 * Deletes the avatar image for the workspace
 */
function deleteWorkspaceAvatar(policyID: string) {
    const optimisticData: OnyxUpdate[] = [
        {
            onyxMethod: Onyx.METHOD.MERGE,
            key: `${ONYXKEYS.COLLECTION.POLICY}${policyID}`,
            value: {
                pendingFields: {
                    avatar: CONST.RED_BRICK_ROAD_PENDING_ACTION.UPDATE,
                },
                errorFields: {
                    avatar: null,
                },
                avatar: '',
            },
        },
    ];
    const finallyData: OnyxUpdate[] = [
        {
            onyxMethod: Onyx.METHOD.MERGE,
            key: `${ONYXKEYS.COLLECTION.POLICY}${policyID}`,
            value: {
                pendingFields: {
                    avatar: null,
                },
            },
        },
    ];
    const failureData: OnyxUpdate[] = [
        {
            onyxMethod: Onyx.METHOD.MERGE,
            key: `${ONYXKEYS.COLLECTION.POLICY}${policyID}`,
            value: {
                errorFields: {
                    avatar: ErrorUtils.getMicroSecondOnyxError('avatarWithImagePicker.deleteWorkspaceError'),
                },
            },
        },
    ];

    const params: DeleteWorkspaceAvatarParams = {policyID};

    API.write(WRITE_COMMANDS.DELETE_WORKSPACE_AVATAR, params, {optimisticData, finallyData, failureData});
}

/**
 * Clear error and pending fields for the workspace avatar
 */
function clearAvatarErrors(policyID: string) {
    Onyx.merge(`${ONYXKEYS.COLLECTION.POLICY}${policyID}`, {
        errorFields: {
            avatar: null,
        },
        pendingFields: {
            avatar: null,
        },
    });
}

/**
 * Optimistically update the general settings. Set the general settings as pending until the response succeeds.
 * If the response fails set a general error message. Clear the error message when updating.
 */
function updateGeneralSettings(policyID: string, name: string, currency: string) {
    const policy = allPolicies?.[`${ONYXKEYS.COLLECTION.POLICY}${policyID}`];

    if (!policy) {
        return;
    }

    const distanceUnit = Object.values(policy?.customUnits ?? {}).find((unit) => unit.name === CONST.CUSTOM_UNITS.NAME_DISTANCE);
    const distanceRate = Object.values(distanceUnit?.rates ?? {}).find((rate) => rate.name === CONST.CUSTOM_UNITS.DEFAULT_RATE);

    const optimisticData: OnyxUpdate[] = [
        {
            // We use SET because it's faster than merge and avoids a race condition when setting the currency and navigating the user to the Bank account page in confirmCurrencyChangeAndHideModal
            onyxMethod: Onyx.METHOD.SET,
            key: `${ONYXKEYS.COLLECTION.POLICY}${policyID}`,
            value: {
                ...policy,

                pendingFields: {
                    generalSettings: CONST.RED_BRICK_ROAD_PENDING_ACTION.UPDATE,
                },

                // Clear errorFields in case the user didn't dismiss the general settings error
                errorFields: {
                    generalSettings: null,
                },
                name,
                outputCurrency: currency,
                ...(distanceUnit?.customUnitID && distanceRate?.customUnitRateID
                    ? {
                          customUnits: {
                              [distanceUnit?.customUnitID]: {
                                  ...distanceUnit,
                                  rates: {
                                      [distanceRate?.customUnitRateID]: {
                                          ...distanceRate,
                                          currency,
                                      },
                                  },
                              },
                          },
                      }
                    : {}),
            },
        },
    ];
    const finallyData: OnyxUpdate[] = [
        {
            onyxMethod: Onyx.METHOD.MERGE,
            key: `${ONYXKEYS.COLLECTION.POLICY}${policyID}`,
            value: {
                pendingFields: {
                    generalSettings: null,
                },
            },
        },
    ];
    const failureData: OnyxUpdate[] = [
        {
            onyxMethod: Onyx.METHOD.MERGE,
            key: `${ONYXKEYS.COLLECTION.POLICY}${policyID}`,
            value: {
                errorFields: {
                    generalSettings: ErrorUtils.getMicroSecondOnyxError('workspace.editor.genericFailureMessage'),
                },
                ...(distanceUnit?.customUnitID
                    ? {
                          customUnits: {
                              [distanceUnit.customUnitID]: distanceUnit,
                          },
                      }
                    : {}),
            },
        },
    ];

    const params: UpdateWorkspaceGeneralSettingsParams = {
        policyID,
        workspaceName: name,
        currency,
    };

    API.write(WRITE_COMMANDS.UPDATE_WORKSPACE_GENERAL_SETTINGS, params, {
        optimisticData,
        finallyData,
        failureData,
    });
}

function updateWorkspaceDescription(policyID: string, description: string, currentDescription: string) {
    if (description === currentDescription) {
        return;
    }
    const parsedDescription = ReportUtils.getParsedComment(description);

    const optimisticData: OnyxUpdate[] = [
        {
            onyxMethod: Onyx.METHOD.MERGE,
            key: `${ONYXKEYS.COLLECTION.POLICY}${policyID}`,
            value: {
                description: parsedDescription,
                pendingFields: {
                    description: CONST.RED_BRICK_ROAD_PENDING_ACTION.UPDATE,
                },
                errorFields: {
                    description: null,
                },
            },
        },
    ];
    const finallyData: OnyxUpdate[] = [
        {
            onyxMethod: Onyx.METHOD.MERGE,
            key: `${ONYXKEYS.COLLECTION.POLICY}${policyID}`,
            value: {
                pendingFields: {
                    description: null,
                },
            },
        },
    ];
    const failureData: OnyxUpdate[] = [
        {
            onyxMethod: Onyx.METHOD.MERGE,
            key: `${ONYXKEYS.COLLECTION.POLICY}${policyID}`,
            value: {
                errorFields: {
                    description: ErrorUtils.getMicroSecondOnyxError('workspace.editor.genericFailureMessage'),
                },
            },
        },
    ];

    const params: UpdateWorkspaceDescriptionParams = {
        policyID,
        description: parsedDescription,
    };

    API.write(WRITE_COMMANDS.UPDATE_WORKSPACE_DESCRIPTION, params, {
        optimisticData,
        finallyData,
        failureData,
    });
}

function clearWorkspaceGeneralSettingsErrors(policyID: string) {
    Onyx.merge(`${ONYXKEYS.COLLECTION.POLICY}${policyID}`, {
        errorFields: {
            generalSettings: null,
        },
    });
}

function setWorkspaceErrors(policyID: string, errors: Errors) {
    if (!allPolicies?.[policyID]) {
        return;
    }

    Onyx.merge(`${ONYXKEYS.COLLECTION.POLICY}${policyID}`, {errors: null});
    Onyx.merge(`${ONYXKEYS.COLLECTION.POLICY}${policyID}`, {errors});
}

function clearCustomUnitErrors(policyID: string, customUnitID: string, customUnitRateID: string) {
    Onyx.merge(`${ONYXKEYS.COLLECTION.POLICY}${policyID}`, {
        customUnits: {
            [customUnitID]: {
                errors: null,
                pendingAction: null,
                rates: {
                    [customUnitRateID]: {
                        errors: null,
                        pendingAction: null,
                    },
                },
            },
        },
    });
}

function hideWorkspaceAlertMessage(policyID: string) {
    if (!allPolicies?.[policyID]) {
        return;
    }

    Onyx.merge(`${ONYXKEYS.COLLECTION.POLICY}${policyID}`, {alertMessage: ''});
}

function updateWorkspaceCustomUnitAndRate(policyID: string, currentCustomUnit: CustomUnit, newCustomUnit: NewCustomUnit, lastModified?: string) {
    if (!currentCustomUnit.customUnitID || !newCustomUnit?.customUnitID || !newCustomUnit.rates?.customUnitRateID) {
        return;
    }

    const optimisticData: OnyxUpdate[] = [
        {
            onyxMethod: Onyx.METHOD.MERGE,
            key: `${ONYXKEYS.COLLECTION.POLICY}${policyID}`,
            value: {
                customUnits: {
                    [newCustomUnit.customUnitID]: {
                        ...newCustomUnit,
                        rates: {
                            [newCustomUnit.rates.customUnitRateID]: {
                                ...newCustomUnit.rates,
                                errors: null,
                                pendingAction: CONST.RED_BRICK_ROAD_PENDING_ACTION.UPDATE,
                            },
                        },
                        pendingAction: CONST.RED_BRICK_ROAD_PENDING_ACTION.UPDATE,
                    },
                },
            },
        },
    ];

    const successData: OnyxUpdate[] = [
        {
            onyxMethod: Onyx.METHOD.MERGE,
            key: `${ONYXKEYS.COLLECTION.POLICY}${policyID}`,
            value: {
                customUnits: {
                    [newCustomUnit.customUnitID]: {
                        pendingAction: null,
                        errors: null,
                        rates: {
                            [newCustomUnit.rates.customUnitRateID]: {
                                pendingAction: null,
                            },
                        },
                    },
                },
            },
        },
    ];

    const failureData: OnyxUpdate[] = [
        {
            onyxMethod: Onyx.METHOD.MERGE,
            key: `${ONYXKEYS.COLLECTION.POLICY}${policyID}`,
            value: {
                customUnits: {
                    [currentCustomUnit.customUnitID]: {
                        customUnitID: currentCustomUnit.customUnitID,
                        rates: {
                            [newCustomUnit.rates.customUnitRateID]: {
                                ...currentCustomUnit.rates,
                                errors: ErrorUtils.getMicroSecondOnyxError('workspace.reimburse.updateCustomUnitError'),
                            },
                        },
                    },
                },
            },
        },
    ];

    const newCustomUnitParam = lodashClone(newCustomUnit);
    const {pendingAction, errors, ...newRates} = newCustomUnitParam.rates ?? {};
    newCustomUnitParam.rates = newRates;

    const params: UpdateWorkspaceCustomUnitAndRateParams = {
        policyID,
        lastModified,
        customUnit: JSON.stringify(newCustomUnitParam),
        customUnitRate: JSON.stringify(newCustomUnitParam.rates),
    };

    API.write(WRITE_COMMANDS.UPDATE_WORKSPACE_CUSTOM_UNIT_AND_RATE, params, {optimisticData, successData, failureData});
}

/**
 * Removes an error after trying to delete a member
 */
function clearDeleteMemberError(policyID: string, accountID: number) {
    Onyx.merge(`${ONYXKEYS.COLLECTION.POLICY_MEMBERS}${policyID}`, {
        [accountID]: {
            pendingAction: null,
            errors: null,
        },
    });
}

/**
 * Removes an error after trying to add a member
 */
function clearAddMemberError(policyID: string, accountID: number) {
    Onyx.merge(`${ONYXKEYS.COLLECTION.POLICY_MEMBERS}${policyID}`, {
        [accountID]: null,
    });
    Onyx.merge(`${ONYXKEYS.PERSONAL_DETAILS_LIST}`, {
        [accountID]: null,
    });
}

/**
 * Removes an error after trying to delete a workspace
 */
function clearDeleteWorkspaceError(policyID: string) {
    Onyx.merge(`${ONYXKEYS.COLLECTION.POLICY}${policyID}`, {
        pendingAction: null,
        errors: null,
    });
}

/**
 * Removes the workspace after failure to create.
 */
function removeWorkspace(policyID: string) {
    Onyx.set(`${ONYXKEYS.COLLECTION.POLICY}${policyID}`, null);
}

/**
 * Generate a policy name based on an email and policy list.
 * @param [email] the email to base the workspace name on. If not passed, will use the logged-in user's email instead
 */
function generateDefaultWorkspaceName(email = ''): string {
    const emailParts = email ? email.split('@') : sessionEmail.split('@');
    let defaultWorkspaceName = '';
    if (!emailParts || emailParts.length !== 2) {
        return defaultWorkspaceName;
    }
    const username = emailParts[0];
    const domain = emailParts[1];

    if (PUBLIC_DOMAINS.some((publicDomain) => publicDomain === domain.toLowerCase())) {
        defaultWorkspaceName = `${Str.UCFirst(username)}'s Workspace`;
    } else {
        defaultWorkspaceName = `${Str.UCFirst(domain.split('.')[0])}'s Workspace`;
    }

    if (`@${domain.toLowerCase()}` === CONST.SMS.DOMAIN) {
        defaultWorkspaceName = 'My Group Workspace';
    }

    if (isEmptyObject(allPolicies)) {
        return defaultWorkspaceName;
    }

    // find default named workspaces and increment the last number
    const numberRegEx = new RegExp(`${escapeRegExp(defaultWorkspaceName)} ?(\\d*)`, 'i');
    const parsedWorkspaceNumbers = Object.values(allPolicies ?? {})
        .filter((policy) => policy?.name && numberRegEx.test(policy.name))
        .map((policy) => Number(numberRegEx.exec(policy?.name ?? '')?.[1] ?? '1')); // parse the number at the end
    const lastWorkspaceNumber = Math.max(...parsedWorkspaceNumbers);
    return lastWorkspaceNumber !== -Infinity ? `${defaultWorkspaceName} ${lastWorkspaceNumber + 1}` : defaultWorkspaceName;
}

/**
 * Returns a client generated 16 character hexadecimal value for the policyID
 */
function generatePolicyID(): string {
    return NumberUtils.generateHexadecimalValue(16);
}

/**
 * Returns a client generated 13 character hexadecimal value for a custom unit ID
 */
function generateCustomUnitID(): string {
    return NumberUtils.generateHexadecimalValue(13);
}

function buildOptimisticCustomUnits(): OptimisticCustomUnits {
    const currency = allPersonalDetails?.[sessionAccountID]?.localCurrencyCode ?? CONST.CURRENCY.USD;
    const customUnitID = generateCustomUnitID();
    const customUnitRateID = generateCustomUnitID();

    const customUnits: Record<string, CustomUnit> = {
        [customUnitID]: {
            customUnitID,
            name: CONST.CUSTOM_UNITS.NAME_DISTANCE,
            attributes: {
                unit: CONST.CUSTOM_UNITS.DISTANCE_UNIT_MILES,
            },
            rates: {
                [customUnitRateID]: {
                    customUnitRateID,
                    name: CONST.CUSTOM_UNITS.DEFAULT_RATE,
                    rate: CONST.CUSTOM_UNITS.MILEAGE_IRS_RATE * CONST.POLICY.CUSTOM_UNIT_RATE_BASE_OFFSET,
                    currency,
                },
            },
        },
    };

    return {
        customUnits,
        customUnitID,
        customUnitRateID,
        outputCurrency: currency,
    };
}

/**
 * Optimistically creates a Policy Draft for a new workspace
 *
 * @param [policyOwnerEmail] the email of the account to make the owner of the policy
 * @param [policyName] custom policy name we will use for created workspace
 * @param [policyID] custom policy id we will use for created workspace
 * @param [makeMeAdmin] leave the calling account as an admin on the policy
 */
function createDraftInitialWorkspace(policyOwnerEmail = '', policyName = '', policyID = generatePolicyID(), makeMeAdmin = false) {
    const workspaceName = policyName || generateDefaultWorkspaceName(policyOwnerEmail);
    const {customUnits, outputCurrency} = buildOptimisticCustomUnits();

    const optimisticData: OnyxUpdate[] = [
        {
            onyxMethod: Onyx.METHOD.SET,
            key: `${ONYXKEYS.COLLECTION.POLICY_DRAFTS}${policyID}`,
            value: {
                id: policyID,
                type: CONST.POLICY.TYPE.FREE,
                name: workspaceName,
                role: CONST.POLICY.ROLE.ADMIN,
                owner: sessionEmail,
                ownerAccountID: sessionAccountID,
                isPolicyExpenseChatEnabled: true,
                outputCurrency,
                pendingAction: CONST.RED_BRICK_ROAD_PENDING_ACTION.ADD,
                customUnits,
                makeMeAdmin,
            },
        },
        {
            onyxMethod: Onyx.METHOD.SET,
            key: `${ONYXKEYS.COLLECTION.POLICY_MEMBERS_DRAFTS}${policyID}`,
            value: {
                [sessionAccountID]: {
                    role: CONST.POLICY.ROLE.ADMIN,
                    errors: {},
                },
            },
        },
    ];

    Onyx.update(optimisticData);
}

/**
 * Optimistically creates a new workspace and default workspace chats
 *
 * @param [policyOwnerEmail] the email of the account to make the owner of the policy
 * @param [makeMeAdmin] leave the calling account as an admin on the policy
 * @param [policyName] custom policy name we will use for created workspace
 * @param [policyID] custom policy id we will use for created workspace
 */
function createWorkspace(policyOwnerEmail = '', makeMeAdmin = false, policyName = '', policyID = generatePolicyID()): string {
    const workspaceName = policyName || generateDefaultWorkspaceName(policyOwnerEmail);

    const {customUnits, customUnitID, customUnitRateID, outputCurrency} = buildOptimisticCustomUnits();

    const {
        announceChatReportID,
        announceChatData,
        announceReportActionData,
        announceCreatedReportActionID,
        adminsChatReportID,
        adminsChatData,
        adminsReportActionData,
        adminsCreatedReportActionID,
        expenseChatReportID,
        expenseChatData,
        expenseReportActionData,
        expenseCreatedReportActionID,
    } = ReportUtils.buildOptimisticWorkspaceChats(policyID, workspaceName);
    const optimisticData: OnyxUpdate[] = [
        {
            onyxMethod: Onyx.METHOD.SET,
            key: `${ONYXKEYS.COLLECTION.POLICY}${policyID}`,
            value: {
                id: policyID,
                type: CONST.POLICY.TYPE.FREE,
                name: workspaceName,
                role: CONST.POLICY.ROLE.ADMIN,
                owner: sessionEmail,
                ownerAccountID: sessionAccountID,
                isPolicyExpenseChatEnabled: true,
                outputCurrency,
                pendingAction: CONST.RED_BRICK_ROAD_PENDING_ACTION.ADD,
                customUnits,
                areCategoriesEnabled: true,
                areTagsEnabled: false,
                areDistanceRatesEnabled: false,
                areWorkflowsEnabled: false,
                areReportFieldsEnabled: false,
                areConnectionsEnabled: false,
            },
        },
        {
            onyxMethod: Onyx.METHOD.SET,
            key: `${ONYXKEYS.COLLECTION.POLICY_MEMBERS}${policyID}`,
            value: {
                [sessionAccountID]: {
                    role: CONST.POLICY.ROLE.ADMIN,
                    errors: {},
                },
            },
        },
        {
            onyxMethod: Onyx.METHOD.SET,
            key: `${ONYXKEYS.COLLECTION.REPORT}${announceChatReportID}`,
            value: {
                pendingFields: {
                    addWorkspaceRoom: CONST.RED_BRICK_ROAD_PENDING_ACTION.ADD,
                },
                ...announceChatData,
            },
        },
        {
            onyxMethod: Onyx.METHOD.SET,
            key: `${ONYXKEYS.COLLECTION.REPORT_ACTIONS}${announceChatReportID}`,
            value: announceReportActionData,
        },
        {
            onyxMethod: Onyx.METHOD.SET,
            key: `${ONYXKEYS.COLLECTION.REPORT}${adminsChatReportID}`,
            value: {
                pendingFields: {
                    addWorkspaceRoom: CONST.RED_BRICK_ROAD_PENDING_ACTION.ADD,
                },
                ...adminsChatData,
            },
        },
        {
            onyxMethod: Onyx.METHOD.SET,
            key: `${ONYXKEYS.COLLECTION.REPORT_ACTIONS}${adminsChatReportID}`,
            value: adminsReportActionData,
        },
        {
            onyxMethod: Onyx.METHOD.SET,
            key: `${ONYXKEYS.COLLECTION.REPORT}${expenseChatReportID}`,
            value: {
                pendingFields: {
                    addWorkspaceRoom: CONST.RED_BRICK_ROAD_PENDING_ACTION.ADD,
                },
                ...expenseChatData,
            },
        },
        {
            onyxMethod: Onyx.METHOD.SET,
            key: `${ONYXKEYS.COLLECTION.REPORT_ACTIONS}${expenseChatReportID}`,
            value: expenseReportActionData,
        },
        {
            onyxMethod: Onyx.METHOD.SET,
            key: `${ONYXKEYS.COLLECTION.POLICY_DRAFTS}${policyID}`,
            value: null,
        },
        {
            onyxMethod: Onyx.METHOD.SET,
            key: `${ONYXKEYS.COLLECTION.POLICY_MEMBERS_DRAFTS}${policyID}`,
            value: null,
        },
    ];

    const successData: OnyxUpdate[] = [
        {
            onyxMethod: Onyx.METHOD.MERGE,
            key: `${ONYXKEYS.COLLECTION.POLICY}${policyID}`,
            value: {pendingAction: null},
        },
        {
            onyxMethod: Onyx.METHOD.MERGE,
            key: `${ONYXKEYS.COLLECTION.REPORT}${announceChatReportID}`,
            value: {
                pendingFields: {
                    addWorkspaceRoom: null,
                },
                pendingAction: null,
            },
        },
        {
            onyxMethod: Onyx.METHOD.MERGE,
            key: `${ONYXKEYS.COLLECTION.REPORT_ACTIONS}${announceChatReportID}`,
            value: {
                [announceCreatedReportActionID]: {
                    pendingAction: null,
                },
            },
        },
        {
            onyxMethod: Onyx.METHOD.MERGE,
            key: `${ONYXKEYS.COLLECTION.REPORT}${adminsChatReportID}`,
            value: {
                pendingFields: {
                    addWorkspaceRoom: null,
                },
                pendingAction: null,
                pendingChatMembers: [],
            },
        },
        {
            onyxMethod: Onyx.METHOD.MERGE,
            key: `${ONYXKEYS.COLLECTION.REPORT_ACTIONS}${adminsChatReportID}`,
            value: {
                [adminsCreatedReportActionID]: {
                    pendingAction: null,
                },
            },
        },
        {
            onyxMethod: Onyx.METHOD.MERGE,
            key: `${ONYXKEYS.COLLECTION.REPORT}${expenseChatReportID}`,
            value: {
                pendingFields: {
                    addWorkspaceRoom: null,
                },
                pendingAction: null,
            },
        },
        {
            onyxMethod: Onyx.METHOD.MERGE,
            key: `${ONYXKEYS.COLLECTION.REPORT_ACTIONS}${expenseChatReportID}`,
            value: {
                [expenseCreatedReportActionID]: {
                    pendingAction: null,
                },
            },
        },
    ];

    const failureData: OnyxUpdate[] = [
        {
            onyxMethod: Onyx.METHOD.SET,
            key: `${ONYXKEYS.COLLECTION.POLICY_MEMBERS}${policyID}`,
            value: null,
        },
        {
            onyxMethod: Onyx.METHOD.SET,
            key: `${ONYXKEYS.COLLECTION.REPORT}${announceChatReportID}`,
            value: null,
        },
        {
            onyxMethod: Onyx.METHOD.SET,
            key: `${ONYXKEYS.COLLECTION.REPORT_ACTIONS}${announceChatReportID}`,
            value: null,
        },
        {
            onyxMethod: Onyx.METHOD.SET,
            key: `${ONYXKEYS.COLLECTION.REPORT}${adminsChatReportID}`,
            value: null,
        },
        {
            onyxMethod: Onyx.METHOD.SET,
            key: `${ONYXKEYS.COLLECTION.REPORT_ACTIONS}${adminsChatReportID}`,
            value: null,
        },
        {
            onyxMethod: Onyx.METHOD.SET,
            key: `${ONYXKEYS.COLLECTION.REPORT}${expenseChatReportID}`,
            value: null,
        },
        {
            onyxMethod: Onyx.METHOD.SET,
            key: `${ONYXKEYS.COLLECTION.REPORT_ACTIONS}${expenseChatReportID}`,
            value: null,
        },
    ];

    const params: CreateWorkspaceParams = {
        policyID,
        announceChatReportID,
        adminsChatReportID,
        expenseChatReportID,
        ownerEmail: policyOwnerEmail,
        makeMeAdmin,
        policyName: workspaceName,
        type: CONST.POLICY.TYPE.FREE,
        announceCreatedReportActionID,
        adminsCreatedReportActionID,
        expenseCreatedReportActionID,
        customUnitID,
        customUnitRateID,
    };

    API.write(WRITE_COMMANDS.CREATE_WORKSPACE, params, {optimisticData, successData, failureData});

    return adminsChatReportID;
}

function openWorkspaceReimburseView(policyID: string) {
    if (!policyID) {
        Log.warn('openWorkspaceReimburseView invalid params', {policyID});
        return;
    }

    const successData: OnyxUpdate[] = [
        {
            onyxMethod: Onyx.METHOD.MERGE,
            key: ONYXKEYS.REIMBURSEMENT_ACCOUNT,
            value: {
                isLoading: false,
            },
        },
    ];

    const failureData: OnyxUpdate[] = [
        {
            onyxMethod: Onyx.METHOD.MERGE,
            key: ONYXKEYS.REIMBURSEMENT_ACCOUNT,
            value: {
                isLoading: false,
            },
        },
    ];

    const params: OpenWorkspaceReimburseViewParams = {policyID};

    API.read(READ_COMMANDS.OPEN_WORKSPACE_REIMBURSE_VIEW, params, {successData, failureData});
}

function openPolicyWorkflowsPage(policyID: string) {
    if (!policyID) {
        Log.warn('openPolicyWorkflowsPage invalid params', {policyID});
        return;
    }

    const onyxData: OnyxData = {
        optimisticData: [
            {
                onyxMethod: Onyx.METHOD.MERGE,
                // @ts-expect-error: ONYXKEYS.REIMBURSEMENT_ACCOUNT is conflicting with ONYXKEYS.FORMS.REIMBURSEMENT_ACCOUNT_FORM
                key: `${ONYXKEYS.REIMBURSEMENT_ACCOUNT}${policyID}`,
                value: {
                    isLoading: true,
                },
            },
        ],
        successData: [
            {
                onyxMethod: Onyx.METHOD.MERGE,
                // @ts-expect-error: ONYXKEYS.REIMBURSEMENT_ACCOUNT is conflicting with ONYXKEYS.FORMS.REIMBURSEMENT_ACCOUNT_FORM
                key: `${ONYXKEYS.REIMBURSEMENT_ACCOUNT}${policyID}`,
                value: {
                    isLoading: false,
                },
            },
        ],
        failureData: [
            {
                onyxMethod: Onyx.METHOD.MERGE,
                // @ts-expect-error: ONYXKEYS.REIMBURSEMENT_ACCOUNT is conflicting with ONYXKEYS.FORMS.REIMBURSEMENT_ACCOUNT_FORM
                key: `${ONYXKEYS.REIMBURSEMENT_ACCOUNT}${policyID}`,
                value: {
                    isLoading: false,
                },
            },
        ],
    };

    const params: OpenPolicyWorkflowsPageParams = {policyID};

    API.read(READ_COMMANDS.OPEN_POLICY_WORKFLOWS_PAGE, params, onyxData);
}

function setPolicyIDForReimburseView(policyID: string) {
    Onyx.merge(ONYXKEYS.WORKSPACE_RATE_AND_UNIT, {policyID, rate: null, unit: null});
}

function clearOnyxDataForReimburseView() {
    Onyx.merge(ONYXKEYS.WORKSPACE_RATE_AND_UNIT, null);
}

function setRateForReimburseView(rate: string) {
    Onyx.merge(ONYXKEYS.WORKSPACE_RATE_AND_UNIT, {rate});
}

function setUnitForReimburseView(unit: Unit) {
    Onyx.merge(ONYXKEYS.WORKSPACE_RATE_AND_UNIT, {unit});
}

/**
 * Returns the accountIDs of the members of the policy whose data is passed in the parameters
 */
function openWorkspace(policyID: string, clientMemberAccountIDs: number[]) {
    if (!policyID || !clientMemberAccountIDs) {
        Log.warn('openWorkspace invalid params', {policyID, clientMemberAccountIDs});
        return;
    }

    const params: OpenWorkspaceParams = {
        policyID,
        clientMemberAccountIDs: JSON.stringify(clientMemberAccountIDs),
    };

    API.read(READ_COMMANDS.OPEN_WORKSPACE, params);
}

function openWorkspaceMembersPage(policyID: string, clientMemberEmails: string[]) {
    if (!policyID || !clientMemberEmails) {
        Log.warn('openWorkspaceMembersPage invalid params', {policyID, clientMemberEmails});
        return;
    }

    const params: OpenWorkspaceMembersPageParams = {
        policyID,
        clientMemberEmails: JSON.stringify(clientMemberEmails),
    };

    API.read(READ_COMMANDS.OPEN_WORKSPACE_MEMBERS_PAGE, params);
}

function openPolicyCategoriesPage(policyID: string) {
    if (!policyID) {
        Log.warn('openPolicyCategoriesPage invalid params', {policyID});
        return;
    }

    const params: OpenPolicyCategoriesPageParams = {
        policyID,
    };

    API.read(READ_COMMANDS.OPEN_POLICY_CATEGORIES_PAGE, params);
}

function openPolicyTagsPage(policyID: string) {
    if (!policyID) {
        Log.warn('openPolicyTasgPage invalid params', {policyID});
        return;
    }

    const params: OpenPolicyTagsPageParams = {
        policyID,
    };

    API.read(READ_COMMANDS.OPEN_POLICY_TAGS_PAGE, params);
}

function openPolicyTaxesPage(policyID: string) {
    if (!policyID) {
        Log.warn('openPolicyTaxesPage invalid params', {policyID});
        return;
    }

    const params: OpenPolicyTaxesPageParams = {
        policyID,
    };

    API.read(READ_COMMANDS.OPEN_POLICY_TAXES_PAGE, params);
}

function openWorkspaceInvitePage(policyID: string, clientMemberEmails: string[]) {
    if (!policyID || !clientMemberEmails) {
        Log.warn('openWorkspaceInvitePage invalid params', {policyID, clientMemberEmails});
        return;
    }

    const params: OpenWorkspaceInvitePageParams = {
        policyID,
        clientMemberEmails: JSON.stringify(clientMemberEmails),
    };

    API.read(READ_COMMANDS.OPEN_WORKSPACE_INVITE_PAGE, params);
}

function openDraftWorkspaceRequest(policyID: string) {
    const params: OpenDraftWorkspaceRequestParams = {policyID};

    API.read(READ_COMMANDS.OPEN_DRAFT_WORKSPACE_REQUEST, params);
}

function setWorkspaceInviteMembersDraft(policyID: string, invitedEmailsToAccountIDs: InvitedEmailsToAccountIDs) {
    Onyx.set(`${ONYXKEYS.COLLECTION.WORKSPACE_INVITE_MEMBERS_DRAFT}${policyID}`, invitedEmailsToAccountIDs);
}

function setWorkspaceInviteMessageDraft(policyID: string, message: string) {
    Onyx.set(`${ONYXKEYS.COLLECTION.WORKSPACE_INVITE_MESSAGE_DRAFT}${policyID}`, message);
}

function clearErrors(policyID: string) {
    setWorkspaceErrors(policyID, {});
    hideWorkspaceAlertMessage(policyID);
}

/**
 * Dismiss the informative messages about which policy members were added with primary logins when invited with their secondary login.
 */
function dismissAddedWithPrimaryLoginMessages(policyID: string) {
    Onyx.merge(`${ONYXKEYS.COLLECTION.POLICY}${policyID}`, {primaryLoginsInvited: null});
}

function buildOptimisticPolicyRecentlyUsedCategories(policyID?: string, category?: string) {
    if (!policyID || !category) {
        return [];
    }

    const policyRecentlyUsedCategories = allRecentlyUsedCategories?.[`${ONYXKEYS.COLLECTION.POLICY_RECENTLY_USED_CATEGORIES}${policyID}`] ?? [];

    return lodashUnion([category], policyRecentlyUsedCategories);
}

function buildOptimisticPolicyRecentlyUsedTags(policyID?: string, transactionTags?: string): RecentlyUsedTags {
    if (!policyID || !transactionTags) {
        return {};
    }

    const policyTags = allPolicyTags?.[`${ONYXKEYS.COLLECTION.POLICY_TAGS}${policyID}`] ?? {};
    const policyTagKeys = Object.keys(policyTags);
    const policyRecentlyUsedTags = allRecentlyUsedTags?.[`${ONYXKEYS.COLLECTION.POLICY_RECENTLY_USED_TAGS}${policyID}`] ?? {};
    const newOptimisticPolicyRecentlyUsedTags: RecentlyUsedTags = {};

    TransactionUtils.getTagArrayFromName(transactionTags).forEach((tag, index) => {
        if (!tag) {
            return;
        }

        const tagListKey = policyTagKeys[index];
        newOptimisticPolicyRecentlyUsedTags[tagListKey] = [...new Set([...tag, ...(policyRecentlyUsedTags[tagListKey] ?? [])])];
    });

    return newOptimisticPolicyRecentlyUsedTags;
}

/**
 * This flow is used for bottom up flow converting IOU report to an expense report. When user takes this action,
 * we create a Collect type workspace when the person taking the action becomes an owner and an admin, while we
 * add a new member to the workspace as an employee and convert the IOU report passed as a param into an expense report.
 *
 * @returns policyID of the workspace we have created
 */
function createWorkspaceFromIOUPayment(iouReport: Report | EmptyObject): string | undefined {
    // This flow only works for IOU reports
    if (!ReportUtils.isIOUReportUsingReport(iouReport)) {
        return;
    }

    // Generate new variables for the policy
    const policyID = generatePolicyID();
    const workspaceName = generateDefaultWorkspaceName(sessionEmail);
    const employeeAccountID = iouReport.ownerAccountID;
    const employeeEmail = iouReport.ownerEmail ?? '';
    const {customUnits, customUnitID, customUnitRateID} = buildOptimisticCustomUnits();
    const oldPersonalPolicyID = iouReport.policyID;
    const iouReportID = iouReport.reportID;

    const {
        announceChatReportID,
        announceChatData,
        announceReportActionData,
        announceCreatedReportActionID,
        adminsChatReportID,
        adminsChatData,
        adminsReportActionData,
        adminsCreatedReportActionID,
        expenseChatReportID: workspaceChatReportID,
        expenseChatData: workspaceChatData,
        expenseReportActionData: workspaceChatReportActionData,
        expenseCreatedReportActionID: workspaceChatCreatedReportActionID,
    } = ReportUtils.buildOptimisticWorkspaceChats(policyID, workspaceName);

    if (!employeeAccountID) {
        return;
    }

    // Create the workspace chat for the employee whose IOU is being paid
    const employeeWorkspaceChat = createPolicyExpenseChats(policyID, {[employeeEmail]: employeeAccountID}, true);
    const newWorkspace = {
        id: policyID,

        // We are creating a collect policy in this case
        type: CONST.POLICY.TYPE.TEAM,
        name: workspaceName,
        role: CONST.POLICY.ROLE.ADMIN,
        owner: sessionEmail,
        ownerAccountID: sessionAccountID,
        isPolicyExpenseChatEnabled: true,

        // Setting the currency to USD as we can only add the VBBA for this policy currency right now
        outputCurrency: CONST.CURRENCY.USD,
        pendingAction: CONST.RED_BRICK_ROAD_PENDING_ACTION.ADD,
        customUnits,
        areCategoriesEnabled: true,
        areTagsEnabled: false,
        areDistanceRatesEnabled: false,
        areWorkflowsEnabled: false,
        areReportFieldsEnabled: false,
        areConnectionsEnabled: false,
    };

    const optimisticData: OnyxUpdate[] = [
        {
            onyxMethod: Onyx.METHOD.SET,
            key: `${ONYXKEYS.COLLECTION.POLICY}${policyID}`,
            value: newWorkspace,
        },
        {
            onyxMethod: Onyx.METHOD.SET,
            key: `${ONYXKEYS.COLLECTION.POLICY_MEMBERS}${policyID}`,
            value: {
                [sessionAccountID]: {
                    role: CONST.POLICY.ROLE.ADMIN,
                    errors: {},
                },
                [employeeAccountID]: {
                    role: CONST.POLICY.ROLE.USER,
                    errors: {},
                },
            },
        },
        {
            onyxMethod: Onyx.METHOD.SET,
            key: `${ONYXKEYS.COLLECTION.REPORT}${announceChatReportID}`,
            value: {
                pendingFields: {
                    addWorkspaceRoom: CONST.RED_BRICK_ROAD_PENDING_ACTION.ADD,
                },
                ...announceChatData,
            },
        },
        {
            onyxMethod: Onyx.METHOD.SET,
            key: `${ONYXKEYS.COLLECTION.REPORT_ACTIONS}${announceChatReportID}`,
            value: announceReportActionData,
        },
        {
            onyxMethod: Onyx.METHOD.SET,
            key: `${ONYXKEYS.COLLECTION.REPORT}${adminsChatReportID}`,
            value: {
                pendingFields: {
                    addWorkspaceRoom: CONST.RED_BRICK_ROAD_PENDING_ACTION.ADD,
                },
                ...adminsChatData,
            },
        },
        {
            onyxMethod: Onyx.METHOD.SET,
            key: `${ONYXKEYS.COLLECTION.REPORT_ACTIONS}${adminsChatReportID}`,
            value: adminsReportActionData,
        },
        {
            onyxMethod: Onyx.METHOD.SET,
            key: `${ONYXKEYS.COLLECTION.REPORT}${workspaceChatReportID}`,
            value: {
                pendingFields: {
                    addWorkspaceRoom: CONST.RED_BRICK_ROAD_PENDING_ACTION.ADD,
                },
                ...workspaceChatData,
            },
        },
        {
            onyxMethod: Onyx.METHOD.SET,
            key: `${ONYXKEYS.COLLECTION.REPORT_ACTIONS}${workspaceChatReportID}`,
            value: workspaceChatReportActionData,
        },
        {
            onyxMethod: Onyx.METHOD.MERGE,
            key: `${ONYXKEYS.COLLECTION.POLICY_DRAFTS}${policyID}`,
            value: {
                pendingFields: {
                    addWorkspaceRoom: null,
                },
                pendingAction: null,
            },
        },
        {
            onyxMethod: Onyx.METHOD.MERGE,
            key: `${ONYXKEYS.COLLECTION.POLICY_MEMBERS_DRAFTS}${policyID}`,
            value: {
                pendingAction: null,
            },
        },
        ...employeeWorkspaceChat.onyxOptimisticData,
    ];

    const successData: OnyxUpdate[] = [
        {
            onyxMethod: Onyx.METHOD.MERGE,
            key: `${ONYXKEYS.COLLECTION.POLICY}${policyID}`,
            value: {pendingAction: null},
        },
        {
            onyxMethod: Onyx.METHOD.MERGE,
            key: `${ONYXKEYS.COLLECTION.REPORT}${announceChatReportID}`,
            value: {
                pendingFields: {
                    addWorkspaceRoom: null,
                },
                pendingAction: null,
            },
        },
        {
            onyxMethod: Onyx.METHOD.MERGE,
            key: `${ONYXKEYS.COLLECTION.REPORT_ACTIONS}${announceChatReportID}`,
            value: {
                [Object.keys(announceChatData)[0]]: {
                    pendingAction: null,
                },
            },
        },
        {
            onyxMethod: Onyx.METHOD.MERGE,
            key: `${ONYXKEYS.COLLECTION.REPORT}${adminsChatReportID}`,
            value: {
                pendingFields: {
                    addWorkspaceRoom: null,
                },
                pendingAction: null,
            },
        },
        {
            onyxMethod: Onyx.METHOD.MERGE,
            key: `${ONYXKEYS.COLLECTION.REPORT_ACTIONS}${adminsChatReportID}`,
            value: {
                [Object.keys(adminsChatData)[0]]: {
                    pendingAction: null,
                },
            },
        },
        {
            onyxMethod: Onyx.METHOD.MERGE,
            key: `${ONYXKEYS.COLLECTION.REPORT}${workspaceChatReportID}`,
            value: {
                pendingFields: {
                    addWorkspaceRoom: null,
                },
                pendingAction: null,
            },
        },
        {
            onyxMethod: Onyx.METHOD.MERGE,
            key: `${ONYXKEYS.COLLECTION.REPORT_ACTIONS}${workspaceChatReportID}`,
            value: {
                [Object.keys(workspaceChatData)[0]]: {
                    pendingAction: null,
                },
            },
        },
        ...employeeWorkspaceChat.onyxSuccessData,
    ];

    const failureData: OnyxUpdate[] = [
        {
            onyxMethod: Onyx.METHOD.MERGE,
            key: `${ONYXKEYS.COLLECTION.POLICY_MEMBERS}${policyID}`,
            value: {
                pendingAction: null,
            },
        },
        {
            onyxMethod: Onyx.METHOD.MERGE,
            key: `${ONYXKEYS.COLLECTION.REPORT}${announceChatReportID}`,
            value: {
                pendingFields: {
                    addWorkspaceRoom: null,
                },
                pendingAction: null,
            },
        },
        {
            onyxMethod: Onyx.METHOD.MERGE,
            key: `${ONYXKEYS.COLLECTION.REPORT_ACTIONS}${announceChatReportID}`,
            value: {
                pendingAction: null,
            },
        },
        {
            onyxMethod: Onyx.METHOD.MERGE,
            key: `${ONYXKEYS.COLLECTION.REPORT}${adminsChatReportID}`,
            value: {
                pendingFields: {
                    addWorkspaceRoom: null,
                },
                pendingAction: null,
            },
        },
        {
            onyxMethod: Onyx.METHOD.MERGE,
            key: `${ONYXKEYS.COLLECTION.REPORT_ACTIONS}${adminsChatReportID}`,
            value: {
                pendingAction: null,
            },
        },
        {
            onyxMethod: Onyx.METHOD.MERGE,
            key: `${ONYXKEYS.COLLECTION.REPORT}${workspaceChatReportID}`,
            value: {
                pendingFields: {
                    addWorkspaceRoom: null,
                },
                pendingAction: null,
            },
        },
        {
            onyxMethod: Onyx.METHOD.MERGE,
            key: `${ONYXKEYS.COLLECTION.REPORT_ACTIONS}${workspaceChatReportID}`,
            value: {
                pendingAction: null,
            },
        },
    ];

    // Compose the memberData object which is used to add the employee to the workspace and
    // optimistically create the workspace chat for them.
    const memberData = {
        accountID: Number(employeeAccountID),
        email: employeeEmail,
        workspaceChatReportID: employeeWorkspaceChat.reportCreationData[employeeEmail].reportID,
        workspaceChatCreatedReportActionID: employeeWorkspaceChat.reportCreationData[employeeEmail].reportActionID,
    };

    const oldChatReportID = iouReport.chatReportID;

    // Next we need to convert the IOU report to Expense report.
    // We need to change:
    // - report type
    // - change the sign of the report total
    // - update its policyID and policyName
    // - update the chatReportID to point to the new workspace chat
    const expenseReport = {
        ...iouReport,
        chatReportID: memberData.workspaceChatReportID,
        policyID,
        policyName: workspaceName,
        type: CONST.REPORT.TYPE.EXPENSE,
        total: -(iouReport?.total ?? 0),
    };
    optimisticData.push({
        onyxMethod: Onyx.METHOD.MERGE,
        key: `${ONYXKEYS.COLLECTION.REPORT}${iouReportID}`,
        value: expenseReport,
    });
    failureData.push({
        onyxMethod: Onyx.METHOD.MERGE,
        key: `${ONYXKEYS.COLLECTION.REPORT}${iouReportID}`,
        value: iouReport,
    });

    // The expense report transactions need to have the amount reversed to negative values
    const reportTransactions = TransactionUtils.getAllReportTransactions(iouReportID);

    // For performance reasons, we are going to compose a merge collection data for transactions
    const transactionsOptimisticData: Record<string, Transaction> = {};
    const transactionFailureData: Record<string, Transaction> = {};
    reportTransactions.forEach((transaction) => {
        transactionsOptimisticData[`${ONYXKEYS.COLLECTION.TRANSACTION}${transaction.transactionID}`] = {
            ...transaction,
            amount: -transaction.amount,
            modifiedAmount: transaction.modifiedAmount ? -transaction.modifiedAmount : 0,
        };

        transactionFailureData[`${ONYXKEYS.COLLECTION.TRANSACTION}${transaction.transactionID}`] = transaction;
    });

    optimisticData.push({
        onyxMethod: Onyx.METHOD.MERGE_COLLECTION,
        key: `${ONYXKEYS.COLLECTION.TRANSACTION}`,
        value: transactionsOptimisticData,
    });
    failureData.push({
        onyxMethod: Onyx.METHOD.MERGE_COLLECTION,
        key: `${ONYXKEYS.COLLECTION.TRANSACTION}`,
        value: transactionFailureData,
    });

    // We need to move the report preview action from the DM to the workspace chat.
    const reportPreview = ReportActionsUtils.getParentReportAction(iouReport);
    optimisticData.push({
        onyxMethod: Onyx.METHOD.MERGE,
        key: `${ONYXKEYS.COLLECTION.REPORT_ACTIONS}${oldChatReportID}`,
        value: {[reportPreview.reportActionID]: null},
    });
    failureData.push({
        onyxMethod: Onyx.METHOD.MERGE,
        key: `${ONYXKEYS.COLLECTION.REPORT_ACTIONS}${oldChatReportID}`,
        value: {[reportPreview.reportActionID]: reportPreview},
    });

    // To optimistically remove the GBR from the DM we need to update the hasOutstandingChildRequest param to false
    optimisticData.push({
        onyxMethod: Onyx.METHOD.MERGE,
        key: `${ONYXKEYS.COLLECTION.REPORT}${oldChatReportID}`,
        value: {
            hasOutstandingChildRequest: false,
        },
    });
    failureData.push({
        onyxMethod: Onyx.METHOD.MERGE,
        key: `${ONYXKEYS.COLLECTION.REPORT}${oldChatReportID}`,
        value: {
            hasOutstandingChildRequest: true,
        },
    });

    if (reportPreview?.reportActionID) {
        // Update the created timestamp of the report preview action to be after the workspace chat created timestamp.
        optimisticData.push({
            onyxMethod: Onyx.METHOD.MERGE,
            key: `${ONYXKEYS.COLLECTION.REPORT_ACTIONS}${memberData.workspaceChatReportID}`,
            value: {
                [reportPreview.reportActionID]: {
                    ...reportPreview,
                    message: [
                        {
                            type: CONST.REPORT.MESSAGE.TYPE.TEXT,
                            text: ReportUtils.getReportPreviewMessage(expenseReport, {}, false, false, newWorkspace),
                        },
                    ],
                    created: DateUtils.getDBTime(),
                },
            },
        });
    }

    failureData.push({
        onyxMethod: Onyx.METHOD.MERGE,
        key: `${ONYXKEYS.COLLECTION.REPORT_ACTIONS}${memberData.workspaceChatReportID}`,
        value: {[reportPreview.reportActionID]: null},
    });

    // Create the MOVED report action and add it to the DM chat which indicates to the user where the report has been moved
    const movedReportAction = ReportUtils.buildOptimisticMovedReportAction(oldPersonalPolicyID ?? '', policyID, memberData.workspaceChatReportID, iouReportID, workspaceName);
    optimisticData.push({
        onyxMethod: Onyx.METHOD.MERGE,
        key: `${ONYXKEYS.COLLECTION.REPORT_ACTIONS}${oldChatReportID}`,
        value: {[movedReportAction.reportActionID]: movedReportAction},
    });
    successData.push({
        onyxMethod: Onyx.METHOD.MERGE,
        key: `${ONYXKEYS.COLLECTION.REPORT_ACTIONS}${oldChatReportID}`,
        value: {
            [movedReportAction.reportActionID]: {
                ...movedReportAction,
                pendingAction: null,
            },
        },
    });
    failureData.push({
        onyxMethod: Onyx.METHOD.MERGE,
        key: `${ONYXKEYS.COLLECTION.REPORT_ACTIONS}${oldChatReportID}`,
        value: {[movedReportAction.reportActionID]: null},
    });

    const params: CreateWorkspaceFromIOUPaymentParams = {
        policyID,
        announceChatReportID,
        adminsChatReportID,
        expenseChatReportID: workspaceChatReportID,
        ownerEmail: '',
        makeMeAdmin: false,
        policyName: workspaceName,
        type: CONST.POLICY.TYPE.TEAM,
        announceCreatedReportActionID,
        adminsCreatedReportActionID,
        expenseCreatedReportActionID: workspaceChatCreatedReportActionID,
        customUnitID,
        customUnitRateID,
        iouReportID,
        memberData: JSON.stringify(memberData),
        reportActionID: movedReportAction.reportActionID,
    };

    API.write(WRITE_COMMANDS.CREATE_WORKSPACE_FROM_IOU_PAYMENT, params, {optimisticData, successData, failureData});

    return policyID;
}

function setWorkspaceCategoryEnabled(policyID: string, categoriesToUpdate: Record<string, {name: string; enabled: boolean}>) {
    const policyCategories = allPolicyCategories?.[`${ONYXKEYS.COLLECTION.POLICY_CATEGORIES}${policyID}`] ?? {};

    const onyxData: OnyxData = {
        optimisticData: [
            {
                onyxMethod: Onyx.METHOD.MERGE,
                key: `${ONYXKEYS.COLLECTION.POLICY_CATEGORIES}${policyID}`,
                value: {
                    ...Object.keys(categoriesToUpdate).reduce<PolicyCategories>((acc, key) => {
                        acc[key] = {
                            ...policyCategories[key],
                            ...categoriesToUpdate[key],
                            errors: null,
                            pendingFields: {
                                enabled: CONST.RED_BRICK_ROAD_PENDING_ACTION.UPDATE,
                            },
                        };

                        return acc;
                    }, {}),
                },
            },
        ],
        successData: [
            {
                onyxMethod: Onyx.METHOD.MERGE,
                key: `${ONYXKEYS.COLLECTION.POLICY_CATEGORIES}${policyID}`,
                value: {
                    ...Object.keys(categoriesToUpdate).reduce<PolicyCategories>((acc, key) => {
                        acc[key] = {
                            ...policyCategories[key],
                            ...categoriesToUpdate[key],
                            errors: null,
                            pendingFields: {
                                enabled: null,
                            },
                        };

                        return acc;
                    }, {}),
                },
            },
        ],
        failureData: [
            {
                onyxMethod: Onyx.METHOD.MERGE,
                key: `${ONYXKEYS.COLLECTION.POLICY_CATEGORIES}${policyID}`,
                value: {
                    ...Object.keys(categoriesToUpdate).reduce<PolicyCategories>((acc, key) => {
                        acc[key] = {
                            ...policyCategories[key],
                            ...categoriesToUpdate[key],
                            errors: ErrorUtils.getMicroSecondOnyxError('workspace.categories.genericFailureMessage'),
                            pendingFields: {
                                enabled: null,
                            },
                        };

                        return acc;
                    }, {}),
                },
            },
        ],
    };

    const parameters = {
        policyID,
        categories: JSON.stringify(Object.keys(categoriesToUpdate).map((key) => categoriesToUpdate[key])),
    };

    API.write(WRITE_COMMANDS.SET_WORKSPACE_CATEGORIES_ENABLED, parameters, onyxData);
}

function createPolicyCategory(policyID: string, categoryName: string) {
    const onyxData: OnyxData = {
        optimisticData: [
            {
                onyxMethod: Onyx.METHOD.MERGE,
                key: `${ONYXKEYS.COLLECTION.POLICY_CATEGORIES}${policyID}`,
                value: {
                    [categoryName]: {
                        name: categoryName,
                        enabled: true,
                        errors: null,
                        pendingAction: CONST.RED_BRICK_ROAD_PENDING_ACTION.ADD,
                    },
                },
            },
        ],
        successData: [
            {
                onyxMethod: Onyx.METHOD.MERGE,
                key: `${ONYXKEYS.COLLECTION.POLICY_CATEGORIES}${policyID}`,
                value: {
                    [categoryName]: {
                        errors: null,
                        pendingAction: null,
                    },
                },
            },
        ],
        failureData: [
            {
                onyxMethod: Onyx.METHOD.MERGE,
                key: `${ONYXKEYS.COLLECTION.POLICY_CATEGORIES}${policyID}`,
                value: {
                    [categoryName]: {
                        errors: ErrorUtils.getMicroSecondOnyxError('workspace.categories.genericFailureMessage'),
                        pendingAction: null,
                    },
                },
            },
        ],
    };

    const parameters = {
        policyID,
        categories: JSON.stringify([{name: categoryName}]),
    };

    API.write(WRITE_COMMANDS.CREATE_WORKSPACE_CATEGORIES, parameters, onyxData);
}

function createPolicyTag(policyID: string, tagName: string) {
    const tagListName = Object.keys(allPolicyTags?.[`${ONYXKEYS.COLLECTION.POLICY_TAGS}${policyID}`] ?? {})[0];

    const onyxData: OnyxData = {
        optimisticData: [
            {
                onyxMethod: Onyx.METHOD.MERGE,
                key: `${ONYXKEYS.COLLECTION.POLICY_TAGS}${policyID}`,
                value: {
                    [tagListName]: {
                        tags: {
                            [tagName]: {
                                name: tagName,
                                enabled: false,
                                errors: null,
                                pendingAction: CONST.RED_BRICK_ROAD_PENDING_ACTION.ADD,
                            },
                        },
                    },
                },
            },
        ],
        successData: [
            {
                onyxMethod: Onyx.METHOD.MERGE,
                key: `${ONYXKEYS.COLLECTION.POLICY_TAGS}${policyID}`,
                value: {
                    [tagListName]: {
                        tags: {
                            [tagName]: {
                                errors: null,
                                pendingAction: null,
                            },
                        },
                    },
                },
            },
        ],
        failureData: [
            {
                onyxMethod: Onyx.METHOD.MERGE,
                key: `${ONYXKEYS.COLLECTION.POLICY_TAGS}${policyID}`,
                value: {
                    [tagListName]: {
                        tags: {
                            [tagName]: {
                                errors: ErrorUtils.getMicroSecondOnyxError('workspace.tags.genericFailureMessage'),
                                pendingAction: null,
                            },
                        },
                    },
                },
            },
        ],
    };

    const parameters = {
        policyID,
        tags: JSON.stringify([{name: tagName}]),
    };

    API.write(WRITE_COMMANDS.CREATE_POLICY_TAG, parameters, onyxData);
}

function setWorkspaceRequiresCategory(policyID: string, requiresCategory: boolean) {
    const onyxData: OnyxData = {
        optimisticData: [
            {
                onyxMethod: Onyx.METHOD.MERGE,
                key: `${ONYXKEYS.COLLECTION.POLICY}${policyID}`,
                value: {
                    requiresCategory,
                    errors: {
                        requiresCategory: null,
                    },
                    pendingFields: {
                        requiresCategory: CONST.RED_BRICK_ROAD_PENDING_ACTION.UPDATE,
                    },
                },
            },
        ],
        successData: [
            {
                onyxMethod: Onyx.METHOD.MERGE,
                key: `${ONYXKEYS.COLLECTION.POLICY}${policyID}`,
                value: {
                    errors: {
                        requiresCategory: null,
                    },
                    pendingFields: {
                        requiresCategory: null,
                    },
                },
            },
        ],
        failureData: [
            {
                onyxMethod: Onyx.METHOD.MERGE,
                key: `${ONYXKEYS.COLLECTION.POLICY}${policyID}`,
                value: {
                    requiresCategory: !requiresCategory,
                    errors: ErrorUtils.getMicroSecondOnyxError('workspace.categories.genericFailureMessage'),
                    pendingFields: {
                        requiresCategory: null,
                    },
                },
            },
        ],
    };

    const parameters = {
        policyID,
        requiresCategory,
    };

    API.write(WRITE_COMMANDS.SET_WORKSPACE_REQUIRES_CATEGORY, parameters, onyxData);
}

function clearCategoryErrors(policyID: string, categoryName: string) {
    const category = allPolicyCategories?.[`${ONYXKEYS.COLLECTION.POLICY_CATEGORIES}${policyID}`]?.[categoryName];

    if (!category) {
        return;
    }

    Onyx.merge(`${ONYXKEYS.COLLECTION.POLICY_CATEGORIES}${policyID}`, {
        [category.name]: {
            errors: null,
        },
    });
}

function deleteWorkspaceCategories(policyID: string, categoryNamesToDelete: string[]) {
    const onyxData: OnyxData = {
        optimisticData: [
            {
                onyxMethod: Onyx.METHOD.MERGE,
                key: `${ONYXKEYS.COLLECTION.POLICY_CATEGORIES}${policyID}`,
                value: categoryNamesToDelete.reduce<Record<string, Partial<PolicyCategory>>>((acc, categoryName) => {
                    acc[categoryName] = {pendingAction: CONST.RED_BRICK_ROAD_PENDING_ACTION.DELETE};
                    return acc;
                }, {}),
            },
        ],
        successData: [
            {
                onyxMethod: Onyx.METHOD.MERGE,
                key: `${ONYXKEYS.COLLECTION.POLICY_CATEGORIES}${policyID}`,
                value: categoryNamesToDelete.reduce<Record<string, null>>((acc, categoryName) => {
                    acc[categoryName] = null;
                    return acc;
                }, {}),
            },
        ],
        failureData: [
            {
                onyxMethod: Onyx.METHOD.MERGE,
                key: `${ONYXKEYS.COLLECTION.POLICY_CATEGORIES}${policyID}`,
                value: categoryNamesToDelete.reduce<Record<string, Partial<PolicyCategory>>>((acc, categoryName) => {
                    acc[categoryName] = {
                        pendingAction: null,
                        errors: ErrorUtils.getMicroSecondOnyxError('workspace.categories.deleteFailureMessage'),
                    };
                    return acc;
                }, {}),
            },
        ],
    };

    const parameters = {
        policyID,
        categories: JSON.stringify(categoryNamesToDelete),
    };

    API.write(WRITE_COMMANDS.DELETE_WORKSPACE_CATEGORIES, parameters, onyxData);
}

/**
 * Accept user join request to a workspace
 */
function acceptJoinRequest(reportID: string, reportAction: OnyxEntry<ReportAction>) {
    const choice = CONST.REPORT.ACTIONABLE_MENTION_JOIN_WORKSPACE_RESOLUTION.ACCEPT;
    if (!reportAction) {
        return;
    }

    const optimisticData: OnyxUpdate[] = [
        {
            onyxMethod: Onyx.METHOD.MERGE,
            key: `${ONYXKEYS.COLLECTION.REPORT_ACTIONS}${reportID}`,
            value: {
                [reportAction.reportActionID]: {
                    originalMessage: {choice},
                    pendingAction: CONST.RED_BRICK_ROAD_PENDING_ACTION.UPDATE,
                },
            },
        },
    ];

    const successData: OnyxUpdate[] = [
        {
            onyxMethod: Onyx.METHOD.MERGE,
            key: `${ONYXKEYS.COLLECTION.REPORT_ACTIONS}${reportID}`,
            value: {
                [reportAction.reportActionID]: {
                    originalMessage: {choice},
                    pendingAction: null,
                },
            },
        },
    ];

    const failureData: OnyxUpdate[] = [
        {
            onyxMethod: Onyx.METHOD.MERGE,
            key: `${ONYXKEYS.COLLECTION.REPORT_ACTIONS}${reportID}`,
            value: {
                [reportAction.reportActionID]: {
                    originalMessage: {choice: ''},
                    pendingAction: null,
                },
            },
        },
    ];

    const parameters = {
        requests: JSON.stringify({
            [(reportAction.originalMessage as OriginalMessageJoinPolicyChangeLog['originalMessage']).policyID]: {
                requests: [{accountID: reportAction?.actorAccountID, adminsRoomMessageReportActionID: reportAction.reportActionID}],
            },
        }),
    };

    API.write(WRITE_COMMANDS.ACCEPT_JOIN_REQUEST, parameters, {optimisticData, failureData, successData});
}

/**
 * Decline user join request to a workspace
 */
function declineJoinRequest(reportID: string, reportAction: OnyxEntry<ReportAction>) {
    if (!reportAction) {
        return;
    }
    const choice = CONST.REPORT.ACTIONABLE_MENTION_JOIN_WORKSPACE_RESOLUTION.DECLINE;
    const optimisticData: OnyxUpdate[] = [
        {
            onyxMethod: Onyx.METHOD.MERGE,
            key: `${ONYXKEYS.COLLECTION.REPORT_ACTIONS}${reportID}`,
            value: {
                [reportAction.reportActionID]: {
                    originalMessage: {choice},
                    pendingAction: CONST.RED_BRICK_ROAD_PENDING_ACTION.UPDATE,
                },
            },
        },
    ];

    const successData: OnyxUpdate[] = [
        {
            onyxMethod: Onyx.METHOD.MERGE,
            key: `${ONYXKEYS.COLLECTION.REPORT_ACTIONS}${reportID}`,
            value: {
                [reportAction.reportActionID]: {
                    originalMessage: {choice},
                    pendingAction: null,
                },
            },
        },
    ];

    const failureData: OnyxUpdate[] = [
        {
            onyxMethod: Onyx.METHOD.MERGE,
            key: `${ONYXKEYS.COLLECTION.REPORT_ACTIONS}${reportID}`,
            value: {
                [reportAction.reportActionID]: {
                    originalMessage: {choice: ''},
                    pendingAction: null,
                },
            },
        },
    ];

    const parameters = {
        requests: JSON.stringify({
            [(reportAction.originalMessage as OriginalMessageJoinPolicyChangeLog['originalMessage']).policyID]: {
                requests: [{accountID: reportAction?.actorAccountID, adminsRoomMessageReportActionID: reportAction.reportActionID}],
            },
        }),
    };

    API.write(WRITE_COMMANDS.DECLINE_JOIN_REQUEST, parameters, {optimisticData, failureData, successData});
}

function openPolicyDistanceRatesPage(policyID?: string) {
    if (!policyID) {
        return;
    }

    const params: OpenPolicyDistanceRatesPageParams = {policyID};

    API.read(READ_COMMANDS.OPEN_POLICY_DISTANCE_RATES_PAGE, params);
}

function navigateWhenEnableFeature(policyID: string, featureRoute: Route) {
    const isNarrowLayout = getIsNarrowLayout();

    if (isNarrowLayout) {
        Navigation.navigate(ROUTES.WORKSPACE_INITIAL.getRoute(policyID), CONST.NAVIGATION.TYPE.FORCED_UP);

        return;
    }

    Navigation.navigate(featureRoute);
}

function enablePolicyCategories(policyID: string, enabled: boolean) {
    const onyxData: OnyxData = {
        optimisticData: [
            {
                onyxMethod: Onyx.METHOD.MERGE,
                key: `${ONYXKEYS.COLLECTION.POLICY}${policyID}`,
                value: {
                    areCategoriesEnabled: enabled,
                    pendingFields: {
                        areCategoriesEnabled: CONST.RED_BRICK_ROAD_PENDING_ACTION.UPDATE,
                    },
                },
            },
        ],
        successData: [
            {
                onyxMethod: Onyx.METHOD.MERGE,
                key: `${ONYXKEYS.COLLECTION.POLICY}${policyID}`,
                value: {
                    pendingFields: {
                        areCategoriesEnabled: null,
                    },
                },
            },
        ],
        failureData: [
            {
                onyxMethod: Onyx.METHOD.MERGE,
                key: `${ONYXKEYS.COLLECTION.POLICY}${policyID}`,
                value: {
                    areCategoriesEnabled: !enabled,
                    pendingFields: {
                        areCategoriesEnabled: null,
                    },
                },
            },
        ],
    };

    const parameters: EnablePolicyCategoriesParams = {policyID, enabled};

    API.write(WRITE_COMMANDS.ENABLE_POLICY_CATEGORIES, parameters, onyxData);

    if (enabled) {
        navigateWhenEnableFeature(policyID, ROUTES.WORKSPACE_CATEGORIES.getRoute(policyID));
    }
}

function enablePolicyConnections(policyID: string, enabled: boolean) {
    const onyxData: OnyxData = {
        optimisticData: [
            {
                onyxMethod: Onyx.METHOD.MERGE,
                key: `${ONYXKEYS.COLLECTION.POLICY}${policyID}`,
                value: {
                    areConnectionsEnabled: enabled,
                    pendingFields: {
                        areConnectionsEnabled: CONST.RED_BRICK_ROAD_PENDING_ACTION.UPDATE,
                    },
                },
            },
        ],
        successData: [
            {
                onyxMethod: Onyx.METHOD.MERGE,
                key: `${ONYXKEYS.COLLECTION.POLICY}${policyID}`,
                value: {
                    pendingFields: {
                        areConnectionsEnabled: null,
                    },
                },
            },
        ],
        failureData: [
            {
                onyxMethod: Onyx.METHOD.MERGE,
                key: `${ONYXKEYS.COLLECTION.POLICY}${policyID}`,
                value: {
                    areConnectionsEnabled: !enabled,
                    pendingFields: {
                        areConnectionsEnabled: null,
                    },
                },
            },
        ],
    };

    const parameters: EnablePolicyConnectionsParams = {policyID, enabled};

    API.write(WRITE_COMMANDS.ENABLE_POLICY_CONNECTIONS, parameters, onyxData);
}

function enablePolicyDistanceRates(policyID: string, enabled: boolean) {
    const onyxData: OnyxData = {
        optimisticData: [
            {
                onyxMethod: Onyx.METHOD.MERGE,
                key: `${ONYXKEYS.COLLECTION.POLICY}${policyID}`,
                value: {
                    areDistanceRatesEnabled: enabled,
                    pendingFields: {
                        areDistanceRatesEnabled: CONST.RED_BRICK_ROAD_PENDING_ACTION.UPDATE,
                    },
                },
            },
        ],
        successData: [
            {
                onyxMethod: Onyx.METHOD.MERGE,
                key: `${ONYXKEYS.COLLECTION.POLICY}${policyID}`,
                value: {
                    pendingFields: {
                        areDistanceRatesEnabled: null,
                    },
                },
            },
        ],
        failureData: [
            {
                onyxMethod: Onyx.METHOD.MERGE,
                key: `${ONYXKEYS.COLLECTION.POLICY}${policyID}`,
                value: {
                    areDistanceRatesEnabled: !enabled,
                    pendingFields: {
                        areDistanceRatesEnabled: null,
                    },
                },
            },
        ],
    };

    const parameters: EnablePolicyDistanceRatesParams = {policyID, enabled};

    API.write(WRITE_COMMANDS.ENABLE_POLICY_DISTANCE_RATES, parameters, onyxData);

    if (enabled) {
        navigateWhenEnableFeature(policyID, ROUTES.WORKSPACE_DISTANCE_RATES.getRoute(policyID));
    }
}

function enablePolicyReportFields(policyID: string, enabled: boolean) {
    const onyxData: OnyxData = {
        optimisticData: [
            {
                onyxMethod: Onyx.METHOD.MERGE,
                key: `${ONYXKEYS.COLLECTION.POLICY}${policyID}`,
                value: {
                    areReportFieldsEnabled: enabled,
                    pendingFields: {
                        areReportFieldsEnabled: CONST.RED_BRICK_ROAD_PENDING_ACTION.UPDATE,
                    },
                },
            },
        ],
        successData: [
            {
                onyxMethod: Onyx.METHOD.MERGE,
                key: `${ONYXKEYS.COLLECTION.POLICY}${policyID}`,
                value: {
                    pendingFields: {
                        areReportFieldsEnabled: null,
                    },
                },
            },
        ],
        failureData: [
            {
                onyxMethod: Onyx.METHOD.MERGE,
                key: `${ONYXKEYS.COLLECTION.POLICY}${policyID}`,
                value: {
                    areReportFieldsEnabled: !enabled,
                    pendingFields: {
                        areReportFieldsEnabled: null,
                    },
                },
            },
        ],
    };

    const parameters: EnablePolicyReportFieldsParams = {policyID, enabled};

    API.write(WRITE_COMMANDS.ENABLE_POLICY_REPORT_FIELDS, parameters, onyxData);
}

function enablePolicyTags(policyID: string, enabled: boolean) {
    const onyxData: OnyxData = {
        optimisticData: [
            {
                onyxMethod: Onyx.METHOD.MERGE,
                key: `${ONYXKEYS.COLLECTION.POLICY}${policyID}`,
                value: {
                    areTagsEnabled: enabled,
                    pendingFields: {
                        areTagsEnabled: CONST.RED_BRICK_ROAD_PENDING_ACTION.UPDATE,
                    },
                },
            },
        ],
        successData: [
            {
                onyxMethod: Onyx.METHOD.MERGE,
                key: `${ONYXKEYS.COLLECTION.POLICY}${policyID}`,
                value: {
                    pendingFields: {
                        areTagsEnabled: null,
                    },
                },
            },
        ],
        failureData: [
            {
                onyxMethod: Onyx.METHOD.MERGE,
                key: `${ONYXKEYS.COLLECTION.POLICY}${policyID}`,
                value: {
                    areTagsEnabled: !enabled,
                    pendingFields: {
                        areTagsEnabled: null,
                    },
                },
            },
        ],
    };

    const parameters: EnablePolicyTagsParams = {policyID, enabled};

    API.write(WRITE_COMMANDS.ENABLE_POLICY_TAGS, parameters, onyxData);

    if (enabled) {
        navigateWhenEnableFeature(policyID, ROUTES.WORKSPACE_TAGS.getRoute(policyID));
    }
}

function enablePolicyTaxes(policyID: string, enabled: boolean) {
    const onyxData: OnyxData = {
        optimisticData: [
            {
                onyxMethod: Onyx.METHOD.MERGE,
                key: `${ONYXKEYS.COLLECTION.POLICY}${policyID}`,
                value: {
                    tax: {
                        trackingEnabled: enabled,
                    },
                    pendingFields: {
                        tax: CONST.RED_BRICK_ROAD_PENDING_ACTION.UPDATE,
                    },
                },
            },
        ],
        successData: [
            {
                onyxMethod: Onyx.METHOD.MERGE,
                key: `${ONYXKEYS.COLLECTION.POLICY}${policyID}`,
                value: {
                    pendingFields: {
                        tax: null,
                    },
                },
            },
        ],
        failureData: [
            {
                onyxMethod: Onyx.METHOD.MERGE,
                key: `${ONYXKEYS.COLLECTION.POLICY}${policyID}`,
                value: {
                    tax: {
                        trackingEnabled: !enabled,
                    },
                    pendingFields: {
                        tax: null,
                    },
                },
            },
        ],
    };

    const parameters: EnablePolicyTaxesParams = {policyID, enabled};

    API.write(WRITE_COMMANDS.ENABLE_POLICY_TAXES, parameters, onyxData);

    if (enabled) {
        navigateWhenEnableFeature(policyID, ROUTES.WORKSPACE_TAXES.getRoute(policyID));
    }
}

function enablePolicyWorkflows(policyID: string, enabled: boolean) {
    const onyxData: OnyxData = {
        optimisticData: [
            {
                onyxMethod: Onyx.METHOD.MERGE,
                key: `${ONYXKEYS.COLLECTION.POLICY}${policyID}`,
                value: {
                    areWorkflowsEnabled: enabled,
                    pendingFields: {
                        areWorkflowsEnabled: CONST.RED_BRICK_ROAD_PENDING_ACTION.UPDATE,
                    },
                },
            },
        ],
        successData: [
            {
                onyxMethod: Onyx.METHOD.MERGE,
                key: `${ONYXKEYS.COLLECTION.POLICY}${policyID}`,
                value: {
                    pendingFields: {
                        areWorkflowsEnabled: null,
                    },
                },
            },
        ],
        failureData: [
            {
                onyxMethod: Onyx.METHOD.MERGE,
                key: `${ONYXKEYS.COLLECTION.POLICY}${policyID}`,
                value: {
                    areWorkflowsEnabled: !enabled,
                    pendingFields: {
                        areWorkflowsEnabled: null,
                    },
                },
            },
        ],
    };

    const parameters: EnablePolicyWorkflowsParams = {policyID, enabled};

    API.write(WRITE_COMMANDS.ENABLE_POLICY_WORKFLOWS, parameters, onyxData);

    if (enabled) {
        navigateWhenEnableFeature(policyID, ROUTES.WORKSPACE_WORKFLOWS.getRoute(policyID));
    }
}

function renamePolicyTaglist(policyID: string, policyTagListName: {oldName: string; newName: string}, policyTags: OnyxEntry<PolicyTagList>) {
    const newName = policyTagListName.newName;
    const oldName = policyTagListName.oldName;
    const oldPolicyTags = policyTags?.[oldName] ?? {};
    const onyxData: OnyxData = {
        optimisticData: [
            {
                onyxMethod: Onyx.METHOD.MERGE,
                key: `${ONYXKEYS.COLLECTION.POLICY_TAGS}${policyID}`,
                value: {
                    [newName]: {...oldPolicyTags, name: newName, pendingAction: CONST.RED_BRICK_ROAD_PENDING_ACTION.ADD},
                    [oldName]: null,
                },
            },
        ],
        successData: [
            {
                onyxMethod: Onyx.METHOD.MERGE,
                key: `${ONYXKEYS.COLLECTION.POLICY_TAGS}${policyID}`,
                value: {
                    [newName]: {pendingAction: null},
                    [oldName]: null,
                },
            },
        ],
        failureData: [
            {
                onyxMethod: Onyx.METHOD.MERGE,
                key: `${ONYXKEYS.COLLECTION.POLICY_TAGS}${policyID}`,
                value: {
                    errors: {
                        [oldName]: oldName,
                        [newName]: ErrorUtils.getMicroSecondOnyxError('workspace.tags.genericFailureMessage'),
                    },
                    [newName]: null,
                    [oldName]: oldPolicyTags,
                },
            },
        ],
    };
    const parameters = {
        policyID,
        oldName,
        newName,
    };

    API.write(WRITE_COMMANDS.RENAME_POLICY_TAG_LIST, parameters, onyxData);
}

function setPolicyRequiresTag(policyID: string, requiresTag: boolean) {
    const onyxData: OnyxData = {
        optimisticData: [
            {
                onyxMethod: Onyx.METHOD.MERGE,
                key: `${ONYXKEYS.COLLECTION.POLICY}${policyID}`,
                value: {
                    requiresTag,
                    errors: {requiresTag: null},
                    pendingFields: {
                        requiresTag: CONST.RED_BRICK_ROAD_PENDING_ACTION.UPDATE,
                    },
                },
            },
        ],
        successData: [
            {
                onyxMethod: Onyx.METHOD.MERGE,
                key: `${ONYXKEYS.COLLECTION.POLICY}${policyID}`,
                value: {
                    errors: {
                        requiresTag: null,
                    },
                    pendingFields: {
                        requiresTag: null,
                    },
                },
            },
        ],
        failureData: [
            {
                onyxMethod: Onyx.METHOD.MERGE,
                key: `${ONYXKEYS.COLLECTION.POLICY}${policyID}`,
                value: {
                    requiresTag: !requiresTag,
                    errors: ErrorUtils.getMicroSecondOnyxError('workspace.tags.genericFailureMessage'),
                    pendingFields: {
                        requiresTag: null,
                    },
                },
            },
        ],
    };

    const parameters = {
        policyID,
        requiresTag,
    };

    API.write(WRITE_COMMANDS.SET_POLICY_REQUIRES_TAG, parameters, onyxData);
}

function openPolicyMoreFeaturesPage(policyID: string) {
    const params: OpenPolicyMoreFeaturesPageParams = {policyID};

    API.read(READ_COMMANDS.OPEN_POLICY_MORE_FEATURES_PAGE, params);
}

function createPolicyDistanceRate(policyID: string, customUnitID: string, customUnitRate: Rate) {
    const optimisticData: OnyxUpdate[] = [
        {
            onyxMethod: Onyx.METHOD.MERGE,
            key: `${ONYXKEYS.COLLECTION.POLICY}${policyID}`,
            value: {
                customUnits: {
                    [customUnitID]: {
                        rates: {
                            [customUnitRate.customUnitRateID ?? '']: {
                                ...customUnitRate,
                                pendingAction: CONST.RED_BRICK_ROAD_PENDING_ACTION.ADD,
                            },
                        },
                    },
                },
            },
        },
    ];

    const successData: OnyxUpdate[] = [
        {
            onyxMethod: Onyx.METHOD.MERGE,
            key: `${ONYXKEYS.COLLECTION.POLICY}${policyID}`,
            value: {
                customUnits: {
                    [customUnitID]: {
                        rates: {
                            [customUnitRate.customUnitRateID ?? '']: {
                                pendingAction: null,
                            },
                        },
                    },
                },
            },
        },
    ];

    const failureData: OnyxUpdate[] = [
        {
            onyxMethod: Onyx.METHOD.MERGE,
            key: `${ONYXKEYS.COLLECTION.POLICY}${policyID}`,
            value: {
                customUnits: {
                    [customUnitID]: {
                        rates: {
                            [customUnitRate.customUnitRateID ?? '']: {
                                errors: ErrorUtils.getMicroSecondOnyxError('common.genericErrorMessage'),
                            },
                        },
                    },
                },
            },
        },
    ];

    const params: CreatePolicyDistanceRateParams = {
        policyID: `${policyID}1`,
        customUnitID,
        customUnitRate: JSON.stringify(customUnitRate),
    };

    API.write(WRITE_COMMANDS.CREATE_POLICY_DISTANCE_RATE, params, {optimisticData, successData, failureData});
}

function clearCreateDistanceRateItemAndError(policyID: string, customUnitID: string, customUnitRateIDToClear: string) {
    Onyx.merge(`${ONYXKEYS.COLLECTION.POLICY}${policyID}`, {
        customUnits: {
            [customUnitID]: {
                rates: {
                    [customUnitRateIDToClear]: null,
                },
            },
        },
    });
}

function setPolicyDistanceRatesUnit(policyID: string, currentCustomUnit: CustomUnit, newCustomUnit: CustomUnit) {
    const optimisticData: OnyxUpdate[] = [
        {
            onyxMethod: Onyx.METHOD.MERGE,
            key: `${ONYXKEYS.COLLECTION.POLICY}${policyID}`,
            value: {
                customUnits: {
                    [newCustomUnit.customUnitID]: {
                        ...newCustomUnit,
                        pendingAction: CONST.RED_BRICK_ROAD_PENDING_ACTION.UPDATE,
                    },
                },
            },
        },
    ];

    const successData: OnyxUpdate[] = [
        {
            onyxMethod: Onyx.METHOD.MERGE,
            key: `${ONYXKEYS.COLLECTION.POLICY}${policyID}`,
            value: {
                customUnits: {
                    [newCustomUnit.customUnitID]: {
                        errors: null,
                        pendingAction: null,
                    },
                },
            },
        },
    ];

    const failureData: OnyxUpdate[] = [
        {
            onyxMethod: Onyx.METHOD.MERGE,
            key: `${ONYXKEYS.COLLECTION.POLICY}${policyID}`,
            value: {
                customUnits: {
                    [currentCustomUnit.customUnitID]: {
                        ...currentCustomUnit,
                        errors: ErrorUtils.getMicroSecondOnyxError('common.genericErrorMessage'),
                        pendingAction: null,
                    },
                },
            },
        },
    ];

    const params: SetPolicyDistanceRatesUnitParams = {
        policyID,
        customUnit: JSON.stringify(newCustomUnit),
    };

    API.write(WRITE_COMMANDS.SET_POLICY_DISTANCE_RATES_UNIT, params, {optimisticData, successData, failureData});
}

function setPolicyDistanceRatesDefaultCategory(policyID: string, currentCustomUnit: CustomUnit, newCustomUnit: CustomUnit) {
    const optimisticData: OnyxUpdate[] = [
        {
            onyxMethod: Onyx.METHOD.MERGE,
            key: `${ONYXKEYS.COLLECTION.POLICY}${policyID}`,
            value: {
                customUnits: {
                    [newCustomUnit.customUnitID]: {
                        ...newCustomUnit,
                        pendingAction: CONST.RED_BRICK_ROAD_PENDING_ACTION.UPDATE,
                    },
                },
            },
        },
    ];

    const successData: OnyxUpdate[] = [
        {
            onyxMethod: Onyx.METHOD.MERGE,
            key: `${ONYXKEYS.COLLECTION.POLICY}${policyID}`,
            value: {
                customUnits: {
                    [newCustomUnit.customUnitID]: {
                        errors: null,
                        pendingAction: null,
                    },
                },
            },
        },
    ];

    const failureData: OnyxUpdate[] = [
        {
            onyxMethod: Onyx.METHOD.MERGE,
            key: `${ONYXKEYS.COLLECTION.POLICY}${policyID}`,
            value: {
                customUnits: {
                    [currentCustomUnit.customUnitID]: {
                        ...currentCustomUnit,
                        errors: ErrorUtils.getMicroSecondOnyxError('common.genericErrorMessage'),
                        pendingAction: null,
                    },
                },
            },
        },
    ];

    const params: SetPolicyDistanceRatesDefaultCategoryParams = {
        policyID,
        customUnit: JSON.stringify(newCustomUnit),
    };

    API.write(WRITE_COMMANDS.SET_POLICY_DISTANCE_RATES_DEFAULT_CATEGORY, params, {optimisticData, successData, failureData});
}

export {
    removeMembers,
    updateWorkspaceMembersRole,
    addMembersToWorkspace,
    isAdminOfFreePolicy,
    hasActiveFreePolicy,
    setWorkspaceErrors,
    clearCustomUnitErrors,
    hideWorkspaceAlertMessage,
    deleteWorkspace,
    updateWorkspaceCustomUnitAndRate,
    updateLastAccessedWorkspace,
    clearDeleteMemberError,
    clearAddMemberError,
    clearDeleteWorkspaceError,
    openWorkspaceReimburseView,
    setPolicyIDForReimburseView,
    clearOnyxDataForReimburseView,
    setRateForReimburseView,
    setUnitForReimburseView,
    generateDefaultWorkspaceName,
    updateGeneralSettings,
    clearWorkspaceGeneralSettingsErrors,
    deleteWorkspaceAvatar,
    updateWorkspaceAvatar,
    clearAvatarErrors,
    generatePolicyID,
    createWorkspace,
    openWorkspaceMembersPage,
    openPolicyCategoriesPage,
    openPolicyTagsPage,
    openPolicyTaxesPage,
    openWorkspaceInvitePage,
    openWorkspace,
    removeWorkspace,
    createWorkspaceFromIOUPayment,
    setWorkspaceInviteMembersDraft,
    clearErrors,
    dismissAddedWithPrimaryLoginMessages,
    openDraftWorkspaceRequest,
    buildOptimisticPolicyRecentlyUsedCategories,
    buildOptimisticPolicyRecentlyUsedTags,
    createDraftInitialWorkspace,
    setWorkspaceInviteMessageDraft,
    setWorkspaceAutoReporting,
    setWorkspaceApprovalMode,
    setWorkspaceAutoReportingFrequency,
    setWorkspaceAutoReportingMonthlyOffset,
    updateWorkspaceDescription,
    setWorkspaceCategoryEnabled,
    setWorkspaceRequiresCategory,
    inviteMemberToWorkspace,
    acceptJoinRequest,
    declineJoinRequest,
    createPolicyCategory,
    clearCategoryErrors,
    setWorkspacePayer,
    clearWorkspacePayerError,
    setWorkspaceReimbursement,
    openPolicyWorkflowsPage,
    setPolicyRequiresTag,
    renamePolicyTaglist,
    enablePolicyCategories,
    enablePolicyConnections,
    enablePolicyDistanceRates,
    enablePolicyReportFields,
    enablePolicyTags,
    enablePolicyTaxes,
    enablePolicyWorkflows,
    openPolicyDistanceRatesPage,
    openPolicyMoreFeaturesPage,
    generateCustomUnitID,
    createPolicyDistanceRate,
<<<<<<< HEAD
    clearCreateDistanceRateError,
    setPolicyDistanceRatesUnit,
    setPolicyDistanceRatesDefaultCategory,
=======
    clearCreateDistanceRateItemAndError,
>>>>>>> 0fd52588
    createPolicyTag,
    clearWorkspaceReimbursementErrors,
    deleteWorkspaceCategories,
};<|MERGE_RESOLUTION|>--- conflicted
+++ resolved
@@ -3780,13 +3780,9 @@
     openPolicyMoreFeaturesPage,
     generateCustomUnitID,
     createPolicyDistanceRate,
-<<<<<<< HEAD
-    clearCreateDistanceRateError,
+    clearCreateDistanceRateItemAndError,
     setPolicyDistanceRatesUnit,
     setPolicyDistanceRatesDefaultCategory,
-=======
-    clearCreateDistanceRateItemAndError,
->>>>>>> 0fd52588
     createPolicyTag,
     clearWorkspaceReimbursementErrors,
     deleteWorkspaceCategories,

--- conflicted
+++ resolved
@@ -4135,12 +4135,9 @@
     deleteWorkspaceCategories,
     deletePolicyTags,
     setWorkspaceTagEnabled,
-<<<<<<< HEAD
-    clearPolicyErrorField,
-    hasCurrencySupportedForDirectReimbursement,
-=======
     setWorkspaceCurrencyDefault,
     setForeignCurrencyDefault,
     setPolicyCustomTaxName,
->>>>>>> 34fa9871
+    clearPolicyErrorField,
+    hasCurrencySupportedForDirectReimbursement,
 };
import {PUBLIC_DOMAINS} from 'expensify-common/lib/CONST';
import ExpensiMark from 'expensify-common/lib/ExpensiMark';
import Str from 'expensify-common/lib/str';
import {escapeRegExp} from 'lodash';
import lodashClone from 'lodash/clone';
import lodashUnion from 'lodash/union';
import type {NullishDeep, OnyxCollection, OnyxEntry, OnyxUpdate} from 'react-native-onyx';
import Onyx from 'react-native-onyx';
import type {ValueOf} from 'type-fest';
import * as API from '@libs/API';
import type {
    AddMembersToWorkspaceParams,
    CreateWorkspaceFromIOUPaymentParams,
    CreateWorkspaceParams,
    DeleteMembersFromWorkspaceParams,
    DeleteWorkspaceAvatarParams,
    DeleteWorkspaceParams,
    EnablePolicyCategoriesParams,
    EnablePolicyConnectionsParams,
    EnablePolicyDistanceRatesParams,
    EnablePolicyReportFieldsParams,
    EnablePolicyTagsParams,
    EnablePolicyTaxesParams,
    EnablePolicyWorkflowsParams,
    OpenDraftWorkspaceRequestParams,
    OpenPolicyCategoriesPageParams,
    OpenPolicyDistanceRatesPageParams,
    OpenPolicyTagsPageParams,
    OpenPolicyWorkflowsPageParams,
    OpenWorkspaceInvitePageParams,
    OpenWorkspaceMembersPageParams,
    OpenWorkspaceParams,
    OpenWorkspaceReimburseViewParams,
    SetWorkspaceApprovalModeParams,
    SetWorkspaceAutoReportingFrequencyParams,
    SetWorkspaceAutoReportingMonthlyOffsetParams,
    SetWorkspaceAutoReportingParams,
    SetWorkspacePayerParams,
    SetWorkspaceReimbursementParams,
    UpdateWorkspaceAvatarParams,
    UpdateWorkspaceCustomUnitAndRateParams,
    UpdateWorkspaceDescriptionParams,
    UpdateWorkspaceGeneralSettingsParams,
    UpdateWorkspaceMembersRoleParams,
} from '@libs/API/parameters';
import {READ_COMMANDS, WRITE_COMMANDS} from '@libs/API/types';
import DateUtils from '@libs/DateUtils';
import * as ErrorUtils from '@libs/ErrorUtils';
import getIsNarrowLayout from '@libs/getIsNarrowLayout';
import Log from '@libs/Log';
import Navigation from '@libs/Navigation/Navigation';
import * as NumberUtils from '@libs/NumberUtils';
import * as PersonalDetailsUtils from '@libs/PersonalDetailsUtils';
import * as PhoneNumber from '@libs/PhoneNumber';
import * as ReportActionsUtils from '@libs/ReportActionsUtils';
import * as ReportUtils from '@libs/ReportUtils';
import * as TransactionUtils from '@libs/TransactionUtils';
import CONST from '@src/CONST';
import ONYXKEYS from '@src/ONYXKEYS';
import type {Route} from '@src/ROUTES';
import ROUTES from '@src/ROUTES';
import type {
    InvitedEmailsToAccountIDs,
    PersonalDetailsList,
    Policy,
    PolicyCategories,
    PolicyMember,
    PolicyTagList,
    RecentlyUsedCategories,
    RecentlyUsedTags,
    ReimbursementAccount,
    Report,
    ReportAction,
    Transaction,
} from '@src/types/onyx';
import type {Errors, PendingAction} from '@src/types/onyx/OnyxCommon';
import type {OriginalMessageJoinPolicyChangeLog} from '@src/types/onyx/OriginalMessage';
import type {Attributes, CustomUnit, Rate, Unit} from '@src/types/onyx/Policy';
import type {OnyxData} from '@src/types/onyx/Request';
import type {EmptyObject} from '@src/types/utils/EmptyObject';
import {isEmptyObject} from '@src/types/utils/EmptyObject';

type AnnounceRoomMembersOnyxData = {
    onyxOptimisticData: OnyxUpdate[];
    onyxSuccessData: OnyxUpdate[];
    onyxFailureData: OnyxUpdate[];
};

type ReportCreationData = Record<
    string,
    {
        reportID: string;
        reportActionID?: string;
    }
>;

type WorkspaceMembersChats = {
    onyxSuccessData: OnyxUpdate[];
    onyxOptimisticData: OnyxUpdate[];
    onyxFailureData: OnyxUpdate[];
    reportCreationData: ReportCreationData;
};

type OptimisticCustomUnits = {
    customUnits: Record<string, CustomUnit>;
    customUnitID: string;
    customUnitRateID: string;
    outputCurrency: string;
};

type PoliciesRecord = Record<string, OnyxEntry<Policy>>;

type NewCustomUnit = {
    customUnitID: string;
    name: string;
    attributes: Attributes;
    rates: Rate;
};

type WorkspaceMembersRoleData = {
    accountID: number;
    email: string;
    role: typeof CONST.POLICY.ROLE.ADMIN | typeof CONST.POLICY.ROLE.USER;
};

const allPolicies: OnyxCollection<Policy> = {};
Onyx.connect({
    key: ONYXKEYS.COLLECTION.POLICY,
    callback: (val, key) => {
        if (!key) {
            return;
        }
        if (val === null || val === undefined) {
            // If we are deleting a policy, we have to check every report linked to that policy
            // and unset the draft indicator (pencil icon) alongside removing any draft comments. Clearing these values will keep the newly archived chats from being displayed in the LHN.
            // More info: https://github.com/Expensify/App/issues/14260
            const policyID = key.replace(ONYXKEYS.COLLECTION.POLICY, '');
            const policyReports = ReportUtils.getAllPolicyReports(policyID);
            const cleanUpMergeQueries: Record<`${typeof ONYXKEYS.COLLECTION.REPORT}${string}`, NullishDeep<Report>> = {};
            const cleanUpSetQueries: Record<`${typeof ONYXKEYS.COLLECTION.REPORT_DRAFT_COMMENT}${string}` | `${typeof ONYXKEYS.COLLECTION.REPORT_ACTIONS_DRAFTS}${string}`, null> = {};
            policyReports.forEach((policyReport) => {
                if (!policyReport) {
                    return;
                }
                const {reportID} = policyReport;
                cleanUpMergeQueries[`${ONYXKEYS.COLLECTION.REPORT}${reportID}`] = {hasDraft: false};
                cleanUpSetQueries[`${ONYXKEYS.COLLECTION.REPORT_DRAFT_COMMENT}${reportID}`] = null;
                cleanUpSetQueries[`${ONYXKEYS.COLLECTION.REPORT_ACTIONS_DRAFTS}${reportID}`] = null;
            });
            Onyx.mergeCollection(ONYXKEYS.COLLECTION.REPORT, cleanUpMergeQueries);
            Onyx.multiSet(cleanUpSetQueries);
            delete allPolicies[key];
            return;
        }

        allPolicies[key] = val;
    },
});

let allReports: OnyxCollection<Report> = null;
Onyx.connect({
    key: ONYXKEYS.COLLECTION.REPORT,
    waitForCollectionCallback: true,
    callback: (value) => (allReports = value),
});

let allPolicyMembers: OnyxCollection<PolicyMember>;
Onyx.connect({
    key: ONYXKEYS.COLLECTION.POLICY_MEMBERS,
    waitForCollectionCallback: true,
    callback: (val) => {
        allPolicyMembers = val;
    },
});

let lastAccessedWorkspacePolicyID: OnyxEntry<string> = null;
Onyx.connect({
    key: ONYXKEYS.LAST_ACCESSED_WORKSPACE_POLICY_ID,
    callback: (value) => (lastAccessedWorkspacePolicyID = value),
});

let sessionEmail = '';
let sessionAccountID = 0;
Onyx.connect({
    key: ONYXKEYS.SESSION,
    callback: (val) => {
        sessionEmail = val?.email ?? '';
        sessionAccountID = val?.accountID ?? -1;
    },
});

let allPersonalDetails: OnyxEntry<PersonalDetailsList>;
Onyx.connect({
    key: ONYXKEYS.PERSONAL_DETAILS_LIST,
    callback: (val) => (allPersonalDetails = val),
});

let reimbursementAccount: OnyxEntry<ReimbursementAccount>;
Onyx.connect({
    key: ONYXKEYS.REIMBURSEMENT_ACCOUNT,
    callback: (val) => (reimbursementAccount = val),
});

let allRecentlyUsedCategories: OnyxCollection<RecentlyUsedCategories> = {};
Onyx.connect({
    key: ONYXKEYS.COLLECTION.POLICY_RECENTLY_USED_CATEGORIES,
    waitForCollectionCallback: true,
    callback: (val) => (allRecentlyUsedCategories = val),
});

let allPolicyTags: OnyxCollection<PolicyTagList> = {};
Onyx.connect({
    key: ONYXKEYS.COLLECTION.POLICY_TAGS,
    waitForCollectionCallback: true,
    callback: (value) => {
        if (!value) {
            allPolicyTags = {};
            return;
        }

        allPolicyTags = value;
    },
});

let allRecentlyUsedTags: OnyxCollection<RecentlyUsedTags> = {};
Onyx.connect({
    key: ONYXKEYS.COLLECTION.POLICY_RECENTLY_USED_TAGS,
    waitForCollectionCallback: true,
    callback: (val) => (allRecentlyUsedTags = val),
});

let allPolicyCategories: OnyxCollection<PolicyCategories> = {};
Onyx.connect({
    key: ONYXKEYS.COLLECTION.POLICY_CATEGORIES,
    waitForCollectionCallback: true,
    callback: (val) => (allPolicyCategories = val),
});

/**
 * Stores in Onyx the policy ID of the last workspace that was accessed by the user
 */
function updateLastAccessedWorkspace(policyID: OnyxEntry<string>) {
    Onyx.set(ONYXKEYS.LAST_ACCESSED_WORKSPACE_POLICY_ID, policyID);
}

/**
 * Check if the user has any active free policies (aka workspaces)
 */
function hasActiveFreePolicy(policies: Array<OnyxEntry<Policy>> | PoliciesRecord): boolean {
    const adminFreePolicies = Object.values(policies).filter((policy) => policy && policy.type === CONST.POLICY.TYPE.FREE && policy.role === CONST.POLICY.ROLE.ADMIN);

    if (adminFreePolicies.length === 0) {
        return false;
    }

    if (adminFreePolicies.some((policy) => !policy?.pendingAction)) {
        return true;
    }

    if (adminFreePolicies.some((policy) => policy?.pendingAction === CONST.RED_BRICK_ROAD_PENDING_ACTION.ADD)) {
        return true;
    }

    if (adminFreePolicies.some((policy) => policy?.pendingAction === CONST.RED_BRICK_ROAD_PENDING_ACTION.DELETE)) {
        return false;
    }

    // If there are no add or delete pending actions the only option left is an update
    // pendingAction, in which case we should return true.
    return true;
}

/**
 * Delete the workspace
 */
function deleteWorkspace(policyID: string, policyName: string) {
    if (!allPolicies) {
        return;
    }

    const filteredPolicies = Object.values(allPolicies).filter((policy): policy is Policy => policy?.id !== policyID);
    const optimisticData: OnyxUpdate[] = [
        {
            onyxMethod: Onyx.METHOD.MERGE,
            key: `${ONYXKEYS.COLLECTION.POLICY}${policyID}`,
            value: {
                avatar: '',
                pendingAction: CONST.RED_BRICK_ROAD_PENDING_ACTION.DELETE,
                errors: null,
            },
        },
        ...(!hasActiveFreePolicy(filteredPolicies)
            ? [
                  {
                      onyxMethod: Onyx.METHOD.MERGE,
                      key: ONYXKEYS.REIMBURSEMENT_ACCOUNT,
                      value: {
                          errors: null,
                      },
                  },
              ]
            : []),
    ];

    const reportsToArchive = Object.values(allReports ?? {}).filter(
        (report) => report?.policyID === policyID && (ReportUtils.isChatRoom(report) || ReportUtils.isPolicyExpenseChat(report) || ReportUtils.isTaskReport(report)),
    );
    reportsToArchive.forEach((report) => {
        const {reportID, ownerAccountID} = report ?? {};
        optimisticData.push({
            onyxMethod: Onyx.METHOD.MERGE,
            key: `${ONYXKEYS.COLLECTION.REPORT}${reportID}`,
            value: {
                stateNum: CONST.REPORT.STATE_NUM.APPROVED,
                statusNum: CONST.REPORT.STATUS_NUM.CLOSED,
                hasDraft: false,
                oldPolicyName: allPolicies?.[`${ONYXKEYS.COLLECTION.POLICY}${policyID}`]?.name ?? '',
            },
        });

        optimisticData.push({
            onyxMethod: Onyx.METHOD.SET,
            key: `${ONYXKEYS.COLLECTION.REPORT_ACTIONS_DRAFTS}${reportID}`,
            value: null,
        });

        // Add closed actions to all chat reports linked to this policy
        // Announce & admin chats have FAKE owners, but workspace chats w/ users do have owners.
        let emailClosingReport: string = CONST.POLICY.OWNER_EMAIL_FAKE;
        if (!!ownerAccountID && ownerAccountID !== CONST.POLICY.OWNER_ACCOUNT_ID_FAKE) {
            emailClosingReport = allPersonalDetails?.[ownerAccountID]?.login ?? '';
        }
        const optimisticClosedReportAction = ReportUtils.buildOptimisticClosedReportAction(emailClosingReport, policyName, CONST.REPORT.ARCHIVE_REASON.POLICY_DELETED);
        const optimisticReportActions: Record<string, ReportAction> = {};
        optimisticReportActions[optimisticClosedReportAction.reportActionID] = optimisticClosedReportAction as ReportAction;
        optimisticData.push({
            onyxMethod: Onyx.METHOD.MERGE,
            key: `${ONYXKEYS.COLLECTION.REPORT_ACTIONS}${reportID}`,
            value: optimisticReportActions,
        });
    });

    // Restore the old report stateNum and statusNum
    const failureData: OnyxUpdate[] = [
        {
            onyxMethod: Onyx.METHOD.MERGE,
            key: ONYXKEYS.REIMBURSEMENT_ACCOUNT,
            value: {
                errors: reimbursementAccount?.errors ?? null,
            },
        },
    ];

    reportsToArchive.forEach((report) => {
        const {reportID, stateNum, statusNum, hasDraft, oldPolicyName} = report ?? {};
        failureData.push({
            onyxMethod: Onyx.METHOD.MERGE,
            key: `${ONYXKEYS.COLLECTION.REPORT}${reportID}`,
            value: {
                stateNum,
                statusNum,
                hasDraft,
                oldPolicyName,
            },
        });
    });

    const params: DeleteWorkspaceParams = {policyID};

    API.write(WRITE_COMMANDS.DELETE_WORKSPACE, params, {optimisticData, failureData});

    // Reset the lastAccessedWorkspacePolicyID
    if (policyID === lastAccessedWorkspacePolicyID) {
        updateLastAccessedWorkspace(null);
    }
}

/**
 * Is the user an admin of a free policy (aka workspace)?
 */
function isAdminOfFreePolicy(policies?: PoliciesRecord): boolean {
    return Object.values(policies ?? {}).some((policy) => policy && policy.type === CONST.POLICY.TYPE.FREE && policy.role === CONST.POLICY.ROLE.ADMIN);
}

/**
 * Build optimistic data for adding members to the announcement room
 */
function buildAnnounceRoomMembersOnyxData(policyID: string, accountIDs: number[]): AnnounceRoomMembersOnyxData {
    const announceReport = ReportUtils.getRoom(CONST.REPORT.CHAT_TYPE.POLICY_ANNOUNCE, policyID);
    const announceRoomMembers: AnnounceRoomMembersOnyxData = {
        onyxOptimisticData: [],
        onyxFailureData: [],
        onyxSuccessData: [],
    };

    if (!announceReport) {
        return announceRoomMembers;
    }

    if (announceReport?.participantAccountIDs) {
        // Everyone in special policy rooms is visible
        const participantAccountIDs = [...announceReport.participantAccountIDs, ...accountIDs];
        const pendingChatMembers = ReportUtils.getPendingChatMembers(accountIDs, announceReport?.pendingChatMembers ?? [], CONST.RED_BRICK_ROAD_PENDING_ACTION.ADD);

        announceRoomMembers.onyxOptimisticData.push({
            onyxMethod: Onyx.METHOD.MERGE,
            key: `${ONYXKEYS.COLLECTION.REPORT}${announceReport?.reportID}`,
            value: {
                participantAccountIDs,
                visibleChatMemberAccountIDs: participantAccountIDs,
                pendingChatMembers,
            },
        });
    }

    announceRoomMembers.onyxFailureData.push({
        onyxMethod: Onyx.METHOD.MERGE,
        key: `${ONYXKEYS.COLLECTION.REPORT}${announceReport?.reportID}`,
        value: {
            participantAccountIDs: announceReport?.participantAccountIDs,
            visibleChatMemberAccountIDs: announceReport?.visibleChatMemberAccountIDs,
            pendingChatMembers: announceReport?.pendingChatMembers ?? null,
        },
    });
    announceRoomMembers.onyxSuccessData.push({
        onyxMethod: Onyx.METHOD.MERGE,
        key: `${ONYXKEYS.COLLECTION.REPORT}${announceReport?.reportID}`,
        value: {
            pendingChatMembers: announceReport?.pendingChatMembers ?? null,
        },
    });
    return announceRoomMembers;
}

function setWorkspaceAutoReporting(policyID: string, enabled: boolean, frequency: ValueOf<typeof CONST.POLICY.AUTO_REPORTING_FREQUENCIES>) {
    const optimisticData: OnyxUpdate[] = [
        {
            onyxMethod: Onyx.METHOD.MERGE,
            key: `${ONYXKEYS.COLLECTION.POLICY}${policyID}`,
            value: {
                autoReporting: enabled,
                harvesting: {
                    enabled: true,
                },
                autoReportingFrequency: frequency,
                pendingFields: {isAutoApprovalEnabled: CONST.RED_BRICK_ROAD_PENDING_ACTION.UPDATE},
            },
        },
    ];

    const failureData: OnyxUpdate[] = [
        {
            onyxMethod: Onyx.METHOD.MERGE,
            key: `${ONYXKEYS.COLLECTION.POLICY}${policyID}`,
            value: {
                autoReporting: !enabled,
                pendingFields: {isAutoApprovalEnabled: null, harvesting: null},
            },
        },
    ];

    const successData: OnyxUpdate[] = [
        {
            onyxMethod: Onyx.METHOD.MERGE,
            key: `${ONYXKEYS.COLLECTION.POLICY}${policyID}`,
            value: {
                pendingFields: {isAutoApprovalEnabled: null, harvesting: null},
            },
        },
    ];

    const params: SetWorkspaceAutoReportingParams = {policyID, enabled};

    API.write(WRITE_COMMANDS.SET_WORKSPACE_AUTO_REPORTING, params, {optimisticData, failureData, successData});
}

function setWorkspaceAutoReportingFrequency(policyID: string, frequency: ValueOf<typeof CONST.POLICY.AUTO_REPORTING_FREQUENCIES>) {
    const optimisticData: OnyxUpdate[] = [
        {
            onyxMethod: Onyx.METHOD.MERGE,
            key: `${ONYXKEYS.COLLECTION.POLICY}${policyID}`,
            value: {
                autoReportingFrequency: frequency,
                pendingFields: {autoReportingFrequency: CONST.RED_BRICK_ROAD_PENDING_ACTION.UPDATE},
            },
        },
    ];

    const failureData: OnyxUpdate[] = [
        {
            onyxMethod: Onyx.METHOD.MERGE,
            key: `${ONYXKEYS.COLLECTION.POLICY}${policyID}`,
            value: {
                pendingFields: {autoReportingFrequency: null},
            },
        },
    ];

    const successData: OnyxUpdate[] = [
        {
            onyxMethod: Onyx.METHOD.MERGE,
            key: `${ONYXKEYS.COLLECTION.POLICY}${policyID}`,
            value: {
                pendingFields: {autoReportingFrequency: null},
            },
        },
    ];

    const params: SetWorkspaceAutoReportingFrequencyParams = {policyID, frequency};
    API.write(WRITE_COMMANDS.SET_WORKSPACE_AUTO_REPORTING_FREQUENCY, params, {optimisticData, failureData, successData});
}

function setWorkspaceAutoReportingMonthlyOffset(policyID: string, autoReportingOffset: number | ValueOf<typeof CONST.POLICY.AUTO_REPORTING_OFFSET>) {
    const value = JSON.stringify({autoReportingOffset: autoReportingOffset.toString()});

    const optimisticData: OnyxUpdate[] = [
        {
            onyxMethod: Onyx.METHOD.MERGE,
            key: `${ONYXKEYS.COLLECTION.POLICY}${policyID}`,
            value: {
                autoReportingOffset,
                pendingFields: {autoReportingOffset: CONST.RED_BRICK_ROAD_PENDING_ACTION.UPDATE},
            },
        },
    ];

    const failureData: OnyxUpdate[] = [
        {
            onyxMethod: Onyx.METHOD.MERGE,
            key: `${ONYXKEYS.COLLECTION.POLICY}${policyID}`,
            value: {
                pendingFields: {autoReportingOffset: null},
            },
        },
    ];

    const successData: OnyxUpdate[] = [
        {
            onyxMethod: Onyx.METHOD.MERGE,
            key: `${ONYXKEYS.COLLECTION.POLICY}${policyID}`,
            value: {
                pendingFields: {autoReportingOffset: null},
            },
        },
    ];

    const params: SetWorkspaceAutoReportingMonthlyOffsetParams = {policyID, value};
    API.write(WRITE_COMMANDS.SET_WORKSPACE_AUTO_REPORTING_MONTHLY_OFFSET, params, {optimisticData, failureData, successData});
}

function setWorkspaceApprovalMode(policyID: string, approver: string, approvalMode: ValueOf<typeof CONST.POLICY.APPROVAL_MODE>) {
    const isAutoApprovalEnabled = approvalMode === CONST.POLICY.APPROVAL_MODE.BASIC;

    const value = {
        approver,
        approvalMode,
        isAutoApprovalEnabled,
    };

    const optimisticData: OnyxUpdate[] = [
        {
            onyxMethod: Onyx.METHOD.MERGE,
            key: `${ONYXKEYS.COLLECTION.POLICY}${policyID}`,
            value: {
                ...value,
                pendingFields: {approvalMode: CONST.RED_BRICK_ROAD_PENDING_ACTION.UPDATE},
            },
        },
    ];

    const failureData: OnyxUpdate[] = [
        {
            onyxMethod: Onyx.METHOD.MERGE,
            key: `${ONYXKEYS.COLLECTION.POLICY}${policyID}`,
            value: {
                pendingFields: {approvalMode: null},
            },
        },
    ];

    const successData: OnyxUpdate[] = [
        {
            onyxMethod: Onyx.METHOD.MERGE,
            key: `${ONYXKEYS.COLLECTION.POLICY}${policyID}`,
            value: {
                pendingFields: {approvalMode: null},
            },
        },
    ];

    const params: SetWorkspaceApprovalModeParams = {policyID, value: JSON.stringify(value)};
    API.write(WRITE_COMMANDS.SET_WORKSPACE_APPROVAL_MODE, params, {optimisticData, failureData, successData});
}

function setWorkspacePayer(policyID: string, reimburserEmail: string, reimburserAccountID: number) {
    const policy = ReportUtils.getPolicy(policyID);

    const optimisticData: OnyxUpdate[] = [
        {
            onyxMethod: Onyx.METHOD.MERGE,
            key: `${ONYXKEYS.COLLECTION.POLICY}${policyID}`,
            value: {
                reimburserEmail,
                reimburserAccountID,
                errorFields: {reimburserEmail: null},
                pendingFields: {reimburserEmail: CONST.RED_BRICK_ROAD_PENDING_ACTION.UPDATE},
            },
        },
    ];

    const successData: OnyxUpdate[] = [
        {
            onyxMethod: Onyx.METHOD.MERGE,
            key: `${ONYXKEYS.COLLECTION.POLICY}${policyID}`,
            value: {
                errorFields: {reimburserEmail: null},
                pendingFields: {reimburserEmail: null},
            },
        },
    ];

    const failureData: OnyxUpdate[] = [
        {
            onyxMethod: Onyx.METHOD.MERGE,
            key: `${ONYXKEYS.COLLECTION.POLICY}${policyID}`,
            value: {
                reimburserEmail: policy.reimburserEmail,
                reimburserAccountID: policy.reimburserAccountID,
                errorFields: {reimburserEmail: ErrorUtils.getMicroSecondOnyxError('workflowsPayerPage.genericErrorMessage')},
                pendingFields: {reimburserEmail: null},
            },
        },
    ];

    const params: SetWorkspacePayerParams = {policyID, reimburserEmail};

    API.write(WRITE_COMMANDS.SET_WORKSPACE_PAYER, params, {optimisticData, failureData, successData});
}

function clearWorkspacePayerError(policyID: string) {
    Onyx.merge(`${ONYXKEYS.COLLECTION.POLICY}${policyID}`, {errorFields: {reimburserEmail: null}});
}

function setWorkspaceReimbursement(policyID: string, reimbursementChoice: ValueOf<typeof CONST.POLICY.REIMBURSEMENT_CHOICES>, reimburserAccountID: number, reimburserEmail: string) {
    const policy = ReportUtils.getPolicy(policyID);

    const optimisticData: OnyxUpdate[] = [
        {
            onyxMethod: Onyx.METHOD.MERGE,
            key: `${ONYXKEYS.COLLECTION.POLICY}${policyID}`,
            value: {
                reimbursementChoice,
                reimburserAccountID,
                reimburserEmail,
                errorFields: {reimbursementChoice: null},
                pendingFields: {reimbursementChoice: CONST.RED_BRICK_ROAD_PENDING_ACTION.UPDATE},
            },
        },
    ];

    const successData: OnyxUpdate[] = [
        {
            onyxMethod: Onyx.METHOD.MERGE,
            key: `${ONYXKEYS.COLLECTION.POLICY}${policyID}`,
            value: {
                errorFields: {reimbursementChoice: null},
                pendingFields: {reimbursementChoice: null},
            },
        },
    ];

    const failureData: OnyxUpdate[] = [
        {
            onyxMethod: Onyx.METHOD.MERGE,
            key: `${ONYXKEYS.COLLECTION.POLICY}${policyID}`,
            value: {
                reimbursementChoice: policy.reimbursementChoice,
                reimburserAccountID: policy.reimburserAccountID,
                reimburserEmail: policy.reimburserEmail,
                errorFields: {reimbursementChoice: ErrorUtils.getMicroSecondOnyxError('common.genericErrorMessage')},
                pendingFields: {reimbursementChoice: null},
            },
        },
    ];

    const params: SetWorkspaceReimbursementParams = {policyID, reimbursementChoice};

    API.write(WRITE_COMMANDS.SET_WORKSPACE_REIMBURSEMENT, params, {optimisticData, failureData, successData});
}

function clearWorkspaceReimbursementErrors(policyID: string) {
    Onyx.merge(`${ONYXKEYS.COLLECTION.POLICY}${policyID}`, {errorFields: {reimbursementChoice: null}});
}

/**
 * Build optimistic data for removing users from the announcement room
 */
function removeOptimisticAnnounceRoomMembers(policyID: string, accountIDs: number[]): AnnounceRoomMembersOnyxData {
    const announceReport = ReportUtils.getRoom(CONST.REPORT.CHAT_TYPE.POLICY_ANNOUNCE, policyID);
    const announceRoomMembers: AnnounceRoomMembersOnyxData = {
        onyxOptimisticData: [],
        onyxFailureData: [],
        onyxSuccessData: [],
    };

    if (!announceReport) {
        return announceRoomMembers;
    }

    if (announceReport?.participantAccountIDs) {
        const remainUsers = announceReport.participantAccountIDs.filter((e) => !accountIDs.includes(e));
        const pendingChatMembers = ReportUtils.getPendingChatMembers(accountIDs, announceReport?.pendingChatMembers ?? [], CONST.RED_BRICK_ROAD_PENDING_ACTION.DELETE);

        announceRoomMembers.onyxOptimisticData.push({
            onyxMethod: Onyx.METHOD.MERGE,
            key: `${ONYXKEYS.COLLECTION.REPORT}${announceReport.reportID}`,
            value: {
                participantAccountIDs: [...remainUsers],
                visibleChatMemberAccountIDs: [...remainUsers],
                pendingChatMembers,
            },
        });

        announceRoomMembers.onyxFailureData.push({
            onyxMethod: Onyx.METHOD.MERGE,
            key: `${ONYXKEYS.COLLECTION.REPORT}${announceReport.reportID}`,
            value: {
                participantAccountIDs: announceReport.participantAccountIDs,
                visibleChatMemberAccountIDs: announceReport.visibleChatMemberAccountIDs,
                pendingChatMembers: announceReport?.pendingChatMembers ?? null,
            },
        });
        announceRoomMembers.onyxSuccessData.push({
            onyxMethod: Onyx.METHOD.MERGE,
            key: `${ONYXKEYS.COLLECTION.REPORT}${announceReport.reportID}`,
            value: {
                pendingChatMembers: announceReport?.pendingChatMembers ?? null,
            },
        });
    }

    return announceRoomMembers;
}

/**
 * Remove the passed members from the policy employeeList
 * Please see https://github.com/Expensify/App/blob/main/README.md#Security for more details
 */
function removeMembers(accountIDs: number[], policyID: string) {
    // In case user selects only themselves (admin), their email will be filtered out and the members
    // array passed will be empty, prevent the function from proceeding in that case as there is no one to remove
    if (accountIDs.length === 0) {
        return;
    }

    const membersListKey = `${ONYXKEYS.COLLECTION.POLICY_MEMBERS}${policyID}` as const;
    const policy = ReportUtils.getPolicy(policyID);
    const workspaceChats = ReportUtils.getWorkspaceChats(policyID, accountIDs);
    const optimisticClosedReportActions = workspaceChats.map(() => ReportUtils.buildOptimisticClosedReportAction(sessionEmail, policy.name, CONST.REPORT.ARCHIVE_REASON.REMOVED_FROM_POLICY));

    const announceRoomMembers = removeOptimisticAnnounceRoomMembers(policyID, accountIDs);

    const optimisticMembersState: OnyxCollection<PolicyMember> = {};
    const successMembersState: OnyxCollection<PolicyMember> = {};
    const failureMembersState: OnyxCollection<PolicyMember> = {};
    accountIDs.forEach((accountID) => {
        optimisticMembersState[accountID] = {pendingAction: CONST.RED_BRICK_ROAD_PENDING_ACTION.DELETE};
        successMembersState[accountID] = null;
        failureMembersState[accountID] = {errors: ErrorUtils.getMicroSecondOnyxError('workspace.people.error.genericRemove')};
    });

    const optimisticData: OnyxUpdate[] = [
        {
            onyxMethod: Onyx.METHOD.MERGE,
            key: membersListKey,
            value: optimisticMembersState,
        },
        ...announceRoomMembers.onyxOptimisticData,
    ];

    const successData: OnyxUpdate[] = [
        {
            onyxMethod: Onyx.METHOD.MERGE,
            key: membersListKey,
            value: successMembersState,
        },
        ...announceRoomMembers.onyxSuccessData,
    ];

    const failureData: OnyxUpdate[] = [
        {
            onyxMethod: Onyx.METHOD.MERGE,
            key: membersListKey,
            value: failureMembersState,
        },
        ...announceRoomMembers.onyxFailureData,
    ];

    const pendingChatMembers = ReportUtils.getPendingChatMembers(accountIDs, [], CONST.RED_BRICK_ROAD_PENDING_ACTION.DELETE);

    workspaceChats.forEach((report) => {
        optimisticData.push({
            onyxMethod: Onyx.METHOD.MERGE,
            key: `${ONYXKEYS.COLLECTION.REPORT}${report?.reportID}`,
            value: {
                statusNum: CONST.REPORT.STATUS_NUM.CLOSED,
                stateNum: CONST.REPORT.STATE_NUM.APPROVED,
                oldPolicyName: policy.name,
                hasDraft: false,
                pendingChatMembers,
            },
        });
        successData.push({
            onyxMethod: Onyx.METHOD.MERGE,
            key: `${ONYXKEYS.COLLECTION.REPORT}${report?.reportID}`,
            value: {
                pendingChatMembers: null,
            },
        });
        failureData.push({
            onyxMethod: Onyx.METHOD.MERGE,
            key: `${ONYXKEYS.COLLECTION.REPORT}${report?.reportID}`,
            value: {
                pendingChatMembers: null,
            },
        });
    });
    optimisticClosedReportActions.forEach((reportAction, index) => {
        optimisticData.push({
            onyxMethod: Onyx.METHOD.MERGE,
            key: `${ONYXKEYS.COLLECTION.REPORT_ACTIONS}${workspaceChats?.[index]?.reportID}`,
            value: {[reportAction.reportActionID]: reportAction as ReportAction},
        });
    });

    // If the policy has primaryLoginsInvited, then it displays informative messages on the members page about which primary logins were added by secondary logins.
    // If we delete all these logins then we should clear the informative messages since they are no longer relevant.
    if (!isEmptyObject(policy?.primaryLoginsInvited ?? {})) {
        // Take the current policy members and remove them optimistically
        const policyMemberAccountIDs = Object.keys(allPolicyMembers?.[`${ONYXKEYS.COLLECTION.POLICY_MEMBERS}${policyID}`] ?? {}).map((accountID) => Number(accountID));
        const remainingMemberAccountIDs = policyMemberAccountIDs.filter((accountID) => !accountIDs.includes(accountID));
        const remainingLogins: string[] = PersonalDetailsUtils.getLoginsByAccountIDs(remainingMemberAccountIDs);
        const invitedPrimaryToSecondaryLogins: Record<string, string> = {};

        if (policy.primaryLoginsInvited) {
            Object.keys(policy.primaryLoginsInvited).forEach((key) => (invitedPrimaryToSecondaryLogins[policy.primaryLoginsInvited?.[key] ?? ''] = key));
        }

        // Then, if no remaining members exist that were invited by a secondary login, clear the informative messages
        if (!remainingLogins.some((remainingLogin) => !!invitedPrimaryToSecondaryLogins[remainingLogin])) {
            optimisticData.push({
                onyxMethod: Onyx.METHOD.MERGE,
                key: membersListKey,
                value: {
                    primaryLoginsInvited: null,
                },
            });
        }
    }

    const filteredWorkspaceChats = workspaceChats.filter((report): report is Report => report !== null);

    filteredWorkspaceChats.forEach(({reportID, stateNum, statusNum, hasDraft, oldPolicyName = null}) => {
        failureData.push({
            onyxMethod: Onyx.METHOD.MERGE,
            key: `${ONYXKEYS.COLLECTION.REPORT}${reportID}`,
            value: {
                stateNum,
                statusNum,
                hasDraft,
                oldPolicyName,
            },
        });
    });
    optimisticClosedReportActions.forEach((reportAction, index) => {
        failureData.push({
            onyxMethod: Onyx.METHOD.MERGE,
            key: `${ONYXKEYS.COLLECTION.REPORT_ACTIONS}${workspaceChats?.[index]?.reportID}`,
            value: {[reportAction.reportActionID]: null},
        });
    });

    const params: DeleteMembersFromWorkspaceParams = {
        emailList: accountIDs.map((accountID) => allPersonalDetails?.[accountID]?.login).join(','),
        policyID,
    };

    API.write(WRITE_COMMANDS.DELETE_MEMBERS_FROM_WORKSPACE, params, {optimisticData, successData, failureData});
}

function updateWorkspaceMembersRole(policyID: string, accountIDs: number[], newRole: typeof CONST.POLICY.ROLE.ADMIN | typeof CONST.POLICY.ROLE.USER) {
    const previousPolicyMembers = {...allPolicyMembers};
    const memberRoles: WorkspaceMembersRoleData[] = accountIDs.reduce((result: WorkspaceMembersRoleData[], accountID: number) => {
        if (!allPersonalDetails?.[accountID]?.login) {
            return result;
        }

        result.push({
            accountID,
            email: allPersonalDetails?.[accountID]?.login ?? '',
            role: newRole,
        });

        return result;
    }, []);

    const optimisticData: OnyxUpdate[] = [
        {
            onyxMethod: Onyx.METHOD.MERGE,
            key: `${ONYXKEYS.COLLECTION.POLICY_MEMBERS}${policyID}`,
            value: {
                ...memberRoles.reduce((member: Record<number, {role: string; pendingAction: PendingAction}>, current) => {
                    // eslint-disable-next-line no-param-reassign
                    member[current.accountID] = {role: current?.role, pendingAction: CONST.RED_BRICK_ROAD_PENDING_ACTION.UPDATE};
                    return member;
                }, {}),
                errors: null,
            },
        },
    ];

    const successData: OnyxUpdate[] = [
        {
            onyxMethod: Onyx.METHOD.MERGE,
            key: `${ONYXKEYS.COLLECTION.POLICY_MEMBERS}${policyID}`,
            value: {
                ...memberRoles.reduce((member: Record<number, {role: string; pendingAction: PendingAction}>, current) => {
                    // eslint-disable-next-line no-param-reassign
                    member[current.accountID] = {role: current?.role, pendingAction: null};
                    return member;
                }, {}),
                errors: null,
            },
        },
    ];

    const failureData: OnyxUpdate[] = [
        {
            onyxMethod: Onyx.METHOD.MERGE,
            key: `${ONYXKEYS.COLLECTION.POLICY_MEMBERS}${policyID}`,
            value: {
                ...(previousPolicyMembers[`${ONYXKEYS.COLLECTION.POLICY_MEMBERS}${policyID}`] as Record<string, PolicyMember | null>),
                errors: ErrorUtils.getMicroSecondOnyxError('workspace.editor.genericFailureMessage'),
            },
        },
    ];

    const params: UpdateWorkspaceMembersRoleParams = {
        policyID,
        employees: JSON.stringify(memberRoles.map((item) => ({email: item.email, role: item.role}))),
    };

    API.write(WRITE_COMMANDS.UPDATE_WORKSPACE_MEMBERS_ROLE, params, {optimisticData, successData, failureData});
}

/**
 * Optimistically create a chat for each member of the workspace, creates both optimistic and success data for onyx.
 *
 * @returns - object with onyxSuccessData, onyxOptimisticData, and optimisticReportIDs (map login to reportID)
 */
function createPolicyExpenseChats(policyID: string, invitedEmailsToAccountIDs: InvitedEmailsToAccountIDs, hasOutstandingChildRequest = false): WorkspaceMembersChats {
    const workspaceMembersChats: WorkspaceMembersChats = {
        onyxSuccessData: [],
        onyxOptimisticData: [],
        onyxFailureData: [],
        reportCreationData: {},
    };

    Object.keys(invitedEmailsToAccountIDs).forEach((email) => {
        const accountID = invitedEmailsToAccountIDs[email];
        const cleanAccountID = Number(accountID);
        const login = PhoneNumber.addSMSDomainIfPhoneNumber(email);

        const oldChat = ReportUtils.getChatByParticipantsAndPolicy([sessionAccountID, cleanAccountID], policyID);

        // If the chat already exists, we don't want to create a new one - just make sure it's not archived
        if (oldChat) {
            workspaceMembersChats.reportCreationData[login] = {
                reportID: oldChat.reportID,
            };
            workspaceMembersChats.onyxOptimisticData.push({
                onyxMethod: Onyx.METHOD.MERGE,
                key: `${ONYXKEYS.COLLECTION.REPORT}${oldChat.reportID}`,
                value: {
                    stateNum: CONST.REPORT.STATE_NUM.OPEN,
                    statusNum: CONST.REPORT.STATUS_NUM.OPEN,
                },
            });
            return;
        }
        const optimisticReport = ReportUtils.buildOptimisticChatReport([sessionAccountID, cleanAccountID], undefined, CONST.REPORT.CHAT_TYPE.POLICY_EXPENSE_CHAT, policyID, cleanAccountID);
        const optimisticCreatedAction = ReportUtils.buildOptimisticCreatedReportAction(login);

        workspaceMembersChats.reportCreationData[login] = {
            reportID: optimisticReport.reportID,
            reportActionID: optimisticCreatedAction.reportActionID,
        };

        workspaceMembersChats.onyxOptimisticData.push({
            onyxMethod: Onyx.METHOD.SET,
            key: `${ONYXKEYS.COLLECTION.REPORT}${optimisticReport.reportID}`,
            value: {
                ...optimisticReport,
                pendingFields: {
                    createChat: CONST.RED_BRICK_ROAD_PENDING_ACTION.ADD,
                },
                isOptimisticReport: true,
                hasOutstandingChildRequest,
                pendingChatMembers: [
                    {
                        accountID: accountID.toString(),
                        pendingAction: CONST.RED_BRICK_ROAD_PENDING_ACTION.ADD,
                    },
                ],
            },
        });
        workspaceMembersChats.onyxOptimisticData.push({
            onyxMethod: Onyx.METHOD.SET,
            key: `${ONYXKEYS.COLLECTION.REPORT_ACTIONS}${optimisticReport.reportID}`,
            value: {[optimisticCreatedAction.reportActionID]: optimisticCreatedAction},
        });

        workspaceMembersChats.onyxSuccessData.push({
            onyxMethod: Onyx.METHOD.MERGE,
            key: `${ONYXKEYS.COLLECTION.REPORT}${optimisticReport.reportID}`,
            value: {
                pendingFields: {
                    createChat: null,
                },
                errorFields: {
                    createChat: null,
                },
                isOptimisticReport: false,
                pendingChatMembers: null,
            },
        });
        workspaceMembersChats.onyxSuccessData.push({
            onyxMethod: Onyx.METHOD.MERGE,
            key: `${ONYXKEYS.COLLECTION.REPORT_ACTIONS}${optimisticReport.reportID}`,
            value: {[optimisticCreatedAction.reportActionID]: {pendingAction: null}},
        });

        workspaceMembersChats.onyxFailureData.push({
            onyxMethod: Onyx.METHOD.MERGE,
            key: `${ONYXKEYS.COLLECTION.REPORT_METADATA}${optimisticReport.reportID}`,
            value: {
                isLoadingInitialReportActions: false,
            },
        });
    });
    return workspaceMembersChats;
}

/**
 * Adds members to the specified workspace/policyID
 * Please see https://github.com/Expensify/App/blob/main/README.md#Security for more details
 */
function addMembersToWorkspace(invitedEmailsToAccountIDs: InvitedEmailsToAccountIDs, welcomeNote: string, policyID: string) {
    const membersListKey = `${ONYXKEYS.COLLECTION.POLICY_MEMBERS}${policyID}` as const;
    const logins = Object.keys(invitedEmailsToAccountIDs).map((memberLogin) => PhoneNumber.addSMSDomainIfPhoneNumber(memberLogin));
    const accountIDs = Object.values(invitedEmailsToAccountIDs);

    const newPersonalDetailsOnyxData = PersonalDetailsUtils.getNewPersonalDetailsOnyxData(logins, accountIDs);

    const announceRoomMembers = buildAnnounceRoomMembersOnyxData(policyID, accountIDs);

    // create onyx data for policy expense chats for each new member
    const membersChats = createPolicyExpenseChats(policyID, invitedEmailsToAccountIDs);

    const optimisticMembersState: OnyxCollection<PolicyMember> = {};
    const failureMembersState: OnyxCollection<PolicyMember> = {};
    accountIDs.forEach((accountID) => {
        optimisticMembersState[accountID] = {pendingAction: CONST.RED_BRICK_ROAD_PENDING_ACTION.ADD};
        failureMembersState[accountID] = {
            errors: ErrorUtils.getMicroSecondOnyxError('workspace.people.error.genericAdd'),
        };
    });

    const optimisticData: OnyxUpdate[] = [
        {
            onyxMethod: Onyx.METHOD.MERGE,
            key: membersListKey,

            // Convert to object with each key containing {pendingAction: ‘add’}
            value: optimisticMembersState,
        },
        ...newPersonalDetailsOnyxData.optimisticData,
        ...membersChats.onyxOptimisticData,
        ...announceRoomMembers.onyxOptimisticData,
    ];

    const successData: OnyxUpdate[] = [
        {
            onyxMethod: Onyx.METHOD.MERGE,
            key: membersListKey,

            // Convert to object with each key clearing pendingAction, when it is an existing account.
            // Remove the object, when it is a newly created account.
            value: accountIDs.reduce((accountIDsWithClearedPendingAction, accountID) => {
                let value = null;
                const accountAlreadyExists = !isEmptyObject(allPersonalDetails?.[accountID]);

                if (accountAlreadyExists) {
                    value = {pendingAction: null, errors: null};
                }

                return {...accountIDsWithClearedPendingAction, [accountID]: value};
            }, {}),
        },
        ...newPersonalDetailsOnyxData.finallyData,
        ...membersChats.onyxSuccessData,
        ...announceRoomMembers.onyxSuccessData,
    ];

    const failureData: OnyxUpdate[] = [
        {
            onyxMethod: Onyx.METHOD.MERGE,
            key: membersListKey,

            // Convert to object with each key containing the error. We don’t
            // need to remove the members since that is handled by onClose of OfflineWithFeedback.
            value: failureMembersState,
        },
        ...newPersonalDetailsOnyxData.finallyData,
        ...membersChats.onyxFailureData,
        ...announceRoomMembers.onyxFailureData,
    ];

    const params: AddMembersToWorkspaceParams = {
        employees: JSON.stringify(logins.map((login) => ({email: login}))),
        welcomeNote: new ExpensiMark().replace(welcomeNote),
        policyID,
    };
    if (!isEmptyObject(membersChats.reportCreationData)) {
        params.reportCreationData = JSON.stringify(membersChats.reportCreationData);
    }
    API.write(WRITE_COMMANDS.ADD_MEMBERS_TO_WORKSPACE, params, {optimisticData, successData, failureData});
}

/**
 * Invite member to the specified policyID
 * Please see https://github.com/Expensify/App/blob/main/README.md#Security for more details
 */
function inviteMemberToWorkspace(policyID: string, inviterEmail: string) {
    const memberJoinKey = `${ONYXKEYS.COLLECTION.POLICY_JOIN_MEMBER}${policyID}` as const;

    const optimisticMembersState = {policyID, inviterEmail};
    const failureMembersState = {policyID, inviterEmail};

    const optimisticData: OnyxUpdate[] = [
        {
            onyxMethod: Onyx.METHOD.MERGE,
            key: memberJoinKey,
            value: optimisticMembersState,
        },
    ];

    const failureData: OnyxUpdate[] = [
        {
            onyxMethod: Onyx.METHOD.MERGE,
            key: memberJoinKey,
            value: {...failureMembersState, errors: ErrorUtils.getMicroSecondOnyxError('common.genericEditFailureMessage')},
        },
    ];

    const params = {policyID, inviterEmail};

    API.write(WRITE_COMMANDS.JOIN_POLICY_VIA_INVITE_LINK, params, {optimisticData, failureData});
}

/**
 * Updates a workspace avatar image
 */
function updateWorkspaceAvatar(policyID: string, file: File) {
    const optimisticData: OnyxUpdate[] = [
        {
            onyxMethod: Onyx.METHOD.MERGE,
            key: `${ONYXKEYS.COLLECTION.POLICY}${policyID}`,
            value: {
                avatar: file.uri,
                originalFileName: file.name,
                errorFields: {
                    avatar: null,
                },
                pendingFields: {
                    avatar: CONST.RED_BRICK_ROAD_PENDING_ACTION.UPDATE,
                },
            },
        },
    ];
    const finallyData: OnyxUpdate[] = [
        {
            onyxMethod: Onyx.METHOD.MERGE,
            key: `${ONYXKEYS.COLLECTION.POLICY}${policyID}`,
            value: {
                pendingFields: {
                    avatar: null,
                },
            },
        },
    ];
    const failureData: OnyxUpdate[] = [
        {
            onyxMethod: Onyx.METHOD.MERGE,
            key: `${ONYXKEYS.COLLECTION.POLICY}${policyID}`,
            value: {
                avatar: allPolicies?.[`${ONYXKEYS.COLLECTION.POLICY}${policyID}`]?.avatar,
            },
        },
    ];

    const params: UpdateWorkspaceAvatarParams = {
        policyID,
        file,
    };

    API.write(WRITE_COMMANDS.UPDATE_WORKSPACE_AVATAR, params, {optimisticData, finallyData, failureData});
}

/**
 * Deletes the avatar image for the workspace
 */
function deleteWorkspaceAvatar(policyID: string) {
    const optimisticData: OnyxUpdate[] = [
        {
            onyxMethod: Onyx.METHOD.MERGE,
            key: `${ONYXKEYS.COLLECTION.POLICY}${policyID}`,
            value: {
                pendingFields: {
                    avatar: CONST.RED_BRICK_ROAD_PENDING_ACTION.UPDATE,
                },
                errorFields: {
                    avatar: null,
                },
                avatar: '',
            },
        },
    ];
    const finallyData: OnyxUpdate[] = [
        {
            onyxMethod: Onyx.METHOD.MERGE,
            key: `${ONYXKEYS.COLLECTION.POLICY}${policyID}`,
            value: {
                pendingFields: {
                    avatar: null,
                },
            },
        },
    ];
    const failureData: OnyxUpdate[] = [
        {
            onyxMethod: Onyx.METHOD.MERGE,
            key: `${ONYXKEYS.COLLECTION.POLICY}${policyID}`,
            value: {
                errorFields: {
                    avatar: ErrorUtils.getMicroSecondOnyxError('avatarWithImagePicker.deleteWorkspaceError'),
                },
            },
        },
    ];

    const params: DeleteWorkspaceAvatarParams = {policyID};

    API.write(WRITE_COMMANDS.DELETE_WORKSPACE_AVATAR, params, {optimisticData, finallyData, failureData});
}

/**
 * Clear error and pending fields for the workspace avatar
 */
function clearAvatarErrors(policyID: string) {
    Onyx.merge(`${ONYXKEYS.COLLECTION.POLICY}${policyID}`, {
        errorFields: {
            avatar: null,
        },
        pendingFields: {
            avatar: null,
        },
    });
}

/**
 * Optimistically update the general settings. Set the general settings as pending until the response succeeds.
 * If the response fails set a general error message. Clear the error message when updating.
 */
function updateGeneralSettings(policyID: string, name: string, currency: string) {
    const policy = allPolicies?.[`${ONYXKEYS.COLLECTION.POLICY}${policyID}`];

    if (!policy) {
        return;
    }

    const distanceUnit = Object.values(policy?.customUnits ?? {}).find((unit) => unit.name === CONST.CUSTOM_UNITS.NAME_DISTANCE);
    const distanceRate = Object.values(distanceUnit?.rates ?? {}).find((rate) => rate.name === CONST.CUSTOM_UNITS.DEFAULT_RATE);

    const optimisticData: OnyxUpdate[] = [
        {
            // We use SET because it's faster than merge and avoids a race condition when setting the currency and navigating the user to the Bank account page in confirmCurrencyChangeAndHideModal
            onyxMethod: Onyx.METHOD.SET,
            key: `${ONYXKEYS.COLLECTION.POLICY}${policyID}`,
            value: {
                ...policy,

                pendingFields: {
                    generalSettings: CONST.RED_BRICK_ROAD_PENDING_ACTION.UPDATE,
                },

                // Clear errorFields in case the user didn't dismiss the general settings error
                errorFields: {
                    generalSettings: null,
                },
                name,
                outputCurrency: currency,
                ...(distanceUnit?.customUnitID && distanceRate?.customUnitRateID
                    ? {
                          customUnits: {
                              [distanceUnit?.customUnitID]: {
                                  ...distanceUnit,
                                  rates: {
                                      [distanceRate?.customUnitRateID]: {
                                          ...distanceRate,
                                          currency,
                                      },
                                  },
                              },
                          },
                      }
                    : {}),
            },
        },
    ];
    const finallyData: OnyxUpdate[] = [
        {
            onyxMethod: Onyx.METHOD.MERGE,
            key: `${ONYXKEYS.COLLECTION.POLICY}${policyID}`,
            value: {
                pendingFields: {
                    generalSettings: null,
                },
            },
        },
    ];
    const failureData: OnyxUpdate[] = [
        {
            onyxMethod: Onyx.METHOD.MERGE,
            key: `${ONYXKEYS.COLLECTION.POLICY}${policyID}`,
            value: {
                errorFields: {
                    generalSettings: ErrorUtils.getMicroSecondOnyxError('workspace.editor.genericFailureMessage'),
                },
                ...(distanceUnit?.customUnitID
                    ? {
                          customUnits: {
                              [distanceUnit.customUnitID]: distanceUnit,
                          },
                      }
                    : {}),
            },
        },
    ];

    const params: UpdateWorkspaceGeneralSettingsParams = {
        policyID,
        workspaceName: name,
        currency,
    };

    API.write(WRITE_COMMANDS.UPDATE_WORKSPACE_GENERAL_SETTINGS, params, {
        optimisticData,
        finallyData,
        failureData,
    });
}

function updateWorkspaceDescription(policyID: string, description: string, currentDescription: string) {
    if (description === currentDescription) {
        return;
    }
    const parsedDescription = ReportUtils.getParsedComment(description);

    const optimisticData: OnyxUpdate[] = [
        {
            onyxMethod: Onyx.METHOD.MERGE,
            key: `${ONYXKEYS.COLLECTION.POLICY}${policyID}`,
            value: {
                description: parsedDescription,
                pendingFields: {
                    description: CONST.RED_BRICK_ROAD_PENDING_ACTION.UPDATE,
                },
                errorFields: {
                    description: null,
                },
            },
        },
    ];
    const finallyData: OnyxUpdate[] = [
        {
            onyxMethod: Onyx.METHOD.MERGE,
            key: `${ONYXKEYS.COLLECTION.POLICY}${policyID}`,
            value: {
                pendingFields: {
                    description: null,
                },
            },
        },
    ];
    const failureData: OnyxUpdate[] = [
        {
            onyxMethod: Onyx.METHOD.MERGE,
            key: `${ONYXKEYS.COLLECTION.POLICY}${policyID}`,
            value: {
                errorFields: {
                    description: ErrorUtils.getMicroSecondOnyxError('workspace.editor.genericFailureMessage'),
                },
            },
        },
    ];

    const params: UpdateWorkspaceDescriptionParams = {
        policyID,
        description: parsedDescription,
    };

    API.write(WRITE_COMMANDS.UPDATE_WORKSPACE_DESCRIPTION, params, {
        optimisticData,
        finallyData,
        failureData,
    });
}

function clearWorkspaceGeneralSettingsErrors(policyID: string) {
    Onyx.merge(`${ONYXKEYS.COLLECTION.POLICY}${policyID}`, {
        errorFields: {
            generalSettings: null,
        },
    });
}

function setWorkspaceErrors(policyID: string, errors: Errors) {
    if (!allPolicies?.[policyID]) {
        return;
    }

    Onyx.merge(`${ONYXKEYS.COLLECTION.POLICY}${policyID}`, {errors: null});
    Onyx.merge(`${ONYXKEYS.COLLECTION.POLICY}${policyID}`, {errors});
}

function clearCustomUnitErrors(policyID: string, customUnitID: string, customUnitRateID: string) {
    Onyx.merge(`${ONYXKEYS.COLLECTION.POLICY}${policyID}`, {
        customUnits: {
            [customUnitID]: {
                errors: null,
                pendingAction: null,
                rates: {
                    [customUnitRateID]: {
                        errors: null,
                        pendingAction: null,
                    },
                },
            },
        },
    });
}

function hideWorkspaceAlertMessage(policyID: string) {
    if (!allPolicies?.[policyID]) {
        return;
    }

    Onyx.merge(`${ONYXKEYS.COLLECTION.POLICY}${policyID}`, {alertMessage: ''});
}

function updateWorkspaceCustomUnitAndRate(policyID: string, currentCustomUnit: CustomUnit, newCustomUnit: NewCustomUnit, lastModified?: string) {
    if (!currentCustomUnit.customUnitID || !newCustomUnit?.customUnitID || !newCustomUnit.rates?.customUnitRateID) {
        return;
    }

    const optimisticData: OnyxUpdate[] = [
        {
            onyxMethod: Onyx.METHOD.MERGE,
            key: `${ONYXKEYS.COLLECTION.POLICY}${policyID}`,
            value: {
                customUnits: {
                    [newCustomUnit.customUnitID]: {
                        ...newCustomUnit,
                        rates: {
                            [newCustomUnit.rates.customUnitRateID]: {
                                ...newCustomUnit.rates,
                                errors: null,
                                pendingAction: CONST.RED_BRICK_ROAD_PENDING_ACTION.UPDATE,
                            },
                        },
                        pendingAction: CONST.RED_BRICK_ROAD_PENDING_ACTION.UPDATE,
                    },
                },
            },
        },
    ];

    const successData: OnyxUpdate[] = [
        {
            onyxMethod: Onyx.METHOD.MERGE,
            key: `${ONYXKEYS.COLLECTION.POLICY}${policyID}`,
            value: {
                customUnits: {
                    [newCustomUnit.customUnitID]: {
                        pendingAction: null,
                        errors: null,
                        rates: {
                            [newCustomUnit.rates.customUnitRateID]: {
                                pendingAction: null,
                            },
                        },
                    },
                },
            },
        },
    ];

    const failureData: OnyxUpdate[] = [
        {
            onyxMethod: Onyx.METHOD.MERGE,
            key: `${ONYXKEYS.COLLECTION.POLICY}${policyID}`,
            value: {
                customUnits: {
                    [currentCustomUnit.customUnitID]: {
                        customUnitID: currentCustomUnit.customUnitID,
                        rates: {
                            [newCustomUnit.rates.customUnitRateID]: {
                                ...currentCustomUnit.rates,
                                errors: ErrorUtils.getMicroSecondOnyxError('workspace.reimburse.updateCustomUnitError'),
                            },
                        },
                    },
                },
            },
        },
    ];

    const newCustomUnitParam = lodashClone(newCustomUnit);
    const {pendingAction, errors, ...newRates} = newCustomUnitParam.rates ?? {};
    newCustomUnitParam.rates = newRates;

    const params: UpdateWorkspaceCustomUnitAndRateParams = {
        policyID,
        lastModified,
        customUnit: JSON.stringify(newCustomUnitParam),
        customUnitRate: JSON.stringify(newCustomUnitParam.rates),
    };

    API.write(WRITE_COMMANDS.UPDATE_WORKSPACE_CUSTOM_UNIT_AND_RATE, params, {optimisticData, successData, failureData});
}

/**
 * Removes an error after trying to delete a member
 */
function clearDeleteMemberError(policyID: string, accountID: number) {
    Onyx.merge(`${ONYXKEYS.COLLECTION.POLICY_MEMBERS}${policyID}`, {
        [accountID]: {
            pendingAction: null,
            errors: null,
        },
    });
}

/**
 * Removes an error after trying to add a member
 */
function clearAddMemberError(policyID: string, accountID: number) {
    Onyx.merge(`${ONYXKEYS.COLLECTION.POLICY_MEMBERS}${policyID}`, {
        [accountID]: null,
    });
    Onyx.merge(`${ONYXKEYS.PERSONAL_DETAILS_LIST}`, {
        [accountID]: null,
    });
}

/**
 * Removes an error after trying to delete a workspace
 */
function clearDeleteWorkspaceError(policyID: string) {
    Onyx.merge(`${ONYXKEYS.COLLECTION.POLICY}${policyID}`, {
        pendingAction: null,
        errors: null,
    });
}

/**
 * Removes the workspace after failure to create.
 */
function removeWorkspace(policyID: string) {
    Onyx.set(`${ONYXKEYS.COLLECTION.POLICY}${policyID}`, null);
}

/**
 * Generate a policy name based on an email and policy list.
 * @param [email] the email to base the workspace name on. If not passed, will use the logged-in user's email instead
 */
function generateDefaultWorkspaceName(email = ''): string {
    const emailParts = email ? email.split('@') : sessionEmail.split('@');
    let defaultWorkspaceName = '';
    if (!emailParts || emailParts.length !== 2) {
        return defaultWorkspaceName;
    }
    const username = emailParts[0];
    const domain = emailParts[1];

    if (PUBLIC_DOMAINS.some((publicDomain) => publicDomain === domain.toLowerCase())) {
        defaultWorkspaceName = `${Str.UCFirst(username)}'s Workspace`;
    } else {
        defaultWorkspaceName = `${Str.UCFirst(domain.split('.')[0])}'s Workspace`;
    }

    if (`@${domain.toLowerCase()}` === CONST.SMS.DOMAIN) {
        defaultWorkspaceName = 'My Group Workspace';
    }

    if (isEmptyObject(allPolicies)) {
        return defaultWorkspaceName;
    }

    // find default named workspaces and increment the last number
    const numberRegEx = new RegExp(`${escapeRegExp(defaultWorkspaceName)} ?(\\d*)`, 'i');
    const parsedWorkspaceNumbers = Object.values(allPolicies ?? {})
        .filter((policy) => policy?.name && numberRegEx.test(policy.name))
        .map((policy) => Number(numberRegEx.exec(policy?.name ?? '')?.[1] ?? '1')); // parse the number at the end
    const lastWorkspaceNumber = Math.max(...parsedWorkspaceNumbers);
    return lastWorkspaceNumber !== -Infinity ? `${defaultWorkspaceName} ${lastWorkspaceNumber + 1}` : defaultWorkspaceName;
}

/**
 * Returns a client generated 16 character hexadecimal value for the policyID
 */
function generatePolicyID(): string {
    return NumberUtils.generateHexadecimalValue(16);
}

/**
 * Returns a client generated 13 character hexadecimal value for a custom unit ID
 */
function generateCustomUnitID(): string {
    return NumberUtils.generateHexadecimalValue(13);
}

function buildOptimisticCustomUnits(): OptimisticCustomUnits {
    const currency = allPersonalDetails?.[sessionAccountID]?.localCurrencyCode ?? CONST.CURRENCY.USD;
    const customUnitID = generateCustomUnitID();
    const customUnitRateID = generateCustomUnitID();

    const customUnits: Record<string, CustomUnit> = {
        [customUnitID]: {
            customUnitID,
            name: CONST.CUSTOM_UNITS.NAME_DISTANCE,
            attributes: {
                unit: CONST.CUSTOM_UNITS.DISTANCE_UNIT_MILES,
            },
            rates: {
                [customUnitRateID]: {
                    customUnitRateID,
                    name: CONST.CUSTOM_UNITS.DEFAULT_RATE,
                    rate: CONST.CUSTOM_UNITS.MILEAGE_IRS_RATE * CONST.POLICY.CUSTOM_UNIT_RATE_BASE_OFFSET,
                    currency,
                },
            },
        },
    };

    return {
        customUnits,
        customUnitID,
        customUnitRateID,
        outputCurrency: currency,
    };
}

/**
 * Optimistically creates a Policy Draft for a new workspace
 *
 * @param [policyOwnerEmail] the email of the account to make the owner of the policy
 * @param [policyName] custom policy name we will use for created workspace
 * @param [policyID] custom policy id we will use for created workspace
 * @param [makeMeAdmin] leave the calling account as an admin on the policy
 */
function createDraftInitialWorkspace(policyOwnerEmail = '', policyName = '', policyID = generatePolicyID(), makeMeAdmin = false) {
    const workspaceName = policyName || generateDefaultWorkspaceName(policyOwnerEmail);
    const {customUnits, outputCurrency} = buildOptimisticCustomUnits();

    const optimisticData: OnyxUpdate[] = [
        {
            onyxMethod: Onyx.METHOD.SET,
            key: `${ONYXKEYS.COLLECTION.POLICY_DRAFTS}${policyID}`,
            value: {
                id: policyID,
                type: CONST.POLICY.TYPE.FREE,
                name: workspaceName,
                role: CONST.POLICY.ROLE.ADMIN,
                owner: sessionEmail,
                ownerAccountID: sessionAccountID,
                isPolicyExpenseChatEnabled: true,
                outputCurrency,
                pendingAction: CONST.RED_BRICK_ROAD_PENDING_ACTION.ADD,
                customUnits,
                makeMeAdmin,
            },
        },
        {
            onyxMethod: Onyx.METHOD.SET,
            key: `${ONYXKEYS.COLLECTION.POLICY_MEMBERS_DRAFTS}${policyID}`,
            value: {
                [sessionAccountID]: {
                    role: CONST.POLICY.ROLE.ADMIN,
                    errors: {},
                },
            },
        },
    ];

    Onyx.update(optimisticData);
}

/**
 * Optimistically creates a new workspace and default workspace chats
 *
 * @param [policyOwnerEmail] the email of the account to make the owner of the policy
 * @param [makeMeAdmin] leave the calling account as an admin on the policy
 * @param [policyName] custom policy name we will use for created workspace
 * @param [policyID] custom policy id we will use for created workspace
 */
function createWorkspace(policyOwnerEmail = '', makeMeAdmin = false, policyName = '', policyID = generatePolicyID()): string {
    const workspaceName = policyName || generateDefaultWorkspaceName(policyOwnerEmail);

    const {customUnits, customUnitID, customUnitRateID, outputCurrency} = buildOptimisticCustomUnits();

    const {
        announceChatReportID,
        announceChatData,
        announceReportActionData,
        announceCreatedReportActionID,
        adminsChatReportID,
        adminsChatData,
        adminsReportActionData,
        adminsCreatedReportActionID,
        expenseChatReportID,
        expenseChatData,
        expenseReportActionData,
        expenseCreatedReportActionID,
    } = ReportUtils.buildOptimisticWorkspaceChats(policyID, workspaceName);
    const optimisticData: OnyxUpdate[] = [
        {
            onyxMethod: Onyx.METHOD.SET,
            key: `${ONYXKEYS.COLLECTION.POLICY}${policyID}`,
            value: {
                id: policyID,
                type: CONST.POLICY.TYPE.FREE,
                name: workspaceName,
                role: CONST.POLICY.ROLE.ADMIN,
                owner: sessionEmail,
                ownerAccountID: sessionAccountID,
                isPolicyExpenseChatEnabled: true,
                outputCurrency,
                pendingAction: CONST.RED_BRICK_ROAD_PENDING_ACTION.ADD,
                customUnits,
                areCategoriesEnabled: true,
                areTagsEnabled: false,
                areDistanceRatesEnabled: false,
                areWorkflowsEnabled: false,
                areReportFieldsEnabled: false,
                areConnectionsEnabled: false,
            },
        },
        {
            onyxMethod: Onyx.METHOD.SET,
            key: `${ONYXKEYS.COLLECTION.POLICY_MEMBERS}${policyID}`,
            value: {
                [sessionAccountID]: {
                    role: CONST.POLICY.ROLE.ADMIN,
                    errors: {},
                },
            },
        },
        {
            onyxMethod: Onyx.METHOD.SET,
            key: `${ONYXKEYS.COLLECTION.REPORT}${announceChatReportID}`,
            value: {
                pendingFields: {
                    addWorkspaceRoom: CONST.RED_BRICK_ROAD_PENDING_ACTION.ADD,
                },
                ...announceChatData,
            },
        },
        {
            onyxMethod: Onyx.METHOD.SET,
            key: `${ONYXKEYS.COLLECTION.REPORT_ACTIONS}${announceChatReportID}`,
            value: announceReportActionData,
        },
        {
            onyxMethod: Onyx.METHOD.SET,
            key: `${ONYXKEYS.COLLECTION.REPORT}${adminsChatReportID}`,
            value: {
                pendingFields: {
                    addWorkspaceRoom: CONST.RED_BRICK_ROAD_PENDING_ACTION.ADD,
                },
                ...adminsChatData,
            },
        },
        {
            onyxMethod: Onyx.METHOD.SET,
            key: `${ONYXKEYS.COLLECTION.REPORT_ACTIONS}${adminsChatReportID}`,
            value: adminsReportActionData,
        },
        {
            onyxMethod: Onyx.METHOD.SET,
            key: `${ONYXKEYS.COLLECTION.REPORT}${expenseChatReportID}`,
            value: {
                pendingFields: {
                    addWorkspaceRoom: CONST.RED_BRICK_ROAD_PENDING_ACTION.ADD,
                },
                ...expenseChatData,
            },
        },
        {
            onyxMethod: Onyx.METHOD.SET,
            key: `${ONYXKEYS.COLLECTION.REPORT_ACTIONS}${expenseChatReportID}`,
            value: expenseReportActionData,
        },
        {
            onyxMethod: Onyx.METHOD.SET,
            key: `${ONYXKEYS.COLLECTION.POLICY_DRAFTS}${policyID}`,
            value: null,
        },
        {
            onyxMethod: Onyx.METHOD.SET,
            key: `${ONYXKEYS.COLLECTION.POLICY_MEMBERS_DRAFTS}${policyID}`,
            value: null,
        },
    ];

    const successData: OnyxUpdate[] = [
        {
            onyxMethod: Onyx.METHOD.MERGE,
            key: `${ONYXKEYS.COLLECTION.POLICY}${policyID}`,
            value: {pendingAction: null},
        },
        {
            onyxMethod: Onyx.METHOD.MERGE,
            key: `${ONYXKEYS.COLLECTION.REPORT}${announceChatReportID}`,
            value: {
                pendingFields: {
                    addWorkspaceRoom: null,
                },
                pendingAction: null,
            },
        },
        {
            onyxMethod: Onyx.METHOD.MERGE,
            key: `${ONYXKEYS.COLLECTION.REPORT_ACTIONS}${announceChatReportID}`,
            value: {
                [announceCreatedReportActionID]: {
                    pendingAction: null,
                },
            },
        },
        {
            onyxMethod: Onyx.METHOD.MERGE,
            key: `${ONYXKEYS.COLLECTION.REPORT}${adminsChatReportID}`,
            value: {
                pendingFields: {
                    addWorkspaceRoom: null,
                },
                pendingAction: null,
                pendingChatMembers: [],
            },
        },
        {
            onyxMethod: Onyx.METHOD.MERGE,
            key: `${ONYXKEYS.COLLECTION.REPORT_ACTIONS}${adminsChatReportID}`,
            value: {
                [adminsCreatedReportActionID]: {
                    pendingAction: null,
                },
            },
        },
        {
            onyxMethod: Onyx.METHOD.MERGE,
            key: `${ONYXKEYS.COLLECTION.REPORT}${expenseChatReportID}`,
            value: {
                pendingFields: {
                    addWorkspaceRoom: null,
                },
                pendingAction: null,
            },
        },
        {
            onyxMethod: Onyx.METHOD.MERGE,
            key: `${ONYXKEYS.COLLECTION.REPORT_ACTIONS}${expenseChatReportID}`,
            value: {
                [expenseCreatedReportActionID]: {
                    pendingAction: null,
                },
            },
        },
    ];

    const failureData: OnyxUpdate[] = [
        {
            onyxMethod: Onyx.METHOD.SET,
            key: `${ONYXKEYS.COLLECTION.POLICY_MEMBERS}${policyID}`,
            value: null,
        },
        {
            onyxMethod: Onyx.METHOD.SET,
            key: `${ONYXKEYS.COLLECTION.REPORT}${announceChatReportID}`,
            value: null,
        },
        {
            onyxMethod: Onyx.METHOD.SET,
            key: `${ONYXKEYS.COLLECTION.REPORT_ACTIONS}${announceChatReportID}`,
            value: null,
        },
        {
            onyxMethod: Onyx.METHOD.SET,
            key: `${ONYXKEYS.COLLECTION.REPORT}${adminsChatReportID}`,
            value: null,
        },
        {
            onyxMethod: Onyx.METHOD.SET,
            key: `${ONYXKEYS.COLLECTION.REPORT_ACTIONS}${adminsChatReportID}`,
            value: null,
        },
        {
            onyxMethod: Onyx.METHOD.SET,
            key: `${ONYXKEYS.COLLECTION.REPORT}${expenseChatReportID}`,
            value: null,
        },
        {
            onyxMethod: Onyx.METHOD.SET,
            key: `${ONYXKEYS.COLLECTION.REPORT_ACTIONS}${expenseChatReportID}`,
            value: null,
        },
    ];

    const params: CreateWorkspaceParams = {
        policyID,
        announceChatReportID,
        adminsChatReportID,
        expenseChatReportID,
        ownerEmail: policyOwnerEmail,
        makeMeAdmin,
        policyName: workspaceName,
        type: CONST.POLICY.TYPE.FREE,
        announceCreatedReportActionID,
        adminsCreatedReportActionID,
        expenseCreatedReportActionID,
        customUnitID,
        customUnitRateID,
    };

    API.write(WRITE_COMMANDS.CREATE_WORKSPACE, params, {optimisticData, successData, failureData});

    return adminsChatReportID;
}

function openWorkspaceReimburseView(policyID: string) {
    if (!policyID) {
        Log.warn('openWorkspaceReimburseView invalid params', {policyID});
        return;
    }

    const successData: OnyxUpdate[] = [
        {
            onyxMethod: Onyx.METHOD.MERGE,
            key: ONYXKEYS.REIMBURSEMENT_ACCOUNT,
            value: {
                isLoading: false,
            },
        },
    ];

    const failureData: OnyxUpdate[] = [
        {
            onyxMethod: Onyx.METHOD.MERGE,
            key: ONYXKEYS.REIMBURSEMENT_ACCOUNT,
            value: {
                isLoading: false,
            },
        },
    ];

    const params: OpenWorkspaceReimburseViewParams = {policyID};

    API.read(READ_COMMANDS.OPEN_WORKSPACE_REIMBURSE_VIEW, params, {successData, failureData});
}

function openPolicyWorkflowsPage(policyID: string) {
    if (!policyID) {
        Log.warn('openPolicyWorkflowsPage invalid params', {policyID});
        return;
    }

    const onyxData: OnyxData = {
        optimisticData: [
            {
                onyxMethod: Onyx.METHOD.MERGE,
                // @ts-expect-error: ONYXKEYS.REIMBURSEMENT_ACCOUNT is conflicting with ONYXKEYS.FORMS.REIMBURSEMENT_ACCOUNT_FORM
                key: `${ONYXKEYS.REIMBURSEMENT_ACCOUNT}${policyID}`,
                value: {
                    isLoading: true,
                },
            },
        ],
        successData: [
            {
                onyxMethod: Onyx.METHOD.MERGE,
                // @ts-expect-error: ONYXKEYS.REIMBURSEMENT_ACCOUNT is conflicting with ONYXKEYS.FORMS.REIMBURSEMENT_ACCOUNT_FORM
                key: `${ONYXKEYS.REIMBURSEMENT_ACCOUNT}${policyID}`,
                value: {
                    isLoading: false,
                },
            },
        ],
        failureData: [
            {
                onyxMethod: Onyx.METHOD.MERGE,
                // @ts-expect-error: ONYXKEYS.REIMBURSEMENT_ACCOUNT is conflicting with ONYXKEYS.FORMS.REIMBURSEMENT_ACCOUNT_FORM
                key: `${ONYXKEYS.REIMBURSEMENT_ACCOUNT}${policyID}`,
                value: {
                    isLoading: false,
                },
            },
        ],
    };

    const params: OpenPolicyWorkflowsPageParams = {policyID};

    API.read(READ_COMMANDS.OPEN_POLICY_WORKFLOWS_PAGE, params, onyxData);
}

function setPolicyIDForReimburseView(policyID: string) {
    Onyx.merge(ONYXKEYS.WORKSPACE_RATE_AND_UNIT, {policyID, rate: null, unit: null});
}

function clearOnyxDataForReimburseView() {
    Onyx.merge(ONYXKEYS.WORKSPACE_RATE_AND_UNIT, null);
}

function setRateForReimburseView(rate: string) {
    Onyx.merge(ONYXKEYS.WORKSPACE_RATE_AND_UNIT, {rate});
}

function setUnitForReimburseView(unit: Unit) {
    Onyx.merge(ONYXKEYS.WORKSPACE_RATE_AND_UNIT, {unit});
}

/**
 * Returns the accountIDs of the members of the policy whose data is passed in the parameters
 */
function openWorkspace(policyID: string, clientMemberAccountIDs: number[]) {
    if (!policyID || !clientMemberAccountIDs) {
        Log.warn('openWorkspace invalid params', {policyID, clientMemberAccountIDs});
        return;
    }

    const params: OpenWorkspaceParams = {
        policyID,
        clientMemberAccountIDs: JSON.stringify(clientMemberAccountIDs),
    };

    API.read(READ_COMMANDS.OPEN_WORKSPACE, params);
}

function openWorkspaceMembersPage(policyID: string, clientMemberEmails: string[]) {
    if (!policyID || !clientMemberEmails) {
        Log.warn('openWorkspaceMembersPage invalid params', {policyID, clientMemberEmails});
        return;
    }

    const params: OpenWorkspaceMembersPageParams = {
        policyID,
        clientMemberEmails: JSON.stringify(clientMemberEmails),
    };

    API.read(READ_COMMANDS.OPEN_WORKSPACE_MEMBERS_PAGE, params);
}

function openPolicyCategoriesPage(policyID: string) {
    if (!policyID) {
        Log.warn('openPolicyCategoriesPage invalid params', {policyID});
        return;
    }

    const params: OpenPolicyCategoriesPageParams = {
        policyID,
    };

    API.read(READ_COMMANDS.OPEN_POLICY_CATEGORIES_PAGE, params);
}

function openPolicyTagsPage(policyID: string) {
    if (!policyID) {
        Log.warn('openPolicyTasgPage invalid params', {policyID});
        return;
    }

    const params: OpenPolicyTagsPageParams = {
        policyID,
    };

    API.read(READ_COMMANDS.OPEN_POLICY_TAGS_PAGE, params);
}

function openWorkspaceInvitePage(policyID: string, clientMemberEmails: string[]) {
    if (!policyID || !clientMemberEmails) {
        Log.warn('openWorkspaceInvitePage invalid params', {policyID, clientMemberEmails});
        return;
    }

    const params: OpenWorkspaceInvitePageParams = {
        policyID,
        clientMemberEmails: JSON.stringify(clientMemberEmails),
    };

    API.read(READ_COMMANDS.OPEN_WORKSPACE_INVITE_PAGE, params);
}

function openDraftWorkspaceRequest(policyID: string) {
    const params: OpenDraftWorkspaceRequestParams = {policyID};

    API.read(READ_COMMANDS.OPEN_DRAFT_WORKSPACE_REQUEST, params);
}

function setWorkspaceInviteMembersDraft(policyID: string, invitedEmailsToAccountIDs: InvitedEmailsToAccountIDs) {
    Onyx.set(`${ONYXKEYS.COLLECTION.WORKSPACE_INVITE_MEMBERS_DRAFT}${policyID}`, invitedEmailsToAccountIDs);
}

function setWorkspaceInviteMessageDraft(policyID: string, message: string) {
    Onyx.set(`${ONYXKEYS.COLLECTION.WORKSPACE_INVITE_MESSAGE_DRAFT}${policyID}`, message);
}

function clearErrors(policyID: string) {
    setWorkspaceErrors(policyID, {});
    hideWorkspaceAlertMessage(policyID);
}

/**
 * Dismiss the informative messages about which policy members were added with primary logins when invited with their secondary login.
 */
function dismissAddedWithPrimaryLoginMessages(policyID: string) {
    Onyx.merge(`${ONYXKEYS.COLLECTION.POLICY}${policyID}`, {primaryLoginsInvited: null});
}

function buildOptimisticPolicyRecentlyUsedCategories(policyID?: string, category?: string) {
    if (!policyID || !category) {
        return [];
    }

    const policyRecentlyUsedCategories = allRecentlyUsedCategories?.[`${ONYXKEYS.COLLECTION.POLICY_RECENTLY_USED_CATEGORIES}${policyID}`] ?? [];

    return lodashUnion([category], policyRecentlyUsedCategories);
}

function buildOptimisticPolicyRecentlyUsedTags(policyID?: string, transactionTags?: string): RecentlyUsedTags {
    if (!policyID || !transactionTags) {
        return {};
    }

    const policyTags = allPolicyTags?.[`${ONYXKEYS.COLLECTION.POLICY_TAGS}${policyID}`] ?? {};
    const policyTagKeys = Object.keys(policyTags);
    const policyRecentlyUsedTags = allRecentlyUsedTags?.[`${ONYXKEYS.COLLECTION.POLICY_RECENTLY_USED_TAGS}${policyID}`] ?? {};
    const newOptimisticPolicyRecentlyUsedTags: RecentlyUsedTags = {};

    TransactionUtils.getTagArrayFromName(transactionTags).forEach((tag, index) => {
        if (!tag) {
            return;
        }

        const tagListKey = policyTagKeys[index];
        newOptimisticPolicyRecentlyUsedTags[tagListKey] = [...new Set([...tag, ...(policyRecentlyUsedTags[tagListKey] ?? [])])];
    });

    return newOptimisticPolicyRecentlyUsedTags;
}

/**
 * This flow is used for bottom up flow converting IOU report to an expense report. When user takes this action,
 * we create a Collect type workspace when the person taking the action becomes an owner and an admin, while we
 * add a new member to the workspace as an employee and convert the IOU report passed as a param into an expense report.
 *
 * @returns policyID of the workspace we have created
 */
function createWorkspaceFromIOUPayment(iouReport: Report | EmptyObject): string | undefined {
    // This flow only works for IOU reports
    if (!ReportUtils.isIOUReportUsingReport(iouReport)) {
        return;
    }

    // Generate new variables for the policy
    const policyID = generatePolicyID();
    const workspaceName = generateDefaultWorkspaceName(sessionEmail);
    const employeeAccountID = iouReport.ownerAccountID;
    const employeeEmail = iouReport.ownerEmail ?? '';
    const {customUnits, customUnitID, customUnitRateID} = buildOptimisticCustomUnits();
    const oldPersonalPolicyID = iouReport.policyID;
    const iouReportID = iouReport.reportID;

    const {
        announceChatReportID,
        announceChatData,
        announceReportActionData,
        announceCreatedReportActionID,
        adminsChatReportID,
        adminsChatData,
        adminsReportActionData,
        adminsCreatedReportActionID,
        expenseChatReportID: workspaceChatReportID,
        expenseChatData: workspaceChatData,
        expenseReportActionData: workspaceChatReportActionData,
        expenseCreatedReportActionID: workspaceChatCreatedReportActionID,
    } = ReportUtils.buildOptimisticWorkspaceChats(policyID, workspaceName);

    if (!employeeAccountID) {
        return;
    }

    // Create the workspace chat for the employee whose IOU is being paid
    const employeeWorkspaceChat = createPolicyExpenseChats(policyID, {[employeeEmail]: employeeAccountID}, true);
    const newWorkspace = {
        id: policyID,

        // We are creating a collect policy in this case
        type: CONST.POLICY.TYPE.TEAM,
        name: workspaceName,
        role: CONST.POLICY.ROLE.ADMIN,
        owner: sessionEmail,
        ownerAccountID: sessionAccountID,
        isPolicyExpenseChatEnabled: true,

        // Setting the currency to USD as we can only add the VBBA for this policy currency right now
        outputCurrency: CONST.CURRENCY.USD,
        pendingAction: CONST.RED_BRICK_ROAD_PENDING_ACTION.ADD,
        customUnits,
        areCategoriesEnabled: true,
        areTagsEnabled: false,
        areDistanceRatesEnabled: false,
        areWorkflowsEnabled: false,
        areReportFieldsEnabled: false,
        areConnectionsEnabled: false,
    };

    const optimisticData: OnyxUpdate[] = [
        {
            onyxMethod: Onyx.METHOD.SET,
            key: `${ONYXKEYS.COLLECTION.POLICY}${policyID}`,
            value: newWorkspace,
        },
        {
            onyxMethod: Onyx.METHOD.SET,
            key: `${ONYXKEYS.COLLECTION.POLICY_MEMBERS}${policyID}`,
            value: {
                [sessionAccountID]: {
                    role: CONST.POLICY.ROLE.ADMIN,
                    errors: {},
                },
                [employeeAccountID]: {
                    role: CONST.POLICY.ROLE.USER,
                    errors: {},
                },
            },
        },
        {
            onyxMethod: Onyx.METHOD.SET,
            key: `${ONYXKEYS.COLLECTION.REPORT}${announceChatReportID}`,
            value: {
                pendingFields: {
                    addWorkspaceRoom: CONST.RED_BRICK_ROAD_PENDING_ACTION.ADD,
                },
                ...announceChatData,
            },
        },
        {
            onyxMethod: Onyx.METHOD.SET,
            key: `${ONYXKEYS.COLLECTION.REPORT_ACTIONS}${announceChatReportID}`,
            value: announceReportActionData,
        },
        {
            onyxMethod: Onyx.METHOD.SET,
            key: `${ONYXKEYS.COLLECTION.REPORT}${adminsChatReportID}`,
            value: {
                pendingFields: {
                    addWorkspaceRoom: CONST.RED_BRICK_ROAD_PENDING_ACTION.ADD,
                },
                ...adminsChatData,
            },
        },
        {
            onyxMethod: Onyx.METHOD.SET,
            key: `${ONYXKEYS.COLLECTION.REPORT_ACTIONS}${adminsChatReportID}`,
            value: adminsReportActionData,
        },
        {
            onyxMethod: Onyx.METHOD.SET,
            key: `${ONYXKEYS.COLLECTION.REPORT}${workspaceChatReportID}`,
            value: {
                pendingFields: {
                    addWorkspaceRoom: CONST.RED_BRICK_ROAD_PENDING_ACTION.ADD,
                },
                ...workspaceChatData,
            },
        },
        {
            onyxMethod: Onyx.METHOD.SET,
            key: `${ONYXKEYS.COLLECTION.REPORT_ACTIONS}${workspaceChatReportID}`,
            value: workspaceChatReportActionData,
        },
        {
            onyxMethod: Onyx.METHOD.MERGE,
            key: `${ONYXKEYS.COLLECTION.POLICY_DRAFTS}${policyID}`,
            value: {
                pendingFields: {
                    addWorkspaceRoom: null,
                },
                pendingAction: null,
            },
        },
        {
            onyxMethod: Onyx.METHOD.MERGE,
            key: `${ONYXKEYS.COLLECTION.POLICY_MEMBERS_DRAFTS}${policyID}`,
            value: {
                pendingAction: null,
            },
        },
        ...employeeWorkspaceChat.onyxOptimisticData,
    ];

    const successData: OnyxUpdate[] = [
        {
            onyxMethod: Onyx.METHOD.MERGE,
            key: `${ONYXKEYS.COLLECTION.POLICY}${policyID}`,
            value: {pendingAction: null},
        },
        {
            onyxMethod: Onyx.METHOD.MERGE,
            key: `${ONYXKEYS.COLLECTION.REPORT}${announceChatReportID}`,
            value: {
                pendingFields: {
                    addWorkspaceRoom: null,
                },
                pendingAction: null,
            },
        },
        {
            onyxMethod: Onyx.METHOD.MERGE,
            key: `${ONYXKEYS.COLLECTION.REPORT_ACTIONS}${announceChatReportID}`,
            value: {
                [Object.keys(announceChatData)[0]]: {
                    pendingAction: null,
                },
            },
        },
        {
            onyxMethod: Onyx.METHOD.MERGE,
            key: `${ONYXKEYS.COLLECTION.REPORT}${adminsChatReportID}`,
            value: {
                pendingFields: {
                    addWorkspaceRoom: null,
                },
                pendingAction: null,
            },
        },
        {
            onyxMethod: Onyx.METHOD.MERGE,
            key: `${ONYXKEYS.COLLECTION.REPORT_ACTIONS}${adminsChatReportID}`,
            value: {
                [Object.keys(adminsChatData)[0]]: {
                    pendingAction: null,
                },
            },
        },
        {
            onyxMethod: Onyx.METHOD.MERGE,
            key: `${ONYXKEYS.COLLECTION.REPORT}${workspaceChatReportID}`,
            value: {
                pendingFields: {
                    addWorkspaceRoom: null,
                },
                pendingAction: null,
            },
        },
        {
            onyxMethod: Onyx.METHOD.MERGE,
            key: `${ONYXKEYS.COLLECTION.REPORT_ACTIONS}${workspaceChatReportID}`,
            value: {
                [Object.keys(workspaceChatData)[0]]: {
                    pendingAction: null,
                },
            },
        },
        ...employeeWorkspaceChat.onyxSuccessData,
    ];

    const failureData: OnyxUpdate[] = [
        {
            onyxMethod: Onyx.METHOD.MERGE,
            key: `${ONYXKEYS.COLLECTION.POLICY_MEMBERS}${policyID}`,
            value: {
                pendingAction: null,
            },
        },
        {
            onyxMethod: Onyx.METHOD.MERGE,
            key: `${ONYXKEYS.COLLECTION.REPORT}${announceChatReportID}`,
            value: {
                pendingFields: {
                    addWorkspaceRoom: null,
                },
                pendingAction: null,
            },
        },
        {
            onyxMethod: Onyx.METHOD.MERGE,
            key: `${ONYXKEYS.COLLECTION.REPORT_ACTIONS}${announceChatReportID}`,
            value: {
                pendingAction: null,
            },
        },
        {
            onyxMethod: Onyx.METHOD.MERGE,
            key: `${ONYXKEYS.COLLECTION.REPORT}${adminsChatReportID}`,
            value: {
                pendingFields: {
                    addWorkspaceRoom: null,
                },
                pendingAction: null,
            },
        },
        {
            onyxMethod: Onyx.METHOD.MERGE,
            key: `${ONYXKEYS.COLLECTION.REPORT_ACTIONS}${adminsChatReportID}`,
            value: {
                pendingAction: null,
            },
        },
        {
            onyxMethod: Onyx.METHOD.MERGE,
            key: `${ONYXKEYS.COLLECTION.REPORT}${workspaceChatReportID}`,
            value: {
                pendingFields: {
                    addWorkspaceRoom: null,
                },
                pendingAction: null,
            },
        },
        {
            onyxMethod: Onyx.METHOD.MERGE,
            key: `${ONYXKEYS.COLLECTION.REPORT_ACTIONS}${workspaceChatReportID}`,
            value: {
                pendingAction: null,
            },
        },
    ];

    // Compose the memberData object which is used to add the employee to the workspace and
    // optimistically create the workspace chat for them.
    const memberData = {
        accountID: Number(employeeAccountID),
        email: employeeEmail,
        workspaceChatReportID: employeeWorkspaceChat.reportCreationData[employeeEmail].reportID,
        workspaceChatCreatedReportActionID: employeeWorkspaceChat.reportCreationData[employeeEmail].reportActionID,
    };

    const oldChatReportID = iouReport.chatReportID;

    // Next we need to convert the IOU report to Expense report.
    // We need to change:
    // - report type
    // - change the sign of the report total
    // - update its policyID and policyName
    // - update the chatReportID to point to the new workspace chat
    const expenseReport = {
        ...iouReport,
        chatReportID: memberData.workspaceChatReportID,
        policyID,
        policyName: workspaceName,
        type: CONST.REPORT.TYPE.EXPENSE,
        total: -(iouReport?.total ?? 0),
    };
    optimisticData.push({
        onyxMethod: Onyx.METHOD.MERGE,
        key: `${ONYXKEYS.COLLECTION.REPORT}${iouReportID}`,
        value: expenseReport,
    });
    failureData.push({
        onyxMethod: Onyx.METHOD.MERGE,
        key: `${ONYXKEYS.COLLECTION.REPORT}${iouReportID}`,
        value: iouReport,
    });

    // The expense report transactions need to have the amount reversed to negative values
    const reportTransactions = TransactionUtils.getAllReportTransactions(iouReportID);

    // For performance reasons, we are going to compose a merge collection data for transactions
    const transactionsOptimisticData: Record<string, Transaction> = {};
    const transactionFailureData: Record<string, Transaction> = {};
    reportTransactions.forEach((transaction) => {
        transactionsOptimisticData[`${ONYXKEYS.COLLECTION.TRANSACTION}${transaction.transactionID}`] = {
            ...transaction,
            amount: -transaction.amount,
            modifiedAmount: transaction.modifiedAmount ? -transaction.modifiedAmount : 0,
        };

        transactionFailureData[`${ONYXKEYS.COLLECTION.TRANSACTION}${transaction.transactionID}`] = transaction;
    });

    optimisticData.push({
        onyxMethod: Onyx.METHOD.MERGE_COLLECTION,
        key: `${ONYXKEYS.COLLECTION.TRANSACTION}`,
        value: transactionsOptimisticData,
    });
    failureData.push({
        onyxMethod: Onyx.METHOD.MERGE_COLLECTION,
        key: `${ONYXKEYS.COLLECTION.TRANSACTION}`,
        value: transactionFailureData,
    });

    // We need to move the report preview action from the DM to the workspace chat.
    const reportPreview = ReportActionsUtils.getParentReportAction(iouReport);
    optimisticData.push({
        onyxMethod: Onyx.METHOD.MERGE,
        key: `${ONYXKEYS.COLLECTION.REPORT_ACTIONS}${oldChatReportID}`,
        value: {[reportPreview.reportActionID]: null},
    });
    failureData.push({
        onyxMethod: Onyx.METHOD.MERGE,
        key: `${ONYXKEYS.COLLECTION.REPORT_ACTIONS}${oldChatReportID}`,
        value: {[reportPreview.reportActionID]: reportPreview},
    });

    // To optimistically remove the GBR from the DM we need to update the hasOutstandingChildRequest param to false
    optimisticData.push({
        onyxMethod: Onyx.METHOD.MERGE,
        key: `${ONYXKEYS.COLLECTION.REPORT}${oldChatReportID}`,
        value: {
            hasOutstandingChildRequest: false,
        },
    });
    failureData.push({
        onyxMethod: Onyx.METHOD.MERGE,
        key: `${ONYXKEYS.COLLECTION.REPORT}${oldChatReportID}`,
        value: {
            hasOutstandingChildRequest: true,
        },
    });

    if (reportPreview?.reportActionID) {
        // Update the created timestamp of the report preview action to be after the workspace chat created timestamp.
        optimisticData.push({
            onyxMethod: Onyx.METHOD.MERGE,
            key: `${ONYXKEYS.COLLECTION.REPORT_ACTIONS}${memberData.workspaceChatReportID}`,
            value: {
                [reportPreview.reportActionID]: {
                    ...reportPreview,
                    message: [
                        {
                            type: CONST.REPORT.MESSAGE.TYPE.TEXT,
                            text: ReportUtils.getReportPreviewMessage(expenseReport, {}, false, false, newWorkspace),
                        },
                    ],
                    created: DateUtils.getDBTime(),
                },
            },
        });
    }

    failureData.push({
        onyxMethod: Onyx.METHOD.MERGE,
        key: `${ONYXKEYS.COLLECTION.REPORT_ACTIONS}${memberData.workspaceChatReportID}`,
        value: {[reportPreview.reportActionID]: null},
    });

    // Create the MOVED report action and add it to the DM chat which indicates to the user where the report has been moved
    const movedReportAction = ReportUtils.buildOptimisticMovedReportAction(oldPersonalPolicyID ?? '', policyID, memberData.workspaceChatReportID, iouReportID, workspaceName);
    optimisticData.push({
        onyxMethod: Onyx.METHOD.MERGE,
        key: `${ONYXKEYS.COLLECTION.REPORT_ACTIONS}${oldChatReportID}`,
        value: {[movedReportAction.reportActionID]: movedReportAction},
    });
    successData.push({
        onyxMethod: Onyx.METHOD.MERGE,
        key: `${ONYXKEYS.COLLECTION.REPORT_ACTIONS}${oldChatReportID}`,
        value: {
            [movedReportAction.reportActionID]: {
                ...movedReportAction,
                pendingAction: null,
            },
        },
    });
    failureData.push({
        onyxMethod: Onyx.METHOD.MERGE,
        key: `${ONYXKEYS.COLLECTION.REPORT_ACTIONS}${oldChatReportID}`,
        value: {[movedReportAction.reportActionID]: null},
    });

    const params: CreateWorkspaceFromIOUPaymentParams = {
        policyID,
        announceChatReportID,
        adminsChatReportID,
        expenseChatReportID: workspaceChatReportID,
        ownerEmail: '',
        makeMeAdmin: false,
        policyName: workspaceName,
        type: CONST.POLICY.TYPE.TEAM,
        announceCreatedReportActionID,
        adminsCreatedReportActionID,
        expenseCreatedReportActionID: workspaceChatCreatedReportActionID,
        customUnitID,
        customUnitRateID,
        iouReportID,
        memberData: JSON.stringify(memberData),
        reportActionID: movedReportAction.reportActionID,
    };

    API.write(WRITE_COMMANDS.CREATE_WORKSPACE_FROM_IOU_PAYMENT, params, {optimisticData, successData, failureData});

    return policyID;
}

function setWorkspaceCategoryEnabled(policyID: string, categoriesToUpdate: Record<string, {name: string; enabled: boolean}>) {
    const policyCategories = allPolicyCategories?.[`${ONYXKEYS.COLLECTION.POLICY_CATEGORIES}${policyID}`] ?? {};

    const onyxData: OnyxData = {
        optimisticData: [
            {
                onyxMethod: Onyx.METHOD.MERGE,
                key: `${ONYXKEYS.COLLECTION.POLICY_CATEGORIES}${policyID}`,
                value: {
                    ...Object.keys(categoriesToUpdate).reduce<PolicyCategories>((acc, key) => {
                        acc[key] = {
                            ...policyCategories[key],
                            ...categoriesToUpdate[key],
                            errors: null,
                            pendingFields: {
                                enabled: CONST.RED_BRICK_ROAD_PENDING_ACTION.UPDATE,
                            },
                        };

                        return acc;
                    }, {}),
                },
            },
        ],
        successData: [
            {
                onyxMethod: Onyx.METHOD.MERGE,
                key: `${ONYXKEYS.COLLECTION.POLICY_CATEGORIES}${policyID}`,
                value: {
                    ...Object.keys(categoriesToUpdate).reduce<PolicyCategories>((acc, key) => {
                        acc[key] = {
                            ...policyCategories[key],
                            ...categoriesToUpdate[key],
                            errors: null,
                            pendingFields: {
                                enabled: null,
                            },
                        };

                        return acc;
                    }, {}),
                },
            },
        ],
        failureData: [
            {
                onyxMethod: Onyx.METHOD.MERGE,
                key: `${ONYXKEYS.COLLECTION.POLICY_CATEGORIES}${policyID}`,
                value: {
                    ...Object.keys(categoriesToUpdate).reduce<PolicyCategories>((acc, key) => {
                        acc[key] = {
                            ...policyCategories[key],
                            ...categoriesToUpdate[key],
                            errors: ErrorUtils.getMicroSecondOnyxError('workspace.categories.genericFailureMessage'),
                            pendingFields: {
                                enabled: null,
                            },
                        };

                        return acc;
                    }, {}),
                },
            },
        ],
    };

    const parameters = {
        policyID,
        categories: JSON.stringify(Object.keys(categoriesToUpdate).map((key) => categoriesToUpdate[key])),
    };

    API.write('SetWorkspaceCategoriesEnabled', parameters, onyxData);
}

function createPolicyCategory(policyID: string, categoryName: string) {
    const onyxData: OnyxData = {
        optimisticData: [
            {
                onyxMethod: Onyx.METHOD.MERGE,
                key: `${ONYXKEYS.COLLECTION.POLICY_CATEGORIES}${policyID}`,
                value: {
                    [categoryName]: {
                        name: categoryName,
                        enabled: true,
                        errors: null,
                        pendingAction: CONST.RED_BRICK_ROAD_PENDING_ACTION.ADD,
                    },
                },
            },
        ],
        successData: [
            {
                onyxMethod: Onyx.METHOD.MERGE,
                key: `${ONYXKEYS.COLLECTION.POLICY_CATEGORIES}${policyID}`,
                value: {
                    [categoryName]: {
                        errors: null,
                        pendingAction: null,
                    },
                },
            },
        ],
        failureData: [
            {
                onyxMethod: Onyx.METHOD.MERGE,
                key: `${ONYXKEYS.COLLECTION.POLICY_CATEGORIES}${policyID}`,
                value: {
                    [categoryName]: {
                        errors: ErrorUtils.getMicroSecondOnyxError('workspace.categories.genericFailureMessage'),
                        pendingAction: null,
                    },
                },
            },
        ],
    };

    const parameters = {
        policyID,
        categories: JSON.stringify([{name: categoryName}]),
    };

    API.write(WRITE_COMMANDS.CREATE_WORKSPACE_CATEGORIES, parameters, onyxData);
}

<<<<<<< HEAD
function renamePolicyCategory(policyID: string, policyCategory: {oldName: string; newName: string}) {
    const policyCategoryToUpdate = allPolicyCategories?.[`${ONYXKEYS.COLLECTION.POLICY_CATEGORIES}${policyID}`]?.[policyCategory.oldName] ?? {};
=======
function createPolicyTag(policyID: string, tagName: string) {
    const tagListName = Object.keys(allPolicyTags?.[`${ONYXKEYS.COLLECTION.POLICY_TAGS}${policyID}`] ?? {})[0];
>>>>>>> f52bb023

    const onyxData: OnyxData = {
        optimisticData: [
            {
                onyxMethod: Onyx.METHOD.MERGE,
<<<<<<< HEAD
                key: `${ONYXKEYS.COLLECTION.POLICY_CATEGORIES}${policyID}`,
                value: {
                    [policyCategory.oldName]: null,
                    [policyCategory.newName]: {
                        ...policyCategoryToUpdate,
                        name: policyCategory.newName,
                        pendingAction: CONST.RED_BRICK_ROAD_PENDING_ACTION.UPDATE,
=======
                key: `${ONYXKEYS.COLLECTION.POLICY_TAGS}${policyID}`,
                value: {
                    [tagListName]: {
                        tags: {
                            [tagName]: {
                                name: tagName,
                                enabled: false,
                                errors: null,
                                pendingAction: CONST.RED_BRICK_ROAD_PENDING_ACTION.ADD,
                            },
                        },
>>>>>>> f52bb023
                    },
                },
            },
        ],
        successData: [
            {
                onyxMethod: Onyx.METHOD.MERGE,
<<<<<<< HEAD
                key: `${ONYXKEYS.COLLECTION.POLICY_CATEGORIES}${policyID}`,
                value: {
                    errors: {
                        [policyCategory.oldName]: null,
                        [policyCategory.newName]: {
                            ...policyCategoryToUpdate,
                            name: policyCategory.newName,
                            pendingAction: null,
=======
                key: `${ONYXKEYS.COLLECTION.POLICY_TAGS}${policyID}`,
                value: {
                    [tagListName]: {
                        tags: {
                            [tagName]: {
                                errors: null,
                                pendingAction: null,
                            },
>>>>>>> f52bb023
                        },
                    },
                },
            },
        ],
        failureData: [
            {
                onyxMethod: Onyx.METHOD.MERGE,
<<<<<<< HEAD
                key: `${ONYXKEYS.COLLECTION.POLICY_CATEGORIES}${policyID}`,
                value: {
                    [policyCategory.newName]: null,
                    [policyCategory.oldName]: {
                        ...policyCategoryToUpdate,
                        name: policyCategory.oldName,
                        errors: ErrorUtils.getMicroSecondOnyxError('workspace.categories.genericFailureMessage'),
                        pendingAction: null,
=======
                key: `${ONYXKEYS.COLLECTION.POLICY_TAGS}${policyID}`,
                value: {
                    [tagListName]: {
                        tags: {
                            [tagName]: {
                                errors: ErrorUtils.getMicroSecondOnyxError('workspace.tags.genericFailureMessage'),
                                pendingAction: null,
                            },
                        },
>>>>>>> f52bb023
                    },
                },
            },
        ],
    };

    const parameters = {
        policyID,
<<<<<<< HEAD
        categories: JSON.stringify({[policyCategory.oldName]: policyCategory.newName}),
    };

    API.write(WRITE_COMMANDS.RENAME_WORKSPACE_CATEGORY, parameters, onyxData);
=======
        tags: JSON.stringify([{name: tagName}]),
    };

    API.write(WRITE_COMMANDS.CREATE_POLICY_TAG, parameters, onyxData);
>>>>>>> f52bb023
}

function setWorkspaceRequiresCategory(policyID: string, requiresCategory: boolean) {
    const onyxData: OnyxData = {
        optimisticData: [
            {
                onyxMethod: Onyx.METHOD.MERGE,
                key: `${ONYXKEYS.COLLECTION.POLICY}${policyID}`,
                value: {
                    requiresCategory,
                    errors: {
                        requiresCategory: null,
                    },
                    pendingFields: {
                        requiresCategory: CONST.RED_BRICK_ROAD_PENDING_ACTION.UPDATE,
                    },
                },
            },
        ],
        successData: [
            {
                onyxMethod: Onyx.METHOD.MERGE,
                key: `${ONYXKEYS.COLLECTION.POLICY}${policyID}`,
                value: {
                    errors: {
                        requiresCategory: null,
                    },
                    pendingFields: {
                        requiresCategory: null,
                    },
                },
            },
        ],
        failureData: [
            {
                onyxMethod: Onyx.METHOD.MERGE,
                key: `${ONYXKEYS.COLLECTION.POLICY}${policyID}`,
                value: {
                    requiresCategory: !requiresCategory,
                    errors: ErrorUtils.getMicroSecondOnyxError('workspace.categories.genericFailureMessage'),
                    pendingFields: {
                        requiresCategory: null,
                    },
                },
            },
        ],
    };

    const parameters = {
        policyID,
        requiresCategory,
    };

    API.write('SetWorkspaceRequiresCategory', parameters, onyxData);
}

function setPolicyRequiresTag(policyID: string, requiresTag: boolean) {
    const onyxData: OnyxData = {
        optimisticData: [
            {
                onyxMethod: Onyx.METHOD.MERGE,
                key: `${ONYXKEYS.COLLECTION.POLICY}${policyID}`,
                value: {
                    requiresTag,
                    errors: {
                        requiresTag: null,
                    },
                    pendingFields: {
                        requiresTag: CONST.RED_BRICK_ROAD_PENDING_ACTION.UPDATE,
                    },
                },
            },
        ],
        successData: [
            {
                onyxMethod: Onyx.METHOD.MERGE,
                key: `${ONYXKEYS.COLLECTION.POLICY}${policyID}`,
                value: {
                    errors: {
                        requiresTag: null,
                    },
                    pendingFields: {
                        requiresTag: null,
                    },
                },
            },
        ],
        failureData: [
            {
                onyxMethod: Onyx.METHOD.MERGE,
                key: `${ONYXKEYS.COLLECTION.POLICY}${policyID}`,
                value: {
                    requiresTag: !requiresTag,
                    errors: ErrorUtils.getMicroSecondOnyxError('workspace.tags.genericFailureMessage'),
                    pendingFields: {
                        requiresTag: null,
                    },
                },
            },
        ],
    };

    const parameters = {
        policyID,
        requiresTag,
    };

    API.write(WRITE_COMMANDS.SET_POLICY_REQUIRES_TAG, parameters, onyxData);
}

function renamePolicyTaglist(policyID: string, policyTagListName: {oldName: string; newName: string}, policyTags: OnyxEntry<PolicyTagList>) {
    const newName = policyTagListName.newName;
    const oldName = policyTagListName.oldName;

    if (oldName === newName) {
        return;
    }

    const oldPolicyTags = policyTags?.[oldName] ?? {};
    const onyxData: OnyxData = {
        optimisticData: [
            {
                onyxMethod: Onyx.METHOD.MERGE,
                key: `${ONYXKEYS.COLLECTION.POLICY_TAGS}${policyID}`,
                value: {
                    [newName]: {...oldPolicyTags, name: newName, pendingAction: CONST.RED_BRICK_ROAD_PENDING_ACTION.ADD},
                    [oldName]: null,
                },
            },
        ],
        successData: [
            {
                onyxMethod: Onyx.METHOD.MERGE,
                key: `${ONYXKEYS.COLLECTION.POLICY_TAGS}${policyID}`,
                value: {
                    [newName]: {pendingAction: null},
                },
            },
        ],
        failureData: [
            {
                onyxMethod: Onyx.METHOD.MERGE,
                key: `${ONYXKEYS.COLLECTION.POLICY_TAGS}${policyID}`,
                value: {
                    [newName]: null,
                    [oldName]: {...oldPolicyTags, errors: ErrorUtils.getMicroSecondOnyxError('workspace.tags.genericFailureMessage')},
                },
            },
        ],
    };
    const parameters = {
        policyID,
        oldName,
        newName,
    };

    API.write(WRITE_COMMANDS.RENAME_POLICY_TAG_LIST, parameters, onyxData);
}

function clearCategoryErrors(policyID: string, categoryName: string) {
    const category = allPolicyCategories?.[`${ONYXKEYS.COLLECTION.POLICY_CATEGORIES}${policyID}`]?.[categoryName];

    if (!category) {
        return;
    }

    Onyx.merge(`${ONYXKEYS.COLLECTION.POLICY_CATEGORIES}${policyID}`, {
        [category.name]: {
            errors: null,
        },
    });
}

function navigateWhenEnableFeature(policyID: string, featureRoute: Route) {
    const isNarrowLayout = getIsNarrowLayout();

    if (isNarrowLayout) {
        Navigation.navigate(ROUTES.WORKSPACE_INITIAL.getRoute(policyID), CONST.NAVIGATION.TYPE.FORCED_UP);

        return;
    }

    Navigation.navigate(featureRoute);
}

function enablePolicyCategories(policyID: string, enabled: boolean) {
    const onyxData: OnyxData = {
        optimisticData: [
            {
                onyxMethod: Onyx.METHOD.MERGE,
                key: `${ONYXKEYS.COLLECTION.POLICY}${policyID}`,
                value: {
                    areCategoriesEnabled: enabled,
                    pendingFields: {
                        areCategoriesEnabled: CONST.RED_BRICK_ROAD_PENDING_ACTION.UPDATE,
                    },
                },
            },
        ],
        successData: [
            {
                onyxMethod: Onyx.METHOD.MERGE,
                key: `${ONYXKEYS.COLLECTION.POLICY}${policyID}`,
                value: {
                    pendingFields: {
                        areCategoriesEnabled: null,
                    },
                },
            },
        ],
        failureData: [
            {
                onyxMethod: Onyx.METHOD.MERGE,
                key: `${ONYXKEYS.COLLECTION.POLICY}${policyID}`,
                value: {
                    areCategoriesEnabled: !enabled,
                    pendingFields: {
                        areCategoriesEnabled: null,
                    },
                },
            },
        ],
    };

    const parameters: EnablePolicyCategoriesParams = {policyID, enabled};

    API.write(WRITE_COMMANDS.ENABLE_POLICY_CATEGORIES, parameters, onyxData);

    if (enabled) {
        navigateWhenEnableFeature(policyID, ROUTES.WORKSPACE_CATEGORIES.getRoute(policyID));
    }
}

function enablePolicyConnections(policyID: string, enabled: boolean) {
    const onyxData: OnyxData = {
        optimisticData: [
            {
                onyxMethod: Onyx.METHOD.MERGE,
                key: `${ONYXKEYS.COLLECTION.POLICY}${policyID}`,
                value: {
                    areConnectionsEnabled: enabled,
                    pendingFields: {
                        areConnectionsEnabled: CONST.RED_BRICK_ROAD_PENDING_ACTION.UPDATE,
                    },
                },
            },
        ],
        successData: [
            {
                onyxMethod: Onyx.METHOD.MERGE,
                key: `${ONYXKEYS.COLLECTION.POLICY}${policyID}`,
                value: {
                    pendingFields: {
                        areConnectionsEnabled: null,
                    },
                },
            },
        ],
        failureData: [
            {
                onyxMethod: Onyx.METHOD.MERGE,
                key: `${ONYXKEYS.COLLECTION.POLICY}${policyID}`,
                value: {
                    areConnectionsEnabled: !enabled,
                    pendingFields: {
                        areConnectionsEnabled: null,
                    },
                },
            },
        ],
    };

    const parameters: EnablePolicyConnectionsParams = {policyID, enabled};

    API.write(WRITE_COMMANDS.ENABLE_POLICY_CONNECTIONS, parameters, onyxData);
}

function enablePolicyDistanceRates(policyID: string, enabled: boolean) {
    const onyxData: OnyxData = {
        optimisticData: [
            {
                onyxMethod: Onyx.METHOD.MERGE,
                key: `${ONYXKEYS.COLLECTION.POLICY}${policyID}`,
                value: {
                    areDistanceRatesEnabled: enabled,
                    pendingFields: {
                        areDistanceRatesEnabled: CONST.RED_BRICK_ROAD_PENDING_ACTION.UPDATE,
                    },
                },
            },
        ],
        successData: [
            {
                onyxMethod: Onyx.METHOD.MERGE,
                key: `${ONYXKEYS.COLLECTION.POLICY}${policyID}`,
                value: {
                    pendingFields: {
                        areDistanceRatesEnabled: null,
                    },
                },
            },
        ],
        failureData: [
            {
                onyxMethod: Onyx.METHOD.MERGE,
                key: `${ONYXKEYS.COLLECTION.POLICY}${policyID}`,
                value: {
                    areDistanceRatesEnabled: !enabled,
                    pendingFields: {
                        areDistanceRatesEnabled: null,
                    },
                },
            },
        ],
    };

    const parameters: EnablePolicyDistanceRatesParams = {policyID, enabled};

    API.write(WRITE_COMMANDS.ENABLE_POLICY_DISTANCE_RATES, parameters, onyxData);

    if (enabled) {
        navigateWhenEnableFeature(policyID, ROUTES.WORKSPACE_DISTANCE_RATES.getRoute(policyID));
    }
}

function enablePolicyReportFields(policyID: string, enabled: boolean) {
    const onyxData: OnyxData = {
        optimisticData: [
            {
                onyxMethod: Onyx.METHOD.MERGE,
                key: `${ONYXKEYS.COLLECTION.POLICY}${policyID}`,
                value: {
                    areReportFieldsEnabled: enabled,
                    pendingFields: {
                        areReportFieldsEnabled: CONST.RED_BRICK_ROAD_PENDING_ACTION.UPDATE,
                    },
                },
            },
        ],
        successData: [
            {
                onyxMethod: Onyx.METHOD.MERGE,
                key: `${ONYXKEYS.COLLECTION.POLICY}${policyID}`,
                value: {
                    pendingFields: {
                        areReportFieldsEnabled: null,
                    },
                },
            },
        ],
        failureData: [
            {
                onyxMethod: Onyx.METHOD.MERGE,
                key: `${ONYXKEYS.COLLECTION.POLICY}${policyID}`,
                value: {
                    areReportFieldsEnabled: !enabled,
                    pendingFields: {
                        areReportFieldsEnabled: null,
                    },
                },
            },
        ],
    };

    const parameters: EnablePolicyReportFieldsParams = {policyID, enabled};

    API.write(WRITE_COMMANDS.ENABLE_POLICY_REPORT_FIELDS, parameters, onyxData);
}

function enablePolicyTags(policyID: string, enabled: boolean) {
    const onyxData: OnyxData = {
        optimisticData: [
            {
                onyxMethod: Onyx.METHOD.MERGE,
                key: `${ONYXKEYS.COLLECTION.POLICY}${policyID}`,
                value: {
                    areTagsEnabled: enabled,
                    pendingFields: {
                        areTagsEnabled: CONST.RED_BRICK_ROAD_PENDING_ACTION.UPDATE,
                    },
                },
            },
        ],
        successData: [
            {
                onyxMethod: Onyx.METHOD.MERGE,
                key: `${ONYXKEYS.COLLECTION.POLICY}${policyID}`,
                value: {
                    pendingFields: {
                        areTagsEnabled: null,
                    },
                },
            },
        ],
        failureData: [
            {
                onyxMethod: Onyx.METHOD.MERGE,
                key: `${ONYXKEYS.COLLECTION.POLICY}${policyID}`,
                value: {
                    areTagsEnabled: !enabled,
                    pendingFields: {
                        areTagsEnabled: null,
                    },
                },
            },
        ],
    };

    const parameters: EnablePolicyTagsParams = {policyID, enabled};

    API.write(WRITE_COMMANDS.ENABLE_POLICY_TAGS, parameters, onyxData);

    if (enabled) {
        navigateWhenEnableFeature(policyID, ROUTES.WORKSPACE_TAGS.getRoute(policyID));
    }
}

function enablePolicyTaxes(policyID: string, enabled: boolean) {
    const onyxData: OnyxData = {
        optimisticData: [
            {
                onyxMethod: Onyx.METHOD.MERGE,
                key: `${ONYXKEYS.COLLECTION.POLICY}${policyID}`,
                value: {
                    tax: {
                        trackingEnabled: enabled,
                    },
                    pendingFields: {
                        tax: CONST.RED_BRICK_ROAD_PENDING_ACTION.UPDATE,
                    },
                },
            },
        ],
        successData: [
            {
                onyxMethod: Onyx.METHOD.MERGE,
                key: `${ONYXKEYS.COLLECTION.POLICY}${policyID}`,
                value: {
                    pendingFields: {
                        tax: null,
                    },
                },
            },
        ],
        failureData: [
            {
                onyxMethod: Onyx.METHOD.MERGE,
                key: `${ONYXKEYS.COLLECTION.POLICY}${policyID}`,
                value: {
                    tax: {
                        trackingEnabled: !enabled,
                    },
                    pendingFields: {
                        tax: null,
                    },
                },
            },
        ],
    };

    const parameters: EnablePolicyTaxesParams = {policyID, enabled};

    API.write(WRITE_COMMANDS.ENABLE_POLICY_TAXES, parameters, onyxData);
}

function enablePolicyWorkflows(policyID: string, enabled: boolean) {
    const onyxData: OnyxData = {
        optimisticData: [
            {
                onyxMethod: Onyx.METHOD.MERGE,
                key: `${ONYXKEYS.COLLECTION.POLICY}${policyID}`,
                value: {
                    areWorkflowsEnabled: enabled,
                    pendingFields: {
                        areWorkflowsEnabled: CONST.RED_BRICK_ROAD_PENDING_ACTION.UPDATE,
                    },
                },
            },
        ],
        successData: [
            {
                onyxMethod: Onyx.METHOD.MERGE,
                key: `${ONYXKEYS.COLLECTION.POLICY}${policyID}`,
                value: {
                    pendingFields: {
                        areWorkflowsEnabled: null,
                    },
                },
            },
        ],
        failureData: [
            {
                onyxMethod: Onyx.METHOD.MERGE,
                key: `${ONYXKEYS.COLLECTION.POLICY}${policyID}`,
                value: {
                    areWorkflowsEnabled: !enabled,
                    pendingFields: {
                        areWorkflowsEnabled: null,
                    },
                },
            },
        ],
    };

    const parameters: EnablePolicyWorkflowsParams = {policyID, enabled};

    API.write(WRITE_COMMANDS.ENABLE_POLICY_WORKFLOWS, parameters, onyxData);

    if (enabled) {
        navigateWhenEnableFeature(policyID, ROUTES.WORKSPACE_WORKFLOWS.getRoute(policyID));
    }
}

/**
 * Accept user join request to a workspace
 */
function acceptJoinRequest(reportID: string, reportAction: OnyxEntry<ReportAction>) {
    const choice = CONST.REPORT.ACTIONABLE_MENTION_JOIN_WORKSPACE_RESOLUTION.ACCEPT;
    if (!reportAction) {
        return;
    }

    const optimisticData: OnyxUpdate[] = [
        {
            onyxMethod: Onyx.METHOD.MERGE,
            key: `${ONYXKEYS.COLLECTION.REPORT_ACTIONS}${reportID}`,
            value: {
                [reportAction.reportActionID]: {
                    originalMessage: {choice},
                    pendingAction: CONST.RED_BRICK_ROAD_PENDING_ACTION.UPDATE,
                },
            },
        },
    ];

    const successData: OnyxUpdate[] = [
        {
            onyxMethod: Onyx.METHOD.MERGE,
            key: `${ONYXKEYS.COLLECTION.REPORT_ACTIONS}${reportID}`,
            value: {
                [reportAction.reportActionID]: {
                    originalMessage: {choice},
                    pendingAction: null,
                },
            },
        },
    ];

    const failureData: OnyxUpdate[] = [
        {
            onyxMethod: Onyx.METHOD.MERGE,
            key: `${ONYXKEYS.COLLECTION.REPORT_ACTIONS}${reportID}`,
            value: {
                [reportAction.reportActionID]: {
                    originalMessage: {choice: ''},
                    pendingAction: null,
                },
            },
        },
    ];

    const parameters = {
        requests: JSON.stringify({
            [(reportAction.originalMessage as OriginalMessageJoinPolicyChangeLog['originalMessage']).policyID]: {
                requests: [{accountID: reportAction?.actorAccountID, adminsRoomMessageReportActionID: reportAction.reportActionID}],
            },
        }),
    };

    API.write(WRITE_COMMANDS.ACCEPT_JOIN_REQUEST, parameters, {optimisticData, failureData, successData});
}

/**
 * Decline user join request to a workspace
 */
function declineJoinRequest(reportID: string, reportAction: OnyxEntry<ReportAction>) {
    if (!reportAction) {
        return;
    }
    const choice = CONST.REPORT.ACTIONABLE_MENTION_JOIN_WORKSPACE_RESOLUTION.DECLINE;
    const optimisticData: OnyxUpdate[] = [
        {
            onyxMethod: Onyx.METHOD.MERGE,
            key: `${ONYXKEYS.COLLECTION.REPORT_ACTIONS}${reportID}`,
            value: {
                [reportAction.reportActionID]: {
                    originalMessage: {choice},
                    pendingAction: CONST.RED_BRICK_ROAD_PENDING_ACTION.UPDATE,
                },
            },
        },
    ];

    const successData: OnyxUpdate[] = [
        {
            onyxMethod: Onyx.METHOD.MERGE,
            key: `${ONYXKEYS.COLLECTION.REPORT_ACTIONS}${reportID}`,
            value: {
                [reportAction.reportActionID]: {
                    originalMessage: {choice},
                    pendingAction: null,
                },
            },
        },
    ];

    const failureData: OnyxUpdate[] = [
        {
            onyxMethod: Onyx.METHOD.MERGE,
            key: `${ONYXKEYS.COLLECTION.REPORT_ACTIONS}${reportID}`,
            value: {
                [reportAction.reportActionID]: {
                    originalMessage: {choice: ''},
                    pendingAction: null,
                },
            },
        },
    ];

    const parameters = {
        requests: JSON.stringify({
            [(reportAction.originalMessage as OriginalMessageJoinPolicyChangeLog['originalMessage']).policyID]: {
                requests: [{accountID: reportAction?.actorAccountID, adminsRoomMessageReportActionID: reportAction.reportActionID}],
            },
        }),
    };

    API.write(WRITE_COMMANDS.DECLINE_JOIN_REQUEST, parameters, {optimisticData, failureData, successData});
}

function openPolicyDistanceRatesPage(policyID?: string) {
    if (!policyID) {
        return;
    }

    const params: OpenPolicyDistanceRatesPageParams = {policyID};

    API.read(READ_COMMANDS.OPEN_POLICY_DISTANCE_RATES_PAGE, params);
}

export {
    removeMembers,
    updateWorkspaceMembersRole,
    addMembersToWorkspace,
    isAdminOfFreePolicy,
    hasActiveFreePolicy,
    setWorkspaceErrors,
    clearCustomUnitErrors,
    hideWorkspaceAlertMessage,
    deleteWorkspace,
    updateWorkspaceCustomUnitAndRate,
    updateLastAccessedWorkspace,
    clearDeleteMemberError,
    clearAddMemberError,
    clearDeleteWorkspaceError,
    openWorkspaceReimburseView,
    setPolicyIDForReimburseView,
    clearOnyxDataForReimburseView,
    setRateForReimburseView,
    setUnitForReimburseView,
    generateDefaultWorkspaceName,
    updateGeneralSettings,
    clearWorkspaceGeneralSettingsErrors,
    deleteWorkspaceAvatar,
    updateWorkspaceAvatar,
    clearAvatarErrors,
    generatePolicyID,
    createWorkspace,
    openWorkspaceMembersPage,
    openPolicyCategoriesPage,
    openPolicyTagsPage,
    openWorkspaceInvitePage,
    openWorkspace,
    removeWorkspace,
    createWorkspaceFromIOUPayment,
    setWorkspaceInviteMembersDraft,
    clearErrors,
    dismissAddedWithPrimaryLoginMessages,
    openDraftWorkspaceRequest,
    buildOptimisticPolicyRecentlyUsedCategories,
    buildOptimisticPolicyRecentlyUsedTags,
    createDraftInitialWorkspace,
    setWorkspaceInviteMessageDraft,
    setWorkspaceAutoReporting,
    setWorkspaceApprovalMode,
    setWorkspaceAutoReportingFrequency,
    setWorkspaceAutoReportingMonthlyOffset,
    updateWorkspaceDescription,
    setWorkspaceCategoryEnabled,
    setWorkspaceRequiresCategory,
    inviteMemberToWorkspace,
    acceptJoinRequest,
    declineJoinRequest,
    createPolicyCategory,
    renamePolicyCategory,
    clearCategoryErrors,
    setWorkspacePayer,
    clearWorkspacePayerError,
    setWorkspaceReimbursement,
    openPolicyWorkflowsPage,
    setPolicyRequiresTag,
    renamePolicyTaglist,
    enablePolicyCategories,
    enablePolicyConnections,
    enablePolicyDistanceRates,
    enablePolicyReportFields,
    enablePolicyTags,
    enablePolicyTaxes,
    enablePolicyWorkflows,
    openPolicyDistanceRatesPage,
    createPolicyTag,
    clearWorkspaceReimbursementErrors,
};<|MERGE_RESOLUTION|>--- conflicted
+++ resolved
@@ -2746,19 +2746,13 @@
     API.write(WRITE_COMMANDS.CREATE_WORKSPACE_CATEGORIES, parameters, onyxData);
 }
 
-<<<<<<< HEAD
 function renamePolicyCategory(policyID: string, policyCategory: {oldName: string; newName: string}) {
     const policyCategoryToUpdate = allPolicyCategories?.[`${ONYXKEYS.COLLECTION.POLICY_CATEGORIES}${policyID}`]?.[policyCategory.oldName] ?? {};
-=======
-function createPolicyTag(policyID: string, tagName: string) {
-    const tagListName = Object.keys(allPolicyTags?.[`${ONYXKEYS.COLLECTION.POLICY_TAGS}${policyID}`] ?? {})[0];
->>>>>>> f52bb023
 
     const onyxData: OnyxData = {
         optimisticData: [
             {
                 onyxMethod: Onyx.METHOD.MERGE,
-<<<<<<< HEAD
                 key: `${ONYXKEYS.COLLECTION.POLICY_CATEGORIES}${policyID}`,
                 value: {
                     [policyCategory.oldName]: null,
@@ -2766,7 +2760,58 @@
                         ...policyCategoryToUpdate,
                         name: policyCategory.newName,
                         pendingAction: CONST.RED_BRICK_ROAD_PENDING_ACTION.UPDATE,
-=======
+                    },
+                },
+            },
+        ],
+        successData: [
+            {
+                onyxMethod: Onyx.METHOD.MERGE,
+                key: `${ONYXKEYS.COLLECTION.POLICY_CATEGORIES}${policyID}`,
+                value: {
+                    errors: {
+                        [policyCategory.oldName]: null,
+                        [policyCategory.newName]: {
+                            ...policyCategoryToUpdate,
+                            name: policyCategory.newName,
+                            pendingAction: null,
+                        },
+                    },
+                },
+            },
+        ],
+        failureData: [
+            {
+                onyxMethod: Onyx.METHOD.MERGE,
+                key: `${ONYXKEYS.COLLECTION.POLICY_CATEGORIES}${policyID}`,
+                value: {
+                    [policyCategory.newName]: null,
+                    [policyCategory.oldName]: {
+                        ...policyCategoryToUpdate,
+                        name: policyCategory.oldName,
+                        errors: ErrorUtils.getMicroSecondOnyxError('workspace.categories.genericFailureMessage'),
+                        pendingAction: null,
+                    },
+                },
+            },
+        ],
+    };
+
+    const parameters = {
+        policyID,
+        categories: JSON.stringify({[policyCategory.oldName]: policyCategory.newName}),
+    };
+
+    API.write(WRITE_COMMANDS.RENAME_WORKSPACE_CATEGORY, parameters, onyxData);
+}
+
+function createPolicyTag(policyID: string, tagName: string) {
+    const tagListName = Object.keys(allPolicyTags?.[`${ONYXKEYS.COLLECTION.POLICY_TAGS}${policyID}`] ?? {})[0];
+
+    const onyxData: OnyxData = {
+        optimisticData: [
+            {
+                onyxMethod: Onyx.METHOD.MERGE,
                 key: `${ONYXKEYS.COLLECTION.POLICY_TAGS}${policyID}`,
                 value: {
                     [tagListName]: {
@@ -2778,7 +2823,6 @@
                                 pendingAction: CONST.RED_BRICK_ROAD_PENDING_ACTION.ADD,
                             },
                         },
->>>>>>> f52bb023
                     },
                 },
             },
@@ -2786,16 +2830,6 @@
         successData: [
             {
                 onyxMethod: Onyx.METHOD.MERGE,
-<<<<<<< HEAD
-                key: `${ONYXKEYS.COLLECTION.POLICY_CATEGORIES}${policyID}`,
-                value: {
-                    errors: {
-                        [policyCategory.oldName]: null,
-                        [policyCategory.newName]: {
-                            ...policyCategoryToUpdate,
-                            name: policyCategory.newName,
-                            pendingAction: null,
-=======
                 key: `${ONYXKEYS.COLLECTION.POLICY_TAGS}${policyID}`,
                 value: {
                     [tagListName]: {
@@ -2804,7 +2838,6 @@
                                 errors: null,
                                 pendingAction: null,
                             },
->>>>>>> f52bb023
                         },
                     },
                 },
@@ -2813,16 +2846,6 @@
         failureData: [
             {
                 onyxMethod: Onyx.METHOD.MERGE,
-<<<<<<< HEAD
-                key: `${ONYXKEYS.COLLECTION.POLICY_CATEGORIES}${policyID}`,
-                value: {
-                    [policyCategory.newName]: null,
-                    [policyCategory.oldName]: {
-                        ...policyCategoryToUpdate,
-                        name: policyCategory.oldName,
-                        errors: ErrorUtils.getMicroSecondOnyxError('workspace.categories.genericFailureMessage'),
-                        pendingAction: null,
-=======
                 key: `${ONYXKEYS.COLLECTION.POLICY_TAGS}${policyID}`,
                 value: {
                     [tagListName]: {
@@ -2832,7 +2855,6 @@
                                 pendingAction: null,
                             },
                         },
->>>>>>> f52bb023
                     },
                 },
             },
@@ -2841,17 +2863,10 @@
 
     const parameters = {
         policyID,
-<<<<<<< HEAD
-        categories: JSON.stringify({[policyCategory.oldName]: policyCategory.newName}),
-    };
-
-    API.write(WRITE_COMMANDS.RENAME_WORKSPACE_CATEGORY, parameters, onyxData);
-=======
         tags: JSON.stringify([{name: tagName}]),
     };
 
     API.write(WRITE_COMMANDS.CREATE_POLICY_TAG, parameters, onyxData);
->>>>>>> f52bb023
 }
 
 function setWorkspaceRequiresCategory(policyID: string, requiresCategory: boolean) {

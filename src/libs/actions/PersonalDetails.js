import _ from 'underscore';
import lodashGet from 'lodash/get';
import lodashMerge from 'lodash/merge';
import Onyx from 'react-native-onyx';
import Str from 'expensify-common/lib/str';
import ONYXKEYS from '../../ONYXKEYS';
import CONST from '../../CONST';
import NetworkConnection from '../NetworkConnection';
import * as API from '../API';
import NameValuePair from './NameValuePair';
import {isDefaultRoom} from '../reportUtils';
import {getReportIcons, getDefaultAvatar} from '../OptionsListUtils';
import Growl from '../Growl';
import {translateLocal} from '../translate';
import {isValidLengthForFirstOrLastName} from '../ValidationUtils';

let currentUserEmail = '';
Onyx.connect({
    key: ONYXKEYS.SESSION,
    callback: val => currentUserEmail = val ? val.email : '',
});

let personalDetails;
Onyx.connect({
    key: ONYXKEYS.PERSONAL_DETAILS,
    callback: val => personalDetails = val,
});

/**
 * Returns the URL for a user's avatar and handles someone not having any avatar at all
 *
 * @param {Object} personalDetail
 * @param {String} login
 * @returns {String}
 */
function getAvatar(personalDetail, login) {
    if (personalDetail && personalDetail.avatarThumbnail) {
        return personalDetail.avatarThumbnail;
    }

    return getDefaultAvatar(login);
}

/**
 * Returns the displayName for a user
 *
 * @param {String} login
 * @param {Object} [personalDetail]
 * @returns {String}
 */
function getDisplayName(login, personalDetail) {
    // If we have a number like +15857527441@expensify.sms then let's remove @expensify.sms
    // so that the option looks cleaner in our UI.
    const userLogin = Str.removeSMSDomain(login);
    const userDetails = personalDetail || lodashGet(personalDetails, login);

    if (!userDetails) {
        return userLogin;
    }

    const firstName = userDetails.firstName || '';
    const lastName = userDetails.lastName || '';
    const fullName = (`${firstName} ${lastName}`).trim();

    return fullName || userLogin;
}

/**
 * Returns object with first and last name errors. If either are valid,
 * those errors get returned as empty strings.
 *
 * @param {String} firstName
 * @param {String} lastName
 * @returns {Object}
 */
function getFirstAndLastNameErrors(firstName, lastName) {
    return {
        firstNameError: isValidLengthForFirstOrLastName(firstName) ? '' : translateLocal('personalDetails.error.firstNameLength'),
        lastNameError: isValidLengthForFirstOrLastName(lastName) ? '' : translateLocal('personalDetails.error.lastNameLength'),
    };
}

/**
 * Format personal details
 *
 * @param {Object} personalDetailsList
 * @return {Object}
 */
function formatPersonalDetails(personalDetailsList) {
    return _.reduce(personalDetailsList, (finalObject, personalDetailsResponse, login) => {
        // Form the details into something that has all the data in an easy to use format.
        const avatar = getAvatar(personalDetailsResponse, login);
        const displayName = getDisplayName(login, personalDetailsResponse);
        const pronouns = lodashGet(personalDetailsResponse, 'pronouns', '');
        const timezone = lodashGet(personalDetailsResponse, 'timeZone', CONST.DEFAULT_TIME_ZONE);
        const firstName = lodashGet(personalDetailsResponse, 'firstName', '');
        const lastName = lodashGet(personalDetailsResponse, 'lastName', '');
        const payPalMeAddress = lodashGet(personalDetailsResponse, 'expensify_payPalMeAddress', '');
        const phoneNumber = lodashGet(personalDetailsResponse, 'phoneNumber', '');

        return {
            ...finalObject,
            [login]: {
                login,
                avatar,
                displayName,
                firstName,
                lastName,
                pronouns,
                timezone,
                payPalMeAddress,
                phoneNumber,
            },
        };
    }, {});
}

/**
 * Get the personal details for our organization
 * @returns {Promise}
 */
function fetchPersonalDetails() {
    return API.Get({
        returnValueList: 'personalDetailsList',
    })
        .then((data) => {
            let myPersonalDetails = {};

            // If personalDetailsList does not have the current user ensure we initialize their details with an empty
            // object at least
            const personalDetailsList = _.isEmpty(data.personalDetailsList) ? {} : data.personalDetailsList;
            if (!personalDetailsList[currentUserEmail]) {
                personalDetailsList[currentUserEmail] = {};
            }

            const allPersonalDetails = formatPersonalDetails(personalDetailsList);
            Onyx.merge(ONYXKEYS.PERSONAL_DETAILS, allPersonalDetails);

            myPersonalDetails = allPersonalDetails[currentUserEmail];

            // Add the first and last name to the current user's MY_PERSONAL_DETAILS key
            myPersonalDetails.firstName = lodashGet(data.personalDetailsList, [currentUserEmail, 'firstName'], '');
            myPersonalDetails.lastName = lodashGet(data.personalDetailsList, [currentUserEmail, 'lastName'], '');

            // Set my personal details so they can be easily accessed and subscribed to on their own key
            Onyx.merge(ONYXKEYS.MY_PERSONAL_DETAILS, myPersonalDetails);
        });
}

/**
 * Get personal details from report participants.
 *
 * @param {Object} reports
 */
function getFromReportParticipants(reports) {
    const participantEmails = _.chain(reports)
        .pluck('participants')
        .flatten()
        .unique()
        .value();

    if (participantEmails.length === 0) {
        return;
    }

    API.PersonalDetails_GetForEmails({emailList: participantEmails.join(',')})
        .then((data) => {
            const existingDetails = _.pick(data, participantEmails);

            // Fallback to add logins that don't appear in the response
            const details = _.chain(participantEmails)
                .filter(login => !data[login])
                .reduce((previousDetails, login) => ({
                    ...previousDetails,
                    [login]: {}, // Simply just need the key to exist
                }), existingDetails)
                .value();

            const formattedPersonalDetails = formatPersonalDetails(details);
            Onyx.merge(ONYXKEYS.PERSONAL_DETAILS, formattedPersonalDetails);

            // The personalDetails of the participants contain their avatar images. Here we'll go over each
            // report and based on the participants we'll link up their avatars to report icons. This will
            // skip over default rooms which aren't named by participants.
            const reportsToUpdate = {};
            _.each(reports, (report) => {
                if (report.participants.length <= 0 && !isDefaultRoom(report)) {
                    return;
                }

                const avatars = getReportIcons(report, details);
                const reportName = isDefaultRoom(report)
                    ? report.reportName
                    : _.chain(report.participants)
                        .filter(participant => participant !== currentUserEmail)
                        .map(participant => lodashGet(
                            formattedPersonalDetails,
                            [participant, 'displayName'],
                            participant,
                        ))
                        .value()
                        .join(', ');

                reportsToUpdate[`${ONYXKEYS.COLLECTION.REPORT}${report.reportID}`] = {icons: avatars, reportName};
            });

            // We use mergeCollection such that it updates ONYXKEYS.COLLECTION.REPORT in one go.
            // Any withOnyx subscribers to this key will also receive the complete updated props just once
            // than updating props for each report and re-rendering had merge been used.
            Onyx.mergeCollection(ONYXKEYS.COLLECTION.REPORT, reportsToUpdate);
        });
}

/**
 * Merges partial details object into the local store.
 *
 * @param {Object} details
 * @private
 */
function mergeLocalPersonalDetails(details) {
    // We are merging the partial details provided to this method with the existing details we have for the user so
    // that we don't overwrite any values that may exist in storage.
    const mergedDetails = lodashMerge(personalDetails[currentUserEmail], details);

    // displayName is a generated field so we'll use the firstName and lastName + login to update it.
    mergedDetails.displayName = getDisplayName(currentUserEmail, mergedDetails);

    // Update the associated Onyx keys
    Onyx.merge(ONYXKEYS.MY_PERSONAL_DETAILS, mergedDetails);
    Onyx.merge(ONYXKEYS.PERSONAL_DETAILS, {[currentUserEmail]: mergedDetails});
}

/**
 * Sets the personal details object for the current user
 *
 * @param {Object} details
 * @param {boolean} shouldGrowl
 */
function setPersonalDetails(details, shouldGrowl) {
    API.PersonalDetails_Update({details: JSON.stringify(details)})
        .then((response) => {
            if (response.jsonCode === 200) {
                if (details.timezone) {
                    NameValuePair.set(CONST.NVP.TIMEZONE, details.timezone);
                }
                mergeLocalPersonalDetails(details);

                if (shouldGrowl) {
                    Growl.show(translateLocal('profilePage.growlMessageOnSave'), CONST.GROWL.SUCCESS, 3000);
                }
            } else if (response.jsonCode === 400) {
                Growl.error(translateLocal('personalDetails.error.firstNameLength'), 3000);
            } else if (response.jsonCode === 401) {
                Growl.error(translateLocal('personalDetails.error.lastNameLength'), 3000);
            }
        }).catch((error) => {
            console.debug('Error while setting personal details', error);
        });
}

/**
 * Sets the onyx with the currency list from the network
 * @returns {Object}
 */
function getCurrencyList() {
    return API.GetCurrencyList()
        .then((data) => {
            const currencyListObject = JSON.parse(data.currencyList);
            Onyx.merge(ONYXKEYS.CURRENCY_LIST, currencyListObject);
            return currencyListObject;
        });
}

/**
 * Fetches the local currency based on location and sets currency code/symbol to local storage
 */
function fetchLocalCurrency() {
    const coords = {};
    let currency = '';

    Onyx.merge(ONYXKEYS.IOU, {
        isRetrievingCurrency: true,
    });

    API.GetLocalCurrency({...coords})
        .then((data) => {
            currency = data.currency;
        })
        .then(getCurrencyList)
        .then(() => {
            Onyx.merge(ONYXKEYS.MY_PERSONAL_DETAILS, {localCurrencyCode: currency});
        })
        .finally(() => {
            Onyx.merge(ONYXKEYS.IOU, {
                isRetrievingCurrency: false,
            });
        });
}

/**
 * Sets the user's avatar image
 *
 * @param {File|Object} file
 */
function setAvatar(file) {
    setPersonalDetails({avatarUploading: true});
<<<<<<< HEAD
    API.User_UploadAvatar({file}).then((response) => {
        // Once we get the s3url back, update the personal details for the user with the new avatar URL
        if (response.jsonCode !== 200) {
            return;
        }

        setPersonalDetails({avatar: response.s3url, avatarUploading: false}, true);
    });
=======
    API.User_UploadAvatar({file})
        .then((response) => {
            // Once we get the s3url back, update the personal details for the user with the new avatar URL
            if (response.jsonCode !== 200) {
                const error = new Error();
                error.jsonCode = response.jsonCode;
                throw error;
            }
            setPersonalDetails({avatar: response.s3url, avatarUploading: false}, true);
        })
        .catch((error) => {
            setPersonalDetails({avatarUploading: false});
            if (error.jsonCode === 405 || error.jsonCode === 502) {
                Growl.show(translateLocal('profilePage.invalidFileMessage'), CONST.GROWL.ERROR, 3000);
            } else {
                Growl.show(translateLocal('profilePage.avatarUploadFailureMessage'), CONST.GROWL.ERROR, 3000);
            }
        });
>>>>>>> 3d220373
}

/**
 * Deletes the user's avatar image
 *
 * @param {String} login
 */
function deleteAvatar(login) {
    // We don't want to save the default avatar URL in the backend since we don't want to allow
    // users the option of removing the default avatar, instead we'll save an empty string
    API.PersonalDetails_Update({details: JSON.stringify({avatar: ''})});
    mergeLocalPersonalDetails({avatar: getDefaultAvatar(login)});
    Growl.show(translateLocal('profilePage.growlMessageOnSave'), CONST.GROWL.SUCCESS, 3000);
}

// When the app reconnects from being offline, fetch all of the personal details
NetworkConnection.onReconnect(fetchPersonalDetails);

export {
    fetchPersonalDetails,
    formatPersonalDetails,
    getFromReportParticipants,
    getDisplayName,
    getDefaultAvatar,
    getFirstAndLastNameErrors,
    setPersonalDetails,
    setAvatar,
    deleteAvatar,
    fetchLocalCurrency,
    getCurrencyList,
};<|MERGE_RESOLUTION|>--- conflicted
+++ resolved
@@ -304,16 +304,6 @@
  */
 function setAvatar(file) {
     setPersonalDetails({avatarUploading: true});
-<<<<<<< HEAD
-    API.User_UploadAvatar({file}).then((response) => {
-        // Once we get the s3url back, update the personal details for the user with the new avatar URL
-        if (response.jsonCode !== 200) {
-            return;
-        }
-
-        setPersonalDetails({avatar: response.s3url, avatarUploading: false}, true);
-    });
-=======
     API.User_UploadAvatar({file})
         .then((response) => {
             // Once we get the s3url back, update the personal details for the user with the new avatar URL
@@ -332,7 +322,6 @@
                 Growl.show(translateLocal('profilePage.avatarUploadFailureMessage'), CONST.GROWL.ERROR, 3000);
             }
         });
->>>>>>> 3d220373
 }
 
 /**

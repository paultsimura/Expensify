--- conflicted
+++ resolved
@@ -1,4 +1,3 @@
-<<<<<<< HEAD
 import {WRITE_COMMANDS} from '@libs/API/types';
 import type OnyxRequest from '@src/types/onyx/Request';
 import type {ConflictActionData} from '@src/types/onyx/Request';
@@ -8,12 +7,8 @@
         return request.command === WRITE_COMMANDS.UPDATE_COMMENT && request.data?.reportActionID === reportActionID;
     };
 }
-=======
-import type OnyxRequest from '@src/types/onyx/Request';
-import type {ConflictActionData} from '@src/types/onyx/Request';
 
 type RequestMatcher = (request: OnyxRequest) => boolean;
->>>>>>> ca942cad
 
 /**
  * Determines the appropriate action for handling duplication conflicts in persisted requests.
@@ -22,17 +17,8 @@
  * - If no match is found, it suggests adding the request to the list, indicating a 'push' action.
  * - If a match is found, it suggests updating the existing entry, indicating a 'replace' action at the found index.
  */
-<<<<<<< HEAD
-
-type RequestMatcher = (request: OnyxRequest) => boolean;
-
 function resolveDuplicationConflictAction(persistedRequests: OnyxRequest[], requestMatcher: RequestMatcher): ConflictActionData {
     const index = persistedRequests.findIndex(requestMatcher);
-
-=======
-function resolveDuplicationConflictAction(persistedRequests: OnyxRequest[], requestMatcher: RequestMatcher): ConflictActionData {
-    const index = persistedRequests.findIndex(requestMatcher);
->>>>>>> ca942cad
     if (index === -1) {
         return {
             conflictAction: {

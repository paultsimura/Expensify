import Onyx from 'react-native-onyx';
import getPlaidLinkTokenParameters from '../getPlaidLinkTokenParameters';
import ONYXKEYS from '../../ONYXKEYS';
import * as API from '../API';
import * as PlaidDataProps from '../../pages/ReimbursementAccount/plaidDataPropTypes';

/**
 * Gets the Plaid Link token used to initialize the Plaid SDK
 * @param {Boolean} allowDebit
 * @param {Number} bankAccountID
 */
function openPlaidBankLogin(allowDebit, bankAccountID) {
    const params = getPlaidLinkTokenParameters();
    params.allowDebit = allowDebit;
    params.bankAccountID = bankAccountID;
    const optimisticData = [
        {
<<<<<<< HEAD
            onyxMethod: CONST.ONYX.METHOD.SET,
=======
            onyxMethod: Onyx.METHOD.SET,
>>>>>>> 6d17cc80
            key: ONYXKEYS.PLAID_DATA,
            value: {...PlaidDataProps.plaidDataDefaultProps, isLoading: true},
        },
        {
<<<<<<< HEAD
            onyxMethod: CONST.ONYX.METHOD.SET,
=======
            onyxMethod: Onyx.METHOD.SET,
>>>>>>> 6d17cc80
            key: ONYXKEYS.PLAID_LINK_TOKEN,
            value: '',
        },
        {
<<<<<<< HEAD
            onyxMethod: CONST.ONYX.METHOD.MERGE,
=======
            onyxMethod: Onyx.METHOD.MERGE,
>>>>>>> 6d17cc80
            key: ONYXKEYS.REIMBURSEMENT_ACCOUNT_DRAFT,
            value: {
                plaidAccountID: '',
            },
        },
    ];

    API.read('OpenPlaidBankLogin', params, {optimisticData});
}

/**
 * @param {String} publicToken
 * @param {String} bankName
 * @param {Boolean} allowDebit
 */
function openPlaidBankAccountSelector(publicToken, bankName, allowDebit) {
    API.read(
        'OpenPlaidBankAccountSelector',
        {
            publicToken,
            allowDebit,
            bank: bankName,
        },
        {
            optimisticData: [
                {
<<<<<<< HEAD
                    onyxMethod: CONST.ONYX.METHOD.MERGE,
=======
                    onyxMethod: Onyx.METHOD.MERGE,
>>>>>>> 6d17cc80
                    key: ONYXKEYS.PLAID_DATA,
                    value: {
                        isLoading: true,
                        errors: null,
                        bankName,
                    },
                },
            ],
            successData: [
                {
<<<<<<< HEAD
                    onyxMethod: CONST.ONYX.METHOD.MERGE,
=======
                    onyxMethod: Onyx.METHOD.MERGE,
>>>>>>> 6d17cc80
                    key: ONYXKEYS.PLAID_DATA,
                    value: {
                        isLoading: false,
                        errors: null,
                    },
                },
            ],
            failureData: [
                {
<<<<<<< HEAD
                    onyxMethod: CONST.ONYX.METHOD.MERGE,
=======
                    onyxMethod: Onyx.METHOD.MERGE,
>>>>>>> 6d17cc80
                    key: ONYXKEYS.PLAID_DATA,
                    value: {
                        isLoading: false,
                    },
                },
            ],
        },
    );
}

export {openPlaidBankAccountSelector, openPlaidBankLogin};<|MERGE_RESOLUTION|>--- conflicted
+++ resolved
@@ -15,29 +15,17 @@
     params.bankAccountID = bankAccountID;
     const optimisticData = [
         {
-<<<<<<< HEAD
-            onyxMethod: CONST.ONYX.METHOD.SET,
-=======
             onyxMethod: Onyx.METHOD.SET,
->>>>>>> 6d17cc80
             key: ONYXKEYS.PLAID_DATA,
             value: {...PlaidDataProps.plaidDataDefaultProps, isLoading: true},
         },
         {
-<<<<<<< HEAD
-            onyxMethod: CONST.ONYX.METHOD.SET,
-=======
             onyxMethod: Onyx.METHOD.SET,
->>>>>>> 6d17cc80
             key: ONYXKEYS.PLAID_LINK_TOKEN,
             value: '',
         },
         {
-<<<<<<< HEAD
-            onyxMethod: CONST.ONYX.METHOD.MERGE,
-=======
             onyxMethod: Onyx.METHOD.MERGE,
->>>>>>> 6d17cc80
             key: ONYXKEYS.REIMBURSEMENT_ACCOUNT_DRAFT,
             value: {
                 plaidAccountID: '',
@@ -64,11 +52,7 @@
         {
             optimisticData: [
                 {
-<<<<<<< HEAD
-                    onyxMethod: CONST.ONYX.METHOD.MERGE,
-=======
                     onyxMethod: Onyx.METHOD.MERGE,
->>>>>>> 6d17cc80
                     key: ONYXKEYS.PLAID_DATA,
                     value: {
                         isLoading: true,
@@ -79,11 +63,7 @@
             ],
             successData: [
                 {
-<<<<<<< HEAD
-                    onyxMethod: CONST.ONYX.METHOD.MERGE,
-=======
                     onyxMethod: Onyx.METHOD.MERGE,
->>>>>>> 6d17cc80
                     key: ONYXKEYS.PLAID_DATA,
                     value: {
                         isLoading: false,
@@ -93,11 +73,7 @@
             ],
             failureData: [
                 {
-<<<<<<< HEAD
-                    onyxMethod: CONST.ONYX.METHOD.MERGE,
-=======
                     onyxMethod: Onyx.METHOD.MERGE,
->>>>>>> 6d17cc80
                     key: ONYXKEYS.PLAID_DATA,
                     value: {
                         isLoading: false,

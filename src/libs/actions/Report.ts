import {findFocusedRoute} from '@react-navigation/native';
import {format as timezoneFormat, toZonedTime} from 'date-fns-tz';
import {Str} from 'expensify-common';
import isEmpty from 'lodash/isEmpty';
import {DeviceEventEmitter, InteractionManager, Linking} from 'react-native';
import type {NullishDeep, OnyxCollection, OnyxEntry, OnyxUpdate} from 'react-native-onyx';
import Onyx from 'react-native-onyx';
import type {PartialDeep, ValueOf} from 'type-fest';
import type {Emoji} from '@assets/emojis/types';
import type {FileObject} from '@components/AttachmentModal';
import * as ActiveClientManager from '@libs/ActiveClientManager';
import * as API from '@libs/API';
import type {
    AddCommentOrAttachementParams,
    AddEmojiReactionParams,
    AddWorkspaceRoomParams,
    CompleteGuidedSetupParams,
    DeleteCommentParams,
    ExpandURLPreviewParams,
    FlagCommentParams,
    GetNewerActionsParams,
    GetOlderActionsParams,
    GetReportPrivateNoteParams,
    InviteToGroupChatParams,
    InviteToRoomParams,
    LeaveRoomParams,
    MarkAsExportedParams,
    MarkAsUnreadParams,
    OpenReportParams,
    OpenRoomMembersPageParams,
    ReadNewestActionParams,
    RemoveEmojiReactionParams,
    RemoveFromGroupChatParams,
    RemoveFromRoomParams,
    ReportExportParams,
    ResolveActionableMentionWhisperParams,
    ResolveActionableReportMentionWhisperParams,
    SearchForReportsParams,
    SearchForRoomsToMentionParams,
    TogglePinnedChatParams,
    UpdateCommentParams,
    UpdateGroupChatAvatarParams,
    UpdateGroupChatMemberRolesParams,
    UpdateGroupChatNameParams,
    UpdatePolicyRoomNameParams,
    UpdateReportNotificationPreferenceParams,
    UpdateReportPrivateNoteParams,
    UpdateReportWriteCapabilityParams,
    UpdateRoomDescriptionParams,
} from '@libs/API/parameters';
import type ExportReportCSVParams from '@libs/API/parameters/ExportReportCSVParams';
import type UpdateRoomVisibilityParams from '@libs/API/parameters/UpdateRoomVisibilityParams';
import {READ_COMMANDS, SIDE_EFFECT_REQUEST_COMMANDS, WRITE_COMMANDS} from '@libs/API/types';
import * as ApiUtils from '@libs/ApiUtils';
import * as CollectionUtils from '@libs/CollectionUtils';
import type {CustomRNImageManipulatorResult} from '@libs/cropOrRotateImage/types';
import DateUtils from '@libs/DateUtils';
import {prepareDraftComment} from '@libs/DraftCommentUtils';
import * as EmojiUtils from '@libs/EmojiUtils';
import * as Environment from '@libs/Environment/Environment';
import getEnvironment from '@libs/Environment/getEnvironment';
import type EnvironmentType from '@libs/Environment/getEnvironment/types';
import * as ErrorUtils from '@libs/ErrorUtils';
import fileDownload from '@libs/fileDownload';
import HttpUtils from '@libs/HttpUtils';
import isPublicScreenRoute from '@libs/isPublicScreenRoute';
import * as Localize from '@libs/Localize';
import Log from '@libs/Log';
import {registerPaginationConfig} from '@libs/Middleware/Pagination';
import Navigation, {navigationRef} from '@libs/Navigation/Navigation';
import {isOnboardingFlowName} from '@libs/NavigationUtils';
import enhanceParameters from '@libs/Network/enhanceParameters';
import type {NetworkStatus} from '@libs/NetworkConnection';
import LocalNotification from '@libs/Notification/LocalNotification';
import Parser from '@libs/Parser';
import Permissions from '@libs/Permissions';
import * as PersonalDetailsUtils from '@libs/PersonalDetailsUtils';
import * as PhoneNumber from '@libs/PhoneNumber';
import getPolicyEmployeeAccountIDs from '@libs/PolicyEmployeeListUtils';
import {extractPolicyIDFromPath, getPolicy} from '@libs/PolicyUtils';
import processReportIDDeeplink from '@libs/processReportIDDeeplink';
import * as Pusher from '@libs/Pusher/pusher';
import * as ReportActionsUtils from '@libs/ReportActionsUtils';
import type {OptimisticAddCommentReportAction, OptimisticChatReport} from '@libs/ReportUtils';
import {
    buildOptimisticAddCommentReportAction,
    buildOptimisticChangeFieldAction,
    buildOptimisticChatReport,
    buildOptimisticCreatedReportAction,
    buildOptimisticExportIntegrationAction,
    buildOptimisticGroupChatReport,
    buildOptimisticRenamedRoomReportAction,
    buildOptimisticRoomDescriptionUpdatedReportAction,
    buildOptimisticTaskCommentReportAction,
    buildOptimisticTaskReport,
    buildOptimisticTaskReportAction,
    canUserPerformWriteAction as canUserPerformWriteActionReportUtils,
    completeShortMention,
    doesReportBelongToWorkspace,
    findLastAccessedReport,
    findSelfDMReportID,
    formatReportLastMessageText,
    getChatByParticipants,
    getChildReportNotificationPreference,
    getDefaultNotificationPreferenceForReport,
    getFieldViolation,
    getLastVisibleMessage,
    getOptimisticDataForParentReportAction,
    getOriginalReportID,
    getParsedComment,
    getPendingChatMembers,
    getReportFieldKey,
    getReportIDFromLink,
    getReportLastMessage,
    getReportMetadata,
    getReportNotificationPreference,
    getReportViolations,
    getRouteFromLink,
    isChatThread as isChatThreadReportUtils,
    isConciergeChatReport,
    isGroupChat as isGroupChatReportUtils,
    isHiddenForCurrentUser,
    isMoneyRequestReport,
    isSelfDM,
    isValidReportIDFromPath,
} from '@libs/ReportUtils';
import shouldSkipDeepLinkNavigation from '@libs/shouldSkipDeepLinkNavigation';
import {getNavatticURL} from '@libs/TourUtils';
import {generateAccountID} from '@libs/UserUtils';
import Visibility from '@libs/Visibility';
import CONFIG from '@src/CONFIG';
import type {OnboardingAccounting, OnboardingCompanySize} from '@src/CONST';
import CONST from '@src/CONST';
import ONYXKEYS from '@src/ONYXKEYS';
import type {Route} from '@src/ROUTES';
import ROUTES from '@src/ROUTES';
import INPUT_IDS from '@src/types/form/NewRoomForm';
import type {
    IntroSelected,
    InvitedEmailsToAccountIDs,
    NewGroupChatDraft,
    Onboarding,
    OnboardingPurpose,
    PersonalDetailsList,
    PolicyReportField,
    QuickAction,
    RecentlyUsedReportFields,
    Report,
    ReportAction,
    ReportActionReactions,
    ReportUserIsTyping,
} from '@src/types/onyx';
import type {Decision} from '@src/types/onyx/OriginalMessage';
import type {ConnectionName} from '@src/types/onyx/Policy';
import type {NotificationPreference, Participants, Participant as ReportParticipant, RoomVisibility, WriteCapability} from '@src/types/onyx/Report';
import type {Message, ReportActions} from '@src/types/onyx/ReportAction';
import {isEmptyObject} from '@src/types/utils/EmptyObject';
import * as CachedPDFPaths from './CachedPDFPaths';
import * as Modal from './Modal';
import navigateFromNotification from './navigateFromNotification';
import {
    createUpdateCommentMatcher,
    resolveCommentDeletionConflicts,
    resolveDuplicationConflictAction,
    resolveEditCommentWithNewAddCommentRequest,
    resolveOpenReportDuplicationConflictAction,
} from './RequestConflictUtils';
import * as Session from './Session';
import * as Welcome from './Welcome';
import * as OnboardingFlow from './Welcome/OnboardingFlow';

type SubscriberCallback = (isFromCurrentUser: boolean, reportActionID: string | undefined) => void;

type ActionSubscriber = {
    reportID: string;
    callback: SubscriberCallback;
};

type Video = {
    url: string;
    thumbnailUrl: string;
    duration: number;
    width: number;
    height: number;
};

type TaskMessage = Required<Pick<AddCommentOrAttachementParams, 'reportID' | 'reportActionID' | 'reportComment'>>;

type TaskForParameters =
    | {
          type: 'task';
          task: string;
          taskReportID: string;
          parentReportID: string;
          parentReportActionID: string;
          assigneeChatReportID: string;
          createdTaskReportActionID: string;
          completedTaskReportActionID?: string;
          title: string;
          description: string;
      }
    | ({
          type: 'message';
      } & TaskMessage);

type GuidedSetupData = Array<
    | ({type: 'message'} & AddCommentOrAttachementParams)
    | TaskForParameters
    | ({
          type: 'video';
      } & Video &
          AddCommentOrAttachementParams)
>;

type ReportError = {
    type?: string;
};
const addNewMessageWithText = new Set<string>([WRITE_COMMANDS.ADD_COMMENT, WRITE_COMMANDS.ADD_TEXT_AND_ATTACHMENT]);
let conciergeChatReportID: string | undefined;
let currentUserAccountID = -1;
let currentUserEmail: string | undefined;
Onyx.connect({
    key: ONYXKEYS.SESSION,
    callback: (value) => {
        // When signed out, val is undefined
        if (!value?.accountID) {
            conciergeChatReportID = undefined;
            return;
        }
        currentUserEmail = value.email;
        currentUserAccountID = value.accountID;
    },
});

Onyx.connect({
    key: ONYXKEYS.CONCIERGE_REPORT_ID,
    callback: (value) => (conciergeChatReportID = value),
});

let preferredSkinTone: number = CONST.EMOJI_DEFAULT_SKIN_TONE;
Onyx.connect({
    key: ONYXKEYS.PREFERRED_EMOJI_SKIN_TONE,
    callback: (value) => {
        preferredSkinTone = EmojiUtils.getPreferredSkinToneIndex(value);
    },
});

// map of reportID to all reportActions for that report
const allReportActions: OnyxCollection<ReportActions> = {};

Onyx.connect({
    key: ONYXKEYS.COLLECTION.REPORT_ACTIONS,
    callback: (actions, key) => {
        if (!key || !actions) {
            return;
        }
        const reportID = CollectionUtils.extractCollectionItemID(key);
        allReportActions[reportID] = actions;
    },
});

let allReports: OnyxCollection<Report>;
Onyx.connect({
    key: ONYXKEYS.COLLECTION.REPORT,
    waitForCollectionCallback: true,
    callback: (value) => {
        allReports = value;
    },
});

let isNetworkOffline = false;
let networkStatus: NetworkStatus;
Onyx.connect({
    key: ONYXKEYS.NETWORK,
    callback: (value) => {
        isNetworkOffline = value?.isOffline ?? false;
        networkStatus = value?.networkStatus ?? CONST.NETWORK.NETWORK_STATUS.UNKNOWN;
    },
});

let allPersonalDetails: OnyxEntry<PersonalDetailsList> = {};
Onyx.connect({
    key: ONYXKEYS.PERSONAL_DETAILS_LIST,
    callback: (value) => {
        allPersonalDetails = value ?? {};
    },
});

const draftNoteMap: OnyxCollection<string> = {};
Onyx.connect({
    key: ONYXKEYS.COLLECTION.PRIVATE_NOTES_DRAFT,
    callback: (value, key) => {
        if (!key) {
            return;
        }

        const reportID = key.replace(ONYXKEYS.COLLECTION.PRIVATE_NOTES_DRAFT, '');
        draftNoteMap[reportID] = value;
    },
});

const typingWatchTimers: Record<string, NodeJS.Timeout> = {};

let reportIDDeeplinkedFromOldDot: string | undefined;
Linking.getInitialURL().then((url) => {
    reportIDDeeplinkedFromOldDot = processReportIDDeeplink(url ?? '');
});

let lastVisitedPath: string | undefined;
Onyx.connect({
    key: ONYXKEYS.LAST_VISITED_PATH,
    callback: (value) => {
        if (!value) {
            return;
        }
        lastVisitedPath = value;
    },
});

let allRecentlyUsedReportFields: OnyxEntry<RecentlyUsedReportFields> = {};
Onyx.connect({
    key: ONYXKEYS.RECENTLY_USED_REPORT_FIELDS,
    callback: (val) => (allRecentlyUsedReportFields = val),
});

let quickAction: OnyxEntry<QuickAction> = {};
Onyx.connect({
    key: ONYXKEYS.NVP_QUICK_ACTION_GLOBAL_CREATE,
    callback: (val) => (quickAction = val),
});

let onboarding: OnyxEntry<Onboarding>;
Onyx.connect({
    key: ONYXKEYS.NVP_ONBOARDING,
    callback: (val) => {
        if (Array.isArray(val)) {
            return;
        }
        onboarding = val;
    },
});

let introSelected: OnyxEntry<IntroSelected> = {};
Onyx.connect({
    key: ONYXKEYS.NVP_INTRO_SELECTED,
    callback: (val) => (introSelected = val),
});

let allReportDraftComments: Record<string, string | undefined> = {};
Onyx.connect({
    key: ONYXKEYS.COLLECTION.REPORT_DRAFT_COMMENT,
    waitForCollectionCallback: true,
    callback: (value) => (allReportDraftComments = value),
});

let environmentURL: string;
Environment.getEnvironmentURL().then((url: string) => (environmentURL = url));

let environment: EnvironmentType;
getEnvironment().then((env) => {
    environment = env;
});

registerPaginationConfig({
    initialCommand: WRITE_COMMANDS.OPEN_REPORT,
    previousCommand: READ_COMMANDS.GET_OLDER_ACTIONS,
    nextCommand: READ_COMMANDS.GET_NEWER_ACTIONS,
    resourceCollectionKey: ONYXKEYS.COLLECTION.REPORT_ACTIONS,
    pageCollectionKey: ONYXKEYS.COLLECTION.REPORT_ACTIONS_PAGES,
    sortItems: (reportActions, reportID) => {
        const report = allReports?.[`${ONYXKEYS.COLLECTION.REPORT}${reportID}`];
        const canUserPerformWriteAction = canUserPerformWriteActionReportUtils(report);
        return ReportActionsUtils.getSortedReportActionsForDisplay(reportActions, canUserPerformWriteAction, true);
    },
    getItemID: (reportAction) => reportAction.reportActionID,
});

function clearGroupChat() {
    Onyx.set(ONYXKEYS.NEW_GROUP_CHAT_DRAFT, null);
}

function startNewChat() {
    clearGroupChat();
    Navigation.navigate(ROUTES.NEW);
}

/** Get the private pusher channel name for a Report. */
function getReportChannelName(reportID: string): string {
    return `${CONST.PUSHER.PRIVATE_REPORT_CHANNEL_PREFIX}${reportID}${CONFIG.PUSHER.SUFFIX}`;
}

/**
 * There are 2 possibilities that we can receive via pusher for a user's typing/leaving status:
 * 1. The "new" way from New Expensify is passed as {[login]: Boolean} (e.g. {yuwen@expensify.com: true}), where the value
 * is whether the user with that login is typing/leaving on the report or not.
 * 2. The "old" way from e.com which is passed as {userLogin: login} (e.g. {userLogin: bstites@expensify.com})
 *
 * This method makes sure that no matter which we get, we return the "new" format
 */
function getNormalizedStatus(typingStatus: Pusher.UserIsTypingEvent | Pusher.UserIsLeavingRoomEvent): ReportUserIsTyping {
    let normalizedStatus: ReportUserIsTyping;

    if (typingStatus.userLogin) {
        normalizedStatus = {[typingStatus.userLogin]: true};
    } else {
        normalizedStatus = typingStatus;
    }

    return normalizedStatus;
}

/** Initialize our pusher subscriptions to listen for someone typing in a report. */
function subscribeToReportTypingEvents(reportID: string) {
    if (!reportID) {
        return;
    }

    // Make sure we have a clean Typing indicator before subscribing to typing events
    Onyx.set(`${ONYXKEYS.COLLECTION.REPORT_USER_IS_TYPING}${reportID}`, {});

    const pusherChannelName = getReportChannelName(reportID);
    Pusher.subscribe(pusherChannelName, Pusher.TYPE.USER_IS_TYPING, (typingStatus) => {
        // If the pusher message comes from OldDot, we expect the typing status to be keyed by user
        // login OR by 'Concierge'. If the pusher message comes from NewDot, it is keyed by accountID
        // since personal details are keyed by accountID.
        const normalizedTypingStatus = getNormalizedStatus(typingStatus);
        const accountIDOrLogin = Object.keys(normalizedTypingStatus).at(0);

        if (!accountIDOrLogin) {
            return;
        }

        // Don't show the typing indicator if the user is typing on another platform
        if (Number(accountIDOrLogin) === currentUserAccountID) {
            return;
        }

        // Use a combo of the reportID and the accountID or login as a key for holding our timers.
        const reportUserIdentifier = `${reportID}-${accountIDOrLogin}`;
        clearTimeout(typingWatchTimers[reportUserIdentifier]);
        Onyx.merge(`${ONYXKEYS.COLLECTION.REPORT_USER_IS_TYPING}${reportID}`, normalizedTypingStatus);

        // Wait for 1.5s of no additional typing events before setting the status back to false.
        typingWatchTimers[reportUserIdentifier] = setTimeout(() => {
            const typingStoppedStatus: ReportUserIsTyping = {};
            typingStoppedStatus[accountIDOrLogin] = false;
            Onyx.merge(`${ONYXKEYS.COLLECTION.REPORT_USER_IS_TYPING}${reportID}`, typingStoppedStatus);
            delete typingWatchTimers[reportUserIdentifier];
        }, 1500);
    }).catch((error: ReportError) => {
        Log.hmmm('[Report] Failed to initially subscribe to Pusher channel', {errorType: error.type, pusherChannelName});
    });
}

/** Initialize our pusher subscriptions to listen for someone leaving a room. */
function subscribeToReportLeavingEvents(reportID: string) {
    if (!reportID) {
        return;
    }

    // Make sure we have a clean Leaving indicator before subscribing to leaving events
    Onyx.set(`${ONYXKEYS.COLLECTION.REPORT_USER_IS_LEAVING_ROOM}${reportID}`, false);

    const pusherChannelName = getReportChannelName(reportID);
    Pusher.subscribe(pusherChannelName, Pusher.TYPE.USER_IS_LEAVING_ROOM, (leavingStatus: Pusher.UserIsLeavingRoomEvent) => {
        // If the pusher message comes from OldDot, we expect the leaving status to be keyed by user
        // login OR by 'Concierge'. If the pusher message comes from NewDot, it is keyed by accountID
        // since personal details are keyed by accountID.
        const normalizedLeavingStatus = getNormalizedStatus(leavingStatus);
        const accountIDOrLogin = Object.keys(normalizedLeavingStatus).at(0);

        if (!accountIDOrLogin) {
            return;
        }

        if (Number(accountIDOrLogin) !== currentUserAccountID) {
            return;
        }

        Onyx.merge(`${ONYXKEYS.COLLECTION.REPORT_USER_IS_LEAVING_ROOM}${reportID}`, true);
    }).catch((error: ReportError) => {
        Log.hmmm('[Report] Failed to initially subscribe to Pusher channel', {errorType: error.type, pusherChannelName});
    });
}

/**
 * Remove our pusher subscriptions to listen for someone typing in a report.
 */
function unsubscribeFromReportChannel(reportID: string) {
    if (!reportID) {
        return;
    }

    const pusherChannelName = getReportChannelName(reportID);
    Onyx.set(`${ONYXKEYS.COLLECTION.REPORT_USER_IS_TYPING}${reportID}`, {});
    Pusher.unsubscribe(pusherChannelName, Pusher.TYPE.USER_IS_TYPING);
}

/**
 * Remove our pusher subscriptions to listen for someone leaving a report.
 */
function unsubscribeFromLeavingRoomReportChannel(reportID: string | undefined) {
    if (!reportID) {
        return;
    }

    const pusherChannelName = getReportChannelName(reportID);
    Onyx.set(`${ONYXKEYS.COLLECTION.REPORT_USER_IS_LEAVING_ROOM}${reportID}`, false);
    Pusher.unsubscribe(pusherChannelName, Pusher.TYPE.USER_IS_LEAVING_ROOM);
}

// New action subscriber array for report pages
let newActionSubscribers: ActionSubscriber[] = [];

/**
 * Enables the Report actions file to let the ReportActionsView know that a new comment has arrived in realtime for the current report
 * Add subscriber for report id
 * @returns Remove subscriber for report id
 */
function subscribeToNewActionEvent(reportID: string, callback: SubscriberCallback): () => void {
    newActionSubscribers.push({callback, reportID});
    return () => {
        newActionSubscribers = newActionSubscribers.filter((subscriber) => subscriber.reportID !== reportID);
    };
}

/** Notify the ReportActionsView that a new comment has arrived */
function notifyNewAction(reportID: string, accountID?: number, reportActionID?: string) {
    const actionSubscriber = newActionSubscribers.find((subscriber) => subscriber.reportID === reportID);
    if (!actionSubscriber) {
        return;
    }
    const isFromCurrentUser = accountID === currentUserAccountID;
    actionSubscriber.callback(isFromCurrentUser, reportActionID);
}

/**
 * Add up to two report actions to a report. This method can be called for the following situations:
 *
 * - Adding one comment
 * - Adding one attachment
 * - Add both a comment and attachment simultaneously
 */
function addActions(reportID: string, text = '', file?: FileObject) {
    let reportCommentText = '';
    let reportCommentAction: OptimisticAddCommentReportAction | undefined;
    let attachmentAction: OptimisticAddCommentReportAction | undefined;
    let commandName: typeof WRITE_COMMANDS.ADD_COMMENT | typeof WRITE_COMMANDS.ADD_ATTACHMENT | typeof WRITE_COMMANDS.ADD_TEXT_AND_ATTACHMENT = WRITE_COMMANDS.ADD_COMMENT;

    if (text && !file) {
        const reportComment = buildOptimisticAddCommentReportAction(text, undefined, undefined, undefined, undefined, reportID);
        reportCommentAction = reportComment.reportAction;
        reportCommentText = reportComment.commentText;
    }

    if (file) {
        // When we are adding an attachment we will call AddAttachment.
        // It supports sending an attachment with an optional comment and AddComment supports adding a single text comment only.
        commandName = WRITE_COMMANDS.ADD_ATTACHMENT;
        const attachment = buildOptimisticAddCommentReportAction(text, file, undefined, undefined, undefined, reportID);
        attachmentAction = attachment.reportAction;
    }

    if (text && file) {
        // When there is both text and a file, the text for the report comment needs to be parsed)
        reportCommentText = getParsedComment(text ?? '', {reportID});

        // And the API command needs to go to the new API which supports combining both text and attachments in a single report action
        commandName = WRITE_COMMANDS.ADD_TEXT_AND_ATTACHMENT;
    }

    // Always prefer the file as the last action over text
    const lastAction = attachmentAction ?? reportCommentAction;
    const currentTime = DateUtils.getDBTimeWithSkew();
    const lastComment = ReportActionsUtils.getReportActionMessage(lastAction);
    const lastCommentText = formatReportLastMessageText(lastComment?.text ?? '');

    const optimisticReport: Partial<Report> = {
        lastVisibleActionCreated: lastAction?.created,
        lastMessageText: lastCommentText,
        lastMessageHtml: lastCommentText,
        lastActorAccountID: currentUserAccountID,
        lastReadTime: currentTime,
    };

    const report = allReports?.[`${ONYXKEYS.COLLECTION.REPORT}${reportID}`];
    const shouldUpdateNotificationPreference = !isEmptyObject(report) && isHiddenForCurrentUser(report);
    if (shouldUpdateNotificationPreference) {
        optimisticReport.participants = {
            [currentUserAccountID]: {notificationPreference: getDefaultNotificationPreferenceForReport(report)},
        };
    }

    // Optimistically add the new actions to the store before waiting to save them to the server
    const optimisticReportActions: OnyxCollection<OptimisticAddCommentReportAction> = {};

    // Only add the reportCommentAction when there is no file attachment. If there is both a file attachment and text, that will all be contained in the attachmentAction.
    if (text && reportCommentAction?.reportActionID && !file) {
        optimisticReportActions[reportCommentAction.reportActionID] = reportCommentAction;
    }
    if (file && attachmentAction?.reportActionID) {
        optimisticReportActions[attachmentAction.reportActionID] = attachmentAction;
    }

    const parameters: AddCommentOrAttachementParams = {
        reportID,
        reportActionID: file ? attachmentAction?.reportActionID : reportCommentAction?.reportActionID,
        commentReportActionID: file && reportCommentAction ? reportCommentAction.reportActionID : null,
        reportComment: reportCommentText,
        file,
        clientCreatedTime: file ? attachmentAction?.created : reportCommentAction?.created,
        idempotencyKey: Str.guid(),
    };

    if (reportIDDeeplinkedFromOldDot === reportID && isConciergeChatReport(report)) {
        parameters.isOldDotConciergeChat = true;
    }

    const optimisticData: OnyxUpdate[] = [
        {
            onyxMethod: Onyx.METHOD.MERGE,
            key: `${ONYXKEYS.COLLECTION.REPORT}${reportID}`,
            value: optimisticReport,
        },
        {
            onyxMethod: Onyx.METHOD.MERGE,
            key: `${ONYXKEYS.COLLECTION.REPORT_ACTIONS}${reportID}`,
            value: optimisticReportActions as ReportActions,
        },
    ];

    const successReportActions: OnyxCollection<NullishDeep<ReportAction>> = {};

    Object.entries(optimisticReportActions).forEach(([actionKey]) => {
        successReportActions[actionKey] = {pendingAction: null, isOptimisticAction: null};
    });

    const successData: OnyxUpdate[] = [
        {
            onyxMethod: Onyx.METHOD.MERGE,
            key: `${ONYXKEYS.COLLECTION.REPORT_ACTIONS}${reportID}`,
            value: successReportActions,
        },
    ];

    let failureReport: Partial<Report> = {
        lastMessageText: '',
        lastVisibleActionCreated: '',
    };
    const {lastMessageText = ''} = ReportActionsUtils.getLastVisibleMessage(reportID);
    if (lastMessageText) {
        const lastVisibleAction = ReportActionsUtils.getLastVisibleAction(reportID);
        const lastVisibleActionCreated = lastVisibleAction?.created;
        const lastActorAccountID = lastVisibleAction?.actorAccountID;
        failureReport = {
            lastMessageText,
            lastVisibleActionCreated,
            lastActorAccountID,
        };
    }

    const failureReportActions: Record<string, OptimisticAddCommentReportAction> = {};

    Object.entries(optimisticReportActions).forEach(([actionKey, action]) => {
        failureReportActions[actionKey] = {
            // eslint-disable-next-line @typescript-eslint/non-nullable-type-assertion-style
            ...(action as OptimisticAddCommentReportAction),
            errors: ErrorUtils.getMicroSecondOnyxErrorWithTranslationKey('report.genericAddCommentFailureMessage'),
        };
    });

    const failureData: OnyxUpdate[] = [
        {
            onyxMethod: Onyx.METHOD.MERGE,
            key: `${ONYXKEYS.COLLECTION.REPORT}${reportID}`,
            value: failureReport,
        },
        {
            onyxMethod: Onyx.METHOD.MERGE,
            key: `${ONYXKEYS.COLLECTION.REPORT_ACTIONS}${reportID}`,
            value: failureReportActions as ReportActions,
        },
    ];

    // Update optimistic data for parent report action if the report is a child report
    const optimisticParentReportData = getOptimisticDataForParentReportAction(reportID, currentTime, CONST.RED_BRICK_ROAD_PENDING_ACTION.ADD);
    optimisticParentReportData.forEach((parentReportData) => {
        if (isEmptyObject(parentReportData)) {
            return;
        }
        optimisticData.push(parentReportData);
    });

    // Update the timezone if it's been 5 minutes from the last time the user added a comment
    if (DateUtils.canUpdateTimezone() && currentUserAccountID) {
        const timezone = DateUtils.getCurrentTimezone();
        parameters.timezone = JSON.stringify(timezone);
        optimisticData.push({
            onyxMethod: Onyx.METHOD.MERGE,
            key: ONYXKEYS.PERSONAL_DETAILS_LIST,
            value: {[currentUserAccountID]: {timezone}},
        });
        DateUtils.setTimezoneUpdated();
    }

    API.write(commandName, parameters, {
        optimisticData,
        successData,
        failureData,
    });
    notifyNewAction(reportID, lastAction?.actorAccountID, lastAction?.reportActionID);
}

/** Add an attachment and optional comment. */
function addAttachment(reportID: string, file: FileObject, text = '') {
    addActions(reportID, text, file);
}

/** Add a single comment to a report */
function addComment(reportID: string, text: string) {
    addActions(reportID, text);
}

function reportActionsExist(reportID: string): boolean {
    return allReportActions?.[reportID] !== undefined;
}

function updateGroupChatName(reportID: string, reportName: string) {
    const optimisticData: OnyxUpdate[] = [
        {
            onyxMethod: Onyx.METHOD.MERGE,
            key: `${ONYXKEYS.COLLECTION.REPORT}${reportID}`,
            value: {
                reportName,
                pendingFields: {
                    reportName: CONST.RED_BRICK_ROAD_PENDING_ACTION.UPDATE,
                },
                errorFields: {
                    reportName: null,
                },
            },
        },
    ];

    const successData: OnyxUpdate[] = [
        {
            onyxMethod: Onyx.METHOD.MERGE,
            key: `${ONYXKEYS.COLLECTION.REPORT}${reportID}`,
            value: {
                pendingFields: {
                    reportName: null,
                },
            },
        },
    ];
    const failureData: OnyxUpdate[] = [
        {
            onyxMethod: Onyx.METHOD.MERGE,
            key: `${ONYXKEYS.COLLECTION.REPORT}${reportID}`,
            value: {
                reportName: allReports?.[`${ONYXKEYS.COLLECTION.REPORT}${reportID}`]?.reportName ?? null,
                pendingFields: {
                    reportName: null,
                },
            },
        },
    ];
    const parameters: UpdateGroupChatNameParams = {reportName, reportID};
    API.write(WRITE_COMMANDS.UPDATE_GROUP_CHAT_NAME, parameters, {optimisticData, successData, failureData});
}

function updateGroupChatAvatar(reportID: string, file?: File | CustomRNImageManipulatorResult) {
    // If we have no file that means we are removing the avatar.
    const optimisticData: OnyxUpdate[] = [
        {
            onyxMethod: Onyx.METHOD.MERGE,
            key: `${ONYXKEYS.COLLECTION.REPORT}${reportID}`,
            value: {
                avatarUrl: file ? file?.uri ?? '' : null,
                pendingFields: {
                    avatar: CONST.RED_BRICK_ROAD_PENDING_ACTION.UPDATE,
                },
                errorFields: {
                    avatar: null,
                },
            },
        },
    ];

    const fetchedReport = allReports?.[`${ONYXKEYS.COLLECTION.REPORT}${reportID}`];
    const failureData: OnyxUpdate[] = [
        {
            onyxMethod: Onyx.METHOD.MERGE,
            key: `${ONYXKEYS.COLLECTION.REPORT}${reportID}`,
            value: {
                avatarUrl: fetchedReport?.avatarUrl ?? null,
                pendingFields: {
                    avatar: null,
                },
            },
        },
    ];

    const successData: OnyxUpdate[] = [
        {
            onyxMethod: Onyx.METHOD.MERGE,
            key: `${ONYXKEYS.COLLECTION.REPORT}${reportID}`,
            value: {
                pendingFields: {
                    avatar: null,
                },
            },
        },
    ];
    const parameters: UpdateGroupChatAvatarParams = {file, reportID};
    API.write(WRITE_COMMANDS.UPDATE_GROUP_CHAT_AVATAR, parameters, {optimisticData, failureData, successData});
}

/**
 * Clear error and pending fields for the report avatar
 */
function clearAvatarErrors(reportID: string) {
    Onyx.merge(`${ONYXKEYS.COLLECTION.REPORT}${reportID}`, {
        errorFields: {
            avatar: null,
        },
    });
}

/**
 * Gets the latest page of report actions and updates the last read message
 * If a chat with the passed reportID is not found, we will create a chat based on the passed participantList
 *
 * @param reportID The ID of the report to open
 * @param reportActionID The ID used to fetch a specific range of report actions related to the current reportActionID when opening a chat.
 * @param participantLoginList The list of users that are included in a new chat, not including the user creating it
 * @param newReportObject The optimistic report object created when making a new chat, saved as optimistic data
 * @param parentReportActionID The parent report action that a thread was created from (only passed for new threads)
 * @param isFromDeepLink Whether or not this report is being opened from a deep link
 * @param participantAccountIDList The list of accountIDs that are included in a new chat, not including the user creating it
 */
function openReport(
    reportID: string | undefined,
    reportActionID?: string,
    participantLoginList: string[] = [],
    newReportObject?: OptimisticChatReport,
    parentReportActionID = '-1',
    isFromDeepLink = false,
    participantAccountIDList: number[] = [],
    avatar?: File | CustomRNImageManipulatorResult,
) {
    if (!reportID) {
        return;
    }

    const optimisticReport = reportActionsExist(reportID)
        ? {}
        : {
              reportName: allReports?.[`${ONYXKEYS.COLLECTION.REPORT}${reportID}`]?.reportName ?? CONST.REPORT.DEFAULT_REPORT_NAME,
          };

    const optimisticData: OnyxUpdate[] = [
        {
            onyxMethod: Onyx.METHOD.MERGE,
            key: `${ONYXKEYS.COLLECTION.REPORT}${reportID}`,
            value: optimisticReport,
        },
        {
            onyxMethod: Onyx.METHOD.MERGE,
            key: `${ONYXKEYS.COLLECTION.REPORT_METADATA}${reportID}`,
            value: {
                isLoadingInitialReportActions: true,
                isLoadingOlderReportActions: false,
                hasLoadingOlderReportActionsError: false,
                isLoadingNewerReportActions: false,
                hasLoadingNewerReportActionsError: false,
            },
        },
    ];

    const successData: OnyxUpdate[] = [
        {
            onyxMethod: Onyx.METHOD.MERGE,
            key: `${ONYXKEYS.COLLECTION.REPORT}${reportID}`,
            value: {
                errorFields: {
                    notFound: null,
                },
            },
        },
        {
            onyxMethod: Onyx.METHOD.MERGE,
            key: `${ONYXKEYS.COLLECTION.REPORT_METADATA}${reportID}`,
            value: {
                isLoadingInitialReportActions: false,
            },
        },
    ];

    const failureData: OnyxUpdate[] = [
        {
            onyxMethod: Onyx.METHOD.MERGE,
            key: `${ONYXKEYS.COLLECTION.REPORT_METADATA}${reportID}`,
            value: {
                isLoadingInitialReportActions: false,
            },
        },
    ];

    const parameters: OpenReportParams = {
        reportID,
        reportActionID,
        emailList: participantLoginList ? participantLoginList.join(',') : '',
        accountIDList: participantAccountIDList ? participantAccountIDList.join(',') : '',
        parentReportActionID,
    };

    const isInviteOnboardingComplete = introSelected?.isInviteOnboardingComplete ?? false;
    const isOnboardingCompleted = onboarding?.hasCompletedGuidedSetupFlow ?? false;

    // Prepare guided setup data only when nvp_introSelected is set and onboarding is not completed
    // OldDot users will never have nvp_introSelected set, so they will not see guided setup messages
    if (introSelected && !isOnboardingCompleted && !isInviteOnboardingComplete) {
        const {choice, inviteType} = introSelected;
        const isInviteIOUorInvoice = inviteType === CONST.ONBOARDING_INVITE_TYPES.IOU || inviteType === CONST.ONBOARDING_INVITE_TYPES.INVOICE;
        const isInviteChoiceCorrect = choice === CONST.ONBOARDING_CHOICES.ADMIN || choice === CONST.ONBOARDING_CHOICES.SUBMIT || choice === CONST.ONBOARDING_CHOICES.CHAT_SPLIT;

        if (isInviteChoiceCorrect && !isInviteIOUorInvoice) {
            const onboardingMessage = CONST.ONBOARDING_MESSAGES[choice];
            if (choice === CONST.ONBOARDING_CHOICES.CHAT_SPLIT) {
                const updatedTasks = onboardingMessage.tasks.map((task) => (task.type === 'startChat' ? {...task, autoCompleted: true} : task));
                onboardingMessage.tasks = updatedTasks;
            }

            const onboardingData = prepareOnboardingOptimisticData(choice, onboardingMessage);

            optimisticData.push(...onboardingData.optimisticData, {
                onyxMethod: Onyx.METHOD.MERGE,
                key: ONYXKEYS.NVP_INTRO_SELECTED,
                value: {
                    isInviteOnboardingComplete: true,
                },
            });

            successData.push(...onboardingData.successData);

            failureData.push(...onboardingData.failureData);

            parameters.guidedSetupData = JSON.stringify(onboardingData.guidedSetupData);
        }
    }

    const isGroupChat = isGroupChatReportUtils(newReportObject);
    if (isGroupChat) {
        parameters.chatType = CONST.REPORT.CHAT_TYPE.GROUP;
        parameters.groupChatAdminLogins = currentUserEmail;
        parameters.optimisticAccountIDList = Object.keys(newReportObject?.participants ?? {}).join(',');
        parameters.reportName = newReportObject?.reportName ?? '';

        // If we have an avatar then include it with the parameters
        if (avatar) {
            parameters.file = avatar;
        }

        clearGroupChat();
    }

    if (isFromDeepLink) {
        parameters.shouldRetry = false;
    }

    // If we are creating a new report, we need to add the optimistic report data and a report action
    const isCreatingNewReport = !isEmptyObject(newReportObject);
    if (isCreatingNewReport) {
        // Change the method to set for new reports because it doesn't exist yet, is faster,
        // and we need the data to be available when we navigate to the chat page
        const optimisticDataItem = optimisticData.at(0);
        if (optimisticDataItem) {
            optimisticDataItem.onyxMethod = Onyx.METHOD.SET;
            optimisticDataItem.value = {
                ...optimisticReport,
                reportName: CONST.REPORT.DEFAULT_REPORT_NAME,
                ...newReportObject,
                pendingFields: {
                    createChat: CONST.RED_BRICK_ROAD_PENDING_ACTION.ADD,
                    ...(isGroupChat && {reportName: CONST.RED_BRICK_ROAD_PENDING_ACTION.ADD}),
                },
            };
        }

        let emailCreatingAction: string = CONST.REPORT.OWNER_EMAIL_FAKE;
        if (newReportObject.ownerAccountID && newReportObject.ownerAccountID !== CONST.REPORT.OWNER_ACCOUNT_ID_FAKE) {
            emailCreatingAction = allPersonalDetails?.[newReportObject.ownerAccountID]?.login ?? '';
        }
        const optimisticCreatedAction = buildOptimisticCreatedReportAction(emailCreatingAction);
        optimisticData.push(
            {
                onyxMethod: Onyx.METHOD.SET,
                key: `${ONYXKEYS.COLLECTION.REPORT_ACTIONS}${reportID}`,
                value: {[optimisticCreatedAction.reportActionID]: optimisticCreatedAction},
            },
            {
                onyxMethod: Onyx.METHOD.SET,
                key: `${ONYXKEYS.COLLECTION.REPORT_METADATA}${reportID}`,
                value: {
                    isOptimisticReport: true,
                },
            },
        );
        successData.push(
            {
                onyxMethod: Onyx.METHOD.MERGE,
                key: `${ONYXKEYS.COLLECTION.REPORT_ACTIONS}${reportID}`,
                value: {[optimisticCreatedAction.reportActionID]: {pendingAction: null}},
            },
            {
                onyxMethod: Onyx.METHOD.MERGE,
                key: `${ONYXKEYS.COLLECTION.REPORT_METADATA}${reportID}`,
                value: {
                    isOptimisticReport: false,
                },
            },
        );

        // Add optimistic personal details for new participants
        const optimisticPersonalDetails: OnyxEntry<PersonalDetailsList> = {};
        const settledPersonalDetails: OnyxEntry<PersonalDetailsList> = {};
        const redundantParticipants: Record<number, null> = {};
        const participantAccountIDs = PersonalDetailsUtils.getAccountIDsByLogins(participantLoginList);
        participantLoginList.forEach((login, index) => {
            const accountID = participantAccountIDs.at(index) ?? -1;
            const isOptimisticAccount = !allPersonalDetails?.[accountID];

            if (!isOptimisticAccount) {
                return;
            }

            optimisticPersonalDetails[accountID] = {
                login,
                accountID,
                displayName: login,
                isOptimisticPersonalDetail: true,
            };
            settledPersonalDetails[accountID] = null;

            // BE will send different participants. We clear the optimistic ones to avoid duplicated entries
            redundantParticipants[accountID] = null;
        });

        successData.push(
            {
                onyxMethod: Onyx.METHOD.MERGE,
                key: `${ONYXKEYS.COLLECTION.REPORT}${reportID}`,
                value: {
                    participants: redundantParticipants,
                    pendingFields: {
                        createChat: null,
                        reportName: null,
                    },
                    errorFields: {
                        createChat: null,
                    },
                },
            },
            {
                onyxMethod: Onyx.METHOD.MERGE,
                key: `${ONYXKEYS.COLLECTION.REPORT_METADATA}${reportID}`,
                value: {
                    isOptimisticReport: false,
                },
            },
        );

        optimisticData.push({
            onyxMethod: Onyx.METHOD.MERGE,
            key: ONYXKEYS.PERSONAL_DETAILS_LIST,
            value: optimisticPersonalDetails,
        });
        successData.push({
            onyxMethod: Onyx.METHOD.MERGE,
            key: ONYXKEYS.PERSONAL_DETAILS_LIST,
            value: settledPersonalDetails,
        });
        failureData.push({
            onyxMethod: Onyx.METHOD.MERGE,
            key: ONYXKEYS.PERSONAL_DETAILS_LIST,
            value: settledPersonalDetails,
        });

        // Add the createdReportActionID parameter to the API call
        parameters.createdReportActionID = optimisticCreatedAction.reportActionID;

        // If we are creating a thread, ensure the report action has childReportID property added
        if (newReportObject.parentReportID && parentReportActionID) {
            optimisticData.push({
                onyxMethod: Onyx.METHOD.MERGE,
                key: `${ONYXKEYS.COLLECTION.REPORT_ACTIONS}${newReportObject.parentReportID}`,
                value: {[parentReportActionID]: {childReportID: reportID, childType: CONST.REPORT.TYPE.CHAT}},
            });
            failureData.push({
                onyxMethod: Onyx.METHOD.MERGE,
                key: `${ONYXKEYS.COLLECTION.REPORT_ACTIONS}${newReportObject.parentReportID}`,
                value: {[parentReportActionID]: {childReportID: '-1', childType: ''}},
            });
        }
    }

    parameters.clientLastReadTime = allReports?.[`${ONYXKEYS.COLLECTION.REPORT}${reportID}`]?.lastReadTime ?? '';

    const paginationConfig = {
        resourceID: reportID,
        cursorID: reportActionID,
    };

    if (isFromDeepLink) {
        API.paginate(
            CONST.API_REQUEST_TYPE.MAKE_REQUEST_WITH_SIDE_EFFECTS,
            SIDE_EFFECT_REQUEST_COMMANDS.OPEN_REPORT,
            parameters,
            {optimisticData, successData, failureData},
            paginationConfig,
        ).finally(() => {
            Onyx.set(ONYXKEYS.IS_CHECKING_PUBLIC_ROOM, false);
        });
    } else {
        // eslint-disable-next-line rulesdir/no-multiple-api-calls
        API.paginate(CONST.API_REQUEST_TYPE.WRITE, WRITE_COMMANDS.OPEN_REPORT, parameters, {optimisticData, successData, failureData}, paginationConfig, {
            checkAndFixConflictingRequest: (persistedRequests) => resolveOpenReportDuplicationConflictAction(persistedRequests, parameters),
        });
    }
}

/**
 * This will find an existing chat, or create a new one if none exists, for the given user or set of users. It will then navigate to this chat.
 *
 * @param userLogins list of user logins to start a chat report with.
 * @param shouldDismissModal a flag to determine if we should dismiss modal before navigate to report or navigate to report directly.
 */
function navigateToAndOpenReport(
    userLogins: string[],
    shouldDismissModal = true,
    actionType?: string,
    reportName?: string,
    avatarUri?: string,
    avatarFile?: File | CustomRNImageManipulatorResult | undefined,
    optimisticReportID?: string,
    isGroupChat = false,
) {
    let newChat: OptimisticChatReport | undefined;
    let chat: OnyxEntry<Report>;
    const participantAccountIDs = PersonalDetailsUtils.getAccountIDsByLogins(userLogins);

    // If we are not creating a new Group Chat then we are creating a 1:1 DM and will look for an existing chat
    if (!isGroupChat) {
        chat = getChatByParticipants([...participantAccountIDs, currentUserAccountID]);
    }

    if (isEmptyObject(chat)) {
        if (isGroupChat) {
            // If we are creating a group chat then participantAccountIDs is expected to contain currentUserAccountID
            newChat = buildOptimisticGroupChatReport(participantAccountIDs, reportName ?? '', avatarUri ?? '', optimisticReportID, CONST.REPORT.NOTIFICATION_PREFERENCE.ALWAYS);
        } else {
            newChat = buildOptimisticChatReport(
                [...participantAccountIDs, currentUserAccountID],
                undefined,
                undefined,
                undefined,
                undefined,
                undefined,
                undefined,
                undefined,
                undefined,
                CONST.REPORT.NOTIFICATION_PREFERENCE.ALWAYS,
            );
        }
    }
    const report = isEmptyObject(chat) ? newChat : chat;

    // We want to pass newChat here because if anything is passed in that param (even an existing chat), we will try to create a chat on the server
    openReport(report?.reportID ?? '', '', userLogins, newChat, undefined, undefined, undefined, avatarFile);
    if (shouldDismissModal) {
        Navigation.dismissModalWithReport(report);
    } else {
        Navigation.navigateWithSwitchPolicyID({route: ROUTES.HOME});
        Navigation.navigate(ROUTES.REPORT_WITH_ID.getRoute(report?.reportID ?? '-1'), actionType);
    }
}

/**
 * This will find an existing chat, or create a new one if none exists, for the given accountID or set of accountIDs. It will then navigate to this chat.
 *
 * @param participantAccountIDs of user logins to start a chat report with.
 */
function navigateToAndOpenReportWithAccountIDs(participantAccountIDs: number[]) {
    let newChat: OptimisticChatReport | undefined;
    const chat = getChatByParticipants([...participantAccountIDs, currentUserAccountID]);
    if (!chat) {
        newChat = buildOptimisticChatReport([...participantAccountIDs, currentUserAccountID]);
    }
    const report = chat ?? newChat;

    // We want to pass newChat here because if anything is passed in that param (even an existing chat), we will try to create a chat on the server
    openReport(report?.reportID ?? '', '', [], newChat, '0', false, participantAccountIDs);
    Navigation.dismissModalWithReport(report);
}

/**
 * This will navigate to an existing thread, or create a new one if necessary
 *
 * @param childReportID The reportID we are trying to open
 * @param parentReportAction the parent comment of a thread
 * @param parentReportID The reportID of the parent
 */
function navigateToAndOpenChildReport(childReportID = '-1', parentReportAction: Partial<ReportAction> = {}, parentReportID = '0') {
    if (childReportID !== '-1' && childReportID !== '0') {
        Navigation.navigate(ROUTES.REPORT_WITH_ID.getRoute(childReportID));
    } else {
        const participantAccountIDs = [...new Set([currentUserAccountID, Number(parentReportAction.actorAccountID)])];
        const parentReport = allReports?.[`${ONYXKEYS.COLLECTION.REPORT}${parentReportID}`];
        // Threads from DMs and selfDMs don't have a chatType. All other threads inherit the chatType from their parent
        const childReportChatType = parentReport && isSelfDM(parentReport) ? undefined : parentReport?.chatType;
        const newChat = buildOptimisticChatReport(
            participantAccountIDs,
            ReportActionsUtils.getReportActionText(parentReportAction),
            childReportChatType,
            parentReport?.policyID ?? CONST.POLICY.OWNER_EMAIL_FAKE,
            CONST.POLICY.OWNER_ACCOUNT_ID_FAKE,
            false,
            parentReport?.policyName ?? '',
            undefined,
            undefined,
            getChildReportNotificationPreference(parentReportAction),
            parentReportAction.reportActionID,
            parentReportID,
        );

        const participantLogins = PersonalDetailsUtils.getLoginsByAccountIDs(Object.keys(newChat.participants ?? {}).map(Number));
        openReport(newChat.reportID, '', participantLogins, newChat, parentReportAction.reportActionID);
        Navigation.navigate(ROUTES.REPORT_WITH_ID.getRoute(newChat.reportID));
    }
}

/**
 * Gets the older actions that have not been read yet.
 * Normally happens when you scroll up on a chat, and the actions have not been read yet.
 */
function getOlderActions(reportID: string | undefined, reportActionID: string | undefined) {
    if (!reportID || !reportActionID) {
        return;
    }

    const optimisticData: OnyxUpdate[] = [
        {
            onyxMethod: Onyx.METHOD.MERGE,
            key: `${ONYXKEYS.COLLECTION.REPORT_METADATA}${reportID}`,
            value: {
                isLoadingOlderReportActions: true,
                hasLoadingOlderReportActionsError: false,
            },
        },
    ];

    const successData: OnyxUpdate[] = [
        {
            onyxMethod: Onyx.METHOD.MERGE,
            key: `${ONYXKEYS.COLLECTION.REPORT_METADATA}${reportID}`,
            value: {
                isLoadingOlderReportActions: false,
            },
        },
    ];

    const failureData: OnyxUpdate[] = [
        {
            onyxMethod: Onyx.METHOD.MERGE,
            key: `${ONYXKEYS.COLLECTION.REPORT_METADATA}${reportID}`,
            value: {
                isLoadingOlderReportActions: false,
                hasLoadingOlderReportActionsError: true,
            },
        },
    ];

    const parameters: GetOlderActionsParams = {
        reportID,
        reportActionID,
    };

    API.paginate(
        CONST.API_REQUEST_TYPE.READ,
        READ_COMMANDS.GET_OLDER_ACTIONS,
        parameters,
        {optimisticData, successData, failureData},
        {
            resourceID: reportID,
            cursorID: reportActionID,
        },
    );
}

/**
 * Gets the newer actions that have not been read yet.
 * Normally happens when you are not located at the bottom of the list and scroll down on a chat.
 */
function getNewerActions(reportID: string | undefined, reportActionID: string | undefined) {
    if (!reportID || !reportActionID) {
        return;
    }

    const optimisticData: OnyxUpdate[] = [
        {
            onyxMethod: Onyx.METHOD.MERGE,
            key: `${ONYXKEYS.COLLECTION.REPORT_METADATA}${reportID}`,
            value: {
                isLoadingNewerReportActions: true,
                hasLoadingNewerReportActionsError: false,
            },
        },
    ];

    const successData: OnyxUpdate[] = [
        {
            onyxMethod: Onyx.METHOD.MERGE,
            key: `${ONYXKEYS.COLLECTION.REPORT_METADATA}${reportID}`,
            value: {
                isLoadingNewerReportActions: false,
            },
        },
    ];

    const failureData: OnyxUpdate[] = [
        {
            onyxMethod: Onyx.METHOD.MERGE,
            key: `${ONYXKEYS.COLLECTION.REPORT_METADATA}${reportID}`,
            value: {
                isLoadingNewerReportActions: false,
                hasLoadingNewerReportActionsError: true,
            },
        },
    ];

    const parameters: GetNewerActionsParams = {
        reportID,
        reportActionID,
    };

    API.paginate(
        CONST.API_REQUEST_TYPE.READ,
        READ_COMMANDS.GET_NEWER_ACTIONS,
        parameters,
        {optimisticData, successData, failureData},
        {
            resourceID: reportID,
            cursorID: reportActionID,
        },
    );
}

/**
 * Gets metadata info about links in the provided report action
 */
function expandURLPreview(reportID: string, reportActionID: string) {
    const parameters: ExpandURLPreviewParams = {
        reportID,
        reportActionID,
    };

    API.read(READ_COMMANDS.EXPAND_URL_PREVIEW, parameters);
}

/** Marks the new report actions as read
 * @param shouldResetUnreadMarker Indicates whether the unread indicator should be reset.
 * Currently, the unread indicator needs to be reset only when users mark a report as read.
 */
function readNewestAction(reportID: string | undefined, shouldResetUnreadMarker = false) {
    if (!reportID) {
        return;
    }

    const lastReadTime = DateUtils.getDBTime();

    const optimisticData: OnyxUpdate[] = [
        {
            onyxMethod: Onyx.METHOD.MERGE,
            key: `${ONYXKEYS.COLLECTION.REPORT}${reportID}`,
            value: {
                lastReadTime,
            },
        },
    ];

    const parameters: ReadNewestActionParams = {
        reportID,
        lastReadTime,
    };

    API.write(WRITE_COMMANDS.READ_NEWEST_ACTION, parameters, {optimisticData});
    if (shouldResetUnreadMarker) {
        DeviceEventEmitter.emit(`readNewestAction_${reportID}`, lastReadTime);
    }
}

/**
 * Sets the last read time on a report
 */
function markCommentAsUnread(reportID: string | undefined, reportActionCreated: string) {
    if (reportID === '-1' || !reportID) {
        Log.warn('7339cd6c-3263-4f89-98e5-730f0be15784 Invalid report passed to MarkCommentAsUnread. Not calling the API because it wil fail.');
        return;
    }

    const reportActions = allReportActions?.[reportID];

    // Find the latest report actions from other users
    const latestReportActionFromOtherUsers = Object.values(reportActions ?? {}).reduce((latest: ReportAction | null, current: ReportAction) => {
        if (
            current.actorAccountID !== currentUserAccountID &&
            (!latest || current.created > latest.created) &&
            // Whisper action doesn't affect lastVisibleActionCreated, so skip whisper action except actionable mention whisper
            (!ReportActionsUtils.isWhisperAction(current) || current.actionName === CONST.REPORT.ACTIONS.TYPE.ACTIONABLE_MENTION_WHISPER)
        ) {
            return current;
        }
        return latest;
    }, null);

    // If no action created date is provided, use the last action's from other user
    const actionCreationTime =
        reportActionCreated || (latestReportActionFromOtherUsers?.created ?? allReports?.[`${ONYXKEYS.COLLECTION.REPORT}${reportID}`]?.lastVisibleActionCreated ?? DateUtils.getDBTime(0));

    // We subtract 1 millisecond so that the lastReadTime is updated to just before a given reportAction's created date
    // For example, if we want to mark a report action with ID 100 and created date '2014-04-01 16:07:02.999' unread, we set the lastReadTime to '2014-04-01 16:07:02.998'
    // Since the report action with ID 100 will be the first with a timestamp above '2014-04-01 16:07:02.998', it's the first one that will be shown as unread
    const lastReadTime = DateUtils.subtractMillisecondsFromDateTime(actionCreationTime, 1);

    const optimisticData: OnyxUpdate[] = [
        {
            onyxMethod: Onyx.METHOD.MERGE,
            key: `${ONYXKEYS.COLLECTION.REPORT}${reportID}`,
            value: {
                lastReadTime,
            },
        },
    ];

    const parameters: MarkAsUnreadParams = {
        reportID,
        lastReadTime,
    };

    API.write(WRITE_COMMANDS.MARK_AS_UNREAD, parameters, {optimisticData});
    DeviceEventEmitter.emit(`unreadAction_${reportID}`, lastReadTime);
}

/** Toggles the pinned state of the report. */
function togglePinnedState(reportID: string, isPinnedChat: boolean) {
    const pinnedValue = !isPinnedChat;

    // Optimistically pin/unpin the report before we send out the command
    const optimisticData: OnyxUpdate[] = [
        {
            onyxMethod: Onyx.METHOD.MERGE,
            key: `${ONYXKEYS.COLLECTION.REPORT}${reportID}`,
            value: {isPinned: pinnedValue},
        },
    ];

    const parameters: TogglePinnedChatParams = {
        reportID,
        pinnedValue,
    };

    API.write(WRITE_COMMANDS.TOGGLE_PINNED_CHAT, parameters, {optimisticData});
}

/**
 * Saves the comment left by the user as they are typing. By saving this data the user can switch between chats, close
 * tab, refresh etc without worrying about loosing what they typed out.
 * When empty string or null is passed, it will delete the draft comment from Onyx store.
 */
function saveReportDraftComment(reportID: string, comment: string | null, callback: () => void = () => {}) {
    Onyx.merge(`${ONYXKEYS.COLLECTION.REPORT_DRAFT_COMMENT}${reportID}`, prepareDraftComment(comment)).then(callback);
}

/** Broadcasts whether or not a user is typing on a report over the report's private pusher channel. */
function broadcastUserIsTyping(reportID: string) {
    const privateReportChannelName = getReportChannelName(reportID);
    const typingStatus: Pusher.UserIsTypingEvent = {
        [currentUserAccountID]: true,
    };
    Pusher.sendEvent(privateReportChannelName, Pusher.TYPE.USER_IS_TYPING, typingStatus);
}

/** Broadcasts to the report's private pusher channel whether a user is leaving a report */
function broadcastUserIsLeavingRoom(reportID: string) {
    const privateReportChannelName = getReportChannelName(reportID);
    const leavingStatus: Pusher.UserIsLeavingRoomEvent = {
        [currentUserAccountID]: true,
    };
    Pusher.sendEvent(privateReportChannelName, Pusher.TYPE.USER_IS_LEAVING_ROOM, leavingStatus);
}

/** When a report changes in Onyx, this fetches the report from the API if the report doesn't have a name */
function handleReportChanged(report: OnyxEntry<Report>) {
    if (!report) {
        return;
    }

    // Handle cleanup of stale optimistic IOU report and its report preview separately
    if (report?.reportID && report.preexistingReportID && isMoneyRequestReport(report) && report?.parentReportActionID) {
        Onyx.merge(`${ONYXKEYS.COLLECTION.REPORT_ACTIONS}${report.parentReportID}`, {
            [report.parentReportActionID]: null,
        });
        Onyx.merge(`${ONYXKEYS.COLLECTION.REPORT}${report.reportID}`, null);
        return;
    }

    // It is possible that we optimistically created a DM/group-DM for a set of users for which a report already exists.
    // In this case, the API will let us know by returning a preexistingReportID.
    // We should clear out the optimistically created report and re-route the user to the preexisting report.
    if (report?.reportID && report.preexistingReportID) {
        let callback = () => {
            Onyx.set(`${ONYXKEYS.COLLECTION.REPORT}${report.reportID}`, null);
            Onyx.set(`${ONYXKEYS.COLLECTION.REPORT}${report.preexistingReportID}`, {...report, reportID: report.preexistingReportID, preexistingReportID: null});
            Onyx.set(`${ONYXKEYS.COLLECTION.REPORT_DRAFT_COMMENT}${report.reportID}`, null);
        };
        // Only re-route them if they are still looking at the optimistically created report
        if (Navigation.getActiveRoute().includes(`/r/${report.reportID}`)) {
            const currCallback = callback;
            callback = () => {
                currCallback();
                Navigation.navigate(ROUTES.REPORT_WITH_ID.getRoute(report.preexistingReportID ?? '-1'), CONST.NAVIGATION.TYPE.UP);
            };

            // The report screen will listen to this event and transfer the draft comment to the existing report
            // This will allow the newest draft comment to be transferred to the existing report
            DeviceEventEmitter.emit(`switchToPreExistingReport_${report.reportID}`, {
                preexistingReportID: report.preexistingReportID,
                callback,
            });

            return;
        }

        // In case the user is not on the report screen, we will transfer the report draft comment directly to the existing report
        // after that clear the optimistically created report
        const draftReportComment = allReportDraftComments?.[`${ONYXKEYS.COLLECTION.REPORT_DRAFT_COMMENT}${report.reportID}`];
        if (!draftReportComment) {
            callback();
            return;
        }

        saveReportDraftComment(report.preexistingReportID ?? '-1', draftReportComment, callback);

        return;
    }

    if (report?.reportID) {
        if (isConciergeChatReport(report)) {
            conciergeChatReportID = report.reportID;
        }
    }
}

/** Deletes a comment from the report, basically sets it as empty string */
function deleteReportComment(reportID: string, reportAction: ReportAction) {
    const originalReportID = getOriginalReportID(reportID, reportAction);
    const reportActionID = reportAction.reportActionID;

    if (!reportActionID || !originalReportID) {
        return;
    }

    const isDeletedParentAction = ReportActionsUtils.isThreadParentMessage(reportAction, reportID);
    const deletedMessage: Message[] = [
        {
            translationKey: '',
            type: 'COMMENT',
            html: '',
            text: '',
            isEdited: true,
            isDeletedParentAction,
        },
    ];
    const optimisticReportActions: NullishDeep<ReportActions> = {
        [reportActionID]: {
            pendingAction: CONST.RED_BRICK_ROAD_PENDING_ACTION.DELETE,
            previousMessage: reportAction.message,
            message: deletedMessage,
            errors: null,
            linkMetadata: [],
        },
    };

    // If we are deleting the last visible message, let's find the previous visible one (or set an empty one if there are none) and update the lastMessageText in the LHN.
    // Similarly, if we are deleting the last read comment we will want to update the lastVisibleActionCreated to use the previous visible message.
    let optimisticReport: Partial<Report> = {
        lastMessageText: '',
        lastVisibleActionCreated: '',
    };
    const {lastMessageText = ''} = getLastVisibleMessage(originalReportID, optimisticReportActions as ReportActions);
    const report = allReports?.[`${ONYXKEYS.COLLECTION.REPORT}${reportID}`];
    const canUserPerformWriteAction = canUserPerformWriteActionReportUtils(report);
    if (lastMessageText) {
        const lastVisibleAction = ReportActionsUtils.getLastVisibleAction(originalReportID, canUserPerformWriteAction, optimisticReportActions as ReportActions);
        const lastVisibleActionCreated = lastVisibleAction?.created;
        const lastActorAccountID = lastVisibleAction?.actorAccountID;
        optimisticReport = {
            lastMessageText,
            lastVisibleActionCreated,
            lastActorAccountID,
        };
    }
    const didCommentMentionCurrentUser = ReportActionsUtils.didMessageMentionCurrentUser(reportAction);
    if (didCommentMentionCurrentUser && reportAction.created === report?.lastMentionedTime) {
        const reportActionsForReport = allReportActions?.[reportID];
        const latestMentioneReportAction = Object.values(reportActionsForReport ?? {}).find(
            (action) => action.reportActionID !== reportAction.reportActionID && ReportActionsUtils.didMessageMentionCurrentUser(action),
        );
        optimisticReport.lastMentionedTime = latestMentioneReportAction?.created ?? null;
    }
    // If the API call fails we must show the original message again, so we revert the message content back to how it was
    // and and remove the pendingAction so the strike-through clears
    const failureData: OnyxUpdate[] = [
        {
            onyxMethod: Onyx.METHOD.MERGE,
            key: `${ONYXKEYS.COLLECTION.REPORT_ACTIONS}${originalReportID}`,
            value: {
                [reportActionID]: {
                    message: reportAction.message,
                    pendingAction: null,
                    previousMessage: null,
                },
            },
        },
    ];

    const successData: OnyxUpdate[] = [
        {
            onyxMethod: Onyx.METHOD.MERGE,
            key: `${ONYXKEYS.COLLECTION.REPORT_ACTIONS}${originalReportID}`,
            value: {
                [reportActionID]: {
                    pendingAction: null,
                    previousMessage: null,
                },
            },
        },
    ];

    const optimisticData: OnyxUpdate[] = [
        {
            onyxMethod: Onyx.METHOD.MERGE,
            key: `${ONYXKEYS.COLLECTION.REPORT_ACTIONS}${originalReportID}`,
            value: optimisticReportActions,
        },
        {
            onyxMethod: Onyx.METHOD.MERGE,
            key: `${ONYXKEYS.COLLECTION.REPORT}${originalReportID}`,
            value: optimisticReport,
        },
    ];

    // Update optimistic data for parent report action if the report is a child report and the reportAction has no visible child
    const childVisibleActionCount = reportAction.childVisibleActionCount ?? 0;
    if (childVisibleActionCount === 0) {
        const optimisticParentReportData = getOptimisticDataForParentReportAction(
            originalReportID,
            optimisticReport?.lastVisibleActionCreated ?? '',
            CONST.RED_BRICK_ROAD_PENDING_ACTION.DELETE,
        );
        optimisticParentReportData.forEach((parentReportData) => {
            if (isEmptyObject(parentReportData)) {
                return;
            }
            optimisticData.push(parentReportData);
        });
    }

    const parameters: DeleteCommentParams = {
        reportID: originalReportID,
        reportActionID,
    };

    CachedPDFPaths.clearByKey(reportActionID);

    API.write(
        WRITE_COMMANDS.DELETE_COMMENT,
        parameters,
        {optimisticData, successData, failureData},
        {
            checkAndFixConflictingRequest: (persistedRequests) => resolveCommentDeletionConflicts(persistedRequests, reportActionID, originalReportID),
        },
    );

    // if we are linking to the report action, and we are deleting it, and it's not a deleted parent action,
    // we should navigate to its report in order to not show not found page
    if (Navigation.isActiveRoute(ROUTES.REPORT_WITH_ID.getRoute(reportID, reportActionID)) && !isDeletedParentAction) {
        Navigation.goBack(ROUTES.REPORT_WITH_ID.getRoute(reportID), true);
    }
}

/**
 * Removes the links in html of a comment.
 * example:
 *      html="test <a href="https://www.google.com" target="_blank" rel="noreferrer noopener">https://www.google.com</a> test"
 *      links=["https://www.google.com"]
 * returns: "test https://www.google.com test"
 */
function removeLinksFromHtml(html: string, links: string[]): string {
    let htmlCopy = html.slice();
    links.forEach((link) => {
        // We want to match the anchor tag of the link and replace the whole anchor tag with the text of the anchor tag
        const regex = new RegExp(`<(a)[^><]*href\\s*=\\s*(['"])(${Str.escapeForRegExp(link)})\\2(?:".*?"|'.*?'|[^'"><])*>([\\s\\S]*?)<\\/\\1>(?![^<]*(<\\/pre>|<\\/code>))`, 'g');
        htmlCopy = htmlCopy.replace(regex, '$4');
    });
    return htmlCopy;
}

/**
 * This function will handle removing only links that were purposely removed by the user while editing.
 *
 * @param newCommentText text of the comment after editing.
 * @param originalCommentMarkdown original markdown of the comment before editing.
 * @param videoAttributeCache cache of video attributes ([videoSource]: videoAttributes)
 */
function handleUserDeletedLinksInHtml(newCommentText: string, originalCommentMarkdown: string, videoAttributeCache?: Record<string, string>): string {
    if (newCommentText.length > CONST.MAX_MARKUP_LENGTH) {
        return newCommentText;
    }

    const textWithMention = completeShortMention(newCommentText);

    const htmlForNewComment = Parser.replace(textWithMention, {
        extras: {videoAttributeCache},
    });
    const removedLinks = Parser.getRemovedMarkdownLinks(originalCommentMarkdown, textWithMention);
    return removeLinksFromHtml(htmlForNewComment, removedLinks);
}

/** Saves a new message for a comment. Marks the comment as edited, which will be reflected in the UI. */
function editReportComment(reportID: string, originalReportAction: OnyxEntry<ReportAction>, textForNewComment: string, videoAttributeCache?: Record<string, string>) {
    const originalReportID = getOriginalReportID(reportID, originalReportAction);
    const report = allReports?.[`${ONYXKEYS.COLLECTION.REPORT}${originalReportID}`];
    const canUserPerformWriteAction = canUserPerformWriteActionReportUtils(report);

    if (!originalReportID || !originalReportAction) {
        return;
    }

    // Do not autolink if someone explicitly tries to remove a link from message.
    // https://github.com/Expensify/App/issues/9090
    // https://github.com/Expensify/App/issues/13221
    const originalCommentHTML = ReportActionsUtils.getReportActionHtml(originalReportAction);
    const originalCommentMarkdown = Parser.htmlToMarkdown(originalCommentHTML ?? '').trim();

    // Skip the Edit if draft is not changed
    if (originalCommentMarkdown === textForNewComment) {
        return;
    }
    const htmlForNewComment = handleUserDeletedLinksInHtml(textForNewComment, originalCommentMarkdown, videoAttributeCache);

    const reportComment = Parser.htmlToText(htmlForNewComment);

    // For comments shorter than or equal to 10k chars, convert the comment from MD into HTML because that's how it is stored in the database
    // For longer comments, skip parsing and display plaintext for performance reasons. It takes over 40s to parse a 100k long string!!
    let parsedOriginalCommentHTML = originalCommentHTML;
    if (textForNewComment.length <= CONST.MAX_MARKUP_LENGTH) {
        const autolinkFilter = {filterRules: Parser.rules.map((rule) => rule.name).filter((name) => name !== 'autolink')};
        parsedOriginalCommentHTML = Parser.replace(originalCommentMarkdown, autolinkFilter);
    }

    //  Delete the comment if it's empty
    if (!htmlForNewComment) {
        deleteReportComment(originalReportID, originalReportAction);
        return;
    }

    // Skip the Edit if message is not changed
    if (parsedOriginalCommentHTML === htmlForNewComment.trim() || originalCommentHTML === htmlForNewComment.trim()) {
        return;
    }

    // Optimistically update the reportAction with the new message
    const reportActionID = originalReportAction.reportActionID;
    const originalMessage = ReportActionsUtils.getReportActionMessage(originalReportAction);
    const optimisticReportActions: PartialDeep<ReportActions> = {
        [reportActionID]: {
            pendingAction: CONST.RED_BRICK_ROAD_PENDING_ACTION.UPDATE,
            message: [
                {
                    ...originalMessage,
                    type: CONST.REPORT.MESSAGE.TYPE.COMMENT,
                    isEdited: true,
                    html: htmlForNewComment,
                    text: reportComment,
                },
            ],
            lastModified: DateUtils.getDBTime(),
        },
    };

    const optimisticData: OnyxUpdate[] = [
        {
            onyxMethod: Onyx.METHOD.MERGE,
            key: `${ONYXKEYS.COLLECTION.REPORT_ACTIONS}${originalReportID}`,
            value: optimisticReportActions,
        },
    ];

    const lastVisibleAction = ReportActionsUtils.getLastVisibleAction(originalReportID, canUserPerformWriteAction, optimisticReportActions as ReportActions);
    if (reportActionID === lastVisibleAction?.reportActionID) {
        const lastMessageText = formatReportLastMessageText(reportComment);
        const optimisticReport = {
            lastMessageText,
        };
        optimisticData.push({
            onyxMethod: Onyx.METHOD.MERGE,
            key: `${ONYXKEYS.COLLECTION.REPORT}${originalReportID}`,
            value: optimisticReport,
        });
    }

    const failureData: OnyxUpdate[] = [
        {
            onyxMethod: Onyx.METHOD.MERGE,
            key: `${ONYXKEYS.COLLECTION.REPORT_ACTIONS}${originalReportID}`,
            value: {
                [reportActionID]: {
                    ...originalReportAction,
                    pendingAction: null,
                },
            },
        },
    ];

    const successData: OnyxUpdate[] = [
        {
            onyxMethod: Onyx.METHOD.MERGE,
            key: `${ONYXKEYS.COLLECTION.REPORT_ACTIONS}${originalReportID}`,
            value: {
                [reportActionID]: {
                    pendingAction: null,
                },
            },
        },
    ];

    const parameters: UpdateCommentParams = {
        reportID: originalReportID,
        reportComment: htmlForNewComment,
        reportActionID,
    };

    API.write(
        WRITE_COMMANDS.UPDATE_COMMENT,
        parameters,
        {optimisticData, successData, failureData},
        {
            checkAndFixConflictingRequest: (persistedRequests) => {
                const addCommentIndex = persistedRequests.findIndex((request) => addNewMessageWithText.has(request.command) && request.data?.reportActionID === reportActionID);
                if (addCommentIndex > -1) {
                    return resolveEditCommentWithNewAddCommentRequest(persistedRequests, parameters, reportActionID, addCommentIndex);
                }
                return resolveDuplicationConflictAction(persistedRequests, createUpdateCommentMatcher(reportActionID));
            },
        },
    );
}

/** Deletes the draft for a comment report action. */
function deleteReportActionDraft(reportID: string, reportAction: ReportAction) {
    const originalReportID = getOriginalReportID(reportID, reportAction);
    Onyx.merge(`${ONYXKEYS.COLLECTION.REPORT_ACTIONS_DRAFTS}${originalReportID}`, {[reportAction.reportActionID]: null});
}

/** Saves the draft for a comment report action. This will put the comment into "edit mode" */
function saveReportActionDraft(reportID: string, reportAction: ReportAction, draftMessage: string) {
    const originalReportID = getOriginalReportID(reportID, reportAction);
    Onyx.merge(`${ONYXKEYS.COLLECTION.REPORT_ACTIONS_DRAFTS}${originalReportID}`, {[reportAction.reportActionID]: {message: draftMessage}});
}

function updateNotificationPreference(
    reportID: string,
    previousValue: NotificationPreference | undefined,
    newValue: NotificationPreference,
    parentReportID?: string,
    parentReportActionID?: string,
) {
    // No change needed
    if (previousValue === newValue) {
        return;
    }

    const optimisticData: OnyxUpdate[] = [
        {
            onyxMethod: Onyx.METHOD.MERGE,
            key: `${ONYXKEYS.COLLECTION.REPORT}${reportID}`,
            value: {
                participants: {
                    [currentUserAccountID]: {
                        notificationPreference: newValue,
                    },
                },
            },
        },
    ];

    const failureData: OnyxUpdate[] = [
        {
            onyxMethod: Onyx.METHOD.MERGE,
            key: `${ONYXKEYS.COLLECTION.REPORT}${reportID}`,
            value: {
                participants: {
                    [currentUserAccountID]: {
                        notificationPreference: previousValue,
                    },
                },
            },
        },
    ];

    if (parentReportID && parentReportActionID) {
        optimisticData.push({
            onyxMethod: Onyx.METHOD.MERGE,
            key: `${ONYXKEYS.COLLECTION.REPORT_ACTIONS}${parentReportID}`,
            value: {[parentReportActionID]: {childReportNotificationPreference: newValue}},
        });
        failureData.push({
            onyxMethod: Onyx.METHOD.MERGE,
            key: `${ONYXKEYS.COLLECTION.REPORT_ACTIONS}${parentReportID}`,
            value: {[parentReportActionID]: {childReportNotificationPreference: previousValue}},
        });
    }

    const parameters: UpdateReportNotificationPreferenceParams = {reportID, notificationPreference: newValue};

    API.write(WRITE_COMMANDS.UPDATE_REPORT_NOTIFICATION_PREFERENCE, parameters, {optimisticData, failureData});
}

function updateRoomVisibility(reportID: string, previousValue: RoomVisibility | undefined, newValue: RoomVisibility) {
    if (previousValue === newValue) {
        return;
    }

    const optimisticData: OnyxUpdate[] = [
        {
            onyxMethod: Onyx.METHOD.MERGE,
            key: `${ONYXKEYS.COLLECTION.REPORT}${reportID}`,
            value: {visibility: newValue},
        },
    ];

    const failureData: OnyxUpdate[] = [
        {
            onyxMethod: Onyx.METHOD.MERGE,
            key: `${ONYXKEYS.COLLECTION.REPORT}${reportID}`,
            value: {visibility: previousValue},
        },
    ];

    const parameters: UpdateRoomVisibilityParams = {reportID, visibility: newValue};

    API.write(WRITE_COMMANDS.UPDATE_ROOM_VISIBILITY, parameters, {optimisticData, failureData});
}

/**
 * This will subscribe to an existing thread, or create a new one and then subsribe to it if necessary
 *
 * @param childReportID The reportID we are trying to open
 * @param parentReportAction the parent comment of a thread
 * @param parentReportID The reportID of the parent
 * @param prevNotificationPreference The previous notification preference for the child report
 */
function toggleSubscribeToChildReport(childReportID = '-1', parentReportAction: Partial<ReportAction> = {}, parentReportID = '-1', prevNotificationPreference?: NotificationPreference) {
    if (childReportID !== '-1') {
        openReport(childReportID);
        const parentReportActionID = parentReportAction?.reportActionID ?? '-1';
        if (!prevNotificationPreference || isHiddenForCurrentUser(prevNotificationPreference)) {
            updateNotificationPreference(childReportID, prevNotificationPreference, CONST.REPORT.NOTIFICATION_PREFERENCE.ALWAYS, parentReportID, parentReportActionID);
        } else {
            updateNotificationPreference(childReportID, prevNotificationPreference, CONST.REPORT.NOTIFICATION_PREFERENCE.HIDDEN, parentReportID, parentReportActionID);
        }
    } else {
        const participantAccountIDs = [...new Set([currentUserAccountID, Number(parentReportAction?.actorAccountID)])];
        const parentReport = allReports?.[`${ONYXKEYS.COLLECTION.REPORT}${parentReportID}`];
        const newChat = buildOptimisticChatReport(
            participantAccountIDs,
            ReportActionsUtils.getReportActionText(parentReportAction),
            parentReport?.chatType,
            parentReport?.policyID ?? CONST.POLICY.OWNER_EMAIL_FAKE,
            CONST.POLICY.OWNER_ACCOUNT_ID_FAKE,
            false,
            '',
            undefined,
            undefined,
            CONST.REPORT.NOTIFICATION_PREFERENCE.ALWAYS,
            parentReportAction.reportActionID,
            parentReportID,
        );

        const participantLogins = PersonalDetailsUtils.getLoginsByAccountIDs(participantAccountIDs);
        openReport(newChat.reportID, '', participantLogins, newChat, parentReportAction.reportActionID);
        const notificationPreference = isHiddenForCurrentUser(prevNotificationPreference) ? CONST.REPORT.NOTIFICATION_PREFERENCE.ALWAYS : CONST.REPORT.NOTIFICATION_PREFERENCE.HIDDEN;
        updateNotificationPreference(newChat.reportID, prevNotificationPreference, notificationPreference, parentReportID, parentReportAction?.reportActionID);
    }
}

function updateReportName(reportID: string, value: string, previousValue: string) {
    const optimisticData: OnyxUpdate[] = [
        {
            onyxMethod: Onyx.METHOD.MERGE,
            key: `${ONYXKEYS.COLLECTION.REPORT}${reportID}`,
            value: {
                reportName: value,
                pendingFields: {
                    reportName: CONST.RED_BRICK_ROAD_PENDING_ACTION.UPDATE,
                },
            },
        },
    ];
    const failureData: OnyxUpdate[] = [
        {
            onyxMethod: Onyx.METHOD.MERGE,
            key: `${ONYXKEYS.COLLECTION.REPORT}${reportID}`,
            value: {
                reportName: previousValue,
                pendingFields: {
                    reportName: null,
                },
                errorFields: {
                    reportName: ErrorUtils.getMicroSecondOnyxErrorWithTranslationKey('report.genericUpdateReporNameEditFailureMessage'),
                },
            },
        },
    ];

    const successData: OnyxUpdate[] = [
        {
            onyxMethod: Onyx.METHOD.MERGE,
            key: `${ONYXKEYS.COLLECTION.REPORT}${reportID}`,
            value: {
                pendingFields: {
                    reportName: null,
                },
                errorFields: {
                    reportName: null,
                },
            },
        },
    ];

    const parameters = {
        reportID,
        reportName: value,
    };

    API.write(WRITE_COMMANDS.SET_REPORT_NAME, parameters, {optimisticData, failureData, successData});
}

function clearReportFieldKeyErrors(reportID: string, fieldKey: string) {
    Onyx.merge(`${ONYXKEYS.COLLECTION.REPORT}${reportID}`, {
        pendingFields: {
            [fieldKey]: null,
        },
        errorFields: {
            [fieldKey]: null,
        },
    });
}

function updateReportField(reportID: string, reportField: PolicyReportField, previousReportField: PolicyReportField) {
    const fieldKey = getReportFieldKey(reportField.fieldID);
    const reportViolations = getReportViolations(reportID);
    const fieldViolation = getFieldViolation(reportViolations, reportField);
    const recentlyUsedValues = allRecentlyUsedReportFields?.[fieldKey] ?? [];

    const optimisticChangeFieldAction = buildOptimisticChangeFieldAction(reportField, previousReportField);

    const optimisticData: OnyxUpdate[] = [
        {
            onyxMethod: Onyx.METHOD.MERGE,
            key: `${ONYXKEYS.COLLECTION.REPORT}${reportID}`,
            value: {
                fieldList: {
                    [fieldKey]: reportField,
                },
                pendingFields: {
                    [fieldKey]: CONST.RED_BRICK_ROAD_PENDING_ACTION.UPDATE,
                },
            },
        },
        {
            onyxMethod: Onyx.METHOD.MERGE,
            key: `${ONYXKEYS.COLLECTION.REPORT_ACTIONS}${reportID}`,
            value: {
                [optimisticChangeFieldAction.reportActionID]: optimisticChangeFieldAction,
            },
        },
    ];

    if (fieldViolation) {
        optimisticData.push({
            onyxMethod: Onyx.METHOD.MERGE,
            key: `${ONYXKEYS.COLLECTION.REPORT_VIOLATIONS}${reportID}`,
            value: {
                [fieldViolation]: {
                    [reportField.fieldID]: null,
                },
            },
        });
    }

    if (reportField.type === 'dropdown' && reportField.value) {
        optimisticData.push({
            onyxMethod: Onyx.METHOD.MERGE,
            key: ONYXKEYS.RECENTLY_USED_REPORT_FIELDS,
            value: {
                [fieldKey]: [...new Set([...recentlyUsedValues, reportField.value])],
            },
        });
    }

    const failureData: OnyxUpdate[] = [
        {
            onyxMethod: Onyx.METHOD.MERGE,
            key: `${ONYXKEYS.COLLECTION.REPORT}${reportID}`,
            value: {
                fieldList: {
                    [fieldKey]: previousReportField,
                },
                pendingFields: {
                    [fieldKey]: null,
                },
                errorFields: {
                    [fieldKey]: ErrorUtils.getMicroSecondOnyxErrorWithTranslationKey('report.genericUpdateReportFieldFailureMessage'),
                },
            },
        },
        {
            onyxMethod: Onyx.METHOD.MERGE,
            key: `${ONYXKEYS.COLLECTION.REPORT_ACTIONS}${reportID}`,
            value: {
                [optimisticChangeFieldAction.reportActionID]: {
                    errors: ErrorUtils.getMicroSecondOnyxErrorWithTranslationKey('report.genericUpdateReportFieldFailureMessage'),
                },
            },
        },
    ];

    if (reportField.type === 'dropdown') {
        failureData.push({
            onyxMethod: Onyx.METHOD.MERGE,
            key: ONYXKEYS.RECENTLY_USED_REPORT_FIELDS,
            value: {
                [fieldKey]: recentlyUsedValues,
            },
        });
    }

    const successData: OnyxUpdate[] = [
        {
            onyxMethod: Onyx.METHOD.MERGE,
            key: `${ONYXKEYS.COLLECTION.REPORT}${reportID}`,
            value: {
                pendingFields: {
                    [fieldKey]: null,
                },
                errorFields: {
                    [fieldKey]: null,
                },
            },
        },
        {
            onyxMethod: Onyx.METHOD.MERGE,
            key: `${ONYXKEYS.COLLECTION.REPORT_ACTIONS}${reportID}`,
            value: {
                [optimisticChangeFieldAction.reportActionID]: {
                    pendingAction: null,
                },
            },
        },
    ];

    const parameters = {
        reportID,
        reportFields: JSON.stringify({[fieldKey]: reportField}),
        reportFieldsActionIDs: JSON.stringify({[fieldKey]: optimisticChangeFieldAction.reportActionID}),
    };

    API.write(WRITE_COMMANDS.SET_REPORT_FIELD, parameters, {optimisticData, failureData, successData});
}

function deleteReportField(reportID: string, reportField: PolicyReportField) {
    const fieldKey = getReportFieldKey(reportField.fieldID);

    const optimisticData: OnyxUpdate[] = [
        {
            onyxMethod: Onyx.METHOD.MERGE,
            key: `${ONYXKEYS.COLLECTION.REPORT}${reportID}`,
            value: {
                fieldList: {
                    [fieldKey]: null,
                },
                pendingFields: {
                    [fieldKey]: CONST.RED_BRICK_ROAD_PENDING_ACTION.UPDATE,
                },
            },
        },
    ];

    const failureData: OnyxUpdate[] = [
        {
            onyxMethod: Onyx.METHOD.MERGE,
            key: `${ONYXKEYS.COLLECTION.REPORT}${reportID}`,
            value: {
                fieldList: {
                    [fieldKey]: reportField,
                },
                pendingFields: {
                    [fieldKey]: null,
                },
                errorFields: {
                    [fieldKey]: ErrorUtils.getMicroSecondOnyxErrorWithTranslationKey('report.genericUpdateReportFieldFailureMessage'),
                },
            },
        },
    ];

    const successData: OnyxUpdate[] = [
        {
            onyxMethod: Onyx.METHOD.MERGE,
            key: `${ONYXKEYS.COLLECTION.REPORT}${reportID}`,
            value: {
                pendingFields: {
                    [fieldKey]: null,
                },
                errorFields: {
                    [fieldKey]: null,
                },
            },
        },
    ];

    const parameters = {
        reportID,
        fieldID: fieldKey,
    };

    API.write(WRITE_COMMANDS.DELETE_REPORT_FIELD, parameters, {optimisticData, failureData, successData});
}

function updateDescription(reportID: string, previousValue: string, newValue: string) {
    // No change needed
    if (previousValue === newValue) {
        return;
    }

    const parsedDescription = getParsedComment(newValue, {reportID});
    const optimisticDescriptionUpdatedReportAction = buildOptimisticRoomDescriptionUpdatedReportAction(parsedDescription);
    const report = allReports?.[`${ONYXKEYS.COLLECTION.REPORT}${reportID}`];

    const optimisticData: OnyxUpdate[] = [
        {
            onyxMethod: Onyx.METHOD.MERGE,
            key: `${ONYXKEYS.COLLECTION.REPORT}${reportID}`,
            value: {
                description: parsedDescription,
                pendingFields: {description: CONST.RED_BRICK_ROAD_PENDING_ACTION.UPDATE},
                lastActorAccountID: currentUserAccountID,
                lastVisibleActionCreated: optimisticDescriptionUpdatedReportAction.created,
                lastMessageText: (optimisticDescriptionUpdatedReportAction?.message as Message[])?.at(0)?.text,
            },
        },
        {
            onyxMethod: Onyx.METHOD.MERGE,
            key: `${ONYXKEYS.COLLECTION.REPORT_ACTIONS}${reportID}`,
            value: {
                [optimisticDescriptionUpdatedReportAction.reportActionID]: optimisticDescriptionUpdatedReportAction,
            },
        },
    ];
    const failureData: OnyxUpdate[] = [
        {
            onyxMethod: Onyx.METHOD.MERGE,
            key: `${ONYXKEYS.COLLECTION.REPORT}${reportID}`,
            value: {
                description: previousValue,
                pendingFields: {description: null},
                lastActorAccountID: report?.lastActorAccountID,
                lastVisibleActionCreated: report?.lastVisibleActionCreated,
                lastMessageText: report?.lastMessageText,
            },
        },
        {
            onyxMethod: Onyx.METHOD.MERGE,
            key: `${ONYXKEYS.COLLECTION.REPORT_ACTIONS}${reportID}`,
            value: {
                [optimisticDescriptionUpdatedReportAction.reportActionID]: null,
            },
        },
    ];
    const successData: OnyxUpdate[] = [
        {
            onyxMethod: Onyx.METHOD.MERGE,
            key: `${ONYXKEYS.COLLECTION.REPORT}${reportID}`,
            value: {pendingFields: {description: null}},
        },
        {
            onyxMethod: Onyx.METHOD.MERGE,
            key: `${ONYXKEYS.COLLECTION.REPORT_ACTIONS}${reportID}`,
            value: {
                [optimisticDescriptionUpdatedReportAction.reportActionID]: {pendingAction: null},
            },
        },
    ];

    const parameters: UpdateRoomDescriptionParams = {reportID, description: parsedDescription, reportActionID: optimisticDescriptionUpdatedReportAction.reportActionID};

    API.write(WRITE_COMMANDS.UPDATE_ROOM_DESCRIPTION, parameters, {optimisticData, failureData, successData});
}

function updateWriteCapability(report: Report, newValue: WriteCapability) {
    // No change needed
    if (report.writeCapability === newValue) {
        return;
    }

    const optimisticData: OnyxUpdate[] = [
        {
            onyxMethod: Onyx.METHOD.MERGE,
            key: `${ONYXKEYS.COLLECTION.REPORT}${report.reportID}`,
            value: {writeCapability: newValue},
        },
    ];
    const failureData: OnyxUpdate[] = [
        {
            onyxMethod: Onyx.METHOD.MERGE,
            key: `${ONYXKEYS.COLLECTION.REPORT}${report.reportID}`,
            value: {writeCapability: report.writeCapability},
        },
    ];

    const parameters: UpdateReportWriteCapabilityParams = {reportID: report.reportID, writeCapability: newValue};

    API.write(WRITE_COMMANDS.UPDATE_REPORT_WRITE_CAPABILITY, parameters, {optimisticData, failureData});
}

/**
 * Navigates to the 1:1 report with Concierge
 */
function navigateToConciergeChat(shouldDismissModal = false, checkIfCurrentPageActive = () => true, actionType?: string) {
    // If conciergeChatReportID contains a concierge report ID, we navigate to the concierge chat using the stored report ID.
    // Otherwise, we would find the concierge chat and navigate to it.
    if (!conciergeChatReportID) {
        // In order to avoid creating concierge repeatedly,
        // we need to ensure that the server data has been successfully pulled
        Welcome.onServerDataReady().then(() => {
            // If we don't have a chat with Concierge then create it
            if (!checkIfCurrentPageActive()) {
                return;
            }
            navigateToAndOpenReport([CONST.EMAIL.CONCIERGE], shouldDismissModal, actionType);
        });
    } else if (shouldDismissModal) {
        Navigation.dismissModal(conciergeChatReportID);
    } else {
        Navigation.navigate(ROUTES.REPORT_WITH_ID.getRoute(conciergeChatReportID), actionType);
    }
}

/** Add a policy report (workspace room) optimistically and navigate to it. */
function addPolicyReport(policyReport: OptimisticChatReport) {
    const createdReportAction = buildOptimisticCreatedReportAction(CONST.POLICY.OWNER_EMAIL_FAKE);

    // Onyx.set is used on the optimistic data so that it is present before navigating to the workspace room. With Onyx.merge the workspace room reportID is not present when
    // fetchReportIfNeeded is called on the ReportScreen, so openReport is called which is unnecessary since the optimistic data will be stored in Onyx.
    // Therefore, Onyx.set is used instead of Onyx.merge.
    const optimisticData: OnyxUpdate[] = [
        {
            onyxMethod: Onyx.METHOD.SET,
            key: `${ONYXKEYS.COLLECTION.REPORT}${policyReport.reportID}`,
            value: {
                pendingFields: {
                    addWorkspaceRoom: CONST.RED_BRICK_ROAD_PENDING_ACTION.ADD,
                },
                ...policyReport,
            },
        },
        {
            onyxMethod: Onyx.METHOD.SET,
            key: `${ONYXKEYS.COLLECTION.REPORT_ACTIONS}${policyReport.reportID}`,
            value: {[createdReportAction.reportActionID]: createdReportAction},
        },
        {
            onyxMethod: Onyx.METHOD.MERGE,
            key: ONYXKEYS.FORMS.NEW_ROOM_FORM,
            value: {isLoading: true},
        },
    ];
    const successData: OnyxUpdate[] = [
        {
            onyxMethod: Onyx.METHOD.MERGE,
            key: `${ONYXKEYS.COLLECTION.REPORT}${policyReport.reportID}`,
            value: {
                pendingFields: {
                    addWorkspaceRoom: null,
                },
            },
        },
        {
            onyxMethod: Onyx.METHOD.MERGE,
            key: `${ONYXKEYS.COLLECTION.REPORT_METADATA}${policyReport.reportID}`,
            value: {
                isOptimisticReport: false,
            },
        },
        {
            onyxMethod: Onyx.METHOD.MERGE,
            key: `${ONYXKEYS.COLLECTION.REPORT_ACTIONS}${policyReport.reportID}`,
            value: {
                [createdReportAction.reportActionID]: {
                    pendingAction: null,
                },
            },
        },
        {
            onyxMethod: Onyx.METHOD.MERGE,
            key: ONYXKEYS.FORMS.NEW_ROOM_FORM,
            value: {isLoading: false},
        },
    ];
    const failureData: OnyxUpdate[] = [
        {
            onyxMethod: Onyx.METHOD.MERGE,
            key: `${ONYXKEYS.COLLECTION.REPORT}${policyReport.reportID}`,
            value: {
                errorFields: {
                    addWorkspaceRoom: ErrorUtils.getMicroSecondOnyxErrorWithTranslationKey('report.genericCreateReportFailureMessage'),
                },
            },
        },
        {
            onyxMethod: Onyx.METHOD.MERGE,
            key: ONYXKEYS.FORMS.NEW_ROOM_FORM,
            value: {isLoading: false},
        },
    ];

    const parameters: AddWorkspaceRoomParams = {
        policyID: policyReport.policyID,
        reportName: policyReport.reportName,
        visibility: policyReport.visibility,
        reportID: policyReport.reportID,
        createdReportActionID: createdReportAction.reportActionID,
        writeCapability: policyReport.writeCapability,
        description: policyReport.description,
    };

    API.write(WRITE_COMMANDS.ADD_WORKSPACE_ROOM, parameters, {optimisticData, successData, failureData});
    Navigation.dismissModalWithReport(policyReport);
}

/** Deletes a report, along with its reportActions, any linked reports, and any linked IOU report. */
function deleteReport(reportID: string, shouldDeleteChildReports = false) {
    const report = allReports?.[`${ONYXKEYS.COLLECTION.REPORT}${reportID}`];
    const onyxData: Record<string, null> = {
        [`${ONYXKEYS.COLLECTION.REPORT}${reportID}`]: null,
        [`${ONYXKEYS.COLLECTION.REPORT_ACTIONS}${reportID}`]: null,
    };

    // Delete linked transactions
    const reportActionsForReport = allReportActions?.[reportID];

    const transactionIDs = Object.values(reportActionsForReport ?? {})
        .filter((reportAction): reportAction is ReportAction<typeof CONST.REPORT.ACTIONS.TYPE.IOU> => ReportActionsUtils.isMoneyRequestAction(reportAction))
        .map((reportAction) => ReportActionsUtils.getOriginalMessage(reportAction)?.IOUTransactionID);

    [...new Set(transactionIDs)].forEach((transactionID) => {
        onyxData[`${ONYXKEYS.COLLECTION.TRANSACTION}${transactionID}`] = null;
    });

    Onyx.multiSet(onyxData);

    if (shouldDeleteChildReports) {
        Object.values(reportActionsForReport ?? {}).forEach((reportAction) => {
            if (!reportAction.childReportID) {
                return;
            }
            deleteReport(reportAction.childReportID, shouldDeleteChildReports);
        });
    }

    // Delete linked IOU report
    if (report?.iouReportID) {
        deleteReport(report.iouReportID, shouldDeleteChildReports);
    }
}

/**
 * @param reportID The reportID of the policy report (workspace room)
 */
function navigateToConciergeChatAndDeleteReport(reportID: string, shouldPopToTop = false, shouldDeleteChildReports = false) {
    // Dismiss the current report screen and replace it with Concierge Chat
    if (shouldPopToTop) {
        Navigation.setShouldPopAllStateOnUP(true);
    }
    Navigation.goBack(undefined, undefined, shouldPopToTop);
    navigateToConciergeChat();
    InteractionManager.runAfterInteractions(() => {
        deleteReport(reportID, shouldDeleteChildReports);
    });
}

/**
 * @param policyRoomReport The policy room report
 * @param policyRoomName The updated name for the policy room
 */
function updatePolicyRoomName(policyRoomReport: Report, policyRoomName: string) {
    const reportID = policyRoomReport.reportID;
    const previousName = policyRoomReport.reportName;

    // No change needed
    if (previousName === policyRoomName) {
        return;
    }

    const optimisticRenamedAction = buildOptimisticRenamedRoomReportAction(policyRoomName, previousName ?? '');

    const optimisticData: OnyxUpdate[] = [
        {
            onyxMethod: Onyx.METHOD.MERGE,
            key: `${ONYXKEYS.COLLECTION.REPORT}${reportID}`,
            value: {
                reportName: policyRoomName,
                pendingFields: {
                    reportName: CONST.RED_BRICK_ROAD_PENDING_ACTION.UPDATE,
                },
                errorFields: {
                    reportName: null,
                },
            },
        },
        {
            onyxMethod: Onyx.METHOD.MERGE,
            key: `${ONYXKEYS.COLLECTION.REPORT_ACTIONS}${reportID}`,
            value: {
                [optimisticRenamedAction.reportActionID]: optimisticRenamedAction,
            },
        },
    ];
    const successData: OnyxUpdate[] = [
        {
            onyxMethod: Onyx.METHOD.MERGE,
            key: `${ONYXKEYS.COLLECTION.REPORT}${reportID}`,
            value: {
                pendingFields: {
                    reportName: null,
                },
            },
        },
        {
            onyxMethod: Onyx.METHOD.MERGE,
            key: `${ONYXKEYS.COLLECTION.REPORT_ACTIONS}${reportID}`,
            value: {[optimisticRenamedAction.reportActionID]: {pendingAction: null}},
        },
    ];
    const failureData: OnyxUpdate[] = [
        {
            onyxMethod: Onyx.METHOD.MERGE,
            key: `${ONYXKEYS.COLLECTION.REPORT}${reportID}`,
            value: {
                reportName: previousName,
            },
        },
        {
            onyxMethod: Onyx.METHOD.MERGE,
            key: `${ONYXKEYS.COLLECTION.REPORT_ACTIONS}${reportID}`,
            value: {[optimisticRenamedAction.reportActionID]: null},
        },
    ];

    const parameters: UpdatePolicyRoomNameParams = {
        reportID,
        policyRoomName,
        renamedRoomReportActionID: optimisticRenamedAction.reportActionID,
    };

    API.write(WRITE_COMMANDS.UPDATE_POLICY_ROOM_NAME, parameters, {optimisticData, successData, failureData});
}

/**
 * @param reportID The reportID of the policy room.
 */
function clearPolicyRoomNameErrors(reportID: string) {
    Onyx.merge(`${ONYXKEYS.COLLECTION.REPORT}${reportID}`, {
        errorFields: {
            reportName: null,
        },
        pendingFields: {
            reportName: null,
        },
    });
}

function setIsComposerFullSize(reportID: string, isComposerFullSize: boolean) {
    Onyx.merge(`${ONYXKEYS.COLLECTION.REPORT_IS_COMPOSER_FULL_SIZE}${reportID}`, isComposerFullSize);
}

/**
 * @param action the associated report action (optional)
 * @param isRemote whether or not this notification is a remote push notification
 */
function shouldShowReportActionNotification(reportID: string, action: ReportAction | null = null, isRemote = false): boolean {
    const tag = isRemote ? '[PushNotification]' : '[LocalNotification]';

    // Due to payload size constraints, some push notifications may have their report action stripped
    // so we must double check that we were provided an action before using it in these checks.
    if (action && ReportActionsUtils.isDeletedAction(action)) {
        Log.info(`${tag} Skipping notification because the action was deleted`, false, {reportID, action});
        return false;
    }

    if (!ActiveClientManager.isClientTheLeader()) {
        Log.info(`${tag} Skipping notification because this client is not the leader`);
        return false;
    }

    // We don't want to send a local notification if the user preference is daily, mute or hidden.
    const notificationPreference = getReportNotificationPreference(allReports?.[`${ONYXKEYS.COLLECTION.REPORT}${reportID}`]);
    if (notificationPreference !== CONST.REPORT.NOTIFICATION_PREFERENCE.ALWAYS) {
        Log.info(`${tag} No notification because user preference is to be notified: ${notificationPreference}`);
        return false;
    }

    // If this comment is from the current user we don't want to parrot whatever they wrote back to them.
    if (action && action.actorAccountID === currentUserAccountID) {
        Log.info(`${tag} No notification because comment is from the currently logged in user`);
        return false;
    }

    // If we are currently viewing this report do not show a notification.
    if (reportID === Navigation.getTopmostReportId() && Visibility.isVisible() && Visibility.hasFocus()) {
        Log.info(`${tag} No notification because it was a comment for the current report`);
        return false;
    }

    const report = allReports?.[`${ONYXKEYS.COLLECTION.REPORT}${reportID}`];
    if (!report || (report && report.pendingAction === CONST.RED_BRICK_ROAD_PENDING_ACTION.DELETE)) {
        Log.info(`${tag} No notification because the report does not exist or is pending deleted`, false);
        return false;
    }

    // If this notification was delayed and the user saw the message already, don't show it
    if (action && report?.lastReadTime && report.lastReadTime >= action.created) {
        Log.info(`${tag} No notification because the comment was already read`, false, {created: action.created, lastReadTime: report.lastReadTime});
        return false;
    }

    // If this is a whisper targeted to someone else, don't show it
    if (action && ReportActionsUtils.isWhisperActionTargetedToOthers(action)) {
        Log.info(`${tag} No notification because the action is whispered to someone else`, false);
        return false;
    }

    // Only show notifications for supported types of report actions
    if (action && !ReportActionsUtils.isNotifiableReportAction(action)) {
        Log.info(`${tag} No notification because this action type is not supported`, false, {actionName: action?.actionName});
        return false;
    }

    return true;
}

function showReportActionNotification(reportID: string, reportAction: ReportAction) {
    if (!shouldShowReportActionNotification(reportID, reportAction)) {
        return;
    }

    Log.info('[LocalNotification] Creating notification');

    const localReportID = `${ONYXKEYS.COLLECTION.REPORT}${reportID}`;
    const report = allReports?.[`${ONYXKEYS.COLLECTION.REPORT}${reportID}`];
    if (!report) {
        Log.hmmm("[LocalNotification] couldn't show report action notification because the report wasn't found", {localReportID, reportActionID: reportAction.reportActionID});
        return;
    }

    const onClick = () =>
        Modal.close(() => {
            const policyID = lastVisitedPath && extractPolicyIDFromPath(lastVisitedPath);
            const policyEmployeeAccountIDs = policyID ? getPolicyEmployeeAccountIDs(policyID) : [];
            const reportBelongsToWorkspace = policyID ? doesReportBelongToWorkspace(report, policyEmployeeAccountIDs, policyID) : false;
            if (!reportBelongsToWorkspace) {
                Navigation.navigateWithSwitchPolicyID({route: ROUTES.HOME});
            }
            navigateFromNotification(reportID);
        });

    if (reportAction.actionName === CONST.REPORT.ACTIONS.TYPE.MODIFIED_EXPENSE) {
        LocalNotification.showModifiedExpenseNotification(report, reportAction, onClick);
    } else {
        LocalNotification.showCommentNotification(report, reportAction, onClick);
    }

    notifyNewAction(reportID, reportAction.actorAccountID, reportAction.reportActionID);
}

/** Clear the errors associated with the IOUs of a given report. */
function clearIOUError(reportID: string) {
    Onyx.merge(`${ONYXKEYS.COLLECTION.REPORT}${reportID}`, {errorFields: {iou: null}});
}

/**
 * Adds a reaction to the report action.
 * Uses the NEW FORMAT for "emojiReactions"
 */
function addEmojiReaction(reportID: string, reportActionID: string, emoji: Emoji, skinTone: string | number = preferredSkinTone) {
    const createdAt = timezoneFormat(toZonedTime(new Date(), 'UTC'), CONST.DATE.FNS_DB_FORMAT_STRING);
    const optimisticData: OnyxUpdate[] = [
        {
            onyxMethod: Onyx.METHOD.MERGE,
            key: `${ONYXKEYS.COLLECTION.REPORT_ACTIONS_REACTIONS}${reportActionID}`,
            value: {
                [emoji.name]: {
                    createdAt,
                    pendingAction: CONST.RED_BRICK_ROAD_PENDING_ACTION.ADD,
                    users: {
                        [currentUserAccountID]: {
                            skinTones: {
                                [skinTone ?? CONST.EMOJI_DEFAULT_SKIN_TONE]: createdAt,
                            },
                        },
                    },
                },
            },
        },
    ];

    const failureData: OnyxUpdate[] = [
        {
            onyxMethod: Onyx.METHOD.MERGE,
            key: `${ONYXKEYS.COLLECTION.REPORT_ACTIONS_REACTIONS}${reportActionID}`,
            value: {
                [emoji.name]: {
                    pendingAction: null,
                },
            },
        },
    ];

    const successData: OnyxUpdate[] = [
        {
            onyxMethod: Onyx.METHOD.MERGE,
            key: `${ONYXKEYS.COLLECTION.REPORT_ACTIONS_REACTIONS}${reportActionID}`,
            value: {
                [emoji.name]: {
                    pendingAction: null,
                },
            },
        },
    ];

    const parameters: AddEmojiReactionParams = {
        reportID,
        skinTone,
        emojiCode: emoji.name,
        reportActionID,
        createdAt,
        // This will be removed as part of https://github.com/Expensify/App/issues/19535
        useEmojiReactions: true,
    };

    API.write(WRITE_COMMANDS.ADD_EMOJI_REACTION, parameters, {optimisticData, successData, failureData});
}

/**
 * Removes a reaction to the report action.
 * Uses the NEW FORMAT for "emojiReactions"
 */
function removeEmojiReaction(reportID: string, reportActionID: string, emoji: Emoji) {
    const optimisticData: OnyxUpdate[] = [
        {
            onyxMethod: Onyx.METHOD.MERGE,
            key: `${ONYXKEYS.COLLECTION.REPORT_ACTIONS_REACTIONS}${reportActionID}`,
            value: {
                [emoji.name]: {
                    users: {
                        [currentUserAccountID]: null,
                    },
                },
            },
        },
    ];

    const parameters: RemoveEmojiReactionParams = {
        reportID,
        reportActionID,
        emojiCode: emoji.name,
        // This will be removed as part of https://github.com/Expensify/App/issues/19535
        useEmojiReactions: true,
    };

    API.write(WRITE_COMMANDS.REMOVE_EMOJI_REACTION, parameters, {optimisticData});
}

/**
 * Calls either addEmojiReaction or removeEmojiReaction depending on if the current user has reacted to the report action.
 * Uses the NEW FORMAT for "emojiReactions"
 */
function toggleEmojiReaction(
    reportID: string,
    reportAction: ReportAction,
    reactionObject: Emoji,
    existingReactions: OnyxEntry<ReportActionReactions>,
    paramSkinTone: number = preferredSkinTone,
    ignoreSkinToneOnCompare = false,
) {
    const originalReportID = getOriginalReportID(reportID, reportAction);

    if (!originalReportID) {
        return;
    }

    const originalReportAction = ReportActionsUtils.getReportAction(originalReportID, reportAction.reportActionID);

    if (isEmptyObject(originalReportAction)) {
        return;
    }

    // This will get cleaned up as part of https://github.com/Expensify/App/issues/16506 once the old emoji
    // format is no longer being used
    const emoji = EmojiUtils.findEmojiByCode(reactionObject.code);
    const existingReactionObject = existingReactions?.[emoji.name];

    // Only use skin tone if emoji supports it
    const skinTone = emoji.types === undefined ? -1 : paramSkinTone;

    if (existingReactionObject && EmojiUtils.hasAccountIDEmojiReacted(currentUserAccountID, existingReactionObject.users, ignoreSkinToneOnCompare ? undefined : skinTone)) {
        removeEmojiReaction(originalReportID, reportAction.reportActionID, emoji);
        return;
    }

    addEmojiReaction(originalReportID, reportAction.reportActionID, emoji, skinTone);
}

function openReportFromDeepLink(url: string) {
    const reportID = getReportIDFromLink(url);
    const isAuthenticated = Session.hasAuthToken();

    if (reportID && !isAuthenticated) {
        // Call the OpenReport command to check in the server if it's a public room. If so, we'll open it as an anonymous user
        openReport(reportID, '', [], undefined, '0', true);

        // Show the sign-in page if the app is offline
        if (networkStatus === CONST.NETWORK.NETWORK_STATUS.OFFLINE) {
            Onyx.set(ONYXKEYS.IS_CHECKING_PUBLIC_ROOM, false);
        }
    } else {
        // If we're not opening a public room (no reportID) or the user is authenticated, we unblock the UI (hide splash screen)
        Onyx.set(ONYXKEYS.IS_CHECKING_PUBLIC_ROOM, false);
    }

    const route = getRouteFromLink(url);

    // If we are not authenticated and are navigating to a public screen, we don't want to navigate again to the screen after sign-in/sign-up
    if (!isAuthenticated && isPublicScreenRoute(route)) {
        return;
    }

    // Navigate to the report after sign-in/sign-up.
    InteractionManager.runAfterInteractions(() => {
        Session.waitForUserSignIn().then(() => {
            const connection = Onyx.connect({
                key: ONYXKEYS.NVP_ONBOARDING,
                callback: () => {
                    Navigation.waitForProtectedRoutes().then(() => {
                        if (route && Session.isAnonymousUser() && !Session.canAnonymousUserAccessRoute(route)) {
                            Session.signOutAndRedirectToSignIn(true);
                            return;
                        }

                        // We don't want to navigate to the exitTo route when creating a new workspace from a deep link,
                        // because we already handle creating the optimistic policy and navigating to it in App.setUpPoliciesAndNavigate,
                        // which is already called when AuthScreens mounts.
                        if (url && new URL(url).searchParams.get('exitTo') === ROUTES.WORKSPACE_NEW) {
                            return;
                        }

                        const handleDeeplinkNavigation = () => {
                            // We want to disconnect the connection so it won't trigger the deeplink again
                            // every time the data is changed, for example, when relogin.
                            Onyx.disconnect(connection);

                            const state = navigationRef.getRootState();
                            const currentFocusedRoute = findFocusedRoute(state);

                            if (isOnboardingFlowName(currentFocusedRoute?.name)) {
                                Welcome.setOnboardingErrorMessage(Localize.translateLocal('onboarding.purpose.errorBackButton'));
                                return;
                            }

                            if (shouldSkipDeepLinkNavigation(route)) {
                                return;
                            }

                            if (isAuthenticated) {
                                return;
                            }

                            Navigation.navigate(route as Route, CONST.NAVIGATION.ACTION_TYPE.PUSH);
                        };

                        // We need skip deeplinking if the user hasn't completed the guided setup flow.
                        Welcome.isOnboardingFlowCompleted({
                            onNotCompleted: OnboardingFlow.startOnboardingFlow,
                            onCompleted: handleDeeplinkNavigation,
                            onCanceled: handleDeeplinkNavigation,
                        });
                    });
                },
            });
        });
    });
}

function getCurrentUserAccountID(): number {
    return currentUserAccountID;
}

function navigateToMostRecentReport(currentReport: OnyxEntry<Report>) {
    const lastAccessedReportID = findLastAccessedReport(false, false, undefined, currentReport?.reportID)?.reportID;

    if (lastAccessedReportID) {
        const lastAccessedReportRoute = ROUTES.REPORT_WITH_ID.getRoute(lastAccessedReportID ?? '-1');
        Navigation.goBack(lastAccessedReportRoute);
    } else {
        const isChatThread = isChatThreadReportUtils(currentReport);

        // If it is not a chat thread we should call Navigation.goBack to pop the current route first before navigating to Concierge.
        if (!isChatThread) {
            Navigation.goBack();
        }

        navigateToConciergeChat(false, () => true, CONST.NAVIGATION.TYPE.UP);
    }
}

function getMostRecentReportID(currentReport: OnyxEntry<Report>) {
    const lastAccessedReportID = findLastAccessedReport(false, false, undefined, currentReport?.reportID)?.reportID;
    return lastAccessedReportID ?? conciergeChatReportID;
}

function joinRoom(report: OnyxEntry<Report>) {
    if (!report) {
        return;
    }
    updateNotificationPreference(
        report.reportID,
        getReportNotificationPreference(report),
        getDefaultNotificationPreferenceForReport(report),
        report.parentReportID,
        report.parentReportActionID,
    );
}

function leaveGroupChat(reportID: string) {
    const report = allReports?.[`${ONYXKEYS.COLLECTION.REPORT}${reportID}`];
    if (!report) {
        Log.warn('Attempting to leave Group Chat that does not existing locally');
        return;
    }

    // Use merge instead of set to avoid deleting the report too quickly, which could cause a brief "not found" page to appear.
    // The remaining parts of the report object will be removed after the API call is successful.
    const optimisticData: OnyxUpdate[] = [
        {
            onyxMethod: Onyx.METHOD.MERGE,
            key: `${ONYXKEYS.COLLECTION.REPORT}${reportID}`,
            value: {
                reportID: null,
                stateNum: CONST.REPORT.STATE_NUM.APPROVED,
                statusNum: CONST.REPORT.STATUS_NUM.CLOSED,
                participants: {
                    [currentUserAccountID]: {
                        notificationPreference: CONST.REPORT.NOTIFICATION_PREFERENCE.HIDDEN,
                    },
                },
            },
        },
    ];
    // Clean up any quick actions for the report we're leaving from
    if (quickAction?.chatReportID?.toString() === reportID) {
        optimisticData.push({
            onyxMethod: Onyx.METHOD.SET,
            key: ONYXKEYS.NVP_QUICK_ACTION_GLOBAL_CREATE,
            value: null,
        });
    }

    // Ensure that any remaining data is removed upon successful completion, even if the server sends a report removal response.
    // This is done to prevent the removal update from lingering in the applyHTTPSOnyxUpdates function.
    const successData: OnyxUpdate[] = [
        {
            onyxMethod: Onyx.METHOD.MERGE,
            key: `${ONYXKEYS.COLLECTION.REPORT}${reportID}`,
            value: null,
        },
    ];

    const failureData: OnyxUpdate[] = [
        {
            onyxMethod: Onyx.METHOD.MERGE,
            key: `${ONYXKEYS.COLLECTION.REPORT}${reportID}`,
            value: report,
        },
    ];

    navigateToMostRecentReport(report);
    API.write(WRITE_COMMANDS.LEAVE_GROUP_CHAT, {reportID}, {optimisticData, successData, failureData});
}

/** Leave a report by setting the state to submitted and closed */
function leaveRoom(reportID: string, isWorkspaceMemberLeavingWorkspaceRoom = false) {
    const report = allReports?.[`${ONYXKEYS.COLLECTION.REPORT}${reportID}`];

    if (!report) {
        return;
    }
    const isChatThread = isChatThreadReportUtils(report);

    // Pusher's leavingStatus should be sent earlier.
    // Place the broadcast before calling the LeaveRoom API to prevent a race condition
    // between Onyx report being null and Pusher's leavingStatus becoming true.
    broadcastUserIsLeavingRoom(reportID);

    // If a workspace member is leaving a workspace room, they don't actually lose the room from Onyx.
    // Instead, their notification preference just gets set to "hidden".
    // Same applies for chat threads too
    const optimisticData: OnyxUpdate[] = [
        {
            onyxMethod: Onyx.METHOD.MERGE,
            key: `${ONYXKEYS.COLLECTION.REPORT}${reportID}`,
            value:
                isWorkspaceMemberLeavingWorkspaceRoom || isChatThread
                    ? {
                          participants: {
                              [currentUserAccountID]: {
                                  notificationPreference: CONST.REPORT.NOTIFICATION_PREFERENCE.HIDDEN,
                              },
                          },
                      }
                    : {
                          reportID: null,
                          stateNum: CONST.REPORT.STATE_NUM.APPROVED,
                          statusNum: CONST.REPORT.STATUS_NUM.CLOSED,
                          participants: {
                              [currentUserAccountID]: {
                                  notificationPreference: CONST.REPORT.NOTIFICATION_PREFERENCE.HIDDEN,
                              },
                          },
                      },
        },
    ];

    const successData: OnyxUpdate[] = [
        {
            onyxMethod: Onyx.METHOD.MERGE,
            key: `${ONYXKEYS.COLLECTION.REPORT}${reportID}`,
            value:
                isWorkspaceMemberLeavingWorkspaceRoom || isChatThread
                    ? {
                          participants: {
                              [currentUserAccountID]: {
                                  notificationPreference: CONST.REPORT.NOTIFICATION_PREFERENCE.HIDDEN,
                              },
                          },
                      }
                    : Object.keys(report).reduce<Record<string, null>>((acc, key) => {
                          acc[key] = null;
                          return acc;
                      }, {}),
        },
    ];

    const failureData: OnyxUpdate[] = [
        {
            onyxMethod: Onyx.METHOD.MERGE,
            key: `${ONYXKEYS.COLLECTION.REPORT}${reportID}`,
            value: report,
        },
    ];

    if (report.parentReportID && report.parentReportActionID) {
        optimisticData.push({
            onyxMethod: Onyx.METHOD.MERGE,
            key: `${ONYXKEYS.COLLECTION.REPORT_ACTIONS}${report.parentReportID}`,
            value: {[report.parentReportActionID]: {childReportNotificationPreference: CONST.REPORT.NOTIFICATION_PREFERENCE.HIDDEN}},
        });
        successData.push({
            onyxMethod: Onyx.METHOD.MERGE,
            key: `${ONYXKEYS.COLLECTION.REPORT_ACTIONS}${report.parentReportID}`,
            value: {[report.parentReportActionID]: {childReportNotificationPreference: CONST.REPORT.NOTIFICATION_PREFERENCE.HIDDEN}},
        });
        failureData.push({
            onyxMethod: Onyx.METHOD.MERGE,
            key: `${ONYXKEYS.COLLECTION.REPORT_ACTIONS}${report.parentReportID}`,
            value: {
                [report.parentReportActionID]: {
                    childReportNotificationPreference: report?.participants?.[currentUserAccountID ?? -1]?.notificationPreference ?? getDefaultNotificationPreferenceForReport(report),
                },
            },
        });
    }

    const parameters: LeaveRoomParams = {
        reportID,
    };

    API.write(WRITE_COMMANDS.LEAVE_ROOM, parameters, {optimisticData, successData, failureData});

    // If this is the leave action from a workspace room, simply dismiss the modal, i.e., allow the user to view the room and join again immediately.
    // If this is the leave action from a chat thread (even if the chat thread is in a room), do not allow the user to stay in the thread after leaving.
    if (isWorkspaceMemberLeavingWorkspaceRoom && !isChatThread) {
        return;
    }
    // In other cases, the report is deleted and we should move the user to another report.
    navigateToMostRecentReport(report);
}

/** Invites people to a room */
function inviteToRoom(reportID: string, inviteeEmailsToAccountIDs: InvitedEmailsToAccountIDs) {
    const report = allReports?.[`${ONYXKEYS.COLLECTION.REPORT}${reportID}`];
    const reportMetadata = getReportMetadata(reportID);
    if (!report) {
        return;
    }

    const defaultNotificationPreference = getDefaultNotificationPreferenceForReport(report);

    const inviteeEmails = Object.keys(inviteeEmailsToAccountIDs);
    const inviteeAccountIDs = Object.values(inviteeEmailsToAccountIDs);

    const logins = inviteeEmails.map((memberLogin) => PhoneNumber.addSMSDomainIfPhoneNumber(memberLogin));
    const {newAccountIDs, newLogins} = PersonalDetailsUtils.getNewAccountIDsAndLogins(logins, inviteeAccountIDs);

    const participantsAfterInvitation = inviteeAccountIDs.reduce(
        (reportParticipants: Participants, accountID: number) => {
            const participant: ReportParticipant = {
                notificationPreference: defaultNotificationPreference,
                role: CONST.REPORT.ROLE.MEMBER,
            };
            // eslint-disable-next-line no-param-reassign
            reportParticipants[accountID] = participant;
            return reportParticipants;
        },
        {...report.participants},
    );

    const newPersonalDetailsOnyxData = PersonalDetailsUtils.getPersonalDetailsOnyxDataForOptimisticUsers(newLogins, newAccountIDs);
    const pendingChatMembers = getPendingChatMembers(inviteeAccountIDs, reportMetadata?.pendingChatMembers ?? [], CONST.RED_BRICK_ROAD_PENDING_ACTION.ADD);

    const newParticipantAccountCleanUp = newAccountIDs.reduce<Record<number, null>>((participantCleanUp, newAccountID) => {
        // eslint-disable-next-line no-param-reassign
        participantCleanUp[newAccountID] = null;
        return participantCleanUp;
    }, {});

    const optimisticData: OnyxUpdate[] = [
        {
            onyxMethod: Onyx.METHOD.MERGE,
            key: `${ONYXKEYS.COLLECTION.REPORT}${reportID}`,
            value: {
                participants: participantsAfterInvitation,
            },
        },
        {
            onyxMethod: Onyx.METHOD.MERGE,
            key: `${ONYXKEYS.COLLECTION.REPORT_METADATA}${reportID}`,
            value: {
                pendingChatMembers,
            },
        },
    ];
    optimisticData.push(...newPersonalDetailsOnyxData.optimisticData);

    const successPendingChatMembers = reportMetadata?.pendingChatMembers
        ? reportMetadata?.pendingChatMembers?.filter(
              (pendingMember) => !(inviteeAccountIDs.includes(Number(pendingMember.accountID)) && pendingMember.pendingAction === CONST.RED_BRICK_ROAD_PENDING_ACTION.DELETE),
          )
        : null;
    const successData: OnyxUpdate[] = [
        {
            onyxMethod: Onyx.METHOD.MERGE,
            key: `${ONYXKEYS.COLLECTION.REPORT}${reportID}`,
            value: {
                participants: newParticipantAccountCleanUp,
            },
        },
        {
            onyxMethod: Onyx.METHOD.MERGE,
            key: `${ONYXKEYS.COLLECTION.REPORT_METADATA}${reportID}`,
            value: {
                pendingChatMembers: successPendingChatMembers,
            },
        },
    ];
    successData.push(...newPersonalDetailsOnyxData.finallyData);

    const failureData: OnyxUpdate[] = [
        {
            onyxMethod: Onyx.METHOD.MERGE,
            key: `${ONYXKEYS.COLLECTION.REPORT_METADATA}${reportID}`,
            value: {
                pendingChatMembers:
                    pendingChatMembers.map((pendingChatMember) => {
                        if (!inviteeAccountIDs.includes(Number(pendingChatMember.accountID))) {
                            return pendingChatMember;
                        }
                        return {
                            ...pendingChatMember,
                            errors: ErrorUtils.getMicroSecondOnyxErrorWithTranslationKey('roomMembersPage.error.genericAdd'),
                        };
                    }) ?? null,
            },
        },
    ];

    if (isGroupChatReportUtils(report)) {
        const parameters: InviteToGroupChatParams = {
            reportID,
            inviteeEmails,
            accountIDList: newAccountIDs.join(),
        };

        API.write(WRITE_COMMANDS.INVITE_TO_GROUP_CHAT, parameters, {optimisticData, successData, failureData});
        return;
    }

    const parameters: InviteToRoomParams = {
        reportID,
        inviteeEmails,
        accountIDList: newAccountIDs.join(),
    };

    // eslint-disable-next-line rulesdir/no-multiple-api-calls
    API.write(WRITE_COMMANDS.INVITE_TO_ROOM, parameters, {optimisticData, successData, failureData});
}

function clearAddRoomMemberError(reportID: string, invitedAccountID: string) {
    const reportMetadata = getReportMetadata(reportID);
    Onyx.merge(`${ONYXKEYS.COLLECTION.REPORT}${reportID}`, {
        participants: {
            [invitedAccountID]: null,
        },
    });
    Onyx.merge(`${ONYXKEYS.COLLECTION.REPORT_METADATA}${reportID}`, {
        pendingChatMembers: reportMetadata?.pendingChatMembers?.filter((pendingChatMember) => pendingChatMember.accountID !== invitedAccountID),
    });
    Onyx.merge(ONYXKEYS.PERSONAL_DETAILS_LIST, {
        [invitedAccountID]: null,
    });
}

function updateGroupChatMemberRoles(reportID: string, accountIDList: number[], role: ValueOf<typeof CONST.REPORT.ROLE>) {
    const memberRoles: Record<number, string> = {};
    const optimisticParticipants: Record<number, Partial<ReportParticipant>> = {};
    const successParticipants: Record<number, Partial<ReportParticipant>> = {};

    accountIDList.forEach((accountID) => {
        memberRoles[accountID] = role;
        optimisticParticipants[accountID] = {
            role,
            pendingFields: {
                role: CONST.RED_BRICK_ROAD_PENDING_ACTION.UPDATE,
            },
            pendingAction: CONST.RED_BRICK_ROAD_PENDING_ACTION.UPDATE,
        };
        successParticipants[accountID] = {
            pendingFields: {
                role: null,
            },
            pendingAction: null,
        };
    });

    const optimisticData: OnyxUpdate[] = [
        {
            onyxMethod: Onyx.METHOD.MERGE,
            key: `${ONYXKEYS.COLLECTION.REPORT}${reportID}`,
            value: {participants: optimisticParticipants},
        },
    ];

    const successData: OnyxUpdate[] = [
        {
            onyxMethod: Onyx.METHOD.MERGE,
            key: `${ONYXKEYS.COLLECTION.REPORT}${reportID}`,
            value: {participants: successParticipants},
        },
    ];
    const parameters: UpdateGroupChatMemberRolesParams = {reportID, memberRoles: JSON.stringify(memberRoles)};
    API.write(WRITE_COMMANDS.UPDATE_GROUP_CHAT_MEMBER_ROLES, parameters, {optimisticData, successData});
}

/** Invites people to a group chat */
function inviteToGroupChat(reportID: string, inviteeEmailsToAccountIDs: InvitedEmailsToAccountIDs) {
    inviteToRoom(reportID, inviteeEmailsToAccountIDs);
}

/** Removes people from a room
 *  Please see https://github.com/Expensify/App/blob/main/README.md#Security for more details
 */
function removeFromRoom(reportID: string, targetAccountIDs: number[]) {
    const report = allReports?.[`${ONYXKEYS.COLLECTION.REPORT}${reportID}`];
    const reportMetadata = getReportMetadata(reportID);
    if (!report) {
        return;
    }

    const removeParticipantsData: Record<number, null> = {};
    targetAccountIDs.forEach((accountID) => {
        removeParticipantsData[accountID] = null;
    });
    const pendingChatMembers = getPendingChatMembers(targetAccountIDs, reportMetadata?.pendingChatMembers ?? [], CONST.RED_BRICK_ROAD_PENDING_ACTION.DELETE);

    const optimisticData: OnyxUpdate[] = [
        {
            onyxMethod: Onyx.METHOD.MERGE,
            key: `${ONYXKEYS.COLLECTION.REPORT_METADATA}${reportID}`,
            value: {
                pendingChatMembers,
            },
        },
    ];

    const failureData: OnyxUpdate[] = [
        {
            onyxMethod: Onyx.METHOD.MERGE,
            key: `${ONYXKEYS.COLLECTION.REPORT_METADATA}${reportID}`,
            value: {
                pendingChatMembers: reportMetadata?.pendingChatMembers ?? null,
            },
        },
    ];

    // We need to add success data here since in high latency situations,
    // the OpenRoomMembersPage call has the chance of overwriting the optimistic data we set above.
    const successData: OnyxUpdate[] = [
        {
            onyxMethod: Onyx.METHOD.MERGE,
            key: `${ONYXKEYS.COLLECTION.REPORT}${reportID}`,
            value: {
                participants: removeParticipantsData,
            },
        },
        {
            onyxMethod: Onyx.METHOD.MERGE,
            key: `${ONYXKEYS.COLLECTION.REPORT_METADATA}${reportID}`,
            value: {
                pendingChatMembers: reportMetadata?.pendingChatMembers ?? null,
            },
        },
    ];

    if (isGroupChatReportUtils(report)) {
        const parameters: RemoveFromGroupChatParams = {
            reportID,
            accountIDList: targetAccountIDs.join(),
        };
        API.write(WRITE_COMMANDS.REMOVE_FROM_GROUP_CHAT, parameters, {optimisticData, failureData, successData});
        return;
    }

    const parameters: RemoveFromRoomParams = {
        reportID,
        targetAccountIDs,
    };

    // eslint-disable-next-line rulesdir/no-multiple-api-calls
    API.write(WRITE_COMMANDS.REMOVE_FROM_ROOM, parameters, {optimisticData, failureData, successData});
}

function removeFromGroupChat(reportID: string, accountIDList: number[]) {
    removeFromRoom(reportID, accountIDList);
}

function setLastOpenedPublicRoom(reportID: string) {
    Onyx.set(ONYXKEYS.LAST_OPENED_PUBLIC_ROOM_ID, reportID);
}

/** Navigates to the last opened public room */
function openLastOpenedPublicRoom(lastOpenedPublicRoomID: string) {
    Navigation.isNavigationReady().then(() => {
        setLastOpenedPublicRoom('');
        Navigation.navigate(ROUTES.REPORT_WITH_ID.getRoute(lastOpenedPublicRoomID));
    });
}

/** Flag a comment as offensive */
function flagComment(reportID: string, reportAction: OnyxEntry<ReportAction>, severity: string) {
    const originalReportID = getOriginalReportID(reportID, reportAction);
    const message = ReportActionsUtils.getReportActionMessage(reportAction);

    if (!message || !reportAction) {
        return;
    }

    let updatedDecision: Decision;
    if (severity === CONST.MODERATION.FLAG_SEVERITY_SPAM || severity === CONST.MODERATION.FLAG_SEVERITY_INCONSIDERATE) {
        if (!message?.moderationDecision) {
            updatedDecision = {
                decision: CONST.MODERATION.MODERATOR_DECISION_PENDING,
            };
        } else {
            updatedDecision = message.moderationDecision;
        }
    } else if (severity === CONST.MODERATION.FLAG_SEVERITY_ASSAULT || severity === CONST.MODERATION.FLAG_SEVERITY_HARASSMENT) {
        updatedDecision = {
            decision: CONST.MODERATION.MODERATOR_DECISION_PENDING_REMOVE,
        };
    } else {
        updatedDecision = {
            decision: CONST.MODERATION.MODERATOR_DECISION_PENDING_HIDE,
        };
    }

    const reportActionID = reportAction.reportActionID;

    const updatedMessage: Message = {
        ...message,
        moderationDecision: updatedDecision,
    };

    const optimisticData: OnyxUpdate[] = [
        {
            onyxMethod: Onyx.METHOD.MERGE,
            key: `${ONYXKEYS.COLLECTION.REPORT_ACTIONS}${originalReportID}`,
            value: {
                [reportActionID]: {
                    pendingAction: CONST.RED_BRICK_ROAD_PENDING_ACTION.UPDATE,
                    message: [updatedMessage],
                },
            },
        },
    ];

    const failureData: OnyxUpdate[] = [
        {
            onyxMethod: Onyx.METHOD.MERGE,
            key: `${ONYXKEYS.COLLECTION.REPORT_ACTIONS}${originalReportID}`,
            value: {
                [reportActionID]: {
                    ...reportAction,
                    pendingAction: null,
                },
            },
        },
    ];

    const successData: OnyxUpdate[] = [
        {
            onyxMethod: Onyx.METHOD.MERGE,
            key: `${ONYXKEYS.COLLECTION.REPORT_ACTIONS}${originalReportID}`,
            value: {
                [reportActionID]: {
                    pendingAction: null,
                },
            },
        },
    ];

    const parameters: FlagCommentParams = {
        severity,
        reportActionID,
        // This check is to prevent flooding Concierge with test flags
        // If you need to test moderation responses from Concierge on dev, set this to false!
        isDevRequest: Environment.isDevelopment(),
    };

    API.write(WRITE_COMMANDS.FLAG_COMMENT, parameters, {optimisticData, successData, failureData});
}

/** Updates a given user's private notes on a report */
const updatePrivateNotes = (reportID: string, accountID: number, note: string) => {
    const optimisticData: OnyxUpdate[] = [
        {
            onyxMethod: Onyx.METHOD.MERGE,
            key: `${ONYXKEYS.COLLECTION.REPORT}${reportID}`,
            value: {
                privateNotes: {
                    [accountID]: {
                        pendingAction: CONST.RED_BRICK_ROAD_PENDING_ACTION.UPDATE,
                        errors: null,
                        note,
                    },
                },
            },
        },
    ];

    const successData: OnyxUpdate[] = [
        {
            onyxMethod: Onyx.METHOD.MERGE,
            key: `${ONYXKEYS.COLLECTION.REPORT}${reportID}`,
            value: {
                privateNotes: {
                    [accountID]: {
                        pendingAction: null,
                        errors: null,
                    },
                },
            },
        },
    ];

    const failureData: OnyxUpdate[] = [
        {
            onyxMethod: Onyx.METHOD.MERGE,
            key: `${ONYXKEYS.COLLECTION.REPORT}${reportID}`,
            value: {
                privateNotes: {
                    [accountID]: {
                        errors: ErrorUtils.getMicroSecondOnyxErrorWithTranslationKey('privateNotes.error.genericFailureMessage'),
                    },
                },
            },
        },
    ];

    const parameters: UpdateReportPrivateNoteParams = {reportID, privateNotes: note};

    API.write(WRITE_COMMANDS.UPDATE_REPORT_PRIVATE_NOTE, parameters, {optimisticData, successData, failureData});
};

/** Fetches all the private notes for a given report */
function getReportPrivateNote(reportID: string | undefined) {
    if (Session.isAnonymousUser()) {
        return;
    }

    if (!reportID) {
        return;
    }

    const optimisticData: OnyxUpdate[] = [
        {
            onyxMethod: Onyx.METHOD.MERGE,
            key: `${ONYXKEYS.COLLECTION.REPORT_METADATA}${reportID}`,
            value: {
                isLoadingPrivateNotes: true,
            },
        },
    ];

    const successData: OnyxUpdate[] = [
        {
            onyxMethod: Onyx.METHOD.MERGE,
            key: `${ONYXKEYS.COLLECTION.REPORT_METADATA}${reportID}`,
            value: {
                isLoadingPrivateNotes: false,
            },
        },
    ];

    const failureData: OnyxUpdate[] = [
        {
            onyxMethod: Onyx.METHOD.MERGE,
            key: `${ONYXKEYS.COLLECTION.REPORT_METADATA}${reportID}`,
            value: {
                isLoadingPrivateNotes: false,
            },
        },
    ];

    const parameters: GetReportPrivateNoteParams = {reportID};

    API.read(READ_COMMANDS.GET_REPORT_PRIVATE_NOTE, parameters, {optimisticData, successData, failureData});
}

function prepareOnboardingOptimisticData(
    engagementChoice: OnboardingPurpose,
    data: ValueOf<typeof CONST.ONBOARDING_MESSAGES>,
    adminsChatReportID?: string,
    onboardingPolicyID?: string,
    userReportedIntegration?: OnboardingAccounting,
    wasInvited?: boolean,
) {
    // If the user has the "combinedTrackSubmit" beta enabled we'll show different tasks for track and submit expense.
    if (Permissions.canUseCombinedTrackSubmit()) {
        if (engagementChoice === CONST.ONBOARDING_CHOICES.PERSONAL_SPEND) {
            // eslint-disable-next-line no-param-reassign
            data = CONST.COMBINED_TRACK_SUBMIT_ONBOARDING_MESSAGES[CONST.ONBOARDING_CHOICES.PERSONAL_SPEND];
        }

        if (engagementChoice === CONST.ONBOARDING_CHOICES.EMPLOYER || engagementChoice === CONST.ONBOARDING_CHOICES.SUBMIT) {
            // eslint-disable-next-line no-param-reassign
            data = CONST.COMBINED_TRACK_SUBMIT_ONBOARDING_MESSAGES[CONST.ONBOARDING_CHOICES.SUBMIT];
        }
    }

    // Guides are assigned and tasks are posted in the #admins room for the MANAGE_TEAM onboarding action, except for emails that have a '+'.
    const shouldPostTasksInAdminsRoom = engagementChoice === CONST.ONBOARDING_CHOICES.MANAGE_TEAM && !currentUserEmail?.includes('+');
    const integrationName = userReportedIntegration ? CONST.ONBOARDING_ACCOUNTING_MAPPING[userReportedIntegration] : '';
    const adminsChatReport = allReports?.[`${ONYXKEYS.COLLECTION.REPORT}${adminsChatReportID}`];
    const targetChatReport = shouldPostTasksInAdminsRoom ? adminsChatReport : getChatByParticipants([CONST.ACCOUNT_ID.CONCIERGE, currentUserAccountID]);
    const {reportID: targetChatReportID = '', policyID: targetChatPolicyID = ''} = targetChatReport ?? {};
    const assignedGuideEmail = getPolicy(targetChatPolicyID)?.assignedGuide?.email ?? 'Setup Specialist';
    const assignedGuidePersonalDetail = Object.values(allPersonalDetails ?? {}).find((personalDetail) => personalDetail?.login === assignedGuideEmail);
    let assignedGuideAccountID: number;
    if (assignedGuidePersonalDetail) {
        assignedGuideAccountID = assignedGuidePersonalDetail.accountID;
    } else {
        assignedGuideAccountID = generateAccountID(assignedGuideEmail);
        Onyx.merge(ONYXKEYS.PERSONAL_DETAILS_LIST, {
            [assignedGuideAccountID]: {
                login: assignedGuideEmail,
                displayName: assignedGuideEmail,
            },
        });
    }
    const actorAccountID = shouldPostTasksInAdminsRoom ? assignedGuideAccountID : CONST.ACCOUNT_ID.CONCIERGE;

    // Text message
    const textComment = buildOptimisticAddCommentReportAction(data.message, undefined, actorAccountID, 1);
    const textCommentAction: OptimisticAddCommentReportAction = textComment.reportAction;
    const textMessage: AddCommentOrAttachementParams = {
        reportID: targetChatReportID,
        reportActionID: textCommentAction.reportActionID,
        reportComment: textComment.commentText,
    };

    let videoCommentAction: OptimisticAddCommentReportAction | null = null;
    let videoMessage: AddCommentOrAttachementParams | null = null;
    if ('video' in data && data.video) {
        const videoComment = buildOptimisticAddCommentReportAction(CONST.ATTACHMENT_MESSAGE_TEXT, undefined, actorAccountID, 2);
        videoCommentAction = videoComment.reportAction;
        videoMessage = {
            reportID: targetChatReportID,
            reportActionID: videoCommentAction.reportActionID,
            reportComment: videoComment.commentText,
        };
    }
    const tasksData = data.tasks
        .filter((task) => {
            if (['setupCategories', 'setupTags'].includes(task.type) && userReportedIntegration) {
                return false;
            }

            if (['addAccountingIntegration', 'setupCategoriesAndTags'].includes(task.type) && !userReportedIntegration) {
                return false;
            }
            return true;
        })
        .map((task, index) => {
            const taskDescription =
                typeof task.description === 'function'
                    ? task.description({
                          adminsRoomLink: `${environmentURL}/${ROUTES.REPORT_WITH_ID.getRoute(adminsChatReportID ?? '-1')}`,
                          workspaceCategoriesLink: `${environmentURL}/${ROUTES.WORKSPACE_CATEGORIES.getRoute(onboardingPolicyID ?? '-1')}`,
                          workspaceMembersLink: `${environmentURL}/${ROUTES.WORKSPACE_MEMBERS.getRoute(onboardingPolicyID ?? '-1')}`,
                          workspaceMoreFeaturesLink: `${environmentURL}/${ROUTES.WORKSPACE_MORE_FEATURES.getRoute(onboardingPolicyID ?? '-1')}`,
                          navatticURL: getNavatticURL(environment, engagementChoice),
                          integrationName,
                          workspaceAccountingLink: `${environmentURL}/${ROUTES.POLICY_ACCOUNTING.getRoute(onboardingPolicyID ?? '-1')}`,
                          workspaceSettingsLink: `${environmentURL}/${ROUTES.WORKSPACE_INITIAL.getRoute(onboardingPolicyID ?? '-1')}`,
                      })
                    : task.description;
            const taskTitle =
                typeof task.title === 'function'
                    ? task.title({
                          integrationName,
                      })
                    : task.title;
            const currentTask = buildOptimisticTaskReport(
                actorAccountID,
                currentUserAccountID,
                targetChatReportID,
                taskTitle,
                taskDescription,
                targetChatPolicyID,
                CONST.REPORT.NOTIFICATION_PREFERENCE.HIDDEN,
            );
            const emailCreatingAction =
                engagementChoice === CONST.ONBOARDING_CHOICES.MANAGE_TEAM ? allPersonalDetails?.[actorAccountID]?.login ?? CONST.EMAIL.CONCIERGE : CONST.EMAIL.CONCIERGE;
            const taskCreatedAction = buildOptimisticCreatedReportAction(emailCreatingAction);
            const taskReportAction = buildOptimisticTaskCommentReportAction(currentTask.reportID, taskTitle, 0, `task for ${taskTitle}`, targetChatReportID, actorAccountID, index + 3);
            currentTask.parentReportActionID = taskReportAction.reportAction.reportActionID;

            const completedTaskReportAction = task.autoCompleted
                ? buildOptimisticTaskReportAction(currentTask.reportID, CONST.REPORT.ACTIONS.TYPE.TASK_COMPLETED, 'marked as complete', actorAccountID, 2)
                : null;

            return {
                task,
                currentTask,
                taskCreatedAction,
                taskReportAction,
                taskDescription: currentTask.description,
                completedTaskReportAction,
            };
        });

    // Sign-off welcome message
    const welcomeSignOffComment = buildOptimisticAddCommentReportAction(Localize.translateLocal('onboarding.welcomeSignOffTitle'), undefined, actorAccountID, tasksData.length + 3);
    const welcomeSignOffCommentAction: OptimisticAddCommentReportAction = welcomeSignOffComment.reportAction;
    const welcomeSignOffMessage = {
        reportID: targetChatReportID,
        reportActionID: welcomeSignOffCommentAction.reportActionID,
        reportComment: welcomeSignOffComment.commentText,
    };

    const tasksForParameters = tasksData.map<TaskForParameters>(({task, currentTask, taskCreatedAction, taskReportAction, taskDescription, completedTaskReportAction}) => ({
        type: 'task',
        task: task.type,
        taskReportID: currentTask.reportID,
        parentReportID: currentTask.parentReportID ?? '-1',
        parentReportActionID: taskReportAction.reportAction.reportActionID,
        assigneeChatReportID: '',
        createdTaskReportActionID: taskCreatedAction.reportActionID,
        completedTaskReportActionID: completedTaskReportAction?.reportActionID ?? undefined,
        title: currentTask.reportName ?? '',
        description: taskDescription ?? '',
    }));

    const hasOutstandingChildTask = tasksData.some((task) => !task.completedTaskReportAction);

    const tasksForOptimisticData = tasksData.reduce<OnyxUpdate[]>((acc, {currentTask, taskCreatedAction, taskReportAction, taskDescription, completedTaskReportAction}) => {
        acc.push(
            {
                onyxMethod: Onyx.METHOD.MERGE,
                key: `${ONYXKEYS.COLLECTION.REPORT_ACTIONS}${targetChatReportID}`,
                value: {
                    [taskReportAction.reportAction.reportActionID]: taskReportAction.reportAction as ReportAction,
                },
            },
            {
                onyxMethod: Onyx.METHOD.SET,
                key: `${ONYXKEYS.COLLECTION.REPORT}${currentTask.reportID}`,
                value: {
                    ...currentTask,
                    description: taskDescription,
                    pendingFields: {
                        createChat: CONST.RED_BRICK_ROAD_PENDING_ACTION.ADD,
                        reportName: CONST.RED_BRICK_ROAD_PENDING_ACTION.ADD,
                        description: CONST.RED_BRICK_ROAD_PENDING_ACTION.ADD,
                        managerID: CONST.RED_BRICK_ROAD_PENDING_ACTION.ADD,
                    },
                    managerID: currentUserAccountID,
                },
            },
            {
                onyxMethod: Onyx.METHOD.MERGE,
                key: `${ONYXKEYS.COLLECTION.REPORT_METADATA}${currentTask.reportID}`,
                value: {
                    isOptimisticReport: true,
                },
            },
            {
                onyxMethod: Onyx.METHOD.MERGE,
                key: `${ONYXKEYS.COLLECTION.REPORT_ACTIONS}${currentTask.reportID}`,
                value: {
                    [taskCreatedAction.reportActionID]: taskCreatedAction as ReportAction,
                },
            },
        );

        if (completedTaskReportAction) {
            acc.push({
                onyxMethod: Onyx.METHOD.MERGE,
                key: `${ONYXKEYS.COLLECTION.REPORT_ACTIONS}${currentTask.reportID}`,
                value: {
                    [completedTaskReportAction.reportActionID]: completedTaskReportAction as ReportAction,
                },
            });

            acc.push({
                onyxMethod: Onyx.METHOD.MERGE,
                key: `${ONYXKEYS.COLLECTION.REPORT}${currentTask.reportID}`,
                value: {
                    stateNum: CONST.REPORT.STATE_NUM.APPROVED,
                    statusNum: CONST.REPORT.STATUS_NUM.APPROVED,
                    managerID: currentUserAccountID,
                },
            });
        }

        return acc;
    }, []);

    const tasksForFailureData = tasksData.reduce<OnyxUpdate[]>((acc, {currentTask, taskReportAction}) => {
        acc.push(
            {
                onyxMethod: Onyx.METHOD.MERGE,
                key: `${ONYXKEYS.COLLECTION.REPORT_ACTIONS}${targetChatReportID}`,
                value: {
                    [taskReportAction.reportAction.reportActionID]: {
                        errors: ErrorUtils.getMicroSecondOnyxErrorWithTranslationKey('report.genericAddCommentFailureMessage'),
                    } as ReportAction,
                },
            },
            {
                onyxMethod: Onyx.METHOD.MERGE,
                key: `${ONYXKEYS.COLLECTION.REPORT}${currentTask.reportID}`,
                value: null,
            },
            {
                onyxMethod: Onyx.METHOD.MERGE,
                key: `${ONYXKEYS.COLLECTION.REPORT_ACTIONS}${currentTask.reportID}`,
                value: null,
            },
        );

        return acc;
    }, []);

    const tasksForSuccessData = tasksData.reduce<OnyxUpdate[]>((acc, {currentTask, taskCreatedAction, taskReportAction, completedTaskReportAction}) => {
        acc.push(
            {
                onyxMethod: Onyx.METHOD.MERGE,
                key: `${ONYXKEYS.COLLECTION.REPORT_ACTIONS}${targetChatReportID}`,
                value: {
                    [taskReportAction.reportAction.reportActionID]: {pendingAction: null},
                },
            },
            {
                onyxMethod: Onyx.METHOD.MERGE,
                key: `${ONYXKEYS.COLLECTION.REPORT}${currentTask.reportID}`,
                value: {
                    pendingFields: {
                        createChat: null,
                        reportName: null,
                        description: null,
                        managerID: null,
                    },
                },
            },
            {
                onyxMethod: Onyx.METHOD.MERGE,
                key: `${ONYXKEYS.COLLECTION.REPORT_METADATA}${currentTask.reportID}`,
                value: {
                    isOptimisticReport: false,
                },
            },
            {
                onyxMethod: Onyx.METHOD.MERGE,
                key: `${ONYXKEYS.COLLECTION.REPORT_ACTIONS}${currentTask.reportID}`,
                value: {
                    [taskCreatedAction.reportActionID]: {pendingAction: null},
                },
            },
        );

        if (completedTaskReportAction) {
            acc.push({
                onyxMethod: Onyx.METHOD.MERGE,
                key: `${ONYXKEYS.COLLECTION.REPORT_ACTIONS}${currentTask.reportID}`,
                value: {
                    [completedTaskReportAction.reportActionID]: {pendingAction: null},
                },
            });
        }

        return acc;
    }, []);

    const optimisticData: OnyxUpdate[] = [...tasksForOptimisticData];
    const lastVisibleActionCreated = welcomeSignOffCommentAction.created;

    optimisticData.push(
        {
            onyxMethod: Onyx.METHOD.MERGE,
            key: `${ONYXKEYS.COLLECTION.REPORT}${targetChatReportID}`,
            value: {
                lastMentionedTime: DateUtils.getDBTime(),
                hasOutstandingChildTask,
                lastVisibleActionCreated,
                lastActorAccountID: actorAccountID,
            },
        },
        {
            onyxMethod: Onyx.METHOD.MERGE,
            key: ONYXKEYS.NVP_INTRO_SELECTED,
            value: {choice: engagementChoice},
        },
    );

    // If we post tasks in the #admins room, it means that a guide is assigned and all messages except tasks are handled by the backend
    if (!shouldPostTasksInAdminsRoom) {
        optimisticData.push({
            onyxMethod: Onyx.METHOD.MERGE,
            key: `${ONYXKEYS.COLLECTION.REPORT_ACTIONS}${targetChatReportID}`,
            value: {
                [textCommentAction.reportActionID]: textCommentAction as ReportAction,
            },
        });
    }

    if (!wasInvited) {
        optimisticData.push({
            onyxMethod: Onyx.METHOD.MERGE,
            key: ONYXKEYS.NVP_ONBOARDING,
            value: {hasCompletedGuidedSetupFlow: true},
        });
    }

    const successData: OnyxUpdate[] = [...tasksForSuccessData];

    // If we post tasks in the #admins room, it means that a guide is assigned and all messages except tasks are handled by the backend
    if (!shouldPostTasksInAdminsRoom) {
        successData.push({
            onyxMethod: Onyx.METHOD.MERGE,
            key: `${ONYXKEYS.COLLECTION.REPORT_ACTIONS}${targetChatReportID}`,
            value: {
                [textCommentAction.reportActionID]: {pendingAction: null},
            },
        });
    }

    let failureReport: Partial<Report> = {
        lastMessageText: '',
        lastVisibleActionCreated: '',
        hasOutstandingChildTask: false,
    };
    const report = allReports?.[`${ONYXKEYS.COLLECTION.REPORT}${targetChatReportID}`];
    const canUserPerformWriteAction = canUserPerformWriteActionReportUtils(report);
    const {lastMessageText = ''} = ReportActionsUtils.getLastVisibleMessage(targetChatReportID, canUserPerformWriteAction);
    if (lastMessageText) {
        const lastVisibleAction = ReportActionsUtils.getLastVisibleAction(targetChatReportID, canUserPerformWriteAction);
        const prevLastVisibleActionCreated = lastVisibleAction?.created;
        const lastActorAccountID = lastVisibleAction?.actorAccountID;
        failureReport = {
            lastMessageText,
            lastVisibleActionCreated: prevLastVisibleActionCreated,
            lastActorAccountID,
        };
    }

    const failureData: OnyxUpdate[] = [...tasksForFailureData];
    failureData.push(
        {
            onyxMethod: Onyx.METHOD.MERGE,
            key: `${ONYXKEYS.COLLECTION.REPORT}${targetChatReportID}`,
            value: failureReport,
        },

        {
            onyxMethod: Onyx.METHOD.MERGE,
            key: ONYXKEYS.NVP_INTRO_SELECTED,
            value: {choice: null},
        },
    );
    // If we post tasks in the #admins room, it means that a guide is assigned and all messages except tasks are handled by the backend
    if (!shouldPostTasksInAdminsRoom) {
        failureData.push({
            onyxMethod: Onyx.METHOD.MERGE,
            key: `${ONYXKEYS.COLLECTION.REPORT_ACTIONS}${targetChatReportID}`,
            value: {
                [textCommentAction.reportActionID]: {
                    errors: ErrorUtils.getMicroSecondOnyxErrorWithTranslationKey('report.genericAddCommentFailureMessage'),
                } as ReportAction,
            },
        });
    }

    if (!wasInvited) {
        failureData.push({
            onyxMethod: Onyx.METHOD.MERGE,
            key: ONYXKEYS.NVP_ONBOARDING,
            value: {hasCompletedGuidedSetupFlow: false},
        });
    }

    if (userReportedIntegration) {
        optimisticData.push({
            onyxMethod: Onyx.METHOD.MERGE,
            key: `${ONYXKEYS.COLLECTION.POLICY}${onboardingPolicyID}`,
            value: {
                areConnectionsEnabled: true,
                pendingFields: {
                    areConnectionsEnabled: CONST.RED_BRICK_ROAD_PENDING_ACTION.UPDATE,
                },
            },
        });
        successData.push({
            onyxMethod: Onyx.METHOD.MERGE,
            key: `${ONYXKEYS.COLLECTION.POLICY}${onboardingPolicyID}`,
            value: {
                pendingFields: {
                    areConnectionsEnabled: null,
                },
            },
        });
        failureData.push({
            onyxMethod: Onyx.METHOD.MERGE,
            key: `${ONYXKEYS.COLLECTION.POLICY}${onboardingPolicyID}`,
            value: {
                areConnectionsEnabled: getPolicy(onboardingPolicyID)?.areConnectionsEnabled,
                pendingFields: {
                    areConnectionsEnabled: null,
                },
            },
        });
    }

    // If we post tasks in the #admins room, it means that a guide is assigned and all messages except tasks are handled by the backend
    const guidedSetupData: GuidedSetupData = shouldPostTasksInAdminsRoom ? [] : [{type: 'message', ...textMessage}];

    if (!shouldPostTasksInAdminsRoom && 'video' in data && data.video && videoCommentAction && videoMessage) {
        optimisticData.push({
            onyxMethod: Onyx.METHOD.MERGE,
            key: `${ONYXKEYS.COLLECTION.REPORT_ACTIONS}${targetChatReportID}`,
            value: {
                [videoCommentAction.reportActionID]: videoCommentAction as ReportAction,
            },
        });

        successData.push({
            onyxMethod: Onyx.METHOD.MERGE,
            key: `${ONYXKEYS.COLLECTION.REPORT_ACTIONS}${targetChatReportID}`,
            value: {
                [videoCommentAction.reportActionID]: {pendingAction: null},
            },
        });

        failureData.push({
            onyxMethod: Onyx.METHOD.MERGE,
            key: `${ONYXKEYS.COLLECTION.REPORT_ACTIONS}${targetChatReportID}`,
            value: {
                [videoCommentAction.reportActionID]: {
                    errors: ErrorUtils.getMicroSecondOnyxErrorWithTranslationKey('report.genericAddCommentFailureMessage'),
                } as ReportAction,
            },
        });

        guidedSetupData.push({type: 'video', ...data.video, ...videoMessage});
    }

<<<<<<< HEAD
    if (engagementChoice === CONST.ONBOARDING_CHOICES.MANAGE_TEAM) {
        const selfDMReportID = findSelfDMReportID();
        const selfDMReport = allReports?.[`${ONYXKEYS.COLLECTION.REPORT}${selfDMReportID}`];
        optimisticData.push({
            onyxMethod: Onyx.METHOD.MERGE,
            key: `${ONYXKEYS.COLLECTION.REPORT}${selfDMReportID}`,
            value: {
                isPinned: false,
            },
        });
=======
    type SelfDMParameters = {
        reportID?: string;
        createdReportActionID?: string;
    };

    let selfDMParameters: SelfDMParameters = {};
    if (engagementChoice === CONST.ONBOARDING_CHOICES.PERSONAL_SPEND) {
        const selfDMReportID = ReportUtils.findSelfDMReportID();
        let selfDMReport = allReports?.[`${ONYXKEYS.COLLECTION.REPORT}${selfDMReportID}`];
        let createdAction: ReportAction;
        if (selfDMReport) {
            optimisticData.push({
                onyxMethod: Onyx.METHOD.MERGE,
                key: `${ONYXKEYS.COLLECTION.REPORT}${selfDMReportID}`,
                value: {
                    isPinned: true,
                },
            });
>>>>>>> 1cfcfa47

            failureData.push({
                onyxMethod: Onyx.METHOD.MERGE,
                key: `${ONYXKEYS.COLLECTION.REPORT}${selfDMReportID}`,
                value: {
                    isPinned: selfDMReport?.isPinned,
                },
            });
        } else {
            const currentTime = DateUtils.getDBTime();
            selfDMReport = ReportUtils.buildOptimisticSelfDMReport(currentTime);
            createdAction = ReportUtils.buildOptimisticCreatedReportAction(currentUserEmail ?? '', currentTime);
            selfDMParameters = {reportID: selfDMReport.reportID, createdReportActionID: createdAction.reportActionID};
            optimisticData.push(
                {
                    onyxMethod: Onyx.METHOD.SET,
                    key: `${ONYXKEYS.COLLECTION.REPORT}${selfDMReport.reportID}`,
                    value: {
                        ...selfDMReport,
                        pendingFields: {
                            createChat: CONST.RED_BRICK_ROAD_PENDING_ACTION.ADD,
                        },
                    },
                },
                {
                    onyxMethod: Onyx.METHOD.SET,
                    key: `${ONYXKEYS.COLLECTION.REPORT_ACTIONS}${selfDMReport.reportID}`,
                    value: {
                        [createdAction.reportActionID]: createdAction,
                    },
                },
            );

            successData.push(
                {
                    onyxMethod: Onyx.METHOD.MERGE,
                    key: `${ONYXKEYS.COLLECTION.REPORT}${selfDMReport.reportID}`,
                    value: {
                        pendingFields: {
                            createChat: null,
                        },
                    },
                },
                {
                    onyxMethod: Onyx.METHOD.MERGE,
                    key: `${ONYXKEYS.COLLECTION.REPORT_ACTIONS}${selfDMReport.reportID}`,
                    value: {
                        [createdAction.reportActionID]: {
                            pendingAction: null,
                        },
                    },
                },
            );
        }
    }

    optimisticData.push({
        onyxMethod: Onyx.METHOD.MERGE,
        key: `${ONYXKEYS.COLLECTION.REPORT_ACTIONS}${targetChatReportID}`,
        value: {
            [welcomeSignOffCommentAction.reportActionID]: welcomeSignOffCommentAction as ReportAction,
        },
    });

    successData.push({
        onyxMethod: Onyx.METHOD.MERGE,
        key: `${ONYXKEYS.COLLECTION.REPORT_ACTIONS}${targetChatReportID}`,
        value: {
            [welcomeSignOffCommentAction.reportActionID]: {pendingAction: null},
        },
    });

    failureData.push({
        onyxMethod: Onyx.METHOD.MERGE,
        key: `${ONYXKEYS.COLLECTION.REPORT_ACTIONS}${targetChatReportID}`,
        value: {
            [welcomeSignOffCommentAction.reportActionID]: {
                errors: ErrorUtils.getMicroSecondOnyxErrorWithTranslationKey('report.genericAddCommentFailureMessage'),
            } as ReportAction,
        },
    });

    guidedSetupData.push(...tasksForParameters, {type: 'message', ...welcomeSignOffMessage});

    return {optimisticData, successData, failureData, guidedSetupData, actorAccountID, selfDMParameters};
}

function completeOnboarding(
    engagementChoice: OnboardingPurpose,
    data: ValueOf<typeof CONST.ONBOARDING_MESSAGES>,
    firstName = '',
    lastName = '',
    adminsChatReportID?: string,
    onboardingPolicyID?: string,
    paymentSelected?: string,
    companySize?: OnboardingCompanySize,
    userReportedIntegration?: OnboardingAccounting,
    wasInvited?: boolean,
) {
    const {optimisticData, successData, failureData, guidedSetupData, actorAccountID, selfDMParameters} = prepareOnboardingOptimisticData(
        engagementChoice,
        data,
        adminsChatReportID,
        onboardingPolicyID,
        userReportedIntegration,
        wasInvited,
    );

    const parameters: CompleteGuidedSetupParams = {
        engagementChoice,
        firstName,
        lastName,
        actorAccountID,
        guidedSetupData: JSON.stringify(guidedSetupData),
        paymentSelected,
        companySize,
        userReportedIntegration,
        policyID: onboardingPolicyID,
        selfDMReportID: selfDMParameters.reportID,
        selfDMCreatedReportActionID: selfDMParameters.createdReportActionID,
    };

    API.write(WRITE_COMMANDS.COMPLETE_GUIDED_SETUP, parameters, {optimisticData, successData, failureData});
}

/** Loads necessary data for rendering the RoomMembersPage */
function openRoomMembersPage(reportID: string) {
    const parameters: OpenRoomMembersPageParams = {reportID};

    API.read(READ_COMMANDS.OPEN_ROOM_MEMBERS_PAGE, parameters);
}

/**
 * Checks if there are any errors in the private notes for a given report
 *
 * @returns Returns true if there are errors in any of the private notes on the report
 */
function hasErrorInPrivateNotes(report: OnyxEntry<Report>): boolean {
    const privateNotes = report?.privateNotes ?? {};
    return Object.values(privateNotes).some((privateNote) => !isEmpty(privateNote.errors));
}

/** Clears all errors associated with a given private note */
function clearPrivateNotesError(reportID: string, accountID: number) {
    Onyx.merge(`${ONYXKEYS.COLLECTION.REPORT}${reportID}`, {privateNotes: {[accountID]: {errors: null}}});
}

function getDraftPrivateNote(reportID: string): string {
    return draftNoteMap?.[reportID] ?? '';
}

/**
 * Saves the private notes left by the user as they are typing. By saving this data the user can switch between chats, close
 * tab, refresh etc without worrying about loosing what they typed out.
 */
function savePrivateNotesDraft(reportID: string, note: string) {
    Onyx.merge(`${ONYXKEYS.COLLECTION.PRIVATE_NOTES_DRAFT}${reportID}`, note);
}

function searchForReports(searchInput: string, policyID?: string) {
    // We do not try to make this request while offline because it sets a loading indicator optimistically
    if (isNetworkOffline) {
        Onyx.set(ONYXKEYS.IS_SEARCHING_FOR_REPORTS, false);
        return;
    }

    const successData: OnyxUpdate[] = [
        {
            onyxMethod: Onyx.METHOD.MERGE,
            key: ONYXKEYS.IS_SEARCHING_FOR_REPORTS,
            value: false,
        },
    ];

    const failureData: OnyxUpdate[] = [
        {
            onyxMethod: Onyx.METHOD.MERGE,
            key: ONYXKEYS.IS_SEARCHING_FOR_REPORTS,
            value: false,
        },
    ];

    const searchForRoomToMentionParams: SearchForRoomsToMentionParams = {query: searchInput, policyID: policyID ?? '-1'};
    const searchForReportsParams: SearchForReportsParams = {searchInput, canCancel: true};

    // We want to cancel all pending SearchForReports API calls before making another one
    if (!policyID) {
        HttpUtils.cancelPendingRequests(READ_COMMANDS.SEARCH_FOR_REPORTS);
    }

    API.read(policyID ? READ_COMMANDS.SEARCH_FOR_ROOMS_TO_MENTION : READ_COMMANDS.SEARCH_FOR_REPORTS, policyID ? searchForRoomToMentionParams : searchForReportsParams, {
        successData,
        failureData,
    });
}

function searchInServer(searchInput: string, policyID?: string) {
    if (isNetworkOffline || !searchInput.trim().length) {
        Onyx.set(ONYXKEYS.IS_SEARCHING_FOR_REPORTS, false);
        return;
    }

    // Why not set this in optimistic data? It won't run until the API request happens and while the API request is debounced
    // we want to show the loading state right away. Otherwise, we will see a flashing UI where the client options are sorted and
    // tell the user there are no options, then we start searching, and tell them there are no options again.
    Onyx.set(ONYXKEYS.IS_SEARCHING_FOR_REPORTS, true);
    searchForReports(searchInput, policyID);
}

function updateLastVisitTime(reportID: string) {
    if (!isValidReportIDFromPath(reportID)) {
        return;
    }
    Onyx.merge(`${ONYXKEYS.COLLECTION.REPORT_METADATA}${reportID}`, {lastVisitTime: DateUtils.getDBTime()});
}

function updateLoadingInitialReportAction(reportID: string) {
    if (!isValidReportIDFromPath(reportID)) {
        return;
    }
    Onyx.merge(`${ONYXKEYS.COLLECTION.REPORT_METADATA}${reportID}`, {isLoadingInitialReportActions: false});
}

function clearNewRoomFormError() {
    Onyx.set(ONYXKEYS.FORMS.NEW_ROOM_FORM, {
        isLoading: false,
        errorFields: null,
        errors: null,
        [INPUT_IDS.ROOM_NAME]: '',
        [INPUT_IDS.REPORT_DESCRIPTION]: '',
        [INPUT_IDS.POLICY_ID]: '',
        [INPUT_IDS.WRITE_CAPABILITY]: '',
        [INPUT_IDS.VISIBILITY]: '',
    });
}

function resolveActionableMentionWhisper(reportId: string, reportAction: OnyxEntry<ReportAction>, resolution: ValueOf<typeof CONST.REPORT.ACTIONABLE_MENTION_WHISPER_RESOLUTION>) {
    const message = ReportActionsUtils.getReportActionMessage(reportAction);
    if (!message || !reportAction) {
        return;
    }

    const updatedMessage: Message = {
        ...message,
        resolution,
    };

    const optimisticReportActions = {
        [reportAction.reportActionID]: {
            originalMessage: {
                resolution,
            },
        },
    };

    const report = allReports?.[`${ONYXKEYS.COLLECTION.REPORT}${reportId}`];
    const reportUpdateDataWithPreviousLastMessage = getReportLastMessage(reportId, optimisticReportActions as ReportActions);

    const reportUpdateDataWithCurrentLastMessage = {
        lastMessageText: report?.lastMessageText,
        lastVisibleActionCreated: report?.lastVisibleActionCreated,
        lastActorAccountID: report?.lastActorAccountID,
    };

    const optimisticData: OnyxUpdate[] = [
        {
            onyxMethod: Onyx.METHOD.MERGE,
            key: `${ONYXKEYS.COLLECTION.REPORT_ACTIONS}${reportId}`,
            value: {
                [reportAction.reportActionID]: {
                    message: [updatedMessage],
                    originalMessage: {
                        resolution,
                    },
                },
            },
        },
        {
            onyxMethod: Onyx.METHOD.MERGE,
            key: `${ONYXKEYS.COLLECTION.REPORT}${reportId}`,
            value: reportUpdateDataWithPreviousLastMessage,
        },
    ];

    const failureData: OnyxUpdate[] = [
        {
            onyxMethod: Onyx.METHOD.MERGE,
            key: `${ONYXKEYS.COLLECTION.REPORT_ACTIONS}${reportId}`,
            value: {
                [reportAction.reportActionID]: {
                    message: [message],
                    originalMessage: {
                        resolution: null,
                    },
                },
            },
        },
        {
            onyxMethod: Onyx.METHOD.MERGE,
            key: `${ONYXKEYS.COLLECTION.REPORT}${reportId}`,
            value: reportUpdateDataWithCurrentLastMessage, // revert back to the current report last message data in case of failure
        },
    ];

    const parameters: ResolveActionableMentionWhisperParams = {
        reportActionID: reportAction.reportActionID,
        resolution,
    };

    API.write(WRITE_COMMANDS.RESOLVE_ACTIONABLE_MENTION_WHISPER, parameters, {optimisticData, failureData});
}

function resolveActionableReportMentionWhisper(
    reportId: string,
    reportAction: OnyxEntry<ReportAction>,
    resolution: ValueOf<typeof CONST.REPORT.ACTIONABLE_REPORT_MENTION_WHISPER_RESOLUTION>,
) {
    if (!reportAction) {
        return;
    }

    const optimisticReportActions = {
        [reportAction.reportActionID]: {
            originalMessage: {
                resolution,
            },
        },
    };

    const report = allReports?.[`${ONYXKEYS.COLLECTION.REPORT}${reportId}`];
    const reportUpdateDataWithPreviousLastMessage = getReportLastMessage(reportId, optimisticReportActions as ReportActions);

    const reportUpdateDataWithCurrentLastMessage = {
        lastMessageText: report?.lastMessageText,
        lastVisibleActionCreated: report?.lastVisibleActionCreated,
        lastActorAccountID: report?.lastActorAccountID,
    };

    const optimisticData: OnyxUpdate[] = [
        {
            onyxMethod: Onyx.METHOD.MERGE,
            key: `${ONYXKEYS.COLLECTION.REPORT_ACTIONS}${reportId}`,
            value: {
                [reportAction.reportActionID]: {
                    originalMessage: {
                        resolution,
                    },
                },
            } as ReportActions,
        },
        {
            onyxMethod: Onyx.METHOD.MERGE,
            key: `${ONYXKEYS.COLLECTION.REPORT}${reportId}`,
            value: reportUpdateDataWithPreviousLastMessage,
        },
    ];

    const failureData: OnyxUpdate[] = [
        {
            onyxMethod: Onyx.METHOD.MERGE,
            key: `${ONYXKEYS.COLLECTION.REPORT_ACTIONS}${reportId}`,
            value: {
                [reportAction.reportActionID]: {
                    originalMessage: {
                        resolution: null,
                    },
                },
            },
        },
        {
            onyxMethod: Onyx.METHOD.MERGE,
            key: `${ONYXKEYS.COLLECTION.REPORT}${reportId}`,
            value: reportUpdateDataWithCurrentLastMessage, // revert back to the current report last message data in case of failure
        },
    ];

    const parameters: ResolveActionableReportMentionWhisperParams = {
        reportActionID: reportAction.reportActionID,
        resolution,
    };

    API.write(WRITE_COMMANDS.RESOLVE_ACTIONABLE_REPORT_MENTION_WHISPER, parameters, {optimisticData, failureData});
}

function dismissTrackExpenseActionableWhisper(reportID: string, reportAction: OnyxEntry<ReportAction>): void {
    const isArrayMessage = Array.isArray(reportAction?.message);
    const message = ReportActionsUtils.getReportActionMessage(reportAction);
    if (!message || !reportAction) {
        return;
    }

    const updatedMessage: Message = {
        ...message,
        resolution: CONST.REPORT.ACTIONABLE_TRACK_EXPENSE_WHISPER_RESOLUTION.NOTHING,
    };

    const optimisticData: OnyxUpdate[] = [
        {
            onyxMethod: Onyx.METHOD.MERGE,
            key: `${ONYXKEYS.COLLECTION.REPORT_ACTIONS}${reportID}`,
            value: {
                [reportAction.reportActionID]: {
                    message: isArrayMessage ? [updatedMessage] : updatedMessage,
                    originalMessage: {
                        resolution: CONST.REPORT.ACTIONABLE_TRACK_EXPENSE_WHISPER_RESOLUTION.NOTHING,
                    },
                },
            },
        },
    ];

    const failureData: OnyxUpdate[] = [
        {
            onyxMethod: Onyx.METHOD.MERGE,
            key: `${ONYXKEYS.COLLECTION.REPORT_ACTIONS}${reportID}`,
            value: {
                [reportAction.reportActionID]: {
                    message: [message],
                    originalMessage: {
                        resolution: null,
                    },
                },
            },
        },
    ];

    const params = {
        reportActionID: reportAction.reportActionID,
    };

    API.write(WRITE_COMMANDS.DISMISS_TRACK_EXPENSE_ACTIONABLE_WHISPER, params, {optimisticData, failureData});
}

function setGroupDraft(newGroupDraft: Partial<NewGroupChatDraft>) {
    Onyx.merge(ONYXKEYS.NEW_GROUP_CHAT_DRAFT, newGroupDraft);
}

function exportToIntegration(reportID: string, connectionName: ConnectionName) {
    const action = buildOptimisticExportIntegrationAction(connectionName);
    const optimisticReportActionID = action.reportActionID;

    const optimisticData: OnyxUpdate[] = [
        {
            onyxMethod: Onyx.METHOD.MERGE,
            key: `${ONYXKEYS.COLLECTION.REPORT_ACTIONS}${reportID}`,
            value: {
                [optimisticReportActionID]: action,
            },
        },
    ];

    const failureData: OnyxUpdate[] = [
        {
            onyxMethod: Onyx.METHOD.MERGE,
            key: `${ONYXKEYS.COLLECTION.REPORT_ACTIONS}${reportID}`,
            value: {
                [optimisticReportActionID]: {
                    errors: ErrorUtils.getMicroSecondOnyxErrorWithTranslationKey('common.genericErrorMessage'),
                },
            },
        },
    ];

    const params = {
        reportIDList: reportID,
        connectionName,
        type: 'MANUAL',
        optimisticReportActions: JSON.stringify({
            [reportID]: optimisticReportActionID,
        }),
    } satisfies ReportExportParams;

    API.write(WRITE_COMMANDS.REPORT_EXPORT, params, {optimisticData, failureData});
}

function markAsManuallyExported(reportID: string, connectionName: ConnectionName) {
    const action = buildOptimisticExportIntegrationAction(connectionName, true);
    const label = CONST.POLICY.CONNECTIONS.NAME_USER_FRIENDLY[connectionName];
    const optimisticReportActionID = action.reportActionID;

    const optimisticData: OnyxUpdate[] = [
        {
            onyxMethod: Onyx.METHOD.MERGE,
            key: `${ONYXKEYS.COLLECTION.REPORT_ACTIONS}${reportID}`,
            value: {
                [optimisticReportActionID]: action,
            },
        },
    ];

    const successData: OnyxUpdate[] = [
        {
            onyxMethod: Onyx.METHOD.MERGE,
            key: `${ONYXKEYS.COLLECTION.REPORT_ACTIONS}${reportID}`,
            value: {
                [optimisticReportActionID]: {
                    pendingAction: null,
                },
            },
        },
    ];

    const failureData: OnyxUpdate[] = [
        {
            onyxMethod: Onyx.METHOD.MERGE,
            key: `${ONYXKEYS.COLLECTION.REPORT_ACTIONS}${reportID}`,
            value: {
                [optimisticReportActionID]: {
                    errors: ErrorUtils.getMicroSecondOnyxErrorWithTranslationKey('common.genericErrorMessage'),
                },
            },
        },
    ];

    const params = {
        markedManually: true,
        data: JSON.stringify([
            {
                reportID,
                label,
                optimisticReportActionID,
            },
        ]),
    } satisfies MarkAsExportedParams;

    API.write(WRITE_COMMANDS.MARK_AS_EXPORTED, params, {optimisticData, successData, failureData});
}

function exportReportToCSV({reportID, transactionIDList}: ExportReportCSVParams, onDownloadFailed: () => void) {
    const finalParameters = enhanceParameters(WRITE_COMMANDS.EXPORT_REPORT_TO_CSV, {
        reportID,
        transactionIDList,
    });

    const formData = new FormData();
    Object.entries(finalParameters).forEach(([key, value]) => {
        if (Array.isArray(value)) {
            formData.append(key, value.join(','));
        } else {
            formData.append(key, String(value));
        }
    });

    fileDownload(ApiUtils.getCommandURL({command: WRITE_COMMANDS.EXPORT_REPORT_TO_CSV}), 'Expensify.csv', '', false, formData, CONST.NETWORK.METHOD.POST, onDownloadFailed);
}
function getConciergeReportID() {
    return conciergeChatReportID;
}

function setDeleteTransactionNavigateBackUrl(url: string) {
    Onyx.set(ONYXKEYS.NVP_DELETE_TRANSACTION_NAVIGATE_BACK_URL, url);
}

function clearDeleteTransactionNavigateBackUrl() {
    Onyx.merge(ONYXKEYS.NVP_DELETE_TRANSACTION_NAVIGATE_BACK_URL, null);
}

export type {Video};

export {
    addAttachment,
    addComment,
    addPolicyReport,
    broadcastUserIsLeavingRoom,
    broadcastUserIsTyping,
    clearAddRoomMemberError,
    clearAvatarErrors,
    clearGroupChat,
    clearIOUError,
    clearNewRoomFormError,
    clearPolicyRoomNameErrors,
    clearPrivateNotesError,
    clearReportFieldKeyErrors,
    completeOnboarding,
    deleteReport,
    deleteReportActionDraft,
    deleteReportComment,
    deleteReportField,
    dismissTrackExpenseActionableWhisper,
    editReportComment,
    expandURLPreview,
    exportReportToCSV,
    exportToIntegration,
    flagComment,
    getCurrentUserAccountID,
    getDraftPrivateNote,
    getMostRecentReportID,
    getNewerActions,
    getOlderActions,
    getReportPrivateNote,
    handleReportChanged,
    handleUserDeletedLinksInHtml,
    hasErrorInPrivateNotes,
    inviteToGroupChat,
    inviteToRoom,
    joinRoom,
    leaveGroupChat,
    leaveRoom,
    markAsManuallyExported,
    markCommentAsUnread,
    navigateToAndOpenChildReport,
    navigateToAndOpenReport,
    navigateToAndOpenReportWithAccountIDs,
    navigateToConciergeChat,
    navigateToConciergeChatAndDeleteReport,
    notifyNewAction,
    openLastOpenedPublicRoom,
    openReport,
    openReportFromDeepLink,
    openRoomMembersPage,
    readNewestAction,
    removeFromGroupChat,
    removeFromRoom,
    resolveActionableMentionWhisper,
    resolveActionableReportMentionWhisper,
    savePrivateNotesDraft,
    saveReportActionDraft,
    saveReportDraftComment,
    searchInServer,
    setGroupDraft,
    setIsComposerFullSize,
    setLastOpenedPublicRoom,
    shouldShowReportActionNotification,
    showReportActionNotification,
    startNewChat,
    subscribeToNewActionEvent,
    subscribeToReportLeavingEvents,
    subscribeToReportTypingEvents,
    toggleEmojiReaction,
    togglePinnedState,
    toggleSubscribeToChildReport,
    unsubscribeFromLeavingRoomReportChannel,
    unsubscribeFromReportChannel,
    updateDescription,
    updateGroupChatAvatar,
    updateGroupChatMemberRoles,
    updateGroupChatName,
    updateLastVisitTime,
    updateLoadingInitialReportAction,
    updateNotificationPreference,
    updatePolicyRoomName,
    updatePrivateNotes,
    updateReportField,
    updateReportName,
    updateRoomVisibility,
    updateWriteCapability,
    getConciergeReportID,
    setDeleteTransactionNavigateBackUrl,
    clearDeleteTransactionNavigateBackUrl,
};<|MERGE_RESOLUTION|>--- conflicted
+++ resolved
@@ -91,6 +91,7 @@
     buildOptimisticGroupChatReport,
     buildOptimisticRenamedRoomReportAction,
     buildOptimisticRoomDescriptionUpdatedReportAction,
+    buildOptimisticSelfDMReport,
     buildOptimisticTaskCommentReportAction,
     buildOptimisticTaskReport,
     buildOptimisticTaskReportAction,
@@ -4036,18 +4037,6 @@
         guidedSetupData.push({type: 'video', ...data.video, ...videoMessage});
     }
 
-<<<<<<< HEAD
-    if (engagementChoice === CONST.ONBOARDING_CHOICES.MANAGE_TEAM) {
-        const selfDMReportID = findSelfDMReportID();
-        const selfDMReport = allReports?.[`${ONYXKEYS.COLLECTION.REPORT}${selfDMReportID}`];
-        optimisticData.push({
-            onyxMethod: Onyx.METHOD.MERGE,
-            key: `${ONYXKEYS.COLLECTION.REPORT}${selfDMReportID}`,
-            value: {
-                isPinned: false,
-            },
-        });
-=======
     type SelfDMParameters = {
         reportID?: string;
         createdReportActionID?: string;
@@ -4055,7 +4044,7 @@
 
     let selfDMParameters: SelfDMParameters = {};
     if (engagementChoice === CONST.ONBOARDING_CHOICES.PERSONAL_SPEND) {
-        const selfDMReportID = ReportUtils.findSelfDMReportID();
+        const selfDMReportID = findSelfDMReportID();
         let selfDMReport = allReports?.[`${ONYXKEYS.COLLECTION.REPORT}${selfDMReportID}`];
         let createdAction: ReportAction;
         if (selfDMReport) {
@@ -4066,7 +4055,6 @@
                     isPinned: true,
                 },
             });
->>>>>>> 1cfcfa47
 
             failureData.push({
                 onyxMethod: Onyx.METHOD.MERGE,
@@ -4077,8 +4065,8 @@
             });
         } else {
             const currentTime = DateUtils.getDBTime();
-            selfDMReport = ReportUtils.buildOptimisticSelfDMReport(currentTime);
-            createdAction = ReportUtils.buildOptimisticCreatedReportAction(currentUserEmail ?? '', currentTime);
+            selfDMReport = buildOptimisticSelfDMReport(currentTime);
+            createdAction = buildOptimisticCreatedReportAction(currentUserEmail ?? '', currentTime);
             selfDMParameters = {reportID: selfDMReport.reportID, createdReportActionID: createdAction.reportActionID};
             optimisticData.push(
                 {

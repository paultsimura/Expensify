import {format as timezoneFormat, utcToZonedTime} from 'date-fns-tz';
import ExpensiMark from 'expensify-common/lib/ExpensiMark';
import Str from 'expensify-common/lib/str';
import isEmpty from 'lodash/isEmpty';
import {DeviceEventEmitter, InteractionManager, Linking} from 'react-native';
import type {NullishDeep, OnyxCollection, OnyxEntry, OnyxUpdate} from 'react-native-onyx';
import Onyx from 'react-native-onyx';
import type {PartialDeep, ValueOf} from 'type-fest';
import type {Emoji} from '@assets/emojis/types';
import type {FileObject} from '@components/AttachmentModal';
import * as ActiveClientManager from '@libs/ActiveClientManager';
import * as API from '@libs/API';
import type {
    AddCommentOrAttachementParams,
    AddEmojiReactionParams,
    AddWorkspaceRoomParams,
    CompleteEngagementModalParams,
    CompleteGuidedSetupParams,
    DeleteCommentParams,
    ExpandURLPreviewParams,
    FlagCommentParams,
    GetNewerActionsParams,
    GetOlderActionsParams,
    GetReportPrivateNoteParams,
    InviteToGroupChatParams,
    InviteToRoomParams,
    LeaveRoomParams,
    MarkAsUnreadParams,
    OpenReportParams,
    OpenRoomMembersPageParams,
    ReadNewestActionParams,
    RemoveEmojiReactionParams,
    RemoveFromGroupChatParams,
    RemoveFromRoomParams,
    ResolveActionableMentionWhisperParams,
    ResolveActionableReportMentionWhisperParams,
    SearchForReportsParams,
    SearchForRoomsToMentionParams,
    SetNameValuePairParams,
    TogglePinnedChatParams,
    UpdateCommentParams,
    UpdateGroupChatAvatarParams,
    UpdateGroupChatMemberRolesParams,
    UpdateGroupChatNameParams,
    UpdatePolicyRoomNameParams,
    UpdateReportNotificationPreferenceParams,
    UpdateReportPrivateNoteParams,
    UpdateReportWriteCapabilityParams,
    UpdateRoomDescriptionParams,
} from '@libs/API/parameters';
import type UpdateRoomVisibilityParams from '@libs/API/parameters/UpdateRoomVisibilityParams';
import {READ_COMMANDS, SIDE_EFFECT_REQUEST_COMMANDS, WRITE_COMMANDS} from '@libs/API/types';
import * as CollectionUtils from '@libs/CollectionUtils';
import type {CustomRNImageManipulatorResult} from '@libs/cropOrRotateImage/types';
import DateUtils from '@libs/DateUtils';
import {prepareDraftComment} from '@libs/DraftCommentUtils';
import * as EmojiUtils from '@libs/EmojiUtils';
import * as Environment from '@libs/Environment/Environment';
import * as ErrorUtils from '@libs/ErrorUtils';
import * as Localize from '@libs/Localize';
import Log from '@libs/Log';
import Navigation from '@libs/Navigation/Navigation';
import type {NetworkStatus} from '@libs/NetworkConnection';
import LocalNotification from '@libs/Notification/LocalNotification';
import * as PersonalDetailsUtils from '@libs/PersonalDetailsUtils';
import * as PhoneNumber from '@libs/PhoneNumber';
import getPolicyEmployeeAccountIDs from '@libs/PolicyEmployeeListUtils';
import {extractPolicyIDFromPath} from '@libs/PolicyUtils';
import processReportIDDeeplink from '@libs/processReportIDDeeplink';
import * as Pusher from '@libs/Pusher/pusher';
import * as ReportActionsUtils from '@libs/ReportActionsUtils';
import * as ReportUtils from '@libs/ReportUtils';
import {doesReportBelongToWorkspace} from '@libs/ReportUtils';
import type {OptimisticAddCommentReportAction} from '@libs/ReportUtils';
import shouldSkipDeepLinkNavigation from '@libs/shouldSkipDeepLinkNavigation';
import Visibility from '@libs/Visibility';
import CONFIG from '@src/CONFIG';
import type {OnboardingPurposeType} from '@src/CONST';
import CONST from '@src/CONST';
import ONYXKEYS from '@src/ONYXKEYS';
import type {Route} from '@src/ROUTES';
import ROUTES from '@src/ROUTES';
import INPUT_IDS from '@src/types/form/NewRoomForm';
import type {
    InvitedEmailsToAccountIDs,
    NewGroupChatDraft,
    PersonalDetailsList,
    PolicyReportField,
    QuickAction,
    RecentlyUsedReportFields,
    ReportAction,
    ReportActionReactions,
    ReportMetadata,
    ReportUserIsTyping,
} from '@src/types/onyx';
import type {Decision, OriginalMessageIOU} from '@src/types/onyx/OriginalMessage';
import type {NotificationPreference, Participants, Participant as ReportParticipant, RoomVisibility, WriteCapability} from '@src/types/onyx/Report';
import type Report from '@src/types/onyx/Report';
import type {Message, ReportActionBase, ReportActions} from '@src/types/onyx/ReportAction';
import type {EmptyObject} from '@src/types/utils/EmptyObject';
import {isEmptyObject} from '@src/types/utils/EmptyObject';
import * as CachedPDFPaths from './CachedPDFPaths';
import * as Modal from './Modal';
import navigateFromNotification from './navigateFromNotification';
import * as Session from './Session';
import * as Welcome from './Welcome';

type SubscriberCallback = (isFromCurrentUser: boolean, reportActionID: string | undefined) => void;

type ActionSubscriber = {
    reportID: string;
    callback: SubscriberCallback;
};

type Video = {
    url: string;
    thumbnailUrl: string;
    duration: number;
    width: number;
    height: number;
};

type TaskMessage = Required<Pick<AddCommentOrAttachementParams, 'reportID' | 'reportActionID' | 'reportComment'>>;

type TaskForParameters =
    | {
          type: 'task';
          task: string;
          taskReportID: string;
          parentReportID: string;
          parentReportActionID: string;
          assigneeChatReportID: string;
          createdTaskReportActionID: string;
          completedTaskReportActionID?: string;
          title: string;
          description: string;
      }
    | ({
          type: 'message';
      } & TaskMessage);

type GuidedSetupData = Array<
    | ({type: 'message'} & AddCommentOrAttachementParams)
    | TaskForParameters
    | ({
          type: 'video';
      } & Video &
          AddCommentOrAttachementParams)
>;

let conciergeChatReportID: string | undefined;
let currentUserAccountID = -1;
let currentUserEmail: string | undefined;
Onyx.connect({
    key: ONYXKEYS.SESSION,
    callback: (value) => {
        // When signed out, val is undefined
        if (!value?.accountID) {
            conciergeChatReportID = undefined;
            return;
        }
        currentUserEmail = value.email;
        currentUserAccountID = value.accountID;
    },
});

let guideCalendarLink: string | undefined;
Onyx.connect({
    key: ONYXKEYS.ACCOUNT,
    callback: (value) => {
        guideCalendarLink = value?.guideCalendarLink ?? undefined;
    },
});

let preferredSkinTone: number = CONST.EMOJI_DEFAULT_SKIN_TONE;
Onyx.connect({
    key: ONYXKEYS.PREFERRED_EMOJI_SKIN_TONE,
    callback: (value) => {
        preferredSkinTone = EmojiUtils.getPreferredSkinToneIndex(value);
    },
});

// map of reportID to all reportActions for that report
const allReportActions: OnyxCollection<ReportActions> = {};

Onyx.connect({
    key: ONYXKEYS.COLLECTION.REPORT_ACTIONS,
    callback: (action, key) => {
        if (!key || !action) {
            return;
        }
        const reportID = CollectionUtils.extractCollectionItemID(key);
        allReportActions[reportID] = action;
    },
});

const currentReportData: OnyxCollection<Report> = {};
Onyx.connect({
    key: ONYXKEYS.COLLECTION.REPORT,
    callback: (report, key) => {
        if (!key || !report) {
            return;
        }
        const reportID = CollectionUtils.extractCollectionItemID(key);
        currentReportData[reportID] = report;
        // eslint-disable-next-line @typescript-eslint/no-use-before-define
        handleReportChanged(report);
    },
});

let isNetworkOffline = false;
let networkStatus: NetworkStatus;
Onyx.connect({
    key: ONYXKEYS.NETWORK,
    callback: (value) => {
        isNetworkOffline = value?.isOffline ?? false;
        networkStatus = value?.networkStatus ?? CONST.NETWORK.NETWORK_STATUS.UNKNOWN;
    },
});

let allPersonalDetails: OnyxEntry<PersonalDetailsList> = {};
Onyx.connect({
    key: ONYXKEYS.PERSONAL_DETAILS_LIST,
    callback: (value) => {
        allPersonalDetails = value ?? {};
    },
});

const draftNoteMap: OnyxCollection<string> = {};
Onyx.connect({
    key: ONYXKEYS.COLLECTION.PRIVATE_NOTES_DRAFT,
    callback: (value, key) => {
        if (!key) {
            return;
        }

        const reportID = key.replace(ONYXKEYS.COLLECTION.PRIVATE_NOTES_DRAFT, '');
        draftNoteMap[reportID] = value;
    },
});

let reportMetadata: OnyxCollection<ReportMetadata> = {};
Onyx.connect({
    key: ONYXKEYS.COLLECTION.REPORT_METADATA,
    waitForCollectionCallback: true,
    callback: (value) => (reportMetadata = value),
});

const allReports: OnyxCollection<Report> = {};
const typingWatchTimers: Record<string, NodeJS.Timeout> = {};

let reportIDDeeplinkedFromOldDot: string | undefined;
Linking.getInitialURL().then((url) => {
    reportIDDeeplinkedFromOldDot = processReportIDDeeplink(url ?? '');
});

let lastVisitedPath: string | undefined;
Onyx.connect({
    key: ONYXKEYS.LAST_VISITED_PATH,
    callback: (value) => {
        if (!value) {
            return;
        }
        lastVisitedPath = value;
    },
});

let allRecentlyUsedReportFields: OnyxEntry<RecentlyUsedReportFields> = {};
Onyx.connect({
    key: ONYXKEYS.RECENTLY_USED_REPORT_FIELDS,
    callback: (val) => (allRecentlyUsedReportFields = val),
});

let quickAction: OnyxEntry<QuickAction> = {};
Onyx.connect({
    key: ONYXKEYS.NVP_QUICK_ACTION_GLOBAL_CREATE,
    callback: (val) => (quickAction = val),
});

function clearGroupChat() {
    Onyx.set(ONYXKEYS.NEW_GROUP_CHAT_DRAFT, null);
}

function startNewChat() {
    clearGroupChat();
    Navigation.navigate(ROUTES.NEW);
}

/** Get the private pusher channel name for a Report. */
function getReportChannelName(reportID: string): string {
    return `${CONST.PUSHER.PRIVATE_REPORT_CHANNEL_PREFIX}${reportID}${CONFIG.PUSHER.SUFFIX}`;
}

/**
 * There are 2 possibilities that we can receive via pusher for a user's typing/leaving status:
 * 1. The "new" way from New Expensify is passed as {[login]: Boolean} (e.g. {yuwen@expensify.com: true}), where the value
 * is whether the user with that login is typing/leaving on the report or not.
 * 2. The "old" way from e.com which is passed as {userLogin: login} (e.g. {userLogin: bstites@expensify.com})
 *
 * This method makes sure that no matter which we get, we return the "new" format
 */
function getNormalizedStatus(typingStatus: Pusher.UserIsTypingEvent | Pusher.UserIsLeavingRoomEvent): ReportUserIsTyping {
    let normalizedStatus: ReportUserIsTyping;

    if (typingStatus.userLogin) {
        normalizedStatus = {[typingStatus.userLogin]: true};
    } else {
        normalizedStatus = typingStatus;
    }

    return normalizedStatus;
}

/** Initialize our pusher subscriptions to listen for someone typing in a report. */
function subscribeToReportTypingEvents(reportID: string) {
    if (!reportID) {
        return;
    }

    // Make sure we have a clean Typing indicator before subscribing to typing events
    Onyx.set(`${ONYXKEYS.COLLECTION.REPORT_USER_IS_TYPING}${reportID}`, {});

    const pusherChannelName = getReportChannelName(reportID);
    Pusher.subscribe(pusherChannelName, Pusher.TYPE.USER_IS_TYPING, (typingStatus) => {
        // If the pusher message comes from OldDot, we expect the typing status to be keyed by user
        // login OR by 'Concierge'. If the pusher message comes from NewDot, it is keyed by accountID
        // since personal details are keyed by accountID.
        const normalizedTypingStatus = getNormalizedStatus(typingStatus);
        const accountIDOrLogin = Object.keys(normalizedTypingStatus)[0];

        if (!accountIDOrLogin) {
            return;
        }

        // Don't show the typing indicator if the user is typing on another platform
        if (Number(accountIDOrLogin) === currentUserAccountID) {
            return;
        }

        // Use a combo of the reportID and the accountID or login as a key for holding our timers.
        const reportUserIdentifier = `${reportID}-${accountIDOrLogin}`;
        clearTimeout(typingWatchTimers[reportUserIdentifier]);
        Onyx.merge(`${ONYXKEYS.COLLECTION.REPORT_USER_IS_TYPING}${reportID}`, normalizedTypingStatus);

        // Wait for 1.5s of no additional typing events before setting the status back to false.
        typingWatchTimers[reportUserIdentifier] = setTimeout(() => {
            const typingStoppedStatus: ReportUserIsTyping = {};
            typingStoppedStatus[accountIDOrLogin] = false;
            Onyx.merge(`${ONYXKEYS.COLLECTION.REPORT_USER_IS_TYPING}${reportID}`, typingStoppedStatus);
            delete typingWatchTimers[reportUserIdentifier];
        }, 1500);
    }).catch((error) => {
        Log.hmmm('[Report] Failed to initially subscribe to Pusher channel', {errorType: error.type, pusherChannelName});
    });
}

/** Initialize our pusher subscriptions to listen for someone leaving a room. */
function subscribeToReportLeavingEvents(reportID: string) {
    if (!reportID) {
        return;
    }

    // Make sure we have a clean Leaving indicator before subscribing to leaving events
    Onyx.set(`${ONYXKEYS.COLLECTION.REPORT_USER_IS_LEAVING_ROOM}${reportID}`, false);

    const pusherChannelName = getReportChannelName(reportID);
    Pusher.subscribe(pusherChannelName, Pusher.TYPE.USER_IS_LEAVING_ROOM, (leavingStatus: Pusher.UserIsLeavingRoomEvent) => {
        // If the pusher message comes from OldDot, we expect the leaving status to be keyed by user
        // login OR by 'Concierge'. If the pusher message comes from NewDot, it is keyed by accountID
        // since personal details are keyed by accountID.
        const normalizedLeavingStatus = getNormalizedStatus(leavingStatus);
        const accountIDOrLogin = Object.keys(normalizedLeavingStatus)[0];

        if (!accountIDOrLogin) {
            return;
        }

        if (Number(accountIDOrLogin) !== currentUserAccountID) {
            return;
        }

        Onyx.merge(`${ONYXKEYS.COLLECTION.REPORT_USER_IS_LEAVING_ROOM}${reportID}`, true);
    }).catch((error) => {
        Log.hmmm('[Report] Failed to initially subscribe to Pusher channel', {errorType: error.type, pusherChannelName});
    });
}

/**
 * Remove our pusher subscriptions to listen for someone typing in a report.
 */
function unsubscribeFromReportChannel(reportID: string) {
    if (!reportID) {
        return;
    }

    const pusherChannelName = getReportChannelName(reportID);
    Onyx.set(`${ONYXKEYS.COLLECTION.REPORT_USER_IS_TYPING}${reportID}`, {});
    Pusher.unsubscribe(pusherChannelName, Pusher.TYPE.USER_IS_TYPING);
}

/**
 * Remove our pusher subscriptions to listen for someone leaving a report.
 */
function unsubscribeFromLeavingRoomReportChannel(reportID: string) {
    if (!reportID) {
        return;
    }

    const pusherChannelName = getReportChannelName(reportID);
    Onyx.set(`${ONYXKEYS.COLLECTION.REPORT_USER_IS_LEAVING_ROOM}${reportID}`, false);
    Pusher.unsubscribe(pusherChannelName, Pusher.TYPE.USER_IS_LEAVING_ROOM);
}

// New action subscriber array for report pages
let newActionSubscribers: ActionSubscriber[] = [];

/**
 * Enables the Report actions file to let the ReportActionsView know that a new comment has arrived in realtime for the current report
 * Add subscriber for report id
 * @returns Remove subscriber for report id
 */
function subscribeToNewActionEvent(reportID: string, callback: SubscriberCallback): () => void {
    newActionSubscribers.push({callback, reportID});
    return () => {
        newActionSubscribers = newActionSubscribers.filter((subscriber) => subscriber.reportID !== reportID);
    };
}

/** Notify the ReportActionsView that a new comment has arrived */
function notifyNewAction(reportID: string, accountID?: number, reportActionID?: string) {
    const actionSubscriber = newActionSubscribers.find((subscriber) => subscriber.reportID === reportID);
    if (!actionSubscriber) {
        return;
    }
    const isFromCurrentUser = accountID === currentUserAccountID;
    actionSubscriber.callback(isFromCurrentUser, reportActionID);
}

/**
 * Add up to two report actions to a report. This method can be called for the following situations:
 *
 * - Adding one comment
 * - Adding one attachment
 * - Add both a comment and attachment simultaneously
 */
function addActions(reportID: string, text = '', file?: FileObject) {
    let reportCommentText = '';
    let reportCommentAction: OptimisticAddCommentReportAction | undefined;
    let attachmentAction: OptimisticAddCommentReportAction | undefined;
    let commandName: typeof WRITE_COMMANDS.ADD_COMMENT | typeof WRITE_COMMANDS.ADD_ATTACHMENT | typeof WRITE_COMMANDS.ADD_TEXT_AND_ATTACHMENT = WRITE_COMMANDS.ADD_COMMENT;

    if (text && !file) {
        const reportComment = ReportUtils.buildOptimisticAddCommentReportAction(text, undefined, undefined, undefined, undefined, reportID);
        reportCommentAction = reportComment.reportAction;
        reportCommentText = reportComment.commentText;
    }

    if (file) {
        // When we are adding an attachment we will call AddAttachment.
        // It supports sending an attachment with an optional comment and AddComment supports adding a single text comment only.
        commandName = WRITE_COMMANDS.ADD_ATTACHMENT;
        const attachment = ReportUtils.buildOptimisticAddCommentReportAction(text, file, undefined, undefined, undefined, reportID);
        attachmentAction = attachment.reportAction;
    }

    if (text && file) {
        // When there is both text and a file, the text for the report comment needs to be parsed)
        reportCommentText = ReportUtils.getParsedComment(text ?? '', {reportID});

        // And the API command needs to go to the new API which supports combining both text and attachments in a single report action
        commandName = WRITE_COMMANDS.ADD_TEXT_AND_ATTACHMENT;
    }

    // Always prefer the file as the last action over text
    const lastAction = attachmentAction ?? reportCommentAction;
    const currentTime = DateUtils.getDBTimeWithSkew();
    const lastComment = lastAction?.message?.[0];
    const lastCommentText = ReportUtils.formatReportLastMessageText(lastComment?.text ?? '');

    const optimisticReport: Partial<Report> = {
        lastVisibleActionCreated: currentTime,
        lastMessageTranslationKey: lastComment?.translationKey ?? '',
        lastMessageText: lastCommentText,
        lastMessageHtml: lastCommentText,
        lastActorAccountID: currentUserAccountID,
        lastReadTime: currentTime,
    };

    const report = ReportUtils.getReport(reportID);

    if (!isEmptyObject(report) && ReportUtils.getReportNotificationPreference(report) === CONST.REPORT.NOTIFICATION_PREFERENCE.HIDDEN) {
        optimisticReport.notificationPreference = CONST.REPORT.NOTIFICATION_PREFERENCE.ALWAYS;
    }

    // Optimistically add the new actions to the store before waiting to save them to the server
    const optimisticReportActions: OnyxCollection<OptimisticAddCommentReportAction> = {};

    // Only add the reportCommentAction when there is no file attachment. If there is both a file attachment and text, that will all be contained in the attachmentAction.
    if (text && reportCommentAction?.reportActionID && !file) {
        optimisticReportActions[reportCommentAction.reportActionID] = reportCommentAction;
    }
    if (file && attachmentAction?.reportActionID) {
        optimisticReportActions[attachmentAction.reportActionID] = attachmentAction;
    }

    const parameters: AddCommentOrAttachementParams = {
        reportID,
        reportActionID: file ? attachmentAction?.reportActionID : reportCommentAction?.reportActionID,
        commentReportActionID: file && reportCommentAction ? reportCommentAction.reportActionID : null,
        reportComment: reportCommentText,
        file,
        clientCreatedTime: file ? attachmentAction?.created : reportCommentAction?.created,
    };

    if (reportIDDeeplinkedFromOldDot === reportID && ReportUtils.isConciergeChatReport(report)) {
        parameters.isOldDotConciergeChat = true;
    }

    const optimisticData: OnyxUpdate[] = [
        {
            onyxMethod: Onyx.METHOD.MERGE,
            key: `${ONYXKEYS.COLLECTION.REPORT}${reportID}`,
            value: optimisticReport,
        },
        {
            onyxMethod: Onyx.METHOD.MERGE,
            key: `${ONYXKEYS.COLLECTION.REPORT_ACTIONS}${reportID}`,
            value: optimisticReportActions as ReportActions,
        },
    ];

    const successReportActions: OnyxCollection<NullishDeep<ReportAction>> = {};

    Object.entries(optimisticReportActions).forEach(([actionKey]) => {
        successReportActions[actionKey] = {pendingAction: null, isOptimisticAction: null};
    });

    const successData: OnyxUpdate[] = [
        {
            onyxMethod: Onyx.METHOD.MERGE,
            key: `${ONYXKEYS.COLLECTION.REPORT_ACTIONS}${reportID}`,
            value: successReportActions,
        },
    ];

    let failureReport: Partial<Report> = {
        lastMessageTranslationKey: '',
        lastMessageText: '',
        lastVisibleActionCreated: '',
    };
    const {lastMessageText = '', lastMessageTranslationKey = ''} = ReportActionsUtils.getLastVisibleMessage(reportID);
    if (lastMessageText || lastMessageTranslationKey) {
        const lastVisibleAction = ReportActionsUtils.getLastVisibleAction(reportID);
        const lastVisibleActionCreated = lastVisibleAction?.created;
        const lastActorAccountID = lastVisibleAction?.actorAccountID;
        failureReport = {
            lastMessageTranslationKey,
            lastMessageText,
            lastVisibleActionCreated,
            lastActorAccountID,
        };
    }

    const failureReportActions: Record<string, OptimisticAddCommentReportAction> = {};

    Object.entries(optimisticReportActions).forEach(([actionKey, action]) => {
        failureReportActions[actionKey] = {
            // eslint-disable-next-line @typescript-eslint/non-nullable-type-assertion-style
            ...(action as OptimisticAddCommentReportAction),
            errors: ErrorUtils.getMicroSecondOnyxError('report.genericAddCommentFailureMessage'),
        };
    });

    const failureData: OnyxUpdate[] = [
        {
            onyxMethod: Onyx.METHOD.MERGE,
            key: `${ONYXKEYS.COLLECTION.REPORT}${reportID}`,
            value: failureReport,
        },
        {
            onyxMethod: Onyx.METHOD.MERGE,
            key: `${ONYXKEYS.COLLECTION.REPORT_ACTIONS}${reportID}`,
            value: failureReportActions as ReportActions,
        },
    ];

    // Update optimistic data for parent report action if the report is a child report
    const optimisticParentReportData = ReportUtils.getOptimisticDataForParentReportAction(reportID, currentTime, CONST.RED_BRICK_ROAD_PENDING_ACTION.ADD);
    optimisticParentReportData.forEach((parentReportData) => {
        if (isEmptyObject(parentReportData)) {
            return;
        }
        optimisticData.push(parentReportData);
    });

    // Update the timezone if it's been 5 minutes from the last time the user added a comment
    if (DateUtils.canUpdateTimezone() && currentUserAccountID) {
        const timezone = DateUtils.getCurrentTimezone();
        parameters.timezone = JSON.stringify(timezone);
        optimisticData.push({
            onyxMethod: Onyx.METHOD.MERGE,
            key: ONYXKEYS.PERSONAL_DETAILS_LIST,
            value: {[currentUserAccountID]: {timezone}},
        });
        DateUtils.setTimezoneUpdated();
    }

    API.write(commandName, parameters, {
        optimisticData,
        successData,
        failureData,
    });
    notifyNewAction(reportID, lastAction?.actorAccountID, lastAction?.reportActionID);
}

/** Add an attachment and optional comment. */
function addAttachment(reportID: string, file: FileObject, text = '') {
    addActions(reportID, text, file);
}

/** Add a single comment to a report */
function addComment(reportID: string, text: string) {
    addActions(reportID, text);
}

function reportActionsExist(reportID: string): boolean {
    return allReportActions?.[reportID] !== undefined;
}

function updateGroupChatName(reportID: string, reportName: string) {
    const optimisticData: OnyxUpdate[] = [
        {
            onyxMethod: Onyx.METHOD.MERGE,
            key: `${ONYXKEYS.COLLECTION.REPORT}${reportID}`,
            value: {
                reportName,
                pendingFields: {
                    reportName: CONST.RED_BRICK_ROAD_PENDING_ACTION.UPDATE,
                },
                errorFields: {
                    reportName: null,
                },
            },
        },
    ];

    const successData: OnyxUpdate[] = [
        {
            onyxMethod: Onyx.METHOD.MERGE,
            key: `${ONYXKEYS.COLLECTION.REPORT}${reportID}`,
            value: {
                pendingFields: {
                    reportName: null,
                },
            },
        },
    ];
    const failureData: OnyxUpdate[] = [
        {
            onyxMethod: Onyx.METHOD.MERGE,
            key: `${ONYXKEYS.COLLECTION.REPORT}${reportID}`,
            value: {
                reportName: currentReportData?.[reportID]?.reportName ?? null,
                errors: {
                    reportName: Localize.translateLocal('common.genericErrorMessage'),
                },
                pendingFields: {
                    reportName: null,
                },
            },
        },
    ];
    const parameters: UpdateGroupChatNameParams = {reportName, reportID};
    API.write(WRITE_COMMANDS.UPDATE_GROUP_CHAT_NAME, parameters, {optimisticData, successData, failureData});
}

function updateGroupChatAvatar(reportID: string, file?: File | CustomRNImageManipulatorResult) {
    // If we have no file that means we are removing the avatar.
    const optimisticData: OnyxUpdate[] = [
        {
            onyxMethod: Onyx.METHOD.MERGE,
            key: `${ONYXKEYS.COLLECTION.REPORT}${reportID}`,
            value: {
                avatarUrl: file?.uri ?? '',
                pendingFields: {
                    avatar: CONST.RED_BRICK_ROAD_PENDING_ACTION.UPDATE,
                },
                errorFields: {
                    avatar: null,
                },
            },
        },
    ];

    const failureData: OnyxUpdate[] = [
        {
            onyxMethod: Onyx.METHOD.MERGE,
            key: `${ONYXKEYS.COLLECTION.REPORT}${reportID}`,
            value: {
                avatarUrl: currentReportData?.[reportID]?.avatarUrl ?? null,
                pendingFields: {
                    avatar: null,
                },
            },
        },
    ];

    const successData: OnyxUpdate[] = [
        {
            onyxMethod: Onyx.METHOD.MERGE,
            key: `${ONYXKEYS.COLLECTION.REPORT}${reportID}`,
            value: {
                pendingFields: {
                    avatar: null,
                },
            },
        },
    ];
    const parameters: UpdateGroupChatAvatarParams = {file, reportID};
    API.write(WRITE_COMMANDS.UPDATE_GROUP_CHAT_AVATAR, parameters, {optimisticData, failureData, successData});
}

/**
 * Clear error and pending fields for the report avatar
 */
function clearAvatarErrors(reportID: string) {
    Onyx.merge(`${ONYXKEYS.COLLECTION.REPORT}${reportID}`, {
        errorFields: {
            avatar: null,
        },
    });
}

/**
 * Gets the latest page of report actions and updates the last read message
 * If a chat with the passed reportID is not found, we will create a chat based on the passed participantList
 *
 * @param reportID The ID of the report to open
 * @param reportActionID The ID used to fetch a specific range of report actions related to the current reportActionID when opening a chat.
 * @param participantLoginList The list of users that are included in a new chat, not including the user creating it
 * @param newReportObject The optimistic report object created when making a new chat, saved as optimistic data
 * @param parentReportActionID The parent report action that a thread was created from (only passed for new threads)
 * @param isFromDeepLink Whether or not this report is being opened from a deep link
 * @param participantAccountIDList The list of accountIDs that are included in a new chat, not including the user creating it
 */
function openReport(
    reportID: string,
    reportActionID?: string,
    participantLoginList: string[] = [],
    newReportObject: Partial<Report> = {},
    parentReportActionID = '0',
    isFromDeepLink = false,
    participantAccountIDList: number[] = [],
    avatar?: File | CustomRNImageManipulatorResult,
) {
    if (!reportID) {
        return;
    }

    const optimisticReport = reportActionsExist(reportID)
        ? {}
        : {
              reportName: allReports?.[reportID]?.reportName ?? CONST.REPORT.DEFAULT_REPORT_NAME,
          };

    const optimisticData: OnyxUpdate[] = [
        {
            onyxMethod: Onyx.METHOD.MERGE,
            key: `${ONYXKEYS.COLLECTION.REPORT}${reportID}`,
            value: optimisticReport,
        },
        {
            onyxMethod: Onyx.METHOD.MERGE,
            key: `${ONYXKEYS.COLLECTION.REPORT_METADATA}${reportID}`,
            value: {
                isLoadingInitialReportActions: true,
                isLoadingOlderReportActions: false,
                hasLoadingOlderReportActionsError: false,
                isLoadingNewerReportActions: false,
                hasLoadingNewerReportActionsError: false,
                lastVisitTime: DateUtils.getDBTime(),
            },
        },
    ];

    const successData: OnyxUpdate[] = [
        {
            onyxMethod: Onyx.METHOD.MERGE,
            key: `${ONYXKEYS.COLLECTION.REPORT}${reportID}`,
            value: {
                errorFields: {
                    notFound: null,
                },
            },
        },
        {
            onyxMethod: Onyx.METHOD.MERGE,
            key: `${ONYXKEYS.COLLECTION.REPORT_METADATA}${reportID}`,
            value: {
                isLoadingInitialReportActions: false,
            },
        },
    ];

    const failureData: OnyxUpdate[] = [
        {
            onyxMethod: Onyx.METHOD.MERGE,
            key: `${ONYXKEYS.COLLECTION.REPORT_METADATA}${reportID}`,
            value: {
                isLoadingInitialReportActions: false,
            },
        },
    ];

    const parameters: OpenReportParams = {
        reportID,
        reportActionID,
        emailList: participantLoginList ? participantLoginList.join(',') : '',
        accountIDList: participantAccountIDList ? participantAccountIDList.join(',') : '',
        parentReportActionID,
    };

    if (ReportUtils.isGroupChat(newReportObject)) {
        parameters.chatType = CONST.REPORT.CHAT_TYPE.GROUP;
        parameters.groupChatAdminLogins = currentUserEmail;
        parameters.optimisticAccountIDList = Object.keys(newReportObject.participants ?? {}).join(',');
        parameters.reportName = newReportObject.reportName ?? '';

        // If we have an avatar then include it with the parameters
        if (avatar) {
            parameters.file = avatar;
        }

        clearGroupChat();
    }

    if (isFromDeepLink) {
        parameters.shouldRetry = false;
    }

    // If we are creating a new report, we need to add the optimistic report data and a report action
    const isCreatingNewReport = !isEmptyObject(newReportObject);
    if (isCreatingNewReport) {
        // Change the method to set for new reports because it doesn't exist yet, is faster,
        // and we need the data to be available when we navigate to the chat page
        optimisticData[0].onyxMethod = Onyx.METHOD.SET;
        optimisticData[0].value = {
            ...optimisticReport,
            reportName: CONST.REPORT.DEFAULT_REPORT_NAME,
            ...newReportObject,
            pendingFields: {
                createChat: CONST.RED_BRICK_ROAD_PENDING_ACTION.ADD,
            },
            isOptimisticReport: true,
        };

        let emailCreatingAction: string = CONST.REPORT.OWNER_EMAIL_FAKE;
        if (newReportObject.ownerAccountID && newReportObject.ownerAccountID !== CONST.REPORT.OWNER_ACCOUNT_ID_FAKE) {
            emailCreatingAction = allPersonalDetails?.[newReportObject.ownerAccountID]?.login ?? '';
        }
        const optimisticCreatedAction = ReportUtils.buildOptimisticCreatedReportAction(emailCreatingAction);
        optimisticData.push({
            onyxMethod: Onyx.METHOD.SET,
            key: `${ONYXKEYS.COLLECTION.REPORT_ACTIONS}${reportID}`,
            value: {[optimisticCreatedAction.reportActionID]: optimisticCreatedAction},
        });
        successData.push({
            onyxMethod: Onyx.METHOD.MERGE,
            key: `${ONYXKEYS.COLLECTION.REPORT_ACTIONS}${reportID}`,
            value: {[optimisticCreatedAction.reportActionID]: {pendingAction: null}},
        });

        // Add optimistic personal details for new participants
        const optimisticPersonalDetails: OnyxEntry<PersonalDetailsList> = {};
        const settledPersonalDetails: OnyxEntry<PersonalDetailsList> = {};
        const redundantParticipants: Record<number, null> = {};
        const participantAccountIDs = PersonalDetailsUtils.getAccountIDsByLogins(participantLoginList);
        participantLoginList.forEach((login, index) => {
            const accountID = participantAccountIDs[index];
            const isOptimisticAccount = !allPersonalDetails?.[accountID];

            if (!isOptimisticAccount) {
                return;
            }

            optimisticPersonalDetails[accountID] = {
                login,
                accountID,
                displayName: login,
                isOptimisticPersonalDetail: true,
            };
            settledPersonalDetails[accountID] = null;

            // BE will send different participants. We clear the optimistic ones to avoid duplicated entries
            redundantParticipants[accountID] = null;
        });

        successData.push({
            onyxMethod: Onyx.METHOD.MERGE,
            key: `${ONYXKEYS.COLLECTION.REPORT}${reportID}`,
            value: {
                participants: redundantParticipants,
                pendingFields: {
                    createChat: null,
                },
                errorFields: {
                    createChat: null,
                },
                isOptimisticReport: false,
            },
        });

        optimisticData.push({
            onyxMethod: Onyx.METHOD.MERGE,
            key: ONYXKEYS.PERSONAL_DETAILS_LIST,
            value: optimisticPersonalDetails,
        });
        successData.push({
            onyxMethod: Onyx.METHOD.MERGE,
            key: ONYXKEYS.PERSONAL_DETAILS_LIST,
            value: settledPersonalDetails,
        });
        failureData.push({
            onyxMethod: Onyx.METHOD.MERGE,
            key: ONYXKEYS.PERSONAL_DETAILS_LIST,
            value: settledPersonalDetails,
        });

        // Add the createdReportActionID parameter to the API call
        parameters.createdReportActionID = optimisticCreatedAction.reportActionID;

        // If we are creating a thread, ensure the report action has childReportID property added
        if (newReportObject.parentReportID && parentReportActionID) {
            optimisticData.push({
                onyxMethod: Onyx.METHOD.MERGE,
                key: `${ONYXKEYS.COLLECTION.REPORT_ACTIONS}${newReportObject.parentReportID}`,
                value: {[parentReportActionID]: {childReportID: reportID, childType: CONST.REPORT.TYPE.CHAT}},
            });
            failureData.push({
                onyxMethod: Onyx.METHOD.MERGE,
                key: `${ONYXKEYS.COLLECTION.REPORT_ACTIONS}${newReportObject.parentReportID}`,
                value: {[parentReportActionID]: {childReportID: '0', childType: ''}},
            });
        }
    }

    parameters.clientLastReadTime = currentReportData?.[reportID]?.lastReadTime ?? '';

    if (isFromDeepLink) {
        // eslint-disable-next-line rulesdir/no-api-side-effects-method
        API.makeRequestWithSideEffects(SIDE_EFFECT_REQUEST_COMMANDS.OPEN_REPORT, parameters, {optimisticData, successData, failureData}).finally(() => {
            Onyx.set(ONYXKEYS.IS_CHECKING_PUBLIC_ROOM, false);
        });
    } else {
        // eslint-disable-next-line rulesdir/no-multiple-api-calls
        API.write(WRITE_COMMANDS.OPEN_REPORT, parameters, {optimisticData, successData, failureData});
    }
}

/**
 * This will find an existing chat, or create a new one if none exists, for the given user or set of users. It will then navigate to this chat.
 *
 * @param userLogins list of user logins to start a chat report with.
 * @param shouldDismissModal a flag to determine if we should dismiss modal before navigate to report or navigate to report directly.
 */
function navigateToAndOpenReport(
    userLogins: string[],
    shouldDismissModal = true,
    actionType?: string,
    reportName?: string,
    avatarUri?: string,
    avatarFile?: File | CustomRNImageManipulatorResult | undefined,
    optimisticReportID?: string,
    isGroupChat = false,
) {
    let newChat: ReportUtils.OptimisticChatReport | EmptyObject = {};
    let chat: OnyxEntry<Report> | EmptyObject = {};
    const participantAccountIDs = PersonalDetailsUtils.getAccountIDsByLogins(userLogins);

    // If we are not creating a new Group Chat then we are creating a 1:1 DM and will look for an existing chat
    if (!isGroupChat) {
        chat = ReportUtils.getChatByParticipants([...participantAccountIDs, currentUserAccountID]);
    }

    if (isEmptyObject(chat)) {
        if (isGroupChat) {
            // If we are creating a group chat then participantAccountIDs is expected to contain currentUserAccountID
            newChat = ReportUtils.buildOptimisticGroupChatReport(participantAccountIDs, reportName ?? '', avatarUri ?? '', optimisticReportID);
        } else {
            newChat = ReportUtils.buildOptimisticChatReport([...participantAccountIDs, currentUserAccountID]);
        }
    }
    const report = isEmptyObject(chat) ? newChat : chat;

    // We want to pass newChat here because if anything is passed in that param (even an existing chat), we will try to create a chat on the server
    openReport(report.reportID, '', userLogins, newChat, undefined, undefined, undefined, avatarFile);
    if (shouldDismissModal) {
        Navigation.dismissModalWithReport(report);
    } else {
        Navigation.navigateWithSwitchPolicyID({route: ROUTES.HOME});
        Navigation.navigate(ROUTES.REPORT_WITH_ID.getRoute(report.reportID), actionType);
    }
}

/**
 * This will find an existing chat, or create a new one if none exists, for the given accountID or set of accountIDs. It will then navigate to this chat.
 *
 * @param participantAccountIDs of user logins to start a chat report with.
 */
function navigateToAndOpenReportWithAccountIDs(participantAccountIDs: number[]) {
    let newChat: ReportUtils.OptimisticChatReport | EmptyObject = {};
    const chat = ReportUtils.getChatByParticipants([...participantAccountIDs, currentUserAccountID]);
    if (!chat) {
        newChat = ReportUtils.buildOptimisticChatReport([...participantAccountIDs, currentUserAccountID]);
    }
    const report = chat ?? newChat;

    // We want to pass newChat here because if anything is passed in that param (even an existing chat), we will try to create a chat on the server
    openReport(report.reportID, '', [], newChat, '0', false, participantAccountIDs);
    Navigation.dismissModalWithReport(report);
}

/**
 * This will navigate to an existing thread, or create a new one if necessary
 *
 * @param childReportID The reportID we are trying to open
 * @param parentReportAction the parent comment of a thread
 * @param parentReportID The reportID of the parent
 */
function navigateToAndOpenChildReport(childReportID = '0', parentReportAction: Partial<ReportAction> = {}, parentReportID = '0') {
    if (childReportID !== '0') {
        openReport(childReportID);
        Navigation.navigate(ROUTES.REPORT_WITH_ID.getRoute(childReportID));
    } else {
        const participantAccountIDs = [...new Set([currentUserAccountID, Number(parentReportAction.actorAccountID)])];
        const parentReport = allReports?.[parentReportID];
        // Threads from DMs and selfDMs don't have a chatType. All other threads inherit the chatType from their parent
        const childReportChatType = parentReport && ReportUtils.isSelfDM(parentReport) ? undefined : parentReport?.chatType;
        const newChat = ReportUtils.buildOptimisticChatReport(
            participantAccountIDs,
            parentReportAction?.message?.[0]?.text,
            childReportChatType,
            parentReport?.policyID ?? CONST.POLICY.OWNER_EMAIL_FAKE,
            CONST.POLICY.OWNER_ACCOUNT_ID_FAKE,
            false,
            parentReport?.policyName ?? '',
            undefined,
            undefined,
            ReportUtils.getChildReportNotificationPreference(parentReportAction),
            parentReportAction.reportActionID,
            parentReportID,
        );

        const participantLogins = PersonalDetailsUtils.getLoginsByAccountIDs(Object.keys(newChat.participants ?? {}).map(Number));
        openReport(newChat.reportID, '', participantLogins, newChat, parentReportAction.reportActionID);
        Navigation.navigate(ROUTES.REPORT_WITH_ID.getRoute(newChat.reportID));
    }
}

/**
 * Gets the older actions that have not been read yet.
 * Normally happens when you scroll up on a chat, and the actions have not been read yet.
 */
function getOlderActions(reportID: string, reportActionID: string) {
    const optimisticData: OnyxUpdate[] = [
        {
            onyxMethod: Onyx.METHOD.MERGE,
            key: `${ONYXKEYS.COLLECTION.REPORT_METADATA}${reportID}`,
            value: {
                isLoadingOlderReportActions: true,
                hasLoadingOlderReportActionsError: false,
            },
        },
    ];

    const successData: OnyxUpdate[] = [
        {
            onyxMethod: Onyx.METHOD.MERGE,
            key: `${ONYXKEYS.COLLECTION.REPORT_METADATA}${reportID}`,
            value: {
                isLoadingOlderReportActions: false,
            },
        },
    ];

    const failureData: OnyxUpdate[] = [
        {
            onyxMethod: Onyx.METHOD.MERGE,
            key: `${ONYXKEYS.COLLECTION.REPORT_METADATA}${reportID}`,
            value: {
                isLoadingOlderReportActions: false,
                hasLoadingOlderReportActionsError: true,
            },
        },
    ];

    const parameters: GetOlderActionsParams = {
        reportID,
        reportActionID,
    };

    API.read(READ_COMMANDS.GET_OLDER_ACTIONS, parameters, {optimisticData, successData, failureData});
}

/**
 * Gets the newer actions that have not been read yet.
 * Normally happens when you are not located at the bottom of the list and scroll down on a chat.
 */
function getNewerActions(reportID: string, reportActionID: string) {
    const optimisticData: OnyxUpdate[] = [
        {
            onyxMethod: Onyx.METHOD.MERGE,
            key: `${ONYXKEYS.COLLECTION.REPORT_METADATA}${reportID}`,
            value: {
                isLoadingNewerReportActions: true,
                hasLoadingNewerReportActionsError: false,
            },
        },
    ];

    const successData: OnyxUpdate[] = [
        {
            onyxMethod: Onyx.METHOD.MERGE,
            key: `${ONYXKEYS.COLLECTION.REPORT_METADATA}${reportID}`,
            value: {
                isLoadingNewerReportActions: false,
            },
        },
    ];

    const failureData: OnyxUpdate[] = [
        {
            onyxMethod: Onyx.METHOD.MERGE,
            key: `${ONYXKEYS.COLLECTION.REPORT_METADATA}${reportID}`,
            value: {
                isLoadingNewerReportActions: false,
                hasLoadingNewerReportActionsError: true,
            },
        },
    ];

    const parameters: GetNewerActionsParams = {
        reportID,
        reportActionID,
    };

    API.read(READ_COMMANDS.GET_NEWER_ACTIONS, parameters, {optimisticData, successData, failureData});
}

/**
 * Gets metadata info about links in the provided report action
 */
function expandURLPreview(reportID: string, reportActionID: string) {
    const parameters: ExpandURLPreviewParams = {
        reportID,
        reportActionID,
    };

    API.read(READ_COMMANDS.EXPAND_URL_PREVIEW, parameters);
}

/** Marks the new report actions as read */
function readNewestAction(reportID: string) {
    const lastReadTime = DateUtils.getDBTime();

    const optimisticData: OnyxUpdate[] = [
        {
            onyxMethod: Onyx.METHOD.MERGE,
            key: `${ONYXKEYS.COLLECTION.REPORT}${reportID}`,
            value: {
                lastReadTime,
            },
        },
    ];

    const parameters: ReadNewestActionParams = {
        reportID,
        lastReadTime,
    };

    API.write(WRITE_COMMANDS.READ_NEWEST_ACTION, parameters, {optimisticData});
    DeviceEventEmitter.emit(`readNewestAction_${reportID}`, lastReadTime);
}

/**
 * Sets the last read time on a report
 */
function markCommentAsUnread(reportID: string, reportActionCreated: string) {
    const reportActions = allReportActions?.[reportID];

    // Find the latest report actions from other users
    const latestReportActionFromOtherUsers = Object.values(reportActions ?? {}).reduce((latest: ReportAction | null, current: ReportAction) => {
        if (
            current.actorAccountID !== currentUserAccountID &&
            (!latest || current.created > latest.created) &&
            // Whisper action doesn't affect lastVisibleActionCreated, so skip whisper action except actionable mention whisper
            (!ReportActionsUtils.isWhisperAction(current) || current.actionName === CONST.REPORT.ACTIONS.TYPE.ACTIONABLE_MENTION_WHISPER)
        ) {
            return current;
        }
        return latest;
    }, null);

    // If no action created date is provided, use the last action's from other user
    const actionCreationTime = reportActionCreated || (latestReportActionFromOtherUsers?.created ?? allReports?.[reportID]?.lastVisibleActionCreated ?? DateUtils.getDBTime(0));

    // We subtract 1 millisecond so that the lastReadTime is updated to just before a given reportAction's created date
    // For example, if we want to mark a report action with ID 100 and created date '2014-04-01 16:07:02.999' unread, we set the lastReadTime to '2014-04-01 16:07:02.998'
    // Since the report action with ID 100 will be the first with a timestamp above '2014-04-01 16:07:02.998', it's the first one that will be shown as unread
    const lastReadTime = DateUtils.subtractMillisecondsFromDateTime(actionCreationTime, 1);

    const optimisticData: OnyxUpdate[] = [
        {
            onyxMethod: Onyx.METHOD.MERGE,
            key: `${ONYXKEYS.COLLECTION.REPORT}${reportID}`,
            value: {
                lastReadTime,
            },
        },
    ];

    const parameters: MarkAsUnreadParams = {
        reportID,
        lastReadTime,
    };

    API.write(WRITE_COMMANDS.MARK_AS_UNREAD, parameters, {optimisticData});
    DeviceEventEmitter.emit(`unreadAction_${reportID}`, lastReadTime);
}

/** Toggles the pinned state of the report. */
function togglePinnedState(reportID: string, isPinnedChat: boolean) {
    const pinnedValue = !isPinnedChat;

    // Optimistically pin/unpin the report before we send out the command
    const optimisticData: OnyxUpdate[] = [
        {
            onyxMethod: Onyx.METHOD.MERGE,
            key: `${ONYXKEYS.COLLECTION.REPORT}${reportID}`,
            value: {isPinned: pinnedValue},
        },
    ];

    const parameters: TogglePinnedChatParams = {
        reportID,
        pinnedValue,
    };

    API.write(WRITE_COMMANDS.TOGGLE_PINNED_CHAT, parameters, {optimisticData});
}

/**
 * Saves the comment left by the user as they are typing. By saving this data the user can switch between chats, close
 * tab, refresh etc without worrying about loosing what they typed out.
 * When empty string or null is passed, it will delete the draft comment from Onyx store.
 */
function saveReportDraftComment(reportID: string, comment: string | null, callback: () => void = () => {}) {
    Onyx.merge(`${ONYXKEYS.COLLECTION.REPORT_DRAFT_COMMENT}${reportID}`, prepareDraftComment(comment)).then(callback);
}

/** Broadcasts whether or not a user is typing on a report over the report's private pusher channel. */
function broadcastUserIsTyping(reportID: string) {
    const privateReportChannelName = getReportChannelName(reportID);
    const typingStatus: Pusher.UserIsTypingEvent = {
        [currentUserAccountID]: true,
    };
    Pusher.sendEvent(privateReportChannelName, Pusher.TYPE.USER_IS_TYPING, typingStatus);
}

/** Broadcasts to the report's private pusher channel whether a user is leaving a report */
function broadcastUserIsLeavingRoom(reportID: string) {
    const privateReportChannelName = getReportChannelName(reportID);
    const leavingStatus: Pusher.UserIsLeavingRoomEvent = {
        [currentUserAccountID]: true,
    };
    Pusher.sendEvent(privateReportChannelName, Pusher.TYPE.USER_IS_LEAVING_ROOM, leavingStatus);
}

/** When a report changes in Onyx, this fetches the report from the API if the report doesn't have a name */
function handleReportChanged(report: OnyxEntry<Report>) {
    if (!report) {
        return;
    }

    // It is possible that we optimistically created a DM/group-DM for a set of users for which a report already exists.
    // In this case, the API will let us know by returning a preexistingReportID.
    // We should clear out the optimistically created report and re-route the user to the preexisting report.
    if (report?.reportID && report.preexistingReportID) {
        let callback = () => {};
        // Only re-route them if they are still looking at the optimistically created report
        if (Navigation.getActiveRoute().includes(`/r/${report.reportID}`)) {
            callback = () => {
                Navigation.navigate(ROUTES.REPORT_WITH_ID.getRoute(report.preexistingReportID ?? ''), CONST.NAVIGATION.TYPE.UP);
            };
        }
        DeviceEventEmitter.emit(`switchToPreExistingReport_${report.reportID}`, {
            preexistingReportID: report.preexistingReportID,
            callback,
        });
        return;
    }

    if (allReports && report?.reportID) {
        allReports[report.reportID] = report;

        if (ReportUtils.isConciergeChatReport(report)) {
            conciergeChatReportID = report.reportID;
        }
    }
}

/** Deletes a comment from the report, basically sets it as empty string */
function deleteReportComment(reportID: string, reportAction: ReportAction) {
    const originalReportID = ReportUtils.getOriginalReportID(reportID, reportAction);
    const reportActionID = reportAction.reportActionID;

    if (!reportActionID || !originalReportID) {
        return;
    }

    const isDeletedParentAction = ReportActionsUtils.isThreadParentMessage(reportAction, reportID);
    const deletedMessage: Message[] = [
        {
            translationKey: '',
            type: 'COMMENT',
            html: '',
            text: '',
            isEdited: true,
            isDeletedParentAction,
        },
    ];
    const optimisticReportActions: NullishDeep<ReportActions> = {
        [reportActionID]: {
            pendingAction: CONST.RED_BRICK_ROAD_PENDING_ACTION.DELETE,
            previousMessage: reportAction.message,
            message: deletedMessage,
            errors: null,
            linkMetadata: [],
        },
    };

    // If we are deleting the last visible message, let's find the previous visible one (or set an empty one if there are none) and update the lastMessageText in the LHN.
    // Similarly, if we are deleting the last read comment we will want to update the lastVisibleActionCreated to use the previous visible message.
    let optimisticReport: Partial<Report> = {
        lastMessageTranslationKey: '',
        lastMessageText: '',
        lastVisibleActionCreated: '',
    };
    const {lastMessageText = '', lastMessageTranslationKey = ''} = ReportUtils.getLastVisibleMessage(originalReportID, optimisticReportActions as ReportActions);
    if (lastMessageText || lastMessageTranslationKey) {
        const lastVisibleAction = ReportActionsUtils.getLastVisibleAction(originalReportID, optimisticReportActions as ReportActions);
        const lastVisibleActionCreated = lastVisibleAction?.created;
        const lastActorAccountID = lastVisibleAction?.actorAccountID;
        optimisticReport = {
            lastMessageTranslationKey,
            lastMessageText,
            lastVisibleActionCreated,
            lastActorAccountID,
        };
    }

    // If the API call fails we must show the original message again, so we revert the message content back to how it was
    // and and remove the pendingAction so the strike-through clears
    const failureData: OnyxUpdate[] = [
        {
            onyxMethod: Onyx.METHOD.MERGE,
            key: `${ONYXKEYS.COLLECTION.REPORT_ACTIONS}${originalReportID}`,
            value: {
                [reportActionID]: {
                    message: reportAction.message,
                    pendingAction: null,
                    previousMessage: null,
                },
            },
        },
    ];

    const successData: OnyxUpdate[] = [
        {
            onyxMethod: Onyx.METHOD.MERGE,
            key: `${ONYXKEYS.COLLECTION.REPORT_ACTIONS}${originalReportID}`,
            value: {
                [reportActionID]: {
                    pendingAction: null,
                    previousMessage: null,
                },
            },
        },
    ];

    const optimisticData: OnyxUpdate[] = [
        {
            onyxMethod: Onyx.METHOD.MERGE,
            key: `${ONYXKEYS.COLLECTION.REPORT_ACTIONS}${originalReportID}`,
            value: optimisticReportActions,
        },
        {
            onyxMethod: Onyx.METHOD.MERGE,
            key: `${ONYXKEYS.COLLECTION.REPORT}${originalReportID}`,
            value: optimisticReport,
        },
    ];

    // Update optimistic data for parent report action if the report is a child report and the reportAction has no visible child
    const childVisibleActionCount = reportAction.childVisibleActionCount ?? 0;
    if (childVisibleActionCount === 0) {
        const optimisticParentReportData = ReportUtils.getOptimisticDataForParentReportAction(
            originalReportID,
            optimisticReport?.lastVisibleActionCreated ?? '',
            CONST.RED_BRICK_ROAD_PENDING_ACTION.DELETE,
        );
        optimisticParentReportData.forEach((parentReportData) => {
            if (isEmptyObject(parentReportData)) {
                return;
            }
            optimisticData.push(parentReportData);
        });
    }

    const parameters: DeleteCommentParams = {
        reportID: originalReportID,
        reportActionID,
    };

    CachedPDFPaths.clearByKey(reportActionID);

    API.write(WRITE_COMMANDS.DELETE_COMMENT, parameters, {optimisticData, successData, failureData});

    // if we are linking to the report action, and we are deleting it, and it's not a deleted parent action,
    // we should navigate to its report in order to not show not found page
    if (Navigation.isActiveRoute(ROUTES.REPORT_WITH_ID.getRoute(reportID, reportActionID)) && !isDeletedParentAction) {
        Navigation.goBack(ROUTES.REPORT_WITH_ID.getRoute(reportID), true);
    }
}

/**
 * Removes the links in html of a comment.
 * example:
 *      html="test <a href="https://www.google.com" target="_blank" rel="noreferrer noopener">https://www.google.com</a> test"
 *      links=["https://www.google.com"]
 * returns: "test https://www.google.com test"
 */
function removeLinksFromHtml(html: string, links: string[]): string {
    let htmlCopy = html.slice();
    links.forEach((link) => {
        // We want to match the anchor tag of the link and replace the whole anchor tag with the text of the anchor tag
        const regex = new RegExp(`<(a)[^><]*href\\s*=\\s*(['"])(${Str.escapeForRegExp(link)})\\2(?:".*?"|'.*?'|[^'"><])*>([\\s\\S]*?)<\\/\\1>(?![^<]*(<\\/pre>|<\\/code>))`, 'g');
        htmlCopy = htmlCopy.replace(regex, '$4');
    });
    return htmlCopy;
}

/**
 * This function will handle removing only links that were purposely removed by the user while editing.
 *
 * @param newCommentText text of the comment after editing.
 * @param originalCommentMarkdown original markdown of the comment before editing.
 */
function handleUserDeletedLinksInHtml(newCommentText: string, originalCommentMarkdown: string): string {
    const parser = new ExpensiMark();
    if (newCommentText.length > CONST.MAX_MARKUP_LENGTH) {
        return newCommentText;
    }
    const htmlForNewComment = parser.replace(newCommentText);
    const removedLinks = parser.getRemovedMarkdownLinks(originalCommentMarkdown, newCommentText);
    return removeLinksFromHtml(htmlForNewComment, removedLinks);
}

/** Saves a new message for a comment. Marks the comment as edited, which will be reflected in the UI. */
function editReportComment(reportID: string, originalReportAction: OnyxEntry<ReportAction>, textForNewComment: string) {
    const parser = new ExpensiMark();
    const originalReportID = ReportUtils.getOriginalReportID(reportID, originalReportAction);

    if (!originalReportID || !originalReportAction) {
        return;
    }

    // Do not autolink if someone explicitly tries to remove a link from message.
    // https://github.com/Expensify/App/issues/9090
    // https://github.com/Expensify/App/issues/13221
    const originalCommentHTML = originalReportAction.message?.[0]?.html;
    const originalCommentMarkdown = parser.htmlToMarkdown(originalCommentHTML ?? '').trim();

    // Skip the Edit if draft is not changed
    if (originalCommentMarkdown === textForNewComment) {
        return;
    }

    const htmlForNewComment = handleUserDeletedLinksInHtml(textForNewComment, originalCommentMarkdown);
    const reportComment = parser.htmlToText(htmlForNewComment);

    // For comments shorter than or equal to 10k chars, convert the comment from MD into HTML because that's how it is stored in the database
    // For longer comments, skip parsing and display plaintext for performance reasons. It takes over 40s to parse a 100k long string!!
    let parsedOriginalCommentHTML = originalCommentHTML;
    if (textForNewComment.length <= CONST.MAX_MARKUP_LENGTH) {
        const autolinkFilter = {filterRules: parser.rules.map((rule) => rule.name).filter((name) => name !== 'autolink')};
        parsedOriginalCommentHTML = parser.replace(originalCommentMarkdown, autolinkFilter);
    }

    //  Delete the comment if it's empty
    if (!htmlForNewComment) {
        deleteReportComment(originalReportID, originalReportAction);
        return;
    }

    // Skip the Edit if message is not changed
    if (parsedOriginalCommentHTML === htmlForNewComment.trim() || originalCommentHTML === htmlForNewComment.trim()) {
        return;
    }

    // Optimistically update the reportAction with the new message
    const reportActionID = originalReportAction.reportActionID;
    const originalMessage = originalReportAction?.message?.[0];
    const optimisticReportActions: PartialDeep<ReportActions> = {
        [reportActionID]: {
            pendingAction: CONST.RED_BRICK_ROAD_PENDING_ACTION.UPDATE,
            message: [
                {
                    ...originalMessage,
                    type: CONST.REPORT.MESSAGE.TYPE.COMMENT,
                    isEdited: true,
                    html: htmlForNewComment,
                    text: reportComment,
                },
            ],
        },
    };

    const optimisticData: OnyxUpdate[] = [
        {
            onyxMethod: Onyx.METHOD.MERGE,
            key: `${ONYXKEYS.COLLECTION.REPORT_ACTIONS}${originalReportID}`,
            value: optimisticReportActions,
        },
    ];

    const lastVisibleAction = ReportActionsUtils.getLastVisibleAction(originalReportID, optimisticReportActions as ReportActions);
    if (reportActionID === lastVisibleAction?.reportActionID) {
        const lastMessageText = ReportUtils.formatReportLastMessageText(reportComment);
        const optimisticReport = {
            lastMessageTranslationKey: '',
            lastMessageText,
        };
        optimisticData.push({
            onyxMethod: Onyx.METHOD.MERGE,
            key: `${ONYXKEYS.COLLECTION.REPORT}${originalReportID}`,
            value: optimisticReport,
        });
    }

    const failureData: OnyxUpdate[] = [
        {
            onyxMethod: Onyx.METHOD.MERGE,
            key: `${ONYXKEYS.COLLECTION.REPORT_ACTIONS}${originalReportID}`,
            value: {
                [reportActionID]: {
                    ...originalReportAction,
                    pendingAction: null,
                },
            },
        },
    ];

    const successData: OnyxUpdate[] = [
        {
            onyxMethod: Onyx.METHOD.MERGE,
            key: `${ONYXKEYS.COLLECTION.REPORT_ACTIONS}${originalReportID}`,
            value: {
                [reportActionID]: {
                    pendingAction: null,
                },
            },
        },
    ];

    const parameters: UpdateCommentParams = {
        reportID: originalReportID,
        reportComment: htmlForNewComment,
        reportActionID,
    };

    API.write(WRITE_COMMANDS.UPDATE_COMMENT, parameters, {optimisticData, successData, failureData});
}

/** Deletes the draft for a comment report action. */
function deleteReportActionDraft(reportID: string, reportAction: ReportAction) {
    const originalReportID = ReportUtils.getOriginalReportID(reportID, reportAction);
    Onyx.merge(`${ONYXKEYS.COLLECTION.REPORT_ACTIONS_DRAFTS}${originalReportID}`, {[reportAction.reportActionID]: null});
}

/** Saves the draft for a comment report action. This will put the comment into "edit mode" */
function saveReportActionDraft(reportID: string, reportAction: ReportAction, draftMessage: string) {
    const originalReportID = ReportUtils.getOriginalReportID(reportID, reportAction);
    Onyx.merge(`${ONYXKEYS.COLLECTION.REPORT_ACTIONS_DRAFTS}${originalReportID}`, {[reportAction.reportActionID]: {message: draftMessage}});
}

function updateNotificationPreference(
    reportID: string,
    previousValue: NotificationPreference | undefined,
    newValue: NotificationPreference,
    navigate: boolean,
    parentReportID?: string,
    parentReportActionID?: string,
    report: OnyxEntry<Report> | EmptyObject = {},
) {
    if (previousValue === newValue) {
        if (navigate && !isEmptyObject(report) && report.reportID) {
            ReportUtils.goBackToDetailsPage(report);
        }
        return;
    }

    const optimisticData: OnyxUpdate[] = [
        {
            onyxMethod: Onyx.METHOD.MERGE,
            key: `${ONYXKEYS.COLLECTION.REPORT}${reportID}`,
            value: {notificationPreference: newValue},
        },
    ];

    const failureData: OnyxUpdate[] = [
        {
            onyxMethod: Onyx.METHOD.MERGE,
            key: `${ONYXKEYS.COLLECTION.REPORT}${reportID}`,
            value: {notificationPreference: previousValue},
        },
    ];

    if (parentReportID && parentReportActionID) {
        optimisticData.push({
            onyxMethod: Onyx.METHOD.MERGE,
            key: `${ONYXKEYS.COLLECTION.REPORT_ACTIONS}${parentReportID}`,
            value: {[parentReportActionID]: {childReportNotificationPreference: newValue}},
        });
        failureData.push({
            onyxMethod: Onyx.METHOD.MERGE,
            key: `${ONYXKEYS.COLLECTION.REPORT_ACTIONS}${parentReportID}`,
            value: {[parentReportActionID]: {childReportNotificationPreference: previousValue}},
        });
    }

    const parameters: UpdateReportNotificationPreferenceParams = {reportID, notificationPreference: newValue};

    API.write(WRITE_COMMANDS.UPDATE_REPORT_NOTIFICATION_PREFERENCE, parameters, {optimisticData, failureData});
    if (navigate && !isEmptyObject(report)) {
        ReportUtils.goBackToDetailsPage(report);
    }
}

function updateRoomVisibility(reportID: string, previousValue: RoomVisibility | undefined, newValue: RoomVisibility, navigate: boolean, report: OnyxEntry<Report> | EmptyObject = {}) {
    if (previousValue === newValue) {
        if (navigate && !isEmptyObject(report) && report.reportID) {
            ReportUtils.goBackToDetailsPage(report);
        }
        return;
    }

    const optimisticData: OnyxUpdate[] = [
        {
            onyxMethod: Onyx.METHOD.MERGE,
            key: `${ONYXKEYS.COLLECTION.REPORT}${reportID}`,
            value: {visibility: newValue},
        },
    ];

    const failureData: OnyxUpdate[] = [
        {
            onyxMethod: Onyx.METHOD.MERGE,
            key: `${ONYXKEYS.COLLECTION.REPORT}${reportID}`,
            value: {visibility: previousValue},
        },
    ];

    const parameters: UpdateRoomVisibilityParams = {reportID, visibility: newValue};

    API.write(WRITE_COMMANDS.UPDATE_ROOM_VISIBILITY, parameters, {optimisticData, failureData});
    if (navigate && !isEmptyObject(report)) {
        ReportUtils.goBackToDetailsPage(report);
    }
}

/**
 * This will subscribe to an existing thread, or create a new one and then subsribe to it if necessary
 *
 * @param childReportID The reportID we are trying to open
 * @param parentReportAction the parent comment of a thread
 * @param parentReportID The reportID of the parent
 * @param prevNotificationPreference The previous notification preference for the child report
 */
function toggleSubscribeToChildReport(childReportID = '0', parentReportAction: Partial<ReportAction> = {}, parentReportID = '0', prevNotificationPreference?: NotificationPreference) {
    if (childReportID !== '0') {
        openReport(childReportID);
        const parentReportActionID = parentReportAction?.reportActionID ?? '0';
        if (!prevNotificationPreference || prevNotificationPreference === CONST.REPORT.NOTIFICATION_PREFERENCE.HIDDEN) {
            updateNotificationPreference(childReportID, prevNotificationPreference, CONST.REPORT.NOTIFICATION_PREFERENCE.ALWAYS, false, parentReportID, parentReportActionID);
        } else {
            updateNotificationPreference(childReportID, prevNotificationPreference, CONST.REPORT.NOTIFICATION_PREFERENCE.HIDDEN, false, parentReportID, parentReportActionID);
        }
    } else {
        const participantAccountIDs = [...new Set([currentUserAccountID, Number(parentReportAction?.actorAccountID)])];
        const parentReport = allReports?.[parentReportID];
        const newChat = ReportUtils.buildOptimisticChatReport(
            participantAccountIDs,
            parentReportAction?.message?.[0]?.text,
            parentReport?.chatType,
            parentReport?.policyID ?? CONST.POLICY.OWNER_EMAIL_FAKE,
            CONST.POLICY.OWNER_ACCOUNT_ID_FAKE,
            false,
            '',
            undefined,
            undefined,
            CONST.REPORT.NOTIFICATION_PREFERENCE.ALWAYS,
            parentReportAction.reportActionID,
            parentReportID,
        );

        const participantLogins = PersonalDetailsUtils.getLoginsByAccountIDs(participantAccountIDs);
        openReport(newChat.reportID, '', participantLogins, newChat, parentReportAction.reportActionID);
        const notificationPreference =
            prevNotificationPreference === CONST.REPORT.NOTIFICATION_PREFERENCE.HIDDEN ? CONST.REPORT.NOTIFICATION_PREFERENCE.ALWAYS : CONST.REPORT.NOTIFICATION_PREFERENCE.HIDDEN;
        updateNotificationPreference(newChat.reportID, prevNotificationPreference, notificationPreference, false, parentReportID, parentReportAction?.reportActionID);
    }
}

function updateReportName(reportID: string, value: string, previousValue: string) {
    const optimisticData: OnyxUpdate[] = [
        {
            onyxMethod: Onyx.METHOD.MERGE,
            key: `${ONYXKEYS.COLLECTION.REPORT}${reportID}`,
            value: {
                reportName: value,
                pendingFields: {
                    reportName: CONST.RED_BRICK_ROAD_PENDING_ACTION.UPDATE,
                },
            },
        },
    ];
    const failureData: OnyxUpdate[] = [
        {
            onyxMethod: Onyx.METHOD.MERGE,
            key: `${ONYXKEYS.COLLECTION.REPORT}${reportID}`,
            value: {
                reportName: previousValue,
                pendingFields: {
                    reportName: null,
                },
                errorFields: {
                    reportName: ErrorUtils.getMicroSecondOnyxError('report.genericUpdateReporNameEditFailureMessage'),
                },
            },
        },
    ];

    const successData: OnyxUpdate[] = [
        {
            onyxMethod: Onyx.METHOD.MERGE,
            key: `${ONYXKEYS.COLLECTION.REPORT}${reportID}`,
            value: {
                pendingFields: {
                    reportName: null,
                },
                errorFields: {
                    reportName: null,
                },
            },
        },
    ];

    const parameters = {
        reportID,
        reportName: value,
    };

    API.write(WRITE_COMMANDS.SET_REPORT_NAME, parameters, {optimisticData, failureData, successData});
}

function clearReportFieldErrors(reportID: string, reportField: PolicyReportField) {
    const fieldKey = ReportUtils.getReportFieldKey(reportField.fieldID);
    Onyx.merge(`${ONYXKEYS.COLLECTION.REPORT}${reportID}`, {
        pendingFields: {
            [fieldKey]: null,
        },
        errorFields: {
            [fieldKey]: null,
        },
    });
}

function updateReportField(reportID: string, reportField: PolicyReportField, previousReportField: PolicyReportField) {
    const fieldKey = ReportUtils.getReportFieldKey(reportField.fieldID);
    const recentlyUsedValues = allRecentlyUsedReportFields?.[fieldKey] ?? [];

    const optimisticData: OnyxUpdate[] = [
        {
            onyxMethod: Onyx.METHOD.MERGE,
            key: `${ONYXKEYS.COLLECTION.REPORT}${reportID}`,
            value: {
                fieldList: {
                    [fieldKey]: reportField,
                },
                pendingFields: {
                    [fieldKey]: CONST.RED_BRICK_ROAD_PENDING_ACTION.UPDATE,
                },
            },
        },
    ];

    if (reportField.type === 'dropdown' && reportField.value) {
        optimisticData.push({
            onyxMethod: Onyx.METHOD.MERGE,
            key: ONYXKEYS.RECENTLY_USED_REPORT_FIELDS,
            value: {
                [fieldKey]: [...new Set([...recentlyUsedValues, reportField.value])],
            },
        });
    }

    const failureData: OnyxUpdate[] = [
        {
            onyxMethod: Onyx.METHOD.MERGE,
            key: `${ONYXKEYS.COLLECTION.REPORT}${reportID}`,
            value: {
                fieldList: {
                    [fieldKey]: previousReportField,
                },
                pendingFields: {
                    [fieldKey]: null,
                },
                errorFields: {
                    [fieldKey]: ErrorUtils.getMicroSecondOnyxError('report.genericUpdateReportFieldFailureMessage'),
                },
            },
        },
    ];

    if (reportField.type === 'dropdown') {
        failureData.push({
            onyxMethod: Onyx.METHOD.MERGE,
            key: ONYXKEYS.RECENTLY_USED_REPORT_FIELDS,
            value: {
                [fieldKey]: recentlyUsedValues,
            },
        });
    }

    const successData: OnyxUpdate[] = [
        {
            onyxMethod: Onyx.METHOD.MERGE,
            key: `${ONYXKEYS.COLLECTION.REPORT}${reportID}`,
            value: {
                pendingFields: {
                    [fieldKey]: null,
                },
                errorFields: {
                    [fieldKey]: null,
                },
            },
        },
    ];

    const parameters = {
        reportID,
        reportFields: JSON.stringify({[fieldKey]: reportField}),
    };

    API.write(WRITE_COMMANDS.SET_REPORT_FIELD, parameters, {optimisticData, failureData, successData});
}

function deleteReportField(reportID: string, reportField: PolicyReportField) {
    const fieldKey = ReportUtils.getReportFieldKey(reportField.fieldID);

    const optimisticData: OnyxUpdate[] = [
        {
            onyxMethod: Onyx.METHOD.MERGE,
            key: `${ONYXKEYS.COLLECTION.REPORT}${reportID}`,
            value: {
                fieldList: {
                    [fieldKey]: null,
                },
                pendingFields: {
                    [fieldKey]: CONST.RED_BRICK_ROAD_PENDING_ACTION.UPDATE,
                },
            },
        },
    ];

    const failureData: OnyxUpdate[] = [
        {
            onyxMethod: Onyx.METHOD.MERGE,
            key: `${ONYXKEYS.COLLECTION.REPORT}${reportID}`,
            value: {
                fieldList: {
                    [fieldKey]: reportField,
                },
                pendingFields: {
                    [fieldKey]: null,
                },
                errorFields: {
                    [fieldKey]: ErrorUtils.getMicroSecondOnyxError('report.genericUpdateReportFieldFailureMessage'),
                },
            },
        },
    ];

    const successData: OnyxUpdate[] = [
        {
            onyxMethod: Onyx.METHOD.MERGE,
            key: `${ONYXKEYS.COLLECTION.REPORT}${reportID}`,
            value: {
                pendingFields: {
                    [fieldKey]: null,
                },
                errorFields: {
                    [fieldKey]: null,
                },
            },
        },
    ];

    const parameters = {
        reportID,
        fieldID: fieldKey,
    };

    API.write(WRITE_COMMANDS.DELETE_REPORT_FIELD, parameters, {optimisticData, failureData, successData});
}

function updateDescription(reportID: string, previousValue: string, newValue: string) {
    // No change needed, navigate back
    if (previousValue === newValue) {
        Navigation.goBack(ROUTES.REPORT_WITH_ID_DETAILS.getRoute(reportID));
        return;
    }

    const parsedDescription = ReportUtils.getParsedComment(newValue, {reportID});

    const optimisticData: OnyxUpdate[] = [
        {
            onyxMethod: Onyx.METHOD.MERGE,
            key: `${ONYXKEYS.COLLECTION.REPORT}${reportID}`,
            value: {description: parsedDescription, pendingFields: {description: CONST.RED_BRICK_ROAD_PENDING_ACTION.UPDATE}},
        },
    ];
    const failureData: OnyxUpdate[] = [
        {
            onyxMethod: Onyx.METHOD.MERGE,
            key: `${ONYXKEYS.COLLECTION.REPORT}${reportID}`,
            value: {description: previousValue, pendingFields: {description: null}},
        },
    ];
    const successData: OnyxUpdate[] = [
        {
            onyxMethod: Onyx.METHOD.MERGE,
            key: `${ONYXKEYS.COLLECTION.REPORT}${reportID}`,
            value: {pendingFields: {description: null}},
        },
    ];

    const parameters: UpdateRoomDescriptionParams = {reportID, description: parsedDescription};

    API.write(WRITE_COMMANDS.UPDATE_ROOM_DESCRIPTION, parameters, {optimisticData, failureData, successData});
    Navigation.goBack(ROUTES.REPORT_WITH_ID_DETAILS.getRoute(reportID));
}

function updateWriteCapabilityAndNavigate(report: Report, newValue: WriteCapability) {
    if (report.writeCapability === newValue) {
        Navigation.goBack(ROUTES.REPORT_SETTINGS.getRoute(report.reportID));
        return;
    }

    const optimisticData: OnyxUpdate[] = [
        {
            onyxMethod: Onyx.METHOD.MERGE,
            key: `${ONYXKEYS.COLLECTION.REPORT}${report.reportID}`,
            value: {writeCapability: newValue},
        },
    ];
    const failureData: OnyxUpdate[] = [
        {
            onyxMethod: Onyx.METHOD.MERGE,
            key: `${ONYXKEYS.COLLECTION.REPORT}${report.reportID}`,
            value: {writeCapability: report.writeCapability},
        },
    ];

    const parameters: UpdateReportWriteCapabilityParams = {reportID: report.reportID, writeCapability: newValue};

    API.write(WRITE_COMMANDS.UPDATE_REPORT_WRITE_CAPABILITY, parameters, {optimisticData, failureData});
    // Return to the report settings page since this field utilizes push-to-page
    Navigation.goBack(ROUTES.REPORT_SETTINGS.getRoute(report.reportID));
}

/**
 * Navigates to the 1:1 report with Concierge
 */
function navigateToConciergeChat(shouldDismissModal = false, checkIfCurrentPageActive = () => true, actionType?: string) {
    // If conciergeChatReportID contains a concierge report ID, we navigate to the concierge chat using the stored report ID.
    // Otherwise, we would find the concierge chat and navigate to it.
    if (!conciergeChatReportID) {
        // In order to avoid creating concierge repeatedly,
        // we need to ensure that the server data has been successfully pulled
        Welcome.onServerDataReady().then(() => {
            // If we don't have a chat with Concierge then create it
            if (!checkIfCurrentPageActive()) {
                return;
            }
            navigateToAndOpenReport([CONST.EMAIL.CONCIERGE], shouldDismissModal, actionType);
        });
    } else if (shouldDismissModal) {
        Navigation.dismissModal(conciergeChatReportID);
    } else {
        Navigation.navigate(ROUTES.REPORT_WITH_ID.getRoute(conciergeChatReportID), actionType);
    }
}

/** Add a policy report (workspace room) optimistically and navigate to it. */
function addPolicyReport(policyReport: ReportUtils.OptimisticChatReport) {
    const createdReportAction = ReportUtils.buildOptimisticCreatedReportAction(CONST.POLICY.OWNER_EMAIL_FAKE);

    // Onyx.set is used on the optimistic data so that it is present before navigating to the workspace room. With Onyx.merge the workspace room reportID is not present when
    // fetchReportIfNeeded is called on the ReportScreen, so openReport is called which is unnecessary since the optimistic data will be stored in Onyx.
    // Therefore, Onyx.set is used instead of Onyx.merge.
    const optimisticData: OnyxUpdate[] = [
        {
            onyxMethod: Onyx.METHOD.SET,
            key: `${ONYXKEYS.COLLECTION.REPORT}${policyReport.reportID}`,
            value: {
                pendingFields: {
                    addWorkspaceRoom: CONST.RED_BRICK_ROAD_PENDING_ACTION.ADD,
                },
                ...policyReport,
            },
        },
        {
            onyxMethod: Onyx.METHOD.SET,
            key: `${ONYXKEYS.COLLECTION.REPORT_ACTIONS}${policyReport.reportID}`,
            value: {[createdReportAction.reportActionID]: createdReportAction},
        },
        {
            onyxMethod: Onyx.METHOD.MERGE,
            key: ONYXKEYS.FORMS.NEW_ROOM_FORM,
            value: {isLoading: true},
        },
    ];
    const successData: OnyxUpdate[] = [
        {
            onyxMethod: Onyx.METHOD.MERGE,
            key: `${ONYXKEYS.COLLECTION.REPORT}${policyReport.reportID}`,
            value: {
                pendingFields: {
                    addWorkspaceRoom: null,
                },
            },
        },
        {
            onyxMethod: Onyx.METHOD.MERGE,
            key: `${ONYXKEYS.COLLECTION.REPORT_ACTIONS}${policyReport.reportID}`,
            value: {
                [createdReportAction.reportActionID]: {
                    pendingAction: null,
                },
            },
        },
        {
            onyxMethod: Onyx.METHOD.MERGE,
            key: ONYXKEYS.FORMS.NEW_ROOM_FORM,
            value: {isLoading: false},
        },
    ];
    const failureData: OnyxUpdate[] = [
        {
            onyxMethod: Onyx.METHOD.MERGE,
            key: `${ONYXKEYS.COLLECTION.REPORT}${policyReport.reportID}`,
            value: {
                errorFields: {
                    addWorkspaceRoom: ErrorUtils.getMicroSecondOnyxError('report.genericCreateReportFailureMessage'),
                },
            },
        },
        {
            onyxMethod: Onyx.METHOD.MERGE,
            key: ONYXKEYS.FORMS.NEW_ROOM_FORM,
            value: {isLoading: false},
        },
    ];

    const parameters: AddWorkspaceRoomParams = {
        policyID: policyReport.policyID,
        reportName: policyReport.reportName,
        visibility: policyReport.visibility,
        reportID: policyReport.reportID,
        createdReportActionID: createdReportAction.reportActionID,
        writeCapability: policyReport.writeCapability,
        description: policyReport.description,
    };

    API.write(WRITE_COMMANDS.ADD_WORKSPACE_ROOM, parameters, {optimisticData, successData, failureData});
    Navigation.dismissModalWithReport(policyReport);
}

/** Deletes a report, along with its reportActions, any linked reports, and any linked IOU report. */
function deleteReport(reportID: string) {
    const report = currentReportData?.[reportID];
    const onyxData: Record<string, null> = {
        [`${ONYXKEYS.COLLECTION.REPORT}${reportID}`]: null,
        [`${ONYXKEYS.COLLECTION.REPORT_ACTIONS}${reportID}`]: null,
    };

    // Delete linked transactions
    const reportActionsForReport = allReportActions?.[reportID];

    const transactionIDs = Object.values(reportActionsForReport ?? {})
        .filter((reportAction): reportAction is ReportActionBase & OriginalMessageIOU => reportAction.actionName === CONST.REPORT.ACTIONS.TYPE.IOU)
        .map((reportAction) => reportAction.originalMessage.IOUTransactionID);

    [...new Set(transactionIDs)].forEach((transactionID) => {
        onyxData[`${ONYXKEYS.COLLECTION.TRANSACTION}${transactionID}`] = null;
    });

    Onyx.multiSet(onyxData);

    // Delete linked IOU report
    if (report?.iouReportID) {
        deleteReport(report.iouReportID);
    }
}

/**
 * @param reportID The reportID of the policy report (workspace room)
 */
function navigateToConciergeChatAndDeleteReport(reportID: string) {
    // Dismiss the current report screen and replace it with Concierge Chat
    Navigation.goBack();
    navigateToConciergeChat();
    deleteReport(reportID);
}

/**
 * @param policyRoomReport The policy room report
 * @param policyRoomName The updated name for the policy room
 */
function updatePolicyRoomNameAndNavigate(policyRoomReport: Report, policyRoomName: string) {
    const reportID = policyRoomReport.reportID;
    const previousName = policyRoomReport.reportName;

    // No change needed, navigate back
    if (previousName === policyRoomName) {
        Navigation.goBack(ROUTES.REPORT_SETTINGS.getRoute(reportID));
        return;
    }

    const optimisticRenamedAction = ReportUtils.buildOptimisticRenamedRoomReportAction(policyRoomName, previousName ?? '');

    const optimisticData: OnyxUpdate[] = [
        {
            onyxMethod: Onyx.METHOD.MERGE,
            key: `${ONYXKEYS.COLLECTION.REPORT}${reportID}`,
            value: {
                reportName: policyRoomName,
                pendingFields: {
                    reportName: CONST.RED_BRICK_ROAD_PENDING_ACTION.UPDATE,
                },
                errorFields: {
                    reportName: null,
                },
            },
        },
        {
            onyxMethod: Onyx.METHOD.MERGE,
            key: `${ONYXKEYS.COLLECTION.REPORT_ACTIONS}${reportID}`,
            value: {
                [optimisticRenamedAction.reportActionID]: optimisticRenamedAction,
            },
        },
    ];
    const successData: OnyxUpdate[] = [
        {
            onyxMethod: Onyx.METHOD.MERGE,
            key: `${ONYXKEYS.COLLECTION.REPORT}${reportID}`,
            value: {
                pendingFields: {
                    reportName: null,
                },
            },
        },
        {
            onyxMethod: Onyx.METHOD.MERGE,
            key: `${ONYXKEYS.COLLECTION.REPORT_ACTIONS}${reportID}`,
            value: {[optimisticRenamedAction.reportActionID]: {pendingAction: null}},
        },
    ];
    const failureData: OnyxUpdate[] = [
        {
            onyxMethod: Onyx.METHOD.MERGE,
            key: `${ONYXKEYS.COLLECTION.REPORT}${reportID}`,
            value: {
                reportName: previousName,
            },
        },
        {
            onyxMethod: Onyx.METHOD.MERGE,
            key: `${ONYXKEYS.COLLECTION.REPORT_ACTIONS}${reportID}`,
            value: {[optimisticRenamedAction.reportActionID]: null},
        },
    ];

    const parameters: UpdatePolicyRoomNameParams = {
        reportID,
        policyRoomName,
        renamedRoomReportActionID: optimisticRenamedAction.reportActionID,
    };

    API.write(WRITE_COMMANDS.UPDATE_POLICY_ROOM_NAME, parameters, {optimisticData, successData, failureData});
    Navigation.goBack(ROUTES.REPORT_SETTINGS.getRoute(reportID));
}

/**
 * @param reportID The reportID of the policy room.
 */
function clearPolicyRoomNameErrors(reportID: string) {
    Onyx.merge(`${ONYXKEYS.COLLECTION.REPORT}${reportID}`, {
        errorFields: {
            reportName: null,
        },
        pendingFields: {
            reportName: null,
        },
    });
}

/**
 * @param reportID The reportID of the report.
 */
// eslint-disable-next-line rulesdir/no-negated-variables
function clearReportNotFoundErrors(reportID: string) {
    Onyx.merge(`${ONYXKEYS.COLLECTION.REPORT}${reportID}`, {
        errorFields: {
            notFound: null,
        },
    });
}

function setIsComposerFullSize(reportID: string, isComposerFullSize: boolean) {
    Onyx.merge(`${ONYXKEYS.COLLECTION.REPORT_IS_COMPOSER_FULL_SIZE}${reportID}`, isComposerFullSize);
}

/**
 * @param action the associated report action (optional)
 * @param isRemote whether or not this notification is a remote push notification
 */
function shouldShowReportActionNotification(reportID: string, action: ReportAction | null = null, isRemote = false): boolean {
    const tag = isRemote ? '[PushNotification]' : '[LocalNotification]';

    // Due to payload size constraints, some push notifications may have their report action stripped
    // so we must double check that we were provided an action before using it in these checks.
    if (action && ReportActionsUtils.isDeletedAction(action)) {
        Log.info(`${tag} Skipping notification because the action was deleted`, false, {reportID, action});
        return false;
    }

    if (!ActiveClientManager.isClientTheLeader()) {
        Log.info(`${tag} Skipping notification because this client is not the leader`);
        return false;
    }

    // We don't want to send a local notification if the user preference is daily, mute or hidden.
    const notificationPreference = allReports?.[reportID]?.notificationPreference ?? CONST.REPORT.NOTIFICATION_PREFERENCE.ALWAYS;
    if (notificationPreference !== CONST.REPORT.NOTIFICATION_PREFERENCE.ALWAYS) {
        Log.info(`${tag} No notification because user preference is to be notified: ${notificationPreference}`);
        return false;
    }

    // If this comment is from the current user we don't want to parrot whatever they wrote back to them.
    if (action && action.actorAccountID === currentUserAccountID) {
        Log.info(`${tag} No notification because comment is from the currently logged in user`);
        return false;
    }

    // If we are currently viewing this report do not show a notification.
    if (reportID === Navigation.getTopmostReportId() && Visibility.isVisible() && Visibility.hasFocus()) {
        Log.info(`${tag} No notification because it was a comment for the current report`);
        return false;
    }

    const report = currentReportData?.[reportID];
    if (!report || (report && report.pendingAction === CONST.RED_BRICK_ROAD_PENDING_ACTION.DELETE)) {
        Log.info(`${tag} No notification because the report does not exist or is pending deleted`, false);
        return false;
    }

    // If this notification was delayed and the user saw the message already, don't show it
    if (action && report?.lastReadTime && report.lastReadTime >= action.created) {
        Log.info(`${tag} No notification because the comment was already read`, false, {created: action.created, lastReadTime: report.lastReadTime});
        return false;
    }

    // If this is a whisper targeted to someone else, don't show it
    if (action && ReportActionsUtils.isWhisperActionTargetedToOthers(action)) {
        Log.info(`${tag} No notification because the action is whispered to someone else`, false);
        return false;
    }

    // Only show notifications for supported types of report actions
    if (action && !ReportActionsUtils.isNotifiableReportAction(action)) {
        Log.info(`${tag} No notification because this action type is not supported`, false, {actionName: action?.actionName});
        return false;
    }

    return true;
}

function showReportActionNotification(reportID: string, reportAction: ReportAction) {
    if (!shouldShowReportActionNotification(reportID, reportAction)) {
        return;
    }

    Log.info('[LocalNotification] Creating notification');

    const report = allReports?.[reportID] ?? null;
    if (!report) {
        Log.hmmm("[LocalNotification] couldn't show report action notification because the report wasn't found", {reportID, reportActionID: reportAction.reportActionID});
        return;
    }

    const onClick = () =>
        Modal.close(() => {
            const policyID = lastVisitedPath && extractPolicyIDFromPath(lastVisitedPath);
            const policyEmployeeAccountIDs = policyID ? getPolicyEmployeeAccountIDs(policyID) : [];
            const reportBelongsToWorkspace = policyID ? doesReportBelongToWorkspace(report, policyEmployeeAccountIDs, policyID) : false;
            if (!reportBelongsToWorkspace) {
                Navigation.navigateWithSwitchPolicyID({route: ROUTES.HOME});
            }
            navigateFromNotification(reportID);
        });

    if (reportAction.actionName === CONST.REPORT.ACTIONS.TYPE.MODIFIED_EXPENSE) {
        LocalNotification.showModifiedExpenseNotification(report, reportAction, onClick);
    } else {
        LocalNotification.showCommentNotification(report, reportAction, onClick);
    }

    notifyNewAction(reportID, reportAction.actorAccountID, reportAction.reportActionID);
}

/** Clear the errors associated with the IOUs of a given report. */
function clearIOUError(reportID: string) {
    Onyx.merge(`${ONYXKEYS.COLLECTION.REPORT}${reportID}`, {errorFields: {iou: null}});
}

/**
 * Adds a reaction to the report action.
 * Uses the NEW FORMAT for "emojiReactions"
 */
function addEmojiReaction(reportID: string, reportActionID: string, emoji: Emoji, skinTone: string | number = preferredSkinTone) {
    const createdAt = timezoneFormat(utcToZonedTime(new Date(), 'UTC'), CONST.DATE.FNS_DB_FORMAT_STRING);
    const optimisticData: OnyxUpdate[] = [
        {
            onyxMethod: Onyx.METHOD.MERGE,
            key: `${ONYXKEYS.COLLECTION.REPORT_ACTIONS_REACTIONS}${reportActionID}`,
            value: {
                [emoji.name]: {
                    createdAt,
                    pendingAction: CONST.RED_BRICK_ROAD_PENDING_ACTION.ADD,
                    users: {
                        [currentUserAccountID]: {
                            skinTones: {
                                [skinTone ?? CONST.EMOJI_DEFAULT_SKIN_TONE]: createdAt,
                            },
                        },
                    },
                },
            },
        },
    ];

    const failureData: OnyxUpdate[] = [
        {
            onyxMethod: Onyx.METHOD.MERGE,
            key: `${ONYXKEYS.COLLECTION.REPORT_ACTIONS_REACTIONS}${reportActionID}`,
            value: {
                [emoji.name]: {
                    pendingAction: null,
                },
            },
        },
    ];

    const successData: OnyxUpdate[] = [
        {
            onyxMethod: Onyx.METHOD.MERGE,
            key: `${ONYXKEYS.COLLECTION.REPORT_ACTIONS_REACTIONS}${reportActionID}`,
            value: {
                [emoji.name]: {
                    pendingAction: null,
                },
            },
        },
    ];

    const parameters: AddEmojiReactionParams = {
        reportID,
        skinTone,
        emojiCode: emoji.name,
        reportActionID,
        createdAt,
        // This will be removed as part of https://github.com/Expensify/App/issues/19535
        useEmojiReactions: true,
    };

    API.write(WRITE_COMMANDS.ADD_EMOJI_REACTION, parameters, {optimisticData, successData, failureData});
}

/**
 * Removes a reaction to the report action.
 * Uses the NEW FORMAT for "emojiReactions"
 */
function removeEmojiReaction(reportID: string, reportActionID: string, emoji: Emoji) {
    const optimisticData: OnyxUpdate[] = [
        {
            onyxMethod: Onyx.METHOD.MERGE,
            key: `${ONYXKEYS.COLLECTION.REPORT_ACTIONS_REACTIONS}${reportActionID}`,
            value: {
                [emoji.name]: {
                    users: {
                        [currentUserAccountID]: null,
                    },
                },
            },
        },
    ];

    const parameters: RemoveEmojiReactionParams = {
        reportID,
        reportActionID,
        emojiCode: emoji.name,
        // This will be removed as part of https://github.com/Expensify/App/issues/19535
        useEmojiReactions: true,
    };

    API.write(WRITE_COMMANDS.REMOVE_EMOJI_REACTION, parameters, {optimisticData});
}

/**
 * Calls either addEmojiReaction or removeEmojiReaction depending on if the current user has reacted to the report action.
 * Uses the NEW FORMAT for "emojiReactions"
 */
function toggleEmojiReaction(
    reportID: string,
    reportAction: ReportAction,
    reactionObject: Emoji,
    existingReactions: OnyxEntry<ReportActionReactions>,
    paramSkinTone: number = preferredSkinTone,
) {
    const originalReportID = ReportUtils.getOriginalReportID(reportID, reportAction);

    if (!originalReportID) {
        return;
    }

    const originalReportAction = ReportActionsUtils.getReportAction(originalReportID, reportAction.reportActionID);

    if (isEmptyObject(originalReportAction)) {
        return;
    }

    // This will get cleaned up as part of https://github.com/Expensify/App/issues/16506 once the old emoji
    // format is no longer being used
    const emoji = EmojiUtils.findEmojiByCode(reactionObject.code);
    const existingReactionObject = existingReactions?.[emoji.name];

    // Only use skin tone if emoji supports it
    const skinTone = emoji.types === undefined ? -1 : paramSkinTone;

    if (existingReactionObject && EmojiUtils.hasAccountIDEmojiReacted(currentUserAccountID, existingReactionObject.users, skinTone)) {
        removeEmojiReaction(originalReportID, reportAction.reportActionID, emoji);
        return;
    }

    addEmojiReaction(originalReportID, reportAction.reportActionID, emoji, skinTone);
}

function openReportFromDeepLink(url: string) {
    const reportID = ReportUtils.getReportIDFromLink(url);

    if (reportID && !Session.hasAuthToken()) {
        // Call the OpenReport command to check in the server if it's a public room. If so, we'll open it as an anonymous user
        openReport(reportID, '', [], {}, '0', true);

        // Show the sign-in page if the app is offline
        if (networkStatus === CONST.NETWORK.NETWORK_STATUS.OFFLINE) {
            Onyx.set(ONYXKEYS.IS_CHECKING_PUBLIC_ROOM, false);
        }
    } else {
        // If we're not opening a public room (no reportID) or the user is authenticated, we unblock the UI (hide splash screen)
        Onyx.set(ONYXKEYS.IS_CHECKING_PUBLIC_ROOM, false);
    }

    // Navigate to the report after sign-in/sign-up.
    InteractionManager.runAfterInteractions(() => {
        Session.waitForUserSignIn().then(() => {
            Navigation.waitForProtectedRoutes().then(() => {
                const route = ReportUtils.getRouteFromLink(url);

                if (route && Session.isAnonymousUser() && !Session.canAnonymousUserAccessRoute(route)) {
                    Session.signOutAndRedirectToSignIn(true);
                    return;
                }

                // We don't want to navigate to the exitTo route when creating a new workspace from a deep link,
                // because we already handle creating the optimistic policy and navigating to it in App.setUpPoliciesAndNavigate,
                // which is already called when AuthScreens mounts.
                if (new URL(url).searchParams.get('exitTo') === ROUTES.WORKSPACE_NEW) {
                    return;
                }

                if (shouldSkipDeepLinkNavigation(route)) {
                    return;
                }

                Navigation.navigate(route as Route, CONST.NAVIGATION.ACTION_TYPE.PUSH);
            });
        });
    });
}

function getCurrentUserAccountID(): number {
    return currentUserAccountID;
}

function navigateToMostRecentReport(currentReport: OnyxEntry<Report>) {
    const lastAccessedReportID = ReportUtils.findLastAccessedReport(allReports, false, null, false, false, reportMetadata, undefined, [], currentReport?.reportID)?.reportID;

    if (lastAccessedReportID) {
        const lastAccessedReportRoute = ROUTES.REPORT_WITH_ID.getRoute(lastAccessedReportID);
        Navigation.goBack(lastAccessedReportRoute);
    } else {
<<<<<<< HEAD
        const isChatThread = ReportUtils.isChatThread(currentReport);

        // If it is not a chat thread we should call Navigation.goBack to pop the current route first before navigating to Concierge.
        if (!isChatThread) {
            Navigation.goBack();
=======
        const participantAccountIDs = PersonalDetailsUtils.getAccountIDsByLogins([CONST.EMAIL.CONCIERGE]);
        const chat = ReportUtils.getChatByParticipants([...participantAccountIDs, currentUserAccountID]);
        if (chat?.reportID) {
            // If it is not a chat thread we should call Navigation.goBack to pop the current route first before navigating to Concierge.
            if (!isChatThread) {
                Navigation.goBack();
            }
            Navigation.navigate(ROUTES.REPORT_WITH_ID.getRoute(chat?.reportID), CONST.NAVIGATION.TYPE.UP);
>>>>>>> 6129b386
        }

        navigateToConciergeChat(false, () => true, CONST.NAVIGATION.TYPE.FORCED_UP);
    }
}

function leaveGroupChat(reportID: string) {
    const report = ReportUtils.getReport(reportID);
    if (!report) {
        Log.warn('Attempting to leave Group Chat that does not existing locally');
        return;
    }

    const optimisticData: OnyxUpdate[] = [
        {
            onyxMethod: Onyx.METHOD.SET,
            key: `${ONYXKEYS.COLLECTION.REPORT}${reportID}`,
            value: null,
        },
    ];
    // Clean up any quick actions for the report we're leaving from
    if (quickAction?.chatReportID?.toString() === reportID) {
        optimisticData.push({
            onyxMethod: Onyx.METHOD.SET,
            key: ONYXKEYS.NVP_QUICK_ACTION_GLOBAL_CREATE,
            value: null,
        });
    }

    navigateToMostRecentReport(report);
    API.write(WRITE_COMMANDS.LEAVE_GROUP_CHAT, {reportID}, {optimisticData});
}

/** Leave a report by setting the state to submitted and closed */
function leaveRoom(reportID: string, isWorkspaceMemberLeavingWorkspaceRoom = false) {
    const report = currentReportData?.[reportID];

    if (!report) {
        return;
    }
    const isChatThread = ReportUtils.isChatThread(report);

    // Pusher's leavingStatus should be sent earlier.
    // Place the broadcast before calling the LeaveRoom API to prevent a race condition
    // between Onyx report being null and Pusher's leavingStatus becoming true.
    broadcastUserIsLeavingRoom(reportID);

    // If a workspace member is leaving a workspace room, they don't actually lose the room from Onyx.
    // Instead, their notification preference just gets set to "hidden".
    // Same applies for chat threads too
    const optimisticData: OnyxUpdate[] = [
        {
            onyxMethod: Onyx.METHOD.MERGE,
            key: `${ONYXKEYS.COLLECTION.REPORT}${reportID}`,
            value:
                isWorkspaceMemberLeavingWorkspaceRoom || isChatThread
                    ? {
                          notificationPreference: CONST.REPORT.NOTIFICATION_PREFERENCE.HIDDEN,
                      }
                    : {
                          reportID: null,
                          stateNum: CONST.REPORT.STATE_NUM.APPROVED,
                          statusNum: CONST.REPORT.STATUS_NUM.CLOSED,
                          notificationPreference: CONST.REPORT.NOTIFICATION_PREFERENCE.HIDDEN,
                      },
        },
    ];

    const successData: OnyxUpdate[] = [
        {
            onyxMethod: Onyx.METHOD.MERGE,
            key: `${ONYXKEYS.COLLECTION.REPORT}${reportID}`,
            value:
                isWorkspaceMemberLeavingWorkspaceRoom || isChatThread
                    ? {notificationPreference: CONST.REPORT.NOTIFICATION_PREFERENCE.HIDDEN}
                    : Object.keys(report).reduce<Record<string, null>>((acc, key) => {
                          acc[key] = null;
                          return acc;
                      }, {}),
        },
    ];

    const failureData: OnyxUpdate[] = [
        {
            onyxMethod: Onyx.METHOD.MERGE,
            key: `${ONYXKEYS.COLLECTION.REPORT}${reportID}`,
            value: report,
        },
    ];

    if (report.parentReportID && report.parentReportActionID) {
        optimisticData.push({
            onyxMethod: Onyx.METHOD.MERGE,
            key: `${ONYXKEYS.COLLECTION.REPORT_ACTIONS}${report.parentReportID}`,
            value: {[report.parentReportActionID]: {childReportNotificationPreference: CONST.REPORT.NOTIFICATION_PREFERENCE.HIDDEN}},
        });
        successData.push({
            onyxMethod: Onyx.METHOD.MERGE,
            key: `${ONYXKEYS.COLLECTION.REPORT_ACTIONS}${report.parentReportID}`,
            value: {[report.parentReportActionID]: {childReportNotificationPreference: CONST.REPORT.NOTIFICATION_PREFERENCE.HIDDEN}},
        });
        failureData.push({
            onyxMethod: Onyx.METHOD.MERGE,
            key: `${ONYXKEYS.COLLECTION.REPORT_ACTIONS}${report.parentReportID}`,
            value: {[report.parentReportActionID]: {childReportNotificationPreference: report.notificationPreference}},
        });
    }

    const parameters: LeaveRoomParams = {
        reportID,
    };

    API.write(WRITE_COMMANDS.LEAVE_ROOM, parameters, {optimisticData, successData, failureData});
    navigateToMostRecentReport(report);
}

/** Invites people to a room */
function inviteToRoom(reportID: string, inviteeEmailsToAccountIDs: InvitedEmailsToAccountIDs) {
    const report = currentReportData?.[reportID];
    if (!report) {
        return;
    }

    const inviteeEmails = Object.keys(inviteeEmailsToAccountIDs);
    const inviteeAccountIDs = Object.values(inviteeEmailsToAccountIDs);

    const participantsAfterInvitation = inviteeAccountIDs.reduce(
        (reportParticipants: Participants, accountID: number) => {
            const participant: ReportParticipant = {
                hidden: false,
                role: CONST.REPORT.ROLE.MEMBER,
            };
            // eslint-disable-next-line no-param-reassign
            reportParticipants[accountID] = participant;
            return reportParticipants;
        },
        {...report.participants},
    );

    const logins = inviteeEmails.map((memberLogin) => PhoneNumber.addSMSDomainIfPhoneNumber(memberLogin));
    const {newAccountIDs, newLogins} = PersonalDetailsUtils.getNewAccountIDsAndLogins(logins, inviteeAccountIDs);
    const newPersonalDetailsOnyxData = PersonalDetailsUtils.getPersonalDetailsOnyxDataForOptimisticUsers(newLogins, newAccountIDs);
    const pendingChatMembers = ReportUtils.getPendingChatMembers(inviteeAccountIDs, report?.pendingChatMembers ?? [], CONST.RED_BRICK_ROAD_PENDING_ACTION.ADD);

    const optimisticData: OnyxUpdate[] = [
        {
            onyxMethod: Onyx.METHOD.MERGE,
            key: `${ONYXKEYS.COLLECTION.REPORT}${reportID}`,
            value: {
                participants: participantsAfterInvitation,
                pendingChatMembers,
            },
        },
        ...newPersonalDetailsOnyxData.optimisticData,
    ];

    const successData: OnyxUpdate[] = [
        {
            onyxMethod: Onyx.METHOD.MERGE,
            key: `${ONYXKEYS.COLLECTION.REPORT}${reportID}`,
            value: {
                pendingChatMembers: report?.pendingChatMembers ?? null,
            },
        },
        ...newPersonalDetailsOnyxData.finallyData,
    ];
    const failureData: OnyxUpdate[] = [
        {
            onyxMethod: Onyx.METHOD.MERGE,
            key: `${ONYXKEYS.COLLECTION.REPORT}${reportID}`,
            value: {
                pendingChatMembers:
                    pendingChatMembers.map((pendingChatMember) => {
                        if (!inviteeAccountIDs.includes(Number(pendingChatMember.accountID))) {
                            return pendingChatMember;
                        }
                        return {
                            ...pendingChatMember,
                            errors: ErrorUtils.getMicroSecondOnyxError('roomMembersPage.error.genericAdd'),
                        };
                    }) ?? null,
            },
        },
    ];

    if (ReportUtils.isGroupChat(report)) {
        const parameters: InviteToGroupChatParams = {
            reportID,
            inviteeEmails,
            accountIDList: newAccountIDs.join(),
        };

        API.write(WRITE_COMMANDS.INVITE_TO_GROUP_CHAT, parameters, {optimisticData, successData, failureData});
        return;
    }

    const parameters: InviteToRoomParams = {
        reportID,
        inviteeEmails,
    };

    // eslint-disable-next-line rulesdir/no-multiple-api-calls
    API.write(WRITE_COMMANDS.INVITE_TO_ROOM, parameters, {optimisticData, successData, failureData});
}

function clearAddRoomMemberError(reportID: string, invitedAccountID: string) {
    const report = currentReportData?.[reportID];
    Onyx.merge(`${ONYXKEYS.COLLECTION.REPORT}${reportID}`, {
        pendingChatMembers: report?.pendingChatMembers?.filter((pendingChatMember) => pendingChatMember.accountID !== invitedAccountID),
        participants: {
            [invitedAccountID]: null,
        },
    });
    Onyx.merge(ONYXKEYS.PERSONAL_DETAILS_LIST, {
        [invitedAccountID]: null,
    });
}

function updateGroupChatMemberRoles(reportID: string, accountIDList: number[], role: ValueOf<typeof CONST.REPORT.ROLE>) {
    const memberRoles: Record<number, string> = {};
    const optimisticParticipants: Participants = {};
    const successParticipants: Participants = {};

    accountIDList.forEach((accountID) => {
        memberRoles[accountID] = role;
        optimisticParticipants[accountID] = {
            role,
            pendingFields: {
                role: CONST.RED_BRICK_ROAD_PENDING_ACTION.UPDATE,
            },
            pendingAction: CONST.RED_BRICK_ROAD_PENDING_ACTION.UPDATE,
        };
        successParticipants[accountID] = {
            pendingFields: {
                role: null,
            },
            pendingAction: null,
        };
    });

    const optimisticData: OnyxUpdate[] = [
        {
            onyxMethod: Onyx.METHOD.MERGE,
            key: `${ONYXKEYS.COLLECTION.REPORT}${reportID}`,
            value: {participants: optimisticParticipants},
        },
    ];

    const successData: OnyxUpdate[] = [
        {
            onyxMethod: Onyx.METHOD.MERGE,
            key: `${ONYXKEYS.COLLECTION.REPORT}${reportID}`,
            value: {participants: successParticipants},
        },
    ];
    const parameters: UpdateGroupChatMemberRolesParams = {reportID, memberRoles: JSON.stringify(memberRoles)};
    API.write(WRITE_COMMANDS.UPDATE_GROUP_CHAT_MEMBER_ROLES, parameters, {optimisticData, successData});
}

/** Invites people to a group chat */
function inviteToGroupChat(reportID: string, inviteeEmailsToAccountIDs: InvitedEmailsToAccountIDs) {
    inviteToRoom(reportID, inviteeEmailsToAccountIDs);
}

/** Removes people from a room
 *  Please see https://github.com/Expensify/App/blob/main/README.md#Security for more details
 */
function removeFromRoom(reportID: string, targetAccountIDs: number[]) {
    const report = currentReportData?.[reportID];
    if (!report) {
        return;
    }

    const removeParticipantsData: Record<number, null> = {};
    targetAccountIDs.forEach((accountID) => {
        removeParticipantsData[accountID] = null;
    });
    const pendingChatMembers = ReportUtils.getPendingChatMembers(targetAccountIDs, report?.pendingChatMembers ?? [], CONST.RED_BRICK_ROAD_PENDING_ACTION.DELETE);

    const optimisticData: OnyxUpdate[] = [
        {
            onyxMethod: Onyx.METHOD.MERGE,
            key: `${ONYXKEYS.COLLECTION.REPORT}${reportID}`,
            value: {
                pendingChatMembers,
            },
        },
    ];

    const failureData: OnyxUpdate[] = [
        {
            onyxMethod: Onyx.METHOD.MERGE,
            key: `${ONYXKEYS.COLLECTION.REPORT}${reportID}`,
            value: {
                pendingChatMembers: report?.pendingChatMembers ?? null,
            },
        },
    ];

    // We need to add success data here since in high latency situations,
    // the OpenRoomMembersPage call has the chance of overwriting the optimistic data we set above.
    const successData: OnyxUpdate[] = [
        {
            onyxMethod: Onyx.METHOD.MERGE,
            key: `${ONYXKEYS.COLLECTION.REPORT}${reportID}`,
            value: {
                participants: removeParticipantsData,
                pendingChatMembers: report?.pendingChatMembers ?? null,
            },
        },
    ];

    if (ReportUtils.isGroupChat(report)) {
        const parameters: RemoveFromGroupChatParams = {
            reportID,
            accountIDList: targetAccountIDs.join(),
        };
        API.write(WRITE_COMMANDS.REMOVE_FROM_GROUP_CHAT, parameters, {optimisticData, failureData, successData});
        return;
    }

    const parameters: RemoveFromRoomParams = {
        reportID,
        targetAccountIDs,
    };

    // eslint-disable-next-line rulesdir/no-multiple-api-calls
    API.write(WRITE_COMMANDS.REMOVE_FROM_ROOM, parameters, {optimisticData, failureData, successData});
}

function removeFromGroupChat(reportID: string, accountIDList: number[]) {
    removeFromRoom(reportID, accountIDList);
}

function setLastOpenedPublicRoom(reportID: string) {
    Onyx.set(ONYXKEYS.LAST_OPENED_PUBLIC_ROOM_ID, reportID);
}

/** Navigates to the last opened public room */
function openLastOpenedPublicRoom(lastOpenedPublicRoomID: string) {
    Navigation.isNavigationReady().then(() => {
        setLastOpenedPublicRoom('');
        Navigation.navigate(ROUTES.REPORT_WITH_ID.getRoute(lastOpenedPublicRoomID));
    });
}

/** Flag a comment as offensive */
function flagComment(reportID: string, reportAction: OnyxEntry<ReportAction>, severity: string) {
    const originalReportID = ReportUtils.getOriginalReportID(reportID, reportAction);
    const message = reportAction?.message?.[0];

    if (!message) {
        return;
    }

    let updatedDecision: Decision;
    if (severity === CONST.MODERATION.FLAG_SEVERITY_SPAM || severity === CONST.MODERATION.FLAG_SEVERITY_INCONSIDERATE) {
        if (!message?.moderationDecision) {
            updatedDecision = {
                decision: CONST.MODERATION.MODERATOR_DECISION_PENDING,
            };
        } else {
            updatedDecision = message.moderationDecision;
        }
    } else if (severity === CONST.MODERATION.FLAG_SEVERITY_ASSAULT || severity === CONST.MODERATION.FLAG_SEVERITY_HARASSMENT) {
        updatedDecision = {
            decision: CONST.MODERATION.MODERATOR_DECISION_PENDING_REMOVE,
        };
    } else {
        updatedDecision = {
            decision: CONST.MODERATION.MODERATOR_DECISION_PENDING_HIDE,
        };
    }

    const reportActionID = reportAction.reportActionID;

    const updatedMessage: Message = {
        ...message,
        moderationDecision: updatedDecision,
    };

    const optimisticData: OnyxUpdate[] = [
        {
            onyxMethod: Onyx.METHOD.MERGE,
            key: `${ONYXKEYS.COLLECTION.REPORT_ACTIONS}${originalReportID}`,
            value: {
                [reportActionID]: {
                    pendingAction: CONST.RED_BRICK_ROAD_PENDING_ACTION.UPDATE,
                    message: [updatedMessage],
                },
            },
        },
    ];

    const failureData: OnyxUpdate[] = [
        {
            onyxMethod: Onyx.METHOD.MERGE,
            key: `${ONYXKEYS.COLLECTION.REPORT_ACTIONS}${originalReportID}`,
            value: {
                [reportActionID]: {
                    ...reportAction,
                    pendingAction: null,
                },
            },
        },
    ];

    const successData: OnyxUpdate[] = [
        {
            onyxMethod: Onyx.METHOD.MERGE,
            key: `${ONYXKEYS.COLLECTION.REPORT_ACTIONS}${originalReportID}`,
            value: {
                [reportActionID]: {
                    pendingAction: null,
                },
            },
        },
    ];

    const parameters: FlagCommentParams = {
        severity,
        reportActionID,
        // This check is to prevent flooding Concierge with test flags
        // If you need to test moderation responses from Concierge on dev, set this to false!
        isDevRequest: Environment.isDevelopment(),
    };

    API.write(WRITE_COMMANDS.FLAG_COMMENT, parameters, {optimisticData, successData, failureData});
}

/** Updates a given user's private notes on a report */
const updatePrivateNotes = (reportID: string, accountID: number, note: string) => {
    const optimisticData: OnyxUpdate[] = [
        {
            onyxMethod: Onyx.METHOD.MERGE,
            key: `${ONYXKEYS.COLLECTION.REPORT}${reportID}`,
            value: {
                privateNotes: {
                    [accountID]: {
                        pendingAction: CONST.RED_BRICK_ROAD_PENDING_ACTION.UPDATE,
                        errors: null,
                        note,
                    },
                },
            },
        },
    ];

    const successData: OnyxUpdate[] = [
        {
            onyxMethod: Onyx.METHOD.MERGE,
            key: `${ONYXKEYS.COLLECTION.REPORT}${reportID}`,
            value: {
                privateNotes: {
                    [accountID]: {
                        pendingAction: null,
                        errors: null,
                    },
                },
            },
        },
    ];

    const failureData: OnyxUpdate[] = [
        {
            onyxMethod: Onyx.METHOD.MERGE,
            key: `${ONYXKEYS.COLLECTION.REPORT}${reportID}`,
            value: {
                privateNotes: {
                    [accountID]: {
                        errors: ErrorUtils.getMicroSecondOnyxError('privateNotes.error.genericFailureMessage'),
                    },
                },
            },
        },
    ];

    const parameters: UpdateReportPrivateNoteParams = {reportID, privateNotes: note};

    API.write(WRITE_COMMANDS.UPDATE_REPORT_PRIVATE_NOTE, parameters, {optimisticData, successData, failureData});
};

/** Fetches all the private notes for a given report */
function getReportPrivateNote(reportID: string | undefined) {
    if (Session.isAnonymousUser()) {
        return;
    }

    if (!reportID) {
        return;
    }

    const optimisticData: OnyxUpdate[] = [
        {
            onyxMethod: Onyx.METHOD.MERGE,
            key: `${ONYXKEYS.COLLECTION.REPORT}${reportID}`,
            value: {
                isLoadingPrivateNotes: true,
            },
        },
    ];

    const successData: OnyxUpdate[] = [
        {
            onyxMethod: Onyx.METHOD.MERGE,
            key: `${ONYXKEYS.COLLECTION.REPORT}${reportID}`,
            value: {
                isLoadingPrivateNotes: false,
            },
        },
    ];

    const failureData: OnyxUpdate[] = [
        {
            onyxMethod: Onyx.METHOD.MERGE,
            key: `${ONYXKEYS.COLLECTION.REPORT}${reportID}`,
            value: {
                isLoadingPrivateNotes: false,
            },
        },
    ];

    const parameters: GetReportPrivateNoteParams = {reportID};

    API.read(READ_COMMANDS.GET_REPORT_PRIVATE_NOTE, parameters, {optimisticData, successData, failureData});
}

function completeOnboarding(
    engagementChoice: OnboardingPurposeType,
    data: ValueOf<typeof CONST.ONBOARDING_MESSAGES>,
    {
        firstName,
        lastName,
    }: {
        firstName: string;
        lastName: string;
    },
    adminsChatReportID?: string,
) {
    const targetEmail = CONST.EMAIL.CONCIERGE;
    const actorAccountID = PersonalDetailsUtils.getAccountIDsByLogins([targetEmail])[0];
    const targetChatReport = ReportUtils.getChatByParticipants([actorAccountID, currentUserAccountID]);
    const {reportID: targetChatReportID = '', policyID: targetChatPolicyID = ''} = targetChatReport ?? {};

    // Introductory message
    const introductionComment = ReportUtils.buildOptimisticAddCommentReportAction(CONST.ONBOARDING_INTRODUCTION, undefined, actorAccountID);
    const introductionCommentAction: OptimisticAddCommentReportAction = introductionComment.reportAction;
    const introductionMessage: AddCommentOrAttachementParams = {
        reportID: targetChatReportID,
        reportActionID: introductionCommentAction.reportActionID,
        reportComment: introductionComment.commentText,
    };

    // Text message
    const textComment = ReportUtils.buildOptimisticAddCommentReportAction(data.message, undefined, actorAccountID, 1);
    const textCommentAction: OptimisticAddCommentReportAction = textComment.reportAction;
    const textMessage: AddCommentOrAttachementParams = {
        reportID: targetChatReportID,
        reportActionID: textCommentAction.reportActionID,
        reportComment: textComment.commentText,
    };

    let videoCommentAction: OptimisticAddCommentReportAction | null = null;
    let videoMessage: AddCommentOrAttachementParams | null = null;
    if (data.video) {
        const videoComment = ReportUtils.buildOptimisticAddCommentReportAction(CONST.ATTACHMENT_MESSAGE_TEXT, undefined, actorAccountID, 2);
        videoCommentAction = videoComment.reportAction;
        videoMessage = {
            reportID: targetChatReportID,
            reportActionID: videoCommentAction.reportActionID,
            reportComment: videoComment.commentText,
        };
    }

    const tasksData = data.tasks.map((task, index) => {
        const taskDescription =
            typeof task.description === 'function'
                ? task.description({
                      adminsRoomLink: `${CONFIG.EXPENSIFY.NEW_EXPENSIFY_URL}${ROUTES.REPORT_WITH_ID.getRoute(adminsChatReportID ?? '')}`,
                      guideCalendarLink: guideCalendarLink ?? CONFIG.EXPENSIFY.NEW_EXPENSIFY_URL,
                  })
                : task.description;
        const currentTask = ReportUtils.buildOptimisticTaskReport(
            actorAccountID,
            undefined,
            targetChatReportID,
            task.title,
            taskDescription,
            targetChatPolicyID,
            CONST.REPORT.NOTIFICATION_PREFERENCE.HIDDEN,
        );
        const taskCreatedAction = ReportUtils.buildOptimisticCreatedReportAction(targetEmail);
        const taskReportAction = ReportUtils.buildOptimisticTaskCommentReportAction(
            currentTask.reportID,
            task.title,
            0,
            `task for ${task.title}`,
            targetChatReportID,
            actorAccountID,
            index + 3,
        );
        currentTask.parentReportActionID = taskReportAction.reportAction.reportActionID;

        const completedTaskReportAction = task.autoCompleted
            ? ReportUtils.buildOptimisticTaskReportAction(currentTask.reportID, CONST.REPORT.ACTIONS.TYPE.TASK_COMPLETED, 'marked as complete', actorAccountID, 2)
            : null;

        return {
            task,
            currentTask,
            taskCreatedAction,
            taskReportAction,
            taskDescription: currentTask.description,
            completedTaskReportAction,
        };
    });

    const tasksForParameters = tasksData.map<TaskForParameters>(({task, currentTask, taskCreatedAction, taskReportAction, taskDescription, completedTaskReportAction}) => ({
        type: 'task',
        task: task.type,
        taskReportID: currentTask.reportID,
        parentReportID: currentTask.parentReportID ?? '',
        parentReportActionID: taskReportAction.reportAction.reportActionID,
        assigneeChatReportID: '',
        createdTaskReportActionID: taskCreatedAction.reportActionID,
        completedTaskReportActionID: completedTaskReportAction?.reportActionID ?? undefined,
        title: currentTask.reportName ?? '',
        description: taskDescription ?? '',
    }));

    const tasksForOptimisticData = tasksData.reduce<OnyxUpdate[]>((acc, {currentTask, taskCreatedAction, taskReportAction, taskDescription, completedTaskReportAction}) => {
        const tasksForOptimisticDataAcc: OnyxUpdate[] = [
            ...acc,
            {
                onyxMethod: Onyx.METHOD.MERGE,
                key: `${ONYXKEYS.COLLECTION.REPORT_ACTIONS}${targetChatReportID}`,
                value: {
                    [taskReportAction.reportAction.reportActionID]: taskReportAction.reportAction as ReportAction,
                },
            },
            {
                onyxMethod: Onyx.METHOD.SET,
                key: `${ONYXKEYS.COLLECTION.REPORT}${currentTask.reportID}`,
                value: {
                    ...currentTask,
                    description: taskDescription,
                    pendingFields: {
                        createChat: CONST.RED_BRICK_ROAD_PENDING_ACTION.ADD,
                        reportName: CONST.RED_BRICK_ROAD_PENDING_ACTION.ADD,
                        description: CONST.RED_BRICK_ROAD_PENDING_ACTION.ADD,
                        managerID: CONST.RED_BRICK_ROAD_PENDING_ACTION.ADD,
                    },
                    isOptimisticReport: true,
                },
            },
            {
                onyxMethod: Onyx.METHOD.MERGE,
                key: `${ONYXKEYS.COLLECTION.REPORT_ACTIONS}${currentTask.reportID}`,
                value: {
                    [taskCreatedAction.reportActionID]: taskCreatedAction as ReportAction,
                },
            },
        ];

        if (completedTaskReportAction) {
            tasksForOptimisticDataAcc.push({
                onyxMethod: Onyx.METHOD.MERGE,
                key: `${ONYXKEYS.COLLECTION.REPORT_ACTIONS}${currentTask.reportID}`,
                value: {
                    [completedTaskReportAction.reportActionID]: completedTaskReportAction as ReportAction,
                },
            });

            tasksForOptimisticDataAcc.push({
                onyxMethod: Onyx.METHOD.MERGE,
                key: `${ONYXKEYS.COLLECTION.REPORT}${currentTask.reportID}`,
                value: {
                    stateNum: CONST.REPORT.STATE_NUM.APPROVED,
                    statusNum: CONST.REPORT.STATUS_NUM.APPROVED,
                },
            });
        }

        return tasksForOptimisticDataAcc;
    }, []);

    const tasksForFailureData = tasksData.reduce<OnyxUpdate[]>((acc, {currentTask, taskReportAction}) => {
        const tasksForFailureDataAcc: OnyxUpdate[] = [
            ...acc,
            {
                onyxMethod: Onyx.METHOD.MERGE,
                key: `${ONYXKEYS.COLLECTION.REPORT_ACTIONS}${targetChatReportID}`,
                value: {
                    [taskReportAction.reportAction.reportActionID]: {
                        errors: ErrorUtils.getMicroSecondOnyxError('report.genericAddCommentFailureMessage'),
                    } as ReportAction,
                },
            },
            {
                onyxMethod: Onyx.METHOD.MERGE,
                key: `${ONYXKEYS.COLLECTION.REPORT}${currentTask.reportID}`,
                value: null,
            },
            {
                onyxMethod: Onyx.METHOD.MERGE,
                key: `${ONYXKEYS.COLLECTION.REPORT_ACTIONS}${currentTask.reportID}`,
                value: null,
            },
        ];

        return tasksForFailureDataAcc;
    }, []);

    const optimisticData: OnyxUpdate[] = [
        ...tasksForOptimisticData,
        {
            onyxMethod: Onyx.METHOD.MERGE,
            key: `${ONYXKEYS.COLLECTION.REPORT}${targetChatReportID}`,
            value: {
                lastMentionedTime: DateUtils.getDBTime(),
            },
        },
        {
            onyxMethod: Onyx.METHOD.MERGE,
            key: `${ONYXKEYS.COLLECTION.REPORT_ACTIONS}${targetChatReportID}`,
            value: {
                [introductionCommentAction.reportActionID]: introductionCommentAction as ReportAction,
                [textCommentAction.reportActionID]: textCommentAction as ReportAction,
            },
        },
        {
            onyxMethod: Onyx.METHOD.MERGE,
            key: ONYXKEYS.NVP_INTRO_SELECTED,
            value: {choice: engagementChoice},
        },
    ];
    const successData: OnyxUpdate[] = [
        {
            onyxMethod: Onyx.METHOD.MERGE,
            key: `${ONYXKEYS.COLLECTION.REPORT_ACTIONS}${targetChatReportID}`,
            value: {
                [introductionCommentAction.reportActionID]: {pendingAction: null},
                [textCommentAction.reportActionID]: {pendingAction: null},
            },
        },
    ];
    let failureReport: Partial<Report> = {
        lastMessageTranslationKey: '',
        lastMessageText: '',
        lastVisibleActionCreated: '',
    };
    const {lastMessageText = '', lastMessageTranslationKey = ''} = ReportActionsUtils.getLastVisibleMessage(targetChatReportID);
    if (lastMessageText || lastMessageTranslationKey) {
        const lastVisibleAction = ReportActionsUtils.getLastVisibleAction(targetChatReportID);
        const lastVisibleActionCreated = lastVisibleAction?.created;
        const lastActorAccountID = lastVisibleAction?.actorAccountID;
        failureReport = {
            lastMessageTranslationKey,
            lastMessageText,
            lastVisibleActionCreated,
            lastActorAccountID,
        };
    }

    const failureData: OnyxUpdate[] = [
        ...tasksForFailureData,
        {
            onyxMethod: Onyx.METHOD.MERGE,
            key: `${ONYXKEYS.COLLECTION.REPORT}${targetChatReportID}`,
            value: failureReport,
        },
        {
            onyxMethod: Onyx.METHOD.MERGE,
            key: `${ONYXKEYS.COLLECTION.REPORT_ACTIONS}${targetChatReportID}`,
            value: {
                [introductionCommentAction.reportActionID]: {
                    errors: ErrorUtils.getMicroSecondOnyxError('report.genericAddCommentFailureMessage'),
                } as ReportAction,
                [textCommentAction.reportActionID]: {
                    errors: ErrorUtils.getMicroSecondOnyxError('report.genericAddCommentFailureMessage'),
                } as ReportAction,
            },
        },
        {
            onyxMethod: Onyx.METHOD.MERGE,
            key: ONYXKEYS.NVP_INTRO_SELECTED,
            value: {choice: null},
        },
    ];

    const guidedSetupData: GuidedSetupData = [
        {type: 'message', ...introductionMessage},
        {type: 'message', ...textMessage},
    ];

    if (data.video && videoCommentAction && videoMessage) {
        optimisticData.push({
            onyxMethod: Onyx.METHOD.MERGE,
            key: `${ONYXKEYS.COLLECTION.REPORT_ACTIONS}${targetChatReportID}`,
            value: {
                [videoCommentAction.reportActionID]: videoCommentAction as ReportAction,
            },
        });

        successData.push({
            onyxMethod: Onyx.METHOD.MERGE,
            key: `${ONYXKEYS.COLLECTION.REPORT_ACTIONS}${targetChatReportID}`,
            value: {
                [videoCommentAction.reportActionID]: {pendingAction: null},
            },
        });

        failureData.push({
            onyxMethod: Onyx.METHOD.MERGE,
            key: `${ONYXKEYS.COLLECTION.REPORT_ACTIONS}${targetChatReportID}`,
            value: {
                [videoCommentAction.reportActionID]: {
                    errors: ErrorUtils.getMicroSecondOnyxError('report.genericAddCommentFailureMessage'),
                } as ReportAction,
            },
        });

        guidedSetupData.push({type: 'video', ...data.video, ...videoMessage});
    }

    guidedSetupData.push(...tasksForParameters);

    const parameters: CompleteGuidedSetupParams = {
        engagementChoice,
        firstName,
        lastName,
        guidedSetupData: JSON.stringify(guidedSetupData),
    };

    API.write(WRITE_COMMANDS.COMPLETE_GUIDED_SETUP, parameters, {optimisticData, successData, failureData});
}

/**
 * Completes the engagement modal that new NewDot users see when they first sign up/log in by doing the following:
 *
 * - Sets the introSelected NVP to the choice the user made
 * - Creates an optimistic report comment from concierge
 */
function completeEngagementModal(choice: OnboardingPurposeType, text?: string) {
    const conciergeAccountID = PersonalDetailsUtils.getAccountIDsByLogins([CONST.EMAIL.CONCIERGE])[0];

    // We do not need to send any message for some choices
    if (!text) {
        const parameters: CompleteEngagementModalParams = {
            reportID: conciergeChatReportID ?? '',
            engagementChoice: choice,
        };

        const optimisticData: OnyxUpdate[] = [
            {
                onyxMethod: Onyx.METHOD.MERGE,
                key: ONYXKEYS.NVP_INTRO_SELECTED,
                value: {choice},
            },
        ];
        API.write(WRITE_COMMANDS.COMPLETE_ENGAGEMENT_MODAL, parameters, {
            optimisticData,
        });
        return;
    }

    const reportComment = ReportUtils.buildOptimisticAddCommentReportAction(text, undefined, conciergeAccountID);
    const reportCommentAction: OptimisticAddCommentReportAction = reportComment.reportAction;
    const lastComment = reportCommentAction?.message?.[0];
    const lastCommentText = ReportUtils.formatReportLastMessageText(lastComment?.text ?? '');
    const reportCommentText = reportComment.commentText;
    const currentTime = DateUtils.getDBTime();

    const optimisticReport: Partial<Report> = {
        lastVisibleActionCreated: currentTime,
        lastMessageTranslationKey: lastComment?.translationKey ?? '',
        lastMessageText: lastCommentText,
        lastMessageHtml: lastCommentText,
        lastActorAccountID: currentUserAccountID,
        lastReadTime: currentTime,
    };

    const conciergeChatReport = ReportUtils.getChatByParticipants([conciergeAccountID, currentUserAccountID]);
    conciergeChatReportID = conciergeChatReport?.reportID;

    const report = ReportUtils.getReport(conciergeChatReportID);

    if (!isEmptyObject(report) && ReportUtils.getReportNotificationPreference(report) === CONST.REPORT.NOTIFICATION_PREFERENCE.HIDDEN) {
        optimisticReport.notificationPreference = CONST.REPORT.NOTIFICATION_PREFERENCE.ALWAYS;
    }

    // Optimistically add the new actions to the store before waiting to save them to the server
    const optimisticReportActions: OnyxCollection<OptimisticAddCommentReportAction> = {};
    if (reportCommentAction?.reportActionID) {
        optimisticReportActions[reportCommentAction.reportActionID] = reportCommentAction;
    }

    const parameters: CompleteEngagementModalParams = {
        reportID: conciergeChatReportID ?? '',
        reportActionID: reportCommentAction.reportActionID,
        reportComment: reportCommentText,
        engagementChoice: choice,
    };

    const optimisticData: OnyxUpdate[] = [
        {
            onyxMethod: Onyx.METHOD.MERGE,
            key: `${ONYXKEYS.COLLECTION.REPORT}${conciergeChatReportID}`,
            value: optimisticReport,
        },
        {
            onyxMethod: Onyx.METHOD.MERGE,
            key: `${ONYXKEYS.COLLECTION.REPORT_ACTIONS}${conciergeChatReportID}`,
            value: optimisticReportActions as ReportActions,
        },
        {
            onyxMethod: Onyx.METHOD.MERGE,
            key: ONYXKEYS.NVP_INTRO_SELECTED,
            value: {choice},
        },
    ];

    const successData: OnyxUpdate[] = [
        {
            onyxMethod: Onyx.METHOD.MERGE,
            key: `${ONYXKEYS.COLLECTION.REPORT_ACTIONS}${conciergeChatReportID}`,
            value: {[reportCommentAction.reportActionID ?? '']: {pendingAction: null}},
        },
    ];

    // eslint-disable-next-line rulesdir/no-multiple-api-calls
    API.write(WRITE_COMMANDS.COMPLETE_ENGAGEMENT_MODAL, parameters, {
        optimisticData,
        successData,
    });
    notifyNewAction(conciergeChatReportID ?? '', reportCommentAction.actorAccountID, reportCommentAction.reportActionID);
}

function dismissEngagementModal() {
    const parameters: SetNameValuePairParams = {
        name: ONYXKEYS.NVP_HAS_DISMISSED_IDLE_PANEL,
        value: true,
    };

    const optimisticData: OnyxUpdate[] = [
        {
            onyxMethod: Onyx.METHOD.MERGE,
            key: ONYXKEYS.NVP_HAS_DISMISSED_IDLE_PANEL,
            value: true,
        },
    ];

    API.write(WRITE_COMMANDS.SET_NAME_VALUE_PAIR, parameters, {
        optimisticData,
    });
}

/** Loads necessary data for rendering the RoomMembersPage */
function openRoomMembersPage(reportID: string) {
    const parameters: OpenRoomMembersPageParams = {reportID};

    API.read(READ_COMMANDS.OPEN_ROOM_MEMBERS_PAGE, parameters);
}

/**
 * Checks if there are any errors in the private notes for a given report
 *
 * @returns Returns true if there are errors in any of the private notes on the report
 */
function hasErrorInPrivateNotes(report: OnyxEntry<Report>): boolean {
    const privateNotes = report?.privateNotes ?? {};
    return Object.values(privateNotes).some((privateNote) => !isEmpty(privateNote.errors));
}

/** Clears all errors associated with a given private note */
function clearPrivateNotesError(reportID: string, accountID: number) {
    Onyx.merge(`${ONYXKEYS.COLLECTION.REPORT}${reportID}`, {privateNotes: {[accountID]: {errors: null}}});
}

function getDraftPrivateNote(reportID: string): string {
    return draftNoteMap?.[reportID] ?? '';
}

/**
 * Saves the private notes left by the user as they are typing. By saving this data the user can switch between chats, close
 * tab, refresh etc without worrying about loosing what they typed out.
 */
function savePrivateNotesDraft(reportID: string, note: string) {
    Onyx.merge(`${ONYXKEYS.COLLECTION.PRIVATE_NOTES_DRAFT}${reportID}`, note);
}

function searchForReports(searchInput: string, policyID?: string) {
    // We do not try to make this request while offline because it sets a loading indicator optimistically
    if (isNetworkOffline) {
        Onyx.set(ONYXKEYS.IS_SEARCHING_FOR_REPORTS, false);
        return;
    }

    const successData: OnyxUpdate[] = [
        {
            onyxMethod: Onyx.METHOD.MERGE,
            key: ONYXKEYS.IS_SEARCHING_FOR_REPORTS,
            value: false,
        },
    ];

    const failureData: OnyxUpdate[] = [
        {
            onyxMethod: Onyx.METHOD.MERGE,
            key: ONYXKEYS.IS_SEARCHING_FOR_REPORTS,
            value: false,
        },
    ];

    const searchForRoomToMentionParams: SearchForRoomsToMentionParams = {query: searchInput, policyID: policyID ?? ''};
    const searchForReportsParams: SearchForReportsParams = {searchInput};

    API.read(policyID ? READ_COMMANDS.SEARCH_FOR_ROOMS_TO_MENTION : READ_COMMANDS.SEARCH_FOR_REPORTS, policyID ? searchForRoomToMentionParams : searchForReportsParams, {
        successData,
        failureData,
    });
}

function searchInServer(searchInput: string, policyID?: string) {
    if (isNetworkOffline || !searchInput.trim().length) {
        Onyx.set(ONYXKEYS.IS_SEARCHING_FOR_REPORTS, false);
        return;
    }

    // Why not set this in optimistic data? It won't run until the API request happens and while the API request is debounced
    // we want to show the loading state right away. Otherwise, we will see a flashing UI where the client options are sorted and
    // tell the user there are no options, then we start searching, and tell them there are no options again.
    Onyx.set(ONYXKEYS.IS_SEARCHING_FOR_REPORTS, true);
    searchForReports(searchInput, policyID);
}

function updateLastVisitTime(reportID: string) {
    if (!ReportUtils.isValidReportIDFromPath(reportID)) {
        return;
    }
    Onyx.merge(`${ONYXKEYS.COLLECTION.REPORT_METADATA}${reportID}`, {lastVisitTime: DateUtils.getDBTime()});
}

function updateLoadingInitialReportAction(reportID: string) {
    if (!ReportUtils.isValidReportIDFromPath(reportID)) {
        return;
    }
    Onyx.merge(`${ONYXKEYS.COLLECTION.REPORT_METADATA}${reportID}`, {isLoadingInitialReportActions: false});
}

function clearNewRoomFormError() {
    Onyx.set(ONYXKEYS.FORMS.NEW_ROOM_FORM, {
        isLoading: false,
        errorFields: null,
        errors: null,
        [INPUT_IDS.ROOM_NAME]: '',
        [INPUT_IDS.REPORT_DESCRIPTION]: '',
        [INPUT_IDS.POLICY_ID]: '',
        [INPUT_IDS.WRITE_CAPABILITY]: '',
        [INPUT_IDS.VISIBILITY]: '',
    });
}

function resolveActionableMentionWhisper(reportId: string, reportAction: OnyxEntry<ReportAction>, resolution: ValueOf<typeof CONST.REPORT.ACTIONABLE_MENTION_WHISPER_RESOLUTION>) {
    const message = reportAction?.message?.[0];
    if (!message) {
        return;
    }

    const updatedMessage: Message = {
        ...message,
        resolution,
    };

    const optimisticData: OnyxUpdate[] = [
        {
            onyxMethod: Onyx.METHOD.MERGE,
            key: `${ONYXKEYS.COLLECTION.REPORT_ACTIONS}${reportId}`,
            value: {
                [reportAction.reportActionID]: {
                    message: [updatedMessage],
                    originalMessage: {
                        resolution,
                    },
                },
            },
        },
    ];

    const failureData: OnyxUpdate[] = [
        {
            onyxMethod: Onyx.METHOD.MERGE,
            key: `${ONYXKEYS.COLLECTION.REPORT_ACTIONS}${reportId}`,
            value: {
                [reportAction.reportActionID]: {
                    message: [message],
                    originalMessage: {
                        resolution: null,
                    },
                },
            },
        },
    ];

    const parameters: ResolveActionableMentionWhisperParams = {
        reportActionID: reportAction.reportActionID,
        resolution,
    };

    API.write(WRITE_COMMANDS.RESOLVE_ACTIONABLE_MENTION_WHISPER, parameters, {optimisticData, failureData});
}

function resolveActionableReportMentionWhisper(
    reportId: string,
    reportAction: OnyxEntry<ReportAction>,
    resolution: ValueOf<typeof CONST.REPORT.ACTIONABLE_REPORT_MENTION_WHISPER_RESOLUTION>,
) {
    if (!reportAction) {
        return;
    }

    const optimisticData: OnyxUpdate[] = [
        {
            onyxMethod: Onyx.METHOD.MERGE,
            key: `${ONYXKEYS.COLLECTION.REPORT_ACTIONS}${reportId}`,
            value: {
                [reportAction.reportActionID]: {
                    originalMessage: {
                        resolution,
                    },
                },
            },
        },
    ];

    const failureData: OnyxUpdate[] = [
        {
            onyxMethod: Onyx.METHOD.MERGE,
            key: `${ONYXKEYS.COLLECTION.REPORT_ACTIONS}${reportId}`,
            value: {
                [reportAction.reportActionID]: {
                    originalMessage: {
                        resolution: null,
                    },
                },
            },
        },
    ];

    const parameters: ResolveActionableReportMentionWhisperParams = {
        reportActionID: reportAction.reportActionID,
        resolution,
    };

    API.write(WRITE_COMMANDS.RESOLVE_ACTIONABLE_REPORT_MENTION_WHISPER, parameters, {optimisticData, failureData});
}

function dismissTrackExpenseActionableWhisper(reportID: string, reportAction: OnyxEntry<ReportAction>): void {
    const message = reportAction?.message?.[0];
    if (!message) {
        return;
    }

    const updatedMessage: Message = {
        ...message,
        resolution: CONST.REPORT.ACTIONABLE_TRACK_EXPENSE_WHISPER_RESOLUTION.NOTHING,
    };

    const optimisticData: OnyxUpdate[] = [
        {
            onyxMethod: Onyx.METHOD.MERGE,
            key: `${ONYXKEYS.COLLECTION.REPORT_ACTIONS}${reportID}`,
            value: {
                [reportAction.reportActionID]: {
                    message: [updatedMessage],
                    originalMessage: {
                        resolution: CONST.REPORT.ACTIONABLE_TRACK_EXPENSE_WHISPER_RESOLUTION.NOTHING,
                    },
                },
            },
        },
    ];

    const failureData: OnyxUpdate[] = [
        {
            onyxMethod: Onyx.METHOD.MERGE,
            key: `${ONYXKEYS.COLLECTION.REPORT_ACTIONS}${reportID}`,
            value: {
                [reportAction.reportActionID]: {
                    message: [message],
                    originalMessage: {
                        resolution: null,
                    },
                },
            },
        },
    ];

    const params = {
        reportActionID: reportAction.reportActionID,
    };

    API.write(WRITE_COMMANDS.DISMISS_TRACK_EXPENSE_ACTIONABLE_WHISPER, params, {optimisticData, failureData});
}

function setGroupDraft(newGroupDraft: Partial<NewGroupChatDraft>) {
    Onyx.merge(ONYXKEYS.NEW_GROUP_CHAT_DRAFT, newGroupDraft);
}

export {
    searchInServer,
    addComment,
    addAttachment,
    updateDescription,
    updateWriteCapabilityAndNavigate,
    updateNotificationPreference,
    subscribeToReportTypingEvents,
    subscribeToReportLeavingEvents,
    unsubscribeFromReportChannel,
    unsubscribeFromLeavingRoomReportChannel,
    saveReportDraftComment,
    broadcastUserIsTyping,
    broadcastUserIsLeavingRoom,
    togglePinnedState,
    editReportComment,
    handleUserDeletedLinksInHtml,
    deleteReportActionDraft,
    saveReportActionDraft,
    deleteReportComment,
    navigateToConciergeChat,
    addPolicyReport,
    deleteReport,
    navigateToConciergeChatAndDeleteReport,
    setIsComposerFullSize,
    expandURLPreview,
    markCommentAsUnread,
    readNewestAction,
    openReport,
    openReportFromDeepLink,
    navigateToAndOpenReport,
    navigateToAndOpenReportWithAccountIDs,
    navigateToAndOpenChildReport,
    toggleSubscribeToChildReport,
    updatePolicyRoomNameAndNavigate,
    clearPolicyRoomNameErrors,
    clearReportNotFoundErrors,
    clearIOUError,
    subscribeToNewActionEvent,
    notifyNewAction,
    showReportActionNotification,
    toggleEmojiReaction,
    shouldShowReportActionNotification,
    leaveRoom,
    inviteToRoom,
    inviteToGroupChat,
    removeFromRoom,
    getCurrentUserAccountID,
    setLastOpenedPublicRoom,
    flagComment,
    openLastOpenedPublicRoom,
    updatePrivateNotes,
    getReportPrivateNote,
    clearPrivateNotesError,
    hasErrorInPrivateNotes,
    getOlderActions,
    getNewerActions,
    completeEngagementModal,
    dismissEngagementModal,
    openRoomMembersPage,
    savePrivateNotesDraft,
    getDraftPrivateNote,
    updateLastVisitTime,
    clearNewRoomFormError,
    updateReportField,
    updateReportName,
    deleteReportField,
    clearReportFieldErrors,
    resolveActionableMentionWhisper,
    resolveActionableReportMentionWhisper,
    updateRoomVisibility,
    dismissTrackExpenseActionableWhisper,
    setGroupDraft,
    clearGroupChat,
    startNewChat,
    completeOnboarding,
    updateGroupChatName,
    updateGroupChatAvatar,
    leaveGroupChat,
    removeFromGroupChat,
    updateGroupChatMemberRoles,
    updateLoadingInitialReportAction,
    clearAddRoomMemberError,
    clearAvatarErrors,
};<|MERGE_RESOLUTION|>--- conflicted
+++ resolved
@@ -2534,25 +2534,14 @@
         const lastAccessedReportRoute = ROUTES.REPORT_WITH_ID.getRoute(lastAccessedReportID);
         Navigation.goBack(lastAccessedReportRoute);
     } else {
-<<<<<<< HEAD
         const isChatThread = ReportUtils.isChatThread(currentReport);
 
         // If it is not a chat thread we should call Navigation.goBack to pop the current route first before navigating to Concierge.
         if (!isChatThread) {
             Navigation.goBack();
-=======
-        const participantAccountIDs = PersonalDetailsUtils.getAccountIDsByLogins([CONST.EMAIL.CONCIERGE]);
-        const chat = ReportUtils.getChatByParticipants([...participantAccountIDs, currentUserAccountID]);
-        if (chat?.reportID) {
-            // If it is not a chat thread we should call Navigation.goBack to pop the current route first before navigating to Concierge.
-            if (!isChatThread) {
-                Navigation.goBack();
-            }
-            Navigation.navigate(ROUTES.REPORT_WITH_ID.getRoute(chat?.reportID), CONST.NAVIGATION.TYPE.UP);
->>>>>>> 6129b386
         }
 
-        navigateToConciergeChat(false, () => true, CONST.NAVIGATION.TYPE.FORCED_UP);
+        navigateToConciergeChat(false, () => true, CONST.NAVIGATION.TYPE.UP);
     }
 }
 

import {format as timezoneFormat, utcToZonedTime} from 'date-fns-tz';
import ExpensiMark from 'expensify-common/lib/ExpensiMark';
import Str from 'expensify-common/lib/str';
import isEmpty from 'lodash/isEmpty';
import {DeviceEventEmitter, InteractionManager, Linking} from 'react-native';
import type {NullishDeep, OnyxCollection, OnyxEntry, OnyxUpdate} from 'react-native-onyx';
import Onyx from 'react-native-onyx';
import type {PartialDeep, ValueOf} from 'type-fest';
import type {Emoji} from '@assets/emojis/types';
import type {FileObject} from '@components/AttachmentModal';
import {FallbackAvatar} from '@components/Icon/Expensicons';
import * as ActiveClientManager from '@libs/ActiveClientManager';
import * as API from '@libs/API';
import type {
    AddCommentOrAttachementParams,
    AddEmojiReactionParams,
    AddWorkspaceRoomParams,
    CompleteEngagementModalParams,
    CompleteGuidedSetupParams,
    DeleteCommentParams,
    ExpandURLPreviewParams,
    FlagCommentParams,
    GetNewerActionsParams,
    GetOlderActionsParams,
    GetReportPrivateNoteParams,
    InviteToGroupChatParams,
    InviteToRoomParams,
    LeaveRoomParams,
    MarkAsUnreadParams,
    OpenReportParams,
    OpenRoomMembersPageParams,
    ReadNewestActionParams,
    RemoveEmojiReactionParams,
    RemoveFromGroupChatParams,
    RemoveFromRoomParams,
    ResolveActionableMentionWhisperParams,
    SearchForReportsParams,
    SearchForRoomsToMentionParams,
    SetNameValuePairParams,
    TogglePinnedChatParams,
    UpdateCommentParams,
    UpdateGroupChatAvatarParams,
    UpdateGroupChatMemberRolesParams,
    UpdateGroupChatNameParams,
    UpdatePolicyRoomNameParams,
    UpdateReportNotificationPreferenceParams,
    UpdateReportPrivateNoteParams,
    UpdateReportWriteCapabilityParams,
    UpdateRoomDescriptionParams,
} from '@libs/API/parameters';
import type UpdateRoomVisibilityParams from '@libs/API/parameters/UpdateRoomVisibilityParams';
import {READ_COMMANDS, SIDE_EFFECT_REQUEST_COMMANDS, WRITE_COMMANDS} from '@libs/API/types';
import * as CollectionUtils from '@libs/CollectionUtils';
import type {CustomRNImageManipulatorResult} from '@libs/cropOrRotateImage/types';
import DateUtils from '@libs/DateUtils';
import {prepareDraftComment} from '@libs/DraftCommentUtils';
import * as EmojiUtils from '@libs/EmojiUtils';
import * as Environment from '@libs/Environment/Environment';
import * as ErrorUtils from '@libs/ErrorUtils';
import Log from '@libs/Log';
import * as LoginUtils from '@libs/LoginUtils';
import Navigation from '@libs/Navigation/Navigation';
import type {NetworkStatus} from '@libs/NetworkConnection';
import LocalNotification from '@libs/Notification/LocalNotification';
import * as PersonalDetailsUtils from '@libs/PersonalDetailsUtils';
import * as PhoneNumber from '@libs/PhoneNumber';
import getPolicyEmployeeAccountIDs from '@libs/PolicyEmployeeListUtils';
import {extractPolicyIDFromPath} from '@libs/PolicyUtils';
import processReportIDDeeplink from '@libs/processReportIDDeeplink';
import * as Pusher from '@libs/Pusher/pusher';
import * as ReportActionsUtils from '@libs/ReportActionsUtils';
import * as ReportUtils from '@libs/ReportUtils';
import {doesReportBelongToWorkspace} from '@libs/ReportUtils';
import type {OptimisticAddCommentReportAction} from '@libs/ReportUtils';
import shouldSkipDeepLinkNavigation from '@libs/shouldSkipDeepLinkNavigation';
import * as UserUtils from '@libs/UserUtils';
import Visibility from '@libs/Visibility';
import CONFIG from '@src/CONFIG';
import type {OnboardingPurposeType} from '@src/CONST';
import CONST from '@src/CONST';
import ONYXKEYS from '@src/ONYXKEYS';
import type {Route} from '@src/ROUTES';
import ROUTES from '@src/ROUTES';
import INPUT_IDS from '@src/types/form/NewRoomForm';
import type {
    InvitedEmailsToAccountIDs,
    NewGroupChatDraft,
    PersonalDetails,
    PersonalDetailsList,
    PolicyReportField,
    QuickAction,
    RecentlyUsedReportFields,
    ReportAction,
    ReportActionReactions,
    ReportMetadata,
    ReportUserIsTyping,
} from '@src/types/onyx';
import type {Decision, OriginalMessageIOU} from '@src/types/onyx/OriginalMessage';
import type {NotificationPreference, Participants, Participant as ReportParticipant, RoomVisibility, WriteCapability} from '@src/types/onyx/Report';
import type Report from '@src/types/onyx/Report';
import type {Message, ReportActionBase, ReportActions} from '@src/types/onyx/ReportAction';
import type {EmptyObject} from '@src/types/utils/EmptyObject';
import {isEmptyObject} from '@src/types/utils/EmptyObject';
import * as CachedPDFPaths from './CachedPDFPaths';
import * as Modal from './Modal';
import * as Session from './Session';
import * as Welcome from './Welcome';

type SubscriberCallback = (isFromCurrentUser: boolean, reportActionID: string | undefined) => void;

type ActionSubscriber = {
    reportID: string;
    callback: SubscriberCallback;
};

type Video = {
    url: string;
    thumbnailUrl: string;
    duration: number;
    width: number;
    height: number;
};

type TaskMessage = Required<Pick<AddCommentOrAttachementParams, 'reportID' | 'reportActionID' | 'reportComment'>>;

type TaskForParameters =
    | {
          type: 'task';
          task: string;
          taskReportID: string;
          parentReportID: string;
          parentReportActionID: string;
          assigneeChatReportID: string;
          createdTaskReportActionID: string;
          completedTaskReportActionID?: string;
          title: string;
          description: string;
      }
    | ({
          type: 'message';
      } & TaskMessage);

type GuidedSetupData = Array<
    | ({type: 'message'} & AddCommentOrAttachementParams)
    | TaskForParameters
    | ({
          type: 'video';
      } & Video &
          AddCommentOrAttachementParams)
>;

let conciergeChatReportID: string | undefined;
let currentUserAccountID = -1;
let currentUserEmail: string | undefined;
Onyx.connect({
    key: ONYXKEYS.SESSION,
    callback: (value) => {
        // When signed out, val is undefined
        if (!value?.accountID) {
            conciergeChatReportID = undefined;
            return;
        }
        currentUserEmail = value.email;
        currentUserAccountID = value.accountID;
    },
});

let guideCalendarLink: string | undefined;
Onyx.connect({
    key: ONYXKEYS.ACCOUNT,
    callback: (value) => {
        guideCalendarLink = value?.guideCalendarLink ?? undefined;
    },
});

let preferredSkinTone: number = CONST.EMOJI_DEFAULT_SKIN_TONE;
Onyx.connect({
    key: ONYXKEYS.PREFERRED_EMOJI_SKIN_TONE,
    callback: (value) => {
        preferredSkinTone = EmojiUtils.getPreferredSkinToneIndex(value);
    },
});

// map of reportID to all reportActions for that report
const allReportActions: OnyxCollection<ReportActions> = {};

Onyx.connect({
    key: ONYXKEYS.COLLECTION.REPORT_ACTIONS,
    callback: (action, key) => {
        if (!key || !action) {
            return;
        }
        const reportID = CollectionUtils.extractCollectionItemID(key);
        allReportActions[reportID] = action;
    },
});

const currentReportData: OnyxCollection<Report> = {};
Onyx.connect({
    key: ONYXKEYS.COLLECTION.REPORT,
    callback: (report, key) => {
        if (!key || !report) {
            return;
        }
        const reportID = CollectionUtils.extractCollectionItemID(key);
        currentReportData[reportID] = report;
        // eslint-disable-next-line @typescript-eslint/no-use-before-define
        handleReportChanged(report);
    },
});

let isNetworkOffline = false;
let networkStatus: NetworkStatus;
Onyx.connect({
    key: ONYXKEYS.NETWORK,
    callback: (value) => {
        isNetworkOffline = value?.isOffline ?? false;
        networkStatus = value?.networkStatus ?? CONST.NETWORK.NETWORK_STATUS.UNKNOWN;
    },
});

let allPersonalDetails: OnyxEntry<PersonalDetailsList> = {};
Onyx.connect({
    key: ONYXKEYS.PERSONAL_DETAILS_LIST,
    callback: (value) => {
        allPersonalDetails = value ?? {};
    },
});

const draftNoteMap: OnyxCollection<string> = {};
Onyx.connect({
    key: ONYXKEYS.COLLECTION.PRIVATE_NOTES_DRAFT,
    callback: (value, key) => {
        if (!key) {
            return;
        }

        const reportID = key.replace(ONYXKEYS.COLLECTION.PRIVATE_NOTES_DRAFT, '');
        draftNoteMap[reportID] = value;
    },
});

let reportMetadata: OnyxCollection<ReportMetadata> = {};
Onyx.connect({
    key: ONYXKEYS.COLLECTION.REPORT_METADATA,
    waitForCollectionCallback: true,
    callback: (value) => (reportMetadata = value),
});

const allReports: OnyxCollection<Report> = {};
const typingWatchTimers: Record<string, NodeJS.Timeout> = {};

let reportIDDeeplinkedFromOldDot: string | undefined;
Linking.getInitialURL().then((url) => {
    reportIDDeeplinkedFromOldDot = processReportIDDeeplink(url ?? '');
});

let lastVisitedPath: string | undefined;
Onyx.connect({
    key: ONYXKEYS.LAST_VISITED_PATH,
    callback: (value) => {
        if (!value) {
            return;
        }
        lastVisitedPath = value;
    },
});

let allRecentlyUsedReportFields: OnyxEntry<RecentlyUsedReportFields> = {};
Onyx.connect({
    key: ONYXKEYS.RECENTLY_USED_REPORT_FIELDS,
    callback: (val) => (allRecentlyUsedReportFields = val),
});

let quickAction: OnyxEntry<QuickAction> = {};
Onyx.connect({
    key: ONYXKEYS.NVP_QUICK_ACTION_GLOBAL_CREATE,
    callback: (val) => (quickAction = val),
});

function clearGroupChat() {
    Onyx.set(ONYXKEYS.NEW_GROUP_CHAT_DRAFT, null);
}

function startNewChat() {
    clearGroupChat();
    Navigation.navigate(ROUTES.NEW);
}

/** Get the private pusher channel name for a Report. */
function getReportChannelName(reportID: string): string {
    return `${CONST.PUSHER.PRIVATE_REPORT_CHANNEL_PREFIX}${reportID}${CONFIG.PUSHER.SUFFIX}`;
}

/**
 * There are 2 possibilities that we can receive via pusher for a user's typing/leaving status:
 * 1. The "new" way from New Expensify is passed as {[login]: Boolean} (e.g. {yuwen@expensify.com: true}), where the value
 * is whether the user with that login is typing/leaving on the report or not.
 * 2. The "old" way from e.com which is passed as {userLogin: login} (e.g. {userLogin: bstites@expensify.com})
 *
 * This method makes sure that no matter which we get, we return the "new" format
 */
function getNormalizedStatus(typingStatus: Pusher.UserIsTypingEvent | Pusher.UserIsLeavingRoomEvent): ReportUserIsTyping {
    let normalizedStatus: ReportUserIsTyping;

    if (typingStatus.userLogin) {
        normalizedStatus = {[typingStatus.userLogin]: true};
    } else {
        normalizedStatus = typingStatus;
    }

    return normalizedStatus;
}

/** Initialize our pusher subscriptions to listen for someone typing in a report. */
function subscribeToReportTypingEvents(reportID: string) {
    if (!reportID) {
        return;
    }

    // Make sure we have a clean Typing indicator before subscribing to typing events
    Onyx.set(`${ONYXKEYS.COLLECTION.REPORT_USER_IS_TYPING}${reportID}`, {});

    const pusherChannelName = getReportChannelName(reportID);
    Pusher.subscribe(pusherChannelName, Pusher.TYPE.USER_IS_TYPING, (typingStatus) => {
        // If the pusher message comes from OldDot, we expect the typing status to be keyed by user
        // login OR by 'Concierge'. If the pusher message comes from NewDot, it is keyed by accountID
        // since personal details are keyed by accountID.
        const normalizedTypingStatus = getNormalizedStatus(typingStatus);
        const accountIDOrLogin = Object.keys(normalizedTypingStatus)[0];

        if (!accountIDOrLogin) {
            return;
        }

        // Don't show the typing indicator if the user is typing on another platform
        if (Number(accountIDOrLogin) === currentUserAccountID) {
            return;
        }

        // Use a combo of the reportID and the accountID or login as a key for holding our timers.
        const reportUserIdentifier = `${reportID}-${accountIDOrLogin}`;
        clearTimeout(typingWatchTimers[reportUserIdentifier]);
        Onyx.merge(`${ONYXKEYS.COLLECTION.REPORT_USER_IS_TYPING}${reportID}`, normalizedTypingStatus);

        // Wait for 1.5s of no additional typing events before setting the status back to false.
        typingWatchTimers[reportUserIdentifier] = setTimeout(() => {
            const typingStoppedStatus: ReportUserIsTyping = {};
            typingStoppedStatus[accountIDOrLogin] = false;
            Onyx.merge(`${ONYXKEYS.COLLECTION.REPORT_USER_IS_TYPING}${reportID}`, typingStoppedStatus);
            delete typingWatchTimers[reportUserIdentifier];
        }, 1500);
    }).catch((error) => {
        Log.hmmm('[Report] Failed to initially subscribe to Pusher channel', {errorType: error.type, pusherChannelName});
    });
}

/** Initialize our pusher subscriptions to listen for someone leaving a room. */
function subscribeToReportLeavingEvents(reportID: string) {
    if (!reportID) {
        return;
    }

    // Make sure we have a clean Leaving indicator before subscribing to leaving events
    Onyx.set(`${ONYXKEYS.COLLECTION.REPORT_USER_IS_LEAVING_ROOM}${reportID}`, false);

    const pusherChannelName = getReportChannelName(reportID);
    Pusher.subscribe(pusherChannelName, Pusher.TYPE.USER_IS_LEAVING_ROOM, (leavingStatus: Pusher.UserIsLeavingRoomEvent) => {
        // If the pusher message comes from OldDot, we expect the leaving status to be keyed by user
        // login OR by 'Concierge'. If the pusher message comes from NewDot, it is keyed by accountID
        // since personal details are keyed by accountID.
        const normalizedLeavingStatus = getNormalizedStatus(leavingStatus);
        const accountIDOrLogin = Object.keys(normalizedLeavingStatus)[0];

        if (!accountIDOrLogin) {
            return;
        }

        if (Number(accountIDOrLogin) !== currentUserAccountID) {
            return;
        }

        Onyx.merge(`${ONYXKEYS.COLLECTION.REPORT_USER_IS_LEAVING_ROOM}${reportID}`, true);
    }).catch((error) => {
        Log.hmmm('[Report] Failed to initially subscribe to Pusher channel', {errorType: error.type, pusherChannelName});
    });
}

/**
 * Remove our pusher subscriptions to listen for someone typing in a report.
 */
function unsubscribeFromReportChannel(reportID: string) {
    if (!reportID) {
        return;
    }

    const pusherChannelName = getReportChannelName(reportID);
    Onyx.set(`${ONYXKEYS.COLLECTION.REPORT_USER_IS_TYPING}${reportID}`, {});
    Pusher.unsubscribe(pusherChannelName, Pusher.TYPE.USER_IS_TYPING);
}

/**
 * Remove our pusher subscriptions to listen for someone leaving a report.
 */
function unsubscribeFromLeavingRoomReportChannel(reportID: string) {
    if (!reportID) {
        return;
    }

    const pusherChannelName = getReportChannelName(reportID);
    Onyx.set(`${ONYXKEYS.COLLECTION.REPORT_USER_IS_LEAVING_ROOM}${reportID}`, false);
    Pusher.unsubscribe(pusherChannelName, Pusher.TYPE.USER_IS_LEAVING_ROOM);
}

// New action subscriber array for report pages
let newActionSubscribers: ActionSubscriber[] = [];

/**
 * Enables the Report actions file to let the ReportActionsView know that a new comment has arrived in realtime for the current report
 * Add subscriber for report id
 * @returns Remove subscriber for report id
 */
function subscribeToNewActionEvent(reportID: string, callback: SubscriberCallback): () => void {
    newActionSubscribers.push({callback, reportID});
    return () => {
        newActionSubscribers = newActionSubscribers.filter((subscriber) => subscriber.reportID !== reportID);
    };
}

/** Notify the ReportActionsView that a new comment has arrived */
function notifyNewAction(reportID: string, accountID?: number, reportActionID?: string) {
    const actionSubscriber = newActionSubscribers.find((subscriber) => subscriber.reportID === reportID);
    if (!actionSubscriber) {
        return;
    }
    const isFromCurrentUser = accountID === currentUserAccountID;
    actionSubscriber.callback(isFromCurrentUser, reportActionID);
}

/**
 * Add up to two report actions to a report. This method can be called for the following situations:
 *
 * - Adding one comment
 * - Adding one attachment
 * - Add both a comment and attachment simultaneously
 */
function addActions(reportID: string, text = '', file?: FileObject) {
    let reportCommentText = '';
    let reportCommentAction: OptimisticAddCommentReportAction | undefined;
    let attachmentAction: OptimisticAddCommentReportAction | undefined;
    let commandName: typeof WRITE_COMMANDS.ADD_COMMENT | typeof WRITE_COMMANDS.ADD_ATTACHMENT | typeof WRITE_COMMANDS.ADD_TEXT_AND_ATTACHMENT = WRITE_COMMANDS.ADD_COMMENT;

    if (text && !file) {
        const reportComment = ReportUtils.buildOptimisticAddCommentReportAction(text, undefined, undefined, undefined, undefined, reportID);
        reportCommentAction = reportComment.reportAction;
        reportCommentText = reportComment.commentText;
    }

    if (file) {
        // When we are adding an attachment we will call AddAttachment.
        // It supports sending an attachment with an optional comment and AddComment supports adding a single text comment only.
        commandName = WRITE_COMMANDS.ADD_ATTACHMENT;
        const attachment = ReportUtils.buildOptimisticAddCommentReportAction(text, file, undefined, undefined, undefined, reportID);
        attachmentAction = attachment.reportAction;
    }

    if (text && file) {
        // When there is both text and a file, the text for the report comment needs to be parsed)
        reportCommentText = ReportUtils.getParsedComment(text ?? '', {reportID});

        // And the API command needs to go to the new API which supports combining both text and attachments in a single report action
        commandName = WRITE_COMMANDS.ADD_TEXT_AND_ATTACHMENT;
    }

    // Always prefer the file as the last action over text
    const lastAction = attachmentAction ?? reportCommentAction;
    const currentTime = DateUtils.getDBTimeWithSkew();
    const lastComment = lastAction?.message?.[0];
    const lastCommentText = ReportUtils.formatReportLastMessageText(lastComment?.text ?? '');

    const optimisticReport: Partial<Report> = {
        lastVisibleActionCreated: currentTime,
        lastMessageTranslationKey: lastComment?.translationKey ?? '',
        lastMessageText: lastCommentText,
        lastMessageHtml: lastCommentText,
        lastActorAccountID: currentUserAccountID,
        lastReadTime: currentTime,
    };

    const report = ReportUtils.getReport(reportID);

    if (!isEmptyObject(report) && ReportUtils.getReportNotificationPreference(report) === CONST.REPORT.NOTIFICATION_PREFERENCE.HIDDEN) {
        optimisticReport.notificationPreference = CONST.REPORT.NOTIFICATION_PREFERENCE.ALWAYS;
    }

    // Optimistically add the new actions to the store before waiting to save them to the server
    const optimisticReportActions: OnyxCollection<OptimisticAddCommentReportAction> = {};

    // Only add the reportCommentAction when there is no file attachment. If there is both a file attachment and text, that will all be contained in the attachmentAction.
    if (text && reportCommentAction?.reportActionID && !file) {
        optimisticReportActions[reportCommentAction.reportActionID] = reportCommentAction;
    }
    if (file && attachmentAction?.reportActionID) {
        optimisticReportActions[attachmentAction.reportActionID] = attachmentAction;
    }

    const parameters: AddCommentOrAttachementParams = {
        reportID,
        reportActionID: file ? attachmentAction?.reportActionID : reportCommentAction?.reportActionID,
        commentReportActionID: file && reportCommentAction ? reportCommentAction.reportActionID : null,
        reportComment: reportCommentText,
        file,
        clientCreatedTime: file ? attachmentAction?.created : reportCommentAction?.created,
    };

    if (reportIDDeeplinkedFromOldDot === reportID && report?.participantAccountIDs?.length === 1 && Number(report.participantAccountIDs?.[0]) === CONST.ACCOUNT_ID.CONCIERGE) {
        parameters.isOldDotConciergeChat = true;
    }

    const optimisticData: OnyxUpdate[] = [
        {
            onyxMethod: Onyx.METHOD.MERGE,
            key: `${ONYXKEYS.COLLECTION.REPORT}${reportID}`,
            value: optimisticReport,
        },
        {
            onyxMethod: Onyx.METHOD.MERGE,
            key: `${ONYXKEYS.COLLECTION.REPORT_ACTIONS}${reportID}`,
            value: optimisticReportActions as ReportActions,
        },
    ];

    const successReportActions: OnyxCollection<NullishDeep<ReportAction>> = {};

    Object.entries(optimisticReportActions).forEach(([actionKey]) => {
        successReportActions[actionKey] = {pendingAction: null, isOptimisticAction: null};
    });

    const successData: OnyxUpdate[] = [
        {
            onyxMethod: Onyx.METHOD.MERGE,
            key: `${ONYXKEYS.COLLECTION.REPORT_ACTIONS}${reportID}`,
            value: successReportActions,
        },
    ];

    let failureReport: Partial<Report> = {
        lastMessageTranslationKey: '',
        lastMessageText: '',
        lastVisibleActionCreated: '',
    };
    const {lastMessageText = '', lastMessageTranslationKey = ''} = ReportActionsUtils.getLastVisibleMessage(reportID);
    if (lastMessageText || lastMessageTranslationKey) {
        const lastVisibleAction = ReportActionsUtils.getLastVisibleAction(reportID);
        const lastVisibleActionCreated = lastVisibleAction?.created;
        const lastActorAccountID = lastVisibleAction?.actorAccountID;
        failureReport = {
            lastMessageTranslationKey,
            lastMessageText,
            lastVisibleActionCreated,
            lastActorAccountID,
        };
    }

    const failureReportActions: Record<string, OptimisticAddCommentReportAction> = {};

    Object.entries(optimisticReportActions).forEach(([actionKey, action]) => {
        failureReportActions[actionKey] = {
            // eslint-disable-next-line @typescript-eslint/non-nullable-type-assertion-style
            ...(action as OptimisticAddCommentReportAction),
            errors: ErrorUtils.getMicroSecondOnyxError('report.genericAddCommentFailureMessage'),
        };
    });

    const failureData: OnyxUpdate[] = [
        {
            onyxMethod: Onyx.METHOD.MERGE,
            key: `${ONYXKEYS.COLLECTION.REPORT}${reportID}`,
            value: failureReport,
        },
        {
            onyxMethod: Onyx.METHOD.MERGE,
            key: `${ONYXKEYS.COLLECTION.REPORT_ACTIONS}${reportID}`,
            value: failureReportActions as ReportActions,
        },
    ];

    // Update optimistic data for parent report action if the report is a child report
    const optimisticParentReportData = ReportUtils.getOptimisticDataForParentReportAction(reportID, currentTime, CONST.RED_BRICK_ROAD_PENDING_ACTION.ADD);
    optimisticParentReportData.forEach((parentReportData) => {
        if (isEmptyObject(parentReportData)) {
            return;
        }
        optimisticData.push(parentReportData);
    });

    // Update the timezone if it's been 5 minutes from the last time the user added a comment
    if (DateUtils.canUpdateTimezone() && currentUserAccountID) {
        const timezone = DateUtils.getCurrentTimezone();
        parameters.timezone = JSON.stringify(timezone);
        optimisticData.push({
            onyxMethod: Onyx.METHOD.MERGE,
            key: ONYXKEYS.PERSONAL_DETAILS_LIST,
            value: {[currentUserAccountID]: {timezone}},
        });
        DateUtils.setTimezoneUpdated();
    }

    API.write(commandName, parameters, {
        optimisticData,
        successData,
        failureData,
    });
    notifyNewAction(reportID, lastAction?.actorAccountID, lastAction?.reportActionID);
}

/** Add an attachment and optional comment. */
function addAttachment(reportID: string, file: FileObject, text = '') {
    addActions(reportID, text, file);
}

/** Add a single comment to a report */
function addComment(reportID: string, text: string) {
    addActions(reportID, text);
}

function reportActionsExist(reportID: string): boolean {
    return allReportActions?.[reportID] !== undefined;
}

function updateGroupChatName(reportID: string, reportName: string) {
    const optimisticData: OnyxUpdate[] = [
        {
            onyxMethod: Onyx.METHOD.MERGE,
            key: `${ONYXKEYS.COLLECTION.REPORT}${reportID}`,
            value: {reportName},
        },
    ];
    const parameters: UpdateGroupChatNameParams = {reportName, reportID};
    API.write(WRITE_COMMANDS.UPDATE_GROUP_CHAT_NAME, parameters, {optimisticData});
}

function updateGroupChatAvatar(reportID: string, file?: File | CustomRNImageManipulatorResult) {
    // If we have no file that means we are removing the avatar.
    const optimisticData: OnyxUpdate[] = [
        {
            onyxMethod: Onyx.METHOD.MERGE,
            key: `${ONYXKEYS.COLLECTION.REPORT}${reportID}`,
            value: {
                avatarUrl: file?.uri ?? '',
                pendingFields: {
                    avatar: CONST.RED_BRICK_ROAD_PENDING_ACTION.UPDATE,
                },
                errorFields: {
                    avatar: null,
                },
            },
        },
    ];

    const failureData: OnyxUpdate[] = [
        {
            onyxMethod: Onyx.METHOD.MERGE,
            key: `${ONYXKEYS.COLLECTION.REPORT}${reportID}`,
            value: {
                avatarUrl: currentReportData?.[reportID]?.avatarUrl ?? null,
                pendingFields: {
                    avatar: null,
                },
            },
        },
    ];

    const successData: OnyxUpdate[] = [
        {
            onyxMethod: Onyx.METHOD.MERGE,
            key: `${ONYXKEYS.COLLECTION.REPORT}${reportID}`,
            value: {
                pendingFields: {
                    avatar: null,
                },
            },
        },
    ];
    const parameters: UpdateGroupChatAvatarParams = {file, reportID};
    API.write(WRITE_COMMANDS.UPDATE_GROUP_CHAT_AVATAR, parameters, {optimisticData, failureData, successData});
}

/**
 * Clear error and pending fields for the report avatar
 */
function clearAvatarErrors(reportID: string) {
    Onyx.merge(`${ONYXKEYS.COLLECTION.REPORT}${reportID}`, {
        errorFields: {
            avatar: null,
        },
    });
}

/**
 * Gets the latest page of report actions and updates the last read message
 * If a chat with the passed reportID is not found, we will create a chat based on the passed participantList
 *
 * @param reportID The ID of the report to open
 * @param reportActionID The ID used to fetch a specific range of report actions related to the current reportActionID when opening a chat.
 * @param participantLoginList The list of users that are included in a new chat, not including the user creating it
 * @param newReportObject The optimistic report object created when making a new chat, saved as optimistic data
 * @param parentReportActionID The parent report action that a thread was created from (only passed for new threads)
 * @param isFromDeepLink Whether or not this report is being opened from a deep link
 * @param participantAccountIDList The list of accountIDs that are included in a new chat, not including the user creating it
 */
function openReport(
    reportID: string,
    reportActionID?: string,
    participantLoginList: string[] = [],
    newReportObject: Partial<Report> = {},
    parentReportActionID = '0',
    isFromDeepLink = false,
    participantAccountIDList: number[] = [],
    avatar?: File | CustomRNImageManipulatorResult,
) {
    if (!reportID) {
        return;
    }

    const optimisticReport = reportActionsExist(reportID)
        ? {}
        : {
              reportName: allReports?.[reportID]?.reportName ?? CONST.REPORT.DEFAULT_REPORT_NAME,
          };

    const optimisticData: OnyxUpdate[] = [
        {
            onyxMethod: Onyx.METHOD.MERGE,
            key: `${ONYXKEYS.COLLECTION.REPORT}${reportID}`,
            value: optimisticReport,
        },
        {
            onyxMethod: Onyx.METHOD.MERGE,
            key: `${ONYXKEYS.COLLECTION.REPORT_METADATA}${reportID}`,
            value: {
                isLoadingInitialReportActions: true,
                isLoadingOlderReportActions: false,
                isLoadingNewerReportActions: false,
                lastVisitTime: DateUtils.getDBTime(),
            },
        },
    ];

    const successData: OnyxUpdate[] = [
        {
            onyxMethod: Onyx.METHOD.MERGE,
            key: `${ONYXKEYS.COLLECTION.REPORT}${reportID}`,
            value: {
                errorFields: {
                    notFound: null,
                },
            },
        },
        {
            onyxMethod: Onyx.METHOD.MERGE,
            key: `${ONYXKEYS.COLLECTION.REPORT_METADATA}${reportID}`,
            value: {
                isLoadingInitialReportActions: false,
            },
        },
    ];

    const failureData: OnyxUpdate[] = [
        {
            onyxMethod: Onyx.METHOD.MERGE,
            key: `${ONYXKEYS.COLLECTION.REPORT_METADATA}${reportID}`,
            value: {
                isLoadingInitialReportActions: false,
            },
        },
    ];

    const parameters: OpenReportParams = {
        reportID,
        reportActionID,
        emailList: participantLoginList ? participantLoginList.join(',') : '',
        accountIDList: participantAccountIDList ? participantAccountIDList.join(',') : '',
        parentReportActionID,
    };

    if (ReportUtils.isGroupChat(newReportObject)) {
        parameters.chatType = CONST.REPORT.CHAT_TYPE.GROUP;
        parameters.groupChatAdminLogins = currentUserEmail;
        parameters.optimisticAccountIDList = Object.keys(newReportObject.participants ?? {}).join(',');
        parameters.reportName = newReportObject.reportName ?? '';

        // If we have an avatar then include it with the parameters
        if (avatar) {
            parameters.file = avatar;
        }

        clearGroupChat();
    }

    if (isFromDeepLink) {
        parameters.shouldRetry = false;
    }

    const report = ReportUtils.getReport(reportID);
    // If we open an exist report, but it is not present in Onyx yet, we should change the method to set for this report
    // and we need data to be available when we navigate to the chat page
    if (isEmptyObject(report)) {
        optimisticData[0].onyxMethod = Onyx.METHOD.SET;
    }

    // If we are creating a new report, we need to add the optimistic report data and a report action
    const isCreatingNewReport = !isEmptyObject(newReportObject);
    if (isCreatingNewReport) {
        // Change the method to set for new reports because it doesn't exist yet, is faster,
        // and we need the data to be available when we navigate to the chat page
        optimisticData[0].onyxMethod = Onyx.METHOD.SET;
        optimisticData[0].value = {
            ...optimisticReport,
            reportName: CONST.REPORT.DEFAULT_REPORT_NAME,
            ...newReportObject,
            pendingFields: {
                createChat: CONST.RED_BRICK_ROAD_PENDING_ACTION.ADD,
            },
            isOptimisticReport: true,
        };

        let emailCreatingAction: string = CONST.REPORT.OWNER_EMAIL_FAKE;
        if (newReportObject.ownerAccountID && newReportObject.ownerAccountID !== CONST.REPORT.OWNER_ACCOUNT_ID_FAKE) {
            emailCreatingAction = allPersonalDetails?.[newReportObject.ownerAccountID]?.login ?? '';
        }
        const optimisticCreatedAction = ReportUtils.buildOptimisticCreatedReportAction(emailCreatingAction);
        optimisticData.push({
            onyxMethod: Onyx.METHOD.SET,
            key: `${ONYXKEYS.COLLECTION.REPORT_ACTIONS}${reportID}`,
            value: {[optimisticCreatedAction.reportActionID]: optimisticCreatedAction},
        });
        successData.push(
            {
                onyxMethod: Onyx.METHOD.MERGE,
                key: `${ONYXKEYS.COLLECTION.REPORT_ACTIONS}${reportID}`,
                value: {[optimisticCreatedAction.reportActionID]: {pendingAction: null}},
            },
            {
                onyxMethod: Onyx.METHOD.MERGE,
                key: `${ONYXKEYS.COLLECTION.REPORT}${reportID}`,
                value: {
                    pendingFields: {
                        createChat: null,
                    },
                    errorFields: {
                        createChat: null,
                    },
                    isOptimisticReport: false,
                },
            },
        );

        // Add optimistic personal details for new participants
        const optimisticPersonalDetails: OnyxCollection<PersonalDetails> = {};
        const settledPersonalDetails: OnyxCollection<PersonalDetails> = {};
        participantLoginList.forEach((login, index) => {
            const accountID = newReportObject?.participantAccountIDs?.[index];

            if (!accountID) {
                return;
            }

            optimisticPersonalDetails[accountID] = allPersonalDetails?.[accountID] ?? {
                login,
                accountID,
                avatar: UserUtils.getDefaultAvatarURL(accountID),
                displayName: login,
                isOptimisticPersonalDetail: true,
            };

            settledPersonalDetails[accountID] = allPersonalDetails?.[accountID] ?? null;
        });

        optimisticData.push({
            onyxMethod: Onyx.METHOD.MERGE,
            key: ONYXKEYS.PERSONAL_DETAILS_LIST,
            value: optimisticPersonalDetails,
        });
        successData.push({
            onyxMethod: Onyx.METHOD.MERGE,
            key: ONYXKEYS.PERSONAL_DETAILS_LIST,
            value: settledPersonalDetails,
        });
        failureData.push({
            onyxMethod: Onyx.METHOD.MERGE,
            key: ONYXKEYS.PERSONAL_DETAILS_LIST,
            value: settledPersonalDetails,
        });

        // Add the createdReportActionID parameter to the API call
        parameters.createdReportActionID = optimisticCreatedAction.reportActionID;

        // If we are creating a thread, ensure the report action has childReportID property added
        if (newReportObject.parentReportID && parentReportActionID) {
            optimisticData.push({
                onyxMethod: Onyx.METHOD.MERGE,
                key: `${ONYXKEYS.COLLECTION.REPORT_ACTIONS}${newReportObject.parentReportID}`,
                value: {[parentReportActionID]: {childReportID: reportID, childType: CONST.REPORT.TYPE.CHAT}},
            });
            failureData.push({
                onyxMethod: Onyx.METHOD.MERGE,
                key: `${ONYXKEYS.COLLECTION.REPORT_ACTIONS}${newReportObject.parentReportID}`,
                value: {[parentReportActionID]: {childReportID: '0', childType: ''}},
            });
        }
    }

    parameters.clientLastReadTime = currentReportData?.[reportID]?.lastReadTime ?? '';

    if (isFromDeepLink) {
        // eslint-disable-next-line rulesdir/no-api-side-effects-method
        API.makeRequestWithSideEffects(SIDE_EFFECT_REQUEST_COMMANDS.OPEN_REPORT, parameters, {optimisticData, successData, failureData}).finally(() => {
            Onyx.set(ONYXKEYS.IS_CHECKING_PUBLIC_ROOM, false);
        });
    } else {
        // eslint-disable-next-line rulesdir/no-multiple-api-calls
        API.write(WRITE_COMMANDS.OPEN_REPORT, parameters, {optimisticData, successData, failureData});
    }
}

/**
 * This will find an existing chat, or create a new one if none exists, for the given user or set of users. It will then navigate to this chat.
 *
 * @param userLogins list of user logins to start a chat report with.
 * @param shouldDismissModal a flag to determine if we should dismiss modal before navigate to report or navigate to report directly.
 */
function navigateToAndOpenReport(
    userLogins: string[],
    shouldDismissModal = true,
    reportName?: string,
    avatarUri?: string,
    avatarFile?: File | CustomRNImageManipulatorResult | undefined,
    optimisticReportID?: string,
) {
    let newChat: ReportUtils.OptimisticChatReport | EmptyObject = {};
    let chat: OnyxEntry<Report> | EmptyObject = {};
    const participantAccountIDs = PersonalDetailsUtils.getAccountIDsByLogins(userLogins);
    const isGroupChat = participantAccountIDs.length > 1;

    // If we are not creating a new Group Chat then we are creating a 1:1 DM and will look for an existing chat
    if (!isGroupChat) {
        chat = ReportUtils.getChatByParticipants(participantAccountIDs);
    }

    if (isEmptyObject(chat)) {
        if (isGroupChat) {
            newChat = ReportUtils.buildOptimisticGroupChatReport(participantAccountIDs, reportName ?? '', avatarUri ?? '', optimisticReportID);
        } else {
            newChat = ReportUtils.buildOptimisticChatReport(participantAccountIDs);
        }
    }
    const report = isEmptyObject(chat) ? newChat : chat;

    // We want to pass newChat here because if anything is passed in that param (even an existing chat), we will try to create a chat on the server
    openReport(report.reportID, '', userLogins, newChat, undefined, undefined, undefined, avatarFile);
    if (shouldDismissModal) {
        Navigation.dismissModalWithReport(report);
    } else {
        Navigation.navigateWithSwitchPolicyID({route: ROUTES.HOME});
        Navigation.navigate(ROUTES.REPORT_WITH_ID.getRoute(report.reportID));
    }
}

/**
 * This will find an existing chat, or create a new one if none exists, for the given accountID or set of accountIDs. It will then navigate to this chat.
 *
 * @param participantAccountIDs of user logins to start a chat report with.
 */
function navigateToAndOpenReportWithAccountIDs(participantAccountIDs: number[]) {
    let newChat: ReportUtils.OptimisticChatReport | EmptyObject = {};
    const chat = ReportUtils.getChatByParticipants(participantAccountIDs);
    if (!chat) {
        newChat = ReportUtils.buildOptimisticChatReport(participantAccountIDs);
    }
    const report = chat ?? newChat;

    // We want to pass newChat here because if anything is passed in that param (even an existing chat), we will try to create a chat on the server
    openReport(report.reportID, '', [], newChat, '0', false, participantAccountIDs);
    Navigation.dismissModalWithReport(report);
}

/**
 * This will navigate to an existing thread, or create a new one if necessary
 *
 * @param childReportID The reportID we are trying to open
 * @param parentReportAction the parent comment of a thread
 * @param parentReportID The reportID of the parent
 */
function navigateToAndOpenChildReport(childReportID = '0', parentReportAction: Partial<ReportAction> = {}, parentReportID = '0') {
    if (childReportID !== '0') {
        openReport(childReportID);
        Navigation.navigate(ROUTES.REPORT_WITH_ID.getRoute(childReportID));
    } else {
        const participantAccountIDs = [...new Set([currentUserAccountID, Number(parentReportAction.actorAccountID)])];
        const parentReport = allReports?.[parentReportID];
        // Threads from DMs and selfDMs don't have a chatType. All other threads inherit the chatType from their parent
        const childReportChatType = parentReport && ReportUtils.isSelfDM(parentReport) ? undefined : parentReport?.chatType;
        const newChat = ReportUtils.buildOptimisticChatReport(
            participantAccountIDs,
            parentReportAction?.message?.[0]?.text,
            childReportChatType,
            parentReport?.policyID ?? CONST.POLICY.OWNER_EMAIL_FAKE,
            CONST.POLICY.OWNER_ACCOUNT_ID_FAKE,
            false,
            parentReport?.policyName ?? '',
            undefined,
            undefined,
            ReportUtils.getChildReportNotificationPreference(parentReportAction),
            parentReportAction.reportActionID,
            parentReportID,
        );

        const participantLogins = PersonalDetailsUtils.getLoginsByAccountIDs(newChat?.participantAccountIDs ?? []);
        openReport(newChat.reportID, '', participantLogins, newChat, parentReportAction.reportActionID);
        Navigation.navigate(ROUTES.REPORT_WITH_ID.getRoute(newChat.reportID));
    }
}

/**
 * Gets the older actions that have not been read yet.
 * Normally happens when you scroll up on a chat, and the actions have not been read yet.
 */
function getOlderActions(reportID: string, reportActionID: string) {
    const optimisticData: OnyxUpdate[] = [
        {
            onyxMethod: Onyx.METHOD.MERGE,
            key: `${ONYXKEYS.COLLECTION.REPORT_METADATA}${reportID}`,
            value: {
                isLoadingOlderReportActions: true,
            },
        },
    ];

    const successData: OnyxUpdate[] = [
        {
            onyxMethod: Onyx.METHOD.MERGE,
            key: `${ONYXKEYS.COLLECTION.REPORT_METADATA}${reportID}`,
            value: {
                isLoadingOlderReportActions: false,
            },
        },
    ];

    const failureData: OnyxUpdate[] = [
        {
            onyxMethod: Onyx.METHOD.MERGE,
            key: `${ONYXKEYS.COLLECTION.REPORT_METADATA}${reportID}`,
            value: {
                isLoadingOlderReportActions: false,
            },
        },
    ];

    const parameters: GetOlderActionsParams = {
        reportID,
        reportActionID,
    };

    API.read(READ_COMMANDS.GET_OLDER_ACTIONS, parameters, {optimisticData, successData, failureData});
}

/**
 * Gets the newer actions that have not been read yet.
 * Normally happens when you are not located at the bottom of the list and scroll down on a chat.
 */
function getNewerActions(reportID: string, reportActionID: string) {
    const optimisticData: OnyxUpdate[] = [
        {
            onyxMethod: Onyx.METHOD.MERGE,
            key: `${ONYXKEYS.COLLECTION.REPORT_METADATA}${reportID}`,
            value: {
                isLoadingNewerReportActions: true,
            },
        },
    ];

    const successData: OnyxUpdate[] = [
        {
            onyxMethod: Onyx.METHOD.MERGE,
            key: `${ONYXKEYS.COLLECTION.REPORT_METADATA}${reportID}`,
            value: {
                isLoadingNewerReportActions: false,
            },
        },
    ];

    const failureData: OnyxUpdate[] = [
        {
            onyxMethod: Onyx.METHOD.MERGE,
            key: `${ONYXKEYS.COLLECTION.REPORT_METADATA}${reportID}`,
            value: {
                isLoadingNewerReportActions: false,
            },
        },
    ];

    const parameters: GetNewerActionsParams = {
        reportID,
        reportActionID,
    };

    API.read(READ_COMMANDS.GET_NEWER_ACTIONS, parameters, {optimisticData, successData, failureData});
}

/**
 * Gets metadata info about links in the provided report action
 */
function expandURLPreview(reportID: string, reportActionID: string) {
    const parameters: ExpandURLPreviewParams = {
        reportID,
        reportActionID,
    };

    API.read(READ_COMMANDS.EXPAND_URL_PREVIEW, parameters);
}

/** Marks the new report actions as read */
function readNewestAction(reportID: string) {
    const lastReadTime = DateUtils.getDBTime();

    const optimisticData: OnyxUpdate[] = [
        {
            onyxMethod: Onyx.METHOD.MERGE,
            key: `${ONYXKEYS.COLLECTION.REPORT}${reportID}`,
            value: {
                lastReadTime,
            },
        },
    ];

    const parameters: ReadNewestActionParams = {
        reportID,
        lastReadTime,
    };

    API.write(WRITE_COMMANDS.READ_NEWEST_ACTION, parameters, {optimisticData});
    DeviceEventEmitter.emit(`readNewestAction_${reportID}`, lastReadTime);
}

/**
 * Sets the last read time on a report
 */
function markCommentAsUnread(reportID: string, reportActionCreated: string) {
    const reportActions = allReportActions?.[reportID];

    // Find the latest report actions from other users
    const latestReportActionFromOtherUsers = Object.values(reportActions ?? {}).reduce((latest: ReportAction | null, current: ReportAction) => {
        if (
            current.actorAccountID !== currentUserAccountID &&
            (!latest || current.created > latest.created) &&
            // Whisper action doesn't affect lastVisibleActionCreated, so skip whisper action except actionable mention whisper
            (!ReportActionsUtils.isWhisperAction(current) || current.actionName === CONST.REPORT.ACTIONS.TYPE.ACTIONABLE_MENTION_WHISPER)
        ) {
            return current;
        }
        return latest;
    }, null);

    // If no action created date is provided, use the last action's from other user
    const actionCreationTime = reportActionCreated || (latestReportActionFromOtherUsers?.created ?? allReports?.[reportID]?.lastVisibleActionCreated ?? DateUtils.getDBTime(0));

    // We subtract 1 millisecond so that the lastReadTime is updated to just before a given reportAction's created date
    // For example, if we want to mark a report action with ID 100 and created date '2014-04-01 16:07:02.999' unread, we set the lastReadTime to '2014-04-01 16:07:02.998'
    // Since the report action with ID 100 will be the first with a timestamp above '2014-04-01 16:07:02.998', it's the first one that will be shown as unread
    const lastReadTime = DateUtils.subtractMillisecondsFromDateTime(actionCreationTime, 1);

    const optimisticData: OnyxUpdate[] = [
        {
            onyxMethod: Onyx.METHOD.MERGE,
            key: `${ONYXKEYS.COLLECTION.REPORT}${reportID}`,
            value: {
                lastReadTime,
            },
        },
    ];

    const parameters: MarkAsUnreadParams = {
        reportID,
        lastReadTime,
    };

    API.write(WRITE_COMMANDS.MARK_AS_UNREAD, parameters, {optimisticData});
    DeviceEventEmitter.emit(`unreadAction_${reportID}`, lastReadTime);
}

/** Toggles the pinned state of the report. */
function togglePinnedState(reportID: string, isPinnedChat: boolean) {
    const pinnedValue = !isPinnedChat;

    // Optimistically pin/unpin the report before we send out the command
    const optimisticData: OnyxUpdate[] = [
        {
            onyxMethod: Onyx.METHOD.MERGE,
            key: `${ONYXKEYS.COLLECTION.REPORT}${reportID}`,
            value: {isPinned: pinnedValue},
        },
    ];

    const parameters: TogglePinnedChatParams = {
        reportID,
        pinnedValue,
    };

    API.write(WRITE_COMMANDS.TOGGLE_PINNED_CHAT, parameters, {optimisticData});
}

/**
 * Saves the comment left by the user as they are typing. By saving this data the user can switch between chats, close
 * tab, refresh etc without worrying about loosing what they typed out.
 * When empty string or null is passed, it will delete the draft comment from Onyx store.
 */
function saveReportDraftComment(reportID: string, comment: string | null) {
    Onyx.merge(`${ONYXKEYS.COLLECTION.REPORT_DRAFT_COMMENT}${reportID}`, prepareDraftComment(comment));
}

/** Broadcasts whether or not a user is typing on a report over the report's private pusher channel. */
function broadcastUserIsTyping(reportID: string) {
    const privateReportChannelName = getReportChannelName(reportID);
    const typingStatus: Pusher.UserIsTypingEvent = {
        [currentUserAccountID]: true,
    };
    Pusher.sendEvent(privateReportChannelName, Pusher.TYPE.USER_IS_TYPING, typingStatus);
}

/** Broadcasts to the report's private pusher channel whether a user is leaving a report */
function broadcastUserIsLeavingRoom(reportID: string) {
    const privateReportChannelName = getReportChannelName(reportID);
    const leavingStatus: Pusher.UserIsLeavingRoomEvent = {
        [currentUserAccountID]: true,
    };
    Pusher.sendEvent(privateReportChannelName, Pusher.TYPE.USER_IS_LEAVING_ROOM, leavingStatus);
}

/** When a report changes in Onyx, this fetches the report from the API if the report doesn't have a name */
function handleReportChanged(report: OnyxEntry<Report>) {
    if (!report) {
        return;
    }

    // It is possible that we optimistically created a DM/group-DM for a set of users for which a report already exists.
    // In this case, the API will let us know by returning a preexistingReportID.
    // We should clear out the optimistically created report and re-route the user to the preexisting report.
    if (report?.reportID && report.preexistingReportID) {
        Onyx.set(`${ONYXKEYS.COLLECTION.REPORT}${report.reportID}`, null);

        // Only re-route them if they are still looking at the optimistically created report
        if (Navigation.getActiveRoute().includes(`/r/${report.reportID}`)) {
            // Pass 'FORCED_UP' type to replace new report on second login with proper one in the Navigation
            Navigation.navigate(ROUTES.REPORT_WITH_ID.getRoute(report.preexistingReportID), CONST.NAVIGATION.TYPE.FORCED_UP);
        }
        return;
    }

    if (allReports && report?.reportID) {
        allReports[report.reportID] = report;

        if (ReportUtils.isConciergeChatReport(report)) {
            conciergeChatReportID = report.reportID;
        }
    }
}

/** Deletes a comment from the report, basically sets it as empty string */
function deleteReportComment(reportID: string, reportAction: ReportAction) {
    const originalReportID = ReportUtils.getOriginalReportID(reportID, reportAction);
    const reportActionID = reportAction.reportActionID;

    if (!reportActionID || !originalReportID) {
        return;
    }

    const isDeletedParentAction = ReportActionsUtils.isThreadParentMessage(reportAction, reportID);
    const deletedMessage: Message[] = [
        {
            translationKey: '',
            type: 'COMMENT',
            html: '',
            text: '',
            isEdited: true,
            isDeletedParentAction,
        },
    ];
    const optimisticReportActions: NullishDeep<ReportActions> = {
        [reportActionID]: {
            pendingAction: CONST.RED_BRICK_ROAD_PENDING_ACTION.DELETE,
            previousMessage: reportAction.message,
            message: deletedMessage,
            errors: null,
            linkMetadata: [],
        },
    };

    // If we are deleting the last visible message, let's find the previous visible one (or set an empty one if there are none) and update the lastMessageText in the LHN.
    // Similarly, if we are deleting the last read comment we will want to update the lastVisibleActionCreated to use the previous visible message.
    let optimisticReport: Partial<Report> = {
        lastMessageTranslationKey: '',
        lastMessageText: '',
        lastVisibleActionCreated: '',
    };
    const {lastMessageText = '', lastMessageTranslationKey = ''} = ReportUtils.getLastVisibleMessage(originalReportID, optimisticReportActions as ReportActions);
    if (lastMessageText || lastMessageTranslationKey) {
        const lastVisibleAction = ReportActionsUtils.getLastVisibleAction(originalReportID, optimisticReportActions as ReportActions);
        const lastVisibleActionCreated = lastVisibleAction?.created;
        const lastActorAccountID = lastVisibleAction?.actorAccountID;
        optimisticReport = {
            lastMessageTranslationKey,
            lastMessageText,
            lastVisibleActionCreated,
            lastActorAccountID,
        };
    }

    // If the API call fails we must show the original message again, so we revert the message content back to how it was
    // and and remove the pendingAction so the strike-through clears
    const failureData: OnyxUpdate[] = [
        {
            onyxMethod: Onyx.METHOD.MERGE,
            key: `${ONYXKEYS.COLLECTION.REPORT_ACTIONS}${originalReportID}`,
            value: {
                [reportActionID]: {
                    message: reportAction.message,
                    pendingAction: null,
                    previousMessage: null,
                },
            },
        },
    ];

    const successData: OnyxUpdate[] = [
        {
            onyxMethod: Onyx.METHOD.MERGE,
            key: `${ONYXKEYS.COLLECTION.REPORT_ACTIONS}${originalReportID}`,
            value: {
                [reportActionID]: {
                    pendingAction: null,
                    previousMessage: null,
                },
            },
        },
    ];

    const optimisticData: OnyxUpdate[] = [
        {
            onyxMethod: Onyx.METHOD.MERGE,
            key: `${ONYXKEYS.COLLECTION.REPORT_ACTIONS}${originalReportID}`,
            value: optimisticReportActions,
        },
        {
            onyxMethod: Onyx.METHOD.MERGE,
            key: `${ONYXKEYS.COLLECTION.REPORT}${originalReportID}`,
            value: optimisticReport,
        },
    ];

    // Update optimistic data for parent report action if the report is a child report and the reportAction has no visible child
    const childVisibleActionCount = reportAction.childVisibleActionCount ?? 0;
    if (childVisibleActionCount === 0) {
        const optimisticParentReportData = ReportUtils.getOptimisticDataForParentReportAction(
            originalReportID,
            optimisticReport?.lastVisibleActionCreated ?? '',
            CONST.RED_BRICK_ROAD_PENDING_ACTION.DELETE,
        );
        optimisticParentReportData.forEach((parentReportData) => {
            if (isEmptyObject(parentReportData)) {
                return;
            }
            optimisticData.push(parentReportData);
        });
    }

    const parameters: DeleteCommentParams = {
        reportID: originalReportID,
        reportActionID,
    };

    CachedPDFPaths.clearByKey(reportActionID);

    API.write(WRITE_COMMANDS.DELETE_COMMENT, parameters, {optimisticData, successData, failureData});

    // if we are linking to the report action, and we are deleting it, and it's not a deleted parent action,
    // we should navigate to its report in order to not show not found page
    if (Navigation.isActiveRoute(ROUTES.REPORT_WITH_ID.getRoute(reportID, reportActionID)) && !isDeletedParentAction) {
        Navigation.goBack(ROUTES.REPORT_WITH_ID.getRoute(reportID), true);
    }
}

/**
 * Removes the links in html of a comment.
 * example:
 *      html="test <a href="https://www.google.com" target="_blank" rel="noreferrer noopener">https://www.google.com</a> test"
 *      links=["https://www.google.com"]
 * returns: "test https://www.google.com test"
 */
function removeLinksFromHtml(html: string, links: string[]): string {
    let htmlCopy = html.slice();
    links.forEach((link) => {
        // We want to match the anchor tag of the link and replace the whole anchor tag with the text of the anchor tag
        const regex = new RegExp(`<(a)[^><]*href\\s*=\\s*(['"])(${Str.escapeForRegExp(link)})\\2(?:".*?"|'.*?'|[^'"><])*>([\\s\\S]*?)<\\/\\1>(?![^<]*(<\\/pre>|<\\/code>))`, 'g');
        htmlCopy = htmlCopy.replace(regex, '$4');
    });
    return htmlCopy;
}

/**
 * This function will handle removing only links that were purposely removed by the user while editing.
 *
 * @param newCommentText text of the comment after editing.
 * @param originalCommentMarkdown original markdown of the comment before editing.
 */
function handleUserDeletedLinksInHtml(newCommentText: string, originalCommentMarkdown: string): string {
    const parser = new ExpensiMark();
    if (newCommentText.length > CONST.MAX_MARKUP_LENGTH) {
        return newCommentText;
    }
    const htmlForNewComment = parser.replace(newCommentText);
    const removedLinks = parser.getRemovedMarkdownLinks(originalCommentMarkdown, newCommentText);
    return removeLinksFromHtml(htmlForNewComment, removedLinks);
}

/** Saves a new message for a comment. Marks the comment as edited, which will be reflected in the UI. */
function editReportComment(reportID: string, originalReportAction: OnyxEntry<ReportAction>, textForNewComment: string) {
    const parser = new ExpensiMark();
    const originalReportID = ReportUtils.getOriginalReportID(reportID, originalReportAction);

    if (!originalReportID || !originalReportAction) {
        return;
    }

    // Do not autolink if someone explicitly tries to remove a link from message.
    // https://github.com/Expensify/App/issues/9090
    // https://github.com/Expensify/App/issues/13221
    const originalCommentHTML = originalReportAction.message?.[0]?.html;
    const originalCommentMarkdown = parser.htmlToMarkdown(originalCommentHTML ?? '').trim();

    // Skip the Edit if draft is not changed
    if (originalCommentMarkdown === textForNewComment) {
        return;
    }

    const htmlForNewComment = handleUserDeletedLinksInHtml(textForNewComment, originalCommentMarkdown);
    const reportComment = parser.htmlToText(htmlForNewComment);

    // For comments shorter than or equal to 10k chars, convert the comment from MD into HTML because that's how it is stored in the database
    // For longer comments, skip parsing and display plaintext for performance reasons. It takes over 40s to parse a 100k long string!!
    let parsedOriginalCommentHTML = originalCommentHTML;
    if (textForNewComment.length <= CONST.MAX_MARKUP_LENGTH) {
        const autolinkFilter = {filterRules: parser.rules.map((rule) => rule.name).filter((name) => name !== 'autolink')};
        parsedOriginalCommentHTML = parser.replace(originalCommentMarkdown, autolinkFilter);
    }

    //  Delete the comment if it's empty
    if (!htmlForNewComment) {
        deleteReportComment(originalReportID, originalReportAction);
        return;
    }

    // Skip the Edit if message is not changed
    if (parsedOriginalCommentHTML === htmlForNewComment.trim() || originalCommentHTML === htmlForNewComment.trim()) {
        return;
    }

    // Optimistically update the reportAction with the new message
    const reportActionID = originalReportAction.reportActionID;
    const originalMessage = originalReportAction?.message?.[0];
    const optimisticReportActions: PartialDeep<ReportActions> = {
        [reportActionID]: {
            pendingAction: CONST.RED_BRICK_ROAD_PENDING_ACTION.UPDATE,
            message: [
                {
                    ...originalMessage,
                    type: CONST.REPORT.MESSAGE.TYPE.COMMENT,
                    isEdited: true,
                    html: htmlForNewComment,
                    text: reportComment,
                },
            ],
        },
    };

    const optimisticData: OnyxUpdate[] = [
        {
            onyxMethod: Onyx.METHOD.MERGE,
            key: `${ONYXKEYS.COLLECTION.REPORT_ACTIONS}${originalReportID}`,
            value: optimisticReportActions,
        },
    ];

    const lastVisibleAction = ReportActionsUtils.getLastVisibleAction(originalReportID, optimisticReportActions as ReportActions);
    if (reportActionID === lastVisibleAction?.reportActionID) {
        const lastMessageText = ReportUtils.formatReportLastMessageText(reportComment);
        const optimisticReport = {
            lastMessageTranslationKey: '',
            lastMessageText,
        };
        optimisticData.push({
            onyxMethod: Onyx.METHOD.MERGE,
            key: `${ONYXKEYS.COLLECTION.REPORT}${originalReportID}`,
            value: optimisticReport,
        });
    }

    const failureData: OnyxUpdate[] = [
        {
            onyxMethod: Onyx.METHOD.MERGE,
            key: `${ONYXKEYS.COLLECTION.REPORT_ACTIONS}${originalReportID}`,
            value: {
                [reportActionID]: {
                    ...originalReportAction,
                    pendingAction: null,
                },
            },
        },
    ];

    const successData: OnyxUpdate[] = [
        {
            onyxMethod: Onyx.METHOD.MERGE,
            key: `${ONYXKEYS.COLLECTION.REPORT_ACTIONS}${originalReportID}`,
            value: {
                [reportActionID]: {
                    pendingAction: null,
                },
            },
        },
    ];

    const parameters: UpdateCommentParams = {
        reportID: originalReportID,
        reportComment: htmlForNewComment,
        reportActionID,
    };

    API.write(WRITE_COMMANDS.UPDATE_COMMENT, parameters, {optimisticData, successData, failureData});
}

/** Deletes the draft for a comment report action. */
function deleteReportActionDraft(reportID: string, reportAction: ReportAction) {
    const originalReportID = ReportUtils.getOriginalReportID(reportID, reportAction);
    Onyx.merge(`${ONYXKEYS.COLLECTION.REPORT_ACTIONS_DRAFTS}${originalReportID}`, {[reportAction.reportActionID]: null});
}

/** Saves the draft for a comment report action. This will put the comment into "edit mode" */
function saveReportActionDraft(reportID: string, reportAction: ReportAction, draftMessage: string) {
    const originalReportID = ReportUtils.getOriginalReportID(reportID, reportAction);
    Onyx.merge(`${ONYXKEYS.COLLECTION.REPORT_ACTIONS_DRAFTS}${originalReportID}`, {[reportAction.reportActionID]: {message: draftMessage}});
}

function updateNotificationPreference(
    reportID: string,
    previousValue: NotificationPreference | undefined,
    newValue: NotificationPreference,
    navigate: boolean,
    parentReportID?: string,
    parentReportActionID?: string,
    report: OnyxEntry<Report> | EmptyObject = {},
) {
    if (previousValue === newValue) {
        if (navigate && !isEmptyObject(report) && report.reportID) {
            ReportUtils.goBackToDetailsPage(report);
        }
        return;
    }

    const optimisticData: OnyxUpdate[] = [
        {
            onyxMethod: Onyx.METHOD.MERGE,
            key: `${ONYXKEYS.COLLECTION.REPORT}${reportID}`,
            value: {notificationPreference: newValue},
        },
    ];

    const failureData: OnyxUpdate[] = [
        {
            onyxMethod: Onyx.METHOD.MERGE,
            key: `${ONYXKEYS.COLLECTION.REPORT}${reportID}`,
            value: {notificationPreference: previousValue},
        },
    ];

    if (parentReportID && parentReportActionID) {
        optimisticData.push({
            onyxMethod: Onyx.METHOD.MERGE,
            key: `${ONYXKEYS.COLLECTION.REPORT_ACTIONS}${parentReportID}`,
            value: {[parentReportActionID]: {childReportNotificationPreference: newValue}},
        });
        failureData.push({
            onyxMethod: Onyx.METHOD.MERGE,
            key: `${ONYXKEYS.COLLECTION.REPORT_ACTIONS}${parentReportID}`,
            value: {[parentReportActionID]: {childReportNotificationPreference: previousValue}},
        });
    }

    const parameters: UpdateReportNotificationPreferenceParams = {reportID, notificationPreference: newValue};

    API.write(WRITE_COMMANDS.UPDATE_REPORT_NOTIFICATION_PREFERENCE, parameters, {optimisticData, failureData});
    if (navigate && !isEmptyObject(report)) {
        ReportUtils.goBackToDetailsPage(report);
    }
}

function updateRoomVisibility(reportID: string, previousValue: RoomVisibility | undefined, newValue: RoomVisibility, navigate: boolean, report: OnyxEntry<Report> | EmptyObject = {}) {
    if (previousValue === newValue) {
        if (navigate && !isEmptyObject(report) && report.reportID) {
            ReportUtils.goBackToDetailsPage(report);
        }
        return;
    }

    const optimisticData: OnyxUpdate[] = [
        {
            onyxMethod: Onyx.METHOD.MERGE,
            key: `${ONYXKEYS.COLLECTION.REPORT}${reportID}`,
            value: {visibility: newValue},
        },
    ];

    const failureData: OnyxUpdate[] = [
        {
            onyxMethod: Onyx.METHOD.MERGE,
            key: `${ONYXKEYS.COLLECTION.REPORT}${reportID}`,
            value: {visibility: previousValue},
        },
    ];

    const parameters: UpdateRoomVisibilityParams = {reportID, visibility: newValue};

    API.write(WRITE_COMMANDS.UPDATE_ROOM_VISIBILITY, parameters, {optimisticData, failureData});
    if (navigate && !isEmptyObject(report)) {
        ReportUtils.goBackToDetailsPage(report);
    }
}

/**
 * This will subscribe to an existing thread, or create a new one and then subsribe to it if necessary
 *
 * @param childReportID The reportID we are trying to open
 * @param parentReportAction the parent comment of a thread
 * @param parentReportID The reportID of the parent
 * @param prevNotificationPreference The previous notification preference for the child report
 */
function toggleSubscribeToChildReport(childReportID = '0', parentReportAction: Partial<ReportAction> = {}, parentReportID = '0', prevNotificationPreference?: NotificationPreference) {
    if (childReportID !== '0') {
        openReport(childReportID);
        const parentReportActionID = parentReportAction?.reportActionID ?? '0';
        if (!prevNotificationPreference || prevNotificationPreference === CONST.REPORT.NOTIFICATION_PREFERENCE.HIDDEN) {
            updateNotificationPreference(childReportID, prevNotificationPreference, CONST.REPORT.NOTIFICATION_PREFERENCE.ALWAYS, false, parentReportID, parentReportActionID);
        } else {
            updateNotificationPreference(childReportID, prevNotificationPreference, CONST.REPORT.NOTIFICATION_PREFERENCE.HIDDEN, false, parentReportID, parentReportActionID);
        }
    } else {
        const participantAccountIDs = [...new Set([currentUserAccountID, Number(parentReportAction?.actorAccountID)])];
        const parentReport = allReports?.[parentReportID];
        const newChat = ReportUtils.buildOptimisticChatReport(
            participantAccountIDs,
            parentReportAction?.message?.[0]?.text,
            parentReport?.chatType,
            parentReport?.policyID ?? CONST.POLICY.OWNER_EMAIL_FAKE,
            CONST.POLICY.OWNER_ACCOUNT_ID_FAKE,
            false,
            '',
            undefined,
            undefined,
            CONST.REPORT.NOTIFICATION_PREFERENCE.ALWAYS,
            parentReportAction.reportActionID,
            parentReportID,
        );

        const participantLogins = PersonalDetailsUtils.getLoginsByAccountIDs(participantAccountIDs);
        openReport(newChat.reportID, '', participantLogins, newChat, parentReportAction.reportActionID);
        const notificationPreference =
            prevNotificationPreference === CONST.REPORT.NOTIFICATION_PREFERENCE.HIDDEN ? CONST.REPORT.NOTIFICATION_PREFERENCE.ALWAYS : CONST.REPORT.NOTIFICATION_PREFERENCE.HIDDEN;
        updateNotificationPreference(newChat.reportID, prevNotificationPreference, notificationPreference, false, parentReportID, parentReportAction?.reportActionID);
    }
}

function updateReportName(reportID: string, value: string, previousValue: string) {
    const optimisticData: OnyxUpdate[] = [
        {
            onyxMethod: Onyx.METHOD.MERGE,
            key: `${ONYXKEYS.COLLECTION.REPORT}${reportID}`,
            value: {
                reportName: value,
                pendingFields: {
                    reportName: CONST.RED_BRICK_ROAD_PENDING_ACTION.UPDATE,
                },
            },
        },
    ];
    const failureData: OnyxUpdate[] = [
        {
            onyxMethod: Onyx.METHOD.MERGE,
            key: `${ONYXKEYS.COLLECTION.REPORT}${reportID}`,
            value: {
                reportName: previousValue,
                pendingFields: {
                    reportName: null,
                },
                errorFields: {
                    reportName: ErrorUtils.getMicroSecondOnyxError('report.genericUpdateReporNameEditFailureMessage'),
                },
            },
        },
    ];

    const successData: OnyxUpdate[] = [
        {
            onyxMethod: Onyx.METHOD.MERGE,
            key: `${ONYXKEYS.COLLECTION.REPORT}${reportID}`,
            value: {
                pendingFields: {
                    reportName: null,
                },
                errorFields: {
                    reportName: null,
                },
            },
        },
    ];

    const parameters = {
        reportID,
        reportName: value,
    };

    API.write(WRITE_COMMANDS.SET_REPORT_NAME, parameters, {optimisticData, failureData, successData});
}

function clearReportFieldErrors(reportID: string, reportField: PolicyReportField) {
    const fieldKey = ReportUtils.getReportFieldKey(reportField.fieldID);
    Onyx.merge(`${ONYXKEYS.COLLECTION.REPORT}${reportID}`, {
        pendingFields: {
            [fieldKey]: null,
        },
        errorFields: {
            [fieldKey]: null,
        },
    });
}

function updateReportField(reportID: string, reportField: PolicyReportField, previousReportField: PolicyReportField) {
    const fieldKey = ReportUtils.getReportFieldKey(reportField.fieldID);
    const recentlyUsedValues = allRecentlyUsedReportFields?.[fieldKey] ?? [];

    const optimisticData: OnyxUpdate[] = [
        {
            onyxMethod: Onyx.METHOD.MERGE,
            key: `${ONYXKEYS.COLLECTION.REPORT}${reportID}`,
            value: {
                fieldList: {
                    [fieldKey]: reportField,
                },
                pendingFields: {
                    [fieldKey]: CONST.RED_BRICK_ROAD_PENDING_ACTION.UPDATE,
                },
            },
        },
    ];

    if (reportField.type === 'dropdown' && reportField.value) {
        optimisticData.push({
            onyxMethod: Onyx.METHOD.MERGE,
            key: ONYXKEYS.RECENTLY_USED_REPORT_FIELDS,
            value: {
                [fieldKey]: [...new Set([...recentlyUsedValues, reportField.value])],
            },
        });
    }

    const failureData: OnyxUpdate[] = [
        {
            onyxMethod: Onyx.METHOD.MERGE,
            key: `${ONYXKEYS.COLLECTION.REPORT}${reportID}`,
            value: {
                fieldList: {
                    [fieldKey]: previousReportField,
                },
                pendingFields: {
                    [fieldKey]: null,
                },
                errorFields: {
                    [fieldKey]: ErrorUtils.getMicroSecondOnyxError('report.genericUpdateReportFieldFailureMessage'),
                },
            },
        },
    ];

    if (reportField.type === 'dropdown') {
        failureData.push({
            onyxMethod: Onyx.METHOD.MERGE,
            key: ONYXKEYS.RECENTLY_USED_REPORT_FIELDS,
            value: {
                [fieldKey]: recentlyUsedValues,
            },
        });
    }

    const successData: OnyxUpdate[] = [
        {
            onyxMethod: Onyx.METHOD.MERGE,
            key: `${ONYXKEYS.COLLECTION.REPORT}${reportID}`,
            value: {
                pendingFields: {
                    [fieldKey]: null,
                },
                errorFields: {
                    [fieldKey]: null,
                },
            },
        },
    ];

    const parameters = {
        reportID,
        reportFields: JSON.stringify({[fieldKey]: reportField}),
    };

    API.write(WRITE_COMMANDS.SET_REPORT_FIELD, parameters, {optimisticData, failureData, successData});
}

function deleteReportField(reportID: string, reportField: PolicyReportField) {
    const fieldKey = ReportUtils.getReportFieldKey(reportField.fieldID);

    const optimisticData: OnyxUpdate[] = [
        {
            onyxMethod: Onyx.METHOD.MERGE,
            key: `${ONYXKEYS.COLLECTION.REPORT}${reportID}`,
            value: {
                fieldList: {
                    [fieldKey]: null,
                },
                pendingFields: {
                    [fieldKey]: CONST.RED_BRICK_ROAD_PENDING_ACTION.UPDATE,
                },
            },
        },
    ];

    const failureData: OnyxUpdate[] = [
        {
            onyxMethod: Onyx.METHOD.MERGE,
            key: `${ONYXKEYS.COLLECTION.REPORT}${reportID}`,
            value: {
                fieldList: {
                    [fieldKey]: reportField,
                },
                pendingFields: {
                    [fieldKey]: null,
                },
                errorFields: {
                    [fieldKey]: ErrorUtils.getMicroSecondOnyxError('report.genericUpdateReportFieldFailureMessage'),
                },
            },
        },
    ];

    const successData: OnyxUpdate[] = [
        {
            onyxMethod: Onyx.METHOD.MERGE,
            key: `${ONYXKEYS.COLLECTION.REPORT}${reportID}`,
            value: {
                pendingFields: {
                    [fieldKey]: null,
                },
                errorFields: {
                    [fieldKey]: null,
                },
            },
        },
    ];

    const parameters = {
        reportID,
        fieldID: fieldKey,
    };

    API.write(WRITE_COMMANDS.DELETE_REPORT_FIELD, parameters, {optimisticData, failureData, successData});
}

function updateDescription(reportID: string, previousValue: string, newValue: string) {
    // No change needed, navigate back
    if (previousValue === newValue) {
        Navigation.goBack(ROUTES.REPORT_WITH_ID_DETAILS.getRoute(reportID));
        return;
    }

    const parsedDescription = ReportUtils.getParsedComment(newValue, {reportID});

    const optimisticData: OnyxUpdate[] = [
        {
            onyxMethod: Onyx.METHOD.MERGE,
            key: `${ONYXKEYS.COLLECTION.REPORT}${reportID}`,
            value: {description: parsedDescription, pendingFields: {description: CONST.RED_BRICK_ROAD_PENDING_ACTION.UPDATE}},
        },
    ];
    const failureData: OnyxUpdate[] = [
        {
            onyxMethod: Onyx.METHOD.MERGE,
            key: `${ONYXKEYS.COLLECTION.REPORT}${reportID}`,
            value: {description: previousValue, pendingFields: {description: null}},
        },
    ];
    const successData: OnyxUpdate[] = [
        {
            onyxMethod: Onyx.METHOD.MERGE,
            key: `${ONYXKEYS.COLLECTION.REPORT}${reportID}`,
            value: {pendingFields: {description: null}},
        },
    ];

    const parameters: UpdateRoomDescriptionParams = {reportID, description: parsedDescription};

    API.write(WRITE_COMMANDS.UPDATE_ROOM_DESCRIPTION, parameters, {optimisticData, failureData, successData});
    Navigation.goBack(ROUTES.REPORT_WITH_ID_DETAILS.getRoute(reportID));
}

function updateWriteCapabilityAndNavigate(report: Report, newValue: WriteCapability) {
    if (report.writeCapability === newValue) {
        Navigation.goBack(ROUTES.REPORT_SETTINGS.getRoute(report.reportID));
        return;
    }

    const optimisticData: OnyxUpdate[] = [
        {
            onyxMethod: Onyx.METHOD.MERGE,
            key: `${ONYXKEYS.COLLECTION.REPORT}${report.reportID}`,
            value: {writeCapability: newValue},
        },
    ];
    const failureData: OnyxUpdate[] = [
        {
            onyxMethod: Onyx.METHOD.MERGE,
            key: `${ONYXKEYS.COLLECTION.REPORT}${report.reportID}`,
            value: {writeCapability: report.writeCapability},
        },
    ];

    const parameters: UpdateReportWriteCapabilityParams = {reportID: report.reportID, writeCapability: newValue};

    API.write(WRITE_COMMANDS.UPDATE_REPORT_WRITE_CAPABILITY, parameters, {optimisticData, failureData});
    // Return to the report settings page since this field utilizes push-to-page
    Navigation.goBack(ROUTES.REPORT_SETTINGS.getRoute(report.reportID));
}

/**
 * Navigates to the 1:1 report with Concierge
 */
function navigateToConciergeChat(shouldDismissModal = false, checkIfCurrentPageActive = () => true) {
    // If conciergeChatReportID contains a concierge report ID, we navigate to the concierge chat using the stored report ID.
    // Otherwise, we would find the concierge chat and navigate to it.
    if (!conciergeChatReportID) {
        // In order to avoid creating concierge repeatedly,
        // we need to ensure that the server data has been successfully pulled
        Welcome.onServerDataReady().then(() => {
            // If we don't have a chat with Concierge then create it
            if (!checkIfCurrentPageActive()) {
                return;
            }
            navigateToAndOpenReport([CONST.EMAIL.CONCIERGE], shouldDismissModal);
        });
    } else if (shouldDismissModal) {
        Navigation.dismissModal(conciergeChatReportID);
    } else {
        Navigation.navigate(ROUTES.REPORT_WITH_ID.getRoute(conciergeChatReportID));
    }
}

/** Add a policy report (workspace room) optimistically and navigate to it. */
function addPolicyReport(policyReport: ReportUtils.OptimisticChatReport) {
    const createdReportAction = ReportUtils.buildOptimisticCreatedReportAction(CONST.POLICY.OWNER_EMAIL_FAKE);

    // Onyx.set is used on the optimistic data so that it is present before navigating to the workspace room. With Onyx.merge the workspace room reportID is not present when
    // fetchReportIfNeeded is called on the ReportScreen, so openReport is called which is unnecessary since the optimistic data will be stored in Onyx.
    // Therefore, Onyx.set is used instead of Onyx.merge.
    const optimisticData: OnyxUpdate[] = [
        {
            onyxMethod: Onyx.METHOD.SET,
            key: `${ONYXKEYS.COLLECTION.REPORT}${policyReport.reportID}`,
            value: {
                pendingFields: {
                    addWorkspaceRoom: CONST.RED_BRICK_ROAD_PENDING_ACTION.ADD,
                },
                ...policyReport,
            },
        },
        {
            onyxMethod: Onyx.METHOD.SET,
            key: `${ONYXKEYS.COLLECTION.REPORT_ACTIONS}${policyReport.reportID}`,
            value: {[createdReportAction.reportActionID]: createdReportAction},
        },
        {
            onyxMethod: Onyx.METHOD.MERGE,
            key: ONYXKEYS.FORMS.NEW_ROOM_FORM,
            value: {isLoading: true},
        },
    ];
    const successData: OnyxUpdate[] = [
        {
            onyxMethod: Onyx.METHOD.MERGE,
            key: `${ONYXKEYS.COLLECTION.REPORT}${policyReport.reportID}`,
            value: {
                pendingFields: {
                    addWorkspaceRoom: null,
                },
            },
        },
        {
            onyxMethod: Onyx.METHOD.MERGE,
            key: `${ONYXKEYS.COLLECTION.REPORT_ACTIONS}${policyReport.reportID}`,
            value: {
                [createdReportAction.reportActionID]: {
                    pendingAction: null,
                },
            },
        },
        {
            onyxMethod: Onyx.METHOD.MERGE,
            key: ONYXKEYS.FORMS.NEW_ROOM_FORM,
            value: {isLoading: false},
        },
    ];
    const failureData: OnyxUpdate[] = [
        {
            onyxMethod: Onyx.METHOD.MERGE,
            key: `${ONYXKEYS.COLLECTION.REPORT}${policyReport.reportID}`,
            value: {
                errorFields: {
                    addWorkspaceRoom: ErrorUtils.getMicroSecondOnyxError('report.genericCreateReportFailureMessage'),
                },
            },
        },
        {
            onyxMethod: Onyx.METHOD.MERGE,
            key: ONYXKEYS.FORMS.NEW_ROOM_FORM,
            value: {isLoading: false},
        },
    ];

    const parameters: AddWorkspaceRoomParams = {
        policyID: policyReport.policyID,
        reportName: policyReport.reportName,
        visibility: policyReport.visibility,
        reportID: policyReport.reportID,
        createdReportActionID: createdReportAction.reportActionID,
        writeCapability: policyReport.writeCapability,
        description: policyReport.description,
    };

    API.write(WRITE_COMMANDS.ADD_WORKSPACE_ROOM, parameters, {optimisticData, successData, failureData});
    Navigation.dismissModalWithReport(policyReport);
}

/** Deletes a report, along with its reportActions, any linked reports, and any linked IOU report. */
function deleteReport(reportID: string) {
    const report = currentReportData?.[reportID];
    const onyxData: Record<string, null> = {
        [`${ONYXKEYS.COLLECTION.REPORT}${reportID}`]: null,
        [`${ONYXKEYS.COLLECTION.REPORT_ACTIONS}${reportID}`]: null,
    };

    // Delete linked transactions
    const reportActionsForReport = allReportActions?.[reportID];

    const transactionIDs = Object.values(reportActionsForReport ?? {})
        .filter((reportAction): reportAction is ReportActionBase & OriginalMessageIOU => reportAction.actionName === CONST.REPORT.ACTIONS.TYPE.IOU)
        .map((reportAction) => reportAction.originalMessage.IOUTransactionID);

    [...new Set(transactionIDs)].forEach((transactionID) => {
        onyxData[`${ONYXKEYS.COLLECTION.TRANSACTION}${transactionID}`] = null;
    });

    Onyx.multiSet(onyxData);

    // Delete linked IOU report
    if (report?.iouReportID) {
        deleteReport(report.iouReportID);
    }
}

/**
 * @param reportID The reportID of the policy report (workspace room)
 */
function navigateToConciergeChatAndDeleteReport(reportID: string) {
    // Dismiss the current report screen and replace it with Concierge Chat
    Navigation.goBack();
    navigateToConciergeChat();
    deleteReport(reportID);
}

/**
 * @param policyRoomReport The policy room report
 * @param policyRoomName The updated name for the policy room
 */
function updatePolicyRoomNameAndNavigate(policyRoomReport: Report, policyRoomName: string) {
    const reportID = policyRoomReport.reportID;
    const previousName = policyRoomReport.reportName;

    // No change needed, navigate back
    if (previousName === policyRoomName) {
        Navigation.goBack(ROUTES.REPORT_SETTINGS.getRoute(reportID));
        return;
    }

    const optimisticRenamedAction = ReportUtils.buildOptimisticRenamedRoomReportAction(policyRoomName, previousName ?? '');

    const optimisticData: OnyxUpdate[] = [
        {
            onyxMethod: Onyx.METHOD.MERGE,
            key: `${ONYXKEYS.COLLECTION.REPORT}${reportID}`,
            value: {
                reportName: policyRoomName,
                pendingFields: {
                    reportName: CONST.RED_BRICK_ROAD_PENDING_ACTION.UPDATE,
                },
                errorFields: {
                    reportName: null,
                },
            },
        },
        {
            onyxMethod: Onyx.METHOD.MERGE,
            key: `${ONYXKEYS.COLLECTION.REPORT_ACTIONS}${reportID}`,
            value: {
                [optimisticRenamedAction.reportActionID]: optimisticRenamedAction,
            },
        },
    ];
    const successData: OnyxUpdate[] = [
        {
            onyxMethod: Onyx.METHOD.MERGE,
            key: `${ONYXKEYS.COLLECTION.REPORT}${reportID}`,
            value: {
                pendingFields: {
                    reportName: null,
                },
            },
        },
        {
            onyxMethod: Onyx.METHOD.MERGE,
            key: `${ONYXKEYS.COLLECTION.REPORT_ACTIONS}${reportID}`,
            value: {[optimisticRenamedAction.reportActionID]: {pendingAction: null}},
        },
    ];
    const failureData: OnyxUpdate[] = [
        {
            onyxMethod: Onyx.METHOD.MERGE,
            key: `${ONYXKEYS.COLLECTION.REPORT}${reportID}`,
            value: {
                reportName: previousName,
            },
        },
        {
            onyxMethod: Onyx.METHOD.MERGE,
            key: `${ONYXKEYS.COLLECTION.REPORT_ACTIONS}${reportID}`,
            value: {[optimisticRenamedAction.reportActionID]: null},
        },
    ];

    const parameters: UpdatePolicyRoomNameParams = {
        reportID,
        policyRoomName,
        renamedRoomReportActionID: optimisticRenamedAction.reportActionID,
    };

    API.write(WRITE_COMMANDS.UPDATE_POLICY_ROOM_NAME, parameters, {optimisticData, successData, failureData});
    Navigation.goBack(ROUTES.REPORT_SETTINGS.getRoute(reportID));
}

/**
 * @param reportID The reportID of the policy room.
 */
function clearPolicyRoomNameErrors(reportID: string) {
    Onyx.merge(`${ONYXKEYS.COLLECTION.REPORT}${reportID}`, {
        errorFields: {
            reportName: null,
        },
        pendingFields: {
            reportName: null,
        },
    });
}

/**
 * @param reportID The reportID of the report.
 */
// eslint-disable-next-line rulesdir/no-negated-variables
function clearReportNotFoundErrors(reportID: string) {
    Onyx.merge(`${ONYXKEYS.COLLECTION.REPORT}${reportID}`, {
        errorFields: {
            notFound: null,
        },
    });
}

function setIsComposerFullSize(reportID: string, isComposerFullSize: boolean) {
    Onyx.merge(`${ONYXKEYS.COLLECTION.REPORT_IS_COMPOSER_FULL_SIZE}${reportID}`, isComposerFullSize);
}

/**
 * @param action the associated report action (optional)
 * @param isRemote whether or not this notification is a remote push notification
 */
function shouldShowReportActionNotification(reportID: string, action: ReportAction | null = null, isRemote = false): boolean {
    const tag = isRemote ? '[PushNotification]' : '[LocalNotification]';

    // Due to payload size constraints, some push notifications may have their report action stripped
    // so we must double check that we were provided an action before using it in these checks.
    if (action && ReportActionsUtils.isDeletedAction(action)) {
        Log.info(`${tag} Skipping notification because the action was deleted`, false, {reportID, action});
        return false;
    }

    if (!ActiveClientManager.isClientTheLeader()) {
        Log.info(`${tag} Skipping notification because this client is not the leader`);
        return false;
    }

    // We don't want to send a local notification if the user preference is daily, mute or hidden.
    const notificationPreference = allReports?.[reportID]?.notificationPreference ?? CONST.REPORT.NOTIFICATION_PREFERENCE.ALWAYS;
    if (notificationPreference !== CONST.REPORT.NOTIFICATION_PREFERENCE.ALWAYS) {
        Log.info(`${tag} No notification because user preference is to be notified: ${notificationPreference}`);
        return false;
    }

    // If this comment is from the current user we don't want to parrot whatever they wrote back to them.
    if (action && action.actorAccountID === currentUserAccountID) {
        Log.info(`${tag} No notification because comment is from the currently logged in user`);
        return false;
    }

    // If we are currently viewing this report do not show a notification.
    if (reportID === Navigation.getTopmostReportId() && Visibility.isVisible() && Visibility.hasFocus()) {
        Log.info(`${tag} No notification because it was a comment for the current report`);
        return false;
    }

    const report = currentReportData?.[reportID];
    if (!report || (report && report.pendingAction === CONST.RED_BRICK_ROAD_PENDING_ACTION.DELETE)) {
        Log.info(`${tag} No notification because the report does not exist or is pending deleted`, false);
        return false;
    }

    // If this notification was delayed and the user saw the message already, don't show it
    if (action && report?.lastReadTime && report.lastReadTime >= action.created) {
        Log.info(`${tag} No notification because the comment was already read`, false, {created: action.created, lastReadTime: report.lastReadTime});
        return false;
    }

    // If this is a whisper targeted to someone else, don't show it
    if (action && ReportActionsUtils.isWhisperActionTargetedToOthers(action)) {
        Log.info(`${tag} No notification because the action is whispered to someone else`, false);
        return false;
    }

    // Only show notifications for supported types of report actions
    if (!ReportActionsUtils.isNotifiableReportAction(action)) {
        Log.info(`${tag} No notification because this action type is not supported`, false, {actionName: action?.actionName});
        return false;
    }

    return true;
}

function showReportActionNotification(reportID: string, reportAction: ReportAction) {
    if (!shouldShowReportActionNotification(reportID, reportAction)) {
        return;
    }

    Log.info('[LocalNotification] Creating notification');

    const report = allReports?.[reportID] ?? null;
    if (!report) {
        Log.hmmm("[LocalNotification] couldn't show report action notification because the report wasn't found", {reportID, reportActionID: reportAction.reportActionID});
        return;
    }

    const onClick = () =>
        Modal.close(() => {
            const policyID = lastVisitedPath && extractPolicyIDFromPath(lastVisitedPath);
            const policyEmployeeAccountIDs = policyID ? getPolicyEmployeeAccountIDs(policyID) : [];
            const reportBelongsToWorkspace = policyID ? doesReportBelongToWorkspace(report, policyEmployeeAccountIDs, policyID) : false;
            if (!reportBelongsToWorkspace) {
                Navigation.navigateWithSwitchPolicyID({route: ROUTES.HOME});
            }
            Navigation.navigate(ROUTES.REPORT_WITH_ID.getRoute(reportID));
        });

    if (reportAction.actionName === CONST.REPORT.ACTIONS.TYPE.MODIFIED_EXPENSE) {
        LocalNotification.showModifiedExpenseNotification(report, reportAction, onClick);
    } else {
        LocalNotification.showCommentNotification(report, reportAction, onClick);
    }

    notifyNewAction(reportID, reportAction.actorAccountID, reportAction.reportActionID);
}

/** Clear the errors associated with the IOUs of a given report. */
function clearIOUError(reportID: string) {
    Onyx.merge(`${ONYXKEYS.COLLECTION.REPORT}${reportID}`, {errorFields: {iou: null}});
}

/**
 * Adds a reaction to the report action.
 * Uses the NEW FORMAT for "emojiReactions"
 */
function addEmojiReaction(reportID: string, reportActionID: string, emoji: Emoji, skinTone: string | number = preferredSkinTone) {
    const createdAt = timezoneFormat(utcToZonedTime(new Date(), 'UTC'), CONST.DATE.FNS_DB_FORMAT_STRING);
    const optimisticData: OnyxUpdate[] = [
        {
            onyxMethod: Onyx.METHOD.MERGE,
            key: `${ONYXKEYS.COLLECTION.REPORT_ACTIONS_REACTIONS}${reportActionID}`,
            value: {
                [emoji.name]: {
                    createdAt,
                    pendingAction: CONST.RED_BRICK_ROAD_PENDING_ACTION.ADD,
                    users: {
                        [currentUserAccountID]: {
                            skinTones: {
                                [skinTone ?? CONST.EMOJI_DEFAULT_SKIN_TONE]: createdAt,
                            },
                        },
                    },
                },
            },
        },
    ];

    const failureData: OnyxUpdate[] = [
        {
            onyxMethod: Onyx.METHOD.MERGE,
            key: `${ONYXKEYS.COLLECTION.REPORT_ACTIONS_REACTIONS}${reportActionID}`,
            value: {
                [emoji.name]: {
                    pendingAction: null,
                },
            },
        },
    ];

    const successData: OnyxUpdate[] = [
        {
            onyxMethod: Onyx.METHOD.MERGE,
            key: `${ONYXKEYS.COLLECTION.REPORT_ACTIONS_REACTIONS}${reportActionID}`,
            value: {
                [emoji.name]: {
                    pendingAction: null,
                },
            },
        },
    ];

    const parameters: AddEmojiReactionParams = {
        reportID,
        skinTone,
        emojiCode: emoji.name,
        reportActionID,
        createdAt,
        // This will be removed as part of https://github.com/Expensify/App/issues/19535
        useEmojiReactions: true,
    };

    API.write(WRITE_COMMANDS.ADD_EMOJI_REACTION, parameters, {optimisticData, successData, failureData});
}

/**
 * Removes a reaction to the report action.
 * Uses the NEW FORMAT for "emojiReactions"
 */
function removeEmojiReaction(reportID: string, reportActionID: string, emoji: Emoji) {
    const optimisticData: OnyxUpdate[] = [
        {
            onyxMethod: Onyx.METHOD.MERGE,
            key: `${ONYXKEYS.COLLECTION.REPORT_ACTIONS_REACTIONS}${reportActionID}`,
            value: {
                [emoji.name]: {
                    users: {
                        [currentUserAccountID]: null,
                    },
                },
            },
        },
    ];

    const parameters: RemoveEmojiReactionParams = {
        reportID,
        reportActionID,
        emojiCode: emoji.name,
        // This will be removed as part of https://github.com/Expensify/App/issues/19535
        useEmojiReactions: true,
    };

    API.write(WRITE_COMMANDS.REMOVE_EMOJI_REACTION, parameters, {optimisticData});
}

/**
 * Calls either addEmojiReaction or removeEmojiReaction depending on if the current user has reacted to the report action.
 * Uses the NEW FORMAT for "emojiReactions"
 */
function toggleEmojiReaction(
    reportID: string,
    reportAction: ReportAction,
    reactionObject: Emoji,
    existingReactions: OnyxEntry<ReportActionReactions>,
    paramSkinTone: number = preferredSkinTone,
) {
    const originalReportID = ReportUtils.getOriginalReportID(reportID, reportAction);

    if (!originalReportID) {
        return;
    }

    const originalReportAction = ReportActionsUtils.getReportAction(originalReportID, reportAction.reportActionID);

    if (isEmptyObject(originalReportAction)) {
        return;
    }

    // This will get cleaned up as part of https://github.com/Expensify/App/issues/16506 once the old emoji
    // format is no longer being used
    const emoji = EmojiUtils.findEmojiByCode(reactionObject.code);
    const existingReactionObject = existingReactions?.[emoji.name];

    // Only use skin tone if emoji supports it
    const skinTone = emoji.types === undefined ? -1 : paramSkinTone;

    if (existingReactionObject && EmojiUtils.hasAccountIDEmojiReacted(currentUserAccountID, existingReactionObject.users, skinTone)) {
        removeEmojiReaction(originalReportID, reportAction.reportActionID, emoji);
        return;
    }

    addEmojiReaction(originalReportID, reportAction.reportActionID, emoji, skinTone);
}

function openReportFromDeepLink(url: string) {
    const reportID = ReportUtils.getReportIDFromLink(url);

    if (reportID && !Session.hasAuthToken()) {
        // Call the OpenReport command to check in the server if it's a public room. If so, we'll open it as an anonymous user
        openReport(reportID, '', [], {}, '0', true);

        // Show the sign-in page if the app is offline
        if (networkStatus === CONST.NETWORK.NETWORK_STATUS.OFFLINE) {
            Onyx.set(ONYXKEYS.IS_CHECKING_PUBLIC_ROOM, false);
        }
    } else {
        // If we're not opening a public room (no reportID) or the user is authenticated, we unblock the UI (hide splash screen)
        Onyx.set(ONYXKEYS.IS_CHECKING_PUBLIC_ROOM, false);
    }

    // Navigate to the report after sign-in/sign-up.
    InteractionManager.runAfterInteractions(() => {
        Session.waitForUserSignIn().then(() => {
            Navigation.waitForProtectedRoutes().then(() => {
                const route = ReportUtils.getRouteFromLink(url);

                if (route && Session.isAnonymousUser() && !Session.canAnonymousUserAccessRoute(route)) {
                    Session.signOutAndRedirectToSignIn(true);
                    return;
                }

                // We don't want to navigate to the exitTo route when creating a new workspace from a deep link,
                // because we already handle creating the optimistic policy and navigating to it in App.setUpPoliciesAndNavigate,
                // which is already called when AuthScreens mounts.
                if (new URL(url).searchParams.get('exitTo') === ROUTES.WORKSPACE_NEW) {
                    return;
                }

                if (shouldSkipDeepLinkNavigation(route)) {
                    return;
                }

                Navigation.navigate(route as Route, CONST.NAVIGATION.ACTION_TYPE.PUSH);
            });
        });
    });
}

function getCurrentUserAccountID(): number {
    return currentUserAccountID;
}

function navigateToMostRecentReport(currentReport: OnyxEntry<Report>) {
    const reportID = currentReport?.reportID;
    const sortedReportsByLastRead = ReportUtils.sortReportsByLastRead(Object.values(allReports ?? {}) as Report[], reportMetadata);

    // We want to filter out the current report, hidden reports and empty chats
    const filteredReportsByLastRead = sortedReportsByLastRead.filter(
        (sortedReport) =>
            sortedReport?.reportID !== reportID &&
            sortedReport?.notificationPreference !== CONST.REPORT.NOTIFICATION_PREFERENCE.HIDDEN &&
            ReportUtils.shouldReportBeInOptionList({
                report: sortedReport,
                currentReportId: '',
                isInGSDMode: false,
                betas: [],
                policies: {},
                excludeEmptyChats: true,
                doesReportHaveViolations: false,
                includeSelfDM: true,
            }),
    );
    const lastAccessedReportID = filteredReportsByLastRead.at(-1)?.reportID;
    const isChatThread = ReportUtils.isChatThread(currentReport);
    if (lastAccessedReportID) {
        const lastAccessedReportRoute = ROUTES.REPORT_WITH_ID.getRoute(lastAccessedReportID ?? '');
        // If it is not a chat thread we should call Navigation.goBack to pop the current route first before navigating to last accessed report.
        if (!isChatThread) {
            // Fallback to the lastAccessedReportID route, if this is first route in the navigator
            Navigation.goBack(lastAccessedReportRoute);
        }
        Navigation.navigate(lastAccessedReportRoute, CONST.NAVIGATION.TYPE.FORCED_UP);
    } else {
        const participantAccountIDs = PersonalDetailsUtils.getAccountIDsByLogins([CONST.EMAIL.CONCIERGE]);
        const chat = ReportUtils.getChatByParticipants(participantAccountIDs);
        if (chat?.reportID) {
            // If it is not a chat thread we should call Navigation.goBack to pop the current route first before navigating to Concierge.
            if (!isChatThread) {
                Navigation.goBack();
            }
            Navigation.navigate(ROUTES.REPORT_WITH_ID.getRoute(chat?.reportID), CONST.NAVIGATION.TYPE.FORCED_UP);
        }
    }
}

function leaveGroupChat(reportID: string) {
    const report = ReportUtils.getReport(reportID);
    if (!report) {
        Log.warn('Attempting to leave Group Chat that does not existing locally');
        return;
    }

    const optimisticData: OnyxUpdate[] = [
        {
            onyxMethod: Onyx.METHOD.SET,
            key: `${ONYXKEYS.COLLECTION.REPORT}${reportID}`,
            value: null,
        },
    ];
    // Clean up any quick actions for the report we're leaving from
    if (quickAction?.chatReportID?.toString() === reportID) {
        optimisticData.push({
            onyxMethod: Onyx.METHOD.SET,
            key: ONYXKEYS.NVP_QUICK_ACTION_GLOBAL_CREATE,
            value: null,
        });
    }

    navigateToMostRecentReport(report);
    API.write(WRITE_COMMANDS.LEAVE_GROUP_CHAT, {reportID}, {optimisticData});
}

/** Leave a report by setting the state to submitted and closed */
function leaveRoom(reportID: string, isWorkspaceMemberLeavingWorkspaceRoom = false) {
    const report = currentReportData?.[reportID];

    if (!report) {
        return;
    }
    const isChatThread = ReportUtils.isChatThread(report);

    // Pusher's leavingStatus should be sent earlier.
    // Place the broadcast before calling the LeaveRoom API to prevent a race condition
    // between Onyx report being null and Pusher's leavingStatus becoming true.
    broadcastUserIsLeavingRoom(reportID);

    // If a workspace member is leaving a workspace room, they don't actually lose the room from Onyx.
    // Instead, their notification preference just gets set to "hidden".
    // Same applies for chat threads too
    const optimisticData: OnyxUpdate[] = [
        {
            onyxMethod: Onyx.METHOD.MERGE,
            key: `${ONYXKEYS.COLLECTION.REPORT}${reportID}`,
            value:
                isWorkspaceMemberLeavingWorkspaceRoom || isChatThread
                    ? {
                          notificationPreference: CONST.REPORT.NOTIFICATION_PREFERENCE.HIDDEN,
                      }
                    : {
                          reportID: null,
                          stateNum: CONST.REPORT.STATE_NUM.APPROVED,
                          statusNum: CONST.REPORT.STATUS_NUM.CLOSED,
                          notificationPreference: CONST.REPORT.NOTIFICATION_PREFERENCE.HIDDEN,
                      },
        },
    ];

    const successData: OnyxUpdate[] = [
        {
            onyxMethod: Onyx.METHOD.MERGE,
            key: `${ONYXKEYS.COLLECTION.REPORT}${reportID}`,
            value:
                isWorkspaceMemberLeavingWorkspaceRoom || isChatThread
                    ? {notificationPreference: CONST.REPORT.NOTIFICATION_PREFERENCE.HIDDEN}
                    : Object.keys(report).reduce<Record<string, null>>((acc, key) => {
                          acc[key] = null;
                          return acc;
                      }, {}),
        },
    ];

    const failureData: OnyxUpdate[] = [
        {
            onyxMethod: Onyx.METHOD.MERGE,
            key: `${ONYXKEYS.COLLECTION.REPORT}${reportID}`,
            value: report,
        },
    ];

    if (report.parentReportID && report.parentReportActionID) {
        optimisticData.push({
            onyxMethod: Onyx.METHOD.MERGE,
            key: `${ONYXKEYS.COLLECTION.REPORT_ACTIONS}${report.parentReportID}`,
            value: {[report.parentReportActionID]: {childReportNotificationPreference: CONST.REPORT.NOTIFICATION_PREFERENCE.HIDDEN}},
        });
        successData.push({
            onyxMethod: Onyx.METHOD.MERGE,
            key: `${ONYXKEYS.COLLECTION.REPORT_ACTIONS}${report.parentReportID}`,
            value: {[report.parentReportActionID]: {childReportNotificationPreference: CONST.REPORT.NOTIFICATION_PREFERENCE.HIDDEN}},
        });
        failureData.push({
            onyxMethod: Onyx.METHOD.MERGE,
            key: `${ONYXKEYS.COLLECTION.REPORT_ACTIONS}${report.parentReportID}`,
            value: {[report.parentReportActionID]: {childReportNotificationPreference: report.notificationPreference}},
        });
    }

    const parameters: LeaveRoomParams = {
        reportID,
    };

    API.write(WRITE_COMMANDS.LEAVE_ROOM, parameters, {optimisticData, successData, failureData});
    navigateToMostRecentReport(report);
}

/** Invites people to a room */
function inviteToRoom(reportID: string, inviteeEmailsToAccountIDs: InvitedEmailsToAccountIDs) {
    const report = currentReportData?.[reportID];
    if (!report) {
        return;
    }

    const inviteeEmails = Object.keys(inviteeEmailsToAccountIDs);
    const inviteeAccountIDs = Object.values(inviteeEmailsToAccountIDs);
    const participantAccountIDsAfterInvitation = [...new Set([...(report?.participantAccountIDs ?? []), ...inviteeAccountIDs])].filter(
        (accountID): accountID is number => typeof accountID === 'number',
    );
    const visibleMemberAccountIDsAfterInvitation = [...new Set([...(report?.visibleChatMemberAccountIDs ?? []), ...inviteeAccountIDs])].filter(
        (accountID): accountID is number => typeof accountID === 'number',
    );

    const participantsAfterInvitation = inviteeAccountIDs.reduce(
        (reportParticipants: Participants, accountID: number) => {
            const participant: ReportParticipant = {
                hidden: false,
                role: CONST.REPORT.ROLE.MEMBER,
            };
            // eslint-disable-next-line no-param-reassign
            reportParticipants[accountID] = participant;
            return reportParticipants;
        },
        {...report.participants},
    );

    const logins = inviteeEmails.map((memberLogin) => PhoneNumber.addSMSDomainIfPhoneNumber(memberLogin));
    const {newAccountIDs, newLogins} = PersonalDetailsUtils.getNewAccountIDsAndLogins(logins, inviteeAccountIDs);
    const newPersonalDetailsOnyxData = PersonalDetailsUtils.getPersonalDetailsOnyxDataForOptimisticUsers(newLogins, newAccountIDs);
    const pendingChatMembers = ReportUtils.getPendingChatMembers(inviteeAccountIDs, report?.pendingChatMembers ?? [], CONST.RED_BRICK_ROAD_PENDING_ACTION.ADD);

    const optimisticData: OnyxUpdate[] = [
        {
            onyxMethod: Onyx.METHOD.MERGE,
            key: `${ONYXKEYS.COLLECTION.REPORT}${reportID}`,
            value: {
                participantAccountIDs: participantAccountIDsAfterInvitation,
                visibleChatMemberAccountIDs: visibleMemberAccountIDsAfterInvitation,
                participants: participantsAfterInvitation,
                pendingChatMembers,
            },
        },
        ...newPersonalDetailsOnyxData.optimisticData,
    ];

    const successData: OnyxUpdate[] = [
        {
            onyxMethod: Onyx.METHOD.MERGE,
            key: `${ONYXKEYS.COLLECTION.REPORT}${reportID}`,
            value: {
                pendingChatMembers: report?.pendingChatMembers ?? null,
            },
        },
        ...newPersonalDetailsOnyxData.finallyData,
    ];
    const failureData: OnyxUpdate[] = [
        {
            onyxMethod: Onyx.METHOD.MERGE,
            key: `${ONYXKEYS.COLLECTION.REPORT}${reportID}`,
            value: {
                participantAccountIDs: report.participantAccountIDs,
                visibleChatMemberAccountIDs: report.visibleChatMemberAccountIDs,
                participants: inviteeAccountIDs.reduce((revertedParticipants: Record<number, null>, accountID) => {
                    // eslint-disable-next-line no-param-reassign
                    revertedParticipants[accountID] = null;
                    return revertedParticipants;
                }, {}),
                pendingChatMembers: report?.pendingChatMembers ?? null,
            },
        },
        ...newPersonalDetailsOnyxData.finallyData,
    ];

    if (ReportUtils.isGroupChat(report)) {
        const parameters: InviteToGroupChatParams = {
            reportID,
            inviteeEmails,
            accountIDList: newAccountIDs.join(),
        };

        API.write(WRITE_COMMANDS.INVITE_TO_GROUP_CHAT, parameters, {optimisticData, successData, failureData});
        return;
    }

    const parameters: InviteToRoomParams = {
        reportID,
        inviteeEmails,
    };

    // eslint-disable-next-line rulesdir/no-multiple-api-calls
    API.write(WRITE_COMMANDS.INVITE_TO_ROOM, parameters, {optimisticData, successData, failureData});
}

function updateGroupChatMemberRoles(reportID: string, accountIDList: number[], role: ValueOf<typeof CONST.REPORT.ROLE>) {
    const participants: Participants = {};
    const memberRoles: Record<number, string> = {};
    accountIDList.forEach((accountID) => {
        memberRoles[accountID] = role;
        participants[accountID] = {role};
    });

    const optimisticData: OnyxUpdate[] = [
        {
            onyxMethod: Onyx.METHOD.MERGE,
            key: `${ONYXKEYS.COLLECTION.REPORT}${reportID}`,
            value: {
                participants,
            },
        },
    ];
    const parameters: UpdateGroupChatMemberRolesParams = {reportID, memberRoles: JSON.stringify(memberRoles)};
    API.write(WRITE_COMMANDS.UPDATE_GROUP_CHAT_MEMBER_ROLES, parameters, {optimisticData});
}

/** Invites people to a group chat */
function inviteToGroupChat(reportID: string, inviteeEmailsToAccountIDs: InvitedEmailsToAccountIDs) {
    inviteToRoom(reportID, inviteeEmailsToAccountIDs);
}

/** Removes people from a room
 *  Please see https://github.com/Expensify/App/blob/main/README.md#Security for more details
 */
function removeFromRoom(reportID: string, targetAccountIDs: number[]) {
    const report = currentReportData?.[reportID];
    if (!report) {
        return;
    }

    const removeParticipantsData: Record<number, null> = {};
    const currentParticipants = ReportUtils.getParticipants(reportID);
    if (!currentParticipants) {
        return;
    }

    const currentParticipantAccountIDs = ReportUtils.getParticipantAccountIDs(reportID);
    const participantAccountIDsAfterRemoval: number[] = [];
    const visibleChatMemberAccountIDsAfterRemoval: number[] = [];
    currentParticipantAccountIDs.forEach((participantAccountID: number) => {
        const participant = currentParticipants[participantAccountID];
        if (!targetAccountIDs.includes(participantAccountID)) {
            participantAccountIDsAfterRemoval.push(participantAccountID);
            if (!participant.hidden) {
                visibleChatMemberAccountIDsAfterRemoval.push(participantAccountID);
            }
        }
    });

    targetAccountIDs.forEach((accountID) => {
        removeParticipantsData[accountID] = null;
    });
    const pendingChatMembers = ReportUtils.getPendingChatMembers(targetAccountIDs, report?.pendingChatMembers ?? [], CONST.RED_BRICK_ROAD_PENDING_ACTION.DELETE);

    const optimisticData: OnyxUpdate[] = [
        {
            onyxMethod: Onyx.METHOD.MERGE,
            key: `${ONYXKEYS.COLLECTION.REPORT}${reportID}`,
            value: {
                pendingChatMembers,
            },
        },
    ];

    const failureData: OnyxUpdate[] = [
        {
            onyxMethod: Onyx.METHOD.MERGE,
            key: `${ONYXKEYS.COLLECTION.REPORT}${reportID}`,
            value: {
                pendingChatMembers: report?.pendingChatMembers ?? null,
            },
        },
    ];

    // We need to add success data here since in high latency situations,
    // the OpenRoomMembersPage call has the chance of overwriting the optimistic data we set above.
    const successData: OnyxUpdate[] = [
        {
            onyxMethod: Onyx.METHOD.MERGE,
            key: `${ONYXKEYS.COLLECTION.REPORT}${reportID}`,
            value: {
                participants: removeParticipantsData,
                participantAccountIDs: participantAccountIDsAfterRemoval,
                visibleChatMemberAccountIDs: visibleChatMemberAccountIDsAfterRemoval,
                pendingChatMembers: report?.pendingChatMembers ?? null,
            },
        },
    ];

    if (ReportUtils.isGroupChat(report)) {
        const parameters: RemoveFromGroupChatParams = {
            reportID,
            accountIDList: targetAccountIDs.join(),
        };
        API.write(WRITE_COMMANDS.REMOVE_FROM_GROUP_CHAT, parameters, {optimisticData, failureData, successData});
        return;
    }

    const parameters: RemoveFromRoomParams = {
        reportID,
        targetAccountIDs,
    };

    // eslint-disable-next-line rulesdir/no-multiple-api-calls
    API.write(WRITE_COMMANDS.REMOVE_FROM_ROOM, parameters, {optimisticData, failureData, successData});
}

function removeFromGroupChat(reportID: string, accountIDList: number[]) {
    removeFromRoom(reportID, accountIDList);
}

function setLastOpenedPublicRoom(reportID: string) {
    Onyx.set(ONYXKEYS.LAST_OPENED_PUBLIC_ROOM_ID, reportID);
}

/** Navigates to the last opened public room */
function openLastOpenedPublicRoom(lastOpenedPublicRoomID: string) {
    Navigation.isNavigationReady().then(() => {
        setLastOpenedPublicRoom('');
        Navigation.navigate(ROUTES.REPORT_WITH_ID.getRoute(lastOpenedPublicRoomID));
    });
}

/** Flag a comment as offensive */
function flagComment(reportID: string, reportAction: OnyxEntry<ReportAction>, severity: string) {
    const originalReportID = ReportUtils.getOriginalReportID(reportID, reportAction);
    const message = reportAction?.message?.[0];

    if (!message) {
        return;
    }

    let updatedDecision: Decision;
    if (severity === CONST.MODERATION.FLAG_SEVERITY_SPAM || severity === CONST.MODERATION.FLAG_SEVERITY_INCONSIDERATE) {
        if (!message?.moderationDecision) {
            updatedDecision = {
                decision: CONST.MODERATION.MODERATOR_DECISION_PENDING,
            };
        } else {
            updatedDecision = message.moderationDecision;
        }
    } else if (severity === CONST.MODERATION.FLAG_SEVERITY_ASSAULT || severity === CONST.MODERATION.FLAG_SEVERITY_HARASSMENT) {
        updatedDecision = {
            decision: CONST.MODERATION.MODERATOR_DECISION_PENDING_REMOVE,
        };
    } else {
        updatedDecision = {
            decision: CONST.MODERATION.MODERATOR_DECISION_PENDING_HIDE,
        };
    }

    const reportActionID = reportAction.reportActionID;

    const updatedMessage: Message = {
        ...message,
        moderationDecision: updatedDecision,
    };

    const optimisticData: OnyxUpdate[] = [
        {
            onyxMethod: Onyx.METHOD.MERGE,
            key: `${ONYXKEYS.COLLECTION.REPORT_ACTIONS}${originalReportID}`,
            value: {
                [reportActionID]: {
                    pendingAction: CONST.RED_BRICK_ROAD_PENDING_ACTION.UPDATE,
                    message: [updatedMessage],
                },
            },
        },
    ];

    const failureData: OnyxUpdate[] = [
        {
            onyxMethod: Onyx.METHOD.MERGE,
            key: `${ONYXKEYS.COLLECTION.REPORT_ACTIONS}${originalReportID}`,
            value: {
                [reportActionID]: {
                    ...reportAction,
                    pendingAction: null,
                },
            },
        },
    ];

    const successData: OnyxUpdate[] = [
        {
            onyxMethod: Onyx.METHOD.MERGE,
            key: `${ONYXKEYS.COLLECTION.REPORT_ACTIONS}${originalReportID}`,
            value: {
                [reportActionID]: {
                    pendingAction: null,
                },
            },
        },
    ];

    const parameters: FlagCommentParams = {
        severity,
        reportActionID,
        // This check is to prevent flooding Concierge with test flags
        // If you need to test moderation responses from Concierge on dev, set this to false!
        isDevRequest: Environment.isDevelopment(),
    };

    API.write(WRITE_COMMANDS.FLAG_COMMENT, parameters, {optimisticData, successData, failureData});
}

/** Updates a given user's private notes on a report */
const updatePrivateNotes = (reportID: string, accountID: number, note: string) => {
    const optimisticData: OnyxUpdate[] = [
        {
            onyxMethod: Onyx.METHOD.MERGE,
            key: `${ONYXKEYS.COLLECTION.REPORT}${reportID}`,
            value: {
                privateNotes: {
                    [accountID]: {
                        pendingAction: CONST.RED_BRICK_ROAD_PENDING_ACTION.UPDATE,
                        errors: null,
                        note,
                    },
                },
            },
        },
    ];

    const successData: OnyxUpdate[] = [
        {
            onyxMethod: Onyx.METHOD.MERGE,
            key: `${ONYXKEYS.COLLECTION.REPORT}${reportID}`,
            value: {
                privateNotes: {
                    [accountID]: {
                        pendingAction: null,
                        errors: null,
                    },
                },
            },
        },
    ];

    const failureData: OnyxUpdate[] = [
        {
            onyxMethod: Onyx.METHOD.MERGE,
            key: `${ONYXKEYS.COLLECTION.REPORT}${reportID}`,
            value: {
                privateNotes: {
                    [accountID]: {
                        errors: ErrorUtils.getMicroSecondOnyxError('privateNotes.error.genericFailureMessage'),
                    },
                },
            },
        },
    ];

    const parameters: UpdateReportPrivateNoteParams = {reportID, privateNotes: note};

    API.write(WRITE_COMMANDS.UPDATE_REPORT_PRIVATE_NOTE, parameters, {optimisticData, successData, failureData});
};

/** Fetches all the private notes for a given report */
function getReportPrivateNote(reportID: string | undefined) {
    if (Session.isAnonymousUser()) {
        return;
    }

    if (!reportID) {
        return;
    }

    const optimisticData: OnyxUpdate[] = [
        {
            onyxMethod: Onyx.METHOD.MERGE,
            key: `${ONYXKEYS.COLLECTION.REPORT}${reportID}`,
            value: {
                isLoadingPrivateNotes: true,
            },
        },
    ];

    const successData: OnyxUpdate[] = [
        {
            onyxMethod: Onyx.METHOD.MERGE,
            key: `${ONYXKEYS.COLLECTION.REPORT}${reportID}`,
            value: {
                isLoadingPrivateNotes: false,
            },
        },
    ];

    const failureData: OnyxUpdate[] = [
        {
            onyxMethod: Onyx.METHOD.MERGE,
            key: `${ONYXKEYS.COLLECTION.REPORT}${reportID}`,
            value: {
                isLoadingPrivateNotes: false,
            },
        },
    ];

    const parameters: GetReportPrivateNoteParams = {reportID};

    API.read(READ_COMMANDS.GET_REPORT_PRIVATE_NOTE, parameters, {optimisticData, successData, failureData});
}

function completeOnboarding(
    engagementChoice: OnboardingPurposeType,
    data: ValueOf<typeof CONST.ONBOARDING_MESSAGES>,
    {
        login,
        firstName,
        lastName,
    }: {
        login: string;
        firstName: string;
        lastName: string;
    },
    adminsChatReportID?: string,
) {
    const targetEmail = CONST.EMAIL.CONCIERGE;
    const actorAccountID = PersonalDetailsUtils.getAccountIDsByLogins([targetEmail])[0];
    const targetChatReport = ReportUtils.getChatByParticipants([actorAccountID]);
    const {reportID: targetChatReportID = '', policyID: targetChatPolicyID = ''} = targetChatReport ?? {};

    // Mention message
    const mentionHandle = LoginUtils.isEmailPublicDomain(login) ? login : login.split('@')[0];
    const mentionComment = ReportUtils.buildOptimisticAddCommentReportAction(`Hey @${mentionHandle} 👋`, undefined, actorAccountID);
    const mentionCommentAction: OptimisticAddCommentReportAction = mentionComment.reportAction;
    const mentionMessage: AddCommentOrAttachementParams = {
        reportID: targetChatReportID,
        reportActionID: mentionCommentAction.reportActionID,
        reportComment: mentionComment.commentText,
    };

    // Text message
    const textComment = ReportUtils.buildOptimisticAddCommentReportAction(data.message, undefined, actorAccountID, 1);
    const textCommentAction: OptimisticAddCommentReportAction = textComment.reportAction;
    const textMessage: AddCommentOrAttachementParams = {
        reportID: targetChatReportID,
        reportActionID: textCommentAction.reportActionID,
        reportComment: textComment.commentText,
    };

    let videoCommentAction: OptimisticAddCommentReportAction | null = null;
    let videoMessage: AddCommentOrAttachementParams | null = null;
    if (data.video) {
        const videoComment = ReportUtils.buildOptimisticAddCommentReportAction(CONST.ATTACHMENT_MESSAGE_TEXT, undefined, actorAccountID, 2);
        videoCommentAction = videoComment.reportAction;
        videoMessage = {
            reportID: targetChatReportID,
            reportActionID: videoCommentAction.reportActionID,
            reportComment: videoComment.commentText,
        };
    }

    const tasksData = data.tasks.map((task, index) => {
        const taskDescription =
            typeof task.description === 'function'
                ? task.description({
                      adminsRoomLink: `${CONFIG.EXPENSIFY.NEW_EXPENSIFY_URL}${ROUTES.REPORT_WITH_ID.getRoute(adminsChatReportID ?? '')}`,
                      guideCalendarLink: guideCalendarLink ?? CONFIG.EXPENSIFY.NEW_EXPENSIFY_URL,
                  })
                : task.description;
        const currentTask = ReportUtils.buildOptimisticTaskReport(
            actorAccountID,
            undefined,
            targetChatReportID,
            task.title,
            taskDescription,
            targetChatPolicyID,
            CONST.REPORT.NOTIFICATION_PREFERENCE.HIDDEN,
        );
        const taskCreatedAction = ReportUtils.buildOptimisticCreatedReportAction(targetEmail);
        const taskReportAction = ReportUtils.buildOptimisticTaskCommentReportAction(
            currentTask.reportID,
            task.title,
            0,
            `task for ${task.title}`,
            targetChatReportID,
            actorAccountID,
            index + 3,
        );

        const completedTaskReportAction = task.autoCompleted
            ? ReportUtils.buildOptimisticTaskReportAction(currentTask.reportID, CONST.REPORT.ACTIONS.TYPE.TASK_COMPLETED, 'marked as complete', actorAccountID, 2)
            : null;

        return {
            task,
            currentTask,
            taskCreatedAction,
            taskReportAction,
            taskDescription,
            completedTaskReportAction,
        };
    });

    const tasksForParameters = tasksData.map<TaskForParameters>(({task, currentTask, taskCreatedAction, taskReportAction, taskDescription, completedTaskReportAction}) => ({
        type: 'task',
        task: task.type,
        taskReportID: currentTask.reportID,
        parentReportID: currentTask.parentReportID ?? '',
        parentReportActionID: taskReportAction.reportAction.reportActionID,
        assigneeChatReportID: '',
        createdTaskReportActionID: taskCreatedAction.reportActionID,
        completedTaskReportActionID: completedTaskReportAction?.reportActionID ?? undefined,
        title: currentTask.reportName ?? '',
        description: taskDescription,
    }));

    const tasksForOptimisticData = tasksData.reduce<OnyxUpdate[]>((acc, {currentTask, taskCreatedAction, taskReportAction, taskDescription, completedTaskReportAction}) => {
        const tasksForOptimisticDataAcc: OnyxUpdate[] = [
            ...acc,
            {
                onyxMethod: Onyx.METHOD.MERGE,
                key: `${ONYXKEYS.COLLECTION.REPORT_ACTIONS}${targetChatReportID}`,
                value: {
                    [taskReportAction.reportAction.reportActionID]: taskReportAction.reportAction as ReportAction,
                },
            },
            {
                onyxMethod: Onyx.METHOD.SET,
                key: `${ONYXKEYS.COLLECTION.REPORT}${currentTask.reportID}`,
                value: {
                    ...currentTask,
                    description: taskDescription,
                    pendingFields: {
                        createChat: CONST.RED_BRICK_ROAD_PENDING_ACTION.ADD,
                        reportName: CONST.RED_BRICK_ROAD_PENDING_ACTION.ADD,
                        description: CONST.RED_BRICK_ROAD_PENDING_ACTION.ADD,
                        managerID: CONST.RED_BRICK_ROAD_PENDING_ACTION.ADD,
                    },
                    isOptimisticReport: true,
                },
            },
            {
                onyxMethod: Onyx.METHOD.MERGE,
                key: `${ONYXKEYS.COLLECTION.REPORT_ACTIONS}${currentTask.reportID}`,
                value: {
                    [taskCreatedAction.reportActionID]: taskCreatedAction as ReportAction,
                },
            },
        ];

        if (completedTaskReportAction) {
            tasksForOptimisticDataAcc.push({
                onyxMethod: Onyx.METHOD.MERGE,
                key: `${ONYXKEYS.COLLECTION.REPORT_ACTIONS}${currentTask.reportID}`,
                value: {
                    [completedTaskReportAction.reportActionID]: completedTaskReportAction as ReportAction,
                },
            });

            tasksForOptimisticDataAcc.push({
                onyxMethod: Onyx.METHOD.MERGE,
                key: `${ONYXKEYS.COLLECTION.REPORT}${currentTask.reportID}`,
                value: {
                    stateNum: CONST.REPORT.STATE_NUM.APPROVED,
                    statusNum: CONST.REPORT.STATUS_NUM.APPROVED,
                },
            });
        }

        return tasksForOptimisticDataAcc;
    }, []);

    const tasksForFailureData = tasksData.reduce<OnyxUpdate[]>((acc, {currentTask, taskReportAction}) => {
        const tasksForFailureDataAcc: OnyxUpdate[] = [
            ...acc,
            {
                onyxMethod: Onyx.METHOD.MERGE,
                key: `${ONYXKEYS.COLLECTION.REPORT_ACTIONS}${targetChatReportID}`,
                value: {
                    [taskReportAction.reportAction.reportActionID]: {
                        errors: ErrorUtils.getMicroSecondOnyxError('report.genericAddCommentFailureMessage'),
                    } as ReportAction,
                },
            },
            {
                onyxMethod: Onyx.METHOD.MERGE,
                key: `${ONYXKEYS.COLLECTION.REPORT}${currentTask.reportID}`,
                value: null,
            },
            {
                onyxMethod: Onyx.METHOD.MERGE,
                key: `${ONYXKEYS.COLLECTION.REPORT_ACTIONS}${currentTask.reportID}`,
                value: null,
            },
        ];

        return tasksForFailureDataAcc;
    }, []);

    const optimisticData: OnyxUpdate[] = [
        ...tasksForOptimisticData,
        {
            onyxMethod: Onyx.METHOD.MERGE,
            key: `${ONYXKEYS.COLLECTION.REPORT}${targetChatReportID}`,
            value: {
                lastMentionedTime: DateUtils.getDBTime(),
            },
        },
        {
            onyxMethod: Onyx.METHOD.MERGE,
            key: `${ONYXKEYS.COLLECTION.REPORT_ACTIONS}${targetChatReportID}`,
            value: {
                [mentionCommentAction.reportActionID]: mentionCommentAction as ReportAction,
                [textCommentAction.reportActionID]: textCommentAction as ReportAction,
            },
        },
        {
            onyxMethod: Onyx.METHOD.MERGE,
            key: ONYXKEYS.NVP_INTRO_SELECTED,
            value: {choice: engagementChoice},
        },
    ];
    const successData: OnyxUpdate[] = [
        {
            onyxMethod: Onyx.METHOD.MERGE,
            key: `${ONYXKEYS.COLLECTION.REPORT_ACTIONS}${targetChatReportID}`,
            value: {
                [mentionCommentAction.reportActionID]: {pendingAction: null},
                [textCommentAction.reportActionID]: {pendingAction: null},
            },
        },
    ];
    let failureReport: Partial<Report> = {
        lastMessageTranslationKey: '',
        lastMessageText: '',
        lastVisibleActionCreated: '',
    };
    const {lastMessageText = '', lastMessageTranslationKey = ''} = ReportActionsUtils.getLastVisibleMessage(targetChatReportID);
    if (lastMessageText || lastMessageTranslationKey) {
        const lastVisibleAction = ReportActionsUtils.getLastVisibleAction(targetChatReportID);
        const lastVisibleActionCreated = lastVisibleAction?.created;
        const lastActorAccountID = lastVisibleAction?.actorAccountID;
        failureReport = {
            lastMessageTranslationKey,
            lastMessageText,
            lastVisibleActionCreated,
            lastActorAccountID,
        };
    }

    const failureData: OnyxUpdate[] = [
        ...tasksForFailureData,
        {
            onyxMethod: Onyx.METHOD.MERGE,
            key: `${ONYXKEYS.COLLECTION.REPORT}${targetChatReportID}`,
            value: failureReport,
        },
        {
            onyxMethod: Onyx.METHOD.MERGE,
            key: `${ONYXKEYS.COLLECTION.REPORT_ACTIONS}${targetChatReportID}`,
            value: {
                [mentionCommentAction.reportActionID]: {
                    errors: ErrorUtils.getMicroSecondOnyxError('report.genericAddCommentFailureMessage'),
                } as ReportAction,
                [textCommentAction.reportActionID]: {
                    errors: ErrorUtils.getMicroSecondOnyxError('report.genericAddCommentFailureMessage'),
                } as ReportAction,
            },
        },
        {
            onyxMethod: Onyx.METHOD.MERGE,
            key: ONYXKEYS.NVP_INTRO_SELECTED,
            value: {choice: null},
        },
    ];

    const guidedSetupData: GuidedSetupData = [
        {type: 'message', ...mentionMessage},
        {type: 'message', ...textMessage},
    ];

    if (data.video && videoCommentAction && videoMessage) {
        optimisticData.push({
            onyxMethod: Onyx.METHOD.MERGE,
            key: `${ONYXKEYS.COLLECTION.REPORT_ACTIONS}${targetChatReportID}`,
            value: {
                [videoCommentAction.reportActionID]: videoCommentAction as ReportAction,
            },
        });

        successData.push({
            onyxMethod: Onyx.METHOD.MERGE,
            key: `${ONYXKEYS.COLLECTION.REPORT_ACTIONS}${targetChatReportID}`,
            value: {
                [videoCommentAction.reportActionID]: {pendingAction: null},
            },
        });

        failureData.push({
            onyxMethod: Onyx.METHOD.MERGE,
            key: `${ONYXKEYS.COLLECTION.REPORT_ACTIONS}${targetChatReportID}`,
            value: {
                [videoCommentAction.reportActionID]: {
                    errors: ErrorUtils.getMicroSecondOnyxError('report.genericAddCommentFailureMessage'),
                } as ReportAction,
            },
        });

        guidedSetupData.push({type: 'video', ...data.video, ...videoMessage});
    }

    guidedSetupData.push(...tasksForParameters);

    const parameters: CompleteGuidedSetupParams = {
        engagementChoice,
        firstName,
        lastName,
        guidedSetupData: JSON.stringify(guidedSetupData),
    };

    API.write(WRITE_COMMANDS.COMPLETE_GUIDED_SETUP, parameters, {optimisticData, successData, failureData});
}

/**
 * Completes the engagement modal that new NewDot users see when they first sign up/log in by doing the following:
 *
 * - Sets the introSelected NVP to the choice the user made
 * - Creates an optimistic report comment from concierge
 */
function completeEngagementModal(choice: OnboardingPurposeType, text?: string) {
    const conciergeAccountID = PersonalDetailsUtils.getAccountIDsByLogins([CONST.EMAIL.CONCIERGE])[0];

    // We do not need to send any message for some choices
    if (!text) {
        const parameters: CompleteEngagementModalParams = {
            reportID: conciergeChatReportID ?? '',
            engagementChoice: choice,
        };

        const optimisticData: OnyxUpdate[] = [
            {
                onyxMethod: Onyx.METHOD.MERGE,
                key: ONYXKEYS.NVP_INTRO_SELECTED,
                value: {choice},
            },
        ];
        API.write(WRITE_COMMANDS.COMPLETE_ENGAGEMENT_MODAL, parameters, {
            optimisticData,
        });
        return;
    }

    const reportComment = ReportUtils.buildOptimisticAddCommentReportAction(text, undefined, conciergeAccountID);
    const reportCommentAction: OptimisticAddCommentReportAction = reportComment.reportAction;
    const lastComment = reportCommentAction?.message?.[0];
    const lastCommentText = ReportUtils.formatReportLastMessageText(lastComment?.text ?? '');
    const reportCommentText = reportComment.commentText;
    const currentTime = DateUtils.getDBTime();

    const optimisticReport: Partial<Report> = {
        lastVisibleActionCreated: currentTime,
        lastMessageTranslationKey: lastComment?.translationKey ?? '',
        lastMessageText: lastCommentText,
        lastMessageHtml: lastCommentText,
        lastActorAccountID: currentUserAccountID,
        lastReadTime: currentTime,
    };

    const conciergeChatReport = ReportUtils.getChatByParticipants([conciergeAccountID]);
    conciergeChatReportID = conciergeChatReport?.reportID;

    const report = ReportUtils.getReport(conciergeChatReportID);

    if (!isEmptyObject(report) && ReportUtils.getReportNotificationPreference(report) === CONST.REPORT.NOTIFICATION_PREFERENCE.HIDDEN) {
        optimisticReport.notificationPreference = CONST.REPORT.NOTIFICATION_PREFERENCE.ALWAYS;
    }

    // Optimistically add the new actions to the store before waiting to save them to the server
    const optimisticReportActions: OnyxCollection<OptimisticAddCommentReportAction> = {};
    if (reportCommentAction?.reportActionID) {
        optimisticReportActions[reportCommentAction.reportActionID] = reportCommentAction;
    }

    const parameters: CompleteEngagementModalParams = {
        reportID: conciergeChatReportID ?? '',
        reportActionID: reportCommentAction.reportActionID,
        reportComment: reportCommentText,
        engagementChoice: choice,
    };

    const optimisticData: OnyxUpdate[] = [
        {
            onyxMethod: Onyx.METHOD.MERGE,
            key: `${ONYXKEYS.COLLECTION.REPORT}${conciergeChatReportID}`,
            value: optimisticReport,
        },
        {
            onyxMethod: Onyx.METHOD.MERGE,
            key: `${ONYXKEYS.COLLECTION.REPORT_ACTIONS}${conciergeChatReportID}`,
            value: optimisticReportActions as ReportActions,
        },
        {
            onyxMethod: Onyx.METHOD.MERGE,
            key: ONYXKEYS.NVP_INTRO_SELECTED,
            value: {choice},
        },
    ];

    const successData: OnyxUpdate[] = [
        {
            onyxMethod: Onyx.METHOD.MERGE,
            key: `${ONYXKEYS.COLLECTION.REPORT_ACTIONS}${conciergeChatReportID}`,
            value: {[reportCommentAction.reportActionID ?? '']: {pendingAction: null}},
        },
    ];

    // eslint-disable-next-line rulesdir/no-multiple-api-calls
    API.write(WRITE_COMMANDS.COMPLETE_ENGAGEMENT_MODAL, parameters, {
        optimisticData,
        successData,
    });
    notifyNewAction(conciergeChatReportID ?? '', reportCommentAction.actorAccountID, reportCommentAction.reportActionID);
}

function dismissEngagementModal() {
    const parameters: SetNameValuePairParams = {
        name: ONYXKEYS.NVP_HAS_DISMISSED_IDLE_PANEL,
        value: true,
    };

    const optimisticData: OnyxUpdate[] = [
        {
            onyxMethod: Onyx.METHOD.MERGE,
            key: ONYXKEYS.NVP_HAS_DISMISSED_IDLE_PANEL,
            value: true,
        },
    ];

    API.write(WRITE_COMMANDS.SET_NAME_VALUE_PAIR, parameters, {
        optimisticData,
    });
}

/** Loads necessary data for rendering the RoomMembersPage */
function openRoomMembersPage(reportID: string) {
    const parameters: OpenRoomMembersPageParams = {reportID};

    API.read(READ_COMMANDS.OPEN_ROOM_MEMBERS_PAGE, parameters);
}

/**
 * Checks if there are any errors in the private notes for a given report
 *
 * @returns Returns true if there are errors in any of the private notes on the report
 */
function hasErrorInPrivateNotes(report: OnyxEntry<Report>): boolean {
    const privateNotes = report?.privateNotes ?? {};
    return Object.values(privateNotes).some((privateNote) => !isEmpty(privateNote.errors));
}

/** Clears all errors associated with a given private note */
function clearPrivateNotesError(reportID: string, accountID: number) {
    Onyx.merge(`${ONYXKEYS.COLLECTION.REPORT}${reportID}`, {privateNotes: {[accountID]: {errors: null}}});
}

function getDraftPrivateNote(reportID: string): string {
    return draftNoteMap?.[reportID] ?? '';
}

/**
 * Saves the private notes left by the user as they are typing. By saving this data the user can switch between chats, close
 * tab, refresh etc without worrying about loosing what they typed out.
 */
function savePrivateNotesDraft(reportID: string, note: string) {
    Onyx.merge(`${ONYXKEYS.COLLECTION.PRIVATE_NOTES_DRAFT}${reportID}`, note);
}

function searchForReports(searchInput: string, policyID?: string) {
    // We do not try to make this request while offline because it sets a loading indicator optimistically
    if (isNetworkOffline) {
        Onyx.set(ONYXKEYS.IS_SEARCHING_FOR_REPORTS, false);
        return;
    }

    const successData: OnyxUpdate[] = [
        {
            onyxMethod: Onyx.METHOD.MERGE,
            key: ONYXKEYS.IS_SEARCHING_FOR_REPORTS,
            value: false,
        },
    ];

    const failureData: OnyxUpdate[] = [
        {
            onyxMethod: Onyx.METHOD.MERGE,
            key: ONYXKEYS.IS_SEARCHING_FOR_REPORTS,
            value: false,
        },
    ];

    const searchForRoomToMentionParams: SearchForRoomsToMentionParams = {query: searchInput, policyID: policyID ?? ''};
    const searchForReportsParams: SearchForReportsParams = {searchInput};

    API.read(policyID ? READ_COMMANDS.SEARCH_FOR_ROOMS_TO_MENTION : READ_COMMANDS.SEARCH_FOR_REPORTS, policyID ? searchForRoomToMentionParams : searchForReportsParams, {
        successData,
        failureData,
    });
}

function searchInServer(searchInput: string, policyID?: string) {
    if (isNetworkOffline || !searchInput.trim().length) {
        Onyx.set(ONYXKEYS.IS_SEARCHING_FOR_REPORTS, false);
        return;
    }

    // Why not set this in optimistic data? It won't run until the API request happens and while the API request is debounced
    // we want to show the loading state right away. Otherwise, we will see a flashing UI where the client options are sorted and
    // tell the user there are no options, then we start searching, and tell them there are no options again.
    Onyx.set(ONYXKEYS.IS_SEARCHING_FOR_REPORTS, true);
    searchForReports(searchInput, policyID);
}

function updateLastVisitTime(reportID: string) {
    if (!ReportUtils.isValidReportIDFromPath(reportID)) {
        return;
    }
    Onyx.merge(`${ONYXKEYS.COLLECTION.REPORT_METADATA}${reportID}`, {lastVisitTime: DateUtils.getDBTime()});
}

function clearNewRoomFormError() {
    Onyx.set(ONYXKEYS.FORMS.NEW_ROOM_FORM, {
        isLoading: false,
        errorFields: null,
        errors: null,
        [INPUT_IDS.ROOM_NAME]: '',
        [INPUT_IDS.REPORT_DESCRIPTION]: '',
        [INPUT_IDS.POLICY_ID]: '',
        [INPUT_IDS.WRITE_CAPABILITY]: '',
        [INPUT_IDS.VISIBILITY]: '',
    });
}

function resolveActionableMentionWhisper(reportId: string, reportAction: OnyxEntry<ReportAction>, resolution: ValueOf<typeof CONST.REPORT.ACTIONABLE_MENTION_WHISPER_RESOLUTION>) {
    const message = reportAction?.message?.[0];
    if (!message) {
        return;
    }

    const updatedMessage: Message = {
        ...message,
        resolution,
    };

    const optimisticData: OnyxUpdate[] = [
        {
            onyxMethod: Onyx.METHOD.MERGE,
            key: `${ONYXKEYS.COLLECTION.REPORT_ACTIONS}${reportId}`,
            value: {
                [reportAction.reportActionID]: {
                    message: [updatedMessage],
                    originalMessage: {
                        resolution,
                    },
                },
            },
        },
    ];

    const failureData: OnyxUpdate[] = [
        {
            onyxMethod: Onyx.METHOD.MERGE,
            key: `${ONYXKEYS.COLLECTION.REPORT_ACTIONS}${reportId}`,
            value: {
                [reportAction.reportActionID]: {
                    message: [message],
                    originalMessage: {
                        resolution: null,
                    },
                },
            },
        },
    ];

    const parameters: ResolveActionableMentionWhisperParams = {
        reportActionID: reportAction.reportActionID,
        resolution,
    };

    API.write(WRITE_COMMANDS.RESOLVE_ACTIONABLE_MENTION_WHISPER, parameters, {optimisticData, failureData});
}

function dismissTrackExpenseActionableWhisper(reportID: string, reportAction: OnyxEntry<ReportAction>): void {
    const message = reportAction?.message?.[0];
    if (!message) {
        return;
    }

    const updatedMessage: Message = {
        ...message,
        resolution: CONST.REPORT.ACTIONABLE_TRACK_EXPENSE_WHISPER_RESOLUTION.NOTHING,
    };

    const optimisticData: OnyxUpdate[] = [
        {
            onyxMethod: Onyx.METHOD.MERGE,
            key: `${ONYXKEYS.COLLECTION.REPORT_ACTIONS}${reportID}`,
            value: {
                [reportAction.reportActionID]: {
                    message: [updatedMessage],
                    originalMessage: {
                        resolution: CONST.REPORT.ACTIONABLE_TRACK_EXPENSE_WHISPER_RESOLUTION.NOTHING,
                    },
                },
            },
        },
    ];

    const failureData: OnyxUpdate[] = [
        {
            onyxMethod: Onyx.METHOD.MERGE,
            key: `${ONYXKEYS.COLLECTION.REPORT_ACTIONS}${reportID}`,
            value: {
                [reportAction.reportActionID]: {
                    message: [message],
                    originalMessage: {
                        resolution: null,
                    },
                },
            },
        },
    ];

    const params = {
        reportActionID: reportAction.reportActionID,
    };

    API.write(WRITE_COMMANDS.DISMISS_TRACK_EXPENSE_ACTIONABLE_WHISPER, params, {optimisticData, failureData});
}

function setGroupDraft(newGroupDraft: Partial<NewGroupChatDraft>) {
    Onyx.merge(ONYXKEYS.NEW_GROUP_CHAT_DRAFT, newGroupDraft);
}

function setTaskDataForNewAssingee(assigneeLogin: string) {
    const assigneeAccountID = UserUtils.generateAccountID(assigneeLogin);
    const report: OnyxEntry<Report> | undefined = ReportUtils.buildOptimisticChatReport([assigneeAccountID]);
    report.isOptimisticReport = true;

    // When assigning a task to a new user, by default we share the task in their DM
    // However, the DM doesn't exist yet - and will be created optimistically once the task is created
    // We don't want to show the new DM yet, because if you select an assignee and then change the assignee, the previous DM will still be shown
    // So here, we create it optimistically to share it with the assignee, but we have to hide it until the task is created
    if (report) {
        report.isHidden = true;
    }
    Onyx.set(`${ONYXKEYS.COLLECTION.REPORT}${report.reportID}`, report);

    const optimisticPersonalDetailsListAction = {
        accountID: assigneeAccountID,
        avatar: FallbackAvatar,
        displayName: assigneeLogin,
        login: assigneeLogin,
    };
    Onyx.merge(ONYXKEYS.PERSONAL_DETAILS_LIST, {[assigneeAccountID]: optimisticPersonalDetailsListAction});
    return {assignee: optimisticPersonalDetailsListAction, assigneeReport: report};
}

export {
    searchInServer,
    addComment,
    addAttachment,
    updateDescription,
    updateWriteCapabilityAndNavigate,
    updateNotificationPreference,
    subscribeToReportTypingEvents,
    subscribeToReportLeavingEvents,
    unsubscribeFromReportChannel,
    unsubscribeFromLeavingRoomReportChannel,
    saveReportDraftComment,
    broadcastUserIsTyping,
    broadcastUserIsLeavingRoom,
    togglePinnedState,
    editReportComment,
    handleUserDeletedLinksInHtml,
    deleteReportActionDraft,
    saveReportActionDraft,
    deleteReportComment,
    navigateToConciergeChat,
    addPolicyReport,
    deleteReport,
    navigateToConciergeChatAndDeleteReport,
    setIsComposerFullSize,
    expandURLPreview,
    markCommentAsUnread,
    readNewestAction,
    openReport,
    openReportFromDeepLink,
    navigateToAndOpenReport,
    navigateToAndOpenReportWithAccountIDs,
    navigateToAndOpenChildReport,
    toggleSubscribeToChildReport,
    updatePolicyRoomNameAndNavigate,
    clearPolicyRoomNameErrors,
    clearReportNotFoundErrors,
    clearIOUError,
    subscribeToNewActionEvent,
    notifyNewAction,
    showReportActionNotification,
    toggleEmojiReaction,
    shouldShowReportActionNotification,
    leaveRoom,
    inviteToRoom,
    inviteToGroupChat,
    removeFromRoom,
    getCurrentUserAccountID,
    setLastOpenedPublicRoom,
    flagComment,
    openLastOpenedPublicRoom,
    updatePrivateNotes,
    getReportPrivateNote,
    clearPrivateNotesError,
    hasErrorInPrivateNotes,
    getOlderActions,
    getNewerActions,
    completeEngagementModal,
    dismissEngagementModal,
    openRoomMembersPage,
    savePrivateNotesDraft,
    getDraftPrivateNote,
    updateLastVisitTime,
    clearNewRoomFormError,
    updateReportField,
    updateReportName,
    deleteReportField,
    clearReportFieldErrors,
    resolveActionableMentionWhisper,
    updateRoomVisibility,
    dismissTrackExpenseActionableWhisper,
    setGroupDraft,
    clearGroupChat,
    startNewChat,
    completeOnboarding,
    updateGroupChatName,
    updateGroupChatAvatar,
    leaveGroupChat,
    removeFromGroupChat,
    updateGroupChatMemberRoles,
<<<<<<< HEAD
    setTaskDataForNewAssingee,
=======
    clearAvatarErrors,
>>>>>>> ee8f9c66
};<|MERGE_RESOLUTION|>--- conflicted
+++ resolved
@@ -3778,9 +3778,6 @@
     leaveGroupChat,
     removeFromGroupChat,
     updateGroupChatMemberRoles,
-<<<<<<< HEAD
     setTaskDataForNewAssingee,
-=======
     clearAvatarErrors,
->>>>>>> ee8f9c66
 };
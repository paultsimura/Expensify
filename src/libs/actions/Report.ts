--- conflicted
+++ resolved
@@ -3154,12 +3154,7 @@
         const taskDescription =
             typeof task.description === 'function'
                 ? task.description({
-<<<<<<< HEAD
                       adminsRoomLink: `${CONFIG.EXPENSIFY.NEW_EXPENSIFY_URL}${ROUTES.REPORT_WITH_ID.getRoute(adminsChatReportID ?? '-1')}`,
-                      guideCalendarLink: guideCalendarLink ?? CONFIG.EXPENSIFY.NEW_EXPENSIFY_URL,
-=======
-                      adminsRoomLink: `${CONFIG.EXPENSIFY.NEW_EXPENSIFY_URL}${ROUTES.REPORT_WITH_ID.getRoute(adminsChatReportID ?? '')}`,
->>>>>>> 7540b953
                   })
                 : task.description;
         const currentTask = ReportUtils.buildOptimisticTaskReport(

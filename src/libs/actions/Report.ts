--- conflicted
+++ resolved
@@ -3462,14 +3462,8 @@
     data: ValueOf<typeof CONST.ONBOARDING_MESSAGES>,
     adminsChatReportID?: string,
     onboardingPolicyID?: string,
-<<<<<<< HEAD
-    paymentSelected?: string,
-    companySize?: OnboardingCompanySizeType,
-    userReportedIntegration?: OnboardingAccountingType,
+    userReportedIntegration?: OnboardingAccounting,
     wasInvited?: boolean,
-=======
-    userReportedIntegration?: OnboardingAccounting,
->>>>>>> 2c9ce8c0
 ) {
     // If the user has the "combinedTrackSubmit" beta enabled we'll show different tasks for track and submit expense.
     if (Permissions.canUseCombinedTrackSubmit()) {

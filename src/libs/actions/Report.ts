import {format as timezoneFormat, utcToZonedTime} from 'date-fns-tz';
import {ExpensiMark, Str} from 'expensify-common';
import isEmpty from 'lodash/isEmpty';
import {DeviceEventEmitter, InteractionManager, Linking} from 'react-native';
import type {NullishDeep, OnyxCollection, OnyxEntry, OnyxUpdate} from 'react-native-onyx';
import Onyx from 'react-native-onyx';
import type {PartialDeep, ValueOf} from 'type-fest';
import type {Emoji} from '@assets/emojis/types';
import type {FileObject} from '@components/AttachmentModal';
import AccountUtils from '@libs/AccountUtils';
import * as ActiveClientManager from '@libs/ActiveClientManager';
import * as API from '@libs/API';
import type {
    AddCommentOrAttachementParams,
    AddEmojiReactionParams,
    AddWorkspaceRoomParams,
    CompleteGuidedSetupParams,
    DeleteCommentParams,
    ExpandURLPreviewParams,
    FlagCommentParams,
    GetNewerActionsParams,
    GetOlderActionsParams,
    GetReportPrivateNoteParams,
    InviteToGroupChatParams,
    InviteToRoomParams,
    LeaveRoomParams,
    MarkAsUnreadParams,
    OpenReportParams,
    OpenRoomMembersPageParams,
    ReadNewestActionParams,
    RemoveEmojiReactionParams,
    RemoveFromGroupChatParams,
    RemoveFromRoomParams,
    ResolveActionableMentionWhisperParams,
    ResolveActionableReportMentionWhisperParams,
    SearchForReportsParams,
    SearchForRoomsToMentionParams,
    TogglePinnedChatParams,
    UpdateCommentParams,
    UpdateGroupChatAvatarParams,
    UpdateGroupChatMemberRolesParams,
    UpdateGroupChatNameParams,
    UpdatePolicyRoomNameParams,
    UpdateReportNotificationPreferenceParams,
    UpdateReportPrivateNoteParams,
    UpdateReportWriteCapabilityParams,
    UpdateRoomDescriptionParams,
} from '@libs/API/parameters';
import type UpdateRoomVisibilityParams from '@libs/API/parameters/UpdateRoomVisibilityParams';
import {READ_COMMANDS, SIDE_EFFECT_REQUEST_COMMANDS, WRITE_COMMANDS} from '@libs/API/types';
import * as CollectionUtils from '@libs/CollectionUtils';
import type {CustomRNImageManipulatorResult} from '@libs/cropOrRotateImage/types';
import DateUtils from '@libs/DateUtils';
import {prepareDraftComment} from '@libs/DraftCommentUtils';
import * as EmojiUtils from '@libs/EmojiUtils';
import * as Environment from '@libs/Environment/Environment';
import * as ErrorUtils from '@libs/ErrorUtils';
import isPublicScreenRoute from '@libs/isPublicScreenRoute';
import * as Localize from '@libs/Localize';
import Log from '@libs/Log';
import Navigation from '@libs/Navigation/Navigation';
import type {NetworkStatus} from '@libs/NetworkConnection';
import LocalNotification from '@libs/Notification/LocalNotification';
import {parseHtmlToMarkdown, parseHtmlToText} from '@libs/OnyxAwareParser';
import * as PersonalDetailsUtils from '@libs/PersonalDetailsUtils';
import * as PhoneNumber from '@libs/PhoneNumber';
import getPolicyEmployeeAccountIDs from '@libs/PolicyEmployeeListUtils';
import {extractPolicyIDFromPath} from '@libs/PolicyUtils';
import processReportIDDeeplink from '@libs/processReportIDDeeplink';
import * as Pusher from '@libs/Pusher/pusher';
import * as ReportActionsUtils from '@libs/ReportActionsUtils';
import * as ReportConnection from '@libs/ReportConnection';
import * as ReportUtils from '@libs/ReportUtils';
import {doesReportBelongToWorkspace} from '@libs/ReportUtils';
import type {OptimisticAddCommentReportAction} from '@libs/ReportUtils';
import shouldSkipDeepLinkNavigation from '@libs/shouldSkipDeepLinkNavigation';
import Visibility from '@libs/Visibility';
import CONFIG from '@src/CONFIG';
import type {OnboardingPurposeType} from '@src/CONST';
import CONST from '@src/CONST';
import ONYXKEYS from '@src/ONYXKEYS';
import type {Route} from '@src/ROUTES';
import ROUTES from '@src/ROUTES';
import INPUT_IDS from '@src/types/form/NewRoomForm';
import type {
    InvitedEmailsToAccountIDs,
    NewGroupChatDraft,
    PersonalDetailsList,
    PolicyReportField,
    QuickAction,
    RecentlyUsedReportFields,
    ReportAction,
    ReportActionReactions,
    ReportMetadata,
    ReportUserIsTyping,
} from '@src/types/onyx';
import type {Decision} from '@src/types/onyx/OriginalMessage';
import type {NotificationPreference, Participants, Participant as ReportParticipant, RoomVisibility, WriteCapability} from '@src/types/onyx/Report';
import type Report from '@src/types/onyx/Report';
import type {Message, ReportActions} from '@src/types/onyx/ReportAction';
import {isEmptyObject} from '@src/types/utils/EmptyObject';
import * as CachedPDFPaths from './CachedPDFPaths';
import * as Modal from './Modal';
import navigateFromNotification from './navigateFromNotification';
import * as Session from './Session';
import * as Welcome from './Welcome';

type SubscriberCallback = (isFromCurrentUser: boolean, reportActionID: string | undefined) => void;

type ActionSubscriber = {
    reportID: string;
    callback: SubscriberCallback;
};

type Video = {
    url: string;
    thumbnailUrl: string;
    duration: number;
    width: number;
    height: number;
};

type TaskMessage = Required<Pick<AddCommentOrAttachementParams, 'reportID' | 'reportActionID' | 'reportComment'>>;

type TaskForParameters =
    | {
          type: 'task';
          task: string;
          taskReportID: string;
          parentReportID: string;
          parentReportActionID: string;
          assigneeChatReportID: string;
          createdTaskReportActionID: string;
          completedTaskReportActionID?: string;
          title: string;
          description: string;
      }
    | ({
          type: 'message';
      } & TaskMessage);

type GuidedSetupData = Array<
    | ({type: 'message'} & AddCommentOrAttachementParams)
    | TaskForParameters
    | ({
          type: 'video';
      } & Video &
          AddCommentOrAttachementParams)
>;

type ReportError = {
    type?: string;
};

let conciergeChatReportID: string | undefined;
let currentUserAccountID = -1;
let currentUserEmail: string | undefined;
Onyx.connect({
    key: ONYXKEYS.SESSION,
    callback: (value) => {
        // When signed out, val is undefined
        if (!value?.accountID) {
            conciergeChatReportID = undefined;
            return;
        }
        currentUserEmail = value.email;
        currentUserAccountID = value.accountID;
    },
});

let preferredSkinTone: number = CONST.EMOJI_DEFAULT_SKIN_TONE;
Onyx.connect({
    key: ONYXKEYS.PREFERRED_EMOJI_SKIN_TONE,
    callback: (value) => {
        preferredSkinTone = EmojiUtils.getPreferredSkinToneIndex(value);
    },
});

// map of reportID to all reportActions for that report
const allReportActions: OnyxCollection<ReportActions> = {};

Onyx.connect({
    key: ONYXKEYS.COLLECTION.REPORT_ACTIONS,
    callback: (action, key) => {
        if (!key || !action) {
            return;
        }
        const reportID = CollectionUtils.extractCollectionItemID(key);
        allReportActions[reportID] = action;
    },
});

let isNetworkOffline = false;
let networkStatus: NetworkStatus;
Onyx.connect({
    key: ONYXKEYS.NETWORK,
    callback: (value) => {
        isNetworkOffline = value?.isOffline ?? false;
        networkStatus = value?.networkStatus ?? CONST.NETWORK.NETWORK_STATUS.UNKNOWN;
    },
});

let allPersonalDetails: OnyxEntry<PersonalDetailsList> = {};
Onyx.connect({
    key: ONYXKEYS.PERSONAL_DETAILS_LIST,
    callback: (value) => {
        allPersonalDetails = value ?? {};
    },
});

const draftNoteMap: OnyxCollection<string> = {};
Onyx.connect({
    key: ONYXKEYS.COLLECTION.PRIVATE_NOTES_DRAFT,
    callback: (value, key) => {
        if (!key) {
            return;
        }

        const reportID = key.replace(ONYXKEYS.COLLECTION.PRIVATE_NOTES_DRAFT, '');
        draftNoteMap[reportID] = value;
    },
});

let reportMetadata: OnyxCollection<ReportMetadata> = {};
Onyx.connect({
    key: ONYXKEYS.COLLECTION.REPORT_METADATA,
    waitForCollectionCallback: true,
    callback: (value) => (reportMetadata = value),
});

const typingWatchTimers: Record<string, NodeJS.Timeout> = {};

let reportIDDeeplinkedFromOldDot: string | undefined;
Linking.getInitialURL().then((url) => {
    reportIDDeeplinkedFromOldDot = processReportIDDeeplink(url ?? '');
});

let lastVisitedPath: string | undefined;
Onyx.connect({
    key: ONYXKEYS.LAST_VISITED_PATH,
    callback: (value) => {
        if (!value) {
            return;
        }
        lastVisitedPath = value;
    },
});

let allRecentlyUsedReportFields: OnyxEntry<RecentlyUsedReportFields> = {};
Onyx.connect({
    key: ONYXKEYS.RECENTLY_USED_REPORT_FIELDS,
    callback: (val) => (allRecentlyUsedReportFields = val),
});

let quickAction: OnyxEntry<QuickAction> = {};
Onyx.connect({
    key: ONYXKEYS.NVP_QUICK_ACTION_GLOBAL_CREATE,
    callback: (val) => (quickAction = val),
});

function clearGroupChat() {
    Onyx.set(ONYXKEYS.NEW_GROUP_CHAT_DRAFT, null);
}

function startNewChat() {
    clearGroupChat();
    Navigation.navigate(ROUTES.NEW);
}

/** Get the private pusher channel name for a Report. */
function getReportChannelName(reportID: string): string {
    return `${CONST.PUSHER.PRIVATE_REPORT_CHANNEL_PREFIX}${reportID}${CONFIG.PUSHER.SUFFIX}`;
}

/**
 * There are 2 possibilities that we can receive via pusher for a user's typing/leaving status:
 * 1. The "new" way from New Expensify is passed as {[login]: Boolean} (e.g. {yuwen@expensify.com: true}), where the value
 * is whether the user with that login is typing/leaving on the report or not.
 * 2. The "old" way from e.com which is passed as {userLogin: login} (e.g. {userLogin: bstites@expensify.com})
 *
 * This method makes sure that no matter which we get, we return the "new" format
 */
function getNormalizedStatus(typingStatus: Pusher.UserIsTypingEvent | Pusher.UserIsLeavingRoomEvent): ReportUserIsTyping {
    let normalizedStatus: ReportUserIsTyping;

    if (typingStatus.userLogin) {
        normalizedStatus = {[typingStatus.userLogin]: true};
    } else {
        normalizedStatus = typingStatus;
    }

    return normalizedStatus;
}

/** Initialize our pusher subscriptions to listen for someone typing in a report. */
function subscribeToReportTypingEvents(reportID: string) {
    if (!reportID) {
        return;
    }

    // Make sure we have a clean Typing indicator before subscribing to typing events
    Onyx.set(`${ONYXKEYS.COLLECTION.REPORT_USER_IS_TYPING}${reportID}`, {});

    const pusherChannelName = getReportChannelName(reportID);
    Pusher.subscribe(pusherChannelName, Pusher.TYPE.USER_IS_TYPING, (typingStatus) => {
        // If the pusher message comes from OldDot, we expect the typing status to be keyed by user
        // login OR by 'Concierge'. If the pusher message comes from NewDot, it is keyed by accountID
        // since personal details are keyed by accountID.
        const normalizedTypingStatus = getNormalizedStatus(typingStatus);
        const accountIDOrLogin = Object.keys(normalizedTypingStatus)[0];

        if (!accountIDOrLogin) {
            return;
        }

        // Don't show the typing indicator if the user is typing on another platform
        if (Number(accountIDOrLogin) === currentUserAccountID) {
            return;
        }

        // Use a combo of the reportID and the accountID or login as a key for holding our timers.
        const reportUserIdentifier = `${reportID}-${accountIDOrLogin}`;
        clearTimeout(typingWatchTimers[reportUserIdentifier]);
        Onyx.merge(`${ONYXKEYS.COLLECTION.REPORT_USER_IS_TYPING}${reportID}`, normalizedTypingStatus);

        // Wait for 1.5s of no additional typing events before setting the status back to false.
        typingWatchTimers[reportUserIdentifier] = setTimeout(() => {
            const typingStoppedStatus: ReportUserIsTyping = {};
            typingStoppedStatus[accountIDOrLogin] = false;
            Onyx.merge(`${ONYXKEYS.COLLECTION.REPORT_USER_IS_TYPING}${reportID}`, typingStoppedStatus);
            delete typingWatchTimers[reportUserIdentifier];
        }, 1500);
    }).catch((error: ReportError) => {
        Log.hmmm('[Report] Failed to initially subscribe to Pusher channel', {errorType: error.type, pusherChannelName});
    });
}

/** Initialize our pusher subscriptions to listen for someone leaving a room. */
function subscribeToReportLeavingEvents(reportID: string) {
    if (!reportID) {
        return;
    }

    // Make sure we have a clean Leaving indicator before subscribing to leaving events
    Onyx.set(`${ONYXKEYS.COLLECTION.REPORT_USER_IS_LEAVING_ROOM}${reportID}`, false);

    const pusherChannelName = getReportChannelName(reportID);
    Pusher.subscribe(pusherChannelName, Pusher.TYPE.USER_IS_LEAVING_ROOM, (leavingStatus: Pusher.UserIsLeavingRoomEvent) => {
        // If the pusher message comes from OldDot, we expect the leaving status to be keyed by user
        // login OR by 'Concierge'. If the pusher message comes from NewDot, it is keyed by accountID
        // since personal details are keyed by accountID.
        const normalizedLeavingStatus = getNormalizedStatus(leavingStatus);
        const accountIDOrLogin = Object.keys(normalizedLeavingStatus)[0];

        if (!accountIDOrLogin) {
            return;
        }

        if (Number(accountIDOrLogin) !== currentUserAccountID) {
            return;
        }

        Onyx.merge(`${ONYXKEYS.COLLECTION.REPORT_USER_IS_LEAVING_ROOM}${reportID}`, true);
    }).catch((error: ReportError) => {
        Log.hmmm('[Report] Failed to initially subscribe to Pusher channel', {errorType: error.type, pusherChannelName});
    });
}

/**
 * Remove our pusher subscriptions to listen for someone typing in a report.
 */
function unsubscribeFromReportChannel(reportID: string) {
    if (!reportID) {
        return;
    }

    const pusherChannelName = getReportChannelName(reportID);
    Onyx.set(`${ONYXKEYS.COLLECTION.REPORT_USER_IS_TYPING}${reportID}`, {});
    Pusher.unsubscribe(pusherChannelName, Pusher.TYPE.USER_IS_TYPING);
}

/**
 * Remove our pusher subscriptions to listen for someone leaving a report.
 */
function unsubscribeFromLeavingRoomReportChannel(reportID: string) {
    if (!reportID) {
        return;
    }

    const pusherChannelName = getReportChannelName(reportID);
    Onyx.set(`${ONYXKEYS.COLLECTION.REPORT_USER_IS_LEAVING_ROOM}${reportID}`, false);
    Pusher.unsubscribe(pusherChannelName, Pusher.TYPE.USER_IS_LEAVING_ROOM);
}

// New action subscriber array for report pages
let newActionSubscribers: ActionSubscriber[] = [];

/**
 * Enables the Report actions file to let the ReportActionsView know that a new comment has arrived in realtime for the current report
 * Add subscriber for report id
 * @returns Remove subscriber for report id
 */
function subscribeToNewActionEvent(reportID: string, callback: SubscriberCallback): () => void {
    newActionSubscribers.push({callback, reportID});
    return () => {
        newActionSubscribers = newActionSubscribers.filter((subscriber) => subscriber.reportID !== reportID);
    };
}

/** Notify the ReportActionsView that a new comment has arrived */
function notifyNewAction(reportID: string, accountID?: number, reportActionID?: string) {
    const actionSubscriber = newActionSubscribers.find((subscriber) => subscriber.reportID === reportID);
    if (!actionSubscriber) {
        return;
    }
    const isFromCurrentUser = accountID === currentUserAccountID;
    actionSubscriber.callback(isFromCurrentUser, reportActionID);
}

/**
 * Add up to two report actions to a report. This method can be called for the following situations:
 *
 * - Adding one comment
 * - Adding one attachment
 * - Add both a comment and attachment simultaneously
 */
function addActions(reportID: string, text = '', file?: FileObject) {
    let reportCommentText = '';
    let reportCommentAction: OptimisticAddCommentReportAction | undefined;
    let attachmentAction: OptimisticAddCommentReportAction | undefined;
    let commandName: typeof WRITE_COMMANDS.ADD_COMMENT | typeof WRITE_COMMANDS.ADD_ATTACHMENT | typeof WRITE_COMMANDS.ADD_TEXT_AND_ATTACHMENT = WRITE_COMMANDS.ADD_COMMENT;

    if (text && !file) {
        const reportComment = ReportUtils.buildOptimisticAddCommentReportAction(text, undefined, undefined, undefined, undefined, reportID);
        reportCommentAction = reportComment.reportAction;
        reportCommentText = reportComment.commentText;
    }

    if (file) {
        // When we are adding an attachment we will call AddAttachment.
        // It supports sending an attachment with an optional comment and AddComment supports adding a single text comment only.
        commandName = WRITE_COMMANDS.ADD_ATTACHMENT;
        const attachment = ReportUtils.buildOptimisticAddCommentReportAction(text, file, undefined, undefined, undefined, reportID);
        attachmentAction = attachment.reportAction;
    }

    if (text && file) {
        // When there is both text and a file, the text for the report comment needs to be parsed)
        reportCommentText = ReportUtils.getParsedComment(text ?? '', {reportID});

        // And the API command needs to go to the new API which supports combining both text and attachments in a single report action
        commandName = WRITE_COMMANDS.ADD_TEXT_AND_ATTACHMENT;
    }

    // Always prefer the file as the last action over text
    const lastAction = attachmentAction ?? reportCommentAction;
    const currentTime = DateUtils.getDBTimeWithSkew();
    const lastComment = ReportActionsUtils.getReportActionMessage(lastAction);
    const lastCommentText = ReportUtils.formatReportLastMessageText(lastComment?.text ?? '');

    const optimisticReport: Partial<Report> = {
        lastVisibleActionCreated: lastAction?.created,
        lastMessageTranslationKey: lastComment?.translationKey ?? '',
        lastMessageText: lastCommentText,
        lastMessageHtml: lastCommentText,
        lastActorAccountID: currentUserAccountID,
        lastReadTime: currentTime,
    };

    const report = ReportConnection.getAllReports()?.[reportID];

    if (!isEmptyObject(report) && ReportUtils.getReportNotificationPreference(report) === CONST.REPORT.NOTIFICATION_PREFERENCE.HIDDEN) {
        optimisticReport.notificationPreference = CONST.REPORT.NOTIFICATION_PREFERENCE.ALWAYS;
    }

    // Optimistically add the new actions to the store before waiting to save them to the server
    const optimisticReportActions: OnyxCollection<OptimisticAddCommentReportAction> = {};

    // Only add the reportCommentAction when there is no file attachment. If there is both a file attachment and text, that will all be contained in the attachmentAction.
    if (text && reportCommentAction?.reportActionID && !file) {
        optimisticReportActions[reportCommentAction.reportActionID] = reportCommentAction;
    }
    if (file && attachmentAction?.reportActionID) {
        optimisticReportActions[attachmentAction.reportActionID] = attachmentAction;
    }

    const parameters: AddCommentOrAttachementParams = {
        reportID,
        reportActionID: file ? attachmentAction?.reportActionID : reportCommentAction?.reportActionID,
        commentReportActionID: file && reportCommentAction ? reportCommentAction.reportActionID : null,
        reportComment: reportCommentText,
        file,
        clientCreatedTime: file ? attachmentAction?.created : reportCommentAction?.created,
    };

    if (reportIDDeeplinkedFromOldDot === reportID && ReportUtils.isConciergeChatReport(report)) {
        parameters.isOldDotConciergeChat = true;
    }

    const optimisticData: OnyxUpdate[] = [
        {
            onyxMethod: Onyx.METHOD.MERGE,
            key: `${ONYXKEYS.COLLECTION.REPORT}${reportID}`,
            value: optimisticReport,
        },
        {
            onyxMethod: Onyx.METHOD.MERGE,
            key: `${ONYXKEYS.COLLECTION.REPORT_ACTIONS}${reportID}`,
            value: optimisticReportActions as ReportActions,
        },
    ];

    const successReportActions: OnyxCollection<NullishDeep<ReportAction>> = {};

    Object.entries(optimisticReportActions).forEach(([actionKey]) => {
        successReportActions[actionKey] = {pendingAction: null, isOptimisticAction: null};
    });

    const successData: OnyxUpdate[] = [
        {
            onyxMethod: Onyx.METHOD.MERGE,
            key: `${ONYXKEYS.COLLECTION.REPORT_ACTIONS}${reportID}`,
            value: successReportActions,
        },
    ];

    let failureReport: Partial<Report> = {
        lastMessageTranslationKey: '',
        lastMessageText: '',
        lastVisibleActionCreated: '',
    };
    const {lastMessageText = '', lastMessageTranslationKey = ''} = ReportActionsUtils.getLastVisibleMessage(reportID);
    if (lastMessageText || lastMessageTranslationKey) {
        const lastVisibleAction = ReportActionsUtils.getLastVisibleAction(reportID);
        const lastVisibleActionCreated = lastVisibleAction?.created;
        const lastActorAccountID = lastVisibleAction?.actorAccountID;
        failureReport = {
            lastMessageTranslationKey,
            lastMessageText,
            lastVisibleActionCreated,
            lastActorAccountID,
        };
    }

    const failureReportActions: Record<string, OptimisticAddCommentReportAction> = {};

    Object.entries(optimisticReportActions).forEach(([actionKey, action]) => {
        failureReportActions[actionKey] = {
            // eslint-disable-next-line @typescript-eslint/non-nullable-type-assertion-style
            ...(action as OptimisticAddCommentReportAction),
            errors: ErrorUtils.getMicroSecondOnyxErrorWithTranslationKey('report.genericAddCommentFailureMessage'),
        };
    });

    const failureData: OnyxUpdate[] = [
        {
            onyxMethod: Onyx.METHOD.MERGE,
            key: `${ONYXKEYS.COLLECTION.REPORT}${reportID}`,
            value: failureReport,
        },
        {
            onyxMethod: Onyx.METHOD.MERGE,
            key: `${ONYXKEYS.COLLECTION.REPORT_ACTIONS}${reportID}`,
            value: failureReportActions as ReportActions,
        },
    ];

    // Update optimistic data for parent report action if the report is a child report
    const optimisticParentReportData = ReportUtils.getOptimisticDataForParentReportAction(reportID, currentTime, CONST.RED_BRICK_ROAD_PENDING_ACTION.ADD);
    optimisticParentReportData.forEach((parentReportData) => {
        if (isEmptyObject(parentReportData)) {
            return;
        }
        optimisticData.push(parentReportData);
    });

    // Update the timezone if it's been 5 minutes from the last time the user added a comment
    if (DateUtils.canUpdateTimezone() && currentUserAccountID) {
        const timezone = DateUtils.getCurrentTimezone();
        parameters.timezone = JSON.stringify(timezone);
        optimisticData.push({
            onyxMethod: Onyx.METHOD.MERGE,
            key: ONYXKEYS.PERSONAL_DETAILS_LIST,
            value: {[currentUserAccountID]: {timezone}},
        });
        DateUtils.setTimezoneUpdated();
    }

    API.write(commandName, parameters, {
        optimisticData,
        successData,
        failureData,
    });
    notifyNewAction(reportID, lastAction?.actorAccountID, lastAction?.reportActionID);
}

/** Add an attachment and optional comment. */
function addAttachment(reportID: string, file: FileObject, text = '') {
    addActions(reportID, text, file);
}

/** Add a single comment to a report */
function addComment(reportID: string, text: string) {
    addActions(reportID, text);
}

function reportActionsExist(reportID: string): boolean {
    return allReportActions?.[reportID] !== undefined;
}

function updateGroupChatName(reportID: string, reportName: string) {
    const optimisticData: OnyxUpdate[] = [
        {
            onyxMethod: Onyx.METHOD.MERGE,
            key: `${ONYXKEYS.COLLECTION.REPORT}${reportID}`,
            value: {
                reportName,
                pendingFields: {
                    reportName: CONST.RED_BRICK_ROAD_PENDING_ACTION.UPDATE,
                },
                errorFields: {
                    reportName: null,
                },
            },
        },
    ];

    const successData: OnyxUpdate[] = [
        {
            onyxMethod: Onyx.METHOD.MERGE,
            key: `${ONYXKEYS.COLLECTION.REPORT}${reportID}`,
            value: {
                pendingFields: {
                    reportName: null,
                },
            },
        },
    ];
    const failureData: OnyxUpdate[] = [
        {
            onyxMethod: Onyx.METHOD.MERGE,
            key: `${ONYXKEYS.COLLECTION.REPORT}${reportID}`,
            value: {
                reportName: ReportConnection.getAllReports()?.[`${ONYXKEYS.COLLECTION.REPORT}${reportID}`]?.reportName ?? null,
                errors: {
                    reportName: Localize.translateLocal('common.genericErrorMessage'),
                },
                pendingFields: {
                    reportName: null,
                },
            },
        },
    ];
    const parameters: UpdateGroupChatNameParams = {reportName, reportID};
    API.write(WRITE_COMMANDS.UPDATE_GROUP_CHAT_NAME, parameters, {optimisticData, successData, failureData});
}

function updateGroupChatAvatar(reportID: string, file?: File | CustomRNImageManipulatorResult) {
    // If we have no file that means we are removing the avatar.
    const optimisticData: OnyxUpdate[] = [
        {
            onyxMethod: Onyx.METHOD.MERGE,
            key: `${ONYXKEYS.COLLECTION.REPORT}${reportID}`,
            value: {
                avatarUrl: file?.uri ?? '',
                pendingFields: {
                    avatar: CONST.RED_BRICK_ROAD_PENDING_ACTION.UPDATE,
                },
                errorFields: {
                    avatar: null,
                },
            },
        },
    ];

    const failureData: OnyxUpdate[] = [
        {
            onyxMethod: Onyx.METHOD.MERGE,
            key: `${ONYXKEYS.COLLECTION.REPORT}${reportID}`,
            value: {
                avatarUrl: ReportConnection.getAllReports()?.[`${ONYXKEYS.COLLECTION.REPORT}${reportID}`]?.avatarUrl ?? null,
                pendingFields: {
                    avatar: null,
                },
            },
        },
    ];

    const successData: OnyxUpdate[] = [
        {
            onyxMethod: Onyx.METHOD.MERGE,
            key: `${ONYXKEYS.COLLECTION.REPORT}${reportID}`,
            value: {
                pendingFields: {
                    avatar: null,
                },
            },
        },
    ];
    const parameters: UpdateGroupChatAvatarParams = {file, reportID};
    API.write(WRITE_COMMANDS.UPDATE_GROUP_CHAT_AVATAR, parameters, {optimisticData, failureData, successData});
}

/**
 * Clear error and pending fields for the report avatar
 */
function clearAvatarErrors(reportID: string) {
    Onyx.merge(`${ONYXKEYS.COLLECTION.REPORT}${reportID}`, {
        errorFields: {
            avatar: null,
        },
    });
}

/**
 * Gets the latest page of report actions and updates the last read message
 * If a chat with the passed reportID is not found, we will create a chat based on the passed participantList
 *
 * @param reportID The ID of the report to open
 * @param reportActionID The ID used to fetch a specific range of report actions related to the current reportActionID when opening a chat.
 * @param participantLoginList The list of users that are included in a new chat, not including the user creating it
 * @param newReportObject The optimistic report object created when making a new chat, saved as optimistic data
 * @param parentReportActionID The parent report action that a thread was created from (only passed for new threads)
 * @param isFromDeepLink Whether or not this report is being opened from a deep link
 * @param participantAccountIDList The list of accountIDs that are included in a new chat, not including the user creating it
 */
function openReport(
    reportID: string,
    reportActionID?: string,
    participantLoginList: string[] = [],
    newReportObject?: ReportUtils.OptimisticChatReport,
    parentReportActionID = '-1',
    isFromDeepLink = false,
    participantAccountIDList: number[] = [],
    avatar?: File | CustomRNImageManipulatorResult,
) {
    if (!reportID) {
        return;
    }

    const optimisticReport = reportActionsExist(reportID)
        ? {}
        : {
              reportName: ReportConnection.getAllReports()?.[reportID]?.reportName ?? CONST.REPORT.DEFAULT_REPORT_NAME,
          };

    const optimisticData: OnyxUpdate[] = [
        {
            onyxMethod: Onyx.METHOD.MERGE,
            key: `${ONYXKEYS.COLLECTION.REPORT}${reportID}`,
            value: optimisticReport,
        },
        {
            onyxMethod: Onyx.METHOD.MERGE,
            key: `${ONYXKEYS.COLLECTION.REPORT_METADATA}${reportID}`,
            value: {
                isLoadingInitialReportActions: true,
                isLoadingOlderReportActions: false,
                hasLoadingOlderReportActionsError: false,
                isLoadingNewerReportActions: false,
                hasLoadingNewerReportActionsError: false,
                lastVisitTime: DateUtils.getDBTime(),
            },
        },
    ];

    const successData: OnyxUpdate[] = [
        {
            onyxMethod: Onyx.METHOD.MERGE,
            key: `${ONYXKEYS.COLLECTION.REPORT}${reportID}`,
            value: {
                errorFields: {
                    notFound: null,
                },
            },
        },
        {
            onyxMethod: Onyx.METHOD.MERGE,
            key: `${ONYXKEYS.COLLECTION.REPORT_METADATA}${reportID}`,
            value: {
                isLoadingInitialReportActions: false,
            },
        },
    ];

    const failureData: OnyxUpdate[] = [
        {
            onyxMethod: Onyx.METHOD.MERGE,
            key: `${ONYXKEYS.COLLECTION.REPORT_METADATA}${reportID}`,
            value: {
                isLoadingInitialReportActions: false,
            },
        },
    ];

    const parameters: OpenReportParams = {
        reportID,
        reportActionID,
        emailList: participantLoginList ? participantLoginList.join(',') : '',
        accountIDList: participantAccountIDList ? participantAccountIDList.join(',') : '',
        parentReportActionID,
    };

    if (ReportUtils.isGroupChat(newReportObject)) {
        parameters.chatType = CONST.REPORT.CHAT_TYPE.GROUP;
        parameters.groupChatAdminLogins = currentUserEmail;
        parameters.optimisticAccountIDList = Object.keys(newReportObject?.participants ?? {}).join(',');
        parameters.reportName = newReportObject?.reportName ?? '';

        // If we have an avatar then include it with the parameters
        if (avatar) {
            parameters.file = avatar;
        }

        clearGroupChat();
    }

    if (isFromDeepLink) {
        parameters.shouldRetry = false;
    }

    // If we are creating a new report, we need to add the optimistic report data and a report action
    const isCreatingNewReport = !isEmptyObject(newReportObject);
    if (isCreatingNewReport) {
        // Change the method to set for new reports because it doesn't exist yet, is faster,
        // and we need the data to be available when we navigate to the chat page
        optimisticData[0].onyxMethod = Onyx.METHOD.SET;
        optimisticData[0].value = {
            ...optimisticReport,
            reportName: CONST.REPORT.DEFAULT_REPORT_NAME,
            ...newReportObject,
            pendingFields: {
                createChat: CONST.RED_BRICK_ROAD_PENDING_ACTION.ADD,
            },
            isOptimisticReport: true,
        };

        let emailCreatingAction: string = CONST.REPORT.OWNER_EMAIL_FAKE;
        if (newReportObject.ownerAccountID && newReportObject.ownerAccountID !== CONST.REPORT.OWNER_ACCOUNT_ID_FAKE) {
            emailCreatingAction = allPersonalDetails?.[newReportObject.ownerAccountID]?.login ?? '';
        }
        const optimisticCreatedAction = ReportUtils.buildOptimisticCreatedReportAction(emailCreatingAction);
        optimisticData.push({
            onyxMethod: Onyx.METHOD.SET,
            key: `${ONYXKEYS.COLLECTION.REPORT_ACTIONS}${reportID}`,
            value: {[optimisticCreatedAction.reportActionID]: optimisticCreatedAction},
        });
        successData.push({
            onyxMethod: Onyx.METHOD.MERGE,
            key: `${ONYXKEYS.COLLECTION.REPORT_ACTIONS}${reportID}`,
            value: {[optimisticCreatedAction.reportActionID]: {pendingAction: null}},
        });

        // Add optimistic personal details for new participants
        const optimisticPersonalDetails: OnyxEntry<PersonalDetailsList> = {};
        const settledPersonalDetails: OnyxEntry<PersonalDetailsList> = {};
        const redundantParticipants: Record<number, null> = {};
        const participantAccountIDs = PersonalDetailsUtils.getAccountIDsByLogins(participantLoginList);
        participantLoginList.forEach((login, index) => {
            const accountID = participantAccountIDs[index];
            const isOptimisticAccount = !allPersonalDetails?.[accountID];

            if (!isOptimisticAccount) {
                return;
            }

            optimisticPersonalDetails[accountID] = {
                login,
                accountID,
                displayName: login,
                isOptimisticPersonalDetail: true,
            };
            settledPersonalDetails[accountID] = null;

            // BE will send different participants. We clear the optimistic ones to avoid duplicated entries
            redundantParticipants[accountID] = null;
        });

        successData.push({
            onyxMethod: Onyx.METHOD.MERGE,
            key: `${ONYXKEYS.COLLECTION.REPORT}${reportID}`,
            value: {
                participants: redundantParticipants,
                pendingFields: {
                    createChat: null,
                },
                errorFields: {
                    createChat: null,
                },
                isOptimisticReport: false,
            },
        });

        optimisticData.push({
            onyxMethod: Onyx.METHOD.MERGE,
            key: ONYXKEYS.PERSONAL_DETAILS_LIST,
            value: optimisticPersonalDetails,
        });
        successData.push({
            onyxMethod: Onyx.METHOD.MERGE,
            key: ONYXKEYS.PERSONAL_DETAILS_LIST,
            value: settledPersonalDetails,
        });
        failureData.push({
            onyxMethod: Onyx.METHOD.MERGE,
            key: ONYXKEYS.PERSONAL_DETAILS_LIST,
            value: settledPersonalDetails,
        });

        // Add the createdReportActionID parameter to the API call
        parameters.createdReportActionID = optimisticCreatedAction.reportActionID;

        // If we are creating a thread, ensure the report action has childReportID property added
        if (newReportObject.parentReportID && parentReportActionID) {
            optimisticData.push({
                onyxMethod: Onyx.METHOD.MERGE,
                key: `${ONYXKEYS.COLLECTION.REPORT_ACTIONS}${newReportObject.parentReportID}`,
                value: {[parentReportActionID]: {childReportID: reportID, childType: CONST.REPORT.TYPE.CHAT}},
            });
            failureData.push({
                onyxMethod: Onyx.METHOD.MERGE,
                key: `${ONYXKEYS.COLLECTION.REPORT_ACTIONS}${newReportObject.parentReportID}`,
                value: {[parentReportActionID]: {childReportID: '-1', childType: ''}},
            });
        }
    }

    parameters.clientLastReadTime = ReportConnection.getAllReports()?.[`${ONYXKEYS.COLLECTION.REPORT}${reportID}`]?.lastReadTime ?? '';

    if (isFromDeepLink) {
        // eslint-disable-next-line rulesdir/no-api-side-effects-method
        API.makeRequestWithSideEffects(SIDE_EFFECT_REQUEST_COMMANDS.OPEN_REPORT, parameters, {optimisticData, successData, failureData}).finally(() => {
            Onyx.set(ONYXKEYS.IS_CHECKING_PUBLIC_ROOM, false);
        });
    } else {
        // eslint-disable-next-line rulesdir/no-multiple-api-calls
        API.write(WRITE_COMMANDS.OPEN_REPORT, parameters, {optimisticData, successData, failureData});
    }
}

/**
 * This will find an existing chat, or create a new one if none exists, for the given user or set of users. It will then navigate to this chat.
 *
 * @param userLogins list of user logins to start a chat report with.
 * @param shouldDismissModal a flag to determine if we should dismiss modal before navigate to report or navigate to report directly.
 */
function navigateToAndOpenReport(
    userLogins: string[],
    shouldDismissModal = true,
    actionType?: string,
    reportName?: string,
    avatarUri?: string,
    avatarFile?: File | CustomRNImageManipulatorResult | undefined,
    optimisticReportID?: string,
    isGroupChat = false,
) {
    let newChat: ReportUtils.OptimisticChatReport | undefined;
    let chat: OnyxEntry<Report>;
    const participantAccountIDs = PersonalDetailsUtils.getAccountIDsByLogins(userLogins);

    // If we are not creating a new Group Chat then we are creating a 1:1 DM and will look for an existing chat
    if (!isGroupChat) {
        chat = ReportUtils.getChatByParticipants([...participantAccountIDs, currentUserAccountID]);
    }

    if (isEmptyObject(chat)) {
        if (isGroupChat) {
            // If we are creating a group chat then participantAccountIDs is expected to contain currentUserAccountID
            newChat = ReportUtils.buildOptimisticGroupChatReport(participantAccountIDs, reportName ?? '', avatarUri ?? '', optimisticReportID, CONST.REPORT.NOTIFICATION_PREFERENCE.HIDDEN);
        } else {
            newChat = ReportUtils.buildOptimisticChatReport(
                [...participantAccountIDs, currentUserAccountID],
                undefined,
                undefined,
                undefined,
                undefined,
                undefined,
                undefined,
                undefined,
                undefined,
                CONST.REPORT.NOTIFICATION_PREFERENCE.HIDDEN,
            );
        }
    }
    const report = isEmptyObject(chat) ? newChat : chat;

    // We want to pass newChat here because if anything is passed in that param (even an existing chat), we will try to create a chat on the server
    openReport(report?.reportID ?? '', '', userLogins, newChat, undefined, undefined, undefined, avatarFile);
    if (shouldDismissModal) {
        Navigation.dismissModalWithReport(report);
    } else {
        Navigation.navigateWithSwitchPolicyID({route: ROUTES.HOME});
        Navigation.navigate(ROUTES.REPORT_WITH_ID.getRoute(report?.reportID ?? '-1'), actionType);
    }
}

/**
 * This will find an existing chat, or create a new one if none exists, for the given accountID or set of accountIDs. It will then navigate to this chat.
 *
 * @param participantAccountIDs of user logins to start a chat report with.
 */
function navigateToAndOpenReportWithAccountIDs(participantAccountIDs: number[]) {
    let newChat: ReportUtils.OptimisticChatReport | undefined;
    const chat = ReportUtils.getChatByParticipants([...participantAccountIDs, currentUserAccountID]);
    if (!chat) {
        newChat = ReportUtils.buildOptimisticChatReport([...participantAccountIDs, currentUserAccountID]);
    }
    const report = chat ?? newChat;

    // We want to pass newChat here because if anything is passed in that param (even an existing chat), we will try to create a chat on the server
    openReport(report?.reportID ?? '', '', [], newChat, '0', false, participantAccountIDs);
    Navigation.dismissModalWithReport(report);
}

/**
 * This will navigate to an existing thread, or create a new one if necessary
 *
 * @param childReportID The reportID we are trying to open
 * @param parentReportAction the parent comment of a thread
 * @param parentReportID The reportID of the parent
 */
function navigateToAndOpenChildReport(childReportID = '-1', parentReportAction: Partial<ReportAction> = {}, parentReportID = '0') {
    if (childReportID !== '-1' && childReportID !== '0') {
        Navigation.navigate(ROUTES.REPORT_WITH_ID.getRoute(childReportID));
    } else {
        const participantAccountIDs = [...new Set([currentUserAccountID, Number(parentReportAction.actorAccountID)])];
        const parentReport = ReportConnection.getAllReports()?.[parentReportID];
        // Threads from DMs and selfDMs don't have a chatType. All other threads inherit the chatType from their parent
        const childReportChatType = parentReport && ReportUtils.isSelfDM(parentReport) ? undefined : parentReport?.chatType;
        const newChat = ReportUtils.buildOptimisticChatReport(
            participantAccountIDs,
            ReportActionsUtils.getReportActionText(parentReportAction),
            childReportChatType,
            parentReport?.policyID ?? CONST.POLICY.OWNER_EMAIL_FAKE,
            CONST.POLICY.OWNER_ACCOUNT_ID_FAKE,
            false,
            parentReport?.policyName ?? '',
            undefined,
            undefined,
            ReportUtils.getChildReportNotificationPreference(parentReportAction),
            parentReportAction.reportActionID,
            parentReportID,
        );

        const participantLogins = PersonalDetailsUtils.getLoginsByAccountIDs(Object.keys(newChat.participants ?? {}).map(Number));
        openReport(newChat.reportID, '', participantLogins, newChat, parentReportAction.reportActionID);
        Navigation.navigate(ROUTES.REPORT_WITH_ID.getRoute(newChat.reportID));
    }
}

/**
 * Gets the older actions that have not been read yet.
 * Normally happens when you scroll up on a chat, and the actions have not been read yet.
 */
function getOlderActions(reportID: string, reportActionID: string) {
    const optimisticData: OnyxUpdate[] = [
        {
            onyxMethod: Onyx.METHOD.MERGE,
            key: `${ONYXKEYS.COLLECTION.REPORT_METADATA}${reportID}`,
            value: {
                isLoadingOlderReportActions: true,
                hasLoadingOlderReportActionsError: false,
            },
        },
    ];

    const successData: OnyxUpdate[] = [
        {
            onyxMethod: Onyx.METHOD.MERGE,
            key: `${ONYXKEYS.COLLECTION.REPORT_METADATA}${reportID}`,
            value: {
                isLoadingOlderReportActions: false,
            },
        },
    ];

    const failureData: OnyxUpdate[] = [
        {
            onyxMethod: Onyx.METHOD.MERGE,
            key: `${ONYXKEYS.COLLECTION.REPORT_METADATA}${reportID}`,
            value: {
                isLoadingOlderReportActions: false,
                hasLoadingOlderReportActionsError: true,
            },
        },
    ];

    const parameters: GetOlderActionsParams = {
        reportID,
        reportActionID,
    };

    API.read(READ_COMMANDS.GET_OLDER_ACTIONS, parameters, {optimisticData, successData, failureData});
}

/**
 * Gets the newer actions that have not been read yet.
 * Normally happens when you are not located at the bottom of the list and scroll down on a chat.
 */
function getNewerActions(reportID: string, reportActionID: string) {
    const optimisticData: OnyxUpdate[] = [
        {
            onyxMethod: Onyx.METHOD.MERGE,
            key: `${ONYXKEYS.COLLECTION.REPORT_METADATA}${reportID}`,
            value: {
                isLoadingNewerReportActions: true,
                hasLoadingNewerReportActionsError: false,
            },
        },
    ];

    const successData: OnyxUpdate[] = [
        {
            onyxMethod: Onyx.METHOD.MERGE,
            key: `${ONYXKEYS.COLLECTION.REPORT_METADATA}${reportID}`,
            value: {
                isLoadingNewerReportActions: false,
            },
        },
    ];

    const failureData: OnyxUpdate[] = [
        {
            onyxMethod: Onyx.METHOD.MERGE,
            key: `${ONYXKEYS.COLLECTION.REPORT_METADATA}${reportID}`,
            value: {
                isLoadingNewerReportActions: false,
                hasLoadingNewerReportActionsError: true,
            },
        },
    ];

    const parameters: GetNewerActionsParams = {
        reportID,
        reportActionID,
    };

    API.read(READ_COMMANDS.GET_NEWER_ACTIONS, parameters, {optimisticData, successData, failureData});
}

/**
 * Gets metadata info about links in the provided report action
 */
function expandURLPreview(reportID: string, reportActionID: string) {
    const parameters: ExpandURLPreviewParams = {
        reportID,
        reportActionID,
    };

    API.read(READ_COMMANDS.EXPAND_URL_PREVIEW, parameters);
}

/** Marks the new report actions as read
 * @param shouldResetUnreadMarker Indicates whether the unread indicator should be reset.
 * Currently, the unread indicator needs to be reset only when users mark a report as read.
 */
function readNewestAction(reportID: string, shouldResetUnreadMarker = false) {
    const lastReadTime = DateUtils.getDBTime();

    const optimisticData: OnyxUpdate[] = [
        {
            onyxMethod: Onyx.METHOD.MERGE,
            key: `${ONYXKEYS.COLLECTION.REPORT}${reportID}`,
            value: {
                lastReadTime,
            },
        },
    ];

    const parameters: ReadNewestActionParams = {
        reportID,
        lastReadTime,
    };

    API.write(WRITE_COMMANDS.READ_NEWEST_ACTION, parameters, {optimisticData});
    if (shouldResetUnreadMarker) {
        DeviceEventEmitter.emit(`readNewestAction_${reportID}`, lastReadTime);
    }
}

/**
 * Sets the last read time on a report
 */
function markCommentAsUnread(reportID: string, reportActionCreated: string) {
    const reportActions = allReportActions?.[reportID];

    // Find the latest report actions from other users
    const latestReportActionFromOtherUsers = Object.values(reportActions ?? {}).reduce((latest: ReportAction | null, current: ReportAction) => {
        if (
            current.actorAccountID !== currentUserAccountID &&
            (!latest || current.created > latest.created) &&
            // Whisper action doesn't affect lastVisibleActionCreated, so skip whisper action except actionable mention whisper
            (!ReportActionsUtils.isWhisperAction(current) || current.actionName === CONST.REPORT.ACTIONS.TYPE.ACTIONABLE_MENTION_WHISPER)
        ) {
            return current;
        }
        return latest;
    }, null);

    // If no action created date is provided, use the last action's from other user
    const actionCreationTime =
        reportActionCreated || (latestReportActionFromOtherUsers?.created ?? ReportConnection.getAllReports()?.[reportID]?.lastVisibleActionCreated ?? DateUtils.getDBTime(0));

    // We subtract 1 millisecond so that the lastReadTime is updated to just before a given reportAction's created date
    // For example, if we want to mark a report action with ID 100 and created date '2014-04-01 16:07:02.999' unread, we set the lastReadTime to '2014-04-01 16:07:02.998'
    // Since the report action with ID 100 will be the first with a timestamp above '2014-04-01 16:07:02.998', it's the first one that will be shown as unread
    const lastReadTime = DateUtils.subtractMillisecondsFromDateTime(actionCreationTime, 1);

    const optimisticData: OnyxUpdate[] = [
        {
            onyxMethod: Onyx.METHOD.MERGE,
            key: `${ONYXKEYS.COLLECTION.REPORT}${reportID}`,
            value: {
                lastReadTime,
            },
        },
    ];

    const parameters: MarkAsUnreadParams = {
        reportID,
        lastReadTime,
    };

    API.write(WRITE_COMMANDS.MARK_AS_UNREAD, parameters, {optimisticData});
    DeviceEventEmitter.emit(`unreadAction_${reportID}`, lastReadTime);
}

/** Toggles the pinned state of the report. */
function togglePinnedState(reportID: string, isPinnedChat: boolean) {
    const pinnedValue = !isPinnedChat;

    // Optimistically pin/unpin the report before we send out the command
    const optimisticData: OnyxUpdate[] = [
        {
            onyxMethod: Onyx.METHOD.MERGE,
            key: `${ONYXKEYS.COLLECTION.REPORT}${reportID}`,
            value: {isPinned: pinnedValue},
        },
    ];

    const parameters: TogglePinnedChatParams = {
        reportID,
        pinnedValue,
    };

    API.write(WRITE_COMMANDS.TOGGLE_PINNED_CHAT, parameters, {optimisticData});
}

/**
 * Saves the comment left by the user as they are typing. By saving this data the user can switch between chats, close
 * tab, refresh etc without worrying about loosing what they typed out.
 * When empty string or null is passed, it will delete the draft comment from Onyx store.
 */
function saveReportDraftComment(reportID: string, comment: string | null, callback: () => void = () => {}) {
    Onyx.merge(`${ONYXKEYS.COLLECTION.REPORT_DRAFT_COMMENT}${reportID}`, prepareDraftComment(comment)).then(callback);
}

/** Broadcasts whether or not a user is typing on a report over the report's private pusher channel. */
function broadcastUserIsTyping(reportID: string) {
    const privateReportChannelName = getReportChannelName(reportID);
    const typingStatus: Pusher.UserIsTypingEvent = {
        [currentUserAccountID]: true,
    };
    Pusher.sendEvent(privateReportChannelName, Pusher.TYPE.USER_IS_TYPING, typingStatus);
}

/** Broadcasts to the report's private pusher channel whether a user is leaving a report */
function broadcastUserIsLeavingRoom(reportID: string) {
    const privateReportChannelName = getReportChannelName(reportID);
    const leavingStatus: Pusher.UserIsLeavingRoomEvent = {
        [currentUserAccountID]: true,
    };
    Pusher.sendEvent(privateReportChannelName, Pusher.TYPE.USER_IS_LEAVING_ROOM, leavingStatus);
}

/** When a report changes in Onyx, this fetches the report from the API if the report doesn't have a name */
function handleReportChanged(report: OnyxEntry<Report>) {
    if (!report) {
        return;
    }

    // It is possible that we optimistically created a DM/group-DM for a set of users for which a report already exists.
    // In this case, the API will let us know by returning a preexistingReportID.
    // We should clear out the optimistically created report and re-route the user to the preexisting report.
    if (report?.reportID && report.preexistingReportID) {
        let callback = () => {
            Onyx.set(`${ONYXKEYS.COLLECTION.REPORT}${report.reportID}`, null);
        };
        // Only re-route them if they are still looking at the optimistically created report
        if (Navigation.getActiveRoute().includes(`/r/${report.reportID}`)) {
            const currCallback = callback;
            callback = () => {
                currCallback();
                Navigation.navigate(ROUTES.REPORT_WITH_ID.getRoute(report.preexistingReportID ?? '-1'), CONST.NAVIGATION.TYPE.UP);
            };
        }
        DeviceEventEmitter.emit(`switchToPreExistingReport_${report.reportID}`, {
            preexistingReportID: report.preexistingReportID,
            callback,
        });
        return;
    }

    if (report?.reportID) {
        if (ReportUtils.isConciergeChatReport(report)) {
            conciergeChatReportID = report.reportID;
        }
    }
}

/** Deletes a comment from the report, basically sets it as empty string */
function deleteReportComment(reportID: string, reportAction: ReportAction) {
    const originalReportID = ReportUtils.getOriginalReportID(reportID, reportAction);
    const reportActionID = reportAction.reportActionID;

    if (!reportActionID || !originalReportID) {
        return;
    }

    const isDeletedParentAction = ReportActionsUtils.isThreadParentMessage(reportAction, reportID);
    const deletedMessage: Message[] = [
        {
            translationKey: '',
            type: 'COMMENT',
            html: '',
            text: '',
            isEdited: true,
            isDeletedParentAction,
        },
    ];
    const optimisticReportActions: NullishDeep<ReportActions> = {
        [reportActionID]: {
            pendingAction: CONST.RED_BRICK_ROAD_PENDING_ACTION.DELETE,
            previousMessage: reportAction.message,
            message: deletedMessage,
            errors: null,
            linkMetadata: [],
        },
    };

    // If we are deleting the last visible message, let's find the previous visible one (or set an empty one if there are none) and update the lastMessageText in the LHN.
    // Similarly, if we are deleting the last read comment we will want to update the lastVisibleActionCreated to use the previous visible message.
    let optimisticReport: Partial<Report> = {
        lastMessageTranslationKey: '',
        lastMessageText: '',
        lastVisibleActionCreated: '',
    };
    const {lastMessageText = '', lastMessageTranslationKey = ''} = ReportUtils.getLastVisibleMessage(originalReportID, optimisticReportActions as ReportActions);
    if (lastMessageText || lastMessageTranslationKey) {
        const lastVisibleAction = ReportActionsUtils.getLastVisibleAction(originalReportID, optimisticReportActions as ReportActions);
        const lastVisibleActionCreated = lastVisibleAction?.created;
        const lastActorAccountID = lastVisibleAction?.actorAccountID;
        optimisticReport = {
            lastMessageTranslationKey,
            lastMessageText,
            lastVisibleActionCreated,
            lastActorAccountID,
        };
    }

    // If the API call fails we must show the original message again, so we revert the message content back to how it was
    // and and remove the pendingAction so the strike-through clears
    const failureData: OnyxUpdate[] = [
        {
            onyxMethod: Onyx.METHOD.MERGE,
            key: `${ONYXKEYS.COLLECTION.REPORT_ACTIONS}${originalReportID}`,
            value: {
                [reportActionID]: {
                    message: reportAction.message,
                    pendingAction: null,
                    previousMessage: null,
                },
            },
        },
    ];

    const successData: OnyxUpdate[] = [
        {
            onyxMethod: Onyx.METHOD.MERGE,
            key: `${ONYXKEYS.COLLECTION.REPORT_ACTIONS}${originalReportID}`,
            value: {
                [reportActionID]: {
                    pendingAction: null,
                    previousMessage: null,
                },
            },
        },
    ];

    const optimisticData: OnyxUpdate[] = [
        {
            onyxMethod: Onyx.METHOD.MERGE,
            key: `${ONYXKEYS.COLLECTION.REPORT_ACTIONS}${originalReportID}`,
            value: optimisticReportActions,
        },
        {
            onyxMethod: Onyx.METHOD.MERGE,
            key: `${ONYXKEYS.COLLECTION.REPORT}${originalReportID}`,
            value: optimisticReport,
        },
    ];

    // Update optimistic data for parent report action if the report is a child report and the reportAction has no visible child
    const childVisibleActionCount = reportAction.childVisibleActionCount ?? 0;
    if (childVisibleActionCount === 0) {
        const optimisticParentReportData = ReportUtils.getOptimisticDataForParentReportAction(
            originalReportID,
            optimisticReport?.lastVisibleActionCreated ?? '',
            CONST.RED_BRICK_ROAD_PENDING_ACTION.DELETE,
        );
        optimisticParentReportData.forEach((parentReportData) => {
            if (isEmptyObject(parentReportData)) {
                return;
            }
            optimisticData.push(parentReportData);
        });
    }

    const parameters: DeleteCommentParams = {
        reportID: originalReportID,
        reportActionID,
    };

    CachedPDFPaths.clearByKey(reportActionID);

    API.write(WRITE_COMMANDS.DELETE_COMMENT, parameters, {optimisticData, successData, failureData});

    // if we are linking to the report action, and we are deleting it, and it's not a deleted parent action,
    // we should navigate to its report in order to not show not found page
    if (Navigation.isActiveRoute(ROUTES.REPORT_WITH_ID.getRoute(reportID, reportActionID)) && !isDeletedParentAction) {
        Navigation.goBack(ROUTES.REPORT_WITH_ID.getRoute(reportID), true);
    }
}

/**
 * Removes the links in html of a comment.
 * example:
 *      html="test <a href="https://www.google.com" target="_blank" rel="noreferrer noopener">https://www.google.com</a> test"
 *      links=["https://www.google.com"]
 * returns: "test https://www.google.com test"
 */
function removeLinksFromHtml(html: string, links: string[]): string {
    let htmlCopy = html.slice();
    links.forEach((link) => {
        // We want to match the anchor tag of the link and replace the whole anchor tag with the text of the anchor tag
        const regex = new RegExp(`<(a)[^><]*href\\s*=\\s*(['"])(${Str.escapeForRegExp(link)})\\2(?:".*?"|'.*?'|[^'"><])*>([\\s\\S]*?)<\\/\\1>(?![^<]*(<\\/pre>|<\\/code>))`, 'g');
        htmlCopy = htmlCopy.replace(regex, '$4');
    });
    return htmlCopy;
}

/**
 * This function will handle removing only links that were purposely removed by the user while editing.
 *
 * @param newCommentText text of the comment after editing.
 * @param originalCommentMarkdown original markdown of the comment before editing.
 * @param videoAttributeCache cache of video attributes ([videoSource]: videoAttributes)
 */
function handleUserDeletedLinksInHtml(newCommentText: string, originalCommentMarkdown: string, videoAttributeCache?: Record<string, string>): string {
    const parser = new ExpensiMark();
    if (newCommentText.length > CONST.MAX_MARKUP_LENGTH) {
        return newCommentText;
    }

    const htmlForNewComment = parser.replace(newCommentText, {
        extras: {videoAttributeCache},
    });
    const removedLinks = parser.getRemovedMarkdownLinks(originalCommentMarkdown, newCommentText);
    return removeLinksFromHtml(htmlForNewComment, removedLinks);
}

/** Saves a new message for a comment. Marks the comment as edited, which will be reflected in the UI. */
function editReportComment(reportID: string, originalReportAction: OnyxEntry<ReportAction>, textForNewComment: string, videoAttributeCache?: Record<string, string>) {
    const parser = new ExpensiMark();
    const originalReportID = ReportUtils.getOriginalReportID(reportID, originalReportAction);

    if (!originalReportID || !originalReportAction) {
        return;
    }

    // Do not autolink if someone explicitly tries to remove a link from message.
    // https://github.com/Expensify/App/issues/9090
    // https://github.com/Expensify/App/issues/13221
    const originalCommentHTML = ReportActionsUtils.getReportActionHtml(originalReportAction);
    const originalCommentMarkdown = parseHtmlToMarkdown(originalCommentHTML ?? '').trim();

    // Skip the Edit if draft is not changed
    if (originalCommentMarkdown === textForNewComment) {
        return;
    }
    const htmlForNewComment = handleUserDeletedLinksInHtml(textForNewComment, originalCommentMarkdown, videoAttributeCache);

    const reportComment = parseHtmlToText(htmlForNewComment);

    // For comments shorter than or equal to 10k chars, convert the comment from MD into HTML because that's how it is stored in the database
    // For longer comments, skip parsing and display plaintext for performance reasons. It takes over 40s to parse a 100k long string!!
    let parsedOriginalCommentHTML = originalCommentHTML;
    if (textForNewComment.length <= CONST.MAX_MARKUP_LENGTH) {
        const autolinkFilter = {filterRules: parser.rules.map((rule) => rule.name).filter((name) => name !== 'autolink')};
        parsedOriginalCommentHTML = parser.replace(originalCommentMarkdown, autolinkFilter);
    }

    //  Delete the comment if it's empty
    if (!htmlForNewComment) {
        deleteReportComment(originalReportID, originalReportAction);
        return;
    }

    // Skip the Edit if message is not changed
    if (parsedOriginalCommentHTML === htmlForNewComment.trim() || originalCommentHTML === htmlForNewComment.trim()) {
        return;
    }

    // Optimistically update the reportAction with the new message
    const reportActionID = originalReportAction.reportActionID;
    const originalMessage = ReportActionsUtils.getReportActionMessage(originalReportAction);
    const optimisticReportActions: PartialDeep<ReportActions> = {
        [reportActionID]: {
            pendingAction: CONST.RED_BRICK_ROAD_PENDING_ACTION.UPDATE,
            message: [
                {
                    ...originalMessage,
                    type: CONST.REPORT.MESSAGE.TYPE.COMMENT,
                    isEdited: true,
                    html: htmlForNewComment,
                    text: reportComment,
                },
            ],
            lastModified: DateUtils.getDBTime(),
        },
    };

    const optimisticData: OnyxUpdate[] = [
        {
            onyxMethod: Onyx.METHOD.MERGE,
            key: `${ONYXKEYS.COLLECTION.REPORT_ACTIONS}${originalReportID}`,
            value: optimisticReportActions,
        },
    ];

    const lastVisibleAction = ReportActionsUtils.getLastVisibleAction(originalReportID, optimisticReportActions as ReportActions);
    if (reportActionID === lastVisibleAction?.reportActionID) {
        const lastMessageText = ReportUtils.formatReportLastMessageText(reportComment);
        const optimisticReport = {
            lastMessageTranslationKey: '',
            lastMessageText,
        };
        optimisticData.push({
            onyxMethod: Onyx.METHOD.MERGE,
            key: `${ONYXKEYS.COLLECTION.REPORT}${originalReportID}`,
            value: optimisticReport,
        });
    }

    const failureData: OnyxUpdate[] = [
        {
            onyxMethod: Onyx.METHOD.MERGE,
            key: `${ONYXKEYS.COLLECTION.REPORT_ACTIONS}${originalReportID}`,
            value: {
                [reportActionID]: {
                    ...originalReportAction,
                    pendingAction: null,
                },
            },
        },
    ];

    const successData: OnyxUpdate[] = [
        {
            onyxMethod: Onyx.METHOD.MERGE,
            key: `${ONYXKEYS.COLLECTION.REPORT_ACTIONS}${originalReportID}`,
            value: {
                [reportActionID]: {
                    pendingAction: null,
                },
            },
        },
    ];

    const parameters: UpdateCommentParams = {
        reportID: originalReportID,
        reportComment: htmlForNewComment,
        reportActionID,
    };

    API.write(WRITE_COMMANDS.UPDATE_COMMENT, parameters, {optimisticData, successData, failureData});
}

/** Deletes the draft for a comment report action. */
function deleteReportActionDraft(reportID: string, reportAction: ReportAction) {
    const originalReportID = ReportUtils.getOriginalReportID(reportID, reportAction);
    Onyx.merge(`${ONYXKEYS.COLLECTION.REPORT_ACTIONS_DRAFTS}${originalReportID}`, {[reportAction.reportActionID]: null});
}

/** Saves the draft for a comment report action. This will put the comment into "edit mode" */
function saveReportActionDraft(reportID: string, reportAction: ReportAction, draftMessage: string) {
    const originalReportID = ReportUtils.getOriginalReportID(reportID, reportAction);
    Onyx.merge(`${ONYXKEYS.COLLECTION.REPORT_ACTIONS_DRAFTS}${originalReportID}`, {[reportAction.reportActionID]: {message: draftMessage}});
}

function updateNotificationPreference(
    reportID: string,
    previousValue: NotificationPreference | undefined,
    newValue: NotificationPreference,
    navigate: boolean,
    parentReportID?: string,
    parentReportActionID?: string,
    report?: OnyxEntry<Report>,
) {
    if (previousValue === newValue) {
        if (navigate && !isEmptyObject(report) && report.reportID) {
            ReportUtils.goBackToDetailsPage(report);
        }
        return;
    }

    const optimisticData: OnyxUpdate[] = [
        {
            onyxMethod: Onyx.METHOD.MERGE,
            key: `${ONYXKEYS.COLLECTION.REPORT}${reportID}`,
            value: {notificationPreference: newValue},
        },
    ];

    const failureData: OnyxUpdate[] = [
        {
            onyxMethod: Onyx.METHOD.MERGE,
            key: `${ONYXKEYS.COLLECTION.REPORT}${reportID}`,
            value: {notificationPreference: previousValue},
        },
    ];

    if (parentReportID && parentReportActionID) {
        optimisticData.push({
            onyxMethod: Onyx.METHOD.MERGE,
            key: `${ONYXKEYS.COLLECTION.REPORT_ACTIONS}${parentReportID}`,
            value: {[parentReportActionID]: {childReportNotificationPreference: newValue}},
        });
        failureData.push({
            onyxMethod: Onyx.METHOD.MERGE,
            key: `${ONYXKEYS.COLLECTION.REPORT_ACTIONS}${parentReportID}`,
            value: {[parentReportActionID]: {childReportNotificationPreference: previousValue}},
        });
    }

    const parameters: UpdateReportNotificationPreferenceParams = {reportID, notificationPreference: newValue};

    API.write(WRITE_COMMANDS.UPDATE_REPORT_NOTIFICATION_PREFERENCE, parameters, {optimisticData, failureData});
    if (navigate && !isEmptyObject(report)) {
        ReportUtils.goBackToDetailsPage(report);
    }
}

function updateRoomVisibility(reportID: string, previousValue: RoomVisibility | undefined, newValue: RoomVisibility, navigate: boolean, report?: OnyxEntry<Report>) {
    if (previousValue === newValue) {
        if (navigate && !isEmptyObject(report) && report.reportID) {
            ReportUtils.goBackToDetailsPage(report);
        }
        return;
    }

    const optimisticData: OnyxUpdate[] = [
        {
            onyxMethod: Onyx.METHOD.MERGE,
            key: `${ONYXKEYS.COLLECTION.REPORT}${reportID}`,
            value: {visibility: newValue},
        },
    ];

    const failureData: OnyxUpdate[] = [
        {
            onyxMethod: Onyx.METHOD.MERGE,
            key: `${ONYXKEYS.COLLECTION.REPORT}${reportID}`,
            value: {visibility: previousValue},
        },
    ];

    const parameters: UpdateRoomVisibilityParams = {reportID, visibility: newValue};

    API.write(WRITE_COMMANDS.UPDATE_ROOM_VISIBILITY, parameters, {optimisticData, failureData});
    if (navigate && !isEmptyObject(report)) {
        ReportUtils.goBackToDetailsPage(report);
    }
}

/**
 * This will subscribe to an existing thread, or create a new one and then subsribe to it if necessary
 *
 * @param childReportID The reportID we are trying to open
 * @param parentReportAction the parent comment of a thread
 * @param parentReportID The reportID of the parent
 * @param prevNotificationPreference The previous notification preference for the child report
 */
function toggleSubscribeToChildReport(childReportID = '-1', parentReportAction: Partial<ReportAction> = {}, parentReportID = '-1', prevNotificationPreference?: NotificationPreference) {
    if (childReportID !== '-1') {
        openReport(childReportID);
        const parentReportActionID = parentReportAction?.reportActionID ?? '-1';
        if (!prevNotificationPreference || prevNotificationPreference === CONST.REPORT.NOTIFICATION_PREFERENCE.HIDDEN) {
            updateNotificationPreference(childReportID, prevNotificationPreference, CONST.REPORT.NOTIFICATION_PREFERENCE.ALWAYS, false, parentReportID, parentReportActionID);
        } else {
            updateNotificationPreference(childReportID, prevNotificationPreference, CONST.REPORT.NOTIFICATION_PREFERENCE.HIDDEN, false, parentReportID, parentReportActionID);
        }
    } else {
        const participantAccountIDs = [...new Set([currentUserAccountID, Number(parentReportAction?.actorAccountID)])];
        const parentReport = ReportConnection.getAllReports()?.[parentReportID];
        const newChat = ReportUtils.buildOptimisticChatReport(
            participantAccountIDs,
            ReportActionsUtils.getReportActionText(parentReportAction),
            parentReport?.chatType,
            parentReport?.policyID ?? CONST.POLICY.OWNER_EMAIL_FAKE,
            CONST.POLICY.OWNER_ACCOUNT_ID_FAKE,
            false,
            '',
            undefined,
            undefined,
            CONST.REPORT.NOTIFICATION_PREFERENCE.ALWAYS,
            parentReportAction.reportActionID,
            parentReportID,
        );

        const participantLogins = PersonalDetailsUtils.getLoginsByAccountIDs(participantAccountIDs);
        openReport(newChat.reportID, '', participantLogins, newChat, parentReportAction.reportActionID);
        const notificationPreference =
            prevNotificationPreference === CONST.REPORT.NOTIFICATION_PREFERENCE.HIDDEN ? CONST.REPORT.NOTIFICATION_PREFERENCE.ALWAYS : CONST.REPORT.NOTIFICATION_PREFERENCE.HIDDEN;
        updateNotificationPreference(newChat.reportID, prevNotificationPreference, notificationPreference, false, parentReportID, parentReportAction?.reportActionID);
    }
}

function updateReportName(reportID: string, value: string, previousValue: string) {
    const optimisticData: OnyxUpdate[] = [
        {
            onyxMethod: Onyx.METHOD.MERGE,
            key: `${ONYXKEYS.COLLECTION.REPORT}${reportID}`,
            value: {
                reportName: value,
                pendingFields: {
                    reportName: CONST.RED_BRICK_ROAD_PENDING_ACTION.UPDATE,
                },
            },
        },
    ];
    const failureData: OnyxUpdate[] = [
        {
            onyxMethod: Onyx.METHOD.MERGE,
            key: `${ONYXKEYS.COLLECTION.REPORT}${reportID}`,
            value: {
                reportName: previousValue,
                pendingFields: {
                    reportName: null,
                },
                errorFields: {
                    reportName: ErrorUtils.getMicroSecondOnyxErrorWithTranslationKey('report.genericUpdateReporNameEditFailureMessage'),
                },
            },
        },
    ];

    const successData: OnyxUpdate[] = [
        {
            onyxMethod: Onyx.METHOD.MERGE,
            key: `${ONYXKEYS.COLLECTION.REPORT}${reportID}`,
            value: {
                pendingFields: {
                    reportName: null,
                },
                errorFields: {
                    reportName: null,
                },
            },
        },
    ];

    const parameters = {
        reportID,
        reportName: value,
    };

    API.write(WRITE_COMMANDS.SET_REPORT_NAME, parameters, {optimisticData, failureData, successData});
}

function clearReportFieldErrors(reportID: string, reportField: PolicyReportField) {
    const fieldKey = ReportUtils.getReportFieldKey(reportField.fieldID);
    Onyx.merge(`${ONYXKEYS.COLLECTION.REPORT}${reportID}`, {
        pendingFields: {
            [fieldKey]: null,
        },
        errorFields: {
            [fieldKey]: null,
        },
    });
}

function updateReportField(reportID: string, reportField: PolicyReportField, previousReportField: PolicyReportField) {
    const fieldKey = ReportUtils.getReportFieldKey(reportField.fieldID);
    const recentlyUsedValues = allRecentlyUsedReportFields?.[fieldKey] ?? [];

    const optimisticData: OnyxUpdate[] = [
        {
            onyxMethod: Onyx.METHOD.MERGE,
            key: `${ONYXKEYS.COLLECTION.REPORT}${reportID}`,
            value: {
                fieldList: {
                    [fieldKey]: reportField,
                },
                pendingFields: {
                    [fieldKey]: CONST.RED_BRICK_ROAD_PENDING_ACTION.UPDATE,
                },
            },
        },
    ];

    if (reportField.type === 'dropdown' && reportField.value) {
        optimisticData.push({
            onyxMethod: Onyx.METHOD.MERGE,
            key: ONYXKEYS.RECENTLY_USED_REPORT_FIELDS,
            value: {
                [fieldKey]: [...new Set([...recentlyUsedValues, reportField.value])],
            },
        });
    }

    const failureData: OnyxUpdate[] = [
        {
            onyxMethod: Onyx.METHOD.MERGE,
            key: `${ONYXKEYS.COLLECTION.REPORT}${reportID}`,
            value: {
                fieldList: {
                    [fieldKey]: previousReportField,
                },
                pendingFields: {
                    [fieldKey]: null,
                },
                errorFields: {
                    [fieldKey]: ErrorUtils.getMicroSecondOnyxErrorWithTranslationKey('report.genericUpdateReportFieldFailureMessage'),
                },
            },
        },
    ];

    if (reportField.type === 'dropdown') {
        failureData.push({
            onyxMethod: Onyx.METHOD.MERGE,
            key: ONYXKEYS.RECENTLY_USED_REPORT_FIELDS,
            value: {
                [fieldKey]: recentlyUsedValues,
            },
        });
    }

    const successData: OnyxUpdate[] = [
        {
            onyxMethod: Onyx.METHOD.MERGE,
            key: `${ONYXKEYS.COLLECTION.REPORT}${reportID}`,
            value: {
                pendingFields: {
                    [fieldKey]: null,
                },
                errorFields: {
                    [fieldKey]: null,
                },
            },
        },
    ];

    const parameters = {
        reportID,
        reportFields: JSON.stringify({[fieldKey]: reportField}),
    };

    API.write(WRITE_COMMANDS.SET_REPORT_FIELD, parameters, {optimisticData, failureData, successData});
}

function deleteReportField(reportID: string, reportField: PolicyReportField) {
    const fieldKey = ReportUtils.getReportFieldKey(reportField.fieldID);

    const optimisticData: OnyxUpdate[] = [
        {
            onyxMethod: Onyx.METHOD.MERGE,
            key: `${ONYXKEYS.COLLECTION.REPORT}${reportID}`,
            value: {
                fieldList: {
                    [fieldKey]: null,
                },
                pendingFields: {
                    [fieldKey]: CONST.RED_BRICK_ROAD_PENDING_ACTION.UPDATE,
                },
            },
        },
    ];

    const failureData: OnyxUpdate[] = [
        {
            onyxMethod: Onyx.METHOD.MERGE,
            key: `${ONYXKEYS.COLLECTION.REPORT}${reportID}`,
            value: {
                fieldList: {
                    [fieldKey]: reportField,
                },
                pendingFields: {
                    [fieldKey]: null,
                },
                errorFields: {
                    [fieldKey]: ErrorUtils.getMicroSecondOnyxErrorWithTranslationKey('report.genericUpdateReportFieldFailureMessage'),
                },
            },
        },
    ];

    const successData: OnyxUpdate[] = [
        {
            onyxMethod: Onyx.METHOD.MERGE,
            key: `${ONYXKEYS.COLLECTION.REPORT}${reportID}`,
            value: {
                pendingFields: {
                    [fieldKey]: null,
                },
                errorFields: {
                    [fieldKey]: null,
                },
            },
        },
    ];

    const parameters = {
        reportID,
        fieldID: fieldKey,
    };

    API.write(WRITE_COMMANDS.DELETE_REPORT_FIELD, parameters, {optimisticData, failureData, successData});
}

function updateDescription(reportID: string, previousValue: string, newValue: string) {
    // No change needed, navigate back
    if (previousValue === newValue) {
        Navigation.goBack(ROUTES.REPORT_WITH_ID_DETAILS.getRoute(reportID));
        return;
    }

    const parsedDescription = ReportUtils.getParsedComment(newValue, {reportID});

    const optimisticData: OnyxUpdate[] = [
        {
            onyxMethod: Onyx.METHOD.MERGE,
            key: `${ONYXKEYS.COLLECTION.REPORT}${reportID}`,
            value: {description: parsedDescription, pendingFields: {description: CONST.RED_BRICK_ROAD_PENDING_ACTION.UPDATE}},
        },
    ];
    const failureData: OnyxUpdate[] = [
        {
            onyxMethod: Onyx.METHOD.MERGE,
            key: `${ONYXKEYS.COLLECTION.REPORT}${reportID}`,
            value: {description: previousValue, pendingFields: {description: null}},
        },
    ];
    const successData: OnyxUpdate[] = [
        {
            onyxMethod: Onyx.METHOD.MERGE,
            key: `${ONYXKEYS.COLLECTION.REPORT}${reportID}`,
            value: {pendingFields: {description: null}},
        },
    ];

    const parameters: UpdateRoomDescriptionParams = {reportID, description: parsedDescription};

    API.write(WRITE_COMMANDS.UPDATE_ROOM_DESCRIPTION, parameters, {optimisticData, failureData, successData});
    Navigation.goBack(ROUTES.REPORT_WITH_ID_DETAILS.getRoute(reportID));
}

function updateWriteCapabilityAndNavigate(report: Report, newValue: WriteCapability) {
    if (report.writeCapability === newValue) {
        Navigation.goBack(ROUTES.REPORT_SETTINGS.getRoute(report.reportID));
        return;
    }

    const optimisticData: OnyxUpdate[] = [
        {
            onyxMethod: Onyx.METHOD.MERGE,
            key: `${ONYXKEYS.COLLECTION.REPORT}${report.reportID}`,
            value: {writeCapability: newValue},
        },
    ];
    const failureData: OnyxUpdate[] = [
        {
            onyxMethod: Onyx.METHOD.MERGE,
            key: `${ONYXKEYS.COLLECTION.REPORT}${report.reportID}`,
            value: {writeCapability: report.writeCapability},
        },
    ];

    const parameters: UpdateReportWriteCapabilityParams = {reportID: report.reportID, writeCapability: newValue};

    API.write(WRITE_COMMANDS.UPDATE_REPORT_WRITE_CAPABILITY, parameters, {optimisticData, failureData});
    // Return to the report settings page since this field utilizes push-to-page
    Navigation.goBack(ROUTES.REPORT_SETTINGS.getRoute(report.reportID));
}

/**
 * Navigates to the 1:1 report with Concierge
 */
function navigateToConciergeChat(shouldDismissModal = false, checkIfCurrentPageActive = () => true, actionType?: string) {
    // If conciergeChatReportID contains a concierge report ID, we navigate to the concierge chat using the stored report ID.
    // Otherwise, we would find the concierge chat and navigate to it.
    if (!conciergeChatReportID) {
        // In order to avoid creating concierge repeatedly,
        // we need to ensure that the server data has been successfully pulled
        Welcome.onServerDataReady().then(() => {
            // If we don't have a chat with Concierge then create it
            if (!checkIfCurrentPageActive()) {
                return;
            }
            navigateToAndOpenReport([CONST.EMAIL.CONCIERGE], shouldDismissModal, actionType);
        });
    } else if (shouldDismissModal) {
        Navigation.dismissModal(conciergeChatReportID);
    } else {
        Navigation.navigate(ROUTES.REPORT_WITH_ID.getRoute(conciergeChatReportID), actionType);
    }
}

/**
 * Navigates to the 1:1 system chat
 */
function navigateToSystemChat() {
    const systemChatReport = ReportUtils.getSystemChat();

    if (systemChatReport?.reportID) {
        Navigation.navigate(ROUTES.REPORT_WITH_ID.getRoute(systemChatReport.reportID));
    }
}

/** Add a policy report (workspace room) optimistically and navigate to it. */
function addPolicyReport(policyReport: ReportUtils.OptimisticChatReport) {
    const createdReportAction = ReportUtils.buildOptimisticCreatedReportAction(CONST.POLICY.OWNER_EMAIL_FAKE);

    // Onyx.set is used on the optimistic data so that it is present before navigating to the workspace room. With Onyx.merge the workspace room reportID is not present when
    // fetchReportIfNeeded is called on the ReportScreen, so openReport is called which is unnecessary since the optimistic data will be stored in Onyx.
    // Therefore, Onyx.set is used instead of Onyx.merge.
    const optimisticData: OnyxUpdate[] = [
        {
            onyxMethod: Onyx.METHOD.SET,
            key: `${ONYXKEYS.COLLECTION.REPORT}${policyReport.reportID}`,
            value: {
                pendingFields: {
                    addWorkspaceRoom: CONST.RED_BRICK_ROAD_PENDING_ACTION.ADD,
                },
                ...policyReport,
            },
        },
        {
            onyxMethod: Onyx.METHOD.SET,
            key: `${ONYXKEYS.COLLECTION.REPORT_ACTIONS}${policyReport.reportID}`,
            value: {[createdReportAction.reportActionID]: createdReportAction},
        },
        {
            onyxMethod: Onyx.METHOD.MERGE,
            key: ONYXKEYS.FORMS.NEW_ROOM_FORM,
            value: {isLoading: true},
        },
    ];
    const successData: OnyxUpdate[] = [
        {
            onyxMethod: Onyx.METHOD.MERGE,
            key: `${ONYXKEYS.COLLECTION.REPORT}${policyReport.reportID}`,
            value: {
                pendingFields: {
                    addWorkspaceRoom: null,
                },
            },
        },
        {
            onyxMethod: Onyx.METHOD.MERGE,
            key: `${ONYXKEYS.COLLECTION.REPORT_ACTIONS}${policyReport.reportID}`,
            value: {
                [createdReportAction.reportActionID]: {
                    pendingAction: null,
                },
            },
        },
        {
            onyxMethod: Onyx.METHOD.MERGE,
            key: ONYXKEYS.FORMS.NEW_ROOM_FORM,
            value: {isLoading: false},
        },
    ];
    const failureData: OnyxUpdate[] = [
        {
            onyxMethod: Onyx.METHOD.MERGE,
            key: `${ONYXKEYS.COLLECTION.REPORT}${policyReport.reportID}`,
            value: {
                errorFields: {
                    addWorkspaceRoom: ErrorUtils.getMicroSecondOnyxErrorWithTranslationKey('report.genericCreateReportFailureMessage'),
                },
            },
        },
        {
            onyxMethod: Onyx.METHOD.MERGE,
            key: ONYXKEYS.FORMS.NEW_ROOM_FORM,
            value: {isLoading: false},
        },
    ];

    const parameters: AddWorkspaceRoomParams = {
        policyID: policyReport.policyID,
        reportName: policyReport.reportName,
        visibility: policyReport.visibility,
        reportID: policyReport.reportID,
        createdReportActionID: createdReportAction.reportActionID,
        writeCapability: policyReport.writeCapability,
        description: policyReport.description,
    };

    API.write(WRITE_COMMANDS.ADD_WORKSPACE_ROOM, parameters, {optimisticData, successData, failureData});
    Navigation.dismissModalWithReport(policyReport);
}

/** Deletes a report, along with its reportActions, any linked reports, and any linked IOU report. */
function deleteReport(reportID: string) {
    const report = ReportConnection.getAllReports()?.[`${ONYXKEYS.COLLECTION.REPORT}${reportID}`];
    const onyxData: Record<string, null> = {
        [`${ONYXKEYS.COLLECTION.REPORT}${reportID}`]: null,
        [`${ONYXKEYS.COLLECTION.REPORT_ACTIONS}${reportID}`]: null,
    };

    // Delete linked transactions
    const reportActionsForReport = allReportActions?.[reportID];

    const transactionIDs = Object.values(reportActionsForReport ?? {})
        .filter((reportAction): reportAction is ReportAction<typeof CONST.REPORT.ACTIONS.TYPE.IOU> => ReportActionsUtils.isMoneyRequestAction(reportAction))
        .map((reportAction) => ReportActionsUtils.getOriginalMessage(reportAction)?.IOUTransactionID);

    [...new Set(transactionIDs)].forEach((transactionID) => {
        onyxData[`${ONYXKEYS.COLLECTION.TRANSACTION}${transactionID}`] = null;
    });

    Onyx.multiSet(onyxData);

    // Delete linked IOU report
    if (report?.iouReportID) {
        deleteReport(report.iouReportID);
    }
}

/**
 * @param reportID The reportID of the policy report (workspace room)
 */
function navigateToConciergeChatAndDeleteReport(reportID: string) {
    // Dismiss the current report screen and replace it with Concierge Chat
    Navigation.goBack();
    navigateToConciergeChat();
    deleteReport(reportID);
}

/**
 * @param policyRoomReport The policy room report
 * @param policyRoomName The updated name for the policy room
 */
function updatePolicyRoomNameAndNavigate(policyRoomReport: Report, policyRoomName: string) {
    const reportID = policyRoomReport.reportID;
    const previousName = policyRoomReport.reportName;

    // No change needed, navigate back
    if (previousName === policyRoomName) {
        Navigation.goBack(ROUTES.REPORT_SETTINGS.getRoute(reportID));
        return;
    }

    const optimisticRenamedAction = ReportUtils.buildOptimisticRenamedRoomReportAction(policyRoomName, previousName ?? '');

    const optimisticData: OnyxUpdate[] = [
        {
            onyxMethod: Onyx.METHOD.MERGE,
            key: `${ONYXKEYS.COLLECTION.REPORT}${reportID}`,
            value: {
                reportName: policyRoomName,
                pendingFields: {
                    reportName: CONST.RED_BRICK_ROAD_PENDING_ACTION.UPDATE,
                },
                errorFields: {
                    reportName: null,
                },
            },
        },
        {
            onyxMethod: Onyx.METHOD.MERGE,
            key: `${ONYXKEYS.COLLECTION.REPORT_ACTIONS}${reportID}`,
            value: {
                [optimisticRenamedAction.reportActionID]: optimisticRenamedAction,
            },
        },
    ];
    const successData: OnyxUpdate[] = [
        {
            onyxMethod: Onyx.METHOD.MERGE,
            key: `${ONYXKEYS.COLLECTION.REPORT}${reportID}`,
            value: {
                pendingFields: {
                    reportName: null,
                },
            },
        },
        {
            onyxMethod: Onyx.METHOD.MERGE,
            key: `${ONYXKEYS.COLLECTION.REPORT_ACTIONS}${reportID}`,
            value: {[optimisticRenamedAction.reportActionID]: {pendingAction: null}},
        },
    ];
    const failureData: OnyxUpdate[] = [
        {
            onyxMethod: Onyx.METHOD.MERGE,
            key: `${ONYXKEYS.COLLECTION.REPORT}${reportID}`,
            value: {
                reportName: previousName,
            },
        },
        {
            onyxMethod: Onyx.METHOD.MERGE,
            key: `${ONYXKEYS.COLLECTION.REPORT_ACTIONS}${reportID}`,
            value: {[optimisticRenamedAction.reportActionID]: null},
        },
    ];

    const parameters: UpdatePolicyRoomNameParams = {
        reportID,
        policyRoomName,
        renamedRoomReportActionID: optimisticRenamedAction.reportActionID,
    };

    API.write(WRITE_COMMANDS.UPDATE_POLICY_ROOM_NAME, parameters, {optimisticData, successData, failureData});
    Navigation.goBack(ROUTES.REPORT_SETTINGS.getRoute(reportID));
}

/**
 * @param reportID The reportID of the policy room.
 */
function clearPolicyRoomNameErrors(reportID: string) {
    Onyx.merge(`${ONYXKEYS.COLLECTION.REPORT}${reportID}`, {
        errorFields: {
            reportName: null,
        },
        pendingFields: {
            reportName: null,
        },
    });
}

function setIsComposerFullSize(reportID: string, isComposerFullSize: boolean) {
    Onyx.merge(`${ONYXKEYS.COLLECTION.REPORT_IS_COMPOSER_FULL_SIZE}${reportID}`, isComposerFullSize);
}

/**
 * @param action the associated report action (optional)
 * @param isRemote whether or not this notification is a remote push notification
 */
function shouldShowReportActionNotification(reportID: string, action: ReportAction | null = null, isRemote = false): boolean {
    const tag = isRemote ? '[PushNotification]' : '[LocalNotification]';

    // Due to payload size constraints, some push notifications may have their report action stripped
    // so we must double check that we were provided an action before using it in these checks.
    if (action && ReportActionsUtils.isDeletedAction(action)) {
        Log.info(`${tag} Skipping notification because the action was deleted`, false, {reportID, action});
        return false;
    }

    if (!ActiveClientManager.isClientTheLeader()) {
        Log.info(`${tag} Skipping notification because this client is not the leader`);
        return false;
    }

    // We don't want to send a local notification if the user preference is daily, mute or hidden.
    const notificationPreference = ReportConnection.getAllReports()?.[reportID]?.notificationPreference ?? CONST.REPORT.NOTIFICATION_PREFERENCE.ALWAYS;
    if (notificationPreference !== CONST.REPORT.NOTIFICATION_PREFERENCE.ALWAYS) {
        Log.info(`${tag} No notification because user preference is to be notified: ${notificationPreference}`);
        return false;
    }

    // If this comment is from the current user we don't want to parrot whatever they wrote back to them.
    if (action && action.actorAccountID === currentUserAccountID) {
        Log.info(`${tag} No notification because comment is from the currently logged in user`);
        return false;
    }

    // If we are currently viewing this report do not show a notification.
    if (reportID === Navigation.getTopmostReportId() && Visibility.isVisible() && Visibility.hasFocus()) {
        Log.info(`${tag} No notification because it was a comment for the current report`);
        return false;
    }

    const report = ReportConnection.getAllReports()?.[`${ONYXKEYS.COLLECTION.REPORT}${reportID}`];
    if (!report || (report && report.pendingAction === CONST.RED_BRICK_ROAD_PENDING_ACTION.DELETE)) {
        Log.info(`${tag} No notification because the report does not exist or is pending deleted`, false);
        return false;
    }

    // If this notification was delayed and the user saw the message already, don't show it
    if (action && report?.lastReadTime && report.lastReadTime >= action.created) {
        Log.info(`${tag} No notification because the comment was already read`, false, {created: action.created, lastReadTime: report.lastReadTime});
        return false;
    }

    // If this is a whisper targeted to someone else, don't show it
    if (action && ReportActionsUtils.isWhisperActionTargetedToOthers(action)) {
        Log.info(`${tag} No notification because the action is whispered to someone else`, false);
        return false;
    }

    // Only show notifications for supported types of report actions
    if (action && !ReportActionsUtils.isNotifiableReportAction(action)) {
        Log.info(`${tag} No notification because this action type is not supported`, false, {actionName: action?.actionName});
        return false;
    }

    return true;
}

function showReportActionNotification(reportID: string, reportAction: ReportAction) {
    if (!shouldShowReportActionNotification(reportID, reportAction)) {
        return;
    }

    Log.info('[LocalNotification] Creating notification');

    const localReportID = `${ONYXKEYS.COLLECTION.REPORT}${reportID}`;
    const report = ReportConnection.getAllReports()?.[localReportID] ?? null;
    if (!report) {
        Log.hmmm("[LocalNotification] couldn't show report action notification because the report wasn't found", {localReportID, reportActionID: reportAction.reportActionID});
        return;
    }

    const onClick = () =>
        Modal.close(() => {
            const policyID = lastVisitedPath && extractPolicyIDFromPath(lastVisitedPath);
            const policyEmployeeAccountIDs = policyID ? getPolicyEmployeeAccountIDs(policyID) : [];
            const reportBelongsToWorkspace = policyID ? doesReportBelongToWorkspace(report, policyEmployeeAccountIDs, policyID) : false;
            if (!reportBelongsToWorkspace) {
                Navigation.navigateWithSwitchPolicyID({route: ROUTES.HOME});
            }
            navigateFromNotification(reportID);
        });

    if (reportAction.actionName === CONST.REPORT.ACTIONS.TYPE.MODIFIED_EXPENSE) {
        LocalNotification.showModifiedExpenseNotification(report, reportAction, onClick);
    } else {
        LocalNotification.showCommentNotification(report, reportAction, onClick);
    }

    notifyNewAction(reportID, reportAction.actorAccountID, reportAction.reportActionID);
}

/** Clear the errors associated with the IOUs of a given report. */
function clearIOUError(reportID: string) {
    Onyx.merge(`${ONYXKEYS.COLLECTION.REPORT}${reportID}`, {errorFields: {iou: null}});
}

/**
 * Adds a reaction to the report action.
 * Uses the NEW FORMAT for "emojiReactions"
 */
function addEmojiReaction(reportID: string, reportActionID: string, emoji: Emoji, skinTone: string | number = preferredSkinTone) {
    const createdAt = timezoneFormat(utcToZonedTime(new Date(), 'UTC'), CONST.DATE.FNS_DB_FORMAT_STRING);
    const optimisticData: OnyxUpdate[] = [
        {
            onyxMethod: Onyx.METHOD.MERGE,
            key: `${ONYXKEYS.COLLECTION.REPORT_ACTIONS_REACTIONS}${reportActionID}`,
            value: {
                [emoji.name]: {
                    createdAt,
                    pendingAction: CONST.RED_BRICK_ROAD_PENDING_ACTION.ADD,
                    users: {
                        [currentUserAccountID]: {
                            skinTones: {
                                [skinTone ?? CONST.EMOJI_DEFAULT_SKIN_TONE]: createdAt,
                            },
                        },
                    },
                },
            },
        },
    ];

    const failureData: OnyxUpdate[] = [
        {
            onyxMethod: Onyx.METHOD.MERGE,
            key: `${ONYXKEYS.COLLECTION.REPORT_ACTIONS_REACTIONS}${reportActionID}`,
            value: {
                [emoji.name]: {
                    pendingAction: null,
                },
            },
        },
    ];

    const successData: OnyxUpdate[] = [
        {
            onyxMethod: Onyx.METHOD.MERGE,
            key: `${ONYXKEYS.COLLECTION.REPORT_ACTIONS_REACTIONS}${reportActionID}`,
            value: {
                [emoji.name]: {
                    pendingAction: null,
                },
            },
        },
    ];

    const parameters: AddEmojiReactionParams = {
        reportID,
        skinTone,
        emojiCode: emoji.name,
        reportActionID,
        createdAt,
        // This will be removed as part of https://github.com/Expensify/App/issues/19535
        useEmojiReactions: true,
    };

    API.write(WRITE_COMMANDS.ADD_EMOJI_REACTION, parameters, {optimisticData, successData, failureData});
}

/**
 * Removes a reaction to the report action.
 * Uses the NEW FORMAT for "emojiReactions"
 */
function removeEmojiReaction(reportID: string, reportActionID: string, emoji: Emoji) {
    const optimisticData: OnyxUpdate[] = [
        {
            onyxMethod: Onyx.METHOD.MERGE,
            key: `${ONYXKEYS.COLLECTION.REPORT_ACTIONS_REACTIONS}${reportActionID}`,
            value: {
                [emoji.name]: {
                    users: {
                        [currentUserAccountID]: null,
                    },
                },
            },
        },
    ];

    const parameters: RemoveEmojiReactionParams = {
        reportID,
        reportActionID,
        emojiCode: emoji.name,
        // This will be removed as part of https://github.com/Expensify/App/issues/19535
        useEmojiReactions: true,
    };

    API.write(WRITE_COMMANDS.REMOVE_EMOJI_REACTION, parameters, {optimisticData});
}

/**
 * Calls either addEmojiReaction or removeEmojiReaction depending on if the current user has reacted to the report action.
 * Uses the NEW FORMAT for "emojiReactions"
 */
function toggleEmojiReaction(
    reportID: string,
    reportAction: ReportAction,
    reactionObject: Emoji,
    existingReactions: OnyxEntry<ReportActionReactions>,
    paramSkinTone: number = preferredSkinTone,
) {
    const originalReportID = ReportUtils.getOriginalReportID(reportID, reportAction);

    if (!originalReportID) {
        return;
    }

    const originalReportAction = ReportActionsUtils.getReportAction(originalReportID, reportAction.reportActionID);

    if (isEmptyObject(originalReportAction)) {
        return;
    }

    // This will get cleaned up as part of https://github.com/Expensify/App/issues/16506 once the old emoji
    // format is no longer being used
    const emoji = EmojiUtils.findEmojiByCode(reactionObject.code);
    const existingReactionObject = existingReactions?.[emoji.name];

    // Only use skin tone if emoji supports it
    const skinTone = emoji.types === undefined ? -1 : paramSkinTone;

    if (existingReactionObject && EmojiUtils.hasAccountIDEmojiReacted(currentUserAccountID, existingReactionObject.users, skinTone)) {
        removeEmojiReaction(originalReportID, reportAction.reportActionID, emoji);
        return;
    }

    addEmojiReaction(originalReportID, reportAction.reportActionID, emoji, skinTone);
}

function openReportFromDeepLink(url: string) {
    const reportID = ReportUtils.getReportIDFromLink(url);
    const isAuthenticated = Session.hasAuthToken();

    if (reportID && !isAuthenticated) {
        // Call the OpenReport command to check in the server if it's a public room. If so, we'll open it as an anonymous user
        openReport(reportID, '', [], undefined, '0', true);

        // Show the sign-in page if the app is offline
        if (networkStatus === CONST.NETWORK.NETWORK_STATUS.OFFLINE) {
            Onyx.set(ONYXKEYS.IS_CHECKING_PUBLIC_ROOM, false);
        }
    } else {
        // If we're not opening a public room (no reportID) or the user is authenticated, we unblock the UI (hide splash screen)
        Onyx.set(ONYXKEYS.IS_CHECKING_PUBLIC_ROOM, false);
    }

    const route = ReportUtils.getRouteFromLink(url);

    // If we are not authenticated and are navigating to a public screen, we don't want to navigate again to the screen after sign-in/sign-up
    if (!isAuthenticated && isPublicScreenRoute(route)) {
        return;
    }

    // Navigate to the report after sign-in/sign-up.
    InteractionManager.runAfterInteractions(() => {
        Session.waitForUserSignIn().then(() => {
            Navigation.waitForProtectedRoutes().then(() => {
                if (route && Session.isAnonymousUser() && !Session.canAnonymousUserAccessRoute(route)) {
                    Session.signOutAndRedirectToSignIn(true);
                    return;
                }

                // We don't want to navigate to the exitTo route when creating a new workspace from a deep link,
                // because we already handle creating the optimistic policy and navigating to it in App.setUpPoliciesAndNavigate,
                // which is already called when AuthScreens mounts.
                if (new URL(url).searchParams.get('exitTo') === ROUTES.WORKSPACE_NEW) {
                    return;
                }

                if (shouldSkipDeepLinkNavigation(route)) {
                    return;
                }

                if (isAuthenticated) {
                    return;
                }

                Navigation.navigate(route as Route, CONST.NAVIGATION.ACTION_TYPE.PUSH);
            });
        });
    });
}

function getCurrentUserAccountID(): number {
    return currentUserAccountID;
}

function navigateToMostRecentReport(currentReport: OnyxEntry<Report>) {
<<<<<<< HEAD
    const reportID = currentReport?.reportID;
    const sortedReportsByLastRead = ReportUtils.sortReportsByLastRead(Object.values(ReportConnection.getAllReports() ?? {}) as Report[], reportMetadata);

    // We want to filter out the current report, hidden reports and empty chats
    const filteredReportsByLastRead = sortedReportsByLastRead.filter(
        (sortedReport) =>
            sortedReport?.reportID !== reportID &&
            sortedReport?.notificationPreference !== CONST.REPORT.NOTIFICATION_PREFERENCE.HIDDEN &&
            ReportUtils.shouldReportBeInOptionList({
                report: sortedReport,
                currentReportId: '',
                isInFocusMode: false,
                betas: [],
                policies: {},
                excludeEmptyChats: true,
                doesReportHaveViolations: false,
                includeSelfDM: true,
            }),
    );
    const lastAccessedReportID = filteredReportsByLastRead.at(-1)?.reportID;
    const isChatThread = ReportUtils.isChatThread(currentReport);
=======
    const lastAccessedReportID = ReportUtils.findLastAccessedReport(allReports, false, undefined, false, false, reportMetadata, undefined, [], currentReport?.reportID)?.reportID;

>>>>>>> 07c8af76
    if (lastAccessedReportID) {
        const lastAccessedReportRoute = ROUTES.REPORT_WITH_ID.getRoute(lastAccessedReportID ?? '-1');
        Navigation.goBack(lastAccessedReportRoute);
    } else {
        const isChatThread = ReportUtils.isChatThread(currentReport);

        // If it is not a chat thread we should call Navigation.goBack to pop the current route first before navigating to Concierge.
        if (!isChatThread) {
            Navigation.goBack();
        }

        navigateToConciergeChat(false, () => true, CONST.NAVIGATION.TYPE.UP);
    }
}

function joinRoom(report: OnyxEntry<Report>) {
    if (!report) {
        return;
    }
    updateNotificationPreference(report.reportID, report.notificationPreference, CONST.REPORT.NOTIFICATION_PREFERENCE.ALWAYS, false, report.parentReportID, report.parentReportActionID);
}

function leaveGroupChat(reportID: string) {
    const report = ReportConnection.getAllReports()?.[reportID];
    if (!report) {
        Log.warn('Attempting to leave Group Chat that does not existing locally');
        return;
    }

    const optimisticData: OnyxUpdate[] = [
        {
            onyxMethod: Onyx.METHOD.SET,
            key: `${ONYXKEYS.COLLECTION.REPORT}${reportID}`,
            value: null,
        },
    ];
    // Clean up any quick actions for the report we're leaving from
    if (quickAction?.chatReportID?.toString() === reportID) {
        optimisticData.push({
            onyxMethod: Onyx.METHOD.SET,
            key: ONYXKEYS.NVP_QUICK_ACTION_GLOBAL_CREATE,
            value: null,
        });
    }

    navigateToMostRecentReport(report);
    API.write(WRITE_COMMANDS.LEAVE_GROUP_CHAT, {reportID}, {optimisticData});
}

/** Leave a report by setting the state to submitted and closed */
function leaveRoom(reportID: string, isWorkspaceMemberLeavingWorkspaceRoom = false) {
    const report = ReportConnection.getAllReports()?.[`${ONYXKEYS.COLLECTION.REPORT}${reportID}`];

    if (!report) {
        return;
    }
    const isChatThread = ReportUtils.isChatThread(report);

    // Pusher's leavingStatus should be sent earlier.
    // Place the broadcast before calling the LeaveRoom API to prevent a race condition
    // between Onyx report being null and Pusher's leavingStatus becoming true.
    broadcastUserIsLeavingRoom(reportID);

    // If a workspace member is leaving a workspace room, they don't actually lose the room from Onyx.
    // Instead, their notification preference just gets set to "hidden".
    // Same applies for chat threads too
    const optimisticData: OnyxUpdate[] = [
        {
            onyxMethod: Onyx.METHOD.MERGE,
            key: `${ONYXKEYS.COLLECTION.REPORT}${reportID}`,
            value:
                isWorkspaceMemberLeavingWorkspaceRoom || isChatThread
                    ? {
                          notificationPreference: CONST.REPORT.NOTIFICATION_PREFERENCE.HIDDEN,
                      }
                    : {
                          reportID: null,
                          stateNum: CONST.REPORT.STATE_NUM.APPROVED,
                          statusNum: CONST.REPORT.STATUS_NUM.CLOSED,
                          notificationPreference: CONST.REPORT.NOTIFICATION_PREFERENCE.HIDDEN,
                      },
        },
    ];

    const successData: OnyxUpdate[] = [
        {
            onyxMethod: Onyx.METHOD.MERGE,
            key: `${ONYXKEYS.COLLECTION.REPORT}${reportID}`,
            value:
                isWorkspaceMemberLeavingWorkspaceRoom || isChatThread
                    ? {notificationPreference: CONST.REPORT.NOTIFICATION_PREFERENCE.HIDDEN}
                    : Object.keys(report).reduce<Record<string, null>>((acc, key) => {
                          acc[key] = null;
                          return acc;
                      }, {}),
        },
    ];

    const failureData: OnyxUpdate[] = [
        {
            onyxMethod: Onyx.METHOD.MERGE,
            key: `${ONYXKEYS.COLLECTION.REPORT}${reportID}`,
            value: report,
        },
    ];

    if (report.parentReportID && report.parentReportActionID) {
        optimisticData.push({
            onyxMethod: Onyx.METHOD.MERGE,
            key: `${ONYXKEYS.COLLECTION.REPORT_ACTIONS}${report.parentReportID}`,
            value: {[report.parentReportActionID]: {childReportNotificationPreference: CONST.REPORT.NOTIFICATION_PREFERENCE.HIDDEN}},
        });
        successData.push({
            onyxMethod: Onyx.METHOD.MERGE,
            key: `${ONYXKEYS.COLLECTION.REPORT_ACTIONS}${report.parentReportID}`,
            value: {[report.parentReportActionID]: {childReportNotificationPreference: CONST.REPORT.NOTIFICATION_PREFERENCE.HIDDEN}},
        });
        failureData.push({
            onyxMethod: Onyx.METHOD.MERGE,
            key: `${ONYXKEYS.COLLECTION.REPORT_ACTIONS}${report.parentReportID}`,
            value: {[report.parentReportActionID]: {childReportNotificationPreference: report.notificationPreference}},
        });
    }

    const parameters: LeaveRoomParams = {
        reportID,
    };

    API.write(WRITE_COMMANDS.LEAVE_ROOM, parameters, {optimisticData, successData, failureData});
    navigateToMostRecentReport(report);
}

/** Invites people to a room */
function inviteToRoom(reportID: string, inviteeEmailsToAccountIDs: InvitedEmailsToAccountIDs) {
    const report = ReportConnection.getAllReports()?.[`${ONYXKEYS.COLLECTION.REPORT}${reportID}`];
    if (!report) {
        return;
    }

    const inviteeEmails = Object.keys(inviteeEmailsToAccountIDs);
    const inviteeAccountIDs = Object.values(inviteeEmailsToAccountIDs);

    const participantsAfterInvitation = inviteeAccountIDs.reduce(
        (reportParticipants: Participants, accountID: number) => {
            const participant: ReportParticipant = {
                hidden: false,
                role: CONST.REPORT.ROLE.MEMBER,
            };
            // eslint-disable-next-line no-param-reassign
            reportParticipants[accountID] = participant;
            return reportParticipants;
        },
        {...report.participants},
    );

    const logins = inviteeEmails.map((memberLogin) => PhoneNumber.addSMSDomainIfPhoneNumber(memberLogin));
    const {newAccountIDs, newLogins} = PersonalDetailsUtils.getNewAccountIDsAndLogins(logins, inviteeAccountIDs);
    const newPersonalDetailsOnyxData = PersonalDetailsUtils.getPersonalDetailsOnyxDataForOptimisticUsers(newLogins, newAccountIDs);
    const pendingChatMembers = ReportUtils.getPendingChatMembers(inviteeAccountIDs, report?.pendingChatMembers ?? [], CONST.RED_BRICK_ROAD_PENDING_ACTION.ADD);

    const optimisticData: OnyxUpdate[] = [
        {
            onyxMethod: Onyx.METHOD.MERGE,
            key: `${ONYXKEYS.COLLECTION.REPORT}${reportID}`,
            value: {
                participants: participantsAfterInvitation,
                pendingChatMembers,
            },
        },
    ];
    optimisticData.push(...newPersonalDetailsOnyxData.optimisticData);

    const successPendingChatMembers = report?.pendingChatMembers
        ? report?.pendingChatMembers?.filter(
              (pendingMember) => !(inviteeAccountIDs.includes(Number(pendingMember.accountID)) && pendingMember.pendingAction === CONST.RED_BRICK_ROAD_PENDING_ACTION.DELETE),
          )
        : null;
    const successData: OnyxUpdate[] = [
        {
            onyxMethod: Onyx.METHOD.MERGE,
            key: `${ONYXKEYS.COLLECTION.REPORT}${reportID}`,
            value: {
                pendingChatMembers: successPendingChatMembers,
            },
        },
    ];
    successData.push(...newPersonalDetailsOnyxData.finallyData);

    const failureData: OnyxUpdate[] = [
        {
            onyxMethod: Onyx.METHOD.MERGE,
            key: `${ONYXKEYS.COLLECTION.REPORT}${reportID}`,
            value: {
                pendingChatMembers:
                    pendingChatMembers.map((pendingChatMember) => {
                        if (!inviteeAccountIDs.includes(Number(pendingChatMember.accountID))) {
                            return pendingChatMember;
                        }
                        return {
                            ...pendingChatMember,
                            errors: ErrorUtils.getMicroSecondOnyxErrorWithTranslationKey('roomMembersPage.error.genericAdd'),
                        };
                    }) ?? null,
            },
        },
    ];

    if (ReportUtils.isGroupChat(report)) {
        const parameters: InviteToGroupChatParams = {
            reportID,
            inviteeEmails,
            accountIDList: newAccountIDs.join(),
        };

        API.write(WRITE_COMMANDS.INVITE_TO_GROUP_CHAT, parameters, {optimisticData, successData, failureData});
        return;
    }

    const parameters: InviteToRoomParams = {
        reportID,
        inviteeEmails,
    };

    // eslint-disable-next-line rulesdir/no-multiple-api-calls
    API.write(WRITE_COMMANDS.INVITE_TO_ROOM, parameters, {optimisticData, successData, failureData});
}

function clearAddRoomMemberError(reportID: string, invitedAccountID: string) {
    const report = ReportConnection.getAllReports()?.[`${ONYXKEYS.COLLECTION.REPORT}${reportID}`];
    Onyx.merge(`${ONYXKEYS.COLLECTION.REPORT}${reportID}`, {
        pendingChatMembers: report?.pendingChatMembers?.filter((pendingChatMember) => pendingChatMember.accountID !== invitedAccountID),
        participants: {
            [invitedAccountID]: null,
        },
    });
    Onyx.merge(ONYXKEYS.PERSONAL_DETAILS_LIST, {
        [invitedAccountID]: null,
    });
}

function updateGroupChatMemberRoles(reportID: string, accountIDList: number[], role: ValueOf<typeof CONST.REPORT.ROLE>) {
    const memberRoles: Record<number, string> = {};
    const optimisticParticipants: Participants = {};
    const successParticipants: Participants = {};

    accountIDList.forEach((accountID) => {
        memberRoles[accountID] = role;
        optimisticParticipants[accountID] = {
            role,
            pendingFields: {
                role: CONST.RED_BRICK_ROAD_PENDING_ACTION.UPDATE,
            },
            pendingAction: CONST.RED_BRICK_ROAD_PENDING_ACTION.UPDATE,
        };
        successParticipants[accountID] = {
            pendingFields: {
                role: null,
            },
            pendingAction: null,
        };
    });

    const optimisticData: OnyxUpdate[] = [
        {
            onyxMethod: Onyx.METHOD.MERGE,
            key: `${ONYXKEYS.COLLECTION.REPORT}${reportID}`,
            value: {participants: optimisticParticipants},
        },
    ];

    const successData: OnyxUpdate[] = [
        {
            onyxMethod: Onyx.METHOD.MERGE,
            key: `${ONYXKEYS.COLLECTION.REPORT}${reportID}`,
            value: {participants: successParticipants},
        },
    ];
    const parameters: UpdateGroupChatMemberRolesParams = {reportID, memberRoles: JSON.stringify(memberRoles)};
    API.write(WRITE_COMMANDS.UPDATE_GROUP_CHAT_MEMBER_ROLES, parameters, {optimisticData, successData});
}

/** Invites people to a group chat */
function inviteToGroupChat(reportID: string, inviteeEmailsToAccountIDs: InvitedEmailsToAccountIDs) {
    inviteToRoom(reportID, inviteeEmailsToAccountIDs);
}

/** Removes people from a room
 *  Please see https://github.com/Expensify/App/blob/main/README.md#Security for more details
 */
function removeFromRoom(reportID: string, targetAccountIDs: number[]) {
    const report = ReportConnection.getAllReports()?.[`${ONYXKEYS.COLLECTION.REPORT}${reportID}`];
    if (!report) {
        return;
    }

    const removeParticipantsData: Record<number, null> = {};
    targetAccountIDs.forEach((accountID) => {
        removeParticipantsData[accountID] = null;
    });
    const pendingChatMembers = ReportUtils.getPendingChatMembers(targetAccountIDs, report?.pendingChatMembers ?? [], CONST.RED_BRICK_ROAD_PENDING_ACTION.DELETE);

    const optimisticData: OnyxUpdate[] = [
        {
            onyxMethod: Onyx.METHOD.MERGE,
            key: `${ONYXKEYS.COLLECTION.REPORT}${reportID}`,
            value: {
                pendingChatMembers,
            },
        },
    ];

    const failureData: OnyxUpdate[] = [
        {
            onyxMethod: Onyx.METHOD.MERGE,
            key: `${ONYXKEYS.COLLECTION.REPORT}${reportID}`,
            value: {
                pendingChatMembers: report?.pendingChatMembers ?? null,
            },
        },
    ];

    // We need to add success data here since in high latency situations,
    // the OpenRoomMembersPage call has the chance of overwriting the optimistic data we set above.
    const successData: OnyxUpdate[] = [
        {
            onyxMethod: Onyx.METHOD.MERGE,
            key: `${ONYXKEYS.COLLECTION.REPORT}${reportID}`,
            value: {
                participants: removeParticipantsData,
                pendingChatMembers: report?.pendingChatMembers ?? null,
            },
        },
    ];

    if (ReportUtils.isGroupChat(report)) {
        const parameters: RemoveFromGroupChatParams = {
            reportID,
            accountIDList: targetAccountIDs.join(),
        };
        API.write(WRITE_COMMANDS.REMOVE_FROM_GROUP_CHAT, parameters, {optimisticData, failureData, successData});
        return;
    }

    const parameters: RemoveFromRoomParams = {
        reportID,
        targetAccountIDs,
    };

    // eslint-disable-next-line rulesdir/no-multiple-api-calls
    API.write(WRITE_COMMANDS.REMOVE_FROM_ROOM, parameters, {optimisticData, failureData, successData});
}

function removeFromGroupChat(reportID: string, accountIDList: number[]) {
    removeFromRoom(reportID, accountIDList);
}

function setLastOpenedPublicRoom(reportID: string) {
    Onyx.set(ONYXKEYS.LAST_OPENED_PUBLIC_ROOM_ID, reportID);
}

/** Navigates to the last opened public room */
function openLastOpenedPublicRoom(lastOpenedPublicRoomID: string) {
    Navigation.isNavigationReady().then(() => {
        setLastOpenedPublicRoom('');
        Navigation.navigate(ROUTES.REPORT_WITH_ID.getRoute(lastOpenedPublicRoomID));
    });
}

/** Flag a comment as offensive */
function flagComment(reportID: string, reportAction: OnyxEntry<ReportAction>, severity: string) {
    const originalReportID = ReportUtils.getOriginalReportID(reportID, reportAction);
    const message = ReportActionsUtils.getReportActionMessage(reportAction);

    if (!message || !reportAction) {
        return;
    }

    let updatedDecision: Decision;
    if (severity === CONST.MODERATION.FLAG_SEVERITY_SPAM || severity === CONST.MODERATION.FLAG_SEVERITY_INCONSIDERATE) {
        if (!message?.moderationDecision) {
            updatedDecision = {
                decision: CONST.MODERATION.MODERATOR_DECISION_PENDING,
            };
        } else {
            updatedDecision = message.moderationDecision;
        }
    } else if (severity === CONST.MODERATION.FLAG_SEVERITY_ASSAULT || severity === CONST.MODERATION.FLAG_SEVERITY_HARASSMENT) {
        updatedDecision = {
            decision: CONST.MODERATION.MODERATOR_DECISION_PENDING_REMOVE,
        };
    } else {
        updatedDecision = {
            decision: CONST.MODERATION.MODERATOR_DECISION_PENDING_HIDE,
        };
    }

    const reportActionID = reportAction.reportActionID;

    const updatedMessage: Message = {
        ...message,
        moderationDecision: updatedDecision,
    };

    const optimisticData: OnyxUpdate[] = [
        {
            onyxMethod: Onyx.METHOD.MERGE,
            key: `${ONYXKEYS.COLLECTION.REPORT_ACTIONS}${originalReportID}`,
            value: {
                [reportActionID]: {
                    pendingAction: CONST.RED_BRICK_ROAD_PENDING_ACTION.UPDATE,
                    message: [updatedMessage],
                },
            },
        },
    ];

    const failureData: OnyxUpdate[] = [
        {
            onyxMethod: Onyx.METHOD.MERGE,
            key: `${ONYXKEYS.COLLECTION.REPORT_ACTIONS}${originalReportID}`,
            value: {
                [reportActionID]: {
                    ...reportAction,
                    pendingAction: null,
                },
            },
        },
    ];

    const successData: OnyxUpdate[] = [
        {
            onyxMethod: Onyx.METHOD.MERGE,
            key: `${ONYXKEYS.COLLECTION.REPORT_ACTIONS}${originalReportID}`,
            value: {
                [reportActionID]: {
                    pendingAction: null,
                },
            },
        },
    ];

    const parameters: FlagCommentParams = {
        severity,
        reportActionID,
        // This check is to prevent flooding Concierge with test flags
        // If you need to test moderation responses from Concierge on dev, set this to false!
        isDevRequest: Environment.isDevelopment(),
    };

    API.write(WRITE_COMMANDS.FLAG_COMMENT, parameters, {optimisticData, successData, failureData});
}

/** Updates a given user's private notes on a report */
const updatePrivateNotes = (reportID: string, accountID: number, note: string) => {
    const optimisticData: OnyxUpdate[] = [
        {
            onyxMethod: Onyx.METHOD.MERGE,
            key: `${ONYXKEYS.COLLECTION.REPORT}${reportID}`,
            value: {
                privateNotes: {
                    [accountID]: {
                        pendingAction: CONST.RED_BRICK_ROAD_PENDING_ACTION.UPDATE,
                        errors: null,
                        note,
                    },
                },
            },
        },
    ];

    const successData: OnyxUpdate[] = [
        {
            onyxMethod: Onyx.METHOD.MERGE,
            key: `${ONYXKEYS.COLLECTION.REPORT}${reportID}`,
            value: {
                privateNotes: {
                    [accountID]: {
                        pendingAction: null,
                        errors: null,
                    },
                },
            },
        },
    ];

    const failureData: OnyxUpdate[] = [
        {
            onyxMethod: Onyx.METHOD.MERGE,
            key: `${ONYXKEYS.COLLECTION.REPORT}${reportID}`,
            value: {
                privateNotes: {
                    [accountID]: {
                        errors: ErrorUtils.getMicroSecondOnyxErrorWithTranslationKey('privateNotes.error.genericFailureMessage'),
                    },
                },
            },
        },
    ];

    const parameters: UpdateReportPrivateNoteParams = {reportID, privateNotes: note};

    API.write(WRITE_COMMANDS.UPDATE_REPORT_PRIVATE_NOTE, parameters, {optimisticData, successData, failureData});
};

/** Fetches all the private notes for a given report */
function getReportPrivateNote(reportID: string | undefined) {
    if (Session.isAnonymousUser()) {
        return;
    }

    if (!reportID) {
        return;
    }

    const optimisticData: OnyxUpdate[] = [
        {
            onyxMethod: Onyx.METHOD.MERGE,
            key: `${ONYXKEYS.COLLECTION.REPORT}${reportID}`,
            value: {
                isLoadingPrivateNotes: true,
            },
        },
    ];

    const successData: OnyxUpdate[] = [
        {
            onyxMethod: Onyx.METHOD.MERGE,
            key: `${ONYXKEYS.COLLECTION.REPORT}${reportID}`,
            value: {
                isLoadingPrivateNotes: false,
            },
        },
    ];

    const failureData: OnyxUpdate[] = [
        {
            onyxMethod: Onyx.METHOD.MERGE,
            key: `${ONYXKEYS.COLLECTION.REPORT}${reportID}`,
            value: {
                isLoadingPrivateNotes: false,
            },
        },
    ];

    const parameters: GetReportPrivateNoteParams = {reportID};

    API.read(READ_COMMANDS.GET_REPORT_PRIVATE_NOTE, parameters, {optimisticData, successData, failureData});
}

function completeOnboarding(
    engagementChoice: OnboardingPurposeType,
    data: ValueOf<typeof CONST.ONBOARDING_MESSAGES>,
    {
        firstName,
        lastName,
    }: {
        firstName: string;
        lastName: string;
    },
    adminsChatReportID?: string,
) {
    const isAccountIDOdd = AccountUtils.isAccountIDOddNumber(currentUserAccountID ?? 0);
    const targetEmail = isAccountIDOdd ? CONST.EMAIL.NOTIFICATIONS : CONST.EMAIL.CONCIERGE;

    const actorAccountID = PersonalDetailsUtils.getAccountIDsByLogins([targetEmail])[0];
    const targetChatReport = ReportUtils.getChatByParticipants([actorAccountID, currentUserAccountID]);
    const {reportID: targetChatReportID = '', policyID: targetChatPolicyID = ''} = targetChatReport ?? {};

    // Introductory message
    const introductionComment = ReportUtils.buildOptimisticAddCommentReportAction(CONST.ONBOARDING_INTRODUCTION, undefined, actorAccountID);
    const introductionCommentAction: OptimisticAddCommentReportAction = introductionComment.reportAction;
    const introductionMessage: AddCommentOrAttachementParams = {
        reportID: targetChatReportID,
        reportActionID: introductionCommentAction.reportActionID,
        reportComment: introductionComment.commentText,
    };

    // Text message
    const textComment = ReportUtils.buildOptimisticAddCommentReportAction(data.message, undefined, actorAccountID, 1);
    const textCommentAction: OptimisticAddCommentReportAction = textComment.reportAction;
    const textMessage: AddCommentOrAttachementParams = {
        reportID: targetChatReportID,
        reportActionID: textCommentAction.reportActionID,
        reportComment: textComment.commentText,
    };

    let videoCommentAction: OptimisticAddCommentReportAction | null = null;
    let videoMessage: AddCommentOrAttachementParams | null = null;
    if (data.video) {
        const videoComment = ReportUtils.buildOptimisticAddCommentReportAction(CONST.ATTACHMENT_MESSAGE_TEXT, undefined, actorAccountID, 2);
        videoCommentAction = videoComment.reportAction;
        videoMessage = {
            reportID: targetChatReportID,
            reportActionID: videoCommentAction.reportActionID,
            reportComment: videoComment.commentText,
        };
    }

    const tasksData = data.tasks.map((task, index) => {
        const taskDescription =
            typeof task.description === 'function'
                ? task.description({
                      adminsRoomLink: `${CONFIG.EXPENSIFY.NEW_EXPENSIFY_URL}${ROUTES.REPORT_WITH_ID.getRoute(adminsChatReportID ?? '-1')}`,
                  })
                : task.description;
        const currentTask = ReportUtils.buildOptimisticTaskReport(
            actorAccountID,
            undefined,
            targetChatReportID,
            task.title,
            taskDescription,
            targetChatPolicyID,
            CONST.REPORT.NOTIFICATION_PREFERENCE.HIDDEN,
        );
        const taskCreatedAction = ReportUtils.buildOptimisticCreatedReportAction(targetEmail);
        const taskReportAction = ReportUtils.buildOptimisticTaskCommentReportAction(
            currentTask.reportID,
            task.title,
            0,
            `task for ${task.title}`,
            targetChatReportID,
            actorAccountID,
            index + 3,
        );
        currentTask.parentReportActionID = taskReportAction.reportAction.reportActionID;

        const completedTaskReportAction = task.autoCompleted
            ? ReportUtils.buildOptimisticTaskReportAction(currentTask.reportID, CONST.REPORT.ACTIONS.TYPE.TASK_COMPLETED, 'marked as complete', actorAccountID, 2)
            : null;

        return {
            task,
            currentTask,
            taskCreatedAction,
            taskReportAction,
            taskDescription: currentTask.description,
            completedTaskReportAction,
        };
    });

    const tasksForParameters = tasksData.map<TaskForParameters>(({task, currentTask, taskCreatedAction, taskReportAction, taskDescription, completedTaskReportAction}) => ({
        type: 'task',
        task: task.type,
        taskReportID: currentTask.reportID,
        parentReportID: currentTask.parentReportID ?? '-1',
        parentReportActionID: taskReportAction.reportAction.reportActionID,
        assigneeChatReportID: '',
        createdTaskReportActionID: taskCreatedAction.reportActionID,
        completedTaskReportActionID: completedTaskReportAction?.reportActionID ?? undefined,
        title: currentTask.reportName ?? '',
        description: taskDescription ?? '',
    }));

    const hasOutstandingChildTask = tasksData.some((task) => !task.completedTaskReportAction);

    const tasksForOptimisticData = tasksData.reduce<OnyxUpdate[]>((acc, {currentTask, taskCreatedAction, taskReportAction, taskDescription, completedTaskReportAction}) => {
        acc.push(
            {
                onyxMethod: Onyx.METHOD.MERGE,
                key: `${ONYXKEYS.COLLECTION.REPORT_ACTIONS}${targetChatReportID}`,
                value: {
                    [taskReportAction.reportAction.reportActionID]: taskReportAction.reportAction as ReportAction,
                },
            },
            {
                onyxMethod: Onyx.METHOD.SET,
                key: `${ONYXKEYS.COLLECTION.REPORT}${currentTask.reportID}`,
                value: {
                    ...currentTask,
                    description: taskDescription,
                    pendingFields: {
                        createChat: CONST.RED_BRICK_ROAD_PENDING_ACTION.ADD,
                        reportName: CONST.RED_BRICK_ROAD_PENDING_ACTION.ADD,
                        description: CONST.RED_BRICK_ROAD_PENDING_ACTION.ADD,
                        managerID: CONST.RED_BRICK_ROAD_PENDING_ACTION.ADD,
                    },
                    isOptimisticReport: true,
                    managerID: currentUserAccountID,
                },
            },
            {
                onyxMethod: Onyx.METHOD.MERGE,
                key: `${ONYXKEYS.COLLECTION.REPORT_ACTIONS}${currentTask.reportID}`,
                value: {
                    [taskCreatedAction.reportActionID]: taskCreatedAction as ReportAction,
                },
            },
        );

        if (completedTaskReportAction) {
            acc.push({
                onyxMethod: Onyx.METHOD.MERGE,
                key: `${ONYXKEYS.COLLECTION.REPORT_ACTIONS}${currentTask.reportID}`,
                value: {
                    [completedTaskReportAction.reportActionID]: completedTaskReportAction as ReportAction,
                },
            });

            acc.push({
                onyxMethod: Onyx.METHOD.MERGE,
                key: `${ONYXKEYS.COLLECTION.REPORT}${currentTask.reportID}`,
                value: {
                    stateNum: CONST.REPORT.STATE_NUM.APPROVED,
                    statusNum: CONST.REPORT.STATUS_NUM.APPROVED,
                    managerID: currentUserAccountID,
                },
            });
        }

        return acc;
    }, []);

    const tasksForFailureData = tasksData.reduce<OnyxUpdate[]>((acc, {currentTask, taskReportAction}) => {
        acc.push(
            {
                onyxMethod: Onyx.METHOD.MERGE,
                key: `${ONYXKEYS.COLLECTION.REPORT_ACTIONS}${targetChatReportID}`,
                value: {
                    [taskReportAction.reportAction.reportActionID]: {
                        errors: ErrorUtils.getMicroSecondOnyxErrorWithTranslationKey('report.genericAddCommentFailureMessage'),
                    } as ReportAction,
                },
            },
            {
                onyxMethod: Onyx.METHOD.MERGE,
                key: `${ONYXKEYS.COLLECTION.REPORT}${currentTask.reportID}`,
                value: null,
            },
            {
                onyxMethod: Onyx.METHOD.MERGE,
                key: `${ONYXKEYS.COLLECTION.REPORT_ACTIONS}${currentTask.reportID}`,
                value: null,
            },
        );

        return acc;
    }, []);

    const tasksForSuccessData = tasksData.reduce<OnyxUpdate[]>((acc, {currentTask, taskCreatedAction, taskReportAction, completedTaskReportAction}) => {
        acc.push(
            {
                onyxMethod: Onyx.METHOD.MERGE,
                key: `${ONYXKEYS.COLLECTION.REPORT_ACTIONS}${targetChatReportID}`,
                value: {
                    [taskReportAction.reportAction.reportActionID]: {pendingAction: null},
                },
            },
            {
                onyxMethod: Onyx.METHOD.MERGE,
                key: `${ONYXKEYS.COLLECTION.REPORT}${currentTask.reportID}`,
                value: {
                    pendingFields: {
                        createChat: null,
                        reportName: null,
                        description: null,
                        managerID: null,
                    },
                    isOptimisticReport: false,
                },
            },
            {
                onyxMethod: Onyx.METHOD.MERGE,
                key: `${ONYXKEYS.COLLECTION.REPORT_ACTIONS}${currentTask.reportID}`,
                value: {
                    [taskCreatedAction.reportActionID]: {pendingAction: null},
                },
            },
        );

        if (completedTaskReportAction) {
            acc.push({
                onyxMethod: Onyx.METHOD.MERGE,
                key: `${ONYXKEYS.COLLECTION.REPORT_ACTIONS}${currentTask.reportID}`,
                value: {
                    [completedTaskReportAction.reportActionID]: {pendingAction: null},
                },
            });
        }

        return acc;
    }, []);

    const optimisticData: OnyxUpdate[] = [...tasksForOptimisticData];
    optimisticData.push(
        {
            onyxMethod: Onyx.METHOD.MERGE,
            key: `${ONYXKEYS.COLLECTION.REPORT}${targetChatReportID}`,
            value: {
                lastMentionedTime: DateUtils.getDBTime(),
                hasOutstandingChildTask,
            },
        },
        {
            onyxMethod: Onyx.METHOD.MERGE,
            key: `${ONYXKEYS.COLLECTION.REPORT_ACTIONS}${targetChatReportID}`,
            value: {
                [introductionCommentAction.reportActionID]: introductionCommentAction as ReportAction,
                [textCommentAction.reportActionID]: textCommentAction as ReportAction,
            },
        },
        {
            onyxMethod: Onyx.METHOD.MERGE,
            key: ONYXKEYS.NVP_INTRO_SELECTED,
            value: {choice: engagementChoice},
        },
    );

    const successData: OnyxUpdate[] = [...tasksForSuccessData];
    successData.push({
        onyxMethod: Onyx.METHOD.MERGE,
        key: `${ONYXKEYS.COLLECTION.REPORT_ACTIONS}${targetChatReportID}`,
        value: {
            [introductionCommentAction.reportActionID]: {pendingAction: null},
            [textCommentAction.reportActionID]: {pendingAction: null},
        },
    });

    let failureReport: Partial<Report> = {
        lastMessageTranslationKey: '',
        lastMessageText: '',
        lastVisibleActionCreated: '',
        hasOutstandingChildTask: false,
    };
    const {lastMessageText = '', lastMessageTranslationKey = ''} = ReportActionsUtils.getLastVisibleMessage(targetChatReportID);
    if (lastMessageText || lastMessageTranslationKey) {
        const lastVisibleAction = ReportActionsUtils.getLastVisibleAction(targetChatReportID);
        const lastVisibleActionCreated = lastVisibleAction?.created;
        const lastActorAccountID = lastVisibleAction?.actorAccountID;
        failureReport = {
            lastMessageTranslationKey,
            lastMessageText,
            lastVisibleActionCreated,
            lastActorAccountID,
        };
    }

    const failureData: OnyxUpdate[] = [...tasksForFailureData];
    failureData.push(
        {
            onyxMethod: Onyx.METHOD.MERGE,
            key: `${ONYXKEYS.COLLECTION.REPORT}${targetChatReportID}`,
            value: failureReport,
        },
        {
            onyxMethod: Onyx.METHOD.MERGE,
            key: `${ONYXKEYS.COLLECTION.REPORT_ACTIONS}${targetChatReportID}`,
            value: {
                [introductionCommentAction.reportActionID]: {
                    errors: ErrorUtils.getMicroSecondOnyxErrorWithTranslationKey('report.genericAddCommentFailureMessage'),
                } as ReportAction,
                [textCommentAction.reportActionID]: {
                    errors: ErrorUtils.getMicroSecondOnyxErrorWithTranslationKey('report.genericAddCommentFailureMessage'),
                } as ReportAction,
            },
        },
        {
            onyxMethod: Onyx.METHOD.MERGE,
            key: ONYXKEYS.NVP_INTRO_SELECTED,
            value: {choice: null},
        },
    );

    const guidedSetupData: GuidedSetupData = [
        {type: 'message', ...introductionMessage},
        {type: 'message', ...textMessage},
    ];

    if (data.video && videoCommentAction && videoMessage) {
        optimisticData.push({
            onyxMethod: Onyx.METHOD.MERGE,
            key: `${ONYXKEYS.COLLECTION.REPORT_ACTIONS}${targetChatReportID}`,
            value: {
                [videoCommentAction.reportActionID]: videoCommentAction as ReportAction,
            },
        });

        successData.push({
            onyxMethod: Onyx.METHOD.MERGE,
            key: `${ONYXKEYS.COLLECTION.REPORT_ACTIONS}${targetChatReportID}`,
            value: {
                [videoCommentAction.reportActionID]: {pendingAction: null},
            },
        });

        failureData.push({
            onyxMethod: Onyx.METHOD.MERGE,
            key: `${ONYXKEYS.COLLECTION.REPORT_ACTIONS}${targetChatReportID}`,
            value: {
                [videoCommentAction.reportActionID]: {
                    errors: ErrorUtils.getMicroSecondOnyxErrorWithTranslationKey('report.genericAddCommentFailureMessage'),
                } as ReportAction,
            },
        });

        guidedSetupData.push({type: 'video', ...data.video, ...videoMessage});
    }

    guidedSetupData.push(...tasksForParameters);

    const parameters: CompleteGuidedSetupParams = {
        engagementChoice,
        firstName,
        lastName,
        actorAccountID,
        guidedSetupData: JSON.stringify(guidedSetupData),
    };

    API.write(WRITE_COMMANDS.COMPLETE_GUIDED_SETUP, parameters, {optimisticData, successData, failureData});
}

/** Loads necessary data for rendering the RoomMembersPage */
function openRoomMembersPage(reportID: string) {
    const parameters: OpenRoomMembersPageParams = {reportID};

    API.read(READ_COMMANDS.OPEN_ROOM_MEMBERS_PAGE, parameters);
}

/**
 * Checks if there are any errors in the private notes for a given report
 *
 * @returns Returns true if there are errors in any of the private notes on the report
 */
function hasErrorInPrivateNotes(report: OnyxEntry<Report>): boolean {
    const privateNotes = report?.privateNotes ?? {};
    return Object.values(privateNotes).some((privateNote) => !isEmpty(privateNote.errors));
}

/** Clears all errors associated with a given private note */
function clearPrivateNotesError(reportID: string, accountID: number) {
    Onyx.merge(`${ONYXKEYS.COLLECTION.REPORT}${reportID}`, {privateNotes: {[accountID]: {errors: null}}});
}

function getDraftPrivateNote(reportID: string): string {
    return draftNoteMap?.[reportID] ?? '';
}

/**
 * Saves the private notes left by the user as they are typing. By saving this data the user can switch between chats, close
 * tab, refresh etc without worrying about loosing what they typed out.
 */
function savePrivateNotesDraft(reportID: string, note: string) {
    Onyx.merge(`${ONYXKEYS.COLLECTION.PRIVATE_NOTES_DRAFT}${reportID}`, note);
}

function searchForReports(searchInput: string, policyID?: string) {
    // We do not try to make this request while offline because it sets a loading indicator optimistically
    if (isNetworkOffline) {
        Onyx.set(ONYXKEYS.IS_SEARCHING_FOR_REPORTS, false);
        return;
    }

    const successData: OnyxUpdate[] = [
        {
            onyxMethod: Onyx.METHOD.MERGE,
            key: ONYXKEYS.IS_SEARCHING_FOR_REPORTS,
            value: false,
        },
    ];

    const failureData: OnyxUpdate[] = [
        {
            onyxMethod: Onyx.METHOD.MERGE,
            key: ONYXKEYS.IS_SEARCHING_FOR_REPORTS,
            value: false,
        },
    ];

    const searchForRoomToMentionParams: SearchForRoomsToMentionParams = {query: searchInput, policyID: policyID ?? '-1'};
    const searchForReportsParams: SearchForReportsParams = {searchInput, canCancel: true};

    API.read(policyID ? READ_COMMANDS.SEARCH_FOR_ROOMS_TO_MENTION : READ_COMMANDS.SEARCH_FOR_REPORTS, policyID ? searchForRoomToMentionParams : searchForReportsParams, {
        successData,
        failureData,
    });
}

function searchInServer(searchInput: string, policyID?: string) {
    if (isNetworkOffline || !searchInput.trim().length) {
        Onyx.set(ONYXKEYS.IS_SEARCHING_FOR_REPORTS, false);
        return;
    }

    // Why not set this in optimistic data? It won't run until the API request happens and while the API request is debounced
    // we want to show the loading state right away. Otherwise, we will see a flashing UI where the client options are sorted and
    // tell the user there are no options, then we start searching, and tell them there are no options again.
    Onyx.set(ONYXKEYS.IS_SEARCHING_FOR_REPORTS, true);
    searchForReports(searchInput, policyID);
}

function updateLastVisitTime(reportID: string) {
    if (!ReportUtils.isValidReportIDFromPath(reportID)) {
        return;
    }
    Onyx.merge(`${ONYXKEYS.COLLECTION.REPORT_METADATA}${reportID}`, {lastVisitTime: DateUtils.getDBTime()});
}

function updateLoadingInitialReportAction(reportID: string) {
    if (!ReportUtils.isValidReportIDFromPath(reportID)) {
        return;
    }
    Onyx.merge(`${ONYXKEYS.COLLECTION.REPORT_METADATA}${reportID}`, {isLoadingInitialReportActions: false});
}

function clearNewRoomFormError() {
    Onyx.set(ONYXKEYS.FORMS.NEW_ROOM_FORM, {
        isLoading: false,
        errorFields: null,
        errors: null,
        [INPUT_IDS.ROOM_NAME]: '',
        [INPUT_IDS.REPORT_DESCRIPTION]: '',
        [INPUT_IDS.POLICY_ID]: '',
        [INPUT_IDS.WRITE_CAPABILITY]: '',
        [INPUT_IDS.VISIBILITY]: '',
    });
}

function resolveActionableMentionWhisper(reportId: string, reportAction: OnyxEntry<ReportAction>, resolution: ValueOf<typeof CONST.REPORT.ACTIONABLE_MENTION_WHISPER_RESOLUTION>) {
    const message = ReportActionsUtils.getReportActionMessage(reportAction);
    if (!message || !reportAction) {
        return;
    }

    const updatedMessage: Message = {
        ...message,
        resolution,
    };

    const optimisticData: OnyxUpdate[] = [
        {
            onyxMethod: Onyx.METHOD.MERGE,
            key: `${ONYXKEYS.COLLECTION.REPORT_ACTIONS}${reportId}`,
            value: {
                [reportAction.reportActionID]: {
                    message: [updatedMessage],
                    originalMessage: {
                        resolution,
                    },
                },
            },
        },
    ];

    const failureData: OnyxUpdate[] = [
        {
            onyxMethod: Onyx.METHOD.MERGE,
            key: `${ONYXKEYS.COLLECTION.REPORT_ACTIONS}${reportId}`,
            value: {
                [reportAction.reportActionID]: {
                    message: [message],
                    originalMessage: {
                        resolution: null,
                    },
                },
            },
        },
    ];

    const parameters: ResolveActionableMentionWhisperParams = {
        reportActionID: reportAction.reportActionID,
        resolution,
    };

    API.write(WRITE_COMMANDS.RESOLVE_ACTIONABLE_MENTION_WHISPER, parameters, {optimisticData, failureData});
}

function resolveActionableReportMentionWhisper(
    reportId: string,
    reportAction: OnyxEntry<ReportAction>,
    resolution: ValueOf<typeof CONST.REPORT.ACTIONABLE_REPORT_MENTION_WHISPER_RESOLUTION>,
) {
    if (!reportAction) {
        return;
    }

    const optimisticData: OnyxUpdate[] = [
        {
            onyxMethod: Onyx.METHOD.MERGE,
            key: `${ONYXKEYS.COLLECTION.REPORT_ACTIONS}${reportId}`,
            value: {
                [reportAction.reportActionID]: {
                    originalMessage: {
                        resolution,
                    },
                },
            },
        },
    ];

    const failureData: OnyxUpdate[] = [
        {
            onyxMethod: Onyx.METHOD.MERGE,
            key: `${ONYXKEYS.COLLECTION.REPORT_ACTIONS}${reportId}`,
            value: {
                [reportAction.reportActionID]: {
                    originalMessage: {
                        resolution: null,
                    },
                },
            },
        },
    ];

    const parameters: ResolveActionableReportMentionWhisperParams = {
        reportActionID: reportAction.reportActionID,
        resolution,
    };

    API.write(WRITE_COMMANDS.RESOLVE_ACTIONABLE_REPORT_MENTION_WHISPER, parameters, {optimisticData, failureData});
}

function dismissTrackExpenseActionableWhisper(reportID: string, reportAction: OnyxEntry<ReportAction>): void {
    const isArrayMessage = Array.isArray(reportAction?.message);
    const message = ReportActionsUtils.getReportActionMessage(reportAction);
    if (!message || !reportAction) {
        return;
    }

    const updatedMessage: Message = {
        ...message,
        resolution: CONST.REPORT.ACTIONABLE_TRACK_EXPENSE_WHISPER_RESOLUTION.NOTHING,
    };

    const optimisticData: OnyxUpdate[] = [
        {
            onyxMethod: Onyx.METHOD.MERGE,
            key: `${ONYXKEYS.COLLECTION.REPORT_ACTIONS}${reportID}`,
            value: {
                [reportAction.reportActionID]: {
                    message: isArrayMessage ? [updatedMessage] : updatedMessage,
                    originalMessage: {
                        resolution: CONST.REPORT.ACTIONABLE_TRACK_EXPENSE_WHISPER_RESOLUTION.NOTHING,
                    },
                },
            },
        },
    ];

    const failureData: OnyxUpdate[] = [
        {
            onyxMethod: Onyx.METHOD.MERGE,
            key: `${ONYXKEYS.COLLECTION.REPORT_ACTIONS}${reportID}`,
            value: {
                [reportAction.reportActionID]: {
                    message: [message],
                    originalMessage: {
                        resolution: null,
                    },
                },
            },
        },
    ];

    const params = {
        reportActionID: reportAction.reportActionID,
    };

    API.write(WRITE_COMMANDS.DISMISS_TRACK_EXPENSE_ACTIONABLE_WHISPER, params, {optimisticData, failureData});
}

function setGroupDraft(newGroupDraft: Partial<NewGroupChatDraft>) {
    Onyx.merge(ONYXKEYS.NEW_GROUP_CHAT_DRAFT, newGroupDraft);
}

export {
    searchInServer,
    addComment,
    addAttachment,
    updateDescription,
    updateWriteCapabilityAndNavigate,
    updateNotificationPreference,
    subscribeToReportTypingEvents,
    subscribeToReportLeavingEvents,
    unsubscribeFromReportChannel,
    unsubscribeFromLeavingRoomReportChannel,
    saveReportDraftComment,
    broadcastUserIsTyping,
    broadcastUserIsLeavingRoom,
    togglePinnedState,
    editReportComment,
    handleUserDeletedLinksInHtml,
    deleteReportActionDraft,
    saveReportActionDraft,
    deleteReportComment,
    navigateToConciergeChat,
    navigateToSystemChat,
    addPolicyReport,
    deleteReport,
    navigateToConciergeChatAndDeleteReport,
    setIsComposerFullSize,
    expandURLPreview,
    markCommentAsUnread,
    readNewestAction,
    openReport,
    openReportFromDeepLink,
    navigateToAndOpenReport,
    navigateToAndOpenReportWithAccountIDs,
    navigateToAndOpenChildReport,
    toggleSubscribeToChildReport,
    updatePolicyRoomNameAndNavigate,
    clearPolicyRoomNameErrors,
    clearIOUError,
    subscribeToNewActionEvent,
    notifyNewAction,
    showReportActionNotification,
    toggleEmojiReaction,
    shouldShowReportActionNotification,
    joinRoom,
    leaveRoom,
    inviteToRoom,
    inviteToGroupChat,
    removeFromRoom,
    getCurrentUserAccountID,
    setLastOpenedPublicRoom,
    flagComment,
    openLastOpenedPublicRoom,
    updatePrivateNotes,
    getReportPrivateNote,
    clearPrivateNotesError,
    hasErrorInPrivateNotes,
    getOlderActions,
    getNewerActions,
    openRoomMembersPage,
    savePrivateNotesDraft,
    getDraftPrivateNote,
    updateLastVisitTime,
    clearNewRoomFormError,
    updateReportField,
    updateReportName,
    deleteReportField,
    clearReportFieldErrors,
    resolveActionableMentionWhisper,
    resolveActionableReportMentionWhisper,
    updateRoomVisibility,
    dismissTrackExpenseActionableWhisper,
    setGroupDraft,
    clearGroupChat,
    startNewChat,
    completeOnboarding,
    updateGroupChatName,
    updateGroupChatAvatar,
    leaveGroupChat,
    removeFromGroupChat,
    updateGroupChatMemberRoles,
    updateLoadingInitialReportAction,
    clearAddRoomMemberError,
    clearAvatarErrors,
    handleReportChanged,
};<|MERGE_RESOLUTION|>--- conflicted
+++ resolved
@@ -2542,32 +2542,18 @@
 }
 
 function navigateToMostRecentReport(currentReport: OnyxEntry<Report>) {
-<<<<<<< HEAD
-    const reportID = currentReport?.reportID;
-    const sortedReportsByLastRead = ReportUtils.sortReportsByLastRead(Object.values(ReportConnection.getAllReports() ?? {}) as Report[], reportMetadata);
-
-    // We want to filter out the current report, hidden reports and empty chats
-    const filteredReportsByLastRead = sortedReportsByLastRead.filter(
-        (sortedReport) =>
-            sortedReport?.reportID !== reportID &&
-            sortedReport?.notificationPreference !== CONST.REPORT.NOTIFICATION_PREFERENCE.HIDDEN &&
-            ReportUtils.shouldReportBeInOptionList({
-                report: sortedReport,
-                currentReportId: '',
-                isInFocusMode: false,
-                betas: [],
-                policies: {},
-                excludeEmptyChats: true,
-                doesReportHaveViolations: false,
-                includeSelfDM: true,
-            }),
-    );
-    const lastAccessedReportID = filteredReportsByLastRead.at(-1)?.reportID;
-    const isChatThread = ReportUtils.isChatThread(currentReport);
-=======
-    const lastAccessedReportID = ReportUtils.findLastAccessedReport(allReports, false, undefined, false, false, reportMetadata, undefined, [], currentReport?.reportID)?.reportID;
-
->>>>>>> 07c8af76
+    const lastAccessedReportID = ReportUtils.findLastAccessedReport(
+        ReportConnection.getAllReports(),
+        false,
+        undefined,
+        false,
+        false,
+        reportMetadata,
+        undefined,
+        [],
+        currentReport?.reportID,
+    )?.reportID;
+
     if (lastAccessedReportID) {
         const lastAccessedReportRoute = ROUTES.REPORT_WITH_ID.getRoute(lastAccessedReportID ?? '-1');
         Navigation.goBack(lastAccessedReportRoute);

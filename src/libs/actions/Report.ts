import {findFocusedRoute} from '@react-navigation/native';
import {format as timezoneFormat, toZonedTime} from 'date-fns-tz';
import {Str} from 'expensify-common';
import isEmpty from 'lodash/isEmpty';
import {DeviceEventEmitter, InteractionManager, Linking} from 'react-native';
import type {NullishDeep, OnyxCollection, OnyxEntry, OnyxUpdate} from 'react-native-onyx';
import Onyx from 'react-native-onyx';
import type {PartialDeep, ValueOf} from 'type-fest';
import type {Emoji} from '@assets/emojis/types';
import type {FileObject} from '@components/AttachmentModal';
import * as ActiveClientManager from '@libs/ActiveClientManager';
import * as API from '@libs/API';
import type {
    AddCommentOrAttachementParams,
    AddEmojiReactionParams,
    AddWorkspaceRoomParams,
    CompleteGuidedSetupParams,
    DeleteCommentParams,
    ExpandURLPreviewParams,
    FlagCommentParams,
    GetNewerActionsParams,
    GetOlderActionsParams,
    GetReportPrivateNoteParams,
    InviteToGroupChatParams,
    InviteToRoomParams,
    LeaveRoomParams,
    MarkAsExportedParams,
    MarkAsUnreadParams,
    OpenReportParams,
    OpenRoomMembersPageParams,
    ReadNewestActionParams,
    RemoveEmojiReactionParams,
    RemoveFromGroupChatParams,
    RemoveFromRoomParams,
    ReportExportParams,
    ResolveActionableMentionWhisperParams,
    ResolveActionableReportMentionWhisperParams,
    SearchForReportsParams,
    SearchForRoomsToMentionParams,
    TogglePinnedChatParams,
    UpdateCommentParams,
    UpdateGroupChatAvatarParams,
    UpdateGroupChatMemberRolesParams,
    UpdateGroupChatNameParams,
    UpdatePolicyRoomNameParams,
    UpdateReportNotificationPreferenceParams,
    UpdateReportPrivateNoteParams,
    UpdateReportWriteCapabilityParams,
    UpdateRoomDescriptionParams,
} from '@libs/API/parameters';
import type ExportReportCSVParams from '@libs/API/parameters/ExportReportCSVParams';
import type UpdateRoomVisibilityParams from '@libs/API/parameters/UpdateRoomVisibilityParams';
import {READ_COMMANDS, SIDE_EFFECT_REQUEST_COMMANDS, WRITE_COMMANDS} from '@libs/API/types';
import * as ApiUtils from '@libs/ApiUtils';
import * as CollectionUtils from '@libs/CollectionUtils';
import type {CustomRNImageManipulatorResult} from '@libs/cropOrRotateImage/types';
import DateUtils from '@libs/DateUtils';
import {prepareDraftComment} from '@libs/DraftCommentUtils';
import * as EmojiUtils from '@libs/EmojiUtils';
import * as Environment from '@libs/Environment/Environment';
import * as ErrorUtils from '@libs/ErrorUtils';
import fileDownload from '@libs/fileDownload';
import HttpUtils from '@libs/HttpUtils';
import isPublicScreenRoute from '@libs/isPublicScreenRoute';
import * as Localize from '@libs/Localize';
import Log from '@libs/Log';
import {registerPaginationConfig} from '@libs/Middleware/Pagination';
import Navigation, {navigationRef} from '@libs/Navigation/Navigation';
import {isOnboardingFlowName} from '@libs/NavigationUtils';
import enhanceParameters from '@libs/Network/enhanceParameters';
import type {NetworkStatus} from '@libs/NetworkConnection';
import LocalNotification from '@libs/Notification/LocalNotification';
import Parser from '@libs/Parser';
import * as PersonalDetailsUtils from '@libs/PersonalDetailsUtils';
import * as PhoneNumber from '@libs/PhoneNumber';
import {extractPolicyIDFromPath, getPolicy} from '@libs/PolicyUtils';
import processReportIDDeeplink from '@libs/processReportIDDeeplink';
import * as Pusher from '@libs/Pusher/pusher';
import * as ReportActionsUtils from '@libs/ReportActionsUtils';
import * as ReportConnection from '@libs/ReportConnection';
import type {OptimisticAddCommentReportAction, OptimisticChatReport} from '@libs/ReportUtils';
import * as ReportUtils from '@libs/ReportUtils';
import shouldSkipDeepLinkNavigation from '@libs/shouldSkipDeepLinkNavigation';
import Visibility from '@libs/Visibility';
import CONFIG from '@src/CONFIG';
import type {OnboardingAccountingType, OnboardingCompanySizeType, OnboardingPurposeType} from '@src/CONST';
import CONST from '@src/CONST';
import ONYXKEYS from '@src/ONYXKEYS';
import type {Route} from '@src/ROUTES';
import ROUTES from '@src/ROUTES';
import INPUT_IDS from '@src/types/form/NewRoomForm';
import type {
    InvitedEmailsToAccountIDs,
    NewGroupChatDraft,
    PersonalDetailsList,
    PolicyReportField,
    QuickAction,
    RecentlyUsedReportFields,
    ReportAction,
    ReportActionReactions,
    ReportUserIsTyping,
} from '@src/types/onyx';
import type {Decision} from '@src/types/onyx/OriginalMessage';
import type {ConnectionName} from '@src/types/onyx/Policy';
import type Report from '@src/types/onyx/Report';
import type {NotificationPreference, Participants, Participant as ReportParticipant, RoomVisibility, WriteCapability} from '@src/types/onyx/Report';
import type {Message, ReportActions} from '@src/types/onyx/ReportAction';
import {isEmptyObject} from '@src/types/utils/EmptyObject';
import * as CachedPDFPaths from './CachedPDFPaths';
import * as Modal from './Modal';
<<<<<<< HEAD
=======
import navigateFromNotification from './navigateFromNotification';
import resolveDuplicationConflictAction from './RequestConflictUtils';
>>>>>>> 04214cdb
import * as Session from './Session';
import * as Welcome from './Welcome';
import * as OnboardingFlow from './Welcome/OnboardingFlow';

type SubscriberCallback = (isFromCurrentUser: boolean, reportActionID: string | undefined) => void;

type ActionSubscriber = {
    reportID: string;
    callback: SubscriberCallback;
};

type Video = {
    url: string;
    thumbnailUrl: string;
    duration: number;
    width: number;
    height: number;
};

type TaskMessage = Required<Pick<AddCommentOrAttachementParams, 'reportID' | 'reportActionID' | 'reportComment'>>;

type TaskForParameters =
    | {
          type: 'task';
          task: string;
          taskReportID: string;
          parentReportID: string;
          parentReportActionID: string;
          assigneeChatReportID: string;
          createdTaskReportActionID: string;
          completedTaskReportActionID?: string;
          title: string;
          description: string;
      }
    | ({
          type: 'message';
      } & TaskMessage);

type GuidedSetupData = Array<
    | ({type: 'message'} & AddCommentOrAttachementParams)
    | TaskForParameters
    | ({
          type: 'video';
      } & Video &
          AddCommentOrAttachementParams)
>;

type ReportError = {
    type?: string;
};

let conciergeChatReportID: string | undefined;
let currentUserAccountID = -1;
let currentUserEmail: string | undefined;
Onyx.connect({
    key: ONYXKEYS.SESSION,
    callback: (value) => {
        // When signed out, val is undefined
        if (!value?.accountID) {
            conciergeChatReportID = undefined;
            return;
        }
        currentUserEmail = value.email;
        currentUserAccountID = value.accountID;
    },
});

let preferredSkinTone: number = CONST.EMOJI_DEFAULT_SKIN_TONE;
Onyx.connect({
    key: ONYXKEYS.PREFERRED_EMOJI_SKIN_TONE,
    callback: (value) => {
        preferredSkinTone = EmojiUtils.getPreferredSkinToneIndex(value);
    },
});

// map of reportID to all reportActions for that report
const allReportActions: OnyxCollection<ReportActions> = {};

Onyx.connect({
    key: ONYXKEYS.COLLECTION.REPORT_ACTIONS,
    callback: (actions, key) => {
        if (!key || !actions) {
            return;
        }
        const reportID = CollectionUtils.extractCollectionItemID(key);
        allReportActions[reportID] = actions;
    },
});

let isNetworkOffline = false;
let networkStatus: NetworkStatus;
Onyx.connect({
    key: ONYXKEYS.NETWORK,
    callback: (value) => {
        isNetworkOffline = value?.isOffline ?? false;
        networkStatus = value?.networkStatus ?? CONST.NETWORK.NETWORK_STATUS.UNKNOWN;
    },
});

let allPersonalDetails: OnyxEntry<PersonalDetailsList> = {};
Onyx.connect({
    key: ONYXKEYS.PERSONAL_DETAILS_LIST,
    callback: (value) => {
        allPersonalDetails = value ?? {};
    },
});

const draftNoteMap: OnyxCollection<string> = {};
Onyx.connect({
    key: ONYXKEYS.COLLECTION.PRIVATE_NOTES_DRAFT,
    callback: (value, key) => {
        if (!key) {
            return;
        }

        const reportID = key.replace(ONYXKEYS.COLLECTION.PRIVATE_NOTES_DRAFT, '');
        draftNoteMap[reportID] = value;
    },
});

const typingWatchTimers: Record<string, NodeJS.Timeout> = {};

let reportIDDeeplinkedFromOldDot: string | undefined;
Linking.getInitialURL().then((url) => {
    reportIDDeeplinkedFromOldDot = processReportIDDeeplink(url ?? '');
});

let lastVisitedPath: string | undefined;
Onyx.connect({
    key: ONYXKEYS.LAST_VISITED_PATH,
    callback: (value) => {
        if (!value) {
            return;
        }
        lastVisitedPath = value;
    },
});

let allRecentlyUsedReportFields: OnyxEntry<RecentlyUsedReportFields> = {};
Onyx.connect({
    key: ONYXKEYS.RECENTLY_USED_REPORT_FIELDS,
    callback: (val) => (allRecentlyUsedReportFields = val),
});

let quickAction: OnyxEntry<QuickAction> = {};
Onyx.connect({
    key: ONYXKEYS.NVP_QUICK_ACTION_GLOBAL_CREATE,
    callback: (val) => (quickAction = val),
});

let allReportDraftComments: Record<string, string | undefined> = {};

Onyx.connect({
    key: ONYXKEYS.COLLECTION.REPORT_DRAFT_COMMENT,
    waitForCollectionCallback: true,
    callback: (value) => (allReportDraftComments = value),
});

let environmentURL: string;
Environment.getEnvironmentURL().then((url: string) => (environmentURL = url));

registerPaginationConfig({
    initialCommand: WRITE_COMMANDS.OPEN_REPORT,
    previousCommand: READ_COMMANDS.GET_OLDER_ACTIONS,
    nextCommand: READ_COMMANDS.GET_NEWER_ACTIONS,
    resourceCollectionKey: ONYXKEYS.COLLECTION.REPORT_ACTIONS,
    pageCollectionKey: ONYXKEYS.COLLECTION.REPORT_ACTIONS_PAGES,
    sortItems: (reportActions) => ReportActionsUtils.getSortedReportActionsForDisplay(reportActions, true),
    getItemID: (reportAction) => reportAction.reportActionID,
});

function clearGroupChat() {
    Onyx.set(ONYXKEYS.NEW_GROUP_CHAT_DRAFT, null);
}

function startNewChat() {
    clearGroupChat();
    Navigation.navigate(ROUTES.NEW);
}

/** Get the private pusher channel name for a Report. */
function getReportChannelName(reportID: string): string {
    return `${CONST.PUSHER.PRIVATE_REPORT_CHANNEL_PREFIX}${reportID}${CONFIG.PUSHER.SUFFIX}`;
}

/**
 * There are 2 possibilities that we can receive via pusher for a user's typing/leaving status:
 * 1. The "new" way from New Expensify is passed as {[login]: Boolean} (e.g. {yuwen@expensify.com: true}), where the value
 * is whether the user with that login is typing/leaving on the report or not.
 * 2. The "old" way from e.com which is passed as {userLogin: login} (e.g. {userLogin: bstites@expensify.com})
 *
 * This method makes sure that no matter which we get, we return the "new" format
 */
function getNormalizedStatus(typingStatus: Pusher.UserIsTypingEvent | Pusher.UserIsLeavingRoomEvent): ReportUserIsTyping {
    let normalizedStatus: ReportUserIsTyping;

    if (typingStatus.userLogin) {
        normalizedStatus = {[typingStatus.userLogin]: true};
    } else {
        normalizedStatus = typingStatus;
    }

    return normalizedStatus;
}

/** Initialize our pusher subscriptions to listen for someone typing in a report. */
function subscribeToReportTypingEvents(reportID: string) {
    if (!reportID) {
        return;
    }

    // Make sure we have a clean Typing indicator before subscribing to typing events
    Onyx.set(`${ONYXKEYS.COLLECTION.REPORT_USER_IS_TYPING}${reportID}`, {});

    const pusherChannelName = getReportChannelName(reportID);
    Pusher.subscribe(pusherChannelName, Pusher.TYPE.USER_IS_TYPING, (typingStatus) => {
        // If the pusher message comes from OldDot, we expect the typing status to be keyed by user
        // login OR by 'Concierge'. If the pusher message comes from NewDot, it is keyed by accountID
        // since personal details are keyed by accountID.
        const normalizedTypingStatus = getNormalizedStatus(typingStatus);
        const accountIDOrLogin = Object.keys(normalizedTypingStatus).at(0);

        if (!accountIDOrLogin) {
            return;
        }

        // Don't show the typing indicator if the user is typing on another platform
        if (Number(accountIDOrLogin) === currentUserAccountID) {
            return;
        }

        // Use a combo of the reportID and the accountID or login as a key for holding our timers.
        const reportUserIdentifier = `${reportID}-${accountIDOrLogin}`;
        clearTimeout(typingWatchTimers[reportUserIdentifier]);
        Onyx.merge(`${ONYXKEYS.COLLECTION.REPORT_USER_IS_TYPING}${reportID}`, normalizedTypingStatus);

        // Wait for 1.5s of no additional typing events before setting the status back to false.
        typingWatchTimers[reportUserIdentifier] = setTimeout(() => {
            const typingStoppedStatus: ReportUserIsTyping = {};
            typingStoppedStatus[accountIDOrLogin] = false;
            Onyx.merge(`${ONYXKEYS.COLLECTION.REPORT_USER_IS_TYPING}${reportID}`, typingStoppedStatus);
            delete typingWatchTimers[reportUserIdentifier];
        }, 1500);
    }).catch((error: ReportError) => {
        Log.hmmm('[Report] Failed to initially subscribe to Pusher channel', {errorType: error.type, pusherChannelName});
    });
}

/** Initialize our pusher subscriptions to listen for someone leaving a room. */
function subscribeToReportLeavingEvents(reportID: string) {
    if (!reportID) {
        return;
    }

    // Make sure we have a clean Leaving indicator before subscribing to leaving events
    Onyx.set(`${ONYXKEYS.COLLECTION.REPORT_USER_IS_LEAVING_ROOM}${reportID}`, false);

    const pusherChannelName = getReportChannelName(reportID);
    Pusher.subscribe(pusherChannelName, Pusher.TYPE.USER_IS_LEAVING_ROOM, (leavingStatus: Pusher.UserIsLeavingRoomEvent) => {
        // If the pusher message comes from OldDot, we expect the leaving status to be keyed by user
        // login OR by 'Concierge'. If the pusher message comes from NewDot, it is keyed by accountID
        // since personal details are keyed by accountID.
        const normalizedLeavingStatus = getNormalizedStatus(leavingStatus);
        const accountIDOrLogin = Object.keys(normalizedLeavingStatus).at(0);

        if (!accountIDOrLogin) {
            return;
        }

        if (Number(accountIDOrLogin) !== currentUserAccountID) {
            return;
        }

        Onyx.merge(`${ONYXKEYS.COLLECTION.REPORT_USER_IS_LEAVING_ROOM}${reportID}`, true);
    }).catch((error: ReportError) => {
        Log.hmmm('[Report] Failed to initially subscribe to Pusher channel', {errorType: error.type, pusherChannelName});
    });
}

/**
 * Remove our pusher subscriptions to listen for someone typing in a report.
 */
function unsubscribeFromReportChannel(reportID: string) {
    if (!reportID) {
        return;
    }

    const pusherChannelName = getReportChannelName(reportID);
    Onyx.set(`${ONYXKEYS.COLLECTION.REPORT_USER_IS_TYPING}${reportID}`, {});
    Pusher.unsubscribe(pusherChannelName, Pusher.TYPE.USER_IS_TYPING);
}

/**
 * Remove our pusher subscriptions to listen for someone leaving a report.
 */
function unsubscribeFromLeavingRoomReportChannel(reportID: string) {
    if (!reportID) {
        return;
    }

    const pusherChannelName = getReportChannelName(reportID);
    Onyx.set(`${ONYXKEYS.COLLECTION.REPORT_USER_IS_LEAVING_ROOM}${reportID}`, false);
    Pusher.unsubscribe(pusherChannelName, Pusher.TYPE.USER_IS_LEAVING_ROOM);
}

// New action subscriber array for report pages
let newActionSubscribers: ActionSubscriber[] = [];

/**
 * Enables the Report actions file to let the ReportActionsView know that a new comment has arrived in realtime for the current report
 * Add subscriber for report id
 * @returns Remove subscriber for report id
 */
function subscribeToNewActionEvent(reportID: string, callback: SubscriberCallback): () => void {
    newActionSubscribers.push({callback, reportID});
    return () => {
        newActionSubscribers = newActionSubscribers.filter((subscriber) => subscriber.reportID !== reportID);
    };
}

/** Notify the ReportActionsView that a new comment has arrived */
function notifyNewAction(reportID: string, accountID?: number, reportActionID?: string) {
    const actionSubscriber = newActionSubscribers.find((subscriber) => subscriber.reportID === reportID);
    if (!actionSubscriber) {
        return;
    }
    const isFromCurrentUser = accountID === currentUserAccountID;
    actionSubscriber.callback(isFromCurrentUser, reportActionID);
}

/**
 * Add up to two report actions to a report. This method can be called for the following situations:
 *
 * - Adding one comment
 * - Adding one attachment
 * - Add both a comment and attachment simultaneously
 */
function addActions(reportID: string, text = '', file?: FileObject) {
    let reportCommentText = '';
    let reportCommentAction: OptimisticAddCommentReportAction | undefined;
    let attachmentAction: OptimisticAddCommentReportAction | undefined;
    let commandName: typeof WRITE_COMMANDS.ADD_COMMENT | typeof WRITE_COMMANDS.ADD_ATTACHMENT | typeof WRITE_COMMANDS.ADD_TEXT_AND_ATTACHMENT = WRITE_COMMANDS.ADD_COMMENT;

    if (text && !file) {
        const reportComment = ReportUtils.buildOptimisticAddCommentReportAction(text, undefined, undefined, undefined, undefined, reportID);
        reportCommentAction = reportComment.reportAction;
        reportCommentText = reportComment.commentText;
    }

    if (file) {
        // When we are adding an attachment we will call AddAttachment.
        // It supports sending an attachment with an optional comment and AddComment supports adding a single text comment only.
        commandName = WRITE_COMMANDS.ADD_ATTACHMENT;
        const attachment = ReportUtils.buildOptimisticAddCommentReportAction(text, file, undefined, undefined, undefined, reportID);
        attachmentAction = attachment.reportAction;
    }

    if (text && file) {
        // When there is both text and a file, the text for the report comment needs to be parsed)
        reportCommentText = ReportUtils.getParsedComment(text ?? '', {reportID});

        // And the API command needs to go to the new API which supports combining both text and attachments in a single report action
        commandName = WRITE_COMMANDS.ADD_TEXT_AND_ATTACHMENT;
    }

    // Always prefer the file as the last action over text
    const lastAction = attachmentAction ?? reportCommentAction;
    const currentTime = DateUtils.getDBTimeWithSkew();
    const lastComment = ReportActionsUtils.getReportActionMessage(lastAction);
    const lastCommentText = ReportUtils.formatReportLastMessageText(lastComment?.text ?? '');

    const optimisticReport: Partial<Report> = {
        lastVisibleActionCreated: lastAction?.created,
        lastMessageTranslationKey: lastComment?.translationKey ?? '',
        lastMessageText: lastCommentText,
        lastMessageHtml: lastCommentText,
        lastActorAccountID: currentUserAccountID,
        lastReadTime: currentTime,
    };

    const report = ReportConnection.getAllReports()?.[`${ONYXKEYS.COLLECTION.REPORT}${reportID}`];
    const shouldUpdateNotificationPrefernece = !isEmptyObject(report) && ReportUtils.getReportNotificationPreference(report) === CONST.REPORT.NOTIFICATION_PREFERENCE.HIDDEN;

    if (shouldUpdateNotificationPrefernece) {
        optimisticReport.participants = {
            [currentUserAccountID]: {notificationPreference: ReportUtils.getDefaultNotificationPreferenceForReport(report)},
        };
    }

    // Optimistically add the new actions to the store before waiting to save them to the server
    const optimisticReportActions: OnyxCollection<OptimisticAddCommentReportAction> = {};

    // Only add the reportCommentAction when there is no file attachment. If there is both a file attachment and text, that will all be contained in the attachmentAction.
    if (text && reportCommentAction?.reportActionID && !file) {
        optimisticReportActions[reportCommentAction.reportActionID] = reportCommentAction;
    }
    if (file && attachmentAction?.reportActionID) {
        optimisticReportActions[attachmentAction.reportActionID] = attachmentAction;
    }

    const parameters: AddCommentOrAttachementParams = {
        reportID,
        reportActionID: file ? attachmentAction?.reportActionID : reportCommentAction?.reportActionID,
        commentReportActionID: file && reportCommentAction ? reportCommentAction.reportActionID : null,
        reportComment: reportCommentText,
        file,
        clientCreatedTime: file ? attachmentAction?.created : reportCommentAction?.created,
        idempotencyKey: Str.guid(),
    };

    if (reportIDDeeplinkedFromOldDot === reportID && ReportUtils.isConciergeChatReport(report)) {
        parameters.isOldDotConciergeChat = true;
    }

    const optimisticData: OnyxUpdate[] = [
        {
            onyxMethod: Onyx.METHOD.MERGE,
            key: `${ONYXKEYS.COLLECTION.REPORT}${reportID}`,
            value: optimisticReport,
        },
        {
            onyxMethod: Onyx.METHOD.MERGE,
            key: `${ONYXKEYS.COLLECTION.REPORT_ACTIONS}${reportID}`,
            value: optimisticReportActions as ReportActions,
        },
    ];

    const successReportActions: OnyxCollection<NullishDeep<ReportAction>> = {};

    Object.entries(optimisticReportActions).forEach(([actionKey]) => {
        successReportActions[actionKey] = {pendingAction: null, isOptimisticAction: null};
    });

    const successData: OnyxUpdate[] = [
        {
            onyxMethod: Onyx.METHOD.MERGE,
            key: `${ONYXKEYS.COLLECTION.REPORT_ACTIONS}${reportID}`,
            value: successReportActions,
        },
    ];

    let failureReport: Partial<Report> = {
        lastMessageTranslationKey: '',
        lastMessageText: '',
        lastVisibleActionCreated: '',
    };
    const {lastMessageText = '', lastMessageTranslationKey = ''} = ReportActionsUtils.getLastVisibleMessage(reportID);
    if (lastMessageText || lastMessageTranslationKey) {
        const lastVisibleAction = ReportActionsUtils.getLastVisibleAction(reportID);
        const lastVisibleActionCreated = lastVisibleAction?.created;
        const lastActorAccountID = lastVisibleAction?.actorAccountID;
        failureReport = {
            lastMessageTranslationKey,
            lastMessageText,
            lastVisibleActionCreated,
            lastActorAccountID,
        };
    }

    const failureReportActions: Record<string, OptimisticAddCommentReportAction> = {};

    Object.entries(optimisticReportActions).forEach(([actionKey, action]) => {
        failureReportActions[actionKey] = {
            // eslint-disable-next-line @typescript-eslint/non-nullable-type-assertion-style
            ...(action as OptimisticAddCommentReportAction),
            errors: ErrorUtils.getMicroSecondOnyxErrorWithTranslationKey('report.genericAddCommentFailureMessage'),
        };
    });

    const failureData: OnyxUpdate[] = [
        {
            onyxMethod: Onyx.METHOD.MERGE,
            key: `${ONYXKEYS.COLLECTION.REPORT}${reportID}`,
            value: failureReport,
        },
        {
            onyxMethod: Onyx.METHOD.MERGE,
            key: `${ONYXKEYS.COLLECTION.REPORT_ACTIONS}${reportID}`,
            value: failureReportActions as ReportActions,
        },
    ];

    // Update optimistic data for parent report action if the report is a child report
    const optimisticParentReportData = ReportUtils.getOptimisticDataForParentReportAction(reportID, currentTime, CONST.RED_BRICK_ROAD_PENDING_ACTION.ADD);
    optimisticParentReportData.forEach((parentReportData) => {
        if (isEmptyObject(parentReportData)) {
            return;
        }
        optimisticData.push(parentReportData);
    });

    // Update the timezone if it's been 5 minutes from the last time the user added a comment
    if (DateUtils.canUpdateTimezone() && currentUserAccountID) {
        const timezone = DateUtils.getCurrentTimezone();
        parameters.timezone = JSON.stringify(timezone);
        optimisticData.push({
            onyxMethod: Onyx.METHOD.MERGE,
            key: ONYXKEYS.PERSONAL_DETAILS_LIST,
            value: {[currentUserAccountID]: {timezone}},
        });
        DateUtils.setTimezoneUpdated();
    }

    API.write(commandName, parameters, {
        optimisticData,
        successData,
        failureData,
    });
    notifyNewAction(reportID, lastAction?.actorAccountID, lastAction?.reportActionID);
}

/** Add an attachment and optional comment. */
function addAttachment(reportID: string, file: FileObject, text = '') {
    addActions(reportID, text, file);
}

/** Add a single comment to a report */
function addComment(reportID: string, text: string) {
    addActions(reportID, text);
}

function reportActionsExist(reportID: string): boolean {
    return allReportActions?.[reportID] !== undefined;
}

function updateGroupChatName(reportID: string, reportName: string) {
    const optimisticData: OnyxUpdate[] = [
        {
            onyxMethod: Onyx.METHOD.MERGE,
            key: `${ONYXKEYS.COLLECTION.REPORT}${reportID}`,
            value: {
                reportName,
                pendingFields: {
                    reportName: CONST.RED_BRICK_ROAD_PENDING_ACTION.UPDATE,
                },
                errorFields: {
                    reportName: null,
                },
            },
        },
    ];

    const successData: OnyxUpdate[] = [
        {
            onyxMethod: Onyx.METHOD.MERGE,
            key: `${ONYXKEYS.COLLECTION.REPORT}${reportID}`,
            value: {
                pendingFields: {
                    reportName: null,
                },
            },
        },
    ];
    const failureData: OnyxUpdate[] = [
        {
            onyxMethod: Onyx.METHOD.MERGE,
            key: `${ONYXKEYS.COLLECTION.REPORT}${reportID}`,
            value: {
                reportName: ReportConnection.getAllReports()?.[`${ONYXKEYS.COLLECTION.REPORT}${reportID}`]?.reportName ?? null,
                pendingFields: {
                    reportName: null,
                },
            },
        },
    ];
    const parameters: UpdateGroupChatNameParams = {reportName, reportID};
    API.write(WRITE_COMMANDS.UPDATE_GROUP_CHAT_NAME, parameters, {optimisticData, successData, failureData});
}

function updateGroupChatAvatar(reportID: string, file?: File | CustomRNImageManipulatorResult) {
    // If we have no file that means we are removing the avatar.
    const optimisticData: OnyxUpdate[] = [
        {
            onyxMethod: Onyx.METHOD.MERGE,
            key: `${ONYXKEYS.COLLECTION.REPORT}${reportID}`,
            value: {
                avatarUrl: file ? file?.uri ?? '' : null,
                avatarFileName: file ? file?.name ?? '' : null,
                pendingFields: {
                    avatar: CONST.RED_BRICK_ROAD_PENDING_ACTION.UPDATE,
                },
                errorFields: {
                    avatar: null,
                },
            },
        },
    ];

    const fetchedReport = ReportConnection.getAllReports()?.[`${ONYXKEYS.COLLECTION.REPORT}${reportID}`];
    const failureData: OnyxUpdate[] = [
        {
            onyxMethod: Onyx.METHOD.MERGE,
            key: `${ONYXKEYS.COLLECTION.REPORT}${reportID}`,
            value: {
                avatarUrl: fetchedReport?.avatarUrl ?? null,
                avatarFileName: fetchedReport?.avatarFileName ?? null,
                pendingFields: {
                    avatar: null,
                },
            },
        },
    ];

    const successData: OnyxUpdate[] = [
        {
            onyxMethod: Onyx.METHOD.MERGE,
            key: `${ONYXKEYS.COLLECTION.REPORT}${reportID}`,
            value: {
                pendingFields: {
                    avatar: null,
                },
            },
        },
    ];
    const parameters: UpdateGroupChatAvatarParams = {file, reportID};
    API.write(WRITE_COMMANDS.UPDATE_GROUP_CHAT_AVATAR, parameters, {optimisticData, failureData, successData});
}

/**
 * Clear error and pending fields for the report avatar
 */
function clearAvatarErrors(reportID: string) {
    Onyx.merge(`${ONYXKEYS.COLLECTION.REPORT}${reportID}`, {
        errorFields: {
            avatar: null,
        },
    });
}

/**
 * Gets the latest page of report actions and updates the last read message
 * If a chat with the passed reportID is not found, we will create a chat based on the passed participantList
 *
 * @param reportID The ID of the report to open
 * @param reportActionID The ID used to fetch a specific range of report actions related to the current reportActionID when opening a chat.
 * @param participantLoginList The list of users that are included in a new chat, not including the user creating it
 * @param newReportObject The optimistic report object created when making a new chat, saved as optimistic data
 * @param parentReportActionID The parent report action that a thread was created from (only passed for new threads)
 * @param isFromDeepLink Whether or not this report is being opened from a deep link
 * @param participantAccountIDList The list of accountIDs that are included in a new chat, not including the user creating it
 */
function openReport(
    reportID: string,
    reportActionID?: string,
    participantLoginList: string[] = [],
    newReportObject?: ReportUtils.OptimisticChatReport,
    parentReportActionID = '-1',
    isFromDeepLink = false,
    participantAccountIDList: number[] = [],
    avatar?: File | CustomRNImageManipulatorResult,
) {
    if (!reportID) {
        return;
    }

    const optimisticReport = reportActionsExist(reportID)
        ? {}
        : {
              reportName: ReportConnection.getAllReports()?.[`${ONYXKEYS.COLLECTION.REPORT}${reportID}`]?.reportName ?? CONST.REPORT.DEFAULT_REPORT_NAME,
          };

    const optimisticData: OnyxUpdate[] = [
        {
            onyxMethod: Onyx.METHOD.MERGE,
            key: `${ONYXKEYS.COLLECTION.REPORT}${reportID}`,
            value: optimisticReport,
        },
        {
            onyxMethod: Onyx.METHOD.MERGE,
            key: `${ONYXKEYS.COLLECTION.REPORT_METADATA}${reportID}`,
            value: {
                isLoadingInitialReportActions: true,
                isLoadingOlderReportActions: false,
                hasLoadingOlderReportActionsError: false,
                isLoadingNewerReportActions: false,
                hasLoadingNewerReportActionsError: false,
                lastVisitTime: DateUtils.getDBTime(),
            },
        },
    ];

    const successData: OnyxUpdate[] = [
        {
            onyxMethod: Onyx.METHOD.MERGE,
            key: `${ONYXKEYS.COLLECTION.REPORT}${reportID}`,
            value: {
                errorFields: {
                    notFound: null,
                },
            },
        },
        {
            onyxMethod: Onyx.METHOD.MERGE,
            key: `${ONYXKEYS.COLLECTION.REPORT_METADATA}${reportID}`,
            value: {
                isLoadingInitialReportActions: false,
            },
        },
    ];

    const failureData: OnyxUpdate[] = [
        {
            onyxMethod: Onyx.METHOD.MERGE,
            key: `${ONYXKEYS.COLLECTION.REPORT_METADATA}${reportID}`,
            value: {
                isLoadingInitialReportActions: false,
            },
        },
    ];

    const parameters: OpenReportParams = {
        reportID,
        reportActionID,
        emailList: participantLoginList ? participantLoginList.join(',') : '',
        accountIDList: participantAccountIDList ? participantAccountIDList.join(',') : '',
        parentReportActionID,
    };
    const isGroupChat = ReportUtils.isGroupChat(newReportObject);
    if (isGroupChat) {
        parameters.chatType = CONST.REPORT.CHAT_TYPE.GROUP;
        parameters.groupChatAdminLogins = currentUserEmail;
        parameters.optimisticAccountIDList = Object.keys(newReportObject?.participants ?? {}).join(',');
        parameters.reportName = newReportObject?.reportName ?? '';

        // If we have an avatar then include it with the parameters
        if (avatar) {
            parameters.file = avatar;
        }

        clearGroupChat();
    }

    if (isFromDeepLink) {
        parameters.shouldRetry = false;
    }

    // If we are creating a new report, we need to add the optimistic report data and a report action
    const isCreatingNewReport = !isEmptyObject(newReportObject);
    if (isCreatingNewReport) {
        // Change the method to set for new reports because it doesn't exist yet, is faster,
        // and we need the data to be available when we navigate to the chat page
        const optimisticDataItem = optimisticData.at(0);
        if (optimisticDataItem) {
            optimisticDataItem.onyxMethod = Onyx.METHOD.SET;
            optimisticDataItem.value = {
                ...optimisticReport,
                reportName: CONST.REPORT.DEFAULT_REPORT_NAME,
                ...newReportObject,
                pendingFields: {
                    createChat: CONST.RED_BRICK_ROAD_PENDING_ACTION.ADD,
                    ...(isGroupChat && {reportName: CONST.RED_BRICK_ROAD_PENDING_ACTION.ADD}),
                },
                isOptimisticReport: true,
            };
        }

        let emailCreatingAction: string = CONST.REPORT.OWNER_EMAIL_FAKE;
        if (newReportObject.ownerAccountID && newReportObject.ownerAccountID !== CONST.REPORT.OWNER_ACCOUNT_ID_FAKE) {
            emailCreatingAction = allPersonalDetails?.[newReportObject.ownerAccountID]?.login ?? '';
        }
        const optimisticCreatedAction = ReportUtils.buildOptimisticCreatedReportAction(emailCreatingAction);
        optimisticData.push({
            onyxMethod: Onyx.METHOD.SET,
            key: `${ONYXKEYS.COLLECTION.REPORT_ACTIONS}${reportID}`,
            value: {[optimisticCreatedAction.reportActionID]: optimisticCreatedAction},
        });
        successData.push({
            onyxMethod: Onyx.METHOD.MERGE,
            key: `${ONYXKEYS.COLLECTION.REPORT_ACTIONS}${reportID}`,
            value: {[optimisticCreatedAction.reportActionID]: {pendingAction: null}},
        });

        // Add optimistic personal details for new participants
        const optimisticPersonalDetails: OnyxEntry<PersonalDetailsList> = {};
        const settledPersonalDetails: OnyxEntry<PersonalDetailsList> = {};
        const redundantParticipants: Record<number, null> = {};
        const participantAccountIDs = PersonalDetailsUtils.getAccountIDsByLogins(participantLoginList);
        participantLoginList.forEach((login, index) => {
            const accountID = participantAccountIDs.at(index) ?? -1;
            const isOptimisticAccount = !allPersonalDetails?.[accountID];

            if (!isOptimisticAccount) {
                return;
            }

            optimisticPersonalDetails[accountID] = {
                login,
                accountID,
                displayName: login,
                isOptimisticPersonalDetail: true,
            };
            settledPersonalDetails[accountID] = null;

            // BE will send different participants. We clear the optimistic ones to avoid duplicated entries
            redundantParticipants[accountID] = null;
        });

        successData.push({
            onyxMethod: Onyx.METHOD.MERGE,
            key: `${ONYXKEYS.COLLECTION.REPORT}${reportID}`,
            value: {
                participants: redundantParticipants,
                pendingFields: {
                    createChat: null,
                    reportName: null,
                },
                errorFields: {
                    createChat: null,
                },
                isOptimisticReport: false,
            },
        });

        optimisticData.push({
            onyxMethod: Onyx.METHOD.MERGE,
            key: ONYXKEYS.PERSONAL_DETAILS_LIST,
            value: optimisticPersonalDetails,
        });
        successData.push({
            onyxMethod: Onyx.METHOD.MERGE,
            key: ONYXKEYS.PERSONAL_DETAILS_LIST,
            value: settledPersonalDetails,
        });
        failureData.push({
            onyxMethod: Onyx.METHOD.MERGE,
            key: ONYXKEYS.PERSONAL_DETAILS_LIST,
            value: settledPersonalDetails,
        });

        // Add the createdReportActionID parameter to the API call
        parameters.createdReportActionID = optimisticCreatedAction.reportActionID;

        // If we are creating a thread, ensure the report action has childReportID property added
        if (newReportObject.parentReportID && parentReportActionID) {
            optimisticData.push({
                onyxMethod: Onyx.METHOD.MERGE,
                key: `${ONYXKEYS.COLLECTION.REPORT_ACTIONS}${newReportObject.parentReportID}`,
                value: {[parentReportActionID]: {childReportID: reportID, childType: CONST.REPORT.TYPE.CHAT}},
            });
            failureData.push({
                onyxMethod: Onyx.METHOD.MERGE,
                key: `${ONYXKEYS.COLLECTION.REPORT_ACTIONS}${newReportObject.parentReportID}`,
                value: {[parentReportActionID]: {childReportID: '-1', childType: ''}},
            });
        }
    }

    parameters.clientLastReadTime = ReportConnection.getAllReports()?.[`${ONYXKEYS.COLLECTION.REPORT}${reportID}`]?.lastReadTime ?? '';

    const paginationConfig = {
        resourceID: reportID,
        cursorID: reportActionID,
    };

    if (isFromDeepLink) {
        API.paginate(
            CONST.API_REQUEST_TYPE.MAKE_REQUEST_WITH_SIDE_EFFECTS,
            SIDE_EFFECT_REQUEST_COMMANDS.OPEN_REPORT,
            parameters,
            {optimisticData, successData, failureData},
            paginationConfig,
        ).finally(() => {
            Onyx.set(ONYXKEYS.IS_CHECKING_PUBLIC_ROOM, false);
        });
    } else {
        // eslint-disable-next-line rulesdir/no-multiple-api-calls
        API.paginate(CONST.API_REQUEST_TYPE.WRITE, WRITE_COMMANDS.OPEN_REPORT, parameters, {optimisticData, successData, failureData}, paginationConfig, {
            checkAndFixConflictingRequest: (persistedRequests) =>
                resolveDuplicationConflictAction(persistedRequests, (request) => request.command === WRITE_COMMANDS.OPEN_REPORT && request.data?.reportID === reportID),
        });
    }
}

/**
 * This will find an existing chat, or create a new one if none exists, for the given user or set of users. It will then navigate to this chat.
 *
 * @param userLogins list of user logins to start a chat report with.
 * @param shouldDismissModal a flag to determine if we should dismiss modal before navigate to report or navigate to report directly.
 */
function navigateToAndOpenReport(
    userLogins: string[],
    shouldDismissModal = true,
    actionType?: string,
    reportName?: string,
    avatarUri?: string,
    avatarFile?: File | CustomRNImageManipulatorResult | undefined,
    optimisticReportID?: string,
    isGroupChat = false,
) {
    let newChat: ReportUtils.OptimisticChatReport | undefined;
    let chat: OnyxEntry<Report>;
    const participantAccountIDs = PersonalDetailsUtils.getAccountIDsByLogins(userLogins);

    // If we are not creating a new Group Chat then we are creating a 1:1 DM and will look for an existing chat
    if (!isGroupChat) {
        chat = ReportUtils.getChatByParticipants([...participantAccountIDs, currentUserAccountID]);
    }

    if (isEmptyObject(chat)) {
        if (isGroupChat) {
            // If we are creating a group chat then participantAccountIDs is expected to contain currentUserAccountID
            newChat = ReportUtils.buildOptimisticGroupChatReport(
                participantAccountIDs,
                reportName ?? '',
                avatarUri ?? '',
                avatarFile?.name ?? '',
                optimisticReportID,
                CONST.REPORT.NOTIFICATION_PREFERENCE.ALWAYS,
            );
        } else {
            newChat = ReportUtils.buildOptimisticChatReport(
                [...participantAccountIDs, currentUserAccountID],
                undefined,
                undefined,
                undefined,
                undefined,
                undefined,
                undefined,
                undefined,
                undefined,
                CONST.REPORT.NOTIFICATION_PREFERENCE.ALWAYS,
            );
        }
    }
    const report = isEmptyObject(chat) ? newChat : chat;

    // We want to pass newChat here because if anything is passed in that param (even an existing chat), we will try to create a chat on the server
    openReport(report?.reportID ?? '', '', userLogins, newChat, undefined, undefined, undefined, avatarFile);
    if (shouldDismissModal) {
        Navigation.dismissModal();
    }
    Navigation.navigateToReportWithPolicyCheck({report});
}

/**
 * This will find an existing chat, or create a new one if none exists, for the given accountID or set of accountIDs. It will then navigate to this chat.
 *
 * @param participantAccountIDs of user logins to start a chat report with.
 */
function navigateToAndOpenReportWithAccountIDs(participantAccountIDs: number[]) {
    let newChat: ReportUtils.OptimisticChatReport | undefined;
    const chat = ReportUtils.getChatByParticipants([...participantAccountIDs, currentUserAccountID]);
    if (!chat) {
        newChat = ReportUtils.buildOptimisticChatReport([...participantAccountIDs, currentUserAccountID]);
    }
    const report = chat ?? newChat;

    // We want to pass newChat here because if anything is passed in that param (even an existing chat), we will try to create a chat on the server
    openReport(report?.reportID ?? '', '', [], newChat, '0', false, participantAccountIDs);
    Navigation.dismissModalWithReport(report);
}

/**
 * This will navigate to an existing thread, or create a new one if necessary
 *
 * @param childReportID The reportID we are trying to open
 * @param parentReportAction the parent comment of a thread
 * @param parentReportID The reportID of the parent
 */
function navigateToAndOpenChildReport(childReportID = '-1', parentReportAction: Partial<ReportAction> = {}, parentReportID = '0') {
    if (childReportID !== '-1' && childReportID !== '0') {
        Navigation.navigate(ROUTES.REPORT_WITH_ID.getRoute(childReportID));
    } else {
        const participantAccountIDs = [...new Set([currentUserAccountID, Number(parentReportAction.actorAccountID)])];
        const parentReport = ReportConnection.getAllReports()?.[`${ONYXKEYS.COLLECTION.REPORT}${parentReportID}`];
        // Threads from DMs and selfDMs don't have a chatType. All other threads inherit the chatType from their parent
        const childReportChatType = parentReport && ReportUtils.isSelfDM(parentReport) ? undefined : parentReport?.chatType;
        const newChat = ReportUtils.buildOptimisticChatReport(
            participantAccountIDs,
            ReportActionsUtils.getReportActionText(parentReportAction),
            childReportChatType,
            parentReport?.policyID ?? CONST.POLICY.OWNER_EMAIL_FAKE,
            CONST.POLICY.OWNER_ACCOUNT_ID_FAKE,
            false,
            parentReport?.policyName ?? '',
            undefined,
            undefined,
            ReportUtils.getChildReportNotificationPreference(parentReportAction),
            parentReportAction.reportActionID,
            parentReportID,
        );

        const participantLogins = PersonalDetailsUtils.getLoginsByAccountIDs(Object.keys(newChat.participants ?? {}).map(Number));
        openReport(newChat.reportID, '', participantLogins, newChat, parentReportAction.reportActionID);
        Navigation.navigate(ROUTES.REPORT_WITH_ID.getRoute(newChat.reportID));
    }
}

/**
 * Gets the older actions that have not been read yet.
 * Normally happens when you scroll up on a chat, and the actions have not been read yet.
 */
function getOlderActions(reportID: string, reportActionID: string) {
    const optimisticData: OnyxUpdate[] = [
        {
            onyxMethod: Onyx.METHOD.MERGE,
            key: `${ONYXKEYS.COLLECTION.REPORT_METADATA}${reportID}`,
            value: {
                isLoadingOlderReportActions: true,
                hasLoadingOlderReportActionsError: false,
            },
        },
    ];

    const successData: OnyxUpdate[] = [
        {
            onyxMethod: Onyx.METHOD.MERGE,
            key: `${ONYXKEYS.COLLECTION.REPORT_METADATA}${reportID}`,
            value: {
                isLoadingOlderReportActions: false,
            },
        },
    ];

    const failureData: OnyxUpdate[] = [
        {
            onyxMethod: Onyx.METHOD.MERGE,
            key: `${ONYXKEYS.COLLECTION.REPORT_METADATA}${reportID}`,
            value: {
                isLoadingOlderReportActions: false,
                hasLoadingOlderReportActionsError: true,
            },
        },
    ];

    const parameters: GetOlderActionsParams = {
        reportID,
        reportActionID,
    };

    API.paginate(
        CONST.API_REQUEST_TYPE.READ,
        READ_COMMANDS.GET_OLDER_ACTIONS,
        parameters,
        {optimisticData, successData, failureData},
        {
            resourceID: reportID,
            cursorID: reportActionID,
        },
    );
}

/**
 * Gets the newer actions that have not been read yet.
 * Normally happens when you are not located at the bottom of the list and scroll down on a chat.
 */
function getNewerActions(reportID: string, reportActionID: string) {
    const optimisticData: OnyxUpdate[] = [
        {
            onyxMethod: Onyx.METHOD.MERGE,
            key: `${ONYXKEYS.COLLECTION.REPORT_METADATA}${reportID}`,
            value: {
                isLoadingNewerReportActions: true,
                hasLoadingNewerReportActionsError: false,
            },
        },
    ];

    const successData: OnyxUpdate[] = [
        {
            onyxMethod: Onyx.METHOD.MERGE,
            key: `${ONYXKEYS.COLLECTION.REPORT_METADATA}${reportID}`,
            value: {
                isLoadingNewerReportActions: false,
            },
        },
    ];

    const failureData: OnyxUpdate[] = [
        {
            onyxMethod: Onyx.METHOD.MERGE,
            key: `${ONYXKEYS.COLLECTION.REPORT_METADATA}${reportID}`,
            value: {
                isLoadingNewerReportActions: false,
                hasLoadingNewerReportActionsError: true,
            },
        },
    ];

    const parameters: GetNewerActionsParams = {
        reportID,
        reportActionID,
    };

    API.paginate(
        CONST.API_REQUEST_TYPE.READ,
        READ_COMMANDS.GET_NEWER_ACTIONS,
        parameters,
        {optimisticData, successData, failureData},
        {
            resourceID: reportID,
            cursorID: reportActionID,
        },
    );
}

/**
 * Gets metadata info about links in the provided report action
 */
function expandURLPreview(reportID: string, reportActionID: string) {
    const parameters: ExpandURLPreviewParams = {
        reportID,
        reportActionID,
    };

    API.read(READ_COMMANDS.EXPAND_URL_PREVIEW, parameters);
}

/** Marks the new report actions as read
 * @param shouldResetUnreadMarker Indicates whether the unread indicator should be reset.
 * Currently, the unread indicator needs to be reset only when users mark a report as read.
 */
function readNewestAction(reportID: string, shouldResetUnreadMarker = false) {
    const lastReadTime = DateUtils.getDBTime();

    const optimisticData: OnyxUpdate[] = [
        {
            onyxMethod: Onyx.METHOD.MERGE,
            key: `${ONYXKEYS.COLLECTION.REPORT}${reportID}`,
            value: {
                lastReadTime,
            },
        },
    ];

    const parameters: ReadNewestActionParams = {
        reportID,
        lastReadTime,
    };

    API.write(WRITE_COMMANDS.READ_NEWEST_ACTION, parameters, {optimisticData});
    if (shouldResetUnreadMarker) {
        DeviceEventEmitter.emit(`readNewestAction_${reportID}`, lastReadTime);
    }
}

/**
 * Sets the last read time on a report
 */
function markCommentAsUnread(reportID: string, reportActionCreated: string) {
    if (reportID === '-1') {
        Log.warn('7339cd6c-3263-4f89-98e5-730f0be15784 Invalid report passed to MarkCommentAsUnread. Not calling the API because it wil fail.');
        return;
    }

    const reportActions = allReportActions?.[reportID];

    // Find the latest report actions from other users
    const latestReportActionFromOtherUsers = Object.values(reportActions ?? {}).reduce((latest: ReportAction | null, current: ReportAction) => {
        if (
            current.actorAccountID !== currentUserAccountID &&
            (!latest || current.created > latest.created) &&
            // Whisper action doesn't affect lastVisibleActionCreated, so skip whisper action except actionable mention whisper
            (!ReportActionsUtils.isWhisperAction(current) || current.actionName === CONST.REPORT.ACTIONS.TYPE.ACTIONABLE_MENTION_WHISPER)
        ) {
            return current;
        }
        return latest;
    }, null);

    // If no action created date is provided, use the last action's from other user
    const actionCreationTime =
        reportActionCreated ||
        (latestReportActionFromOtherUsers?.created ?? ReportConnection.getAllReports()?.[`${ONYXKEYS.COLLECTION.REPORT}${reportID}`]?.lastVisibleActionCreated ?? DateUtils.getDBTime(0));

    // We subtract 1 millisecond so that the lastReadTime is updated to just before a given reportAction's created date
    // For example, if we want to mark a report action with ID 100 and created date '2014-04-01 16:07:02.999' unread, we set the lastReadTime to '2014-04-01 16:07:02.998'
    // Since the report action with ID 100 will be the first with a timestamp above '2014-04-01 16:07:02.998', it's the first one that will be shown as unread
    const lastReadTime = DateUtils.subtractMillisecondsFromDateTime(actionCreationTime, 1);

    const optimisticData: OnyxUpdate[] = [
        {
            onyxMethod: Onyx.METHOD.MERGE,
            key: `${ONYXKEYS.COLLECTION.REPORT}${reportID}`,
            value: {
                lastReadTime,
            },
        },
    ];

    const parameters: MarkAsUnreadParams = {
        reportID,
        lastReadTime,
    };

    API.write(WRITE_COMMANDS.MARK_AS_UNREAD, parameters, {optimisticData});
    DeviceEventEmitter.emit(`unreadAction_${reportID}`, lastReadTime);
}

/** Toggles the pinned state of the report. */
function togglePinnedState(reportID: string, isPinnedChat: boolean) {
    const pinnedValue = !isPinnedChat;

    // Optimistically pin/unpin the report before we send out the command
    const optimisticData: OnyxUpdate[] = [
        {
            onyxMethod: Onyx.METHOD.MERGE,
            key: `${ONYXKEYS.COLLECTION.REPORT}${reportID}`,
            value: {isPinned: pinnedValue},
        },
    ];

    const parameters: TogglePinnedChatParams = {
        reportID,
        pinnedValue,
    };

    API.write(WRITE_COMMANDS.TOGGLE_PINNED_CHAT, parameters, {optimisticData});
}

/**
 * Saves the comment left by the user as they are typing. By saving this data the user can switch between chats, close
 * tab, refresh etc without worrying about loosing what they typed out.
 * When empty string or null is passed, it will delete the draft comment from Onyx store.
 */
function saveReportDraftComment(reportID: string, comment: string | null, callback: () => void = () => {}) {
    Onyx.merge(`${ONYXKEYS.COLLECTION.REPORT_DRAFT_COMMENT}${reportID}`, prepareDraftComment(comment)).then(callback);
}

/** Broadcasts whether or not a user is typing on a report over the report's private pusher channel. */
function broadcastUserIsTyping(reportID: string) {
    const privateReportChannelName = getReportChannelName(reportID);
    const typingStatus: Pusher.UserIsTypingEvent = {
        [currentUserAccountID]: true,
    };
    Pusher.sendEvent(privateReportChannelName, Pusher.TYPE.USER_IS_TYPING, typingStatus);
}

/** Broadcasts to the report's private pusher channel whether a user is leaving a report */
function broadcastUserIsLeavingRoom(reportID: string) {
    const privateReportChannelName = getReportChannelName(reportID);
    const leavingStatus: Pusher.UserIsLeavingRoomEvent = {
        [currentUserAccountID]: true,
    };
    Pusher.sendEvent(privateReportChannelName, Pusher.TYPE.USER_IS_LEAVING_ROOM, leavingStatus);
}

/** When a report changes in Onyx, this fetches the report from the API if the report doesn't have a name */
function handleReportChanged(report: OnyxEntry<Report>) {
    if (!report) {
        return;
    }

    // Handle cleanup of stale optimistic IOU report and its report preview separately
    if (report?.reportID && report.preexistingReportID && ReportUtils.isMoneyRequestReport(report) && report?.parentReportActionID) {
        Onyx.merge(`${ONYXKEYS.COLLECTION.REPORT_ACTIONS}${report.parentReportID}`, {
            [report.parentReportActionID]: null,
        });
        Onyx.merge(`${ONYXKEYS.COLLECTION.REPORT}${report.reportID}`, null);
        return;
    }

    // It is possible that we optimistically created a DM/group-DM for a set of users for which a report already exists.
    // In this case, the API will let us know by returning a preexistingReportID.
    // We should clear out the optimistically created report and re-route the user to the preexisting report.
    if (report?.reportID && report.preexistingReportID) {
        let callback = () => {
            Onyx.set(`${ONYXKEYS.COLLECTION.REPORT}${report.reportID}`, null);
            Onyx.set(`${ONYXKEYS.COLLECTION.REPORT_ACTIONS}${report.reportID}`, null);
            Onyx.set(`${ONYXKEYS.COLLECTION.REPORT_DRAFT_COMMENT}${report.reportID}`, null);
        };
        // Only re-route them if they are still looking at the optimistically created report
        if (Navigation.getActiveRoute().includes(`/r/${report.reportID}`)) {
            const currCallback = callback;
            callback = () => {
                currCallback();
                Navigation.navigate(ROUTES.REPORT_WITH_ID.getRoute(report.preexistingReportID ?? '-1'), CONST.NAVIGATION.TYPE.UP);
            };

            // The report screen will listen to this event and transfer the draft comment to the existing report
            // This will allow the newest draft comment to be transferred to the existing report
            DeviceEventEmitter.emit(`switchToPreExistingReport_${report.reportID}`, {
                preexistingReportID: report.preexistingReportID,
                callback,
            });

            return;
        }

        // In case the user is not on the report screen, we will transfer the report draft comment directly to the existing report
        // after that clear the optimistically created report
        const draftReportComment = allReportDraftComments?.[`${ONYXKEYS.COLLECTION.REPORT_DRAFT_COMMENT}${report.reportID}`];
        if (!draftReportComment) {
            callback();
            return;
        }

        saveReportDraftComment(report.preexistingReportID ?? '-1', draftReportComment, callback);

        return;
    }

    if (report?.reportID) {
        if (ReportUtils.isConciergeChatReport(report)) {
            conciergeChatReportID = report.reportID;
        }
    }
}

/** Deletes a comment from the report, basically sets it as empty string */
function deleteReportComment(reportID: string, reportAction: ReportAction) {
    const originalReportID = ReportUtils.getOriginalReportID(reportID, reportAction);
    const reportActionID = reportAction.reportActionID;

    if (!reportActionID || !originalReportID) {
        return;
    }

    const isDeletedParentAction = ReportActionsUtils.isThreadParentMessage(reportAction, reportID);
    const deletedMessage: Message[] = [
        {
            translationKey: '',
            type: 'COMMENT',
            html: '',
            text: '',
            isEdited: true,
            isDeletedParentAction,
        },
    ];
    const optimisticReportActions: NullishDeep<ReportActions> = {
        [reportActionID]: {
            pendingAction: CONST.RED_BRICK_ROAD_PENDING_ACTION.DELETE,
            previousMessage: reportAction.message,
            message: deletedMessage,
            errors: null,
            linkMetadata: [],
        },
    };

    // If we are deleting the last visible message, let's find the previous visible one (or set an empty one if there are none) and update the lastMessageText in the LHN.
    // Similarly, if we are deleting the last read comment we will want to update the lastVisibleActionCreated to use the previous visible message.
    let optimisticReport: Partial<Report> = {
        lastMessageTranslationKey: '',
        lastMessageText: '',
        lastVisibleActionCreated: '',
    };
    const {lastMessageText = '', lastMessageTranslationKey = ''} = ReportUtils.getLastVisibleMessage(originalReportID, optimisticReportActions as ReportActions);
    if (lastMessageText || lastMessageTranslationKey) {
        const lastVisibleAction = ReportActionsUtils.getLastVisibleAction(originalReportID, optimisticReportActions as ReportActions);
        const lastVisibleActionCreated = lastVisibleAction?.created;
        const lastActorAccountID = lastVisibleAction?.actorAccountID;
        optimisticReport = {
            lastMessageTranslationKey,
            lastMessageText,
            lastVisibleActionCreated,
            lastActorAccountID,
        };
    }
    const report = ReportConnection.getAllReports()?.[`${ONYXKEYS.COLLECTION.REPORT}${reportID}`];
    const didCommentMentionCurrentUser = ReportActionsUtils.didMessageMentionCurrentUser(reportAction);
    if (didCommentMentionCurrentUser && reportAction.created === report?.lastMentionedTime) {
        const reportActionsForReport = allReportActions?.[reportID];
        const latestMentioneReportAction = Object.values(reportActionsForReport ?? {}).find(
            (action) => action.reportActionID !== reportAction.reportActionID && ReportActionsUtils.didMessageMentionCurrentUser(action),
        );
        optimisticReport.lastMentionedTime = latestMentioneReportAction?.created ?? null;
    }
    // If the API call fails we must show the original message again, so we revert the message content back to how it was
    // and and remove the pendingAction so the strike-through clears
    const failureData: OnyxUpdate[] = [
        {
            onyxMethod: Onyx.METHOD.MERGE,
            key: `${ONYXKEYS.COLLECTION.REPORT_ACTIONS}${originalReportID}`,
            value: {
                [reportActionID]: {
                    message: reportAction.message,
                    pendingAction: null,
                    previousMessage: null,
                },
            },
        },
    ];

    const successData: OnyxUpdate[] = [
        {
            onyxMethod: Onyx.METHOD.MERGE,
            key: `${ONYXKEYS.COLLECTION.REPORT_ACTIONS}${originalReportID}`,
            value: {
                [reportActionID]: {
                    pendingAction: null,
                    previousMessage: null,
                },
            },
        },
    ];

    const optimisticData: OnyxUpdate[] = [
        {
            onyxMethod: Onyx.METHOD.MERGE,
            key: `${ONYXKEYS.COLLECTION.REPORT_ACTIONS}${originalReportID}`,
            value: optimisticReportActions,
        },
        {
            onyxMethod: Onyx.METHOD.MERGE,
            key: `${ONYXKEYS.COLLECTION.REPORT}${originalReportID}`,
            value: optimisticReport,
        },
    ];

    // Update optimistic data for parent report action if the report is a child report and the reportAction has no visible child
    const childVisibleActionCount = reportAction.childVisibleActionCount ?? 0;
    if (childVisibleActionCount === 0) {
        const optimisticParentReportData = ReportUtils.getOptimisticDataForParentReportAction(
            originalReportID,
            optimisticReport?.lastVisibleActionCreated ?? '',
            CONST.RED_BRICK_ROAD_PENDING_ACTION.DELETE,
        );
        optimisticParentReportData.forEach((parentReportData) => {
            if (isEmptyObject(parentReportData)) {
                return;
            }
            optimisticData.push(parentReportData);
        });
    }

    const parameters: DeleteCommentParams = {
        reportID: originalReportID,
        reportActionID,
    };

    CachedPDFPaths.clearByKey(reportActionID);

    API.write(WRITE_COMMANDS.DELETE_COMMENT, parameters, {optimisticData, successData, failureData});

    // if we are linking to the report action, and we are deleting it, and it's not a deleted parent action,
    // we should navigate to its report in order to not show not found page
    if (Navigation.isActiveRoute(ROUTES.REPORT_WITH_ID.getRoute(reportID, reportActionID)) && !isDeletedParentAction) {
        // @TODO: Check if this method works the same as on the main branch
        Navigation.goBack(ROUTES.REPORT_WITH_ID.getRoute(reportID));
    }
}

/**
 * Removes the links in html of a comment.
 * example:
 *      html="test <a href="https://www.google.com" target="_blank" rel="noreferrer noopener">https://www.google.com</a> test"
 *      links=["https://www.google.com"]
 * returns: "test https://www.google.com test"
 */
function removeLinksFromHtml(html: string, links: string[]): string {
    let htmlCopy = html.slice();
    links.forEach((link) => {
        // We want to match the anchor tag of the link and replace the whole anchor tag with the text of the anchor tag
        const regex = new RegExp(`<(a)[^><]*href\\s*=\\s*(['"])(${Str.escapeForRegExp(link)})\\2(?:".*?"|'.*?'|[^'"><])*>([\\s\\S]*?)<\\/\\1>(?![^<]*(<\\/pre>|<\\/code>))`, 'g');
        htmlCopy = htmlCopy.replace(regex, '$4');
    });
    return htmlCopy;
}

/**
 * This function will handle removing only links that were purposely removed by the user while editing.
 *
 * @param newCommentText text of the comment after editing.
 * @param originalCommentMarkdown original markdown of the comment before editing.
 * @param videoAttributeCache cache of video attributes ([videoSource]: videoAttributes)
 */
function handleUserDeletedLinksInHtml(newCommentText: string, originalCommentMarkdown: string, videoAttributeCache?: Record<string, string>): string {
    if (newCommentText.length > CONST.MAX_MARKUP_LENGTH) {
        return newCommentText;
    }

    const textWithMention = ReportUtils.completeShortMention(newCommentText);

    const htmlForNewComment = Parser.replace(textWithMention, {
        extras: {videoAttributeCache},
    });
    const removedLinks = Parser.getRemovedMarkdownLinks(originalCommentMarkdown, textWithMention);
    return removeLinksFromHtml(htmlForNewComment, removedLinks);
}

/** Saves a new message for a comment. Marks the comment as edited, which will be reflected in the UI. */
function editReportComment(reportID: string, originalReportAction: OnyxEntry<ReportAction>, textForNewComment: string, videoAttributeCache?: Record<string, string>) {
    const originalReportID = ReportUtils.getOriginalReportID(reportID, originalReportAction);

    if (!originalReportID || !originalReportAction) {
        return;
    }

    // Do not autolink if someone explicitly tries to remove a link from message.
    // https://github.com/Expensify/App/issues/9090
    // https://github.com/Expensify/App/issues/13221
    const originalCommentHTML = ReportActionsUtils.getReportActionHtml(originalReportAction);
    const originalCommentMarkdown = Parser.htmlToMarkdown(originalCommentHTML ?? '').trim();

    // Skip the Edit if draft is not changed
    if (originalCommentMarkdown === textForNewComment) {
        return;
    }
    const htmlForNewComment = handleUserDeletedLinksInHtml(textForNewComment, originalCommentMarkdown, videoAttributeCache);

    const reportComment = Parser.htmlToText(htmlForNewComment);

    // For comments shorter than or equal to 10k chars, convert the comment from MD into HTML because that's how it is stored in the database
    // For longer comments, skip parsing and display plaintext for performance reasons. It takes over 40s to parse a 100k long string!!
    let parsedOriginalCommentHTML = originalCommentHTML;
    if (textForNewComment.length <= CONST.MAX_MARKUP_LENGTH) {
        const autolinkFilter = {filterRules: Parser.rules.map((rule) => rule.name).filter((name) => name !== 'autolink')};
        parsedOriginalCommentHTML = Parser.replace(originalCommentMarkdown, autolinkFilter);
    }

    //  Delete the comment if it's empty
    if (!htmlForNewComment) {
        deleteReportComment(originalReportID, originalReportAction);
        return;
    }

    // Skip the Edit if message is not changed
    if (parsedOriginalCommentHTML === htmlForNewComment.trim() || originalCommentHTML === htmlForNewComment.trim()) {
        return;
    }

    // Optimistically update the reportAction with the new message
    const reportActionID = originalReportAction.reportActionID;
    const originalMessage = ReportActionsUtils.getReportActionMessage(originalReportAction);
    const optimisticReportActions: PartialDeep<ReportActions> = {
        [reportActionID]: {
            pendingAction: CONST.RED_BRICK_ROAD_PENDING_ACTION.UPDATE,
            message: [
                {
                    ...originalMessage,
                    type: CONST.REPORT.MESSAGE.TYPE.COMMENT,
                    isEdited: true,
                    html: htmlForNewComment,
                    text: reportComment,
                },
            ],
            lastModified: DateUtils.getDBTime(),
        },
    };

    const optimisticData: OnyxUpdate[] = [
        {
            onyxMethod: Onyx.METHOD.MERGE,
            key: `${ONYXKEYS.COLLECTION.REPORT_ACTIONS}${originalReportID}`,
            value: optimisticReportActions,
        },
    ];

    const lastVisibleAction = ReportActionsUtils.getLastVisibleAction(originalReportID, optimisticReportActions as ReportActions);
    if (reportActionID === lastVisibleAction?.reportActionID) {
        const lastMessageText = ReportUtils.formatReportLastMessageText(reportComment);
        const optimisticReport = {
            lastMessageTranslationKey: '',
            lastMessageText,
        };
        optimisticData.push({
            onyxMethod: Onyx.METHOD.MERGE,
            key: `${ONYXKEYS.COLLECTION.REPORT}${originalReportID}`,
            value: optimisticReport,
        });
    }

    const failureData: OnyxUpdate[] = [
        {
            onyxMethod: Onyx.METHOD.MERGE,
            key: `${ONYXKEYS.COLLECTION.REPORT_ACTIONS}${originalReportID}`,
            value: {
                [reportActionID]: {
                    ...originalReportAction,
                    pendingAction: null,
                },
            },
        },
    ];

    const successData: OnyxUpdate[] = [
        {
            onyxMethod: Onyx.METHOD.MERGE,
            key: `${ONYXKEYS.COLLECTION.REPORT_ACTIONS}${originalReportID}`,
            value: {
                [reportActionID]: {
                    pendingAction: null,
                },
            },
        },
    ];

    const parameters: UpdateCommentParams = {
        reportID: originalReportID,
        reportComment: htmlForNewComment,
        reportActionID,
    };

    API.write(WRITE_COMMANDS.UPDATE_COMMENT, parameters, {optimisticData, successData, failureData});
}

/** Deletes the draft for a comment report action. */
function deleteReportActionDraft(reportID: string, reportAction: ReportAction) {
    const originalReportID = ReportUtils.getOriginalReportID(reportID, reportAction);
    Onyx.merge(`${ONYXKEYS.COLLECTION.REPORT_ACTIONS_DRAFTS}${originalReportID}`, {[reportAction.reportActionID]: null});
}

/** Saves the draft for a comment report action. This will put the comment into "edit mode" */
function saveReportActionDraft(reportID: string, reportAction: ReportAction, draftMessage: string) {
    const originalReportID = ReportUtils.getOriginalReportID(reportID, reportAction);
    Onyx.merge(`${ONYXKEYS.COLLECTION.REPORT_ACTIONS_DRAFTS}${originalReportID}`, {[reportAction.reportActionID]: {message: draftMessage}});
}

function updateNotificationPreference(
    reportID: string,
    previousValue: NotificationPreference | undefined,
    newValue: NotificationPreference,
    parentReportID?: string,
    parentReportActionID?: string,
) {
    // No change needed
    if (previousValue === newValue) {
        return;
    }

    const optimisticData: OnyxUpdate[] = [
        {
            onyxMethod: Onyx.METHOD.MERGE,
            key: `${ONYXKEYS.COLLECTION.REPORT}${reportID}`,
            value: {
                participants: {
                    [currentUserAccountID]: {
                        notificationPreference: newValue,
                    },
                },
            },
        },
    ];

    const failureData: OnyxUpdate[] = [
        {
            onyxMethod: Onyx.METHOD.MERGE,
            key: `${ONYXKEYS.COLLECTION.REPORT}${reportID}`,
            value: {
                participants: {
                    [currentUserAccountID]: {
                        notificationPreference: previousValue,
                    },
                },
            },
        },
    ];

    if (parentReportID && parentReportActionID) {
        optimisticData.push({
            onyxMethod: Onyx.METHOD.MERGE,
            key: `${ONYXKEYS.COLLECTION.REPORT_ACTIONS}${parentReportID}`,
            value: {[parentReportActionID]: {childReportNotificationPreference: newValue}},
        });
        failureData.push({
            onyxMethod: Onyx.METHOD.MERGE,
            key: `${ONYXKEYS.COLLECTION.REPORT_ACTIONS}${parentReportID}`,
            value: {[parentReportActionID]: {childReportNotificationPreference: previousValue}},
        });
    }

    const parameters: UpdateReportNotificationPreferenceParams = {reportID, notificationPreference: newValue};

    API.write(WRITE_COMMANDS.UPDATE_REPORT_NOTIFICATION_PREFERENCE, parameters, {optimisticData, failureData});
}

function updateRoomVisibility(reportID: string, previousValue: RoomVisibility | undefined, newValue: RoomVisibility) {
    if (previousValue === newValue) {
        return;
    }

    const optimisticData: OnyxUpdate[] = [
        {
            onyxMethod: Onyx.METHOD.MERGE,
            key: `${ONYXKEYS.COLLECTION.REPORT}${reportID}`,
            value: {visibility: newValue},
        },
    ];

    const failureData: OnyxUpdate[] = [
        {
            onyxMethod: Onyx.METHOD.MERGE,
            key: `${ONYXKEYS.COLLECTION.REPORT}${reportID}`,
            value: {visibility: previousValue},
        },
    ];

    const parameters: UpdateRoomVisibilityParams = {reportID, visibility: newValue};

    API.write(WRITE_COMMANDS.UPDATE_ROOM_VISIBILITY, parameters, {optimisticData, failureData});
}

/**
 * This will subscribe to an existing thread, or create a new one and then subsribe to it if necessary
 *
 * @param childReportID The reportID we are trying to open
 * @param parentReportAction the parent comment of a thread
 * @param parentReportID The reportID of the parent
 * @param prevNotificationPreference The previous notification preference for the child report
 */
function toggleSubscribeToChildReport(childReportID = '-1', parentReportAction: Partial<ReportAction> = {}, parentReportID = '-1', prevNotificationPreference?: NotificationPreference) {
    if (childReportID !== '-1') {
        openReport(childReportID);
        const parentReportActionID = parentReportAction?.reportActionID ?? '-1';
        if (!prevNotificationPreference || prevNotificationPreference === CONST.REPORT.NOTIFICATION_PREFERENCE.HIDDEN) {
            updateNotificationPreference(childReportID, prevNotificationPreference, CONST.REPORT.NOTIFICATION_PREFERENCE.ALWAYS, parentReportID, parentReportActionID);
        } else {
            updateNotificationPreference(childReportID, prevNotificationPreference, CONST.REPORT.NOTIFICATION_PREFERENCE.HIDDEN, parentReportID, parentReportActionID);
        }
    } else {
        const participantAccountIDs = [...new Set([currentUserAccountID, Number(parentReportAction?.actorAccountID)])];
        const parentReport = ReportConnection.getAllReports()?.[`${ONYXKEYS.COLLECTION.REPORT}${parentReportID}`];
        const newChat = ReportUtils.buildOptimisticChatReport(
            participantAccountIDs,
            ReportActionsUtils.getReportActionText(parentReportAction),
            parentReport?.chatType,
            parentReport?.policyID ?? CONST.POLICY.OWNER_EMAIL_FAKE,
            CONST.POLICY.OWNER_ACCOUNT_ID_FAKE,
            false,
            '',
            undefined,
            undefined,
            CONST.REPORT.NOTIFICATION_PREFERENCE.ALWAYS,
            parentReportAction.reportActionID,
            parentReportID,
        );

        const participantLogins = PersonalDetailsUtils.getLoginsByAccountIDs(participantAccountIDs);
        openReport(newChat.reportID, '', participantLogins, newChat, parentReportAction.reportActionID);
        const notificationPreference =
            prevNotificationPreference === CONST.REPORT.NOTIFICATION_PREFERENCE.HIDDEN ? CONST.REPORT.NOTIFICATION_PREFERENCE.ALWAYS : CONST.REPORT.NOTIFICATION_PREFERENCE.HIDDEN;
        updateNotificationPreference(newChat.reportID, prevNotificationPreference, notificationPreference, parentReportID, parentReportAction?.reportActionID);
    }
}

function updateReportName(reportID: string, value: string, previousValue: string) {
    const optimisticData: OnyxUpdate[] = [
        {
            onyxMethod: Onyx.METHOD.MERGE,
            key: `${ONYXKEYS.COLLECTION.REPORT}${reportID}`,
            value: {
                reportName: value,
                pendingFields: {
                    reportName: CONST.RED_BRICK_ROAD_PENDING_ACTION.UPDATE,
                },
            },
        },
    ];
    const failureData: OnyxUpdate[] = [
        {
            onyxMethod: Onyx.METHOD.MERGE,
            key: `${ONYXKEYS.COLLECTION.REPORT}${reportID}`,
            value: {
                reportName: previousValue,
                pendingFields: {
                    reportName: null,
                },
                errorFields: {
                    reportName: ErrorUtils.getMicroSecondOnyxErrorWithTranslationKey('report.genericUpdateReporNameEditFailureMessage'),
                },
            },
        },
    ];

    const successData: OnyxUpdate[] = [
        {
            onyxMethod: Onyx.METHOD.MERGE,
            key: `${ONYXKEYS.COLLECTION.REPORT}${reportID}`,
            value: {
                pendingFields: {
                    reportName: null,
                },
                errorFields: {
                    reportName: null,
                },
            },
        },
    ];

    const parameters = {
        reportID,
        reportName: value,
    };

    API.write(WRITE_COMMANDS.SET_REPORT_NAME, parameters, {optimisticData, failureData, successData});
}

function clearReportFieldKeyErrors(reportID: string, fieldKey: string) {
    Onyx.merge(`${ONYXKEYS.COLLECTION.REPORT}${reportID}`, {
        pendingFields: {
            [fieldKey]: null,
        },
        errorFields: {
            [fieldKey]: null,
        },
    });
}

function updateReportField(reportID: string, reportField: PolicyReportField, previousReportField: PolicyReportField) {
    const fieldKey = ReportUtils.getReportFieldKey(reportField.fieldID);
    const reportViolations = ReportUtils.getReportViolations(reportID);
    const fieldViolation = ReportUtils.getFieldViolation(reportViolations, reportField);
    const recentlyUsedValues = allRecentlyUsedReportFields?.[fieldKey] ?? [];

    const optimisticData: OnyxUpdate[] = [
        {
            onyxMethod: Onyx.METHOD.MERGE,
            key: `${ONYXKEYS.COLLECTION.REPORT}${reportID}`,
            value: {
                fieldList: {
                    [fieldKey]: reportField,
                },
                pendingFields: {
                    [fieldKey]: CONST.RED_BRICK_ROAD_PENDING_ACTION.UPDATE,
                },
            },
        },
    ];

    if (fieldViolation) {
        optimisticData.push({
            onyxMethod: Onyx.METHOD.MERGE,
            key: `${ONYXKEYS.COLLECTION.REPORT_VIOLATIONS}${reportID}`,
            value: {
                [fieldViolation]: {
                    [reportField.fieldID]: null,
                },
            },
        });
    }

    if (reportField.type === 'dropdown' && reportField.value) {
        optimisticData.push({
            onyxMethod: Onyx.METHOD.MERGE,
            key: ONYXKEYS.RECENTLY_USED_REPORT_FIELDS,
            value: {
                [fieldKey]: [...new Set([...recentlyUsedValues, reportField.value])],
            },
        });
    }

    const failureData: OnyxUpdate[] = [
        {
            onyxMethod: Onyx.METHOD.MERGE,
            key: `${ONYXKEYS.COLLECTION.REPORT}${reportID}`,
            value: {
                fieldList: {
                    [fieldKey]: previousReportField,
                },
                pendingFields: {
                    [fieldKey]: null,
                },
                errorFields: {
                    [fieldKey]: ErrorUtils.getMicroSecondOnyxErrorWithTranslationKey('report.genericUpdateReportFieldFailureMessage'),
                },
            },
        },
    ];

    if (reportField.type === 'dropdown') {
        failureData.push({
            onyxMethod: Onyx.METHOD.MERGE,
            key: ONYXKEYS.RECENTLY_USED_REPORT_FIELDS,
            value: {
                [fieldKey]: recentlyUsedValues,
            },
        });
    }

    const successData: OnyxUpdate[] = [
        {
            onyxMethod: Onyx.METHOD.MERGE,
            key: `${ONYXKEYS.COLLECTION.REPORT}${reportID}`,
            value: {
                pendingFields: {
                    [fieldKey]: null,
                },
                errorFields: {
                    [fieldKey]: null,
                },
            },
        },
    ];

    const parameters = {
        reportID,
        reportFields: JSON.stringify({[fieldKey]: reportField}),
    };

    API.write(WRITE_COMMANDS.SET_REPORT_FIELD, parameters, {optimisticData, failureData, successData});
}

function deleteReportField(reportID: string, reportField: PolicyReportField) {
    const fieldKey = ReportUtils.getReportFieldKey(reportField.fieldID);

    const optimisticData: OnyxUpdate[] = [
        {
            onyxMethod: Onyx.METHOD.MERGE,
            key: `${ONYXKEYS.COLLECTION.REPORT}${reportID}`,
            value: {
                fieldList: {
                    [fieldKey]: null,
                },
                pendingFields: {
                    [fieldKey]: CONST.RED_BRICK_ROAD_PENDING_ACTION.UPDATE,
                },
            },
        },
    ];

    const failureData: OnyxUpdate[] = [
        {
            onyxMethod: Onyx.METHOD.MERGE,
            key: `${ONYXKEYS.COLLECTION.REPORT}${reportID}`,
            value: {
                fieldList: {
                    [fieldKey]: reportField,
                },
                pendingFields: {
                    [fieldKey]: null,
                },
                errorFields: {
                    [fieldKey]: ErrorUtils.getMicroSecondOnyxErrorWithTranslationKey('report.genericUpdateReportFieldFailureMessage'),
                },
            },
        },
    ];

    const successData: OnyxUpdate[] = [
        {
            onyxMethod: Onyx.METHOD.MERGE,
            key: `${ONYXKEYS.COLLECTION.REPORT}${reportID}`,
            value: {
                pendingFields: {
                    [fieldKey]: null,
                },
                errorFields: {
                    [fieldKey]: null,
                },
            },
        },
    ];

    const parameters = {
        reportID,
        fieldID: fieldKey,
    };

    API.write(WRITE_COMMANDS.DELETE_REPORT_FIELD, parameters, {optimisticData, failureData, successData});
}

function updateDescription(reportID: string, previousValue: string, newValue: string) {
    // No change needed
    if (previousValue === newValue) {
        return;
    }

    const parsedDescription = ReportUtils.getParsedComment(newValue, {reportID});
    const optimisticDescriptionUpdatedReportAction = ReportUtils.buildOptimisticRoomDescriptionUpdatedReportAction(parsedDescription);
    const report = ReportUtils.getReport(reportID);

    const optimisticData: OnyxUpdate[] = [
        {
            onyxMethod: Onyx.METHOD.MERGE,
            key: `${ONYXKEYS.COLLECTION.REPORT}${reportID}`,
            value: {
                description: parsedDescription,
                pendingFields: {description: CONST.RED_BRICK_ROAD_PENDING_ACTION.UPDATE},
                lastActorAccountID: currentUserAccountID,
                lastVisibleActionCreated: optimisticDescriptionUpdatedReportAction.created,
                lastMessageText: (optimisticDescriptionUpdatedReportAction?.message as Message[])?.at(0)?.text,
            },
        },
        {
            onyxMethod: Onyx.METHOD.MERGE,
            key: `${ONYXKEYS.COLLECTION.REPORT_ACTIONS}${reportID}`,
            value: {
                [optimisticDescriptionUpdatedReportAction.reportActionID]: optimisticDescriptionUpdatedReportAction,
            },
        },
    ];
    const failureData: OnyxUpdate[] = [
        {
            onyxMethod: Onyx.METHOD.MERGE,
            key: `${ONYXKEYS.COLLECTION.REPORT}${reportID}`,
            value: {
                description: previousValue,
                pendingFields: {description: null},
                lastActorAccountID: report?.lastActorAccountID,
                lastVisibleActionCreated: report?.lastVisibleActionCreated,
                lastMessageText: report?.lastMessageText,
            },
        },
        {
            onyxMethod: Onyx.METHOD.MERGE,
            key: `${ONYXKEYS.COLLECTION.REPORT_ACTIONS}${reportID}`,
            value: {
                [optimisticDescriptionUpdatedReportAction.reportActionID]: null,
            },
        },
    ];
    const successData: OnyxUpdate[] = [
        {
            onyxMethod: Onyx.METHOD.MERGE,
            key: `${ONYXKEYS.COLLECTION.REPORT}${reportID}`,
            value: {pendingFields: {description: null}},
        },
        {
            onyxMethod: Onyx.METHOD.MERGE,
            key: `${ONYXKEYS.COLLECTION.REPORT_ACTIONS}${reportID}`,
            value: {
                [optimisticDescriptionUpdatedReportAction.reportActionID]: {pendingAction: null},
            },
        },
    ];

    const parameters: UpdateRoomDescriptionParams = {reportID, description: parsedDescription, reportActionID: optimisticDescriptionUpdatedReportAction.reportActionID};

    API.write(WRITE_COMMANDS.UPDATE_ROOM_DESCRIPTION, parameters, {optimisticData, failureData, successData});
}

function updateWriteCapability(report: Report, newValue: WriteCapability) {
    // No change needed
    if (report.writeCapability === newValue) {
        return;
    }

    const optimisticData: OnyxUpdate[] = [
        {
            onyxMethod: Onyx.METHOD.MERGE,
            key: `${ONYXKEYS.COLLECTION.REPORT}${report.reportID}`,
            value: {writeCapability: newValue},
        },
    ];
    const failureData: OnyxUpdate[] = [
        {
            onyxMethod: Onyx.METHOD.MERGE,
            key: `${ONYXKEYS.COLLECTION.REPORT}${report.reportID}`,
            value: {writeCapability: report.writeCapability},
        },
    ];

    const parameters: UpdateReportWriteCapabilityParams = {reportID: report.reportID, writeCapability: newValue};

    API.write(WRITE_COMMANDS.UPDATE_REPORT_WRITE_CAPABILITY, parameters, {optimisticData, failureData});
}

/**
 * Navigates to the 1:1 report with Concierge
 */
function navigateToConciergeChat(shouldDismissModal = false, checkIfCurrentPageActive = () => true, actionType?: string) {
    // If conciergeChatReportID contains a concierge report ID, we navigate to the concierge chat using the stored report ID.
    // Otherwise, we would find the concierge chat and navigate to it.
    if (!conciergeChatReportID) {
        // In order to avoid creating concierge repeatedly,
        // we need to ensure that the server data has been successfully pulled
        Welcome.onServerDataReady().then(() => {
            // If we don't have a chat with Concierge then create it
            if (!checkIfCurrentPageActive()) {
                return;
            }
            navigateToAndOpenReport([CONST.EMAIL.CONCIERGE], shouldDismissModal, actionType);
        });
    } else if (shouldDismissModal) {
        Navigation.dismissModal(conciergeChatReportID);
    } else {
        Navigation.navigate(ROUTES.REPORT_WITH_ID.getRoute(conciergeChatReportID), actionType);
    }
}

/** Add a policy report (workspace room) optimistically and navigate to it. */
function addPolicyReport(policyReport: ReportUtils.OptimisticChatReport) {
    const createdReportAction = ReportUtils.buildOptimisticCreatedReportAction(CONST.POLICY.OWNER_EMAIL_FAKE);

    // Onyx.set is used on the optimistic data so that it is present before navigating to the workspace room. With Onyx.merge the workspace room reportID is not present when
    // fetchReportIfNeeded is called on the ReportScreen, so openReport is called which is unnecessary since the optimistic data will be stored in Onyx.
    // Therefore, Onyx.set is used instead of Onyx.merge.
    const optimisticData: OnyxUpdate[] = [
        {
            onyxMethod: Onyx.METHOD.SET,
            key: `${ONYXKEYS.COLLECTION.REPORT}${policyReport.reportID}`,
            value: {
                pendingFields: {
                    addWorkspaceRoom: CONST.RED_BRICK_ROAD_PENDING_ACTION.ADD,
                },
                ...policyReport,
            },
        },
        {
            onyxMethod: Onyx.METHOD.SET,
            key: `${ONYXKEYS.COLLECTION.REPORT_ACTIONS}${policyReport.reportID}`,
            value: {[createdReportAction.reportActionID]: createdReportAction},
        },
        {
            onyxMethod: Onyx.METHOD.MERGE,
            key: ONYXKEYS.FORMS.NEW_ROOM_FORM,
            value: {isLoading: true},
        },
    ];
    const successData: OnyxUpdate[] = [
        {
            onyxMethod: Onyx.METHOD.MERGE,
            key: `${ONYXKEYS.COLLECTION.REPORT}${policyReport.reportID}`,
            value: {
                pendingFields: {
                    addWorkspaceRoom: null,
                },
            },
        },
        {
            onyxMethod: Onyx.METHOD.MERGE,
            key: `${ONYXKEYS.COLLECTION.REPORT_ACTIONS}${policyReport.reportID}`,
            value: {
                [createdReportAction.reportActionID]: {
                    pendingAction: null,
                },
            },
        },
        {
            onyxMethod: Onyx.METHOD.MERGE,
            key: ONYXKEYS.FORMS.NEW_ROOM_FORM,
            value: {isLoading: false},
        },
    ];
    const failureData: OnyxUpdate[] = [
        {
            onyxMethod: Onyx.METHOD.MERGE,
            key: `${ONYXKEYS.COLLECTION.REPORT}${policyReport.reportID}`,
            value: {
                errorFields: {
                    addWorkspaceRoom: ErrorUtils.getMicroSecondOnyxErrorWithTranslationKey('report.genericCreateReportFailureMessage'),
                },
            },
        },
        {
            onyxMethod: Onyx.METHOD.MERGE,
            key: ONYXKEYS.FORMS.NEW_ROOM_FORM,
            value: {isLoading: false},
        },
    ];

    const parameters: AddWorkspaceRoomParams = {
        policyID: policyReport.policyID,
        reportName: policyReport.reportName,
        visibility: policyReport.visibility,
        reportID: policyReport.reportID,
        createdReportActionID: createdReportAction.reportActionID,
        writeCapability: policyReport.writeCapability,
        description: policyReport.description,
    };

    API.write(WRITE_COMMANDS.ADD_WORKSPACE_ROOM, parameters, {optimisticData, successData, failureData});
    Navigation.dismissModalWithReport(policyReport);
}

/** Deletes a report, along with its reportActions, any linked reports, and any linked IOU report. */
function deleteReport(reportID: string, shouldDeleteChildReports = false) {
    const report = ReportConnection.getAllReports()?.[`${ONYXKEYS.COLLECTION.REPORT}${reportID}`];
    const onyxData: Record<string, null> = {
        [`${ONYXKEYS.COLLECTION.REPORT}${reportID}`]: null,
        [`${ONYXKEYS.COLLECTION.REPORT_ACTIONS}${reportID}`]: null,
    };

    // Delete linked transactions
    const reportActionsForReport = allReportActions?.[reportID];

    const transactionIDs = Object.values(reportActionsForReport ?? {})
        .filter((reportAction): reportAction is ReportAction<typeof CONST.REPORT.ACTIONS.TYPE.IOU> => ReportActionsUtils.isMoneyRequestAction(reportAction))
        .map((reportAction) => ReportActionsUtils.getOriginalMessage(reportAction)?.IOUTransactionID);

    [...new Set(transactionIDs)].forEach((transactionID) => {
        onyxData[`${ONYXKEYS.COLLECTION.TRANSACTION}${transactionID}`] = null;
    });

    Onyx.multiSet(onyxData);

    if (shouldDeleteChildReports) {
        Object.values(reportActionsForReport ?? {}).forEach((reportAction) => {
            if (!reportAction.childReportID) {
                return;
            }
            deleteReport(reportAction.childReportID, shouldDeleteChildReports);
        });
    }

    // Delete linked IOU report
    if (report?.iouReportID) {
        deleteReport(report.iouReportID, shouldDeleteChildReports);
    }
}

/**
 * @param reportID The reportID of the policy report (workspace room)
 */
function navigateToConciergeChatAndDeleteReport(reportID: string, shouldPopToTop = false, shouldDeleteChildReports = false) {
    // Dismiss the current report screen and replace it with Concierge Chat
    if (shouldPopToTop) {
        Navigation.setShouldPopAllStateOnUP(true);
    }
    // @TODO: Check if this method works the same as on the main branch
    Navigation.goBack(undefined, shouldPopToTop);
    navigateToConciergeChat();
    InteractionManager.runAfterInteractions(() => {
        deleteReport(reportID, shouldDeleteChildReports);
    });
}

/**
 * @param policyRoomReport The policy room report
 * @param policyRoomName The updated name for the policy room
 */
function updatePolicyRoomName(policyRoomReport: Report, policyRoomName: string) {
    const reportID = policyRoomReport.reportID;
    const previousName = policyRoomReport.reportName;

    // No change needed
    if (previousName === policyRoomName) {
        return;
    }

    const optimisticRenamedAction = ReportUtils.buildOptimisticRenamedRoomReportAction(policyRoomName, previousName ?? '');

    const optimisticData: OnyxUpdate[] = [
        {
            onyxMethod: Onyx.METHOD.MERGE,
            key: `${ONYXKEYS.COLLECTION.REPORT}${reportID}`,
            value: {
                reportName: policyRoomName,
                pendingFields: {
                    reportName: CONST.RED_BRICK_ROAD_PENDING_ACTION.UPDATE,
                },
                errorFields: {
                    reportName: null,
                },
            },
        },
        {
            onyxMethod: Onyx.METHOD.MERGE,
            key: `${ONYXKEYS.COLLECTION.REPORT_ACTIONS}${reportID}`,
            value: {
                [optimisticRenamedAction.reportActionID]: optimisticRenamedAction,
            },
        },
    ];
    const successData: OnyxUpdate[] = [
        {
            onyxMethod: Onyx.METHOD.MERGE,
            key: `${ONYXKEYS.COLLECTION.REPORT}${reportID}`,
            value: {
                pendingFields: {
                    reportName: null,
                },
            },
        },
        {
            onyxMethod: Onyx.METHOD.MERGE,
            key: `${ONYXKEYS.COLLECTION.REPORT_ACTIONS}${reportID}`,
            value: {[optimisticRenamedAction.reportActionID]: {pendingAction: null}},
        },
    ];
    const failureData: OnyxUpdate[] = [
        {
            onyxMethod: Onyx.METHOD.MERGE,
            key: `${ONYXKEYS.COLLECTION.REPORT}${reportID}`,
            value: {
                reportName: previousName,
            },
        },
        {
            onyxMethod: Onyx.METHOD.MERGE,
            key: `${ONYXKEYS.COLLECTION.REPORT_ACTIONS}${reportID}`,
            value: {[optimisticRenamedAction.reportActionID]: null},
        },
    ];

    const parameters: UpdatePolicyRoomNameParams = {
        reportID,
        policyRoomName,
        renamedRoomReportActionID: optimisticRenamedAction.reportActionID,
    };

    API.write(WRITE_COMMANDS.UPDATE_POLICY_ROOM_NAME, parameters, {optimisticData, successData, failureData});
}

/**
 * @param reportID The reportID of the policy room.
 */
function clearPolicyRoomNameErrors(reportID: string) {
    Onyx.merge(`${ONYXKEYS.COLLECTION.REPORT}${reportID}`, {
        errorFields: {
            reportName: null,
        },
        pendingFields: {
            reportName: null,
        },
    });
}

function setIsComposerFullSize(reportID: string, isComposerFullSize: boolean) {
    Onyx.merge(`${ONYXKEYS.COLLECTION.REPORT_IS_COMPOSER_FULL_SIZE}${reportID}`, isComposerFullSize);
}

/**
 * @param action the associated report action (optional)
 * @param isRemote whether or not this notification is a remote push notification
 */
function shouldShowReportActionNotification(reportID: string, action: ReportAction | null = null, isRemote = false): boolean {
    const tag = isRemote ? '[PushNotification]' : '[LocalNotification]';

    // Due to payload size constraints, some push notifications may have their report action stripped
    // so we must double check that we were provided an action before using it in these checks.
    if (action && ReportActionsUtils.isDeletedAction(action)) {
        Log.info(`${tag} Skipping notification because the action was deleted`, false, {reportID, action});
        return false;
    }

    if (!ActiveClientManager.isClientTheLeader()) {
        Log.info(`${tag} Skipping notification because this client is not the leader`);
        return false;
    }

    // We don't want to send a local notification if the user preference is daily, mute or hidden.
    const notificationPreference = ReportUtils.getReportNotificationPreference(ReportConnection.getAllReports()?.[`${ONYXKEYS.COLLECTION.REPORT}${reportID}`]);
    if (notificationPreference !== CONST.REPORT.NOTIFICATION_PREFERENCE.ALWAYS) {
        Log.info(`${tag} No notification because user preference is to be notified: ${notificationPreference}`);
        return false;
    }

    // If this comment is from the current user we don't want to parrot whatever they wrote back to them.
    if (action && action.actorAccountID === currentUserAccountID) {
        Log.info(`${tag} No notification because comment is from the currently logged in user`);
        return false;
    }

    // If we are currently viewing this report do not show a notification.
    if (reportID === Navigation.getTopmostReportId() && Visibility.isVisible() && Visibility.hasFocus()) {
        Log.info(`${tag} No notification because it was a comment for the current report`);
        return false;
    }

    const report = ReportConnection.getAllReports()?.[`${ONYXKEYS.COLLECTION.REPORT}${reportID}`];
    if (!report || (report && report.pendingAction === CONST.RED_BRICK_ROAD_PENDING_ACTION.DELETE)) {
        Log.info(`${tag} No notification because the report does not exist or is pending deleted`, false);
        return false;
    }

    // If this notification was delayed and the user saw the message already, don't show it
    if (action && report?.lastReadTime && report.lastReadTime >= action.created) {
        Log.info(`${tag} No notification because the comment was already read`, false, {created: action.created, lastReadTime: report.lastReadTime});
        return false;
    }

    // If this is a whisper targeted to someone else, don't show it
    if (action && ReportActionsUtils.isWhisperActionTargetedToOthers(action)) {
        Log.info(`${tag} No notification because the action is whispered to someone else`, false);
        return false;
    }

    // Only show notifications for supported types of report actions
    if (action && !ReportActionsUtils.isNotifiableReportAction(action)) {
        Log.info(`${tag} No notification because this action type is not supported`, false, {actionName: action?.actionName});
        return false;
    }

    return true;
}

function showReportActionNotification(reportID: string, reportAction: ReportAction) {
    if (!shouldShowReportActionNotification(reportID, reportAction)) {
        return;
    }

    Log.info('[LocalNotification] Creating notification');

    const localReportID = `${ONYXKEYS.COLLECTION.REPORT}${reportID}`;
    const report = ReportConnection.getAllReports()?.[localReportID] ?? null;
    if (!report) {
        Log.hmmm("[LocalNotification] couldn't show report action notification because the report wasn't found", {localReportID, reportActionID: reportAction.reportActionID});
        return;
    }

    const onClick = () =>
        Modal.close(() => {
            const policyID = lastVisitedPath && extractPolicyIDFromPath(lastVisitedPath);
            Navigation.navigateToReportWithPolicyCheck({reportID, referrer: CONST.REFERRER.NOTIFICATION, policyIDToCheck: policyID});
        });

    if (reportAction.actionName === CONST.REPORT.ACTIONS.TYPE.MODIFIED_EXPENSE) {
        LocalNotification.showModifiedExpenseNotification(report, reportAction, onClick);
    } else {
        LocalNotification.showCommentNotification(report, reportAction, onClick);
    }

    notifyNewAction(reportID, reportAction.actorAccountID, reportAction.reportActionID);
}

/** Clear the errors associated with the IOUs of a given report. */
function clearIOUError(reportID: string) {
    Onyx.merge(`${ONYXKEYS.COLLECTION.REPORT}${reportID}`, {errorFields: {iou: null}});
}

/**
 * Adds a reaction to the report action.
 * Uses the NEW FORMAT for "emojiReactions"
 */
function addEmojiReaction(reportID: string, reportActionID: string, emoji: Emoji, skinTone: string | number = preferredSkinTone) {
    const createdAt = timezoneFormat(toZonedTime(new Date(), 'UTC'), CONST.DATE.FNS_DB_FORMAT_STRING);
    const optimisticData: OnyxUpdate[] = [
        {
            onyxMethod: Onyx.METHOD.MERGE,
            key: `${ONYXKEYS.COLLECTION.REPORT_ACTIONS_REACTIONS}${reportActionID}`,
            value: {
                [emoji.name]: {
                    createdAt,
                    pendingAction: CONST.RED_BRICK_ROAD_PENDING_ACTION.ADD,
                    users: {
                        [currentUserAccountID]: {
                            skinTones: {
                                [skinTone ?? CONST.EMOJI_DEFAULT_SKIN_TONE]: createdAt,
                            },
                        },
                    },
                },
            },
        },
    ];

    const failureData: OnyxUpdate[] = [
        {
            onyxMethod: Onyx.METHOD.MERGE,
            key: `${ONYXKEYS.COLLECTION.REPORT_ACTIONS_REACTIONS}${reportActionID}`,
            value: {
                [emoji.name]: {
                    pendingAction: null,
                },
            },
        },
    ];

    const successData: OnyxUpdate[] = [
        {
            onyxMethod: Onyx.METHOD.MERGE,
            key: `${ONYXKEYS.COLLECTION.REPORT_ACTIONS_REACTIONS}${reportActionID}`,
            value: {
                [emoji.name]: {
                    pendingAction: null,
                },
            },
        },
    ];

    const parameters: AddEmojiReactionParams = {
        reportID,
        skinTone,
        emojiCode: emoji.name,
        reportActionID,
        createdAt,
        // This will be removed as part of https://github.com/Expensify/App/issues/19535
        useEmojiReactions: true,
    };

    API.write(WRITE_COMMANDS.ADD_EMOJI_REACTION, parameters, {optimisticData, successData, failureData});
}

/**
 * Removes a reaction to the report action.
 * Uses the NEW FORMAT for "emojiReactions"
 */
function removeEmojiReaction(reportID: string, reportActionID: string, emoji: Emoji) {
    const optimisticData: OnyxUpdate[] = [
        {
            onyxMethod: Onyx.METHOD.MERGE,
            key: `${ONYXKEYS.COLLECTION.REPORT_ACTIONS_REACTIONS}${reportActionID}`,
            value: {
                [emoji.name]: {
                    users: {
                        [currentUserAccountID]: null,
                    },
                },
            },
        },
    ];

    const parameters: RemoveEmojiReactionParams = {
        reportID,
        reportActionID,
        emojiCode: emoji.name,
        // This will be removed as part of https://github.com/Expensify/App/issues/19535
        useEmojiReactions: true,
    };

    API.write(WRITE_COMMANDS.REMOVE_EMOJI_REACTION, parameters, {optimisticData});
}

/**
 * Calls either addEmojiReaction or removeEmojiReaction depending on if the current user has reacted to the report action.
 * Uses the NEW FORMAT for "emojiReactions"
 */
function toggleEmojiReaction(
    reportID: string,
    reportAction: ReportAction,
    reactionObject: Emoji,
    existingReactions: OnyxEntry<ReportActionReactions>,
    paramSkinTone: number = preferredSkinTone,
    ignoreSkinToneOnCompare = false,
) {
    const originalReportID = ReportUtils.getOriginalReportID(reportID, reportAction);

    if (!originalReportID) {
        return;
    }

    const originalReportAction = ReportActionsUtils.getReportAction(originalReportID, reportAction.reportActionID);

    if (isEmptyObject(originalReportAction)) {
        return;
    }

    // This will get cleaned up as part of https://github.com/Expensify/App/issues/16506 once the old emoji
    // format is no longer being used
    const emoji = EmojiUtils.findEmojiByCode(reactionObject.code);
    const existingReactionObject = existingReactions?.[emoji.name];

    // Only use skin tone if emoji supports it
    const skinTone = emoji.types === undefined ? -1 : paramSkinTone;

    if (existingReactionObject && EmojiUtils.hasAccountIDEmojiReacted(currentUserAccountID, existingReactionObject.users, ignoreSkinToneOnCompare ? undefined : skinTone)) {
        removeEmojiReaction(originalReportID, reportAction.reportActionID, emoji);
        return;
    }

    addEmojiReaction(originalReportID, reportAction.reportActionID, emoji, skinTone);
}

function openReportFromDeepLink(url: string) {
    const reportID = ReportUtils.getReportIDFromLink(url);
    const isAuthenticated = Session.hasAuthToken();

    if (reportID && !isAuthenticated) {
        // Call the OpenReport command to check in the server if it's a public room. If so, we'll open it as an anonymous user
        openReport(reportID, '', [], undefined, '0', true);

        // Show the sign-in page if the app is offline
        if (networkStatus === CONST.NETWORK.NETWORK_STATUS.OFFLINE) {
            Onyx.set(ONYXKEYS.IS_CHECKING_PUBLIC_ROOM, false);
        }
    } else {
        // If we're not opening a public room (no reportID) or the user is authenticated, we unblock the UI (hide splash screen)
        Onyx.set(ONYXKEYS.IS_CHECKING_PUBLIC_ROOM, false);
    }

    const route = ReportUtils.getRouteFromLink(url);

    // If we are not authenticated and are navigating to a public screen, we don't want to navigate again to the screen after sign-in/sign-up
    if (!isAuthenticated && isPublicScreenRoute(route)) {
        return;
    }

    // Navigate to the report after sign-in/sign-up.
    InteractionManager.runAfterInteractions(() => {
        Session.waitForUserSignIn().then(() => {
            const connection = Onyx.connect({
                key: ONYXKEYS.NVP_ONBOARDING,
                callback: () => {
                    Navigation.waitForProtectedRoutes().then(() => {
                        if (route && Session.isAnonymousUser() && !Session.canAnonymousUserAccessRoute(route)) {
                            Session.signOutAndRedirectToSignIn(true);
                            return;
                        }

                        // We don't want to navigate to the exitTo route when creating a new workspace from a deep link,
                        // because we already handle creating the optimistic policy and navigating to it in App.setUpPoliciesAndNavigate,
                        // which is already called when AuthScreens mounts.
                        if (url && new URL(url).searchParams.get('exitTo') === ROUTES.WORKSPACE_NEW) {
                            return;
                        }

                        const handleDeeplinkNavigation = () => {
                            // We want to disconnect the connection so it won't trigger the deeplink again
                            // every time the data is changed, for example, when relogin.
                            Onyx.disconnect(connection);

                            const state = navigationRef.getRootState();
                            const currentFocusedRoute = findFocusedRoute(state);

                            if (isOnboardingFlowName(currentFocusedRoute?.name)) {
                                Welcome.setOnboardingErrorMessage(Localize.translateLocal('onboarding.purpose.errorBackButton'));
                                return;
                            }

                            if (shouldSkipDeepLinkNavigation(route)) {
                                return;
                            }

                            if (isAuthenticated) {
                                return;
                            }

                            Navigation.navigate(route as Route, CONST.NAVIGATION.ACTION_TYPE.PUSH);
                        };

                        // We need skip deeplinking if the user hasn't completed the guided setup flow.
                        Welcome.isOnboardingFlowCompleted({
                            onNotCompleted: OnboardingFlow.startOnboardingFlow,
                            onCompleted: handleDeeplinkNavigation,
                            onCanceled: handleDeeplinkNavigation,
                        });
                    });
                },
            });
        });
    });
}

function getCurrentUserAccountID(): number {
    return currentUserAccountID;
}

function navigateToMostRecentReport(currentReport: OnyxEntry<Report>) {
    const lastAccessedReportID = ReportUtils.findLastAccessedReport(false, false, undefined, currentReport?.reportID)?.reportID;

    if (lastAccessedReportID) {
        const lastAccessedReportRoute = ROUTES.REPORT_WITH_ID.getRoute(lastAccessedReportID ?? '-1');
        Navigation.goBack(lastAccessedReportRoute);
    } else {
        const isChatThread = ReportUtils.isChatThread(currentReport);

        // If it is not a chat thread we should call Navigation.goBack to pop the current route first before navigating to Concierge.
        if (!isChatThread) {
            Navigation.goBack();
        }

        navigateToConciergeChat(false, () => true, CONST.NAVIGATION.TYPE.UP);
    }
}

function getMostRecentReportID(currentReport: OnyxEntry<Report>) {
    const lastAccessedReportID = ReportUtils.findLastAccessedReport(false, false, undefined, currentReport?.reportID)?.reportID;
    return lastAccessedReportID ?? conciergeChatReportID;
}

function joinRoom(report: OnyxEntry<Report>) {
    if (!report) {
        return;
    }
    updateNotificationPreference(
        report.reportID,
        ReportUtils.getReportNotificationPreference(report),
        ReportUtils.getDefaultNotificationPreferenceForReport(report),
        report.parentReportID,
        report.parentReportActionID,
    );
}

function leaveGroupChat(reportID: string) {
    const report = ReportConnection.getAllReports()?.[`${ONYXKEYS.COLLECTION.REPORT}${reportID}`];
    if (!report) {
        Log.warn('Attempting to leave Group Chat that does not existing locally');
        return;
    }

    const optimisticData: OnyxUpdate[] = [
        {
            onyxMethod: Onyx.METHOD.SET,
            key: `${ONYXKEYS.COLLECTION.REPORT}${reportID}`,
            value: null,
        },
    ];
    // Clean up any quick actions for the report we're leaving from
    if (quickAction?.chatReportID?.toString() === reportID) {
        optimisticData.push({
            onyxMethod: Onyx.METHOD.SET,
            key: ONYXKEYS.NVP_QUICK_ACTION_GLOBAL_CREATE,
            value: null,
        });
    }

    navigateToMostRecentReport(report);
    API.write(WRITE_COMMANDS.LEAVE_GROUP_CHAT, {reportID}, {optimisticData});
}

/** Leave a report by setting the state to submitted and closed */
function leaveRoom(reportID: string, isWorkspaceMemberLeavingWorkspaceRoom = false) {
    const report = ReportConnection.getAllReports()?.[`${ONYXKEYS.COLLECTION.REPORT}${reportID}`];

    if (!report) {
        return;
    }
    const isChatThread = ReportUtils.isChatThread(report);

    // Pusher's leavingStatus should be sent earlier.
    // Place the broadcast before calling the LeaveRoom API to prevent a race condition
    // between Onyx report being null and Pusher's leavingStatus becoming true.
    broadcastUserIsLeavingRoom(reportID);

    // If a workspace member is leaving a workspace room, they don't actually lose the room from Onyx.
    // Instead, their notification preference just gets set to "hidden".
    // Same applies for chat threads too
    const optimisticData: OnyxUpdate[] = [
        {
            onyxMethod: Onyx.METHOD.MERGE,
            key: `${ONYXKEYS.COLLECTION.REPORT}${reportID}`,
            value:
                isWorkspaceMemberLeavingWorkspaceRoom || isChatThread
                    ? {
                          participants: {
                              [currentUserAccountID]: {
                                  notificationPreference: CONST.REPORT.NOTIFICATION_PREFERENCE.HIDDEN,
                              },
                          },
                      }
                    : {
                          reportID: null,
                          stateNum: CONST.REPORT.STATE_NUM.APPROVED,
                          statusNum: CONST.REPORT.STATUS_NUM.CLOSED,
                          participants: {
                              [currentUserAccountID]: {
                                  notificationPreference: CONST.REPORT.NOTIFICATION_PREFERENCE.HIDDEN,
                              },
                          },
                      },
        },
    ];

    const successData: OnyxUpdate[] = [
        {
            onyxMethod: Onyx.METHOD.MERGE,
            key: `${ONYXKEYS.COLLECTION.REPORT}${reportID}`,
            value:
                isWorkspaceMemberLeavingWorkspaceRoom || isChatThread
                    ? {
                          participants: {
                              [currentUserAccountID]: {
                                  notificationPreference: CONST.REPORT.NOTIFICATION_PREFERENCE.HIDDEN,
                              },
                          },
                      }
                    : Object.keys(report).reduce<Record<string, null>>((acc, key) => {
                          acc[key] = null;
                          return acc;
                      }, {}),
        },
    ];

    const failureData: OnyxUpdate[] = [
        {
            onyxMethod: Onyx.METHOD.MERGE,
            key: `${ONYXKEYS.COLLECTION.REPORT}${reportID}`,
            value: report,
        },
    ];

    if (report.parentReportID && report.parentReportActionID) {
        optimisticData.push({
            onyxMethod: Onyx.METHOD.MERGE,
            key: `${ONYXKEYS.COLLECTION.REPORT_ACTIONS}${report.parentReportID}`,
            value: {[report.parentReportActionID]: {childReportNotificationPreference: CONST.REPORT.NOTIFICATION_PREFERENCE.HIDDEN}},
        });
        successData.push({
            onyxMethod: Onyx.METHOD.MERGE,
            key: `${ONYXKEYS.COLLECTION.REPORT_ACTIONS}${report.parentReportID}`,
            value: {[report.parentReportActionID]: {childReportNotificationPreference: CONST.REPORT.NOTIFICATION_PREFERENCE.HIDDEN}},
        });
        failureData.push({
            onyxMethod: Onyx.METHOD.MERGE,
            key: `${ONYXKEYS.COLLECTION.REPORT_ACTIONS}${report.parentReportID}`,
            value: {[report.parentReportActionID]: {childReportNotificationPreference: ReportUtils.getReportNotificationPreference(report, false)}},
        });
    }

    const parameters: LeaveRoomParams = {
        reportID,
    };

    API.write(WRITE_COMMANDS.LEAVE_ROOM, parameters, {optimisticData, successData, failureData});

    // If this is the leave action from a workspace room, simply dismiss the modal, i.e., allow the user to view the room and join again immediately.
    // If this is the leave action from a chat thread (even if the chat thread is in a room), do not allow the user to stay in the thread after leaving.
    if (isWorkspaceMemberLeavingWorkspaceRoom && !isChatThread) {
        return;
    }
    // In other cases, the report is deleted and we should move the user to another report.
    navigateToMostRecentReport(report);
}

/** Invites people to a room */
function inviteToRoom(reportID: string, inviteeEmailsToAccountIDs: InvitedEmailsToAccountIDs) {
    const report = ReportConnection.getAllReports()?.[`${ONYXKEYS.COLLECTION.REPORT}${reportID}`];
    if (!report) {
        return;
    }

    const defaultNotificationPreference = ReportUtils.getDefaultNotificationPreferenceForReport(report);

    const inviteeEmails = Object.keys(inviteeEmailsToAccountIDs);
    const inviteeAccountIDs = Object.values(inviteeEmailsToAccountIDs);

    const logins = inviteeEmails.map((memberLogin) => PhoneNumber.addSMSDomainIfPhoneNumber(memberLogin));
    const {newAccountIDs, newLogins} = PersonalDetailsUtils.getNewAccountIDsAndLogins(logins, inviteeAccountIDs);

    const participantsAfterInvitation = inviteeAccountIDs.reduce(
        (reportParticipants: Participants, accountID: number) => {
            const participant: ReportParticipant = {
                notificationPreference: defaultNotificationPreference,
                role: CONST.REPORT.ROLE.MEMBER,
            };
            // eslint-disable-next-line no-param-reassign
            reportParticipants[accountID] = participant;
            return reportParticipants;
        },
        {...report.participants},
    );

    const newPersonalDetailsOnyxData = PersonalDetailsUtils.getPersonalDetailsOnyxDataForOptimisticUsers(newLogins, newAccountIDs);
    const pendingChatMembers = ReportUtils.getPendingChatMembers(inviteeAccountIDs, report?.pendingChatMembers ?? [], CONST.RED_BRICK_ROAD_PENDING_ACTION.ADD);

    const newParticipantAccountCleanUp = newAccountIDs.reduce<Record<number, null>>((participantCleanUp, newAccountID) => {
        // eslint-disable-next-line no-param-reassign
        participantCleanUp[newAccountID] = null;
        return participantCleanUp;
    }, {});

    const optimisticData: OnyxUpdate[] = [
        {
            onyxMethod: Onyx.METHOD.MERGE,
            key: `${ONYXKEYS.COLLECTION.REPORT}${reportID}`,
            value: {
                participants: participantsAfterInvitation,
                pendingChatMembers,
            },
        },
    ];
    optimisticData.push(...newPersonalDetailsOnyxData.optimisticData);

    const successPendingChatMembers = report?.pendingChatMembers
        ? report?.pendingChatMembers?.filter(
              (pendingMember) => !(inviteeAccountIDs.includes(Number(pendingMember.accountID)) && pendingMember.pendingAction === CONST.RED_BRICK_ROAD_PENDING_ACTION.DELETE),
          )
        : null;
    const successData: OnyxUpdate[] = [
        {
            onyxMethod: Onyx.METHOD.MERGE,
            key: `${ONYXKEYS.COLLECTION.REPORT}${reportID}`,
            value: {
                pendingChatMembers: successPendingChatMembers,
                participants: newParticipantAccountCleanUp,
            },
        },
    ];
    successData.push(...newPersonalDetailsOnyxData.finallyData);

    const failureData: OnyxUpdate[] = [
        {
            onyxMethod: Onyx.METHOD.MERGE,
            key: `${ONYXKEYS.COLLECTION.REPORT}${reportID}`,
            value: {
                pendingChatMembers:
                    pendingChatMembers.map((pendingChatMember) => {
                        if (!inviteeAccountIDs.includes(Number(pendingChatMember.accountID))) {
                            return pendingChatMember;
                        }
                        return {
                            ...pendingChatMember,
                            errors: ErrorUtils.getMicroSecondOnyxErrorWithTranslationKey('roomMembersPage.error.genericAdd'),
                        };
                    }) ?? null,
            },
        },
    ];

    if (ReportUtils.isGroupChat(report)) {
        const parameters: InviteToGroupChatParams = {
            reportID,
            inviteeEmails,
            accountIDList: newAccountIDs.join(),
        };

        API.write(WRITE_COMMANDS.INVITE_TO_GROUP_CHAT, parameters, {optimisticData, successData, failureData});
        return;
    }

    const parameters: InviteToRoomParams = {
        reportID,
        inviteeEmails,
        accountIDList: newAccountIDs.join(),
    };

    // eslint-disable-next-line rulesdir/no-multiple-api-calls
    API.write(WRITE_COMMANDS.INVITE_TO_ROOM, parameters, {optimisticData, successData, failureData});
}

function clearAddRoomMemberError(reportID: string, invitedAccountID: string) {
    const report = ReportConnection.getAllReports()?.[`${ONYXKEYS.COLLECTION.REPORT}${reportID}`];
    Onyx.merge(`${ONYXKEYS.COLLECTION.REPORT}${reportID}`, {
        pendingChatMembers: report?.pendingChatMembers?.filter((pendingChatMember) => pendingChatMember.accountID !== invitedAccountID),
        participants: {
            [invitedAccountID]: null,
        },
    });
    Onyx.merge(ONYXKEYS.PERSONAL_DETAILS_LIST, {
        [invitedAccountID]: null,
    });
}

function updateGroupChatMemberRoles(reportID: string, accountIDList: number[], role: ValueOf<typeof CONST.REPORT.ROLE>) {
    const memberRoles: Record<number, string> = {};
    const optimisticParticipants: Record<number, Partial<ReportParticipant>> = {};
    const successParticipants: Record<number, Partial<ReportParticipant>> = {};

    accountIDList.forEach((accountID) => {
        memberRoles[accountID] = role;
        optimisticParticipants[accountID] = {
            role,
            pendingFields: {
                role: CONST.RED_BRICK_ROAD_PENDING_ACTION.UPDATE,
            },
            pendingAction: CONST.RED_BRICK_ROAD_PENDING_ACTION.UPDATE,
        };
        successParticipants[accountID] = {
            pendingFields: {
                role: null,
            },
            pendingAction: null,
        };
    });

    const optimisticData: OnyxUpdate[] = [
        {
            onyxMethod: Onyx.METHOD.MERGE,
            key: `${ONYXKEYS.COLLECTION.REPORT}${reportID}`,
            value: {participants: optimisticParticipants},
        },
    ];

    const successData: OnyxUpdate[] = [
        {
            onyxMethod: Onyx.METHOD.MERGE,
            key: `${ONYXKEYS.COLLECTION.REPORT}${reportID}`,
            value: {participants: successParticipants},
        },
    ];
    const parameters: UpdateGroupChatMemberRolesParams = {reportID, memberRoles: JSON.stringify(memberRoles)};
    API.write(WRITE_COMMANDS.UPDATE_GROUP_CHAT_MEMBER_ROLES, parameters, {optimisticData, successData});
}

/** Invites people to a group chat */
function inviteToGroupChat(reportID: string, inviteeEmailsToAccountIDs: InvitedEmailsToAccountIDs) {
    inviteToRoom(reportID, inviteeEmailsToAccountIDs);
}

/** Removes people from a room
 *  Please see https://github.com/Expensify/App/blob/main/README.md#Security for more details
 */
function removeFromRoom(reportID: string, targetAccountIDs: number[]) {
    const report = ReportConnection.getAllReports()?.[`${ONYXKEYS.COLLECTION.REPORT}${reportID}`];
    if (!report) {
        return;
    }

    const removeParticipantsData: Record<number, null> = {};
    targetAccountIDs.forEach((accountID) => {
        removeParticipantsData[accountID] = null;
    });
    const pendingChatMembers = ReportUtils.getPendingChatMembers(targetAccountIDs, report?.pendingChatMembers ?? [], CONST.RED_BRICK_ROAD_PENDING_ACTION.DELETE);

    const optimisticData: OnyxUpdate[] = [
        {
            onyxMethod: Onyx.METHOD.MERGE,
            key: `${ONYXKEYS.COLLECTION.REPORT}${reportID}`,
            value: {
                pendingChatMembers,
            },
        },
    ];

    const failureData: OnyxUpdate[] = [
        {
            onyxMethod: Onyx.METHOD.MERGE,
            key: `${ONYXKEYS.COLLECTION.REPORT}${reportID}`,
            value: {
                pendingChatMembers: report?.pendingChatMembers ?? null,
            },
        },
    ];

    // We need to add success data here since in high latency situations,
    // the OpenRoomMembersPage call has the chance of overwriting the optimistic data we set above.
    const successData: OnyxUpdate[] = [
        {
            onyxMethod: Onyx.METHOD.MERGE,
            key: `${ONYXKEYS.COLLECTION.REPORT}${reportID}`,
            value: {
                participants: removeParticipantsData,
                pendingChatMembers: report?.pendingChatMembers ?? null,
            },
        },
    ];

    if (ReportUtils.isGroupChat(report)) {
        const parameters: RemoveFromGroupChatParams = {
            reportID,
            accountIDList: targetAccountIDs.join(),
        };
        API.write(WRITE_COMMANDS.REMOVE_FROM_GROUP_CHAT, parameters, {optimisticData, failureData, successData});
        return;
    }

    const parameters: RemoveFromRoomParams = {
        reportID,
        targetAccountIDs,
    };

    // eslint-disable-next-line rulesdir/no-multiple-api-calls
    API.write(WRITE_COMMANDS.REMOVE_FROM_ROOM, parameters, {optimisticData, failureData, successData});
}

function removeFromGroupChat(reportID: string, accountIDList: number[]) {
    removeFromRoom(reportID, accountIDList);
}

function setLastOpenedPublicRoom(reportID: string) {
    Onyx.set(ONYXKEYS.LAST_OPENED_PUBLIC_ROOM_ID, reportID);
}

/** Navigates to the last opened public room */
function openLastOpenedPublicRoom(lastOpenedPublicRoomID: string) {
    Navigation.isNavigationReady().then(() => {
        setLastOpenedPublicRoom('');
        Navigation.navigate(ROUTES.REPORT_WITH_ID.getRoute(lastOpenedPublicRoomID));
    });
}

/** Flag a comment as offensive */
function flagComment(reportID: string, reportAction: OnyxEntry<ReportAction>, severity: string) {
    const originalReportID = ReportUtils.getOriginalReportID(reportID, reportAction);
    const message = ReportActionsUtils.getReportActionMessage(reportAction);

    if (!message || !reportAction) {
        return;
    }

    let updatedDecision: Decision;
    if (severity === CONST.MODERATION.FLAG_SEVERITY_SPAM || severity === CONST.MODERATION.FLAG_SEVERITY_INCONSIDERATE) {
        if (!message?.moderationDecision) {
            updatedDecision = {
                decision: CONST.MODERATION.MODERATOR_DECISION_PENDING,
            };
        } else {
            updatedDecision = message.moderationDecision;
        }
    } else if (severity === CONST.MODERATION.FLAG_SEVERITY_ASSAULT || severity === CONST.MODERATION.FLAG_SEVERITY_HARASSMENT) {
        updatedDecision = {
            decision: CONST.MODERATION.MODERATOR_DECISION_PENDING_REMOVE,
        };
    } else {
        updatedDecision = {
            decision: CONST.MODERATION.MODERATOR_DECISION_PENDING_HIDE,
        };
    }

    const reportActionID = reportAction.reportActionID;

    const updatedMessage: Message = {
        ...message,
        moderationDecision: updatedDecision,
    };

    const optimisticData: OnyxUpdate[] = [
        {
            onyxMethod: Onyx.METHOD.MERGE,
            key: `${ONYXKEYS.COLLECTION.REPORT_ACTIONS}${originalReportID}`,
            value: {
                [reportActionID]: {
                    pendingAction: CONST.RED_BRICK_ROAD_PENDING_ACTION.UPDATE,
                    message: [updatedMessage],
                },
            },
        },
    ];

    const failureData: OnyxUpdate[] = [
        {
            onyxMethod: Onyx.METHOD.MERGE,
            key: `${ONYXKEYS.COLLECTION.REPORT_ACTIONS}${originalReportID}`,
            value: {
                [reportActionID]: {
                    ...reportAction,
                    pendingAction: null,
                },
            },
        },
    ];

    const successData: OnyxUpdate[] = [
        {
            onyxMethod: Onyx.METHOD.MERGE,
            key: `${ONYXKEYS.COLLECTION.REPORT_ACTIONS}${originalReportID}`,
            value: {
                [reportActionID]: {
                    pendingAction: null,
                },
            },
        },
    ];

    const parameters: FlagCommentParams = {
        severity,
        reportActionID,
        // This check is to prevent flooding Concierge with test flags
        // If you need to test moderation responses from Concierge on dev, set this to false!
        isDevRequest: Environment.isDevelopment(),
    };

    API.write(WRITE_COMMANDS.FLAG_COMMENT, parameters, {optimisticData, successData, failureData});
}

/** Updates a given user's private notes on a report */
const updatePrivateNotes = (reportID: string, accountID: number, note: string) => {
    const optimisticData: OnyxUpdate[] = [
        {
            onyxMethod: Onyx.METHOD.MERGE,
            key: `${ONYXKEYS.COLLECTION.REPORT}${reportID}`,
            value: {
                privateNotes: {
                    [accountID]: {
                        pendingAction: CONST.RED_BRICK_ROAD_PENDING_ACTION.UPDATE,
                        errors: null,
                        note,
                    },
                },
            },
        },
    ];

    const successData: OnyxUpdate[] = [
        {
            onyxMethod: Onyx.METHOD.MERGE,
            key: `${ONYXKEYS.COLLECTION.REPORT}${reportID}`,
            value: {
                privateNotes: {
                    [accountID]: {
                        pendingAction: null,
                        errors: null,
                    },
                },
            },
        },
    ];

    const failureData: OnyxUpdate[] = [
        {
            onyxMethod: Onyx.METHOD.MERGE,
            key: `${ONYXKEYS.COLLECTION.REPORT}${reportID}`,
            value: {
                privateNotes: {
                    [accountID]: {
                        errors: ErrorUtils.getMicroSecondOnyxErrorWithTranslationKey('privateNotes.error.genericFailureMessage'),
                    },
                },
            },
        },
    ];

    const parameters: UpdateReportPrivateNoteParams = {reportID, privateNotes: note};

    API.write(WRITE_COMMANDS.UPDATE_REPORT_PRIVATE_NOTE, parameters, {optimisticData, successData, failureData});
};

/** Fetches all the private notes for a given report */
function getReportPrivateNote(reportID: string | undefined) {
    if (Session.isAnonymousUser()) {
        return;
    }

    if (!reportID) {
        return;
    }

    const optimisticData: OnyxUpdate[] = [
        {
            onyxMethod: Onyx.METHOD.MERGE,
            key: `${ONYXKEYS.COLLECTION.REPORT}${reportID}`,
            value: {
                isLoadingPrivateNotes: true,
            },
        },
    ];

    const successData: OnyxUpdate[] = [
        {
            onyxMethod: Onyx.METHOD.MERGE,
            key: `${ONYXKEYS.COLLECTION.REPORT}${reportID}`,
            value: {
                isLoadingPrivateNotes: false,
            },
        },
    ];

    const failureData: OnyxUpdate[] = [
        {
            onyxMethod: Onyx.METHOD.MERGE,
            key: `${ONYXKEYS.COLLECTION.REPORT}${reportID}`,
            value: {
                isLoadingPrivateNotes: false,
            },
        },
    ];

    const parameters: GetReportPrivateNoteParams = {reportID};

    API.read(READ_COMMANDS.GET_REPORT_PRIVATE_NOTE, parameters, {optimisticData, successData, failureData});
}

function completeOnboarding(
    engagementChoice: OnboardingPurposeType,
    data: ValueOf<typeof CONST.ONBOARDING_MESSAGES>,
    firstName = '',
    lastName = '',
    adminsChatReportID?: string,
    onboardingPolicyID?: string,
    paymentSelected?: string,
    companySize?: OnboardingCompanySizeType,
    userReportedIntegration?: OnboardingAccountingType,
) {
    const actorAccountID = CONST.ACCOUNT_ID.CONCIERGE;
    const targetChatReport = ReportUtils.getChatByParticipants([actorAccountID, currentUserAccountID]);
    const {reportID: targetChatReportID = '', policyID: targetChatPolicyID = ''} = targetChatReport ?? {};

    // Introductory message
    const introductionComment = ReportUtils.buildOptimisticAddCommentReportAction(CONST.ONBOARDING_INTRODUCTION, undefined, actorAccountID);
    const introductionCommentAction: OptimisticAddCommentReportAction = introductionComment.reportAction;
    const introductionMessage: AddCommentOrAttachementParams = {
        reportID: targetChatReportID,
        reportActionID: introductionCommentAction.reportActionID,
        reportComment: introductionComment.commentText,
    };

    // Text message
    const textComment = ReportUtils.buildOptimisticAddCommentReportAction(data.message, undefined, actorAccountID, 1);
    const textCommentAction: OptimisticAddCommentReportAction = textComment.reportAction;
    const textMessage: AddCommentOrAttachementParams = {
        reportID: targetChatReportID,
        reportActionID: textCommentAction.reportActionID,
        reportComment: textComment.commentText,
    };

    let videoCommentAction: OptimisticAddCommentReportAction | null = null;
    let videoMessage: AddCommentOrAttachementParams | null = null;
    if ('video' in data && data.video) {
        const videoComment = ReportUtils.buildOptimisticAddCommentReportAction(CONST.ATTACHMENT_MESSAGE_TEXT, undefined, actorAccountID, 2);
        videoCommentAction = videoComment.reportAction;
        videoMessage = {
            reportID: targetChatReportID,
            reportActionID: videoCommentAction.reportActionID,
            reportComment: videoComment.commentText,
        };
    }

    const tasksData = data.tasks.map((task, index) => {
        const taskDescription =
            typeof task.description === 'function'
                ? task.description({
                      adminsRoomLink: `${environmentURL}/${ROUTES.REPORT_WITH_ID.getRoute(adminsChatReportID ?? '-1')}`,
                      workspaceCategoriesLink: `${environmentURL}/${ROUTES.WORKSPACE_CATEGORIES.getRoute(onboardingPolicyID ?? '-1')}`,
                      workspaceMembersLink: `${environmentURL}/${ROUTES.WORKSPACE_MEMBERS.getRoute(onboardingPolicyID ?? '-1')}`,
                      workspaceMoreFeaturesLink: `${environmentURL}/${ROUTES.WORKSPACE_MORE_FEATURES.getRoute(onboardingPolicyID ?? '-1')}`,
                  })
                : task.description;
        const currentTask = ReportUtils.buildOptimisticTaskReport(
            actorAccountID,
            currentUserAccountID,
            targetChatReportID,
            task.title,
            taskDescription,
            targetChatPolicyID,
            CONST.REPORT.NOTIFICATION_PREFERENCE.HIDDEN,
        );
        const taskCreatedAction = ReportUtils.buildOptimisticCreatedReportAction(CONST.EMAIL.CONCIERGE);
        const taskReportAction = ReportUtils.buildOptimisticTaskCommentReportAction(
            currentTask.reportID,
            task.title,
            0,
            `task for ${task.title}`,
            targetChatReportID,
            actorAccountID,
            index + 3,
        );
        currentTask.parentReportActionID = taskReportAction.reportAction.reportActionID;

        const completedTaskReportAction = task.autoCompleted
            ? ReportUtils.buildOptimisticTaskReportAction(currentTask.reportID, CONST.REPORT.ACTIONS.TYPE.TASK_COMPLETED, 'marked as complete', actorAccountID, 2)
            : null;

        return {
            task,
            currentTask,
            taskCreatedAction,
            taskReportAction,
            taskDescription: currentTask.description,
            completedTaskReportAction,
        };
    });

    const tasksForParameters = tasksData.map<TaskForParameters>(({task, currentTask, taskCreatedAction, taskReportAction, taskDescription, completedTaskReportAction}) => ({
        type: 'task',
        task: task.type,
        taskReportID: currentTask.reportID,
        parentReportID: currentTask.parentReportID ?? '-1',
        parentReportActionID: taskReportAction.reportAction.reportActionID,
        assigneeChatReportID: '',
        createdTaskReportActionID: taskCreatedAction.reportActionID,
        completedTaskReportActionID: completedTaskReportAction?.reportActionID ?? undefined,
        title: currentTask.reportName ?? '',
        description: taskDescription ?? '',
    }));

    const hasOutstandingChildTask = tasksData.some((task) => !task.completedTaskReportAction);

    const tasksForOptimisticData = tasksData.reduce<OnyxUpdate[]>((acc, {currentTask, taskCreatedAction, taskReportAction, taskDescription, completedTaskReportAction}) => {
        acc.push(
            {
                onyxMethod: Onyx.METHOD.MERGE,
                key: `${ONYXKEYS.COLLECTION.REPORT_ACTIONS}${targetChatReportID}`,
                value: {
                    [taskReportAction.reportAction.reportActionID]: taskReportAction.reportAction as ReportAction,
                },
            },
            {
                onyxMethod: Onyx.METHOD.SET,
                key: `${ONYXKEYS.COLLECTION.REPORT}${currentTask.reportID}`,
                value: {
                    ...currentTask,
                    description: taskDescription,
                    pendingFields: {
                        createChat: CONST.RED_BRICK_ROAD_PENDING_ACTION.ADD,
                        reportName: CONST.RED_BRICK_ROAD_PENDING_ACTION.ADD,
                        description: CONST.RED_BRICK_ROAD_PENDING_ACTION.ADD,
                        managerID: CONST.RED_BRICK_ROAD_PENDING_ACTION.ADD,
                    },
                    isOptimisticReport: true,
                    managerID: currentUserAccountID,
                },
            },
            {
                onyxMethod: Onyx.METHOD.MERGE,
                key: `${ONYXKEYS.COLLECTION.REPORT_ACTIONS}${currentTask.reportID}`,
                value: {
                    [taskCreatedAction.reportActionID]: taskCreatedAction as ReportAction,
                },
            },
        );

        if (completedTaskReportAction) {
            acc.push({
                onyxMethod: Onyx.METHOD.MERGE,
                key: `${ONYXKEYS.COLLECTION.REPORT_ACTIONS}${currentTask.reportID}`,
                value: {
                    [completedTaskReportAction.reportActionID]: completedTaskReportAction as ReportAction,
                },
            });

            acc.push({
                onyxMethod: Onyx.METHOD.MERGE,
                key: `${ONYXKEYS.COLLECTION.REPORT}${currentTask.reportID}`,
                value: {
                    stateNum: CONST.REPORT.STATE_NUM.APPROVED,
                    statusNum: CONST.REPORT.STATUS_NUM.APPROVED,
                    managerID: currentUserAccountID,
                },
            });
        }

        return acc;
    }, []);

    const tasksForFailureData = tasksData.reduce<OnyxUpdate[]>((acc, {currentTask, taskReportAction}) => {
        acc.push(
            {
                onyxMethod: Onyx.METHOD.MERGE,
                key: `${ONYXKEYS.COLLECTION.REPORT_ACTIONS}${targetChatReportID}`,
                value: {
                    [taskReportAction.reportAction.reportActionID]: {
                        errors: ErrorUtils.getMicroSecondOnyxErrorWithTranslationKey('report.genericAddCommentFailureMessage'),
                    } as ReportAction,
                },
            },
            {
                onyxMethod: Onyx.METHOD.MERGE,
                key: `${ONYXKEYS.COLLECTION.REPORT}${currentTask.reportID}`,
                value: null,
            },
            {
                onyxMethod: Onyx.METHOD.MERGE,
                key: `${ONYXKEYS.COLLECTION.REPORT_ACTIONS}${currentTask.reportID}`,
                value: null,
            },
        );

        return acc;
    }, []);

    const tasksForSuccessData = tasksData.reduce<OnyxUpdate[]>((acc, {currentTask, taskCreatedAction, taskReportAction, completedTaskReportAction}) => {
        acc.push(
            {
                onyxMethod: Onyx.METHOD.MERGE,
                key: `${ONYXKEYS.COLLECTION.REPORT_ACTIONS}${targetChatReportID}`,
                value: {
                    [taskReportAction.reportAction.reportActionID]: {pendingAction: null},
                },
            },
            {
                onyxMethod: Onyx.METHOD.MERGE,
                key: `${ONYXKEYS.COLLECTION.REPORT}${currentTask.reportID}`,
                value: {
                    pendingFields: {
                        createChat: null,
                        reportName: null,
                        description: null,
                        managerID: null,
                    },
                    isOptimisticReport: false,
                },
            },
            {
                onyxMethod: Onyx.METHOD.MERGE,
                key: `${ONYXKEYS.COLLECTION.REPORT_ACTIONS}${currentTask.reportID}`,
                value: {
                    [taskCreatedAction.reportActionID]: {pendingAction: null},
                },
            },
        );

        if (completedTaskReportAction) {
            acc.push({
                onyxMethod: Onyx.METHOD.MERGE,
                key: `${ONYXKEYS.COLLECTION.REPORT_ACTIONS}${currentTask.reportID}`,
                value: {
                    [completedTaskReportAction.reportActionID]: {pendingAction: null},
                },
            });
        }

        return acc;
    }, []);

    const optimisticData: OnyxUpdate[] = [...tasksForOptimisticData];
    optimisticData.push(
        {
            onyxMethod: Onyx.METHOD.MERGE,
            key: `${ONYXKEYS.COLLECTION.REPORT}${targetChatReportID}`,
            value: {
                lastMentionedTime: DateUtils.getDBTime(),
                hasOutstandingChildTask,
            },
        },
        {
            onyxMethod: Onyx.METHOD.MERGE,
            key: `${ONYXKEYS.COLLECTION.REPORT_ACTIONS}${targetChatReportID}`,
            value: {
                [introductionCommentAction.reportActionID]: introductionCommentAction as ReportAction,
                [textCommentAction.reportActionID]: textCommentAction as ReportAction,
            },
        },
        {
            onyxMethod: Onyx.METHOD.MERGE,
            key: ONYXKEYS.NVP_INTRO_SELECTED,
            value: {choice: engagementChoice},
        },
        {
            onyxMethod: Onyx.METHOD.MERGE,
            key: ONYXKEYS.NVP_ONBOARDING,
            value: {hasCompletedGuidedSetupFlow: true},
        },
    );

    const successData: OnyxUpdate[] = [...tasksForSuccessData];
    successData.push({
        onyxMethod: Onyx.METHOD.MERGE,
        key: `${ONYXKEYS.COLLECTION.REPORT_ACTIONS}${targetChatReportID}`,
        value: {
            [introductionCommentAction.reportActionID]: {pendingAction: null},
            [textCommentAction.reportActionID]: {pendingAction: null},
        },
    });

    let failureReport: Partial<Report> = {
        lastMessageTranslationKey: '',
        lastMessageText: '',
        lastVisibleActionCreated: '',
        hasOutstandingChildTask: false,
    };
    const {lastMessageText = '', lastMessageTranslationKey = ''} = ReportActionsUtils.getLastVisibleMessage(targetChatReportID);
    if (lastMessageText || lastMessageTranslationKey) {
        const lastVisibleAction = ReportActionsUtils.getLastVisibleAction(targetChatReportID);
        const lastVisibleActionCreated = lastVisibleAction?.created;
        const lastActorAccountID = lastVisibleAction?.actorAccountID;
        failureReport = {
            lastMessageTranslationKey,
            lastMessageText,
            lastVisibleActionCreated,
            lastActorAccountID,
        };
    }

    const failureData: OnyxUpdate[] = [...tasksForFailureData];
    failureData.push(
        {
            onyxMethod: Onyx.METHOD.MERGE,
            key: `${ONYXKEYS.COLLECTION.REPORT}${targetChatReportID}`,
            value: failureReport,
        },
        {
            onyxMethod: Onyx.METHOD.MERGE,
            key: `${ONYXKEYS.COLLECTION.REPORT_ACTIONS}${targetChatReportID}`,
            value: {
                [introductionCommentAction.reportActionID]: {
                    errors: ErrorUtils.getMicroSecondOnyxErrorWithTranslationKey('report.genericAddCommentFailureMessage'),
                } as ReportAction,
                [textCommentAction.reportActionID]: {
                    errors: ErrorUtils.getMicroSecondOnyxErrorWithTranslationKey('report.genericAddCommentFailureMessage'),
                } as ReportAction,
            },
        },
        {
            onyxMethod: Onyx.METHOD.MERGE,
            key: ONYXKEYS.NVP_INTRO_SELECTED,
            value: {choice: null},
        },
        {
            onyxMethod: Onyx.METHOD.MERGE,
            key: ONYXKEYS.NVP_ONBOARDING,
            value: {hasCompletedGuidedSetupFlow: false},
        },
    );

    if (userReportedIntegration) {
        optimisticData.push({
            onyxMethod: Onyx.METHOD.MERGE,
            key: `${ONYXKEYS.COLLECTION.POLICY}${onboardingPolicyID}`,
            value: {
                areConnectionsEnabled: true,
                pendingFields: {
                    areConnectionsEnabled: CONST.RED_BRICK_ROAD_PENDING_ACTION.UPDATE,
                },
            },
        });
        successData.push({
            onyxMethod: Onyx.METHOD.MERGE,
            key: `${ONYXKEYS.COLLECTION.POLICY}${onboardingPolicyID}`,
            value: {
                pendingFields: {
                    areConnectionsEnabled: null,
                },
            },
        });
        failureData.push({
            onyxMethod: Onyx.METHOD.MERGE,
            key: `${ONYXKEYS.COLLECTION.POLICY}${onboardingPolicyID}`,
            value: {
                areConnectionsEnabled: getPolicy(onboardingPolicyID)?.areConnectionsEnabled,
                pendingFields: {
                    areConnectionsEnabled: null,
                },
            },
        });
    }

    const guidedSetupData: GuidedSetupData = [
        {type: 'message', ...introductionMessage},
        {type: 'message', ...textMessage},
    ];

    if ('video' in data && data.video && videoCommentAction && videoMessage) {
        optimisticData.push({
            onyxMethod: Onyx.METHOD.MERGE,
            key: `${ONYXKEYS.COLLECTION.REPORT_ACTIONS}${targetChatReportID}`,
            value: {
                [videoCommentAction.reportActionID]: videoCommentAction as ReportAction,
            },
        });

        successData.push({
            onyxMethod: Onyx.METHOD.MERGE,
            key: `${ONYXKEYS.COLLECTION.REPORT_ACTIONS}${targetChatReportID}`,
            value: {
                [videoCommentAction.reportActionID]: {pendingAction: null},
            },
        });

        failureData.push({
            onyxMethod: Onyx.METHOD.MERGE,
            key: `${ONYXKEYS.COLLECTION.REPORT_ACTIONS}${targetChatReportID}`,
            value: {
                [videoCommentAction.reportActionID]: {
                    errors: ErrorUtils.getMicroSecondOnyxErrorWithTranslationKey('report.genericAddCommentFailureMessage'),
                } as ReportAction,
            },
        });

        guidedSetupData.push({type: 'video', ...data.video, ...videoMessage});
    }

    guidedSetupData.push(...tasksForParameters);

    const parameters: CompleteGuidedSetupParams = {
        engagementChoice,
        firstName,
        lastName,
        actorAccountID,
        guidedSetupData: JSON.stringify(guidedSetupData),
        paymentSelected,
        companySize,
        userReportedIntegration,
    };

    API.write(WRITE_COMMANDS.COMPLETE_GUIDED_SETUP, parameters, {optimisticData, successData, failureData});
}

/** Loads necessary data for rendering the RoomMembersPage */
function openRoomMembersPage(reportID: string) {
    const parameters: OpenRoomMembersPageParams = {reportID};

    API.read(READ_COMMANDS.OPEN_ROOM_MEMBERS_PAGE, parameters);
}

/**
 * Checks if there are any errors in the private notes for a given report
 *
 * @returns Returns true if there are errors in any of the private notes on the report
 */
function hasErrorInPrivateNotes(report: OnyxEntry<Report>): boolean {
    const privateNotes = report?.privateNotes ?? {};
    return Object.values(privateNotes).some((privateNote) => !isEmpty(privateNote.errors));
}

/** Clears all errors associated with a given private note */
function clearPrivateNotesError(reportID: string, accountID: number) {
    Onyx.merge(`${ONYXKEYS.COLLECTION.REPORT}${reportID}`, {privateNotes: {[accountID]: {errors: null}}});
}

function getDraftPrivateNote(reportID: string): string {
    return draftNoteMap?.[reportID] ?? '';
}

/**
 * Saves the private notes left by the user as they are typing. By saving this data the user can switch between chats, close
 * tab, refresh etc without worrying about loosing what they typed out.
 */
function savePrivateNotesDraft(reportID: string, note: string) {
    Onyx.merge(`${ONYXKEYS.COLLECTION.PRIVATE_NOTES_DRAFT}${reportID}`, note);
}

function searchForReports(searchInput: string, policyID?: string) {
    // We do not try to make this request while offline because it sets a loading indicator optimistically
    if (isNetworkOffline) {
        Onyx.set(ONYXKEYS.IS_SEARCHING_FOR_REPORTS, false);
        return;
    }

    const successData: OnyxUpdate[] = [
        {
            onyxMethod: Onyx.METHOD.MERGE,
            key: ONYXKEYS.IS_SEARCHING_FOR_REPORTS,
            value: false,
        },
    ];

    const failureData: OnyxUpdate[] = [
        {
            onyxMethod: Onyx.METHOD.MERGE,
            key: ONYXKEYS.IS_SEARCHING_FOR_REPORTS,
            value: false,
        },
    ];

    const searchForRoomToMentionParams: SearchForRoomsToMentionParams = {query: searchInput, policyID: policyID ?? '-1'};
    const searchForReportsParams: SearchForReportsParams = {searchInput, canCancel: true};

    // We want to cancel all pending SearchForReports API calls before making another one
    if (!policyID) {
        HttpUtils.cancelPendingRequests(READ_COMMANDS.SEARCH_FOR_REPORTS);
    }

    API.read(policyID ? READ_COMMANDS.SEARCH_FOR_ROOMS_TO_MENTION : READ_COMMANDS.SEARCH_FOR_REPORTS, policyID ? searchForRoomToMentionParams : searchForReportsParams, {
        successData,
        failureData,
    });
}

function searchInServer(searchInput: string, policyID?: string) {
    if (isNetworkOffline || !searchInput.trim().length) {
        Onyx.set(ONYXKEYS.IS_SEARCHING_FOR_REPORTS, false);
        return;
    }

    // Why not set this in optimistic data? It won't run until the API request happens and while the API request is debounced
    // we want to show the loading state right away. Otherwise, we will see a flashing UI where the client options are sorted and
    // tell the user there are no options, then we start searching, and tell them there are no options again.
    Onyx.set(ONYXKEYS.IS_SEARCHING_FOR_REPORTS, true);
    searchForReports(searchInput, policyID);
}

function updateLastVisitTime(reportID: string) {
    if (!ReportUtils.isValidReportIDFromPath(reportID)) {
        return;
    }
    Onyx.merge(`${ONYXKEYS.COLLECTION.REPORT_METADATA}${reportID}`, {lastVisitTime: DateUtils.getDBTime()});
}

function updateLoadingInitialReportAction(reportID: string) {
    if (!ReportUtils.isValidReportIDFromPath(reportID)) {
        return;
    }
    Onyx.merge(`${ONYXKEYS.COLLECTION.REPORT_METADATA}${reportID}`, {isLoadingInitialReportActions: false});
}

function clearNewRoomFormError() {
    Onyx.set(ONYXKEYS.FORMS.NEW_ROOM_FORM, {
        isLoading: false,
        errorFields: null,
        errors: null,
        [INPUT_IDS.ROOM_NAME]: '',
        [INPUT_IDS.REPORT_DESCRIPTION]: '',
        [INPUT_IDS.POLICY_ID]: '',
        [INPUT_IDS.WRITE_CAPABILITY]: '',
        [INPUT_IDS.VISIBILITY]: '',
    });
}

function resolveActionableMentionWhisper(reportId: string, reportAction: OnyxEntry<ReportAction>, resolution: ValueOf<typeof CONST.REPORT.ACTIONABLE_MENTION_WHISPER_RESOLUTION>) {
    const message = ReportActionsUtils.getReportActionMessage(reportAction);
    if (!message || !reportAction) {
        return;
    }

    const updatedMessage: Message = {
        ...message,
        resolution,
    };

    const optimisticReportActions = {
        [reportAction.reportActionID]: {
            originalMessage: {
                resolution,
            },
        },
    };

    const reportUpdateDataWithPreviousLastMessage = ReportUtils.getReportLastMessage(reportId, optimisticReportActions as ReportActions);

    const report = ReportConnection.getAllReports()?.[`${ONYXKEYS.COLLECTION.REPORT}${reportId}`];
    const reportUpdateDataWithCurrentLastMessage = {
        lastMessageTranslationKey: report?.lastMessageTranslationKey,
        lastMessageText: report?.lastMessageText,
        lastVisibleActionCreated: report?.lastVisibleActionCreated,
        lastActorAccountID: report?.lastActorAccountID,
    };

    const optimisticData: OnyxUpdate[] = [
        {
            onyxMethod: Onyx.METHOD.MERGE,
            key: `${ONYXKEYS.COLLECTION.REPORT_ACTIONS}${reportId}`,
            value: {
                [reportAction.reportActionID]: {
                    message: [updatedMessage],
                    originalMessage: {
                        resolution,
                    },
                },
            },
        },
        {
            onyxMethod: Onyx.METHOD.MERGE,
            key: `${ONYXKEYS.COLLECTION.REPORT}${reportId}`,
            value: reportUpdateDataWithPreviousLastMessage,
        },
    ];

    const failureData: OnyxUpdate[] = [
        {
            onyxMethod: Onyx.METHOD.MERGE,
            key: `${ONYXKEYS.COLLECTION.REPORT_ACTIONS}${reportId}`,
            value: {
                [reportAction.reportActionID]: {
                    message: [message],
                    originalMessage: {
                        resolution: null,
                    },
                },
            },
        },
        {
            onyxMethod: Onyx.METHOD.MERGE,
            key: `${ONYXKEYS.COLLECTION.REPORT}${reportId}`,
            value: reportUpdateDataWithCurrentLastMessage, // revert back to the current report last message data in case of failure
        },
    ];

    const parameters: ResolveActionableMentionWhisperParams = {
        reportActionID: reportAction.reportActionID,
        resolution,
    };

    API.write(WRITE_COMMANDS.RESOLVE_ACTIONABLE_MENTION_WHISPER, parameters, {optimisticData, failureData});
}

function resolveActionableReportMentionWhisper(
    reportId: string,
    reportAction: OnyxEntry<ReportAction>,
    resolution: ValueOf<typeof CONST.REPORT.ACTIONABLE_REPORT_MENTION_WHISPER_RESOLUTION>,
) {
    if (!reportAction) {
        return;
    }

    const optimisticReportActions = {
        [reportAction.reportActionID]: {
            originalMessage: {
                resolution,
            },
        },
    };

    const reportUpdateDataWithPreviousLastMessage = ReportUtils.getReportLastMessage(reportId, optimisticReportActions as ReportActions);

    const report = ReportConnection.getAllReports()?.[`${ONYXKEYS.COLLECTION.REPORT}${reportId}`];
    const reportUpdateDataWithCurrentLastMessage = {
        lastMessageTranslationKey: report?.lastMessageTranslationKey,
        lastMessageText: report?.lastMessageText,
        lastVisibleActionCreated: report?.lastVisibleActionCreated,
        lastActorAccountID: report?.lastActorAccountID,
    };

    const optimisticData: OnyxUpdate[] = [
        {
            onyxMethod: Onyx.METHOD.MERGE,
            key: `${ONYXKEYS.COLLECTION.REPORT_ACTIONS}${reportId}`,
            value: {
                [reportAction.reportActionID]: {
                    originalMessage: {
                        resolution,
                    },
                },
            } as ReportActions,
        },
        {
            onyxMethod: Onyx.METHOD.MERGE,
            key: `${ONYXKEYS.COLLECTION.REPORT}${reportId}`,
            value: reportUpdateDataWithPreviousLastMessage,
        },
    ];

    const failureData: OnyxUpdate[] = [
        {
            onyxMethod: Onyx.METHOD.MERGE,
            key: `${ONYXKEYS.COLLECTION.REPORT_ACTIONS}${reportId}`,
            value: {
                [reportAction.reportActionID]: {
                    originalMessage: {
                        resolution: null,
                    },
                },
            },
        },
        {
            onyxMethod: Onyx.METHOD.MERGE,
            key: `${ONYXKEYS.COLLECTION.REPORT}${reportId}`,
            value: reportUpdateDataWithCurrentLastMessage, // revert back to the current report last message data in case of failure
        },
    ];

    const parameters: ResolveActionableReportMentionWhisperParams = {
        reportActionID: reportAction.reportActionID,
        resolution,
    };

    API.write(WRITE_COMMANDS.RESOLVE_ACTIONABLE_REPORT_MENTION_WHISPER, parameters, {optimisticData, failureData});
}

function dismissTrackExpenseActionableWhisper(reportID: string, reportAction: OnyxEntry<ReportAction>): void {
    const isArrayMessage = Array.isArray(reportAction?.message);
    const message = ReportActionsUtils.getReportActionMessage(reportAction);
    if (!message || !reportAction) {
        return;
    }

    const updatedMessage: Message = {
        ...message,
        resolution: CONST.REPORT.ACTIONABLE_TRACK_EXPENSE_WHISPER_RESOLUTION.NOTHING,
    };

    const optimisticData: OnyxUpdate[] = [
        {
            onyxMethod: Onyx.METHOD.MERGE,
            key: `${ONYXKEYS.COLLECTION.REPORT_ACTIONS}${reportID}`,
            value: {
                [reportAction.reportActionID]: {
                    message: isArrayMessage ? [updatedMessage] : updatedMessage,
                    originalMessage: {
                        resolution: CONST.REPORT.ACTIONABLE_TRACK_EXPENSE_WHISPER_RESOLUTION.NOTHING,
                    },
                },
            },
        },
    ];

    const failureData: OnyxUpdate[] = [
        {
            onyxMethod: Onyx.METHOD.MERGE,
            key: `${ONYXKEYS.COLLECTION.REPORT_ACTIONS}${reportID}`,
            value: {
                [reportAction.reportActionID]: {
                    message: [message],
                    originalMessage: {
                        resolution: null,
                    },
                },
            },
        },
    ];

    const params = {
        reportActionID: reportAction.reportActionID,
    };

    API.write(WRITE_COMMANDS.DISMISS_TRACK_EXPENSE_ACTIONABLE_WHISPER, params, {optimisticData, failureData});
}

function setGroupDraft(newGroupDraft: Partial<NewGroupChatDraft>) {
    Onyx.merge(ONYXKEYS.NEW_GROUP_CHAT_DRAFT, newGroupDraft);
}

function exportToIntegration(reportID: string, connectionName: ConnectionName) {
    const action = ReportUtils.buildOptimisticExportIntegrationAction(connectionName);
    const optimisticReportActionID = action.reportActionID;

    const optimisticData: OnyxUpdate[] = [
        {
            onyxMethod: Onyx.METHOD.MERGE,
            key: `${ONYXKEYS.COLLECTION.REPORT_ACTIONS}${reportID}`,
            value: {
                [optimisticReportActionID]: action,
            },
        },
    ];

    const failureData: OnyxUpdate[] = [
        {
            onyxMethod: Onyx.METHOD.MERGE,
            key: `${ONYXKEYS.COLLECTION.REPORT_ACTIONS}${reportID}`,
            value: {
                [optimisticReportActionID]: {
                    errors: ErrorUtils.getMicroSecondOnyxErrorWithTranslationKey('common.genericErrorMessage'),
                },
            },
        },
    ];

    const params = {
        reportIDList: reportID,
        connectionName,
        type: 'MANUAL',
        optimisticReportActions: JSON.stringify({
            [reportID]: optimisticReportActionID,
        }),
    } satisfies ReportExportParams;

    API.write(WRITE_COMMANDS.REPORT_EXPORT, params, {optimisticData, failureData});
}

function markAsManuallyExported(reportID: string, connectionName: ConnectionName) {
    const action = ReportUtils.buildOptimisticExportIntegrationAction(connectionName, true);
    const label = CONST.POLICY.CONNECTIONS.NAME_USER_FRIENDLY[connectionName];
    const optimisticReportActionID = action.reportActionID;

    const optimisticData: OnyxUpdate[] = [
        {
            onyxMethod: Onyx.METHOD.MERGE,
            key: `${ONYXKEYS.COLLECTION.REPORT_ACTIONS}${reportID}`,
            value: {
                [optimisticReportActionID]: action,
            },
        },
    ];

    const successData: OnyxUpdate[] = [
        {
            onyxMethod: Onyx.METHOD.MERGE,
            key: `${ONYXKEYS.COLLECTION.REPORT_ACTIONS}${reportID}`,
            value: {
                [optimisticReportActionID]: {
                    pendingAction: null,
                },
            },
        },
    ];

    const failureData: OnyxUpdate[] = [
        {
            onyxMethod: Onyx.METHOD.MERGE,
            key: `${ONYXKEYS.COLLECTION.REPORT_ACTIONS}${reportID}`,
            value: {
                [optimisticReportActionID]: {
                    errors: ErrorUtils.getMicroSecondOnyxErrorWithTranslationKey('common.genericErrorMessage'),
                },
            },
        },
    ];

    const params = {
        markedManually: true,
        data: JSON.stringify([
            {
                reportID,
                label,
                optimisticReportActionID,
            },
        ]),
    } satisfies MarkAsExportedParams;

    API.write(WRITE_COMMANDS.MARK_AS_EXPORTED, params, {optimisticData, successData, failureData});
}

function createDraftReportForPolicyExpenseChat(draftReport: OptimisticChatReport) {
    Onyx.set(`${ONYXKEYS.COLLECTION.REPORT_DRAFT}${draftReport.reportID}`, draftReport);
}

function exportReportToCSV({reportID, transactionIDList}: ExportReportCSVParams, onDownloadFailed: () => void) {
    const finalParameters = enhanceParameters(WRITE_COMMANDS.EXPORT_REPORT_TO_CSV, {
        reportID,
        transactionIDList,
    });

    const formData = new FormData();
    Object.entries(finalParameters).forEach(([key, value]) => {
        if (Array.isArray(value)) {
            formData.append(key, value.join(','));
        } else {
            formData.append(key, String(value));
        }
    });

    fileDownload(ApiUtils.getCommandURL({command: WRITE_COMMANDS.EXPORT_REPORT_TO_CSV}), 'Expensify.csv', '', false, formData, CONST.NETWORK.METHOD.POST, onDownloadFailed);
}

export type {Video};

export {
    addAttachment,
    addComment,
    addPolicyReport,
    broadcastUserIsLeavingRoom,
    broadcastUserIsTyping,
    clearAddRoomMemberError,
    clearAvatarErrors,
    clearGroupChat,
    clearIOUError,
    clearNewRoomFormError,
    clearPolicyRoomNameErrors,
    clearPrivateNotesError,
    clearReportFieldKeyErrors,
    completeOnboarding,
    deleteReport,
    deleteReportActionDraft,
    deleteReportComment,
    deleteReportField,
    dismissTrackExpenseActionableWhisper,
    editReportComment,
    expandURLPreview,
    exportReportToCSV,
    exportToIntegration,
    flagComment,
    getCurrentUserAccountID,
    getDraftPrivateNote,
    getMostRecentReportID,
    getNewerActions,
    getOlderActions,
    getReportPrivateNote,
    handleReportChanged,
    handleUserDeletedLinksInHtml,
    hasErrorInPrivateNotes,
    inviteToGroupChat,
    inviteToRoom,
    joinRoom,
    leaveGroupChat,
    leaveRoom,
    markAsManuallyExported,
    markCommentAsUnread,
    navigateToAndOpenChildReport,
    navigateToAndOpenReport,
    navigateToAndOpenReportWithAccountIDs,
    navigateToConciergeChat,
    navigateToConciergeChatAndDeleteReport,
    notifyNewAction,
    openLastOpenedPublicRoom,
    openReport,
    openReportFromDeepLink,
    openRoomMembersPage,
    readNewestAction,
    removeFromGroupChat,
    removeFromRoom,
    resolveActionableMentionWhisper,
    resolveActionableReportMentionWhisper,
    savePrivateNotesDraft,
    saveReportActionDraft,
    saveReportDraftComment,
    searchInServer,
    setGroupDraft,
    setIsComposerFullSize,
    setLastOpenedPublicRoom,
    shouldShowReportActionNotification,
    showReportActionNotification,
    startNewChat,
    subscribeToNewActionEvent,
    subscribeToReportLeavingEvents,
    subscribeToReportTypingEvents,
    toggleEmojiReaction,
    togglePinnedState,
    toggleSubscribeToChildReport,
    unsubscribeFromLeavingRoomReportChannel,
    unsubscribeFromReportChannel,
    updateDescription,
    updateGroupChatAvatar,
    updateGroupChatMemberRoles,
    updateGroupChatName,
    updateLastVisitTime,
    updateLoadingInitialReportAction,
    updateNotificationPreference,
    updatePolicyRoomName,
    updatePrivateNotes,
    updateReportField,
    updateReportName,
    updateRoomVisibility,
    updateWriteCapability,
    createDraftReportForPolicyExpenseChat,
};<|MERGE_RESOLUTION|>--- conflicted
+++ resolved
@@ -108,11 +108,8 @@
 import {isEmptyObject} from '@src/types/utils/EmptyObject';
 import * as CachedPDFPaths from './CachedPDFPaths';
 import * as Modal from './Modal';
-<<<<<<< HEAD
-=======
 import navigateFromNotification from './navigateFromNotification';
 import resolveDuplicationConflictAction from './RequestConflictUtils';
->>>>>>> 04214cdb
 import * as Session from './Session';
 import * as Welcome from './Welcome';
 import * as OnboardingFlow from './Welcome/OnboardingFlow';
@@ -2487,7 +2484,7 @@
     const onClick = () =>
         Modal.close(() => {
             const policyID = lastVisitedPath && extractPolicyIDFromPath(lastVisitedPath);
-            Navigation.navigateToReportWithPolicyCheck({reportID, referrer: CONST.REFERRER.NOTIFICATION, policyIDToCheck: policyID});
+            navigateFromNotification(reportID, policyID);
         });
 
     if (reportAction.actionName === CONST.REPORT.ACTIONS.TYPE.MODIFIED_EXPENSE) {

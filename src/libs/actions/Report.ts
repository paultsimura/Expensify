import {findFocusedRoute} from '@react-navigation/native';
import {format as timezoneFormat, toZonedTime} from 'date-fns-tz';
import {Str} from 'expensify-common';
import isEmpty from 'lodash/isEmpty';
import {DeviceEventEmitter, InteractionManager, Linking} from 'react-native';
import type {NullishDeep, OnyxCollection, OnyxEntry, OnyxUpdate} from 'react-native-onyx';
import Onyx from 'react-native-onyx';
import type {PartialDeep, ValueOf} from 'type-fest';
import type {Emoji} from '@assets/emojis/types';
import type {FileObject} from '@components/AttachmentModal';
import * as ActiveClientManager from '@libs/ActiveClientManager';
import * as API from '@libs/API';
import type {
    AddCommentOrAttachementParams,
    AddEmojiReactionParams,
    AddWorkspaceRoomParams,
    CompleteGuidedSetupParams,
    DeleteCommentParams,
    ExpandURLPreviewParams,
    FlagCommentParams,
    GetNewerActionsParams,
    GetOlderActionsParams,
    GetReportPrivateNoteParams,
    InviteToGroupChatParams,
    InviteToRoomParams,
    LeaveRoomParams,
    MarkAsExportedParams,
    MarkAsUnreadParams,
    OpenReportParams,
    OpenRoomMembersPageParams,
    ReadNewestActionParams,
    RemoveEmojiReactionParams,
    RemoveFromGroupChatParams,
    RemoveFromRoomParams,
    ReportExportParams,
    ResolveActionableMentionWhisperParams,
    ResolveActionableReportMentionWhisperParams,
    SearchForReportsParams,
    SearchForRoomsToMentionParams,
    TogglePinnedChatParams,
    UpdateChatNameParams,
    UpdateCommentParams,
    UpdateGroupChatAvatarParams,
    UpdateGroupChatMemberRolesParams,
    UpdatePolicyRoomNameParams,
    UpdateReportNotificationPreferenceParams,
    UpdateReportPrivateNoteParams,
    UpdateReportWriteCapabilityParams,
    UpdateRoomDescriptionParams,
} from '@libs/API/parameters';
import type ExportReportCSVParams from '@libs/API/parameters/ExportReportCSVParams';
import type UpdateRoomVisibilityParams from '@libs/API/parameters/UpdateRoomVisibilityParams';
import {READ_COMMANDS, SIDE_EFFECT_REQUEST_COMMANDS, WRITE_COMMANDS} from '@libs/API/types';
import * as ApiUtils from '@libs/ApiUtils';
import * as CollectionUtils from '@libs/CollectionUtils';
import type {CustomRNImageManipulatorResult} from '@libs/cropOrRotateImage/types';
import DateUtils from '@libs/DateUtils';
import {prepareDraftComment} from '@libs/DraftCommentUtils';
import * as EmojiUtils from '@libs/EmojiUtils';
import * as Environment from '@libs/Environment/Environment';
import getEnvironment from '@libs/Environment/getEnvironment';
import type EnvironmentType from '@libs/Environment/getEnvironment/types';
import * as ErrorUtils from '@libs/ErrorUtils';
import fileDownload from '@libs/fileDownload';
import HttpUtils from '@libs/HttpUtils';
import isPublicScreenRoute from '@libs/isPublicScreenRoute';
import * as Localize from '@libs/Localize';
import Log from '@libs/Log';
import {registerPaginationConfig} from '@libs/Middleware/Pagination';
import {isOnboardingFlowName} from '@libs/Navigation/helpers/isNavigatorName';
import type {LinkToOptions} from '@libs/Navigation/helpers/linkTo/types';
import Navigation, {navigationRef} from '@libs/Navigation/Navigation';
import enhanceParameters from '@libs/Network/enhanceParameters';
import type {NetworkStatus} from '@libs/NetworkConnection';
import LocalNotification from '@libs/Notification/LocalNotification';
import Parser from '@libs/Parser';
import * as PersonalDetailsUtils from '@libs/PersonalDetailsUtils';
import * as PhoneNumber from '@libs/PhoneNumber';
import {extractPolicyIDFromPath, getPolicy} from '@libs/PolicyUtils';
import processReportIDDeeplink from '@libs/processReportIDDeeplink';
import * as Pusher from '@libs/Pusher/pusher';
import * as ReportActionsUtils from '@libs/ReportActionsUtils';
import type {OptimisticAddCommentReportAction, OptimisticChatReport} from '@libs/ReportUtils';
import {
    buildOptimisticAddCommentReportAction,
    buildOptimisticChangeFieldAction,
    buildOptimisticChatReport,
    buildOptimisticCreatedReportAction,
    buildOptimisticExportIntegrationAction,
    buildOptimisticGroupChatReport,
    buildOptimisticRenamedRoomReportAction,
    buildOptimisticRoomDescriptionUpdatedReportAction,
    buildOptimisticSelfDMReport,
    buildOptimisticTaskCommentReportAction,
    buildOptimisticTaskReport,
    buildOptimisticTaskReportAction,
    canUserPerformWriteAction as canUserPerformWriteActionReportUtils,
    completeShortMention,
    findLastAccessedReport,
    findSelfDMReportID,
    formatReportLastMessageText,
    getChatByParticipants,
    getChildReportNotificationPreference,
    getDefaultNotificationPreferenceForReport,
    getFieldViolation,
    getLastVisibleMessage,
    getOptimisticDataForParentReportAction,
    getOriginalReportID,
    getParsedComment,
    getPendingChatMembers,
    getReportFieldKey,
    getReportIDFromLink,
    getReportLastMessage,
    getReportMetadata,
    getReportNotificationPreference,
    getReportViolations,
    getRouteFromLink,
    isChatThread as isChatThreadReportUtils,
    isConciergeChatReport,
    isGroupChat as isGroupChatReportUtils,
    isHiddenForCurrentUser,
    isMoneyRequestReport,
    isSelfDM,
    isValidReportIDFromPath,
} from '@libs/ReportUtils';
import shouldSkipDeepLinkNavigation from '@libs/shouldSkipDeepLinkNavigation';
import {getNavatticURL} from '@libs/TourUtils';
import {generateAccountID} from '@libs/UserUtils';
import Visibility from '@libs/Visibility';
import CONFIG from '@src/CONFIG';
import type {OnboardingAccounting, OnboardingCompanySize} from '@src/CONST';
import CONST from '@src/CONST';
import ONYXKEYS from '@src/ONYXKEYS';
import type {Route} from '@src/ROUTES';
import ROUTES from '@src/ROUTES';
import INPUT_IDS from '@src/types/form/NewRoomForm';
import type {
    IntroSelected,
    InvitedEmailsToAccountIDs,
    NewGroupChatDraft,
    Onboarding,
    OnboardingPurpose,
    PersonalDetailsList,
    PolicyReportField,
    QuickAction,
    RecentlyUsedReportFields,
    Report,
    ReportAction,
    ReportActionReactions,
    ReportUserIsTyping,
} from '@src/types/onyx';
import type {Decision} from '@src/types/onyx/OriginalMessage';
import type {ConnectionName} from '@src/types/onyx/Policy';
import type {NotificationPreference, Participants, Participant as ReportParticipant, RoomVisibility, WriteCapability} from '@src/types/onyx/Report';
import type {Message, ReportActions} from '@src/types/onyx/ReportAction';
import {isEmptyObject} from '@src/types/utils/EmptyObject';
import {clearByKey} from './CachedPDFPaths';
import {close} from './Modal';
import navigateFromNotification from './navigateFromNotification';
import {
    createUpdateCommentMatcher,
    resolveCommentDeletionConflicts,
    resolveDuplicationConflictAction,
    resolveEditCommentWithNewAddCommentRequest,
    resolveOpenReportDuplicationConflictAction,
} from './RequestConflictUtils';
import {canAnonymousUserAccessRoute, hasAuthToken, isAnonymousUser, signOutAndRedirectToSignIn, waitForUserSignIn} from './Session';
import {isOnboardingFlowCompleted, onServerDataReady, setOnboardingErrorMessage} from './Welcome';
import {startOnboardingFlow} from './Welcome/OnboardingFlow';

type SubscriberCallback = (isFromCurrentUser: boolean, reportActionID: string | undefined) => void;

type ActionSubscriber = {
    reportID: string;
    callback: SubscriberCallback;
};

type Video = {
    url: string;
    thumbnailUrl: string;
    duration: number;
    width: number;
    height: number;
};

type TaskMessage = Required<Pick<AddCommentOrAttachementParams, 'reportID' | 'reportActionID' | 'reportComment'>>;

type TaskForParameters =
    | {
          type: 'task';
          task: string;
          taskReportID: string;
          parentReportID: string;
          parentReportActionID: string;
          assigneeChatReportID?: string;
          createdTaskReportActionID: string;
          completedTaskReportActionID?: string;
          title: string;
          description: string;
      }
    | ({
          type: 'message';
      } & TaskMessage);

type GuidedSetupData = Array<
    | ({type: 'message'} & AddCommentOrAttachementParams)
    | TaskForParameters
    | ({
          type: 'video';
      } & Video &
          AddCommentOrAttachementParams)
>;

type ReportError = {
    type?: string;
};
const addNewMessageWithText = new Set<string>([WRITE_COMMANDS.ADD_COMMENT, WRITE_COMMANDS.ADD_TEXT_AND_ATTACHMENT]);
let conciergeChatReportID: string | undefined;
let currentUserAccountID = -1;
let currentUserEmail: string | undefined;
Onyx.connect({
    key: ONYXKEYS.SESSION,
    callback: (value) => {
        // When signed out, val is undefined
        if (!value?.accountID) {
            conciergeChatReportID = undefined;
            return;
        }
        currentUserEmail = value.email;
        currentUserAccountID = value.accountID;
    },
});

Onyx.connect({
    key: ONYXKEYS.CONCIERGE_REPORT_ID,
    callback: (value) => (conciergeChatReportID = value),
});

let preferredSkinTone: number = CONST.EMOJI_DEFAULT_SKIN_TONE;
Onyx.connect({
    key: ONYXKEYS.PREFERRED_EMOJI_SKIN_TONE,
    callback: (value) => {
        preferredSkinTone = EmojiUtils.getPreferredSkinToneIndex(value);
    },
});

// map of reportID to all reportActions for that report
const allReportActions: OnyxCollection<ReportActions> = {};

Onyx.connect({
    key: ONYXKEYS.COLLECTION.REPORT_ACTIONS,
    callback: (actions, key) => {
        if (!key || !actions) {
            return;
        }
        const reportID = CollectionUtils.extractCollectionItemID(key);
        allReportActions[reportID] = actions;
    },
});

let allReports: OnyxCollection<Report>;
Onyx.connect({
    key: ONYXKEYS.COLLECTION.REPORT,
    waitForCollectionCallback: true,
    callback: (value) => {
        allReports = value;
    },
});

let isNetworkOffline = false;
let networkStatus: NetworkStatus;
Onyx.connect({
    key: ONYXKEYS.NETWORK,
    callback: (value) => {
        isNetworkOffline = value?.isOffline ?? false;
        networkStatus = value?.networkStatus ?? CONST.NETWORK.NETWORK_STATUS.UNKNOWN;
    },
});

let allPersonalDetails: OnyxEntry<PersonalDetailsList> = {};
Onyx.connect({
    key: ONYXKEYS.PERSONAL_DETAILS_LIST,
    callback: (value) => {
        allPersonalDetails = value ?? {};
    },
});

const draftNoteMap: OnyxCollection<string> = {};
Onyx.connect({
    key: ONYXKEYS.COLLECTION.PRIVATE_NOTES_DRAFT,
    callback: (value, key) => {
        if (!key) {
            return;
        }

        const reportID = key.replace(ONYXKEYS.COLLECTION.PRIVATE_NOTES_DRAFT, '');
        draftNoteMap[reportID] = value;
    },
});

const typingWatchTimers: Record<string, NodeJS.Timeout> = {};

let reportIDDeeplinkedFromOldDot: string | undefined;
Linking.getInitialURL().then((url) => {
    reportIDDeeplinkedFromOldDot = processReportIDDeeplink(url ?? '');
});

let lastVisitedPath: string | undefined;
Onyx.connect({
    key: ONYXKEYS.LAST_VISITED_PATH,
    callback: (value) => {
        if (!value) {
            return;
        }
        lastVisitedPath = value;
    },
});

let allRecentlyUsedReportFields: OnyxEntry<RecentlyUsedReportFields> = {};
Onyx.connect({
    key: ONYXKEYS.RECENTLY_USED_REPORT_FIELDS,
    callback: (val) => (allRecentlyUsedReportFields = val),
});

let quickAction: OnyxEntry<QuickAction> = {};
Onyx.connect({
    key: ONYXKEYS.NVP_QUICK_ACTION_GLOBAL_CREATE,
    callback: (val) => (quickAction = val),
});

let onboarding: OnyxEntry<Onboarding>;
Onyx.connect({
    key: ONYXKEYS.NVP_ONBOARDING,
    callback: (val) => {
        if (Array.isArray(val)) {
            return;
        }
        onboarding = val;
    },
});

let introSelected: OnyxEntry<IntroSelected> = {};
Onyx.connect({
    key: ONYXKEYS.NVP_INTRO_SELECTED,
    callback: (val) => (introSelected = val),
});

let allReportDraftComments: Record<string, string | undefined> = {};
Onyx.connect({
    key: ONYXKEYS.COLLECTION.REPORT_DRAFT_COMMENT,
    waitForCollectionCallback: true,
    callback: (value) => (allReportDraftComments = value),
});

let environmentURL: string;
Environment.getEnvironmentURL().then((url: string) => (environmentURL = url));

let environment: EnvironmentType;
getEnvironment().then((env) => {
    environment = env;
});

registerPaginationConfig({
    initialCommand: WRITE_COMMANDS.OPEN_REPORT,
    previousCommand: READ_COMMANDS.GET_OLDER_ACTIONS,
    nextCommand: READ_COMMANDS.GET_NEWER_ACTIONS,
    resourceCollectionKey: ONYXKEYS.COLLECTION.REPORT_ACTIONS,
    pageCollectionKey: ONYXKEYS.COLLECTION.REPORT_ACTIONS_PAGES,
    sortItems: (reportActions, reportID) => {
        const report = allReports?.[`${ONYXKEYS.COLLECTION.REPORT}${reportID}`];
        const canUserPerformWriteAction = canUserPerformWriteActionReportUtils(report);
        return ReportActionsUtils.getSortedReportActionsForDisplay(reportActions, canUserPerformWriteAction, true);
    },
    getItemID: (reportAction) => reportAction.reportActionID,
});

function clearGroupChat() {
    Onyx.set(ONYXKEYS.NEW_GROUP_CHAT_DRAFT, null);
}

function startNewChat() {
    clearGroupChat();
    Navigation.navigate(ROUTES.NEW);
}

/** Get the private pusher channel name for a Report. */
function getReportChannelName(reportID: string): string {
    return `${CONST.PUSHER.PRIVATE_REPORT_CHANNEL_PREFIX}${reportID}${CONFIG.PUSHER.SUFFIX}`;
}

/**
 * There are 2 possibilities that we can receive via pusher for a user's typing/leaving status:
 * 1. The "new" way from New Expensify is passed as {[login]: Boolean} (e.g. {yuwen@expensify.com: true}), where the value
 * is whether the user with that login is typing/leaving on the report or not.
 * 2. The "old" way from e.com which is passed as {userLogin: login} (e.g. {userLogin: bstites@expensify.com})
 *
 * This method makes sure that no matter which we get, we return the "new" format
 */
function getNormalizedStatus(typingStatus: Pusher.UserIsTypingEvent | Pusher.UserIsLeavingRoomEvent): ReportUserIsTyping {
    let normalizedStatus: ReportUserIsTyping;

    if (typingStatus.userLogin) {
        normalizedStatus = {[typingStatus.userLogin]: true};
    } else {
        normalizedStatus = typingStatus;
    }

    return normalizedStatus;
}

/** Initialize our pusher subscriptions to listen for someone typing in a report. */
function subscribeToReportTypingEvents(reportID: string) {
    if (!reportID) {
        return;
    }

    // Make sure we have a clean Typing indicator before subscribing to typing events
    Onyx.set(`${ONYXKEYS.COLLECTION.REPORT_USER_IS_TYPING}${reportID}`, {});

    const pusherChannelName = getReportChannelName(reportID);
    Pusher.subscribe(pusherChannelName, Pusher.TYPE.USER_IS_TYPING, (typingStatus) => {
        // If the pusher message comes from OldDot, we expect the typing status to be keyed by user
        // login OR by 'Concierge'. If the pusher message comes from NewDot, it is keyed by accountID
        // since personal details are keyed by accountID.
        const normalizedTypingStatus = getNormalizedStatus(typingStatus);
        const accountIDOrLogin = Object.keys(normalizedTypingStatus).at(0);

        if (!accountIDOrLogin) {
            return;
        }

        // Don't show the typing indicator if the user is typing on another platform
        if (Number(accountIDOrLogin) === currentUserAccountID) {
            return;
        }

        // Use a combo of the reportID and the accountID or login as a key for holding our timers.
        const reportUserIdentifier = `${reportID}-${accountIDOrLogin}`;
        clearTimeout(typingWatchTimers[reportUserIdentifier]);
        Onyx.merge(`${ONYXKEYS.COLLECTION.REPORT_USER_IS_TYPING}${reportID}`, normalizedTypingStatus);

        // Wait for 1.5s of no additional typing events before setting the status back to false.
        typingWatchTimers[reportUserIdentifier] = setTimeout(() => {
            const typingStoppedStatus: ReportUserIsTyping = {};
            typingStoppedStatus[accountIDOrLogin] = false;
            Onyx.merge(`${ONYXKEYS.COLLECTION.REPORT_USER_IS_TYPING}${reportID}`, typingStoppedStatus);
            delete typingWatchTimers[reportUserIdentifier];
        }, 1500);
    }).catch((error: ReportError) => {
        Log.hmmm('[Report] Failed to initially subscribe to Pusher channel', {errorType: error.type, pusherChannelName});
    });
}

/** Initialize our pusher subscriptions to listen for someone leaving a room. */
function subscribeToReportLeavingEvents(reportID: string | undefined) {
    if (!reportID) {
        return;
    }

    // Make sure we have a clean Leaving indicator before subscribing to leaving events
    Onyx.set(`${ONYXKEYS.COLLECTION.REPORT_USER_IS_LEAVING_ROOM}${reportID}`, false);

    const pusherChannelName = getReportChannelName(reportID);
    Pusher.subscribe(pusherChannelName, Pusher.TYPE.USER_IS_LEAVING_ROOM, (leavingStatus: Pusher.UserIsLeavingRoomEvent) => {
        // If the pusher message comes from OldDot, we expect the leaving status to be keyed by user
        // login OR by 'Concierge'. If the pusher message comes from NewDot, it is keyed by accountID
        // since personal details are keyed by accountID.
        const normalizedLeavingStatus = getNormalizedStatus(leavingStatus);
        const accountIDOrLogin = Object.keys(normalizedLeavingStatus).at(0);

        if (!accountIDOrLogin) {
            return;
        }

        if (Number(accountIDOrLogin) !== currentUserAccountID) {
            return;
        }

        Onyx.merge(`${ONYXKEYS.COLLECTION.REPORT_USER_IS_LEAVING_ROOM}${reportID}`, true);
    }).catch((error: ReportError) => {
        Log.hmmm('[Report] Failed to initially subscribe to Pusher channel', {errorType: error.type, pusherChannelName});
    });
}

/**
 * Remove our pusher subscriptions to listen for someone typing in a report.
 */
function unsubscribeFromReportChannel(reportID: string) {
    if (!reportID) {
        return;
    }

    const pusherChannelName = getReportChannelName(reportID);
    Onyx.set(`${ONYXKEYS.COLLECTION.REPORT_USER_IS_TYPING}${reportID}`, {});
    Pusher.unsubscribe(pusherChannelName, Pusher.TYPE.USER_IS_TYPING);
}

/**
 * Remove our pusher subscriptions to listen for someone leaving a report.
 */
function unsubscribeFromLeavingRoomReportChannel(reportID: string | undefined) {
    if (!reportID) {
        return;
    }

    const pusherChannelName = getReportChannelName(reportID);
    Onyx.set(`${ONYXKEYS.COLLECTION.REPORT_USER_IS_LEAVING_ROOM}${reportID}`, false);
    Pusher.unsubscribe(pusherChannelName, Pusher.TYPE.USER_IS_LEAVING_ROOM);
}

// New action subscriber array for report pages
let newActionSubscribers: ActionSubscriber[] = [];

/**
 * Enables the Report actions file to let the ReportActionsView know that a new comment has arrived in realtime for the current report
 * Add subscriber for report id
 * @returns Remove subscriber for report id
 */
function subscribeToNewActionEvent(reportID: string, callback: SubscriberCallback): () => void {
    newActionSubscribers.push({callback, reportID});
    return () => {
        newActionSubscribers = newActionSubscribers.filter((subscriber) => subscriber.reportID !== reportID);
    };
}

/** Notify the ReportActionsView that a new comment has arrived */
function notifyNewAction(reportID: string | undefined, accountID?: number, reportActionID?: string) {
    const actionSubscriber = newActionSubscribers.find((subscriber) => subscriber.reportID === reportID);
    if (!actionSubscriber) {
        return;
    }
    const isFromCurrentUser = accountID === currentUserAccountID;
    actionSubscriber.callback(isFromCurrentUser, reportActionID);
}

/**
 * Add up to two report actions to a report. This method can be called for the following situations:
 *
 * - Adding one comment
 * - Adding one attachment
 * - Add both a comment and attachment simultaneously
 */
function addActions(reportID: string, text = '', file?: FileObject) {
    let reportCommentText = '';
    let reportCommentAction: OptimisticAddCommentReportAction | undefined;
    let attachmentAction: OptimisticAddCommentReportAction | undefined;
    let commandName: typeof WRITE_COMMANDS.ADD_COMMENT | typeof WRITE_COMMANDS.ADD_ATTACHMENT | typeof WRITE_COMMANDS.ADD_TEXT_AND_ATTACHMENT = WRITE_COMMANDS.ADD_COMMENT;

    if (text && !file) {
        const reportComment = buildOptimisticAddCommentReportAction(text, undefined, undefined, undefined, undefined, reportID);
        reportCommentAction = reportComment.reportAction;
        reportCommentText = reportComment.commentText;
    }

    if (file) {
        // When we are adding an attachment we will call AddAttachment.
        // It supports sending an attachment with an optional comment and AddComment supports adding a single text comment only.
        commandName = WRITE_COMMANDS.ADD_ATTACHMENT;
        const attachment = buildOptimisticAddCommentReportAction(text, file, undefined, undefined, undefined, reportID);
        attachmentAction = attachment.reportAction;
    }

    if (text && file) {
        // When there is both text and a file, the text for the report comment needs to be parsed)
        reportCommentText = getParsedComment(text ?? '', {reportID});

        // And the API command needs to go to the new API which supports combining both text and attachments in a single report action
        commandName = WRITE_COMMANDS.ADD_TEXT_AND_ATTACHMENT;
    }

    // Always prefer the file as the last action over text
    const lastAction = attachmentAction ?? reportCommentAction;
    const currentTime = DateUtils.getDBTimeWithSkew();
    const lastComment = ReportActionsUtils.getReportActionMessage(lastAction);
    const lastCommentText = formatReportLastMessageText(lastComment?.text ?? '');

    const optimisticReport: Partial<Report> = {
        lastVisibleActionCreated: lastAction?.created,
        lastMessageText: lastCommentText,
        lastMessageHtml: lastCommentText,
        lastActorAccountID: currentUserAccountID,
        lastReadTime: currentTime,
    };

    const report = allReports?.[`${ONYXKEYS.COLLECTION.REPORT}${reportID}`];
    const shouldUpdateNotificationPreference = !isEmptyObject(report) && isHiddenForCurrentUser(report);
    if (shouldUpdateNotificationPreference) {
        optimisticReport.participants = {
            [currentUserAccountID]: {notificationPreference: getDefaultNotificationPreferenceForReport(report)},
        };
    }

    // Optimistically add the new actions to the store before waiting to save them to the server
    const optimisticReportActions: OnyxCollection<OptimisticAddCommentReportAction> = {};

    // Only add the reportCommentAction when there is no file attachment. If there is both a file attachment and text, that will all be contained in the attachmentAction.
    if (text && reportCommentAction?.reportActionID && !file) {
        optimisticReportActions[reportCommentAction.reportActionID] = reportCommentAction;
    }
    if (file && attachmentAction?.reportActionID) {
        optimisticReportActions[attachmentAction.reportActionID] = attachmentAction;
    }

    const parameters: AddCommentOrAttachementParams = {
        reportID,
        reportActionID: file ? attachmentAction?.reportActionID : reportCommentAction?.reportActionID,
        commentReportActionID: file && reportCommentAction ? reportCommentAction.reportActionID : null,
        reportComment: reportCommentText,
        file,
        clientCreatedTime: file ? attachmentAction?.created : reportCommentAction?.created,
        idempotencyKey: Str.guid(),
    };

    if (reportIDDeeplinkedFromOldDot === reportID && isConciergeChatReport(report)) {
        parameters.isOldDotConciergeChat = true;
    }

    const optimisticData: OnyxUpdate[] = [
        {
            onyxMethod: Onyx.METHOD.MERGE,
            key: `${ONYXKEYS.COLLECTION.REPORT}${reportID}`,
            value: optimisticReport,
        },
        {
            onyxMethod: Onyx.METHOD.MERGE,
            key: `${ONYXKEYS.COLLECTION.REPORT_ACTIONS}${reportID}`,
            value: optimisticReportActions as ReportActions,
        },
    ];

    const successReportActions: OnyxCollection<NullishDeep<ReportAction>> = {};

    Object.entries(optimisticReportActions).forEach(([actionKey]) => {
        successReportActions[actionKey] = {pendingAction: null, isOptimisticAction: null};
    });

    const successData: OnyxUpdate[] = [
        {
            onyxMethod: Onyx.METHOD.MERGE,
            key: `${ONYXKEYS.COLLECTION.REPORT_ACTIONS}${reportID}`,
            value: successReportActions,
        },
    ];

    let failureReport: Partial<Report> = {
        lastMessageText: '',
        lastVisibleActionCreated: '',
    };
    const {lastMessageText = ''} = ReportActionsUtils.getLastVisibleMessage(reportID);
    if (lastMessageText) {
        const lastVisibleAction = ReportActionsUtils.getLastVisibleAction(reportID);
        const lastVisibleActionCreated = lastVisibleAction?.created;
        const lastActorAccountID = lastVisibleAction?.actorAccountID;
        failureReport = {
            lastMessageText,
            lastVisibleActionCreated,
            lastActorAccountID,
        };
    }

    const failureReportActions: Record<string, OptimisticAddCommentReportAction> = {};

    Object.entries(optimisticReportActions).forEach(([actionKey, action]) => {
        failureReportActions[actionKey] = {
            // eslint-disable-next-line @typescript-eslint/non-nullable-type-assertion-style
            ...(action as OptimisticAddCommentReportAction),
            errors: ErrorUtils.getMicroSecondOnyxErrorWithTranslationKey('report.genericAddCommentFailureMessage'),
        };
    });

    const failureData: OnyxUpdate[] = [
        {
            onyxMethod: Onyx.METHOD.MERGE,
            key: `${ONYXKEYS.COLLECTION.REPORT}${reportID}`,
            value: failureReport,
        },
        {
            onyxMethod: Onyx.METHOD.MERGE,
            key: `${ONYXKEYS.COLLECTION.REPORT_ACTIONS}${reportID}`,
            value: failureReportActions as ReportActions,
        },
    ];

    // Update optimistic data for parent report action if the report is a child report
    const optimisticParentReportData = getOptimisticDataForParentReportAction(reportID, currentTime, CONST.RED_BRICK_ROAD_PENDING_ACTION.ADD);
    optimisticParentReportData.forEach((parentReportData) => {
        if (isEmptyObject(parentReportData)) {
            return;
        }
        optimisticData.push(parentReportData);
    });

    // Update the timezone if it's been 5 minutes from the last time the user added a comment
    if (DateUtils.canUpdateTimezone() && currentUserAccountID) {
        const timezone = DateUtils.getCurrentTimezone();
        parameters.timezone = JSON.stringify(timezone);
        optimisticData.push({
            onyxMethod: Onyx.METHOD.MERGE,
            key: ONYXKEYS.PERSONAL_DETAILS_LIST,
            value: {[currentUserAccountID]: {timezone}},
        });
        DateUtils.setTimezoneUpdated();
    }

    API.write(commandName, parameters, {
        optimisticData,
        successData,
        failureData,
    });
    notifyNewAction(reportID, lastAction?.actorAccountID, lastAction?.reportActionID);
}

/** Add an attachment and optional comment. */
function addAttachment(reportID: string, file: FileObject, text = '') {
    addActions(reportID, text, file);
}

/** Add a single comment to a report */
function addComment(reportID: string, text: string) {
    addActions(reportID, text);
}

function reportActionsExist(reportID: string): boolean {
    return allReportActions?.[reportID] !== undefined;
}

function updateChatName(reportID: string, reportName: string, type: typeof CONST.REPORT.CHAT_TYPE.GROUP | typeof CONST.REPORT.CHAT_TYPE.TRIP_ROOM) {
    const optimisticData: OnyxUpdate[] = [
        {
            onyxMethod: Onyx.METHOD.MERGE,
            key: `${ONYXKEYS.COLLECTION.REPORT}${reportID}`,
            value: {
                reportName,
                pendingFields: {
                    reportName: CONST.RED_BRICK_ROAD_PENDING_ACTION.UPDATE,
                },
                errorFields: {
                    reportName: null,
                },
            },
        },
    ];

    const successData: OnyxUpdate[] = [
        {
            onyxMethod: Onyx.METHOD.MERGE,
            key: `${ONYXKEYS.COLLECTION.REPORT}${reportID}`,
            value: {
                pendingFields: {
                    reportName: null,
                },
            },
        },
    ];
    const failureData: OnyxUpdate[] = [
        {
            onyxMethod: Onyx.METHOD.MERGE,
            key: `${ONYXKEYS.COLLECTION.REPORT}${reportID}`,
            value: {
                reportName: allReports?.[`${ONYXKEYS.COLLECTION.REPORT}${reportID}`]?.reportName ?? null,
                pendingFields: {
                    reportName: null,
                },
            },
        },
    ];

    const command = type === CONST.REPORT.CHAT_TYPE.GROUP ? WRITE_COMMANDS.UPDATE_GROUP_CHAT_NAME : WRITE_COMMANDS.UPDATE_TRIP_ROOM_NAME;
    const parameters: UpdateChatNameParams = {reportName, reportID};

    API.write(command, parameters, {optimisticData, successData, failureData});
}

function updateGroupChatAvatar(reportID: string, file?: File | CustomRNImageManipulatorResult) {
    // If we have no file that means we are removing the avatar.
    const optimisticData: OnyxUpdate[] = [
        {
            onyxMethod: Onyx.METHOD.MERGE,
            key: `${ONYXKEYS.COLLECTION.REPORT}${reportID}`,
            value: {
                avatarUrl: file ? file?.uri ?? '' : null,
                pendingFields: {
                    avatar: CONST.RED_BRICK_ROAD_PENDING_ACTION.UPDATE,
                },
                errorFields: {
                    avatar: null,
                },
            },
        },
    ];

    const fetchedReport = allReports?.[`${ONYXKEYS.COLLECTION.REPORT}${reportID}`];
    const failureData: OnyxUpdate[] = [
        {
            onyxMethod: Onyx.METHOD.MERGE,
            key: `${ONYXKEYS.COLLECTION.REPORT}${reportID}`,
            value: {
                avatarUrl: fetchedReport?.avatarUrl ?? null,
                pendingFields: {
                    avatar: null,
                },
            },
        },
    ];

    const successData: OnyxUpdate[] = [
        {
            onyxMethod: Onyx.METHOD.MERGE,
            key: `${ONYXKEYS.COLLECTION.REPORT}${reportID}`,
            value: {
                pendingFields: {
                    avatar: null,
                },
            },
        },
    ];
    const parameters: UpdateGroupChatAvatarParams = {file, reportID};
    API.write(WRITE_COMMANDS.UPDATE_GROUP_CHAT_AVATAR, parameters, {optimisticData, failureData, successData});
}

/**
 * Clear error and pending fields for the report avatar
 */
function clearAvatarErrors(reportID: string) {
    Onyx.merge(`${ONYXKEYS.COLLECTION.REPORT}${reportID}`, {
        errorFields: {
            avatar: null,
        },
    });
}

/**
 * Gets the latest page of report actions and updates the last read message
 * If a chat with the passed reportID is not found, we will create a chat based on the passed participantList
 *
 * @param reportID The ID of the report to open
 * @param reportActionID The ID used to fetch a specific range of report actions related to the current reportActionID when opening a chat.
 * @param participantLoginList The list of users that are included in a new chat, not including the user creating it
 * @param newReportObject The optimistic report object created when making a new chat, saved as optimistic data
 * @param parentReportActionID The parent report action that a thread was created from (only passed for new threads)
 * @param isFromDeepLink Whether or not this report is being opened from a deep link
 * @param participantAccountIDList The list of accountIDs that are included in a new chat, not including the user creating it
 */
function openReport(
    reportID: string | undefined,
    reportActionID?: string,
    participantLoginList: string[] = [],
    newReportObject?: OptimisticChatReport,
    parentReportActionID?: string,
    isFromDeepLink = false,
    participantAccountIDList: number[] = [],
    avatar?: File | CustomRNImageManipulatorResult,
) {
    if (!reportID) {
        return;
    }

    const optimisticReport = reportActionsExist(reportID)
        ? {}
        : {
              reportName: allReports?.[`${ONYXKEYS.COLLECTION.REPORT}${reportID}`]?.reportName ?? CONST.REPORT.DEFAULT_REPORT_NAME,
          };

    const optimisticData: OnyxUpdate[] = [
        {
            onyxMethod: Onyx.METHOD.MERGE,
            key: `${ONYXKEYS.COLLECTION.REPORT}${reportID}`,
            value: optimisticReport,
        },
        {
            onyxMethod: Onyx.METHOD.MERGE,
            key: `${ONYXKEYS.COLLECTION.REPORT_METADATA}${reportID}`,
            value: {
                isLoadingInitialReportActions: true,
                isLoadingOlderReportActions: false,
                hasLoadingOlderReportActionsError: false,
                isLoadingNewerReportActions: false,
                hasLoadingNewerReportActionsError: false,
            },
        },
    ];

    const successData: OnyxUpdate[] = [
        {
            onyxMethod: Onyx.METHOD.MERGE,
            key: `${ONYXKEYS.COLLECTION.REPORT}${reportID}`,
            value: {
                errorFields: {
                    notFound: null,
                },
            },
        },
        {
            onyxMethod: Onyx.METHOD.MERGE,
            key: `${ONYXKEYS.COLLECTION.REPORT_METADATA}${reportID}`,
            value: {
                isLoadingInitialReportActions: false,
            },
        },
    ];

    const failureData: OnyxUpdate[] = [
        {
            onyxMethod: Onyx.METHOD.MERGE,
            key: `${ONYXKEYS.COLLECTION.REPORT_METADATA}${reportID}`,
            value: {
                isLoadingInitialReportActions: false,
            },
        },
    ];

    const parameters: OpenReportParams = {
        reportID,
        reportActionID,
        emailList: participantLoginList ? participantLoginList.join(',') : '',
        accountIDList: participantAccountIDList ? participantAccountIDList.join(',') : '',
        parentReportActionID,
    };

    const isInviteOnboardingComplete = introSelected?.isInviteOnboardingComplete ?? false;
    const isOnboardingCompleted = onboarding?.hasCompletedGuidedSetupFlow ?? false;

    // Prepare guided setup data only when nvp_introSelected is set and onboarding is not completed
    // OldDot users will never have nvp_introSelected set, so they will not see guided setup messages
    if (introSelected && !isOnboardingCompleted && !isInviteOnboardingComplete) {
        const {choice, inviteType} = introSelected;
        const isInviteIOUorInvoice = inviteType === CONST.ONBOARDING_INVITE_TYPES.IOU || inviteType === CONST.ONBOARDING_INVITE_TYPES.INVOICE;
        const isInviteChoiceCorrect = choice === CONST.ONBOARDING_CHOICES.ADMIN || choice === CONST.ONBOARDING_CHOICES.SUBMIT || choice === CONST.ONBOARDING_CHOICES.CHAT_SPLIT;

        if (isInviteChoiceCorrect && !isInviteIOUorInvoice) {
            const onboardingMessage = CONST.ONBOARDING_MESSAGES[choice];
            if (choice === CONST.ONBOARDING_CHOICES.CHAT_SPLIT) {
                const updatedTasks = onboardingMessage.tasks.map((task) => (task.type === 'startChat' ? {...task, autoCompleted: true} : task));
                onboardingMessage.tasks = updatedTasks;
            }

            const onboardingData = prepareOnboardingOnyxData(choice, onboardingMessage);

            if (onboardingData) {
                optimisticData.push(...onboardingData.optimisticData, {
                    onyxMethod: Onyx.METHOD.MERGE,
                    key: ONYXKEYS.NVP_INTRO_SELECTED,
                    value: {
                        isInviteOnboardingComplete: true,
                    },
                });

                successData.push(...onboardingData.successData);

                failureData.push(...onboardingData.failureData);

                parameters.guidedSetupData = JSON.stringify(onboardingData.guidedSetupData);
            }
        }
    }

    const isGroupChat = isGroupChatReportUtils(newReportObject);
    if (isGroupChat) {
        parameters.chatType = CONST.REPORT.CHAT_TYPE.GROUP;
        parameters.groupChatAdminLogins = currentUserEmail;
        parameters.optimisticAccountIDList = Object.keys(newReportObject?.participants ?? {}).join(',');
        parameters.reportName = newReportObject?.reportName ?? '';

        // If we have an avatar then include it with the parameters
        if (avatar) {
            parameters.file = avatar;
        }

        clearGroupChat();
    }

    if (isFromDeepLink) {
        parameters.shouldRetry = false;
    }

    // If we are creating a new report, we need to add the optimistic report data and a report action
    const isCreatingNewReport = !isEmptyObject(newReportObject);
    if (isCreatingNewReport) {
        // Change the method to set for new reports because it doesn't exist yet, is faster,
        // and we need the data to be available when we navigate to the chat page
        const optimisticDataItem = optimisticData.at(0);
        if (optimisticDataItem) {
            optimisticDataItem.onyxMethod = Onyx.METHOD.SET;
            optimisticDataItem.value = {
                ...optimisticReport,
                reportName: CONST.REPORT.DEFAULT_REPORT_NAME,
                ...newReportObject,
                pendingFields: {
                    createChat: CONST.RED_BRICK_ROAD_PENDING_ACTION.ADD,
                    ...(isGroupChat && {reportName: CONST.RED_BRICK_ROAD_PENDING_ACTION.ADD}),
                },
            };
        }

        let emailCreatingAction: string = CONST.REPORT.OWNER_EMAIL_FAKE;
        if (newReportObject.ownerAccountID && newReportObject.ownerAccountID !== CONST.REPORT.OWNER_ACCOUNT_ID_FAKE) {
            emailCreatingAction = allPersonalDetails?.[newReportObject.ownerAccountID]?.login ?? '';
        }
        const optimisticCreatedAction = buildOptimisticCreatedReportAction(emailCreatingAction);
        optimisticData.push(
            {
                onyxMethod: Onyx.METHOD.SET,
                key: `${ONYXKEYS.COLLECTION.REPORT_ACTIONS}${reportID}`,
                value: {[optimisticCreatedAction.reportActionID]: optimisticCreatedAction},
            },
            {
                onyxMethod: Onyx.METHOD.SET,
                key: `${ONYXKEYS.COLLECTION.REPORT_METADATA}${reportID}`,
                value: {
                    isOptimisticReport: true,
                },
            },
        );
        successData.push(
            {
                onyxMethod: Onyx.METHOD.MERGE,
                key: `${ONYXKEYS.COLLECTION.REPORT_ACTIONS}${reportID}`,
                value: {[optimisticCreatedAction.reportActionID]: {pendingAction: null}},
            },
            {
                onyxMethod: Onyx.METHOD.MERGE,
                key: `${ONYXKEYS.COLLECTION.REPORT_METADATA}${reportID}`,
                value: {
                    isOptimisticReport: false,
                },
            },
        );

        // Add optimistic personal details for new participants
        const optimisticPersonalDetails: OnyxEntry<PersonalDetailsList> = {};
        const settledPersonalDetails: OnyxEntry<PersonalDetailsList> = {};
        const redundantParticipants: Record<number, null> = {};
        const participantAccountIDs = PersonalDetailsUtils.getAccountIDsByLogins(participantLoginList);
        participantLoginList.forEach((login, index) => {
            const accountID = participantAccountIDs.at(index) ?? -1;
            const isOptimisticAccount = !allPersonalDetails?.[accountID];

            if (!isOptimisticAccount) {
                return;
            }

            optimisticPersonalDetails[accountID] = {
                login,
                accountID,
                displayName: login,
                isOptimisticPersonalDetail: true,
            };
            settledPersonalDetails[accountID] = null;

            // BE will send different participants. We clear the optimistic ones to avoid duplicated entries
            redundantParticipants[accountID] = null;
        });

        successData.push(
            {
                onyxMethod: Onyx.METHOD.MERGE,
                key: `${ONYXKEYS.COLLECTION.REPORT}${reportID}`,
                value: {
                    participants: redundantParticipants,
                    pendingFields: {
                        createChat: null,
                        reportName: null,
                    },
                    errorFields: {
                        createChat: null,
                    },
                },
            },
            {
                onyxMethod: Onyx.METHOD.MERGE,
                key: `${ONYXKEYS.COLLECTION.REPORT_METADATA}${reportID}`,
                value: {
                    isOptimisticReport: false,
                },
            },
        );

        optimisticData.push({
            onyxMethod: Onyx.METHOD.MERGE,
            key: ONYXKEYS.PERSONAL_DETAILS_LIST,
            value: optimisticPersonalDetails,
        });
        successData.push({
            onyxMethod: Onyx.METHOD.MERGE,
            key: ONYXKEYS.PERSONAL_DETAILS_LIST,
            value: settledPersonalDetails,
        });
        failureData.push({
            onyxMethod: Onyx.METHOD.MERGE,
            key: ONYXKEYS.PERSONAL_DETAILS_LIST,
            value: settledPersonalDetails,
        });

        // Add the createdReportActionID parameter to the API call
        parameters.createdReportActionID = optimisticCreatedAction.reportActionID;

        // If we are creating a thread, ensure the report action has childReportID property added
        if (newReportObject.parentReportID && parentReportActionID) {
            optimisticData.push({
                onyxMethod: Onyx.METHOD.MERGE,
                key: `${ONYXKEYS.COLLECTION.REPORT_ACTIONS}${newReportObject.parentReportID}`,
                value: {[parentReportActionID]: {childReportID: reportID, childType: CONST.REPORT.TYPE.CHAT}},
            });
            failureData.push({
                onyxMethod: Onyx.METHOD.MERGE,
                key: `${ONYXKEYS.COLLECTION.REPORT_ACTIONS}${newReportObject.parentReportID}`,
                value: {[parentReportActionID]: {childType: ''}},
            });
        }
    }

    parameters.clientLastReadTime = allReports?.[`${ONYXKEYS.COLLECTION.REPORT}${reportID}`]?.lastReadTime ?? '';

    const paginationConfig = {
        resourceID: reportID,
        cursorID: reportActionID,
    };

    if (isFromDeepLink) {
        API.paginate(
            CONST.API_REQUEST_TYPE.MAKE_REQUEST_WITH_SIDE_EFFECTS,
            SIDE_EFFECT_REQUEST_COMMANDS.OPEN_REPORT,
            parameters,
            {optimisticData, successData, failureData},
            paginationConfig,
        ).finally(() => {
            Onyx.set(ONYXKEYS.IS_CHECKING_PUBLIC_ROOM, false);
        });
    } else {
        // eslint-disable-next-line rulesdir/no-multiple-api-calls
        API.paginate(CONST.API_REQUEST_TYPE.WRITE, WRITE_COMMANDS.OPEN_REPORT, parameters, {optimisticData, successData, failureData}, paginationConfig, {
            checkAndFixConflictingRequest: (persistedRequests) => resolveOpenReportDuplicationConflictAction(persistedRequests, parameters),
        });
    }
}

/**
 * This will find an existing chat, or create a new one if none exists, for the given user or set of users. It will then navigate to this chat.
 *
 * @param userLogins list of user logins to start a chat report with.
 * @param shouldDismissModal a flag to determine if we should dismiss modal before navigate to report or navigate to report directly.
 */
function navigateToAndOpenReport(
    userLogins: string[],
    shouldDismissModal = true,
    reportName?: string,
    avatarUri?: string,
    avatarFile?: File | CustomRNImageManipulatorResult | undefined,
    optimisticReportID?: string,
    isGroupChat = false,
) {
    let newChat: OptimisticChatReport | undefined;
    let chat: OnyxEntry<Report>;
    const participantAccountIDs = PersonalDetailsUtils.getAccountIDsByLogins(userLogins);

    // If we are not creating a new Group Chat then we are creating a 1:1 DM and will look for an existing chat
    if (!isGroupChat) {
        chat = getChatByParticipants([...participantAccountIDs, currentUserAccountID]);
    }

    if (isEmptyObject(chat)) {
        if (isGroupChat) {
            // If we are creating a group chat then participantAccountIDs is expected to contain currentUserAccountID
            newChat = buildOptimisticGroupChatReport(participantAccountIDs, reportName ?? '', avatarUri ?? '', optimisticReportID, CONST.REPORT.NOTIFICATION_PREFERENCE.ALWAYS);
        } else {
            newChat = buildOptimisticChatReport(
                [...participantAccountIDs, currentUserAccountID],
                undefined,
                undefined,
                undefined,
                undefined,
                undefined,
                undefined,
                undefined,
                undefined,
                CONST.REPORT.NOTIFICATION_PREFERENCE.ALWAYS,
            );
        }
    }
    const report = isEmptyObject(chat) ? newChat : chat;

    // We want to pass newChat here because if anything is passed in that param (even an existing chat), we will try to create a chat on the server
    openReport(report?.reportID, '', userLogins, newChat, undefined, undefined, undefined, avatarFile);
    if (shouldDismissModal) {
        Navigation.dismissModal();
    }

    // In some cases when RHP modal gets hidden and then we navigate to report Composer focus breaks, wrapping navigation in setTimeout fixes this
    setTimeout(() => {
        Navigation.isNavigationReady().then(() => Navigation.navigateToReportWithPolicyCheck({report}));
    }, 0);
}

/**
 * This will find an existing chat, or create a new one if none exists, for the given accountID or set of accountIDs. It will then navigate to this chat.
 *
 * @param participantAccountIDs of user logins to start a chat report with.
 */
function navigateToAndOpenReportWithAccountIDs(participantAccountIDs: number[]) {
    let newChat: OptimisticChatReport | undefined;
    const chat = getChatByParticipants([...participantAccountIDs, currentUserAccountID]);
    if (!chat) {
        newChat = buildOptimisticChatReport([...participantAccountIDs, currentUserAccountID]);
    }
    const report = chat ?? newChat;

    // We want to pass newChat here because if anything is passed in that param (even an existing chat), we will try to create a chat on the server
    openReport(report?.reportID, '', [], newChat, '0', false, participantAccountIDs);
    Navigation.dismissModalWithReport(report);
}

/**
 * This will navigate to an existing thread, or create a new one if necessary
 *
 * @param childReportID The reportID we are trying to open
 * @param parentReportAction the parent comment of a thread
 * @param parentReportID The reportID of the parent
 */
function navigateToAndOpenChildReport(childReportID: string | undefined, parentReportAction: Partial<ReportAction> = {}, parentReportID?: string) {
    if (childReportID) {
        Navigation.navigate(ROUTES.REPORT_WITH_ID.getRoute(childReportID));
    } else {
        const participantAccountIDs = [...new Set([currentUserAccountID, Number(parentReportAction.actorAccountID)])];
        const parentReport = allReports?.[`${ONYXKEYS.COLLECTION.REPORT}${parentReportID}`];
        // Threads from DMs and selfDMs don't have a chatType. All other threads inherit the chatType from their parent
        const childReportChatType = parentReport && isSelfDM(parentReport) ? undefined : parentReport?.chatType;
        const newChat = buildOptimisticChatReport(
            participantAccountIDs,
            ReportActionsUtils.getReportActionText(parentReportAction),
            childReportChatType,
            parentReport?.policyID ?? CONST.POLICY.OWNER_EMAIL_FAKE,
            CONST.POLICY.OWNER_ACCOUNT_ID_FAKE,
            false,
            parentReport?.policyName ?? '',
            undefined,
            undefined,
            getChildReportNotificationPreference(parentReportAction),
            parentReportAction.reportActionID,
            parentReportID,
        );

        const participantLogins = PersonalDetailsUtils.getLoginsByAccountIDs(Object.keys(newChat.participants ?? {}).map(Number));
        openReport(newChat.reportID, '', participantLogins, newChat, parentReportAction.reportActionID);
        Navigation.navigate(ROUTES.REPORT_WITH_ID.getRoute(newChat.reportID));
    }
}

/**
 * Gets the older actions that have not been read yet.
 * Normally happens when you scroll up on a chat, and the actions have not been read yet.
 */
function getOlderActions(reportID: string | undefined, reportActionID: string | undefined) {
    if (!reportID || !reportActionID) {
        return;
    }

    const optimisticData: OnyxUpdate[] = [
        {
            onyxMethod: Onyx.METHOD.MERGE,
            key: `${ONYXKEYS.COLLECTION.REPORT_METADATA}${reportID}`,
            value: {
                isLoadingOlderReportActions: true,
                hasLoadingOlderReportActionsError: false,
            },
        },
    ];

    const successData: OnyxUpdate[] = [
        {
            onyxMethod: Onyx.METHOD.MERGE,
            key: `${ONYXKEYS.COLLECTION.REPORT_METADATA}${reportID}`,
            value: {
                isLoadingOlderReportActions: false,
            },
        },
    ];

    const failureData: OnyxUpdate[] = [
        {
            onyxMethod: Onyx.METHOD.MERGE,
            key: `${ONYXKEYS.COLLECTION.REPORT_METADATA}${reportID}`,
            value: {
                isLoadingOlderReportActions: false,
                hasLoadingOlderReportActionsError: true,
            },
        },
    ];

    const parameters: GetOlderActionsParams = {
        reportID,
        reportActionID,
    };

    API.paginate(
        CONST.API_REQUEST_TYPE.READ,
        READ_COMMANDS.GET_OLDER_ACTIONS,
        parameters,
        {optimisticData, successData, failureData},
        {
            resourceID: reportID,
            cursorID: reportActionID,
        },
    );
}

/**
 * Gets the newer actions that have not been read yet.
 * Normally happens when you are not located at the bottom of the list and scroll down on a chat.
 */
function getNewerActions(reportID: string | undefined, reportActionID: string | undefined) {
    if (!reportID || !reportActionID) {
        return;
    }

    const optimisticData: OnyxUpdate[] = [
        {
            onyxMethod: Onyx.METHOD.MERGE,
            key: `${ONYXKEYS.COLLECTION.REPORT_METADATA}${reportID}`,
            value: {
                isLoadingNewerReportActions: true,
                hasLoadingNewerReportActionsError: false,
            },
        },
    ];

    const successData: OnyxUpdate[] = [
        {
            onyxMethod: Onyx.METHOD.MERGE,
            key: `${ONYXKEYS.COLLECTION.REPORT_METADATA}${reportID}`,
            value: {
                isLoadingNewerReportActions: false,
            },
        },
    ];

    const failureData: OnyxUpdate[] = [
        {
            onyxMethod: Onyx.METHOD.MERGE,
            key: `${ONYXKEYS.COLLECTION.REPORT_METADATA}${reportID}`,
            value: {
                isLoadingNewerReportActions: false,
                hasLoadingNewerReportActionsError: true,
            },
        },
    ];

    const parameters: GetNewerActionsParams = {
        reportID,
        reportActionID,
    };

    API.paginate(
        CONST.API_REQUEST_TYPE.READ,
        READ_COMMANDS.GET_NEWER_ACTIONS,
        parameters,
        {optimisticData, successData, failureData},
        {
            resourceID: reportID,
            cursorID: reportActionID,
        },
    );
}

/**
 * Gets metadata info about links in the provided report action
 */
function expandURLPreview(reportID: string | undefined, reportActionID: string) {
    if (!reportID) {
        return;
    }

    const parameters: ExpandURLPreviewParams = {
        reportID,
        reportActionID,
    };

    API.read(READ_COMMANDS.EXPAND_URL_PREVIEW, parameters);
}

/** Marks the new report actions as read
 * @param shouldResetUnreadMarker Indicates whether the unread indicator should be reset.
 * Currently, the unread indicator needs to be reset only when users mark a report as read.
 */
function readNewestAction(reportID: string | undefined, shouldResetUnreadMarker = false) {
    if (!reportID) {
        return;
    }

    const lastReadTime = DateUtils.getDBTimeWithSkew();

    const optimisticData: OnyxUpdate[] = [
        {
            onyxMethod: Onyx.METHOD.MERGE,
            key: `${ONYXKEYS.COLLECTION.REPORT}${reportID}`,
            value: {
                lastReadTime,
            },
        },
    ];

    const parameters: ReadNewestActionParams = {
        reportID,
        lastReadTime,
    };

    API.write(WRITE_COMMANDS.READ_NEWEST_ACTION, parameters, {optimisticData});
    if (shouldResetUnreadMarker) {
        DeviceEventEmitter.emit(`readNewestAction_${reportID}`, lastReadTime);
    }
}

/**
 * Sets the last read time on a report
 */
function markCommentAsUnread(reportID: string | undefined, reportActionCreated: string) {
    if (!reportID) {
        Log.warn('7339cd6c-3263-4f89-98e5-730f0be15784 Invalid report passed to MarkCommentAsUnread. Not calling the API because it wil fail.');
        return;
    }

    const reportActions = allReportActions?.[reportID];

    // Find the latest report actions from other users
    const latestReportActionFromOtherUsers = Object.values(reportActions ?? {}).reduce((latest: ReportAction | null, current: ReportAction) => {
        if (
            current.actorAccountID !== currentUserAccountID &&
            (!latest || current.created > latest.created) &&
            // Whisper action doesn't affect lastVisibleActionCreated, so skip whisper action except actionable mention whisper
            (!ReportActionsUtils.isWhisperAction(current) || current.actionName === CONST.REPORT.ACTIONS.TYPE.ACTIONABLE_MENTION_WHISPER)
        ) {
            return current;
        }
        return latest;
    }, null);

    // If no action created date is provided, use the last action's from other user
    const actionCreationTime =
        reportActionCreated || (latestReportActionFromOtherUsers?.created ?? allReports?.[`${ONYXKEYS.COLLECTION.REPORT}${reportID}`]?.lastVisibleActionCreated ?? DateUtils.getDBTime(0));

    // We subtract 1 millisecond so that the lastReadTime is updated to just before a given reportAction's created date
    // For example, if we want to mark a report action with ID 100 and created date '2014-04-01 16:07:02.999' unread, we set the lastReadTime to '2014-04-01 16:07:02.998'
    // Since the report action with ID 100 will be the first with a timestamp above '2014-04-01 16:07:02.998', it's the first one that will be shown as unread
    const lastReadTime = DateUtils.subtractMillisecondsFromDateTime(actionCreationTime, 1);

    const optimisticData: OnyxUpdate[] = [
        {
            onyxMethod: Onyx.METHOD.MERGE,
            key: `${ONYXKEYS.COLLECTION.REPORT}${reportID}`,
            value: {
                lastReadTime,
            },
        },
    ];

    const parameters: MarkAsUnreadParams = {
        reportID,
        lastReadTime,
    };

    API.write(WRITE_COMMANDS.MARK_AS_UNREAD, parameters, {optimisticData});
    DeviceEventEmitter.emit(`unreadAction_${reportID}`, lastReadTime);
}

/** Toggles the pinned state of the report. */
function togglePinnedState(reportID: string | undefined, isPinnedChat: boolean) {
    if (!reportID) {
        return;
    }

    const pinnedValue = !isPinnedChat;

    // Optimistically pin/unpin the report before we send out the command
    const optimisticData: OnyxUpdate[] = [
        {
            onyxMethod: Onyx.METHOD.MERGE,
            key: `${ONYXKEYS.COLLECTION.REPORT}${reportID}`,
            value: {isPinned: pinnedValue},
        },
    ];

    const parameters: TogglePinnedChatParams = {
        reportID,
        pinnedValue,
    };

    API.write(WRITE_COMMANDS.TOGGLE_PINNED_CHAT, parameters, {optimisticData});
}

/**
 * Saves the comment left by the user as they are typing. By saving this data the user can switch between chats, close
 * tab, refresh etc without worrying about loosing what they typed out.
 * When empty string or null is passed, it will delete the draft comment from Onyx store.
 */
function saveReportDraftComment(reportID: string, comment: string | null, callback: () => void = () => {}) {
    Onyx.merge(`${ONYXKEYS.COLLECTION.REPORT_DRAFT_COMMENT}${reportID}`, prepareDraftComment(comment)).then(callback);
}

/** Broadcasts whether or not a user is typing on a report over the report's private pusher channel. */
function broadcastUserIsTyping(reportID: string) {
    const privateReportChannelName = getReportChannelName(reportID);
    const typingStatus: Pusher.UserIsTypingEvent = {
        [currentUserAccountID]: true,
    };
    Pusher.sendEvent(privateReportChannelName, Pusher.TYPE.USER_IS_TYPING, typingStatus);
}

/** Broadcasts to the report's private pusher channel whether a user is leaving a report */
function broadcastUserIsLeavingRoom(reportID: string) {
    const privateReportChannelName = getReportChannelName(reportID);
    const leavingStatus: Pusher.UserIsLeavingRoomEvent = {
        [currentUserAccountID]: true,
    };
    Pusher.sendEvent(privateReportChannelName, Pusher.TYPE.USER_IS_LEAVING_ROOM, leavingStatus);
}

/** When a report changes in Onyx, this fetches the report from the API if the report doesn't have a name */
function handleReportChanged(report: OnyxEntry<Report>) {
    if (!report) {
        return;
    }

    const {reportID, preexistingReportID, parentReportID, parentReportActionID} = report;

    // Handle cleanup of stale optimistic IOU report and its report preview separately
    if (reportID && preexistingReportID && isMoneyRequestReport(report) && parentReportActionID) {
        Onyx.merge(`${ONYXKEYS.COLLECTION.REPORT_ACTIONS}${parentReportID}`, {
            [parentReportActionID]: null,
        });
        Onyx.merge(`${ONYXKEYS.COLLECTION.REPORT}${reportID}`, null);
        return;
    }

    // It is possible that we optimistically created a DM/group-DM for a set of users for which a report already exists.
    // In this case, the API will let us know by returning a preexistingReportID.
    // We should clear out the optimistically created report and re-route the user to the preexisting report.
    if (reportID && preexistingReportID) {
        let callback = () => {
            Onyx.set(`${ONYXKEYS.COLLECTION.REPORT}${reportID}`, null);
            Onyx.set(`${ONYXKEYS.COLLECTION.REPORT}${preexistingReportID}`, {...report, reportID: preexistingReportID, preexistingReportID: null});
            Onyx.set(`${ONYXKEYS.COLLECTION.REPORT_DRAFT_COMMENT}${reportID}`, null);
        };
        // Only re-route them if they are still looking at the optimistically created report
        if (Navigation.getActiveRoute().includes(`/r/${reportID}`)) {
            const currCallback = callback;
            callback = () => {
                currCallback();
                Navigation.navigate(ROUTES.REPORT_WITH_ID.getRoute(preexistingReportID), {forceReplace: true});
            };

            // The report screen will listen to this event and transfer the draft comment to the existing report
            // This will allow the newest draft comment to be transferred to the existing report
            DeviceEventEmitter.emit(`switchToPreExistingReport_${reportID}`, {
                preexistingReportID,
                callback,
            });

            return;
        }

        // In case the user is not on the report screen, we will transfer the report draft comment directly to the existing report
        // after that clear the optimistically created report
        const draftReportComment = allReportDraftComments?.[`${ONYXKEYS.COLLECTION.REPORT_DRAFT_COMMENT}${reportID}`];
        if (!draftReportComment) {
            callback();
            return;
        }

        saveReportDraftComment(preexistingReportID, draftReportComment, callback);

        return;
    }

    if (reportID) {
        if (isConciergeChatReport(report)) {
            conciergeChatReportID = reportID;
        }
    }
}

/** Deletes a comment from the report, basically sets it as empty string */
function deleteReportComment(reportID: string, reportAction: ReportAction) {
    const originalReportID = getOriginalReportID(reportID, reportAction);
    const reportActionID = reportAction.reportActionID;

    if (!reportActionID || !originalReportID) {
        return;
    }

    const isDeletedParentAction = ReportActionsUtils.isThreadParentMessage(reportAction, reportID);
    const deletedMessage: Message[] = [
        {
            translationKey: '',
            type: 'COMMENT',
            html: '',
            text: '',
            isEdited: true,
            isDeletedParentAction,
        },
    ];
    const optimisticReportActions: NullishDeep<ReportActions> = {
        [reportActionID]: {
            pendingAction: CONST.RED_BRICK_ROAD_PENDING_ACTION.DELETE,
            previousMessage: reportAction.message,
            message: deletedMessage,
            errors: null,
            linkMetadata: [],
        },
    };

    // If we are deleting the last visible message, let's find the previous visible one (or set an empty one if there are none) and update the lastMessageText in the LHN.
    // Similarly, if we are deleting the last read comment we will want to update the lastVisibleActionCreated to use the previous visible message.
    let optimisticReport: Partial<Report> = {
        lastMessageText: '',
        lastVisibleActionCreated: '',
    };
    const {lastMessageText = ''} = getLastVisibleMessage(originalReportID, optimisticReportActions as ReportActions);
    const report = allReports?.[`${ONYXKEYS.COLLECTION.REPORT}${reportID}`];
    const canUserPerformWriteAction = canUserPerformWriteActionReportUtils(report);
    if (lastMessageText) {
        const lastVisibleAction = ReportActionsUtils.getLastVisibleAction(originalReportID, canUserPerformWriteAction, optimisticReportActions as ReportActions);
        const lastVisibleActionCreated = lastVisibleAction?.created;
        const lastActorAccountID = lastVisibleAction?.actorAccountID;
        optimisticReport = {
            lastMessageText,
            lastVisibleActionCreated,
            lastActorAccountID,
        };
    }
    const didCommentMentionCurrentUser = ReportActionsUtils.didMessageMentionCurrentUser(reportAction);
    if (didCommentMentionCurrentUser && reportAction.created === report?.lastMentionedTime) {
        const reportActionsForReport = allReportActions?.[reportID];
        const latestMentioneReportAction = Object.values(reportActionsForReport ?? {}).find(
            (action) => action.reportActionID !== reportAction.reportActionID && ReportActionsUtils.didMessageMentionCurrentUser(action),
        );
        optimisticReport.lastMentionedTime = latestMentioneReportAction?.created ?? null;
    }
    // If the API call fails we must show the original message again, so we revert the message content back to how it was
    // and and remove the pendingAction so the strike-through clears
    const failureData: OnyxUpdate[] = [
        {
            onyxMethod: Onyx.METHOD.MERGE,
            key: `${ONYXKEYS.COLLECTION.REPORT_ACTIONS}${originalReportID}`,
            value: {
                [reportActionID]: {
                    message: reportAction.message,
                    pendingAction: null,
                    previousMessage: null,
                },
            },
        },
    ];

    const successData: OnyxUpdate[] = [
        {
            onyxMethod: Onyx.METHOD.MERGE,
            key: `${ONYXKEYS.COLLECTION.REPORT_ACTIONS}${originalReportID}`,
            value: {
                [reportActionID]: {
                    pendingAction: null,
                    previousMessage: null,
                },
            },
        },
    ];

    const optimisticData: OnyxUpdate[] = [
        {
            onyxMethod: Onyx.METHOD.MERGE,
            key: `${ONYXKEYS.COLLECTION.REPORT_ACTIONS}${originalReportID}`,
            value: optimisticReportActions,
        },
        {
            onyxMethod: Onyx.METHOD.MERGE,
            key: `${ONYXKEYS.COLLECTION.REPORT}${originalReportID}`,
            value: optimisticReport,
        },
    ];

    // Update optimistic data for parent report action if the report is a child report and the reportAction has no visible child
    const childVisibleActionCount = reportAction.childVisibleActionCount ?? 0;
    if (childVisibleActionCount === 0) {
        const optimisticParentReportData = getOptimisticDataForParentReportAction(
            originalReportID,
            optimisticReport?.lastVisibleActionCreated ?? '',
            CONST.RED_BRICK_ROAD_PENDING_ACTION.DELETE,
        );
        optimisticParentReportData.forEach((parentReportData) => {
            if (isEmptyObject(parentReportData)) {
                return;
            }
            optimisticData.push(parentReportData);
        });
    }

    const parameters: DeleteCommentParams = {
        reportID: originalReportID,
        reportActionID,
    };

    clearByKey(reportActionID);

    API.write(
        WRITE_COMMANDS.DELETE_COMMENT,
        parameters,
        {optimisticData, successData, failureData},
        {
            checkAndFixConflictingRequest: (persistedRequests) => resolveCommentDeletionConflicts(persistedRequests, reportActionID, originalReportID),
        },
    );

    // if we are linking to the report action, and we are deleting it, and it's not a deleted parent action,
    // we should navigate to its report in order to not show not found page
    if (Navigation.isActiveRoute(ROUTES.REPORT_WITH_ID.getRoute(reportID, reportActionID)) && !isDeletedParentAction) {
        // @TODO: Check if this method works the same as on the main branch
        Navigation.goBack(ROUTES.REPORT_WITH_ID.getRoute(reportID));
    }
}

/**
 * Removes the links in html of a comment.
 * example:
 *      html="test <a href="https://www.google.com" target="_blank" rel="noreferrer noopener">https://www.google.com</a> test"
 *      links=["https://www.google.com"]
 * returns: "test https://www.google.com test"
 */
function removeLinksFromHtml(html: string, links: string[]): string {
    let htmlCopy = html.slice();
    links.forEach((link) => {
        // We want to match the anchor tag of the link and replace the whole anchor tag with the text of the anchor tag
        const regex = new RegExp(`<(a)[^><]*href\\s*=\\s*(['"])(${Str.escapeForRegExp(link)})\\2(?:".*?"|'.*?'|[^'"><])*>([\\s\\S]*?)<\\/\\1>(?![^<]*(<\\/pre>|<\\/code>))`, 'g');
        htmlCopy = htmlCopy.replace(regex, '$4');
    });
    return htmlCopy;
}

/**
 * This function will handle removing only links that were purposely removed by the user while editing.
 *
 * @param newCommentText text of the comment after editing.
 * @param originalCommentMarkdown original markdown of the comment before editing.
 * @param videoAttributeCache cache of video attributes ([videoSource]: videoAttributes)
 */
function handleUserDeletedLinksInHtml(newCommentText: string, originalCommentMarkdown: string, videoAttributeCache?: Record<string, string>): string {
    if (newCommentText.length > CONST.MAX_MARKUP_LENGTH) {
        return newCommentText;
    }

    const textWithMention = completeShortMention(newCommentText);

    const htmlForNewComment = Parser.replace(textWithMention, {
        extras: {videoAttributeCache},
    });
    const removedLinks = Parser.getRemovedMarkdownLinks(originalCommentMarkdown, textWithMention);
    return removeLinksFromHtml(htmlForNewComment, removedLinks);
}

/** Saves a new message for a comment. Marks the comment as edited, which will be reflected in the UI. */
function editReportComment(reportID: string | undefined, originalReportAction: OnyxEntry<ReportAction>, textForNewComment: string, videoAttributeCache?: Record<string, string>) {
    const originalReportID = getOriginalReportID(reportID, originalReportAction);
    if (!originalReportID || !originalReportAction) {
        return;
    }
    const report = allReports?.[`${ONYXKEYS.COLLECTION.REPORT}${originalReportID}`];
    const canUserPerformWriteAction = canUserPerformWriteActionReportUtils(report);

    // Do not autolink if someone explicitly tries to remove a link from message.
    // https://github.com/Expensify/App/issues/9090
    // https://github.com/Expensify/App/issues/13221
    const originalCommentHTML = ReportActionsUtils.getReportActionHtml(originalReportAction);
    const originalCommentMarkdown = Parser.htmlToMarkdown(originalCommentHTML ?? '').trim();

    // Skip the Edit if draft is not changed
    if (originalCommentMarkdown === textForNewComment) {
        return;
    }
    const htmlForNewComment = handleUserDeletedLinksInHtml(textForNewComment, originalCommentMarkdown, videoAttributeCache);

    const reportComment = Parser.htmlToText(htmlForNewComment);

    // For comments shorter than or equal to 10k chars, convert the comment from MD into HTML because that's how it is stored in the database
    // For longer comments, skip parsing and display plaintext for performance reasons. It takes over 40s to parse a 100k long string!!
    let parsedOriginalCommentHTML = originalCommentHTML;
    if (textForNewComment.length <= CONST.MAX_MARKUP_LENGTH) {
        const autolinkFilter = {filterRules: Parser.rules.map((rule) => rule.name).filter((name) => name !== 'autolink')};
        parsedOriginalCommentHTML = Parser.replace(originalCommentMarkdown, autolinkFilter);
    }

    //  Delete the comment if it's empty
    if (!htmlForNewComment) {
        deleteReportComment(originalReportID, originalReportAction);
        return;
    }

    // Skip the Edit if message is not changed
    if (parsedOriginalCommentHTML === htmlForNewComment.trim() || originalCommentHTML === htmlForNewComment.trim()) {
        return;
    }

    // Optimistically update the reportAction with the new message
    const reportActionID = originalReportAction.reportActionID;
    const originalMessage = ReportActionsUtils.getReportActionMessage(originalReportAction);
    const optimisticReportActions: PartialDeep<ReportActions> = {
        [reportActionID]: {
            pendingAction: CONST.RED_BRICK_ROAD_PENDING_ACTION.UPDATE,
            message: [
                {
                    ...originalMessage,
                    type: CONST.REPORT.MESSAGE.TYPE.COMMENT,
                    isEdited: true,
                    html: htmlForNewComment,
                    text: reportComment,
                },
            ],
            lastModified: DateUtils.getDBTime(),
        },
    };

    const optimisticData: OnyxUpdate[] = [
        {
            onyxMethod: Onyx.METHOD.MERGE,
            key: `${ONYXKEYS.COLLECTION.REPORT_ACTIONS}${originalReportID}`,
            value: optimisticReportActions,
        },
    ];

    const lastVisibleAction = ReportActionsUtils.getLastVisibleAction(originalReportID, canUserPerformWriteAction, optimisticReportActions as ReportActions);
    if (reportActionID === lastVisibleAction?.reportActionID) {
        const lastMessageText = formatReportLastMessageText(reportComment);
        const optimisticReport = {
            lastMessageText,
        };
        optimisticData.push({
            onyxMethod: Onyx.METHOD.MERGE,
            key: `${ONYXKEYS.COLLECTION.REPORT}${originalReportID}`,
            value: optimisticReport,
        });
    }

    const failureData: OnyxUpdate[] = [
        {
            onyxMethod: Onyx.METHOD.MERGE,
            key: `${ONYXKEYS.COLLECTION.REPORT_ACTIONS}${originalReportID}`,
            value: {
                [reportActionID]: {
                    ...originalReportAction,
                    pendingAction: null,
                },
            },
        },
    ];

    const successData: OnyxUpdate[] = [
        {
            onyxMethod: Onyx.METHOD.MERGE,
            key: `${ONYXKEYS.COLLECTION.REPORT_ACTIONS}${originalReportID}`,
            value: {
                [reportActionID]: {
                    pendingAction: null,
                },
            },
        },
    ];

    const parameters: UpdateCommentParams = {
        reportID: originalReportID,
        reportComment: htmlForNewComment,
        reportActionID,
    };

    API.write(
        WRITE_COMMANDS.UPDATE_COMMENT,
        parameters,
        {optimisticData, successData, failureData},
        {
            checkAndFixConflictingRequest: (persistedRequests) => {
                const addCommentIndex = persistedRequests.findIndex((request) => addNewMessageWithText.has(request.command) && request.data?.reportActionID === reportActionID);
                if (addCommentIndex > -1) {
                    return resolveEditCommentWithNewAddCommentRequest(persistedRequests, parameters, reportActionID, addCommentIndex);
                }
                return resolveDuplicationConflictAction(persistedRequests, createUpdateCommentMatcher(reportActionID));
            },
        },
    );
}

/** Deletes the draft for a comment report action. */
function deleteReportActionDraft(reportID: string | undefined, reportAction: ReportAction) {
    const originalReportID = getOriginalReportID(reportID, reportAction);
    Onyx.merge(`${ONYXKEYS.COLLECTION.REPORT_ACTIONS_DRAFTS}${originalReportID}`, {[reportAction.reportActionID]: null});
}

/** Saves the draft for a comment report action. This will put the comment into "edit mode" */
function saveReportActionDraft(reportID: string | undefined, reportAction: ReportAction, draftMessage: string) {
    const originalReportID = getOriginalReportID(reportID, reportAction);
    Onyx.merge(`${ONYXKEYS.COLLECTION.REPORT_ACTIONS_DRAFTS}${originalReportID}`, {[reportAction.reportActionID]: {message: draftMessage}});
}

function updateNotificationPreference(
    reportID: string,
    previousValue: NotificationPreference | undefined,
    newValue: NotificationPreference,
    parentReportID?: string,
    parentReportActionID?: string,
) {
    // No change needed
    if (previousValue === newValue) {
        return;
    }

    const optimisticData: OnyxUpdate[] = [
        {
            onyxMethod: Onyx.METHOD.MERGE,
            key: `${ONYXKEYS.COLLECTION.REPORT}${reportID}`,
            value: {
                participants: {
                    [currentUserAccountID]: {
                        notificationPreference: newValue,
                    },
                },
            },
        },
    ];

    const failureData: OnyxUpdate[] = [
        {
            onyxMethod: Onyx.METHOD.MERGE,
            key: `${ONYXKEYS.COLLECTION.REPORT}${reportID}`,
            value: {
                participants: {
                    [currentUserAccountID]: {
                        notificationPreference: previousValue,
                    },
                },
            },
        },
    ];

    if (parentReportID && parentReportActionID) {
        optimisticData.push({
            onyxMethod: Onyx.METHOD.MERGE,
            key: `${ONYXKEYS.COLLECTION.REPORT_ACTIONS}${parentReportID}`,
            value: {[parentReportActionID]: {childReportNotificationPreference: newValue}},
        });
        failureData.push({
            onyxMethod: Onyx.METHOD.MERGE,
            key: `${ONYXKEYS.COLLECTION.REPORT_ACTIONS}${parentReportID}`,
            value: {[parentReportActionID]: {childReportNotificationPreference: previousValue}},
        });
    }

    const parameters: UpdateReportNotificationPreferenceParams = {reportID, notificationPreference: newValue};

    API.write(WRITE_COMMANDS.UPDATE_REPORT_NOTIFICATION_PREFERENCE, parameters, {optimisticData, failureData});
}

function updateRoomVisibility(reportID: string, previousValue: RoomVisibility | undefined, newValue: RoomVisibility) {
    if (previousValue === newValue) {
        return;
    }

    const optimisticData: OnyxUpdate[] = [
        {
            onyxMethod: Onyx.METHOD.MERGE,
            key: `${ONYXKEYS.COLLECTION.REPORT}${reportID}`,
            value: {visibility: newValue},
        },
    ];

    const failureData: OnyxUpdate[] = [
        {
            onyxMethod: Onyx.METHOD.MERGE,
            key: `${ONYXKEYS.COLLECTION.REPORT}${reportID}`,
            value: {visibility: previousValue},
        },
    ];

    const parameters: UpdateRoomVisibilityParams = {reportID, visibility: newValue};

    API.write(WRITE_COMMANDS.UPDATE_ROOM_VISIBILITY, parameters, {optimisticData, failureData});
}

/**
 * This will subscribe to an existing thread, or create a new one and then subsribe to it if necessary
 *
 * @param childReportID The reportID we are trying to open
 * @param parentReportAction the parent comment of a thread
 * @param parentReportID The reportID of the parent
 * @param prevNotificationPreference The previous notification preference for the child report
 */
function toggleSubscribeToChildReport(
    childReportID: string | undefined,
    parentReportAction: Partial<ReportAction> = {},
    parentReportID?: string,
    prevNotificationPreference?: NotificationPreference,
) {
    if (childReportID) {
        openReport(childReportID);
        const parentReportActionID = parentReportAction?.reportActionID;
        if (!prevNotificationPreference || isHiddenForCurrentUser(prevNotificationPreference)) {
            updateNotificationPreference(childReportID, prevNotificationPreference, CONST.REPORT.NOTIFICATION_PREFERENCE.ALWAYS, parentReportID, parentReportActionID);
        } else {
            updateNotificationPreference(childReportID, prevNotificationPreference, CONST.REPORT.NOTIFICATION_PREFERENCE.HIDDEN, parentReportID, parentReportActionID);
        }
    } else {
        const participantAccountIDs = [...new Set([currentUserAccountID, Number(parentReportAction?.actorAccountID)])];
        const parentReport = allReports?.[`${ONYXKEYS.COLLECTION.REPORT}${parentReportID}`];
        const newChat = buildOptimisticChatReport(
            participantAccountIDs,
            ReportActionsUtils.getReportActionText(parentReportAction),
            parentReport?.chatType,
            parentReport?.policyID ?? CONST.POLICY.OWNER_EMAIL_FAKE,
            CONST.POLICY.OWNER_ACCOUNT_ID_FAKE,
            false,
            '',
            undefined,
            undefined,
            CONST.REPORT.NOTIFICATION_PREFERENCE.ALWAYS,
            parentReportAction.reportActionID,
            parentReportID,
        );

        const participantLogins = PersonalDetailsUtils.getLoginsByAccountIDs(participantAccountIDs);
        openReport(newChat.reportID, '', participantLogins, newChat, parentReportAction.reportActionID);
        const notificationPreference = isHiddenForCurrentUser(prevNotificationPreference) ? CONST.REPORT.NOTIFICATION_PREFERENCE.ALWAYS : CONST.REPORT.NOTIFICATION_PREFERENCE.HIDDEN;
        updateNotificationPreference(newChat.reportID, prevNotificationPreference, notificationPreference, parentReportID, parentReportAction?.reportActionID);
    }
}

function updateReportName(reportID: string, value: string, previousValue: string) {
    const optimisticData: OnyxUpdate[] = [
        {
            onyxMethod: Onyx.METHOD.MERGE,
            key: `${ONYXKEYS.COLLECTION.REPORT}${reportID}`,
            value: {
                reportName: value,
                pendingFields: {
                    reportName: CONST.RED_BRICK_ROAD_PENDING_ACTION.UPDATE,
                },
            },
        },
    ];
    const failureData: OnyxUpdate[] = [
        {
            onyxMethod: Onyx.METHOD.MERGE,
            key: `${ONYXKEYS.COLLECTION.REPORT}${reportID}`,
            value: {
                reportName: previousValue,
                pendingFields: {
                    reportName: null,
                },
                errorFields: {
                    reportName: ErrorUtils.getMicroSecondOnyxErrorWithTranslationKey('report.genericUpdateReporNameEditFailureMessage'),
                },
            },
        },
    ];

    const successData: OnyxUpdate[] = [
        {
            onyxMethod: Onyx.METHOD.MERGE,
            key: `${ONYXKEYS.COLLECTION.REPORT}${reportID}`,
            value: {
                pendingFields: {
                    reportName: null,
                },
                errorFields: {
                    reportName: null,
                },
            },
        },
    ];

    const parameters = {
        reportID,
        reportName: value,
    };

    API.write(WRITE_COMMANDS.SET_REPORT_NAME, parameters, {optimisticData, failureData, successData});
}

function clearReportFieldKeyErrors(reportID: string | undefined, fieldKey: string) {
    Onyx.merge(`${ONYXKEYS.COLLECTION.REPORT}${reportID}`, {
        pendingFields: {
            [fieldKey]: null,
        },
        errorFields: {
            [fieldKey]: null,
        },
    });
}

function updateReportField(reportID: string, reportField: PolicyReportField, previousReportField: PolicyReportField) {
    const fieldKey = getReportFieldKey(reportField.fieldID);
    const reportViolations = getReportViolations(reportID);
    const fieldViolation = getFieldViolation(reportViolations, reportField);
    const recentlyUsedValues = allRecentlyUsedReportFields?.[fieldKey] ?? [];

    const optimisticChangeFieldAction = buildOptimisticChangeFieldAction(reportField, previousReportField);

    const optimisticData: OnyxUpdate[] = [
        {
            onyxMethod: Onyx.METHOD.MERGE,
            key: `${ONYXKEYS.COLLECTION.REPORT}${reportID}`,
            value: {
                fieldList: {
                    [fieldKey]: reportField,
                },
                pendingFields: {
                    [fieldKey]: CONST.RED_BRICK_ROAD_PENDING_ACTION.UPDATE,
                },
            },
        },
        {
            onyxMethod: Onyx.METHOD.MERGE,
            key: `${ONYXKEYS.COLLECTION.REPORT_ACTIONS}${reportID}`,
            value: {
                [optimisticChangeFieldAction.reportActionID]: optimisticChangeFieldAction,
            },
        },
    ];

    if (fieldViolation) {
        optimisticData.push({
            onyxMethod: Onyx.METHOD.MERGE,
            key: `${ONYXKEYS.COLLECTION.REPORT_VIOLATIONS}${reportID}`,
            value: {
                [fieldViolation]: {
                    [reportField.fieldID]: null,
                },
            },
        });
    }

    if (reportField.type === 'dropdown' && reportField.value) {
        optimisticData.push({
            onyxMethod: Onyx.METHOD.MERGE,
            key: ONYXKEYS.RECENTLY_USED_REPORT_FIELDS,
            value: {
                [fieldKey]: [...new Set([...recentlyUsedValues, reportField.value])],
            },
        });
    }

    const failureData: OnyxUpdate[] = [
        {
            onyxMethod: Onyx.METHOD.MERGE,
            key: `${ONYXKEYS.COLLECTION.REPORT}${reportID}`,
            value: {
                fieldList: {
                    [fieldKey]: previousReportField,
                },
                pendingFields: {
                    [fieldKey]: null,
                },
                errorFields: {
                    [fieldKey]: ErrorUtils.getMicroSecondOnyxErrorWithTranslationKey('report.genericUpdateReportFieldFailureMessage'),
                },
            },
        },
        {
            onyxMethod: Onyx.METHOD.MERGE,
            key: `${ONYXKEYS.COLLECTION.REPORT_ACTIONS}${reportID}`,
            value: {
                [optimisticChangeFieldAction.reportActionID]: {
                    errors: ErrorUtils.getMicroSecondOnyxErrorWithTranslationKey('report.genericUpdateReportFieldFailureMessage'),
                },
            },
        },
    ];

    if (reportField.type === 'dropdown') {
        failureData.push({
            onyxMethod: Onyx.METHOD.MERGE,
            key: ONYXKEYS.RECENTLY_USED_REPORT_FIELDS,
            value: {
                [fieldKey]: recentlyUsedValues,
            },
        });
    }

    const successData: OnyxUpdate[] = [
        {
            onyxMethod: Onyx.METHOD.MERGE,
            key: `${ONYXKEYS.COLLECTION.REPORT}${reportID}`,
            value: {
                pendingFields: {
                    [fieldKey]: null,
                },
                errorFields: {
                    [fieldKey]: null,
                },
            },
        },
        {
            onyxMethod: Onyx.METHOD.MERGE,
            key: `${ONYXKEYS.COLLECTION.REPORT_ACTIONS}${reportID}`,
            value: {
                [optimisticChangeFieldAction.reportActionID]: {
                    pendingAction: null,
                },
            },
        },
    ];

    const parameters = {
        reportID,
        reportFields: JSON.stringify({[fieldKey]: reportField}),
        reportFieldsActionIDs: JSON.stringify({[fieldKey]: optimisticChangeFieldAction.reportActionID}),
    };

    API.write(WRITE_COMMANDS.SET_REPORT_FIELD, parameters, {optimisticData, failureData, successData});
}

function deleteReportField(reportID: string, reportField: PolicyReportField) {
    const fieldKey = getReportFieldKey(reportField.fieldID);

    const optimisticData: OnyxUpdate[] = [
        {
            onyxMethod: Onyx.METHOD.MERGE,
            key: `${ONYXKEYS.COLLECTION.REPORT}${reportID}`,
            value: {
                fieldList: {
                    [fieldKey]: null,
                },
                pendingFields: {
                    [fieldKey]: CONST.RED_BRICK_ROAD_PENDING_ACTION.UPDATE,
                },
            },
        },
    ];

    const failureData: OnyxUpdate[] = [
        {
            onyxMethod: Onyx.METHOD.MERGE,
            key: `${ONYXKEYS.COLLECTION.REPORT}${reportID}`,
            value: {
                fieldList: {
                    [fieldKey]: reportField,
                },
                pendingFields: {
                    [fieldKey]: null,
                },
                errorFields: {
                    [fieldKey]: ErrorUtils.getMicroSecondOnyxErrorWithTranslationKey('report.genericUpdateReportFieldFailureMessage'),
                },
            },
        },
    ];

    const successData: OnyxUpdate[] = [
        {
            onyxMethod: Onyx.METHOD.MERGE,
            key: `${ONYXKEYS.COLLECTION.REPORT}${reportID}`,
            value: {
                pendingFields: {
                    [fieldKey]: null,
                },
                errorFields: {
                    [fieldKey]: null,
                },
            },
        },
    ];

    const parameters = {
        reportID,
        fieldID: fieldKey,
    };

    API.write(WRITE_COMMANDS.DELETE_REPORT_FIELD, parameters, {optimisticData, failureData, successData});
}

function updateDescription(reportID: string, previousValue: string, newValue: string) {
    // No change needed
    if (previousValue === newValue) {
        return;
    }

    const parsedDescription = getParsedComment(newValue, {reportID});
    const optimisticDescriptionUpdatedReportAction = buildOptimisticRoomDescriptionUpdatedReportAction(parsedDescription);
    const report = allReports?.[`${ONYXKEYS.COLLECTION.REPORT}${reportID}`];

    const optimisticData: OnyxUpdate[] = [
        {
            onyxMethod: Onyx.METHOD.MERGE,
            key: `${ONYXKEYS.COLLECTION.REPORT}${reportID}`,
            value: {
                description: parsedDescription,
                pendingFields: {description: CONST.RED_BRICK_ROAD_PENDING_ACTION.UPDATE},
                lastActorAccountID: currentUserAccountID,
                lastVisibleActionCreated: optimisticDescriptionUpdatedReportAction.created,
                lastMessageText: (optimisticDescriptionUpdatedReportAction?.message as Message[])?.at(0)?.text,
            },
        },
        {
            onyxMethod: Onyx.METHOD.MERGE,
            key: `${ONYXKEYS.COLLECTION.REPORT_ACTIONS}${reportID}`,
            value: {
                [optimisticDescriptionUpdatedReportAction.reportActionID]: optimisticDescriptionUpdatedReportAction,
            },
        },
    ];
    const failureData: OnyxUpdate[] = [
        {
            onyxMethod: Onyx.METHOD.MERGE,
            key: `${ONYXKEYS.COLLECTION.REPORT}${reportID}`,
            value: {
                description: previousValue,
                pendingFields: {description: null},
                lastActorAccountID: report?.lastActorAccountID,
                lastVisibleActionCreated: report?.lastVisibleActionCreated,
                lastMessageText: report?.lastMessageText,
            },
        },
        {
            onyxMethod: Onyx.METHOD.MERGE,
            key: `${ONYXKEYS.COLLECTION.REPORT_ACTIONS}${reportID}`,
            value: {
                [optimisticDescriptionUpdatedReportAction.reportActionID]: null,
            },
        },
    ];
    const successData: OnyxUpdate[] = [
        {
            onyxMethod: Onyx.METHOD.MERGE,
            key: `${ONYXKEYS.COLLECTION.REPORT}${reportID}`,
            value: {pendingFields: {description: null}},
        },
        {
            onyxMethod: Onyx.METHOD.MERGE,
            key: `${ONYXKEYS.COLLECTION.REPORT_ACTIONS}${reportID}`,
            value: {
                [optimisticDescriptionUpdatedReportAction.reportActionID]: {pendingAction: null},
            },
        },
    ];

    const parameters: UpdateRoomDescriptionParams = {reportID, description: parsedDescription, reportActionID: optimisticDescriptionUpdatedReportAction.reportActionID};

    API.write(WRITE_COMMANDS.UPDATE_ROOM_DESCRIPTION, parameters, {optimisticData, failureData, successData});
}

function updateWriteCapability(report: Report, newValue: WriteCapability) {
    // No change needed
    if (report.writeCapability === newValue) {
        return;
    }

    const optimisticData: OnyxUpdate[] = [
        {
            onyxMethod: Onyx.METHOD.MERGE,
            key: `${ONYXKEYS.COLLECTION.REPORT}${report.reportID}`,
            value: {writeCapability: newValue},
        },
    ];
    const failureData: OnyxUpdate[] = [
        {
            onyxMethod: Onyx.METHOD.MERGE,
            key: `${ONYXKEYS.COLLECTION.REPORT}${report.reportID}`,
            value: {writeCapability: report.writeCapability},
        },
    ];

    const parameters: UpdateReportWriteCapabilityParams = {reportID: report.reportID, writeCapability: newValue};

    API.write(WRITE_COMMANDS.UPDATE_REPORT_WRITE_CAPABILITY, parameters, {optimisticData, failureData});
}

/**
 * Navigates to the 1:1 report with Concierge
 */
function navigateToConciergeChat(shouldDismissModal = false, checkIfCurrentPageActive = () => true, linkToOptions?: LinkToOptions) {
    // If conciergeChatReportID contains a concierge report ID, we navigate to the concierge chat using the stored report ID.
    // Otherwise, we would find the concierge chat and navigate to it.
    if (!conciergeChatReportID) {
        // In order to avoid creating concierge repeatedly,
        // we need to ensure that the server data has been successfully pulled
        onServerDataReady().then(() => {
            // If we don't have a chat with Concierge then create it
            if (!checkIfCurrentPageActive()) {
                return;
            }
            navigateToAndOpenReport([CONST.EMAIL.CONCIERGE], shouldDismissModal);
        });
    } else if (shouldDismissModal) {
        Navigation.dismissModal(conciergeChatReportID);
    } else {
        Navigation.navigate(ROUTES.REPORT_WITH_ID.getRoute(conciergeChatReportID), linkToOptions);
    }
}

/** Add a policy report (workspace room) optimistically and navigate to it. */
function addPolicyReport(policyReport: OptimisticChatReport) {
    const createdReportAction = buildOptimisticCreatedReportAction(CONST.POLICY.OWNER_EMAIL_FAKE);

    // Onyx.set is used on the optimistic data so that it is present before navigating to the workspace room. With Onyx.merge the workspace room reportID is not present when
    // fetchReportIfNeeded is called on the ReportScreen, so openReport is called which is unnecessary since the optimistic data will be stored in Onyx.
    // Therefore, Onyx.set is used instead of Onyx.merge.
    const optimisticData: OnyxUpdate[] = [
        {
            onyxMethod: Onyx.METHOD.SET,
            key: `${ONYXKEYS.COLLECTION.REPORT}${policyReport.reportID}`,
            value: {
                pendingFields: {
                    addWorkspaceRoom: CONST.RED_BRICK_ROAD_PENDING_ACTION.ADD,
                },
                ...policyReport,
            },
        },
        {
            onyxMethod: Onyx.METHOD.SET,
            key: `${ONYXKEYS.COLLECTION.REPORT_ACTIONS}${policyReport.reportID}`,
            value: {[createdReportAction.reportActionID]: createdReportAction},
        },
        {
            onyxMethod: Onyx.METHOD.MERGE,
            key: ONYXKEYS.FORMS.NEW_ROOM_FORM,
            value: {isLoading: true},
        },
        {
            onyxMethod: Onyx.METHOD.MERGE,
            key: `${ONYXKEYS.COLLECTION.REPORT_METADATA}${policyReport.reportID}`,
            value: {
                isOptimisticReport: true,
            },
        },
    ];
    const successData: OnyxUpdate[] = [
        {
            onyxMethod: Onyx.METHOD.MERGE,
            key: `${ONYXKEYS.COLLECTION.REPORT}${policyReport.reportID}`,
            value: {
                pendingFields: {
                    addWorkspaceRoom: null,
                },
            },
        },
        {
            onyxMethod: Onyx.METHOD.MERGE,
            key: `${ONYXKEYS.COLLECTION.REPORT_METADATA}${policyReport.reportID}`,
            value: {
                isOptimisticReport: false,
            },
        },
        {
            onyxMethod: Onyx.METHOD.MERGE,
            key: `${ONYXKEYS.COLLECTION.REPORT_ACTIONS}${policyReport.reportID}`,
            value: {
                [createdReportAction.reportActionID]: {
                    pendingAction: null,
                },
            },
        },
        {
            onyxMethod: Onyx.METHOD.MERGE,
            key: ONYXKEYS.FORMS.NEW_ROOM_FORM,
            value: {isLoading: false},
        },
    ];
    const failureData: OnyxUpdate[] = [
        {
            onyxMethod: Onyx.METHOD.MERGE,
            key: `${ONYXKEYS.COLLECTION.REPORT}${policyReport.reportID}`,
            value: {
                errorFields: {
                    addWorkspaceRoom: ErrorUtils.getMicroSecondOnyxErrorWithTranslationKey('report.genericCreateReportFailureMessage'),
                },
            },
        },
        {
            onyxMethod: Onyx.METHOD.MERGE,
            key: ONYXKEYS.FORMS.NEW_ROOM_FORM,
            value: {isLoading: false},
        },
        {
            onyxMethod: Onyx.METHOD.MERGE,
            key: `${ONYXKEYS.COLLECTION.REPORT_METADATA}${policyReport.reportID}`,
            value: {
                isOptimisticReport: false,
            },
        },
    ];

    const parameters: AddWorkspaceRoomParams = {
        policyID: policyReport.policyID,
        reportName: policyReport.reportName,
        visibility: policyReport.visibility,
        reportID: policyReport.reportID,
        createdReportActionID: createdReportAction.reportActionID,
        writeCapability: policyReport.writeCapability,
        description: policyReport.description,
    };

    API.write(WRITE_COMMANDS.ADD_WORKSPACE_ROOM, parameters, {optimisticData, successData, failureData});
    Navigation.dismissModalWithReport(policyReport);
}

/** Deletes a report, along with its reportActions, any linked reports, and any linked IOU report. */
function deleteReport(reportID: string | undefined, shouldDeleteChildReports = false) {
    if (!reportID) {
        Log.warn('[Report] deleteReport called with no reportID');
        return;
    }
    const report = allReports?.[`${ONYXKEYS.COLLECTION.REPORT}${reportID}`];
    const onyxData: Record<string, null> = {
        [`${ONYXKEYS.COLLECTION.REPORT}${reportID}`]: null,
        [`${ONYXKEYS.COLLECTION.REPORT_ACTIONS}${reportID}`]: null,
    };

    // Delete linked transactions
    const reportActionsForReport = allReportActions?.[reportID];

    const transactionIDs = Object.values(reportActionsForReport ?? {})
        .filter((reportAction): reportAction is ReportAction<typeof CONST.REPORT.ACTIONS.TYPE.IOU> => ReportActionsUtils.isMoneyRequestAction(reportAction))
        .map((reportAction) => ReportActionsUtils.getOriginalMessage(reportAction)?.IOUTransactionID);

    [...new Set(transactionIDs)].forEach((transactionID) => {
        onyxData[`${ONYXKEYS.COLLECTION.TRANSACTION}${transactionID}`] = null;
    });

    Onyx.multiSet(onyxData);

    if (shouldDeleteChildReports) {
        Object.values(reportActionsForReport ?? {}).forEach((reportAction) => {
            if (!reportAction.childReportID) {
                return;
            }
            deleteReport(reportAction.childReportID, shouldDeleteChildReports);
        });
    }

    // Delete linked IOU report
    if (report?.iouReportID) {
        deleteReport(report.iouReportID, shouldDeleteChildReports);
    }
}

/**
 * @param reportID The reportID of the policy report (workspace room)
 */
function navigateToConciergeChatAndDeleteReport(reportID: string | undefined, shouldPopToTop = false, shouldDeleteChildReports = false) {
    // Dismiss the current report screen and replace it with Concierge Chat
    // @TODO: Check if this method works the same as on the main branch
    if (shouldPopToTop) {
        Navigation.setShouldPopAllStateOnUP(true);
        Navigation.goBack(undefined, {shouldPopToTop: true});
    } else {
        Navigation.goBack();
    }
    navigateToConciergeChat();
    InteractionManager.runAfterInteractions(() => {
        deleteReport(reportID, shouldDeleteChildReports);
    });
}

/**
 * @param policyRoomReport The policy room report
 * @param policyRoomName The updated name for the policy room
 */
function updatePolicyRoomName(policyRoomReport: Report, policyRoomName: string) {
    const reportID = policyRoomReport.reportID;
    const previousName = policyRoomReport.reportName;

    // No change needed
    if (previousName === policyRoomName) {
        return;
    }

    const optimisticRenamedAction = buildOptimisticRenamedRoomReportAction(policyRoomName, previousName ?? '');

    const optimisticData: OnyxUpdate[] = [
        {
            onyxMethod: Onyx.METHOD.MERGE,
            key: `${ONYXKEYS.COLLECTION.REPORT}${reportID}`,
            value: {
                reportName: policyRoomName,
                pendingFields: {
                    reportName: CONST.RED_BRICK_ROAD_PENDING_ACTION.UPDATE,
                },
                errorFields: {
                    reportName: null,
                },
            },
        },
        {
            onyxMethod: Onyx.METHOD.MERGE,
            key: `${ONYXKEYS.COLLECTION.REPORT_ACTIONS}${reportID}`,
            value: {
                [optimisticRenamedAction.reportActionID]: optimisticRenamedAction,
            },
        },
    ];
    const successData: OnyxUpdate[] = [
        {
            onyxMethod: Onyx.METHOD.MERGE,
            key: `${ONYXKEYS.COLLECTION.REPORT}${reportID}`,
            value: {
                pendingFields: {
                    reportName: null,
                },
            },
        },
        {
            onyxMethod: Onyx.METHOD.MERGE,
            key: `${ONYXKEYS.COLLECTION.REPORT_ACTIONS}${reportID}`,
            value: {[optimisticRenamedAction.reportActionID]: {pendingAction: null}},
        },
    ];
    const failureData: OnyxUpdate[] = [
        {
            onyxMethod: Onyx.METHOD.MERGE,
            key: `${ONYXKEYS.COLLECTION.REPORT}${reportID}`,
            value: {
                reportName: previousName,
            },
        },
        {
            onyxMethod: Onyx.METHOD.MERGE,
            key: `${ONYXKEYS.COLLECTION.REPORT_ACTIONS}${reportID}`,
            value: {[optimisticRenamedAction.reportActionID]: null},
        },
    ];

    const parameters: UpdatePolicyRoomNameParams = {
        reportID,
        policyRoomName,
        renamedRoomReportActionID: optimisticRenamedAction.reportActionID,
    };

    API.write(WRITE_COMMANDS.UPDATE_POLICY_ROOM_NAME, parameters, {optimisticData, successData, failureData});
}

/**
 * @param reportID The reportID of the policy room.
 */
function clearPolicyRoomNameErrors(reportID: string) {
    Onyx.merge(`${ONYXKEYS.COLLECTION.REPORT}${reportID}`, {
        errorFields: {
            reportName: null,
        },
        pendingFields: {
            reportName: null,
        },
    });
}

function setIsComposerFullSize(reportID: string, isComposerFullSize: boolean) {
    Onyx.merge(`${ONYXKEYS.COLLECTION.REPORT_IS_COMPOSER_FULL_SIZE}${reportID}`, isComposerFullSize);
}

/**
 * @param action the associated report action (optional)
 * @param isRemote whether or not this notification is a remote push notification
 */
function shouldShowReportActionNotification(reportID: string, action: ReportAction | null = null, isRemote = false): boolean {
    const tag = isRemote ? '[PushNotification]' : '[LocalNotification]';

    // Due to payload size constraints, some push notifications may have their report action stripped
    // so we must double check that we were provided an action before using it in these checks.
    if (action && ReportActionsUtils.isDeletedAction(action)) {
        Log.info(`${tag} Skipping notification because the action was deleted`, false, {reportID, action});
        return false;
    }

    if (!ActiveClientManager.isClientTheLeader()) {
        Log.info(`${tag} Skipping notification because this client is not the leader`);
        return false;
    }

    // We don't want to send a local notification if the user preference is daily, mute or hidden.
    const notificationPreference = getReportNotificationPreference(allReports?.[`${ONYXKEYS.COLLECTION.REPORT}${reportID}`]);
    if (notificationPreference !== CONST.REPORT.NOTIFICATION_PREFERENCE.ALWAYS) {
        Log.info(`${tag} No notification because user preference is to be notified: ${notificationPreference}`);
        return false;
    }

    // If this comment is from the current user we don't want to parrot whatever they wrote back to them.
    if (action && action.actorAccountID === currentUserAccountID) {
        Log.info(`${tag} No notification because comment is from the currently logged in user`);
        return false;
    }

    // If we are currently viewing this report do not show a notification.
    if (reportID === Navigation.getTopmostReportId() && Visibility.isVisible() && Visibility.hasFocus()) {
        Log.info(`${tag} No notification because it was a comment for the current report`);
        return false;
    }

    const report = allReports?.[`${ONYXKEYS.COLLECTION.REPORT}${reportID}`];
    if (!report || (report && report.pendingAction === CONST.RED_BRICK_ROAD_PENDING_ACTION.DELETE)) {
        Log.info(`${tag} No notification because the report does not exist or is pending deleted`, false);
        return false;
    }

    // If this notification was delayed and the user saw the message already, don't show it
    if (action && report?.lastReadTime && report.lastReadTime >= action.created) {
        Log.info(`${tag} No notification because the comment was already read`, false, {created: action.created, lastReadTime: report.lastReadTime});
        return false;
    }

    // If this is a whisper targeted to someone else, don't show it
    if (action && ReportActionsUtils.isWhisperActionTargetedToOthers(action)) {
        Log.info(`${tag} No notification because the action is whispered to someone else`, false);
        return false;
    }

    // Only show notifications for supported types of report actions
    if (action && !ReportActionsUtils.isNotifiableReportAction(action)) {
        Log.info(`${tag} No notification because this action type is not supported`, false, {actionName: action?.actionName});
        return false;
    }

    return true;
}

function showReportActionNotification(reportID: string, reportAction: ReportAction) {
    if (!shouldShowReportActionNotification(reportID, reportAction)) {
        return;
    }

    Log.info('[LocalNotification] Creating notification');

    const localReportID = `${ONYXKEYS.COLLECTION.REPORT}${reportID}`;
    const report = allReports?.[`${ONYXKEYS.COLLECTION.REPORT}${reportID}`];
    if (!report) {
        Log.hmmm("[LocalNotification] couldn't show report action notification because the report wasn't found", {localReportID, reportActionID: reportAction.reportActionID});
        return;
    }

    const onClick = () =>
        close(() => {
            const policyID = lastVisitedPath && extractPolicyIDFromPath(lastVisitedPath);
            navigateFromNotification(reportID, policyID);
        });

    if (reportAction.actionName === CONST.REPORT.ACTIONS.TYPE.MODIFIED_EXPENSE) {
        LocalNotification.showModifiedExpenseNotification(report, reportAction, onClick);
    } else {
        LocalNotification.showCommentNotification(report, reportAction, onClick);
    }

    notifyNewAction(reportID, reportAction.actorAccountID, reportAction.reportActionID);
}

/** Clear the errors associated with the IOUs of a given report. */
function clearIOUError(reportID: string | undefined) {
    Onyx.merge(`${ONYXKEYS.COLLECTION.REPORT}${reportID}`, {errorFields: {iou: null}});
}

/**
 * Adds a reaction to the report action.
 * Uses the NEW FORMAT for "emojiReactions"
 */
function addEmojiReaction(reportID: string, reportActionID: string, emoji: Emoji, skinTone: string | number = preferredSkinTone) {
    const createdAt = timezoneFormat(toZonedTime(new Date(), 'UTC'), CONST.DATE.FNS_DB_FORMAT_STRING);
    const optimisticData: OnyxUpdate[] = [
        {
            onyxMethod: Onyx.METHOD.MERGE,
            key: `${ONYXKEYS.COLLECTION.REPORT_ACTIONS_REACTIONS}${reportActionID}`,
            value: {
                [emoji.name]: {
                    createdAt,
                    pendingAction: CONST.RED_BRICK_ROAD_PENDING_ACTION.ADD,
                    users: {
                        [currentUserAccountID]: {
                            skinTones: {
                                [skinTone ?? CONST.EMOJI_DEFAULT_SKIN_TONE]: createdAt,
                            },
                        },
                    },
                },
            },
        },
    ];

    const failureData: OnyxUpdate[] = [
        {
            onyxMethod: Onyx.METHOD.MERGE,
            key: `${ONYXKEYS.COLLECTION.REPORT_ACTIONS_REACTIONS}${reportActionID}`,
            value: {
                [emoji.name]: {
                    pendingAction: null,
                },
            },
        },
    ];

    const successData: OnyxUpdate[] = [
        {
            onyxMethod: Onyx.METHOD.MERGE,
            key: `${ONYXKEYS.COLLECTION.REPORT_ACTIONS_REACTIONS}${reportActionID}`,
            value: {
                [emoji.name]: {
                    pendingAction: null,
                },
            },
        },
    ];

    const parameters: AddEmojiReactionParams = {
        reportID,
        skinTone,
        emojiCode: emoji.name,
        reportActionID,
        createdAt,
        // This will be removed as part of https://github.com/Expensify/App/issues/19535
        useEmojiReactions: true,
    };

    API.write(WRITE_COMMANDS.ADD_EMOJI_REACTION, parameters, {optimisticData, successData, failureData});
}

/**
 * Removes a reaction to the report action.
 * Uses the NEW FORMAT for "emojiReactions"
 */
function removeEmojiReaction(reportID: string, reportActionID: string, emoji: Emoji) {
    const optimisticData: OnyxUpdate[] = [
        {
            onyxMethod: Onyx.METHOD.MERGE,
            key: `${ONYXKEYS.COLLECTION.REPORT_ACTIONS_REACTIONS}${reportActionID}`,
            value: {
                [emoji.name]: {
                    users: {
                        [currentUserAccountID]: null,
                    },
                },
            },
        },
    ];

    const parameters: RemoveEmojiReactionParams = {
        reportID,
        reportActionID,
        emojiCode: emoji.name,
        // This will be removed as part of https://github.com/Expensify/App/issues/19535
        useEmojiReactions: true,
    };

    API.write(WRITE_COMMANDS.REMOVE_EMOJI_REACTION, parameters, {optimisticData});
}

/**
 * Calls either addEmojiReaction or removeEmojiReaction depending on if the current user has reacted to the report action.
 * Uses the NEW FORMAT for "emojiReactions"
 */
function toggleEmojiReaction(
    reportID: string | undefined,
    reportAction: ReportAction,
    reactionObject: Emoji,
    existingReactions: OnyxEntry<ReportActionReactions>,
    paramSkinTone: number = preferredSkinTone,
    ignoreSkinToneOnCompare = false,
) {
    const originalReportID = getOriginalReportID(reportID, reportAction);

    if (!originalReportID) {
        return;
    }

    const originalReportAction = ReportActionsUtils.getReportAction(originalReportID, reportAction.reportActionID);

    if (isEmptyObject(originalReportAction)) {
        return;
    }

    // This will get cleaned up as part of https://github.com/Expensify/App/issues/16506 once the old emoji
    // format is no longer being used
    const emoji = EmojiUtils.findEmojiByCode(reactionObject.code);
    const existingReactionObject = existingReactions?.[emoji.name];

    // Only use skin tone if emoji supports it
    const skinTone = emoji.types === undefined ? -1 : paramSkinTone;

    if (existingReactionObject && EmojiUtils.hasAccountIDEmojiReacted(currentUserAccountID, existingReactionObject.users, ignoreSkinToneOnCompare ? undefined : skinTone)) {
        removeEmojiReaction(originalReportID, reportAction.reportActionID, emoji);
        return;
    }

    addEmojiReaction(originalReportID, reportAction.reportActionID, emoji, skinTone);
}

function openReportFromDeepLink(url: string) {
    const reportID = getReportIDFromLink(url);
    const isAuthenticated = hasAuthToken();

    if (reportID && !isAuthenticated) {
        // Call the OpenReport command to check in the server if it's a public room. If so, we'll open it as an anonymous user
        openReport(reportID, '', [], undefined, '0', true);

        // Show the sign-in page if the app is offline
        if (networkStatus === CONST.NETWORK.NETWORK_STATUS.OFFLINE) {
            Onyx.set(ONYXKEYS.IS_CHECKING_PUBLIC_ROOM, false);
        }
    } else {
        // If we're not opening a public room (no reportID) or the user is authenticated, we unblock the UI (hide splash screen)
        Onyx.set(ONYXKEYS.IS_CHECKING_PUBLIC_ROOM, false);
    }

    const route = getRouteFromLink(url);

    // If we are not authenticated and are navigating to a public screen, we don't want to navigate again to the screen after sign-in/sign-up
    if (!isAuthenticated && isPublicScreenRoute(route)) {
        return;
    }

    // Navigate to the report after sign-in/sign-up.
    InteractionManager.runAfterInteractions(() => {
        waitForUserSignIn().then(() => {
            const connection = Onyx.connect({
                key: ONYXKEYS.NVP_ONBOARDING,
                callback: () => {
                    Navigation.waitForProtectedRoutes().then(() => {
                        if (route && isAnonymousUser() && !canAnonymousUserAccessRoute(route)) {
                            signOutAndRedirectToSignIn(true);
                            return;
                        }

                        // We don't want to navigate to the exitTo route when creating a new workspace from a deep link,
                        // because we already handle creating the optimistic policy and navigating to it in App.setUpPoliciesAndNavigate,
                        // which is already called when AuthScreens mounts.
                        if (url && new URL(url).searchParams.get('exitTo') === ROUTES.WORKSPACE_NEW) {
                            return;
                        }

                        const handleDeeplinkNavigation = () => {
                            // We want to disconnect the connection so it won't trigger the deeplink again
                            // every time the data is changed, for example, when relogin.
                            Onyx.disconnect(connection);

                            const state = navigationRef.getRootState();
                            const currentFocusedRoute = findFocusedRoute(state);

                            if (isOnboardingFlowName(currentFocusedRoute?.name)) {
                                setOnboardingErrorMessage(Localize.translateLocal('onboarding.purpose.errorBackButton'));
                                return;
                            }

                            if (shouldSkipDeepLinkNavigation(route)) {
                                return;
                            }

                            if (isAuthenticated) {
                                return;
                            }

                            Navigation.navigate(route as Route);
                        };

                        if (isAnonymousUser()) {
                            handleDeeplinkNavigation();
                            return;
                        }
                        // We need skip deeplinking if the user hasn't completed the guided setup flow.
                        isOnboardingFlowCompleted({
                            onNotCompleted: startOnboardingFlow,
                            onCompleted: handleDeeplinkNavigation,
                            onCanceled: handleDeeplinkNavigation,
                        });
                    });
                },
            });
        });
    });
}

function getCurrentUserAccountID(): number {
    return currentUserAccountID;
}

function navigateToMostRecentReport(currentReport: OnyxEntry<Report>) {
    const lastAccessedReportID = findLastAccessedReport(false, false, undefined, currentReport?.reportID)?.reportID;

    if (lastAccessedReportID) {
        const lastAccessedReportRoute = ROUTES.REPORT_WITH_ID.getRoute(lastAccessedReportID);
        Navigation.goBack(lastAccessedReportRoute);
    } else {
        const isChatThread = isChatThreadReportUtils(currentReport);

        // If it is not a chat thread we should call Navigation.goBack to pop the current route first before navigating to Concierge.
        if (!isChatThread) {
            Navigation.goBack();
        }

        navigateToConciergeChat(false, () => true, {forceReplace: true});
    }
}

function getMostRecentReportID(currentReport: OnyxEntry<Report>) {
    const lastAccessedReportID = findLastAccessedReport(false, false, undefined, currentReport?.reportID)?.reportID;
    return lastAccessedReportID ?? conciergeChatReportID;
}

function joinRoom(report: OnyxEntry<Report>) {
    if (!report) {
        return;
    }
    updateNotificationPreference(
        report.reportID,
        getReportNotificationPreference(report),
        getDefaultNotificationPreferenceForReport(report),
        report.parentReportID,
        report.parentReportActionID,
    );
}

function leaveGroupChat(reportID: string) {
    const report = allReports?.[`${ONYXKEYS.COLLECTION.REPORT}${reportID}`];
    if (!report) {
        Log.warn('Attempting to leave Group Chat that does not existing locally');
        return;
    }

    // Use merge instead of set to avoid deleting the report too quickly, which could cause a brief "not found" page to appear.
    // The remaining parts of the report object will be removed after the API call is successful.
    const optimisticData: OnyxUpdate[] = [
        {
            onyxMethod: Onyx.METHOD.MERGE,
            key: `${ONYXKEYS.COLLECTION.REPORT}${reportID}`,
            value: {
                reportID: null,
                stateNum: CONST.REPORT.STATE_NUM.APPROVED,
                statusNum: CONST.REPORT.STATUS_NUM.CLOSED,
                participants: {
                    [currentUserAccountID]: {
                        notificationPreference: CONST.REPORT.NOTIFICATION_PREFERENCE.HIDDEN,
                    },
                },
            },
        },
    ];
    // Clean up any quick actions for the report we're leaving from
    if (quickAction?.chatReportID?.toString() === reportID) {
        optimisticData.push({
            onyxMethod: Onyx.METHOD.SET,
            key: ONYXKEYS.NVP_QUICK_ACTION_GLOBAL_CREATE,
            value: null,
        });
    }

    // Ensure that any remaining data is removed upon successful completion, even if the server sends a report removal response.
    // This is done to prevent the removal update from lingering in the applyHTTPSOnyxUpdates function.
    const successData: OnyxUpdate[] = [
        {
            onyxMethod: Onyx.METHOD.MERGE,
            key: `${ONYXKEYS.COLLECTION.REPORT}${reportID}`,
            value: null,
        },
    ];

    const failureData: OnyxUpdate[] = [
        {
            onyxMethod: Onyx.METHOD.MERGE,
            key: `${ONYXKEYS.COLLECTION.REPORT}${reportID}`,
            value: report,
        },
    ];

    navigateToMostRecentReport(report);
    API.write(WRITE_COMMANDS.LEAVE_GROUP_CHAT, {reportID}, {optimisticData, successData, failureData});
}

/** Leave a report by setting the state to submitted and closed */
function leaveRoom(reportID: string, isWorkspaceMemberLeavingWorkspaceRoom = false) {
    const report = allReports?.[`${ONYXKEYS.COLLECTION.REPORT}${reportID}`];

    if (!report) {
        return;
    }
    const isChatThread = isChatThreadReportUtils(report);

    // Pusher's leavingStatus should be sent earlier.
    // Place the broadcast before calling the LeaveRoom API to prevent a race condition
    // between Onyx report being null and Pusher's leavingStatus becoming true.
    broadcastUserIsLeavingRoom(reportID);

    // If a workspace member is leaving a workspace room, they don't actually lose the room from Onyx.
    // Instead, their notification preference just gets set to "hidden".
    // Same applies for chat threads too
    const optimisticData: OnyxUpdate[] = [
        {
            onyxMethod: Onyx.METHOD.MERGE,
            key: `${ONYXKEYS.COLLECTION.REPORT}${reportID}`,
            value:
                isWorkspaceMemberLeavingWorkspaceRoom || isChatThread
                    ? {
                          participants: {
                              [currentUserAccountID]: {
                                  notificationPreference: CONST.REPORT.NOTIFICATION_PREFERENCE.HIDDEN,
                              },
                          },
                      }
                    : {
                          reportID: null,
                          stateNum: CONST.REPORT.STATE_NUM.APPROVED,
                          statusNum: CONST.REPORT.STATUS_NUM.CLOSED,
                          participants: {
                              [currentUserAccountID]: {
                                  notificationPreference: CONST.REPORT.NOTIFICATION_PREFERENCE.HIDDEN,
                              },
                          },
                      },
        },
    ];

    const successData: OnyxUpdate[] = [
        {
            onyxMethod: Onyx.METHOD.MERGE,
            key: `${ONYXKEYS.COLLECTION.REPORT}${reportID}`,
            value:
                isWorkspaceMemberLeavingWorkspaceRoom || isChatThread
                    ? {
                          participants: {
                              [currentUserAccountID]: {
                                  notificationPreference: CONST.REPORT.NOTIFICATION_PREFERENCE.HIDDEN,
                              },
                          },
                      }
                    : Object.keys(report).reduce<Record<string, null>>((acc, key) => {
                          acc[key] = null;
                          return acc;
                      }, {}),
        },
    ];

    const failureData: OnyxUpdate[] = [
        {
            onyxMethod: Onyx.METHOD.MERGE,
            key: `${ONYXKEYS.COLLECTION.REPORT}${reportID}`,
            value: report,
        },
    ];

    if (report.parentReportID && report.parentReportActionID) {
        optimisticData.push({
            onyxMethod: Onyx.METHOD.MERGE,
            key: `${ONYXKEYS.COLLECTION.REPORT_ACTIONS}${report.parentReportID}`,
            value: {[report.parentReportActionID]: {childReportNotificationPreference: CONST.REPORT.NOTIFICATION_PREFERENCE.HIDDEN}},
        });
        successData.push({
            onyxMethod: Onyx.METHOD.MERGE,
            key: `${ONYXKEYS.COLLECTION.REPORT_ACTIONS}${report.parentReportID}`,
            value: {[report.parentReportActionID]: {childReportNotificationPreference: CONST.REPORT.NOTIFICATION_PREFERENCE.HIDDEN}},
        });
        failureData.push({
            onyxMethod: Onyx.METHOD.MERGE,
            key: `${ONYXKEYS.COLLECTION.REPORT_ACTIONS}${report.parentReportID}`,
            value: {
                [report.parentReportActionID]: {
                    childReportNotificationPreference: report?.participants?.[currentUserAccountID]?.notificationPreference ?? getDefaultNotificationPreferenceForReport(report),
                },
            },
        });
    }

    const parameters: LeaveRoomParams = {
        reportID,
    };

    API.write(WRITE_COMMANDS.LEAVE_ROOM, parameters, {optimisticData, successData, failureData});

    // If this is the leave action from a workspace room, simply dismiss the modal, i.e., allow the user to view the room and join again immediately.
    // If this is the leave action from a chat thread (even if the chat thread is in a room), do not allow the user to stay in the thread after leaving.
    if (isWorkspaceMemberLeavingWorkspaceRoom && !isChatThread) {
        return;
    }
    // In other cases, the report is deleted and we should move the user to another report.
    navigateToMostRecentReport(report);
}

/** Invites people to a room */
function inviteToRoom(reportID: string, inviteeEmailsToAccountIDs: InvitedEmailsToAccountIDs) {
    const report = allReports?.[`${ONYXKEYS.COLLECTION.REPORT}${reportID}`];
    const reportMetadata = getReportMetadata(reportID);
    if (!report) {
        return;
    }

    const defaultNotificationPreference = getDefaultNotificationPreferenceForReport(report);

    const inviteeEmails = Object.keys(inviteeEmailsToAccountIDs);
    const inviteeAccountIDs = Object.values(inviteeEmailsToAccountIDs);

    const logins = inviteeEmails.map((memberLogin) => PhoneNumber.addSMSDomainIfPhoneNumber(memberLogin));
    const {newAccountIDs, newLogins} = PersonalDetailsUtils.getNewAccountIDsAndLogins(logins, inviteeAccountIDs);

    const participantsAfterInvitation = inviteeAccountIDs.reduce(
        (reportParticipants: Participants, accountID: number) => {
            const participant: ReportParticipant = {
                notificationPreference: defaultNotificationPreference,
                role: CONST.REPORT.ROLE.MEMBER,
            };
            // eslint-disable-next-line no-param-reassign
            reportParticipants[accountID] = participant;
            return reportParticipants;
        },
        {...report.participants},
    );

    const newPersonalDetailsOnyxData = PersonalDetailsUtils.getPersonalDetailsOnyxDataForOptimisticUsers(newLogins, newAccountIDs);
    const pendingChatMembers = getPendingChatMembers(inviteeAccountIDs, reportMetadata?.pendingChatMembers ?? [], CONST.RED_BRICK_ROAD_PENDING_ACTION.ADD);

    const newParticipantAccountCleanUp = newAccountIDs.reduce<Record<number, null>>((participantCleanUp, newAccountID) => {
        // eslint-disable-next-line no-param-reassign
        participantCleanUp[newAccountID] = null;
        return participantCleanUp;
    }, {});

    const optimisticData: OnyxUpdate[] = [
        {
            onyxMethod: Onyx.METHOD.MERGE,
            key: `${ONYXKEYS.COLLECTION.REPORT}${reportID}`,
            value: {
                participants: participantsAfterInvitation,
            },
        },
        {
            onyxMethod: Onyx.METHOD.MERGE,
            key: `${ONYXKEYS.COLLECTION.REPORT_METADATA}${reportID}`,
            value: {
                pendingChatMembers,
            },
        },
    ];
    optimisticData.push(...newPersonalDetailsOnyxData.optimisticData);

    const successPendingChatMembers = reportMetadata?.pendingChatMembers
        ? reportMetadata?.pendingChatMembers?.filter(
              (pendingMember) => !(inviteeAccountIDs.includes(Number(pendingMember.accountID)) && pendingMember.pendingAction === CONST.RED_BRICK_ROAD_PENDING_ACTION.DELETE),
          )
        : null;
    const successData: OnyxUpdate[] = [
        {
            onyxMethod: Onyx.METHOD.MERGE,
            key: `${ONYXKEYS.COLLECTION.REPORT}${reportID}`,
            value: {
                participants: newParticipantAccountCleanUp,
            },
        },
        {
            onyxMethod: Onyx.METHOD.MERGE,
            key: `${ONYXKEYS.COLLECTION.REPORT_METADATA}${reportID}`,
            value: {
                pendingChatMembers: successPendingChatMembers,
            },
        },
    ];
    successData.push(...newPersonalDetailsOnyxData.finallyData);

    const failureData: OnyxUpdate[] = [
        {
            onyxMethod: Onyx.METHOD.MERGE,
            key: `${ONYXKEYS.COLLECTION.REPORT_METADATA}${reportID}`,
            value: {
                pendingChatMembers:
                    pendingChatMembers.map((pendingChatMember) => {
                        if (!inviteeAccountIDs.includes(Number(pendingChatMember.accountID))) {
                            return pendingChatMember;
                        }
                        return {
                            ...pendingChatMember,
                            errors: ErrorUtils.getMicroSecondOnyxErrorWithTranslationKey('roomMembersPage.error.genericAdd'),
                        };
                    }) ?? null,
            },
        },
    ];

    if (isGroupChatReportUtils(report)) {
        const parameters: InviteToGroupChatParams = {
            reportID,
            inviteeEmails,
            accountIDList: newAccountIDs.join(),
        };

        API.write(WRITE_COMMANDS.INVITE_TO_GROUP_CHAT, parameters, {optimisticData, successData, failureData});
        return;
    }

    const parameters: InviteToRoomParams = {
        reportID,
        inviteeEmails,
        accountIDList: newAccountIDs.join(),
    };

    // eslint-disable-next-line rulesdir/no-multiple-api-calls
    API.write(WRITE_COMMANDS.INVITE_TO_ROOM, parameters, {optimisticData, successData, failureData});
}

function clearAddRoomMemberError(reportID: string, invitedAccountID: string) {
    const reportMetadata = getReportMetadata(reportID);
    Onyx.merge(`${ONYXKEYS.COLLECTION.REPORT}${reportID}`, {
        participants: {
            [invitedAccountID]: null,
        },
    });
    Onyx.merge(`${ONYXKEYS.COLLECTION.REPORT_METADATA}${reportID}`, {
        pendingChatMembers: reportMetadata?.pendingChatMembers?.filter((pendingChatMember) => pendingChatMember.accountID !== invitedAccountID),
    });
    Onyx.merge(ONYXKEYS.PERSONAL_DETAILS_LIST, {
        [invitedAccountID]: null,
    });
}

function updateGroupChatMemberRoles(reportID: string, accountIDList: number[], role: ValueOf<typeof CONST.REPORT.ROLE>) {
    const memberRoles: Record<number, string> = {};
    const optimisticParticipants: Record<number, Partial<ReportParticipant>> = {};
    const successParticipants: Record<number, Partial<ReportParticipant>> = {};

    accountIDList.forEach((accountID) => {
        memberRoles[accountID] = role;
        optimisticParticipants[accountID] = {
            role,
            pendingFields: {
                role: CONST.RED_BRICK_ROAD_PENDING_ACTION.UPDATE,
            },
            pendingAction: CONST.RED_BRICK_ROAD_PENDING_ACTION.UPDATE,
        };
        successParticipants[accountID] = {
            pendingFields: {
                role: null,
            },
            pendingAction: null,
        };
    });

    const optimisticData: OnyxUpdate[] = [
        {
            onyxMethod: Onyx.METHOD.MERGE,
            key: `${ONYXKEYS.COLLECTION.REPORT}${reportID}`,
            value: {participants: optimisticParticipants},
        },
    ];

    const successData: OnyxUpdate[] = [
        {
            onyxMethod: Onyx.METHOD.MERGE,
            key: `${ONYXKEYS.COLLECTION.REPORT}${reportID}`,
            value: {participants: successParticipants},
        },
    ];
    const parameters: UpdateGroupChatMemberRolesParams = {reportID, memberRoles: JSON.stringify(memberRoles)};
    API.write(WRITE_COMMANDS.UPDATE_GROUP_CHAT_MEMBER_ROLES, parameters, {optimisticData, successData});
}

/** Invites people to a group chat */
function inviteToGroupChat(reportID: string, inviteeEmailsToAccountIDs: InvitedEmailsToAccountIDs) {
    inviteToRoom(reportID, inviteeEmailsToAccountIDs);
}

/** Removes people from a room
 *  Please see https://github.com/Expensify/App/blob/main/README.md#Security for more details
 */
function removeFromRoom(reportID: string, targetAccountIDs: number[]) {
    const report = allReports?.[`${ONYXKEYS.COLLECTION.REPORT}${reportID}`];
    const reportMetadata = getReportMetadata(reportID);
    if (!report) {
        return;
    }

    const removeParticipantsData: Record<number, null> = {};
    targetAccountIDs.forEach((accountID) => {
        removeParticipantsData[accountID] = null;
    });
    const pendingChatMembers = getPendingChatMembers(targetAccountIDs, reportMetadata?.pendingChatMembers ?? [], CONST.RED_BRICK_ROAD_PENDING_ACTION.DELETE);

    const optimisticData: OnyxUpdate[] = [
        {
            onyxMethod: Onyx.METHOD.MERGE,
            key: `${ONYXKEYS.COLLECTION.REPORT_METADATA}${reportID}`,
            value: {
                pendingChatMembers,
            },
        },
    ];

    const failureData: OnyxUpdate[] = [
        {
            onyxMethod: Onyx.METHOD.MERGE,
            key: `${ONYXKEYS.COLLECTION.REPORT_METADATA}${reportID}`,
            value: {
                pendingChatMembers: reportMetadata?.pendingChatMembers ?? null,
            },
        },
    ];

    // We need to add success data here since in high latency situations,
    // the OpenRoomMembersPage call has the chance of overwriting the optimistic data we set above.
    const successData: OnyxUpdate[] = [
        {
            onyxMethod: Onyx.METHOD.MERGE,
            key: `${ONYXKEYS.COLLECTION.REPORT}${reportID}`,
            value: {
                participants: removeParticipantsData,
            },
        },
        {
            onyxMethod: Onyx.METHOD.MERGE,
            key: `${ONYXKEYS.COLLECTION.REPORT_METADATA}${reportID}`,
            value: {
                pendingChatMembers: reportMetadata?.pendingChatMembers ?? null,
            },
        },
    ];

    if (isGroupChatReportUtils(report)) {
        const parameters: RemoveFromGroupChatParams = {
            reportID,
            accountIDList: targetAccountIDs.join(),
        };
        API.write(WRITE_COMMANDS.REMOVE_FROM_GROUP_CHAT, parameters, {optimisticData, failureData, successData});
        return;
    }

    const parameters: RemoveFromRoomParams = {
        reportID,
        targetAccountIDs,
    };

    // eslint-disable-next-line rulesdir/no-multiple-api-calls
    API.write(WRITE_COMMANDS.REMOVE_FROM_ROOM, parameters, {optimisticData, failureData, successData});
}

function removeFromGroupChat(reportID: string, accountIDList: number[]) {
    removeFromRoom(reportID, accountIDList);
}

function setLastOpenedPublicRoom(reportID: string) {
    Onyx.set(ONYXKEYS.LAST_OPENED_PUBLIC_ROOM_ID, reportID);
}

/** Navigates to the last opened public room */
function openLastOpenedPublicRoom(lastOpenedPublicRoomID: string) {
    Navigation.isNavigationReady().then(() => {
        setLastOpenedPublicRoom('');
        Navigation.navigate(ROUTES.REPORT_WITH_ID.getRoute(lastOpenedPublicRoomID));
    });
}

/** Flag a comment as offensive */
function flagComment(reportID: string | undefined, reportAction: OnyxEntry<ReportAction>, severity: string) {
    const originalReportID = getOriginalReportID(reportID, reportAction);
    const message = ReportActionsUtils.getReportActionMessage(reportAction);

    if (!message || !reportAction) {
        return;
    }

    let updatedDecision: Decision;
    if (severity === CONST.MODERATION.FLAG_SEVERITY_SPAM || severity === CONST.MODERATION.FLAG_SEVERITY_INCONSIDERATE) {
        if (!message?.moderationDecision) {
            updatedDecision = {
                decision: CONST.MODERATION.MODERATOR_DECISION_PENDING,
            };
        } else {
            updatedDecision = message.moderationDecision;
        }
    } else if (severity === CONST.MODERATION.FLAG_SEVERITY_ASSAULT || severity === CONST.MODERATION.FLAG_SEVERITY_HARASSMENT) {
        updatedDecision = {
            decision: CONST.MODERATION.MODERATOR_DECISION_PENDING_REMOVE,
        };
    } else {
        updatedDecision = {
            decision: CONST.MODERATION.MODERATOR_DECISION_PENDING_HIDE,
        };
    }

    const reportActionID = reportAction.reportActionID;

    const updatedMessage: Message = {
        ...message,
        moderationDecision: updatedDecision,
    };

    const optimisticData: OnyxUpdate[] = [
        {
            onyxMethod: Onyx.METHOD.MERGE,
            key: `${ONYXKEYS.COLLECTION.REPORT_ACTIONS}${originalReportID}`,
            value: {
                [reportActionID]: {
                    pendingAction: CONST.RED_BRICK_ROAD_PENDING_ACTION.UPDATE,
                    message: [updatedMessage],
                },
            },
        },
    ];

    const failureData: OnyxUpdate[] = [
        {
            onyxMethod: Onyx.METHOD.MERGE,
            key: `${ONYXKEYS.COLLECTION.REPORT_ACTIONS}${originalReportID}`,
            value: {
                [reportActionID]: {
                    ...reportAction,
                    pendingAction: null,
                },
            },
        },
    ];

    const successData: OnyxUpdate[] = [
        {
            onyxMethod: Onyx.METHOD.MERGE,
            key: `${ONYXKEYS.COLLECTION.REPORT_ACTIONS}${originalReportID}`,
            value: {
                [reportActionID]: {
                    pendingAction: null,
                },
            },
        },
    ];

    const parameters: FlagCommentParams = {
        severity,
        reportActionID,
        // This check is to prevent flooding Concierge with test flags
        // If you need to test moderation responses from Concierge on dev, set this to false!
        isDevRequest: Environment.isDevelopment(),
    };

    API.write(WRITE_COMMANDS.FLAG_COMMENT, parameters, {optimisticData, successData, failureData});
}

/** Updates a given user's private notes on a report */
const updatePrivateNotes = (reportID: string, accountID: number, note: string) => {
    const optimisticData: OnyxUpdate[] = [
        {
            onyxMethod: Onyx.METHOD.MERGE,
            key: `${ONYXKEYS.COLLECTION.REPORT}${reportID}`,
            value: {
                privateNotes: {
                    [accountID]: {
                        pendingAction: CONST.RED_BRICK_ROAD_PENDING_ACTION.UPDATE,
                        errors: null,
                        note,
                    },
                },
            },
        },
    ];

    const successData: OnyxUpdate[] = [
        {
            onyxMethod: Onyx.METHOD.MERGE,
            key: `${ONYXKEYS.COLLECTION.REPORT}${reportID}`,
            value: {
                privateNotes: {
                    [accountID]: {
                        pendingAction: null,
                        errors: null,
                    },
                },
            },
        },
    ];

    const failureData: OnyxUpdate[] = [
        {
            onyxMethod: Onyx.METHOD.MERGE,
            key: `${ONYXKEYS.COLLECTION.REPORT}${reportID}`,
            value: {
                privateNotes: {
                    [accountID]: {
                        errors: ErrorUtils.getMicroSecondOnyxErrorWithTranslationKey('privateNotes.error.genericFailureMessage'),
                    },
                },
            },
        },
    ];

    const parameters: UpdateReportPrivateNoteParams = {reportID, privateNotes: note};

    API.write(WRITE_COMMANDS.UPDATE_REPORT_PRIVATE_NOTE, parameters, {optimisticData, successData, failureData});
};

/** Fetches all the private notes for a given report */
function getReportPrivateNote(reportID: string | undefined) {
    if (isAnonymousUser()) {
        return;
    }

    if (!reportID) {
        return;
    }

    const optimisticData: OnyxUpdate[] = [
        {
            onyxMethod: Onyx.METHOD.MERGE,
            key: `${ONYXKEYS.COLLECTION.REPORT_METADATA}${reportID}`,
            value: {
                isLoadingPrivateNotes: true,
            },
        },
    ];

    const successData: OnyxUpdate[] = [
        {
            onyxMethod: Onyx.METHOD.MERGE,
            key: `${ONYXKEYS.COLLECTION.REPORT_METADATA}${reportID}`,
            value: {
                isLoadingPrivateNotes: false,
            },
        },
    ];

    const failureData: OnyxUpdate[] = [
        {
            onyxMethod: Onyx.METHOD.MERGE,
            key: `${ONYXKEYS.COLLECTION.REPORT_METADATA}${reportID}`,
            value: {
                isLoadingPrivateNotes: false,
            },
        },
    ];

    const parameters: GetReportPrivateNoteParams = {reportID};

    API.read(READ_COMMANDS.GET_REPORT_PRIVATE_NOTE, parameters, {optimisticData, successData, failureData});
}

function prepareOnboardingOnyxData(
    engagementChoice: OnboardingPurpose,
    data: ValueOf<typeof CONST.ONBOARDING_MESSAGES>,
    adminsChatReportID?: string,
    onboardingPolicyID?: string,
    userReportedIntegration?: OnboardingAccounting,
    wasInvited?: boolean,
) {
    // If the user has the "combinedTrackSubmit" beta enabled we'll show different tasks for track and submit expense.
    if (engagementChoice === CONST.ONBOARDING_CHOICES.PERSONAL_SPEND) {
        // eslint-disable-next-line no-param-reassign
        data = CONST.COMBINED_TRACK_SUBMIT_ONBOARDING_MESSAGES[CONST.ONBOARDING_CHOICES.PERSONAL_SPEND];
    }

    if (engagementChoice === CONST.ONBOARDING_CHOICES.EMPLOYER || engagementChoice === CONST.ONBOARDING_CHOICES.SUBMIT) {
        // eslint-disable-next-line no-param-reassign
        data = CONST.COMBINED_TRACK_SUBMIT_ONBOARDING_MESSAGES[CONST.ONBOARDING_CHOICES.SUBMIT];
    }

    // Guides are assigned and tasks are posted in the #admins room for the MANAGE_TEAM and TRACK_WORKSPACE onboarding actions, except for emails that have a '+'.
    type PostTasksInAdminsRoomOnboardingChoices = 'newDotManageTeam' | 'newDotTrackWorkspace';
    const shouldPostTasksInAdminsRoom =
        [CONST.ONBOARDING_CHOICES.MANAGE_TEAM, CONST.ONBOARDING_CHOICES.TRACK_WORKSPACE].includes(engagementChoice as PostTasksInAdminsRoomOnboardingChoices) &&
        !currentUserEmail?.includes('+');
    const adminsChatReport = allReports?.[`${ONYXKEYS.COLLECTION.REPORT}${adminsChatReportID}`];
    const targetChatReport = shouldPostTasksInAdminsRoom
        ? adminsChatReport ?? {reportID: adminsChatReportID, policyID: onboardingPolicyID}
        : getChatByParticipants([CONST.ACCOUNT_ID.CONCIERGE, currentUserAccountID]);
    const {reportID: targetChatReportID = '', policyID: targetChatPolicyID = ''} = targetChatReport ?? {};

    if (!targetChatReportID) {
        Log.warn('Missing reportID for onboarding optimistic data');
        return;
    }

    const integrationName = userReportedIntegration ? CONST.ONBOARDING_ACCOUNTING_MAPPING[userReportedIntegration] : '';
    const assignedGuideEmail = getPolicy(targetChatPolicyID)?.assignedGuide?.email ?? 'Setup Specialist';
    const assignedGuidePersonalDetail = Object.values(allPersonalDetails ?? {}).find((personalDetail) => personalDetail?.login === assignedGuideEmail);
    let assignedGuideAccountID: number;
    if (assignedGuidePersonalDetail && assignedGuidePersonalDetail.accountID) {
        assignedGuideAccountID = assignedGuidePersonalDetail.accountID;
    } else {
        assignedGuideAccountID = generateAccountID(assignedGuideEmail);
        Onyx.merge(ONYXKEYS.PERSONAL_DETAILS_LIST, {
            [assignedGuideAccountID]: {
                isOptimisticPersonalDetail: assignedGuideEmail === CONST.SETUP_SPECIALIST_LOGIN,
                login: assignedGuideEmail,
                displayName: assignedGuideEmail,
            },
        });
    }
    const actorAccountID = shouldPostTasksInAdminsRoom ? assignedGuideAccountID : CONST.ACCOUNT_ID.CONCIERGE;

    // Text message
    const textComment = buildOptimisticAddCommentReportAction(data.message, undefined, actorAccountID, 1);
    const textCommentAction: OptimisticAddCommentReportAction = textComment.reportAction;
    const textMessage: AddCommentOrAttachementParams = {
        reportID: targetChatReportID,
        reportActionID: textCommentAction.reportActionID,
        reportComment: textComment.commentText,
    };

    let createWorkspaceTaskReportID;
    const tasksData = data.tasks
        .filter((task) => {
            if (['setupCategories', 'setupTags'].includes(task.type) && userReportedIntegration) {
                return false;
            }

            if (['addAccountingIntegration', 'setupCategoriesAndTags'].includes(task.type) && !userReportedIntegration) {
                return false;
            }
            type SkipViewTourOnboardingChoices = 'newDotSubmit' | 'newDotSplitChat' | 'newDotPersonalSpend' | 'newDotEmployer';
            if (
                task.type === 'viewTour' &&
                [
                    CONST.ONBOARDING_CHOICES.EMPLOYER,
                    CONST.ONBOARDING_CHOICES.PERSONAL_SPEND,
                    CONST.ONBOARDING_CHOICES.SUBMIT,
                    CONST.ONBOARDING_CHOICES.CHAT_SPLIT,
                    CONST.ONBOARDING_CHOICES.MANAGE_TEAM,
                ].includes(introSelected?.choice as SkipViewTourOnboardingChoices) &&
                engagementChoice === CONST.ONBOARDING_CHOICES.MANAGE_TEAM
            ) {
                return false;
            }
            return true;
        })
        .map((task, index) => {
            const taskDescription =
                typeof task.description === 'function'
                    ? task.description({
                          adminsRoomLink: `${environmentURL}/${ROUTES.REPORT_WITH_ID.getRoute(adminsChatReportID)}`,
                          workspaceCategoriesLink: `${environmentURL}/${ROUTES.WORKSPACE_CATEGORIES.getRoute(onboardingPolicyID)}`,
                          workspaceMembersLink: `${environmentURL}/${ROUTES.WORKSPACE_MEMBERS.getRoute(onboardingPolicyID)}`,
                          workspaceMoreFeaturesLink: `${environmentURL}/${ROUTES.WORKSPACE_MORE_FEATURES.getRoute(onboardingPolicyID)}`,
                          navatticURL: getNavatticURL(environment, engagementChoice),
                          integrationName,
                          workspaceAccountingLink: `${environmentURL}/${ROUTES.POLICY_ACCOUNTING.getRoute(onboardingPolicyID)}`,
                          workspaceSettingsLink: `${environmentURL}/${ROUTES.WORKSPACE_INITIAL.getRoute(onboardingPolicyID)}`,
                      })
                    : task.description;
            const taskTitle =
                typeof task.title === 'function'
                    ? task.title({
                          integrationName,
                      })
                    : task.title;
            const currentTask = buildOptimisticTaskReport(
                actorAccountID,
                targetChatReportID,
                currentUserAccountID,
                taskTitle,
                taskDescription,
                targetChatPolicyID,
                CONST.REPORT.NOTIFICATION_PREFERENCE.HIDDEN,
            );
            const emailCreatingAction =
                engagementChoice === CONST.ONBOARDING_CHOICES.MANAGE_TEAM ? allPersonalDetails?.[actorAccountID]?.login ?? CONST.EMAIL.CONCIERGE : CONST.EMAIL.CONCIERGE;
            const taskCreatedAction = buildOptimisticCreatedReportAction(emailCreatingAction);
            const taskReportAction = buildOptimisticTaskCommentReportAction(currentTask.reportID, taskTitle, 0, `task for ${taskTitle}`, targetChatReportID, actorAccountID, index + 3);
            currentTask.parentReportActionID = taskReportAction.reportAction.reportActionID;

            const completedTaskReportAction = task.autoCompleted
                ? buildOptimisticTaskReportAction(currentTask.reportID, CONST.REPORT.ACTIONS.TYPE.TASK_COMPLETED, 'marked as complete', actorAccountID, 2)
                : null;
            if (task.type === 'createWorkspace') {
                createWorkspaceTaskReportID = currentTask.reportID;
            }

            return {
                task,
                currentTask,
                taskCreatedAction,
                taskReportAction,
                taskDescription: currentTask.description,
                completedTaskReportAction,
            };
        });

    // Sign-off welcome message
    const welcomeSignOffComment = buildOptimisticAddCommentReportAction(Localize.translateLocal('onboarding.welcomeSignOffTitle'), undefined, actorAccountID, tasksData.length + 3);
    const welcomeSignOffCommentAction: OptimisticAddCommentReportAction = welcomeSignOffComment.reportAction;
    const welcomeSignOffMessage = {
        reportID: targetChatReportID,
        reportActionID: welcomeSignOffCommentAction.reportActionID,
        reportComment: welcomeSignOffComment.commentText,
    };

    const tasksForParameters = tasksData.map<TaskForParameters>(({task, currentTask, taskCreatedAction, taskReportAction, taskDescription, completedTaskReportAction}) => ({
        type: 'task',
        task: task.type,
        taskReportID: currentTask.reportID,
        parentReportID: currentTask.parentReportID,
        parentReportActionID: taskReportAction.reportAction.reportActionID,
        createdTaskReportActionID: taskCreatedAction.reportActionID,
        completedTaskReportActionID: completedTaskReportAction?.reportActionID,
        title: currentTask.reportName ?? '',
        description: taskDescription ?? '',
    }));

    const hasOutstandingChildTask = tasksData.some((task) => !task.completedTaskReportAction);

    const tasksForOptimisticData = tasksData.reduce<OnyxUpdate[]>((acc, {currentTask, taskCreatedAction, taskReportAction, taskDescription, completedTaskReportAction}) => {
        acc.push(
            {
                onyxMethod: Onyx.METHOD.MERGE,
                key: `${ONYXKEYS.COLLECTION.REPORT_ACTIONS}${targetChatReportID}`,
                value: {
                    [taskReportAction.reportAction.reportActionID]: taskReportAction.reportAction as ReportAction,
                },
            },
            {
                onyxMethod: Onyx.METHOD.SET,
                key: `${ONYXKEYS.COLLECTION.REPORT}${currentTask.reportID}`,
                value: {
                    ...currentTask,
                    description: taskDescription,
                    pendingFields: {
                        createChat: CONST.RED_BRICK_ROAD_PENDING_ACTION.ADD,
                        reportName: CONST.RED_BRICK_ROAD_PENDING_ACTION.ADD,
                        description: CONST.RED_BRICK_ROAD_PENDING_ACTION.ADD,
                        managerID: CONST.RED_BRICK_ROAD_PENDING_ACTION.ADD,
                    },
                    managerID: currentUserAccountID,
                },
            },
            {
                onyxMethod: Onyx.METHOD.MERGE,
                key: `${ONYXKEYS.COLLECTION.REPORT_METADATA}${currentTask.reportID}`,
                value: {
                    isOptimisticReport: true,
                },
            },
            {
                onyxMethod: Onyx.METHOD.MERGE,
                key: `${ONYXKEYS.COLLECTION.REPORT_ACTIONS}${currentTask.reportID}`,
                value: {
                    [taskCreatedAction.reportActionID]: taskCreatedAction as ReportAction,
                },
            },
        );

        if (completedTaskReportAction) {
            acc.push({
                onyxMethod: Onyx.METHOD.MERGE,
                key: `${ONYXKEYS.COLLECTION.REPORT_ACTIONS}${currentTask.reportID}`,
                value: {
                    [completedTaskReportAction.reportActionID]: completedTaskReportAction as ReportAction,
                },
            });

            acc.push({
                onyxMethod: Onyx.METHOD.MERGE,
                key: `${ONYXKEYS.COLLECTION.REPORT}${currentTask.reportID}`,
                value: {
                    stateNum: CONST.REPORT.STATE_NUM.APPROVED,
                    statusNum: CONST.REPORT.STATUS_NUM.APPROVED,
                    managerID: currentUserAccountID,
                },
            });
        }

        return acc;
    }, []);

    const tasksForFailureData = tasksData.reduce<OnyxUpdate[]>((acc, {currentTask, taskReportAction}) => {
        acc.push(
            {
                onyxMethod: Onyx.METHOD.MERGE,
                key: `${ONYXKEYS.COLLECTION.REPORT_ACTIONS}${targetChatReportID}`,
                value: {
                    [taskReportAction.reportAction.reportActionID]: {
                        errors: ErrorUtils.getMicroSecondOnyxErrorWithTranslationKey('report.genericAddCommentFailureMessage'),
                    } as ReportAction,
                },
            },
            {
                onyxMethod: Onyx.METHOD.MERGE,
                key: `${ONYXKEYS.COLLECTION.REPORT}${currentTask.reportID}`,
                value: null,
            },
            {
                onyxMethod: Onyx.METHOD.MERGE,
                key: `${ONYXKEYS.COLLECTION.REPORT_ACTIONS}${currentTask.reportID}`,
                value: null,
            },
        );

        return acc;
    }, []);

    const tasksForSuccessData = tasksData.reduce<OnyxUpdate[]>((acc, {currentTask, taskCreatedAction, taskReportAction, completedTaskReportAction}) => {
        acc.push(
            {
                onyxMethod: Onyx.METHOD.MERGE,
                key: `${ONYXKEYS.COLLECTION.REPORT_ACTIONS}${targetChatReportID}`,
                value: {
                    [taskReportAction.reportAction.reportActionID]: {pendingAction: null},
                },
            },
            {
                onyxMethod: Onyx.METHOD.MERGE,
                key: `${ONYXKEYS.COLLECTION.REPORT}${currentTask.reportID}`,
                value: {
                    pendingFields: {
                        createChat: null,
                        reportName: null,
                        description: null,
                        managerID: null,
                    },
                },
            },
            {
                onyxMethod: Onyx.METHOD.MERGE,
                key: `${ONYXKEYS.COLLECTION.REPORT_METADATA}${currentTask.reportID}`,
                value: {
                    isOptimisticReport: false,
                },
            },
            {
                onyxMethod: Onyx.METHOD.MERGE,
                key: `${ONYXKEYS.COLLECTION.REPORT_ACTIONS}${currentTask.reportID}`,
                value: {
                    [taskCreatedAction.reportActionID]: {pendingAction: null},
                },
            },
        );

        if (completedTaskReportAction) {
            acc.push({
                onyxMethod: Onyx.METHOD.MERGE,
                key: `${ONYXKEYS.COLLECTION.REPORT_ACTIONS}${currentTask.reportID}`,
                value: {
                    [completedTaskReportAction.reportActionID]: {pendingAction: null},
                },
            });
        }

        return acc;
    }, []);

    const optimisticData: OnyxUpdate[] = [...tasksForOptimisticData];
    const lastVisibleActionCreated = welcomeSignOffCommentAction.created;
    optimisticData.push(
        {
            onyxMethod: Onyx.METHOD.MERGE,
            key: `${ONYXKEYS.COLLECTION.REPORT}${targetChatReportID}`,
            value: {
                lastMentionedTime: DateUtils.getDBTime(),
                hasOutstandingChildTask,
                lastVisibleActionCreated,
                lastActorAccountID: actorAccountID,
            },
        },
        {
            onyxMethod: Onyx.METHOD.MERGE,
            key: ONYXKEYS.NVP_INTRO_SELECTED,
            value: {
                choice: engagementChoice,
                createWorkspace: createWorkspaceTaskReportID,
            },
        },
    );

    // If we post tasks in the #admins room and introSelected?.choice does not exist, it means that a guide is assigned and all messages except tasks are handled by the backend
    if (!shouldPostTasksInAdminsRoom || !!introSelected?.choice) {
        optimisticData.push({
            onyxMethod: Onyx.METHOD.MERGE,
            key: `${ONYXKEYS.COLLECTION.REPORT_ACTIONS}${targetChatReportID}`,
            value: {
                [textCommentAction.reportActionID]: textCommentAction as ReportAction,
            },
        });
    }

    if (!wasInvited) {
        optimisticData.push({
            onyxMethod: Onyx.METHOD.MERGE,
            key: ONYXKEYS.NVP_ONBOARDING,
            value: {hasCompletedGuidedSetupFlow: true},
        });
    }

    const successData: OnyxUpdate[] = [...tasksForSuccessData];

    // If we post tasks in the #admins room and introSelected?.choice does not exist, it means that a guide is assigned and all messages except tasks are handled by the backend
    if (!shouldPostTasksInAdminsRoom || !!introSelected?.choice) {
        successData.push({
            onyxMethod: Onyx.METHOD.MERGE,
            key: `${ONYXKEYS.COLLECTION.REPORT_ACTIONS}${targetChatReportID}`,
            value: {
                [textCommentAction.reportActionID]: {pendingAction: null},
            },
        });
    }

    let failureReport: Partial<Report> = {
        lastMessageText: '',
        lastVisibleActionCreated: '',
        hasOutstandingChildTask: false,
    };
    const report = allReports?.[`${ONYXKEYS.COLLECTION.REPORT}${targetChatReportID}`];
    const canUserPerformWriteAction = canUserPerformWriteActionReportUtils(report);
    const {lastMessageText = ''} = ReportActionsUtils.getLastVisibleMessage(targetChatReportID, canUserPerformWriteAction);
    if (lastMessageText) {
        const lastVisibleAction = ReportActionsUtils.getLastVisibleAction(targetChatReportID, canUserPerformWriteAction);
        const prevLastVisibleActionCreated = lastVisibleAction?.created;
        const lastActorAccountID = lastVisibleAction?.actorAccountID;
        failureReport = {
            lastMessageText,
            lastVisibleActionCreated: prevLastVisibleActionCreated,
            lastActorAccountID,
        };
    }

    const failureData: OnyxUpdate[] = [...tasksForFailureData];
    failureData.push(
        {
            onyxMethod: Onyx.METHOD.MERGE,
            key: `${ONYXKEYS.COLLECTION.REPORT}${targetChatReportID}`,
            value: failureReport,
        },

        {
            onyxMethod: Onyx.METHOD.MERGE,
            key: ONYXKEYS.NVP_INTRO_SELECTED,
            value: {
                choice: null,
                createWorkspace: null,
            },
        },
    );
    // If we post tasks in the #admins room and introSelected?.choice does not exist, it means that a guide is assigned and all messages except tasks are handled by the backend
    if (!shouldPostTasksInAdminsRoom || !!introSelected?.choice) {
        failureData.push({
            onyxMethod: Onyx.METHOD.MERGE,
            key: `${ONYXKEYS.COLLECTION.REPORT_ACTIONS}${targetChatReportID}`,
            value: {
                [textCommentAction.reportActionID]: {
                    errors: ErrorUtils.getMicroSecondOnyxErrorWithTranslationKey('report.genericAddCommentFailureMessage'),
                } as ReportAction,
            },
        });
    }

    if (!wasInvited) {
        failureData.push({
            onyxMethod: Onyx.METHOD.MERGE,
            key: ONYXKEYS.NVP_ONBOARDING,
            value: {hasCompletedGuidedSetupFlow: false},
        });
    }

    if (userReportedIntegration) {
        optimisticData.push({
            onyxMethod: Onyx.METHOD.MERGE,
            key: `${ONYXKEYS.COLLECTION.POLICY}${onboardingPolicyID}`,
            value: {
                areConnectionsEnabled: true,
                pendingFields: {
                    areConnectionsEnabled: CONST.RED_BRICK_ROAD_PENDING_ACTION.UPDATE,
                },
            },
        });
        successData.push({
            onyxMethod: Onyx.METHOD.MERGE,
            key: `${ONYXKEYS.COLLECTION.POLICY}${onboardingPolicyID}`,
            value: {
                pendingFields: {
                    areConnectionsEnabled: null,
                },
            },
        });
        failureData.push({
            onyxMethod: Onyx.METHOD.MERGE,
            key: `${ONYXKEYS.COLLECTION.POLICY}${onboardingPolicyID}`,
            value: {
                areConnectionsEnabled: getPolicy(onboardingPolicyID)?.areConnectionsEnabled,
                pendingFields: {
                    areConnectionsEnabled: null,
                },
            },
        });
    }

    // If we post tasks in the #admins room and introSelected?.choice does not exist, it means that a guide is assigned and all messages except tasks are handled by the backend
    const guidedSetupData: GuidedSetupData = [];

    if (!shouldPostTasksInAdminsRoom || !!introSelected?.choice) {
        guidedSetupData.push({type: 'message', ...textMessage});
    }

    type SelfDMParameters = {
        reportID?: string;
        createdReportActionID?: string;
    };

    let selfDMParameters: SelfDMParameters = {};
    if (engagementChoice === CONST.ONBOARDING_CHOICES.PERSONAL_SPEND) {
        const selfDMReportID = findSelfDMReportID();
        let selfDMReport = allReports?.[`${ONYXKEYS.COLLECTION.REPORT}${selfDMReportID}`];
        let createdAction: ReportAction;
        if (selfDMReport) {
            optimisticData.push({
                onyxMethod: Onyx.METHOD.MERGE,
                key: `${ONYXKEYS.COLLECTION.REPORT}${selfDMReportID}`,
                value: {
                    isPinned: true,
                },
            });

            failureData.push({
                onyxMethod: Onyx.METHOD.MERGE,
                key: `${ONYXKEYS.COLLECTION.REPORT}${selfDMReportID}`,
                value: {
                    isPinned: selfDMReport?.isPinned,
                },
            });
        } else {
            const currentTime = DateUtils.getDBTime();
            selfDMReport = buildOptimisticSelfDMReport(currentTime);
            createdAction = buildOptimisticCreatedReportAction(currentUserEmail ?? '', currentTime);
            selfDMParameters = {reportID: selfDMReport.reportID, createdReportActionID: createdAction.reportActionID};
            optimisticData.push(
                {
                    onyxMethod: Onyx.METHOD.SET,
                    key: `${ONYXKEYS.COLLECTION.REPORT}${selfDMReport.reportID}`,
                    value: {
                        ...selfDMReport,
                        pendingFields: {
                            createChat: CONST.RED_BRICK_ROAD_PENDING_ACTION.ADD,
                        },
                    },
                },
                {
                    onyxMethod: Onyx.METHOD.SET,
                    key: `${ONYXKEYS.COLLECTION.REPORT_ACTIONS}${selfDMReport.reportID}`,
                    value: {
                        [createdAction.reportActionID]: createdAction,
                    },
                },
            );

            successData.push(
                {
                    onyxMethod: Onyx.METHOD.MERGE,
                    key: `${ONYXKEYS.COLLECTION.REPORT}${selfDMReport.reportID}`,
                    value: {
                        pendingFields: {
                            createChat: null,
                        },
                    },
                },
                {
                    onyxMethod: Onyx.METHOD.MERGE,
                    key: `${ONYXKEYS.COLLECTION.REPORT_ACTIONS}${selfDMReport.reportID}`,
                    value: {
                        [createdAction.reportActionID]: {
                            pendingAction: null,
                        },
                    },
                },
            );
        }
    }

    guidedSetupData.push(...tasksForParameters);

    if (!introSelected?.choice) {
        optimisticData.push({
            onyxMethod: Onyx.METHOD.MERGE,
            key: `${ONYXKEYS.COLLECTION.REPORT_ACTIONS}${targetChatReportID}`,
            value: {
                [welcomeSignOffCommentAction.reportActionID]: welcomeSignOffCommentAction as ReportAction,
            },
        });

        successData.push({
            onyxMethod: Onyx.METHOD.MERGE,
            key: `${ONYXKEYS.COLLECTION.REPORT_ACTIONS}${targetChatReportID}`,
            value: {
                [welcomeSignOffCommentAction.reportActionID]: {pendingAction: null},
            },
        });

        failureData.push({
            onyxMethod: Onyx.METHOD.MERGE,
            key: `${ONYXKEYS.COLLECTION.REPORT_ACTIONS}${targetChatReportID}`,
            value: {
                [welcomeSignOffCommentAction.reportActionID]: {
                    errors: ErrorUtils.getMicroSecondOnyxErrorWithTranslationKey('report.genericAddCommentFailureMessage'),
                } as ReportAction,
            },
        });
        guidedSetupData.push({type: 'message', ...welcomeSignOffMessage});
    }

    return {optimisticData, successData, failureData, guidedSetupData, actorAccountID, selfDMParameters};
}

function completeOnboarding(
    engagementChoice: OnboardingPurpose,
    data: ValueOf<typeof CONST.ONBOARDING_MESSAGES>,
    firstName = '',
    lastName = '',
    adminsChatReportID?: string,
    onboardingPolicyID?: string,
    paymentSelected?: string,
    companySize?: OnboardingCompanySize,
    userReportedIntegration?: OnboardingAccounting,
    wasInvited?: boolean,
) {
    const onboardingData = prepareOnboardingOnyxData(engagementChoice, data, adminsChatReportID, onboardingPolicyID, userReportedIntegration, wasInvited);
    if (!onboardingData) {
        return;
    }

    const {optimisticData, successData, failureData, guidedSetupData, actorAccountID, selfDMParameters} = onboardingData;

    const parameters: CompleteGuidedSetupParams = {
        engagementChoice,
        firstName,
        lastName,
        actorAccountID,
        guidedSetupData: JSON.stringify(guidedSetupData),
        paymentSelected,
        companySize,
        userReportedIntegration,
        policyID: onboardingPolicyID,
        selfDMReportID: selfDMParameters.reportID,
        selfDMCreatedReportActionID: selfDMParameters.createdReportActionID,
    };

    API.write(WRITE_COMMANDS.COMPLETE_GUIDED_SETUP, parameters, {optimisticData, successData, failureData});
}

/** Loads necessary data for rendering the RoomMembersPage */
function openRoomMembersPage(reportID: string) {
    const parameters: OpenRoomMembersPageParams = {reportID};

    API.read(READ_COMMANDS.OPEN_ROOM_MEMBERS_PAGE, parameters);
}

/**
 * Checks if there are any errors in the private notes for a given report
 *
 * @returns Returns true if there are errors in any of the private notes on the report
 */
function hasErrorInPrivateNotes(report: OnyxEntry<Report>): boolean {
    const privateNotes = report?.privateNotes ?? {};
    return Object.values(privateNotes).some((privateNote) => !isEmpty(privateNote.errors));
}

/** Clears all errors associated with a given private note */
function clearPrivateNotesError(reportID: string, accountID: number) {
    Onyx.merge(`${ONYXKEYS.COLLECTION.REPORT}${reportID}`, {privateNotes: {[accountID]: {errors: null}}});
}

function getDraftPrivateNote(reportID: string): string {
    return draftNoteMap?.[reportID] ?? '';
}

/**
 * Saves the private notes left by the user as they are typing. By saving this data the user can switch between chats, close
 * tab, refresh etc without worrying about loosing what they typed out.
 */
function savePrivateNotesDraft(reportID: string, note: string) {
    Onyx.merge(`${ONYXKEYS.COLLECTION.PRIVATE_NOTES_DRAFT}${reportID}`, note);
}

function searchForReports(searchInput: string, policyID?: string) {
    // We do not try to make this request while offline because it sets a loading indicator optimistically
    if (isNetworkOffline) {
        Onyx.set(ONYXKEYS.IS_SEARCHING_FOR_REPORTS, false);
        return;
    }

    const successData: OnyxUpdate[] = [
        {
            onyxMethod: Onyx.METHOD.MERGE,
            key: ONYXKEYS.IS_SEARCHING_FOR_REPORTS,
            value: false,
        },
    ];

    const failureData: OnyxUpdate[] = [
        {
            onyxMethod: Onyx.METHOD.MERGE,
            key: ONYXKEYS.IS_SEARCHING_FOR_REPORTS,
            value: false,
        },
    ];

    const searchForRoomToMentionParams: SearchForRoomsToMentionParams = {query: searchInput, policyID};
    const searchForReportsParams: SearchForReportsParams = {searchInput, canCancel: true};

    // We want to cancel all pending SearchForReports API calls before making another one
    if (!policyID) {
        HttpUtils.cancelPendingRequests(READ_COMMANDS.SEARCH_FOR_REPORTS);
    }

    API.read(policyID ? READ_COMMANDS.SEARCH_FOR_ROOMS_TO_MENTION : READ_COMMANDS.SEARCH_FOR_REPORTS, policyID ? searchForRoomToMentionParams : searchForReportsParams, {
        successData,
        failureData,
    });
}

function searchInServer(searchInput: string, policyID?: string) {
    if (isNetworkOffline || !searchInput.trim().length) {
        Onyx.set(ONYXKEYS.IS_SEARCHING_FOR_REPORTS, false);
        return;
    }

    // Why not set this in optimistic data? It won't run until the API request happens and while the API request is debounced
    // we want to show the loading state right away. Otherwise, we will see a flashing UI where the client options are sorted and
    // tell the user there are no options, then we start searching, and tell them there are no options again.
    Onyx.set(ONYXKEYS.IS_SEARCHING_FOR_REPORTS, true);
    searchForReports(searchInput, policyID);
}

function updateLastVisitTime(reportID: string) {
    if (!isValidReportIDFromPath(reportID)) {
        return;
    }
    Onyx.merge(`${ONYXKEYS.COLLECTION.REPORT_METADATA}${reportID}`, {lastVisitTime: DateUtils.getDBTime()});
}

function updateLoadingInitialReportAction(reportID: string) {
    if (!isValidReportIDFromPath(reportID)) {
        return;
    }
    Onyx.merge(`${ONYXKEYS.COLLECTION.REPORT_METADATA}${reportID}`, {isLoadingInitialReportActions: false});
}

function clearNewRoomFormError() {
    Onyx.set(ONYXKEYS.FORMS.NEW_ROOM_FORM, {
        isLoading: false,
        errorFields: null,
        errors: null,
        [INPUT_IDS.ROOM_NAME]: '',
        [INPUT_IDS.REPORT_DESCRIPTION]: '',
        [INPUT_IDS.POLICY_ID]: '',
        [INPUT_IDS.WRITE_CAPABILITY]: '',
        [INPUT_IDS.VISIBILITY]: '',
    });
}

function resolveActionableMentionWhisper(
    reportID: string | undefined,
    reportAction: OnyxEntry<ReportAction>,
    resolution: ValueOf<typeof CONST.REPORT.ACTIONABLE_MENTION_WHISPER_RESOLUTION>,
) {
    const message = ReportActionsUtils.getReportActionMessage(reportAction);
    if (!message || !reportAction || !reportID) {
        return;
    }

    const updatedMessage: Message = {
        ...message,
        resolution,
    };

    const optimisticReportActions = {
        [reportAction.reportActionID]: {
            originalMessage: {
                resolution,
            },
        },
    };

    const report = allReports?.[`${ONYXKEYS.COLLECTION.REPORT}${reportID}`];
    const reportUpdateDataWithPreviousLastMessage = getReportLastMessage(reportID, optimisticReportActions as ReportActions);

    const reportUpdateDataWithCurrentLastMessage = {
        lastMessageText: report?.lastMessageText,
        lastVisibleActionCreated: report?.lastVisibleActionCreated,
        lastActorAccountID: report?.lastActorAccountID,
    };

    const optimisticData: OnyxUpdate[] = [
        {
            onyxMethod: Onyx.METHOD.MERGE,
            key: `${ONYXKEYS.COLLECTION.REPORT_ACTIONS}${reportID}`,
            value: {
                [reportAction.reportActionID]: {
                    message: [updatedMessage],
                    originalMessage: {
                        resolution,
                    },
                },
            },
        },
        {
            onyxMethod: Onyx.METHOD.MERGE,
            key: `${ONYXKEYS.COLLECTION.REPORT}${reportID}`,
            value: reportUpdateDataWithPreviousLastMessage,
        },
    ];

    const failureData: OnyxUpdate[] = [
        {
            onyxMethod: Onyx.METHOD.MERGE,
            key: `${ONYXKEYS.COLLECTION.REPORT_ACTIONS}${reportID}`,
            value: {
                [reportAction.reportActionID]: {
                    message: [message],
                    originalMessage: {
                        resolution: null,
                    },
                },
            },
        },
        {
            onyxMethod: Onyx.METHOD.MERGE,
            key: `${ONYXKEYS.COLLECTION.REPORT}${reportID}`,
            value: reportUpdateDataWithCurrentLastMessage, // revert back to the current report last message data in case of failure
        },
    ];

    const parameters: ResolveActionableMentionWhisperParams = {
        reportActionID: reportAction.reportActionID,
        resolution,
    };

    API.write(WRITE_COMMANDS.RESOLVE_ACTIONABLE_MENTION_WHISPER, parameters, {optimisticData, failureData});
}

function resolveActionableReportMentionWhisper(
    reportId: string | undefined,
    reportAction: OnyxEntry<ReportAction>,
    resolution: ValueOf<typeof CONST.REPORT.ACTIONABLE_REPORT_MENTION_WHISPER_RESOLUTION>,
) {
    if (!reportAction || !reportId) {
        return;
    }

    const optimisticReportActions = {
        [reportAction.reportActionID]: {
            originalMessage: {
                resolution,
            },
        },
    };

    const report = allReports?.[`${ONYXKEYS.COLLECTION.REPORT}${reportId}`];
    const reportUpdateDataWithPreviousLastMessage = getReportLastMessage(reportId, optimisticReportActions as ReportActions);

    const reportUpdateDataWithCurrentLastMessage = {
        lastMessageText: report?.lastMessageText,
        lastVisibleActionCreated: report?.lastVisibleActionCreated,
        lastActorAccountID: report?.lastActorAccountID,
    };

    const optimisticData: OnyxUpdate[] = [
        {
            onyxMethod: Onyx.METHOD.MERGE,
            key: `${ONYXKEYS.COLLECTION.REPORT_ACTIONS}${reportId}`,
            value: {
                [reportAction.reportActionID]: {
                    originalMessage: {
                        resolution,
                    },
                },
            } as ReportActions,
        },
        {
            onyxMethod: Onyx.METHOD.MERGE,
            key: `${ONYXKEYS.COLLECTION.REPORT}${reportId}`,
            value: reportUpdateDataWithPreviousLastMessage,
        },
    ];

    const failureData: OnyxUpdate[] = [
        {
            onyxMethod: Onyx.METHOD.MERGE,
            key: `${ONYXKEYS.COLLECTION.REPORT_ACTIONS}${reportId}`,
            value: {
                [reportAction.reportActionID]: {
                    originalMessage: {
                        resolution: null,
                    },
                },
            },
        },
        {
            onyxMethod: Onyx.METHOD.MERGE,
            key: `${ONYXKEYS.COLLECTION.REPORT}${reportId}`,
            value: reportUpdateDataWithCurrentLastMessage, // revert back to the current report last message data in case of failure
        },
    ];

    const parameters: ResolveActionableReportMentionWhisperParams = {
        reportActionID: reportAction.reportActionID,
        resolution,
    };

    API.write(WRITE_COMMANDS.RESOLVE_ACTIONABLE_REPORT_MENTION_WHISPER, parameters, {optimisticData, failureData});
}

function dismissTrackExpenseActionableWhisper(reportID: string | undefined, reportAction: OnyxEntry<ReportAction>): void {
    const isArrayMessage = Array.isArray(reportAction?.message);
    const message = ReportActionsUtils.getReportActionMessage(reportAction);
    if (!message || !reportAction || !reportID) {
        return;
    }

    const updatedMessage: Message = {
        ...message,
        resolution: CONST.REPORT.ACTIONABLE_TRACK_EXPENSE_WHISPER_RESOLUTION.NOTHING,
    };

    const optimisticData: OnyxUpdate[] = [
        {
            onyxMethod: Onyx.METHOD.MERGE,
            key: `${ONYXKEYS.COLLECTION.REPORT_ACTIONS}${reportID}`,
            value: {
                [reportAction.reportActionID]: {
                    message: isArrayMessage ? [updatedMessage] : updatedMessage,
                    originalMessage: {
                        resolution: CONST.REPORT.ACTIONABLE_TRACK_EXPENSE_WHISPER_RESOLUTION.NOTHING,
                    },
                },
            },
        },
    ];

    const failureData: OnyxUpdate[] = [
        {
            onyxMethod: Onyx.METHOD.MERGE,
            key: `${ONYXKEYS.COLLECTION.REPORT_ACTIONS}${reportID}`,
            value: {
                [reportAction.reportActionID]: {
                    message: [message],
                    originalMessage: {
                        resolution: null,
                    },
                },
            },
        },
    ];

    const params = {
        reportActionID: reportAction.reportActionID,
    };

    API.write(WRITE_COMMANDS.DISMISS_TRACK_EXPENSE_ACTIONABLE_WHISPER, params, {optimisticData, failureData});
}

function setGroupDraft(newGroupDraft: Partial<NewGroupChatDraft>) {
    Onyx.merge(ONYXKEYS.NEW_GROUP_CHAT_DRAFT, newGroupDraft);
}

function exportToIntegration(reportID: string, connectionName: ConnectionName) {
    const action = buildOptimisticExportIntegrationAction(connectionName);
    const optimisticReportActionID = action.reportActionID;

    const optimisticData: OnyxUpdate[] = [
        {
            onyxMethod: Onyx.METHOD.MERGE,
            key: `${ONYXKEYS.COLLECTION.REPORT_ACTIONS}${reportID}`,
            value: {
                [optimisticReportActionID]: action,
            },
        },
    ];

    const failureData: OnyxUpdate[] = [
        {
            onyxMethod: Onyx.METHOD.MERGE,
            key: `${ONYXKEYS.COLLECTION.REPORT_ACTIONS}${reportID}`,
            value: {
                [optimisticReportActionID]: {
                    errors: ErrorUtils.getMicroSecondOnyxErrorWithTranslationKey('common.genericErrorMessage'),
                },
            },
        },
    ];

    const params = {
        reportIDList: reportID,
        connectionName,
        type: 'MANUAL',
        optimisticReportActions: JSON.stringify({
            [reportID]: optimisticReportActionID,
        }),
    } satisfies ReportExportParams;

    API.write(WRITE_COMMANDS.REPORT_EXPORT, params, {optimisticData, failureData});
}

function markAsManuallyExported(reportID: string, connectionName: ConnectionName) {
    const action = buildOptimisticExportIntegrationAction(connectionName, true);
    const label = CONST.POLICY.CONNECTIONS.NAME_USER_FRIENDLY[connectionName];
    const optimisticReportActionID = action.reportActionID;

    const optimisticData: OnyxUpdate[] = [
        {
            onyxMethod: Onyx.METHOD.MERGE,
            key: `${ONYXKEYS.COLLECTION.REPORT_ACTIONS}${reportID}`,
            value: {
                [optimisticReportActionID]: action,
            },
        },
    ];

    const successData: OnyxUpdate[] = [
        {
            onyxMethod: Onyx.METHOD.MERGE,
            key: `${ONYXKEYS.COLLECTION.REPORT_ACTIONS}${reportID}`,
            value: {
                [optimisticReportActionID]: {
                    pendingAction: null,
                },
            },
        },
    ];

    const failureData: OnyxUpdate[] = [
        {
            onyxMethod: Onyx.METHOD.MERGE,
            key: `${ONYXKEYS.COLLECTION.REPORT_ACTIONS}${reportID}`,
            value: {
                [optimisticReportActionID]: {
                    errors: ErrorUtils.getMicroSecondOnyxErrorWithTranslationKey('common.genericErrorMessage'),
                },
            },
        },
    ];

    const params = {
        markedManually: true,
        data: JSON.stringify([
            {
                reportID,
                label,
                optimisticReportActionID,
            },
        ]),
    } satisfies MarkAsExportedParams;

    API.write(WRITE_COMMANDS.MARK_AS_EXPORTED, params, {optimisticData, successData, failureData});
}

function exportReportToCSV({reportID, transactionIDList}: ExportReportCSVParams, onDownloadFailed: () => void) {
    const finalParameters = enhanceParameters(WRITE_COMMANDS.EXPORT_REPORT_TO_CSV, {
        reportID,
        transactionIDList,
    });

    const formData = new FormData();
    Object.entries(finalParameters).forEach(([key, value]) => {
        if (Array.isArray(value)) {
            formData.append(key, value.join(','));
        } else {
            formData.append(key, String(value));
        }
    });

    fileDownload(ApiUtils.getCommandURL({command: WRITE_COMMANDS.EXPORT_REPORT_TO_CSV}), 'Expensify.csv', '', false, formData, CONST.NETWORK.METHOD.POST, onDownloadFailed);
}
function getConciergeReportID() {
    return conciergeChatReportID;
}

function setDeleteTransactionNavigateBackUrl(url: string) {
    Onyx.set(ONYXKEYS.NVP_DELETE_TRANSACTION_NAVIGATE_BACK_URL, url);
}

function clearDeleteTransactionNavigateBackUrl() {
    Onyx.merge(ONYXKEYS.NVP_DELETE_TRANSACTION_NAVIGATE_BACK_URL, null);
}

export type {Video};

export {
    addAttachment,
    addComment,
    addPolicyReport,
    broadcastUserIsLeavingRoom,
    broadcastUserIsTyping,
    clearAddRoomMemberError,
    clearAvatarErrors,
    clearDeleteTransactionNavigateBackUrl,
    clearGroupChat,
    clearIOUError,
    clearNewRoomFormError,
    clearPolicyRoomNameErrors,
    clearPrivateNotesError,
    clearReportFieldKeyErrors,
    completeOnboarding,
    deleteReport,
    deleteReportActionDraft,
    deleteReportComment,
    deleteReportField,
    dismissTrackExpenseActionableWhisper,
    editReportComment,
    expandURLPreview,
    exportReportToCSV,
    exportToIntegration,
    flagComment,
    getConciergeReportID,
    getCurrentUserAccountID,
    getDraftPrivateNote,
    getMostRecentReportID,
    getNewerActions,
    getOlderActions,
    getReportPrivateNote,
    handleReportChanged,
    handleUserDeletedLinksInHtml,
    hasErrorInPrivateNotes,
    inviteToGroupChat,
    inviteToRoom,
    joinRoom,
    leaveGroupChat,
    leaveRoom,
    markAsManuallyExported,
    markCommentAsUnread,
    navigateToAndOpenChildReport,
    navigateToAndOpenReport,
    navigateToAndOpenReportWithAccountIDs,
    navigateToConciergeChat,
    navigateToConciergeChatAndDeleteReport,
    notifyNewAction,
    openLastOpenedPublicRoom,
    openReport,
    openReportFromDeepLink,
    openRoomMembersPage,
    readNewestAction,
    removeFromGroupChat,
    removeFromRoom,
    resolveActionableMentionWhisper,
    resolveActionableReportMentionWhisper,
    savePrivateNotesDraft,
    saveReportActionDraft,
    saveReportDraftComment,
    searchInServer,
    setDeleteTransactionNavigateBackUrl,
    setGroupDraft,
    setIsComposerFullSize,
    setLastOpenedPublicRoom,
    shouldShowReportActionNotification,
    showReportActionNotification,
    startNewChat,
    subscribeToNewActionEvent,
    subscribeToReportLeavingEvents,
    subscribeToReportTypingEvents,
    toggleEmojiReaction,
    togglePinnedState,
    toggleSubscribeToChildReport,
    unsubscribeFromLeavingRoomReportChannel,
    unsubscribeFromReportChannel,
    updateDescription,
    updateGroupChatAvatar,
    updateGroupChatMemberRoles,
    updateChatName,
    updateLastVisitTime,
    updateLoadingInitialReportAction,
    updateNotificationPreference,
    updatePolicyRoomName,
    updatePrivateNotes,
    updateReportField,
    updateReportName,
    updateRoomVisibility,
    updateWriteCapability,
<<<<<<< HEAD
=======
    getConciergeReportID,
    setDeleteTransactionNavigateBackUrl,
    clearDeleteTransactionNavigateBackUrl,
    prepareOnboardingOnyxData,
>>>>>>> 4bf233e7
};<|MERGE_RESOLUTION|>--- conflicted
+++ resolved
@@ -4743,11 +4743,5 @@
     updateReportName,
     updateRoomVisibility,
     updateWriteCapability,
-<<<<<<< HEAD
-=======
-    getConciergeReportID,
-    setDeleteTransactionNavigateBackUrl,
-    clearDeleteTransactionNavigateBackUrl,
     prepareOnboardingOnyxData,
->>>>>>> 4bf233e7
 };
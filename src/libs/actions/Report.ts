--- conflicted
+++ resolved
@@ -1002,11 +1002,7 @@
         Navigation.dismissModalWithReport(report);
     } else {
         Navigation.navigateWithSwitchPolicyID({route: ROUTES.HOME});
-<<<<<<< HEAD
-        Navigation.navigate(ROUTES.REPORT_WITH_ID.getRoute(report.reportID), actionType);
-=======
-        Navigation.navigate(ROUTES.REPORT_WITH_ID.getRoute(report?.reportID ?? '-1'));
->>>>>>> 4722d065
+        Navigation.navigate(ROUTES.REPORT_WITH_ID.getRoute(report?.reportID ?? '-1'), actionType);
     }
 }
 

import {PUBLIC_DOMAINS, Str} from 'expensify-common';
import escapeRegExp from 'lodash/escapeRegExp';
import lodashUnion from 'lodash/union';
import type {NullishDeep, OnyxCollection, OnyxEntry, OnyxUpdate} from 'react-native-onyx';
import Onyx from 'react-native-onyx';
import type {ValueOf} from 'type-fest';
import type {ReportExportType} from '@components/ButtonWithDropdownMenu/types';
import * as API from '@libs/API';
import type {
    AddBillingCardAndRequestWorkspaceOwnerChangeParams,
    AddPaymentCardParams,
    CreateWorkspaceFromIOUPaymentParams,
    CreateWorkspaceParams,
    DeleteWorkspaceAvatarParams,
    DeleteWorkspaceParams,
    DisablePolicyBillableModeParams,
    EnablePolicyAutoApprovalOptionsParams,
    EnablePolicyAutoReimbursementLimitParams,
    EnablePolicyCompanyCardsParams,
    EnablePolicyConnectionsParams,
    EnablePolicyDefaultReportTitleParams,
    EnablePolicyExpensifyCardsParams,
    EnablePolicyInvoicingParams,
    EnablePolicyReportFieldsParams,
    EnablePolicyTaxesParams,
    EnablePolicyWorkflowsParams,
    LeavePolicyParams,
    OpenDraftWorkspaceRequestParams,
    OpenPolicyEditCardLimitTypePageParams,
    OpenPolicyExpensifyCardsPageParams,
    OpenPolicyInitialPageParams,
    OpenPolicyMoreFeaturesPageParams,
    OpenPolicyProfilePageParams,
    OpenPolicyTaxesPageParams,
    OpenPolicyWorkflowsPageParams,
    OpenWorkspaceInvitePageParams,
    OpenWorkspaceParams,
    RequestExpensifyCardLimitIncreaseParams,
    SetPolicyAutomaticApprovalLimitParams,
    SetPolicyAutomaticApprovalRateParams,
    SetPolicyAutoReimbursementLimitParams,
    SetPolicyBillableModeParams,
    SetPolicyDefaultReportTitleParams,
    SetPolicyPreventMemberCreatedTitleParams,
    SetPolicyPreventSelfApprovalParams,
    SetPolicyRulesEnabledParams,
    SetWorkspaceApprovalModeParams,
    SetWorkspaceAutoReportingFrequencyParams,
    SetWorkspaceAutoReportingMonthlyOffsetParams,
    SetWorkspacePayerParams,
    SetWorkspaceReimbursementParams,
    UpdateInvoiceCompanyNameParams,
    UpdateInvoiceCompanyWebsiteParams,
    UpdatePolicyAddressParams,
    UpdateWorkspaceAvatarParams,
    UpdateWorkspaceDescriptionParams,
    UpdateWorkspaceGeneralSettingsParams,
    UpgradeToCorporateParams,
} from '@libs/API/parameters';
import {READ_COMMANDS, WRITE_COMMANDS} from '@libs/API/types';
import * as CurrencyUtils from '@libs/CurrencyUtils';
import DateUtils from '@libs/DateUtils';
import * as ErrorUtils from '@libs/ErrorUtils';
import getIsNarrowLayout from '@libs/getIsNarrowLayout';
import GoogleTagManager from '@libs/GoogleTagManager';
import Log from '@libs/Log';
import * as NetworkStore from '@libs/Network/NetworkStore';
import * as NumberUtils from '@libs/NumberUtils';
import * as PersonalDetailsUtils from '@libs/PersonalDetailsUtils';
import * as PhoneNumber from '@libs/PhoneNumber';
import * as PolicyUtils from '@libs/PolicyUtils';
import {navigateWhenEnableFeature} from '@libs/PolicyUtils';
import * as ReportActionsConnection from '@libs/ReportActionsConnection';
import * as ReportConnection from '@libs/ReportConnection';
import * as ReportUtils from '@libs/ReportUtils';
import * as TransactionUtils from '@libs/TransactionUtils';
import type {PolicySelector} from '@pages/home/sidebar/SidebarScreen/FloatingActionButtonAndPopover';
import * as PaymentMethods from '@userActions/PaymentMethods';
import * as PersistedRequests from '@userActions/PersistedRequests';
import CONST from '@src/CONST';
import ONYXKEYS from '@src/ONYXKEYS';
import type {
    InvitedEmailsToAccountIDs,
    PersonalDetailsList,
    Policy,
    PolicyCategory,
    ReimbursementAccount,
    Report,
    ReportAction,
    Request,
    TaxRatesWithDefault,
    Transaction,
} from '@src/types/onyx';
import type {Errors} from '@src/types/onyx/OnyxCommon';
import type {Attributes, CompanyAddress, CustomUnit, NetSuiteCustomList, NetSuiteCustomSegment, Rate, TaxRate} from '@src/types/onyx/Policy';
import type {OnyxData} from '@src/types/onyx/Request';
import {isEmptyObject} from '@src/types/utils/EmptyObject';
import {buildOptimisticPolicyCategories} from './Category';

type ReportCreationData = Record<
    string,
    {
        reportID: string;
        reportActionID?: string;
    }
>;

type WorkspaceMembersChats = {
    onyxSuccessData: OnyxUpdate[];
    onyxOptimisticData: OnyxUpdate[];
    onyxFailureData: OnyxUpdate[];
    reportCreationData: ReportCreationData;
};

type OptimisticCustomUnits = {
    customUnits: Record<string, CustomUnit>;
    customUnitID: string;
    customUnitRateID: string;
    outputCurrency: string;
};

type NewCustomUnit = {
    customUnitID: string;
    name: string;
    attributes: Attributes;
    rates: Rate;
};

type WorkspaceFromIOUCreationData = {
    policyID: string;
    workspaceChatReportID: string;
    reportPreviewReportActionID?: string;
};

const allPolicies: OnyxCollection<Policy> = {};
Onyx.connect({
    key: ONYXKEYS.COLLECTION.POLICY,
    callback: (val, key) => {
        if (!key) {
            return;
        }
        if (val === null || val === undefined) {
            // If we are deleting a policy, we have to check every report linked to that policy
            // and unset the draft indicator (pencil icon) alongside removing any draft comments. Clearing these values will keep the newly archived chats from being displayed in the LHN.
            // More info: https://github.com/Expensify/App/issues/14260
            const policyID = key.replace(ONYXKEYS.COLLECTION.POLICY, '');
            const policyReports = ReportUtils.getAllPolicyReports(policyID);
            const cleanUpMergeQueries: Record<`${typeof ONYXKEYS.COLLECTION.REPORT}${string}`, NullishDeep<Report>> = {};
            const cleanUpSetQueries: Record<`${typeof ONYXKEYS.COLLECTION.REPORT_DRAFT_COMMENT}${string}` | `${typeof ONYXKEYS.COLLECTION.REPORT_ACTIONS_DRAFTS}${string}`, null> = {};
            policyReports.forEach((policyReport) => {
                if (!policyReport) {
                    return;
                }
                const {reportID} = policyReport;
                cleanUpSetQueries[`${ONYXKEYS.COLLECTION.REPORT_DRAFT_COMMENT}${reportID}`] = null;
                cleanUpSetQueries[`${ONYXKEYS.COLLECTION.REPORT_ACTIONS_DRAFTS}${reportID}`] = null;
            });
            Onyx.mergeCollection(ONYXKEYS.COLLECTION.REPORT, cleanUpMergeQueries);
            Onyx.multiSet(cleanUpSetQueries);
            delete allPolicies[key];
            return;
        }

        allPolicies[key] = val;
    },
});

let lastAccessedWorkspacePolicyID: OnyxEntry<string>;
Onyx.connect({
    key: ONYXKEYS.LAST_ACCESSED_WORKSPACE_POLICY_ID,
    callback: (value) => (lastAccessedWorkspacePolicyID = value),
});

let sessionEmail = '';
let sessionAccountID = 0;
Onyx.connect({
    key: ONYXKEYS.SESSION,
    callback: (val) => {
        sessionEmail = val?.email ?? '';
        sessionAccountID = val?.accountID ?? -1;
    },
});

let allPersonalDetails: OnyxEntry<PersonalDetailsList>;
Onyx.connect({
    key: ONYXKEYS.PERSONAL_DETAILS_LIST,
    callback: (val) => (allPersonalDetails = val),
});

let reimbursementAccount: OnyxEntry<ReimbursementAccount>;
Onyx.connect({
    key: ONYXKEYS.REIMBURSEMENT_ACCOUNT,
    callback: (val) => (reimbursementAccount = val),
});

let allRecentlyUsedCurrencies: string[];
Onyx.connect({
    key: ONYXKEYS.RECENTLY_USED_CURRENCIES,
    callback: (val) => (allRecentlyUsedCurrencies = val ?? []),
});

/**
 * Stores in Onyx the policy ID of the last workspace that was accessed by the user
 */
function updateLastAccessedWorkspace(policyID: OnyxEntry<string>) {
    Onyx.set(ONYXKEYS.LAST_ACCESSED_WORKSPACE_POLICY_ID, policyID ?? null);
}

/**
 * Checks if the currency is supported for direct reimbursement
 * USD currency is the only one supported in NewDot for now
 */
function isCurrencySupportedForDirectReimbursement(currency: string) {
    return currency === CONST.CURRENCY.USD;
}

/**
 * Returns the policy of the report
 */
function getPolicy(policyID: string | undefined): OnyxEntry<Policy> {
    if (!allPolicies || !policyID) {
        return undefined;
    }
    return allPolicies[`${ONYXKEYS.COLLECTION.POLICY}${policyID}`];
}

/**
 * Returns a primary policy for the user
 */
function getPrimaryPolicy(activePolicyID: OnyxEntry<string>, currentUserLogin: string | undefined): Policy | undefined {
    const activeAdminWorkspaces = PolicyUtils.getActiveAdminWorkspaces(allPolicies, currentUserLogin);
    const primaryPolicy: Policy | null | undefined = activeAdminWorkspaces.find((policy) => policy.id === activePolicyID);
    return primaryPolicy ?? activeAdminWorkspaces.at(0);
}

/** Check if the policy has invoicing company details */
function hasInvoicingDetails(policy: OnyxEntry<Policy>): boolean {
    return !!policy?.invoice?.companyName && !!policy?.invoice?.companyWebsite;
}

/**
 * Returns a primary invoice workspace for the user
 */
function getInvoicePrimaryWorkspace(activePolicyID: OnyxEntry<string>, currentUserLogin: string | undefined): Policy | undefined {
    if (PolicyUtils.canSendInvoiceFromWorkspace(activePolicyID)) {
        return allPolicies?.[`${ONYXKEYS.COLLECTION.POLICY}${activePolicyID ?? '-1'}`];
    }
    const activeAdminWorkspaces = PolicyUtils.getActiveAdminWorkspaces(allPolicies, currentUserLogin);
    return activeAdminWorkspaces.find((policy) => PolicyUtils.canSendInvoiceFromWorkspace(policy.id));
}

/**
 * Check if the user has any active free policies (aka workspaces)
 */
function hasActiveChatEnabledPolicies(policies: Array<OnyxEntry<PolicySelector>> | OnyxCollection<PolicySelector>, includeOnlyAdminPolicies = false): boolean {
    const chatEnabledPolicies = Object.values(policies ?? {}).filter(
        (policy) => policy?.isPolicyExpenseChatEnabled && (!includeOnlyAdminPolicies || policy.role === CONST.POLICY.ROLE.ADMIN),
    );

    if (chatEnabledPolicies.length === 0) {
        return false;
    }

    if (chatEnabledPolicies.some((policy) => !policy?.pendingAction)) {
        return true;
    }

    if (chatEnabledPolicies.some((policy) => policy?.pendingAction === CONST.RED_BRICK_ROAD_PENDING_ACTION.ADD)) {
        return true;
    }

    if (chatEnabledPolicies.some((policy) => policy?.pendingAction === CONST.RED_BRICK_ROAD_PENDING_ACTION.DELETE)) {
        return false;
    }

    // If there are no add or delete pending actions the only option left is an update
    // pendingAction, in which case we should return true.
    return true;
}

/**
 * Delete the workspace
 */
function deleteWorkspace(policyID: string, policyName: string) {
    if (!allPolicies) {
        return;
    }

    const filteredPolicies = Object.values(allPolicies).filter((policy): policy is Policy => policy?.id !== policyID);
    const optimisticData: OnyxUpdate[] = [
        {
            onyxMethod: Onyx.METHOD.MERGE,
            key: `${ONYXKEYS.COLLECTION.POLICY}${policyID}`,
            value: {
                avatarURL: '',
                pendingAction: CONST.RED_BRICK_ROAD_PENDING_ACTION.DELETE,
                errors: null,
            },
        },
        ...(!hasActiveChatEnabledPolicies(filteredPolicies, true)
            ? [
                  {
                      onyxMethod: Onyx.METHOD.MERGE,
                      key: ONYXKEYS.REIMBURSEMENT_ACCOUNT,
                      value: {
                          errors: null,
                      },
                  },
              ]
            : []),
    ];

    const reportsToArchive = Object.values(ReportConnection.getAllReports() ?? {}).filter(
        (report) => ReportUtils.isPolicyRelatedReport(report, policyID) && (ReportUtils.isChatRoom(report) || ReportUtils.isPolicyExpenseChat(report) || ReportUtils.isTaskReport(report)),
    );
    const finallyData: OnyxUpdate[] = [];
    const currentTime = DateUtils.getDBTime();
    reportsToArchive.forEach((report) => {
        const {reportID, ownerAccountID} = report ?? {};
        optimisticData.push({
            onyxMethod: Onyx.METHOD.MERGE,
            key: `${ONYXKEYS.COLLECTION.REPORT}${reportID}`,
            value: {
                stateNum: CONST.REPORT.STATE_NUM.APPROVED,
                statusNum: CONST.REPORT.STATUS_NUM.CLOSED,
                oldPolicyName: allPolicies?.[`${ONYXKEYS.COLLECTION.POLICY}${policyID}`]?.name ?? '',
                policyName: '',
                // eslint-disable-next-line @typescript-eslint/naming-convention
                private_isArchived: currentTime,
            },
        });

        optimisticData.push({
            onyxMethod: Onyx.METHOD.SET,
            key: `${ONYXKEYS.COLLECTION.REPORT_ACTIONS_DRAFTS}${reportID}`,
            value: null,
        });

        // Add closed actions to all chat reports linked to this policy
        // Announce & admin chats have FAKE owners, but workspace chats w/ users do have owners.
        let emailClosingReport: string = CONST.POLICY.OWNER_EMAIL_FAKE;
        if (!!ownerAccountID && ownerAccountID !== CONST.POLICY.OWNER_ACCOUNT_ID_FAKE) {
            emailClosingReport = allPersonalDetails?.[ownerAccountID]?.login ?? '';
        }
        const optimisticClosedReportAction = ReportUtils.buildOptimisticClosedReportAction(emailClosingReport, policyName, CONST.REPORT.ARCHIVE_REASON.POLICY_DELETED);
        optimisticData.push({
            onyxMethod: Onyx.METHOD.MERGE,
            key: `${ONYXKEYS.COLLECTION.REPORT_ACTIONS}${reportID}`,
            value: {
                [optimisticClosedReportAction.reportActionID]: optimisticClosedReportAction as ReportAction,
            },
        });

        // We are temporarily adding this workaround because 'DeleteWorkspace' doesn't
        // support receiving the optimistic reportActions' ids for the moment.
        finallyData.push({
            onyxMethod: Onyx.METHOD.MERGE,
            key: `${ONYXKEYS.COLLECTION.REPORT_ACTIONS}${reportID}`,
            value: {
                [optimisticClosedReportAction.reportActionID]: null,
            },
        });
    });

    const policy = getPolicy(policyID);
    // Restore the old report stateNum and statusNum
    const failureData: OnyxUpdate[] = [
        {
            onyxMethod: Onyx.METHOD.MERGE,
            key: ONYXKEYS.REIMBURSEMENT_ACCOUNT,
            value: {
                errors: reimbursementAccount?.errors ?? null,
            },
        },
        {
            onyxMethod: Onyx.METHOD.MERGE,
            key: `${ONYXKEYS.COLLECTION.POLICY}${policyID}`,
            value: {
                avatarURL: policy?.avatarURL,
            },
        },
    ];

    reportsToArchive.forEach((report) => {
        const {reportID, stateNum, statusNum, oldPolicyName} = report ?? {};
        failureData.push({
            onyxMethod: Onyx.METHOD.MERGE,
            key: `${ONYXKEYS.COLLECTION.REPORT}${reportID}`,
            value: {
                stateNum,
                statusNum,
                oldPolicyName,
                policyName: report?.policyName,
                // eslint-disable-next-line @typescript-eslint/naming-convention
                private_isArchived: null,
            },
        });
    });

    const params: DeleteWorkspaceParams = {policyID};

    API.write(WRITE_COMMANDS.DELETE_WORKSPACE, params, {optimisticData, finallyData, failureData});

    // Reset the lastAccessedWorkspacePolicyID
    if (policyID === lastAccessedWorkspacePolicyID) {
        updateLastAccessedWorkspace(undefined);
    }
}

function setWorkspaceAutoReportingFrequency(policyID: string, frequency: ValueOf<typeof CONST.POLICY.AUTO_REPORTING_FREQUENCIES>) {
    const policy = getPolicy(policyID);

    const wasPolicyOnManualReporting = PolicyUtils.getCorrectedAutoReportingFrequency(policy) === CONST.POLICY.AUTO_REPORTING_FREQUENCIES.MANUAL;

    const optimisticData: OnyxUpdate[] = [
        {
            onyxMethod: Onyx.METHOD.MERGE,
            key: `${ONYXKEYS.COLLECTION.POLICY}${policyID}`,
            value: {
                // Recall that the "daily" and "manual" frequencies don't actually exist in Onyx or the DB (see PolicyUtils.getCorrectedAutoReportingFrequency)
                autoReportingFrequency: frequency === CONST.POLICY.AUTO_REPORTING_FREQUENCIES.MANUAL ? CONST.POLICY.AUTO_REPORTING_FREQUENCIES.IMMEDIATE : frequency,
                pendingFields: {autoReportingFrequency: CONST.RED_BRICK_ROAD_PENDING_ACTION.UPDATE},

                // To set the frequency to "manual", we really must set it to "immediate" with harvesting disabled
                ...(frequency === CONST.POLICY.AUTO_REPORTING_FREQUENCIES.MANUAL && {
                    harvesting: {
                        enabled: false,
                    },
                }),

                // If the policy was on manual reporting before, and now will be auto-reported,
                // then we must re-enable harvesting
                ...(wasPolicyOnManualReporting &&
                    frequency !== CONST.POLICY.AUTO_REPORTING_FREQUENCIES.MANUAL && {
                        harvesting: {
                            enabled: true,
                        },
                    }),
            },
        },
    ];

    const failureData: OnyxUpdate[] = [
        {
            onyxMethod: Onyx.METHOD.MERGE,
            key: `${ONYXKEYS.COLLECTION.POLICY}${policyID}`,
            value: {
                autoReportingFrequency: policy?.autoReportingFrequency ?? null,
                harvesting: policy?.harvesting ?? null,
                pendingFields: {autoReportingFrequency: null},
                errorFields: {autoReportingFrequency: ErrorUtils.getMicroSecondOnyxErrorWithTranslationKey('workflowsDelayedSubmissionPage.autoReportingFrequencyErrorMessage')},
            },
        },
    ];

    const successData: OnyxUpdate[] = [
        {
            onyxMethod: Onyx.METHOD.MERGE,
            key: `${ONYXKEYS.COLLECTION.POLICY}${policyID}`,
            value: {
                pendingFields: {autoReportingFrequency: null},
            },
        },
    ];

    const params: SetWorkspaceAutoReportingFrequencyParams = {policyID, frequency};
    API.write(WRITE_COMMANDS.SET_WORKSPACE_AUTO_REPORTING_FREQUENCY, params, {optimisticData, failureData, successData});
}

function setWorkspaceAutoReportingMonthlyOffset(policyID: string, autoReportingOffset: number | ValueOf<typeof CONST.POLICY.AUTO_REPORTING_OFFSET>) {
    const value = JSON.stringify({autoReportingOffset});
    const policy = getPolicy(policyID);

    const optimisticData: OnyxUpdate[] = [
        {
            onyxMethod: Onyx.METHOD.MERGE,
            key: `${ONYXKEYS.COLLECTION.POLICY}${policyID}`,
            value: {
                autoReportingOffset,
                pendingFields: {autoReportingOffset: CONST.RED_BRICK_ROAD_PENDING_ACTION.UPDATE},
            },
        },
    ];

    const failureData: OnyxUpdate[] = [
        {
            onyxMethod: Onyx.METHOD.MERGE,
            key: `${ONYXKEYS.COLLECTION.POLICY}${policyID}`,
            value: {
                autoReportingOffset: policy?.autoReportingOffset ?? null,
                pendingFields: {autoReportingOffset: null},
                errorFields: {autoReportingOffset: ErrorUtils.getMicroSecondOnyxErrorWithTranslationKey('workflowsDelayedSubmissionPage.monthlyOffsetErrorMessage')},
            },
        },
    ];

    const successData: OnyxUpdate[] = [
        {
            onyxMethod: Onyx.METHOD.MERGE,
            key: `${ONYXKEYS.COLLECTION.POLICY}${policyID}`,
            value: {
                pendingFields: {autoReportingOffset: null},
            },
        },
    ];

    const params: SetWorkspaceAutoReportingMonthlyOffsetParams = {policyID, value};
    API.write(WRITE_COMMANDS.SET_WORKSPACE_AUTO_REPORTING_MONTHLY_OFFSET, params, {optimisticData, failureData, successData});
}

function setWorkspaceApprovalMode(policyID: string, approver: string, approvalMode: ValueOf<typeof CONST.POLICY.APPROVAL_MODE>) {
    const policy = getPolicy(policyID);

    const value = {
        approver,
        approvalMode,
    };

    const optimisticData: OnyxUpdate[] = [
        {
            onyxMethod: Onyx.METHOD.MERGE,
            key: `${ONYXKEYS.COLLECTION.POLICY}${policyID}`,
            value: {
                ...value,
                pendingFields: {approvalMode: CONST.RED_BRICK_ROAD_PENDING_ACTION.UPDATE},
            },
        },
    ];

    const failureData: OnyxUpdate[] = [
        {
            onyxMethod: Onyx.METHOD.MERGE,
            key: `${ONYXKEYS.COLLECTION.POLICY}${policyID}`,
            value: {
                approver: policy?.approver,
                approvalMode: policy?.approvalMode,
                pendingFields: {approvalMode: null},
                errorFields: {approvalMode: ErrorUtils.getMicroSecondOnyxErrorWithTranslationKey('workflowsApproverPage.genericErrorMessage')},
            },
        },
    ];

    const successData: OnyxUpdate[] = [
        {
            onyxMethod: Onyx.METHOD.MERGE,
            key: `${ONYXKEYS.COLLECTION.POLICY}${policyID}`,
            value: {
                pendingFields: {approvalMode: null},
            },
        },
    ];

    const params: SetWorkspaceApprovalModeParams = {
        policyID,
        value: JSON.stringify({
            ...value,
            // This property should now be set to false for all Collect policies
            isAutoApprovalEnabled: false,
        }),
    };
    API.write(WRITE_COMMANDS.SET_WORKSPACE_APPROVAL_MODE, params, {optimisticData, failureData, successData});
}

function setWorkspacePayer(policyID: string, reimburserEmail: string) {
    const policy = getPolicy(policyID);

    const optimisticData: OnyxUpdate[] = [
        {
            onyxMethod: Onyx.METHOD.MERGE,
            key: `${ONYXKEYS.COLLECTION.POLICY}${policyID}`,
            value: {
                achAccount: {reimburser: reimburserEmail},
                errorFields: {reimburser: null},
                pendingFields: {reimburser: CONST.RED_BRICK_ROAD_PENDING_ACTION.UPDATE},
            },
        },
    ];

    const successData: OnyxUpdate[] = [
        {
            onyxMethod: Onyx.METHOD.MERGE,
            key: `${ONYXKEYS.COLLECTION.POLICY}${policyID}`,
            value: {
                errorFields: {reimburser: null},
                pendingFields: {reimburser: null},
            },
        },
    ];

    const failureData: OnyxUpdate[] = [
        {
            onyxMethod: Onyx.METHOD.MERGE,
            key: `${ONYXKEYS.COLLECTION.POLICY}${policyID}`,
            value: {
                achAccount: {reimburser: policy?.achAccount?.reimburser ?? null},
                errorFields: {reimburser: ErrorUtils.getMicroSecondOnyxErrorWithTranslationKey('workflowsPayerPage.genericErrorMessage')},
                pendingFields: {reimburser: null},
            },
        },
    ];

    const params: SetWorkspacePayerParams = {policyID, reimburserEmail};

    API.write(WRITE_COMMANDS.SET_WORKSPACE_PAYER, params, {optimisticData, failureData, successData});
}

function clearPolicyErrorField(policyID: string, fieldName: string) {
    Onyx.merge(`${ONYXKEYS.COLLECTION.POLICY}${policyID}`, {errorFields: {[fieldName]: null}});
}

function clearQBOErrorField(policyID: string, fieldName: string) {
    Onyx.merge(`${ONYXKEYS.COLLECTION.POLICY}${policyID}`, {connections: {quickbooksOnline: {config: {errorFields: {[fieldName]: null}}}}});
}

function clearQBDErrorField(policyID: string, fieldName: string) {
    Onyx.merge(`${ONYXKEYS.COLLECTION.POLICY}${policyID}`, {connections: {quickbooksDesktop: {config: {errorFields: {[fieldName]: null}}}}});
}

function clearXeroErrorField(policyID: string, fieldName: string) {
    Onyx.merge(`${ONYXKEYS.COLLECTION.POLICY}${policyID}`, {connections: {xero: {config: {errorFields: {[fieldName]: null}}}}});
}

function clearNetSuiteErrorField(policyID: string, fieldName: string) {
    Onyx.merge(`${ONYXKEYS.COLLECTION.POLICY}${policyID}`, {connections: {netsuite: {options: {config: {errorFields: {[fieldName]: null}}}}}});
}

function clearNetSuitePendingField(policyID: string, fieldName: string) {
    Onyx.merge(`${ONYXKEYS.COLLECTION.POLICY}${policyID}`, {connections: {netsuite: {options: {config: {pendingFields: {[fieldName]: null}}}}}});
}

function removeNetSuiteCustomFieldByIndex(allRecords: NetSuiteCustomSegment[] | NetSuiteCustomList[], policyID: string, importCustomField: string, valueIndex: number) {
    // We allow multiple custom list records with the same internalID. Hence it is safe to remove by index.
    const filteredRecords = allRecords.filter((_, index) => index !== Number(valueIndex));
    Onyx.merge(`${ONYXKEYS.COLLECTION.POLICY}${policyID}`, {
        connections: {
            netsuite: {
                options: {
                    config: {
                        syncOptions: {
                            [importCustomField]: filteredRecords,
                        },
                    },
                },
            },
        },
    });
}

function clearSageIntacctErrorField(policyID: string, fieldName: string) {
    Onyx.merge(`${ONYXKEYS.COLLECTION.POLICY}${policyID}`, {connections: {intacct: {config: {errorFields: {[fieldName]: null}}}}});
}

function clearNetSuiteAutoSyncErrorField(policyID: string) {
    Onyx.merge(`${ONYXKEYS.COLLECTION.POLICY}${policyID}`, {connections: {netsuite: {config: {errorFields: {autoSync: null}}}}});
}

function setWorkspaceReimbursement(policyID: string, reimbursementChoice: ValueOf<typeof CONST.POLICY.REIMBURSEMENT_CHOICES>, reimburserEmail: string) {
    const policy = getPolicy(policyID);

    const optimisticData: OnyxUpdate[] = [
        {
            onyxMethod: Onyx.METHOD.MERGE,
            key: `${ONYXKEYS.COLLECTION.POLICY}${policyID}`,
            value: {
                reimbursementChoice,
                isLoadingWorkspaceReimbursement: true,
                achAccount: {reimburser: reimburserEmail},
                errorFields: {reimbursementChoice: null},
                pendingFields: {reimbursementChoice: CONST.RED_BRICK_ROAD_PENDING_ACTION.UPDATE},
            },
        },
    ];

    const successData: OnyxUpdate[] = [
        {
            onyxMethod: Onyx.METHOD.MERGE,
            key: `${ONYXKEYS.COLLECTION.POLICY}${policyID}`,
            value: {
                isLoadingWorkspaceReimbursement: false,
                errorFields: {reimbursementChoice: null},
                pendingFields: {reimbursementChoice: null},
            },
        },
    ];

    const failureData: OnyxUpdate[] = [
        {
            onyxMethod: Onyx.METHOD.MERGE,
            key: `${ONYXKEYS.COLLECTION.POLICY}${policyID}`,
            value: {
                isLoadingWorkspaceReimbursement: false,
                reimbursementChoice: policy?.reimbursementChoice ?? null,
                achAccount: {reimburser: policy?.achAccount?.reimburser ?? null},
                errorFields: {reimbursementChoice: ErrorUtils.getMicroSecondOnyxErrorWithTranslationKey('common.genericErrorMessage')},
                pendingFields: {reimbursementChoice: null},
            },
        },
    ];

    const params: SetWorkspaceReimbursementParams = {policyID, reimbursementChoice};

    API.write(WRITE_COMMANDS.SET_WORKSPACE_REIMBURSEMENT, params, {optimisticData, failureData, successData});
}

function clearWorkspaceReimbursementErrors(policyID: string) {
    Onyx.merge(`${ONYXKEYS.COLLECTION.POLICY}${policyID}`, {errorFields: {reimbursementChoice: null}});
}

function leaveWorkspace(policyID: string) {
    const policy = allPolicies?.[`${ONYXKEYS.COLLECTION.POLICY}${policyID}`];
    const workspaceChats = ReportUtils.getAllWorkspaceReports(policyID);

    const optimisticData: OnyxUpdate[] = [
        {
            onyxMethod: Onyx.METHOD.MERGE,
            key: `${ONYXKEYS.COLLECTION.POLICY}${policyID}`,
            value: {
                pendingAction: CONST.RED_BRICK_ROAD_PENDING_ACTION.DELETE,
                employeeList: {
                    [sessionEmail]: {
                        pendingAction: CONST.RED_BRICK_ROAD_PENDING_ACTION.DELETE,
                    },
                },
            },
        },
    ];

    const successData: OnyxUpdate[] = [
        {
            onyxMethod: Onyx.METHOD.MERGE,
            key: `${ONYXKEYS.COLLECTION.POLICY}${policyID}`,
            value: null,
        },
    ];
    const failureData: OnyxUpdate[] = [
        {
            onyxMethod: Onyx.METHOD.MERGE,
            key: `${ONYXKEYS.COLLECTION.POLICY}${policyID}`,
            value: {
                pendingAction: policy?.pendingAction,
                employeeList: {
                    [sessionEmail]: {
                        errors: ErrorUtils.getMicroSecondOnyxErrorWithTranslationKey('workspace.people.error.genericRemove'),
                    },
                },
            },
        },
    ];

    const pendingChatMembers = ReportUtils.getPendingChatMembers([sessionAccountID], [], CONST.RED_BRICK_ROAD_PENDING_ACTION.DELETE);

    workspaceChats.forEach((report) => {
        const parentReport = ReportUtils.getRootParentReport(report);
        const reportToCheckOwner = isEmptyObject(parentReport) ? report : parentReport;

        if (ReportUtils.isPolicyExpenseChat(report) && !ReportUtils.isReportOwner(reportToCheckOwner)) {
            return;
        }

        optimisticData.push({
            onyxMethod: Onyx.METHOD.MERGE,
            key: `${ONYXKEYS.COLLECTION.REPORT}${report?.reportID}`,
            value: {
                statusNum: CONST.REPORT.STATUS_NUM.CLOSED,
                stateNum: CONST.REPORT.STATE_NUM.APPROVED,
                oldPolicyName: policy?.name ?? '',
                pendingChatMembers,
            },
        });
        successData.push({
            onyxMethod: Onyx.METHOD.MERGE,
            key: `${ONYXKEYS.COLLECTION.REPORT}${report?.reportID}`,
            value: {
                pendingChatMembers: null,
            },
        });
        failureData.push({
            onyxMethod: Onyx.METHOD.MERGE,
            key: `${ONYXKEYS.COLLECTION.REPORT}${report?.reportID}`,
            value: {
                pendingChatMembers: null,
            },
        });
    });

    const params: LeavePolicyParams = {
        policyID,
        email: sessionEmail,
    };
    API.write(WRITE_COMMANDS.LEAVE_POLICY, params, {optimisticData, successData, failureData});
}

function addBillingCardAndRequestPolicyOwnerChange(
    policyID: string,
    cardData: {
        cardNumber: string;
        cardYear: string;
        cardMonth: string;
        cardCVV: string;
        addressName: string;
        addressZip: string;
        currency: string;
    },
) {
    const {cardNumber, cardYear, cardMonth, cardCVV, addressName, addressZip, currency} = cardData;

    const optimisticData: OnyxUpdate[] = [
        {
            onyxMethod: Onyx.METHOD.MERGE,
            key: `${ONYXKEYS.COLLECTION.POLICY}${policyID}`,
            value: {
                errorFields: null,
                isLoading: true,
                isChangeOwnerSuccessful: false,
                isChangeOwnerFailed: false,
            },
        },
    ];

    const successData: OnyxUpdate[] = [
        {
            onyxMethod: Onyx.METHOD.MERGE,
            key: `${ONYXKEYS.COLLECTION.POLICY}${policyID}`,
            value: {
                isLoading: false,
                isChangeOwnerSuccessful: true,
                isChangeOwnerFailed: false,
                owner: sessionEmail,
                ownerAccountID: sessionAccountID,
            },
        },
    ];

    const failureData: OnyxUpdate[] = [
        {
            onyxMethod: Onyx.METHOD.MERGE,
            key: `${ONYXKEYS.COLLECTION.POLICY}${policyID}`,
            value: {
                isLoading: false,
                isChangeOwnerSuccessful: false,
                isChangeOwnerFailed: true,
            },
        },
    ];

    if (currency === CONST.PAYMENT_CARD_CURRENCY.GBP) {
        const params: AddPaymentCardParams = {
            cardNumber,
            cardYear,
            cardMonth,
            cardCVV,
            addressName,
            addressZip,
            currency,
            isP2PDebitCard: false,
        };
        PaymentMethods.addPaymentCardGBP(params);
    } else {
        const params: AddBillingCardAndRequestWorkspaceOwnerChangeParams = {
            policyID,
            cardNumber,
            cardYear,
            cardMonth,
            cardCVV,
            addressName,
            addressZip,
            currency,
        };
        // eslint-disable-next-line rulesdir/no-multiple-api-calls
        API.write(WRITE_COMMANDS.ADD_BILLING_CARD_AND_REQUEST_WORKSPACE_OWNER_CHANGE, params, {optimisticData, successData, failureData});
    }
}

/**
 * Properly updates the nvp_privateStripeCustomerID onyx data for 3DS payment
 *
 */
function verifySetupIntentAndRequestPolicyOwnerChange(policyID: string) {
    const optimisticData: OnyxUpdate[] = [
        {
            onyxMethod: Onyx.METHOD.MERGE,
            key: `${ONYXKEYS.COLLECTION.POLICY}${policyID}`,
            value: {
                errorFields: null,
                isLoading: true,
                isChangeOwnerSuccessful: false,
                isChangeOwnerFailed: false,
            },
        },
    ];

    const successData: OnyxUpdate[] = [
        {
            onyxMethod: Onyx.METHOD.MERGE,
            key: `${ONYXKEYS.COLLECTION.POLICY}${policyID}`,
            value: {
                isLoading: false,
                isChangeOwnerSuccessful: true,
                isChangeOwnerFailed: false,
                owner: sessionEmail,
                ownerAccountID: sessionAccountID,
            },
        },
    ];

    const failureData: OnyxUpdate[] = [
        {
            onyxMethod: Onyx.METHOD.MERGE,
            key: `${ONYXKEYS.COLLECTION.POLICY}${policyID}`,
            value: {
                isLoading: false,
                isChangeOwnerSuccessful: false,
                isChangeOwnerFailed: true,
            },
        },
    ];
    API.write(WRITE_COMMANDS.VERIFY_SETUP_INTENT_AND_REQUEST_POLICY_OWNER_CHANGE, {accountID: sessionAccountID, policyID}, {optimisticData, successData, failureData});
}

/**
 * Optimistically create a chat for each member of the workspace, creates both optimistic and success data for onyx.
 *
 * @returns - object with onyxSuccessData, onyxOptimisticData, and optimisticReportIDs (map login to reportID)
 */
function createPolicyExpenseChats(policyID: string, invitedEmailsToAccountIDs: InvitedEmailsToAccountIDs, hasOutstandingChildRequest = false): WorkspaceMembersChats {
    const workspaceMembersChats: WorkspaceMembersChats = {
        onyxSuccessData: [],
        onyxOptimisticData: [],
        onyxFailureData: [],
        reportCreationData: {},
    };

    Object.keys(invitedEmailsToAccountIDs).forEach((email) => {
        const accountID = invitedEmailsToAccountIDs[email];
        const cleanAccountID = Number(accountID);
        const login = PhoneNumber.addSMSDomainIfPhoneNumber(email);

        const oldChat = ReportUtils.getPolicyExpenseChat(cleanAccountID, policyID);

        // If the chat already exists, we don't want to create a new one - just make sure it's not archived
        if (oldChat) {
            workspaceMembersChats.reportCreationData[login] = {
                reportID: oldChat.reportID,
            };
            workspaceMembersChats.onyxOptimisticData.push({
                onyxMethod: Onyx.METHOD.MERGE,
                key: `${ONYXKEYS.COLLECTION.REPORT}${oldChat.reportID}`,
                value: {
                    stateNum: CONST.REPORT.STATE_NUM.OPEN,
                    statusNum: CONST.REPORT.STATUS_NUM.OPEN,
                },
            });
            return;
        }
        const optimisticReport = ReportUtils.buildOptimisticChatReport([sessionAccountID, cleanAccountID], undefined, CONST.REPORT.CHAT_TYPE.POLICY_EXPENSE_CHAT, policyID, cleanAccountID);
        const optimisticCreatedAction = ReportUtils.buildOptimisticCreatedReportAction(login);

        workspaceMembersChats.reportCreationData[login] = {
            reportID: optimisticReport.reportID,
            reportActionID: optimisticCreatedAction.reportActionID,
        };

        workspaceMembersChats.onyxOptimisticData.push({
            onyxMethod: Onyx.METHOD.SET,
            key: `${ONYXKEYS.COLLECTION.REPORT}${optimisticReport.reportID}`,
            value: {
                ...optimisticReport,
                pendingFields: {
                    createChat: CONST.RED_BRICK_ROAD_PENDING_ACTION.ADD,
                },
                isOptimisticReport: true,
                hasOutstandingChildRequest,
                pendingChatMembers: [
                    {
                        accountID: accountID.toString(),
                        pendingAction: CONST.RED_BRICK_ROAD_PENDING_ACTION.ADD,
                    },
                ],
            },
        });
        workspaceMembersChats.onyxOptimisticData.push({
            onyxMethod: Onyx.METHOD.SET,
            key: `${ONYXKEYS.COLLECTION.REPORT_ACTIONS}${optimisticReport.reportID}`,
            value: {[optimisticCreatedAction.reportActionID]: optimisticCreatedAction},
        });

        workspaceMembersChats.onyxSuccessData.push({
            onyxMethod: Onyx.METHOD.MERGE,
            key: `${ONYXKEYS.COLLECTION.REPORT}${optimisticReport.reportID}`,
            value: {
                pendingFields: {
                    createChat: null,
                },
                errorFields: {
                    createChat: null,
                },
                isOptimisticReport: false,
                pendingChatMembers: null,
                participants: {
                    [accountID]: allPersonalDetails && allPersonalDetails[accountID] ? {} : null,
                },
            },
        });
        workspaceMembersChats.onyxSuccessData.push({
            onyxMethod: Onyx.METHOD.MERGE,
            key: `${ONYXKEYS.COLLECTION.REPORT_ACTIONS}${optimisticReport.reportID}`,
            value: {[optimisticCreatedAction.reportActionID]: {pendingAction: null}},
        });

        workspaceMembersChats.onyxFailureData.push({
            onyxMethod: Onyx.METHOD.MERGE,
            key: `${ONYXKEYS.COLLECTION.REPORT_METADATA}${optimisticReport.reportID}`,
            value: {
                isLoadingInitialReportActions: false,
            },
        });

        workspaceMembersChats.onyxFailureData.push({
            onyxMethod: Onyx.METHOD.MERGE,
            key: `${ONYXKEYS.COLLECTION.REPORT}${optimisticReport.reportID}`,
            value: {
                errorFields: {
                    createChat: ErrorUtils.getMicroSecondOnyxErrorWithTranslationKey('report.genericCreateReportFailureMessage'),
                },
            },
        });
    });
    return workspaceMembersChats;
}

/**
 * Updates a workspace avatar image
 */
function updateWorkspaceAvatar(policyID: string, file: File) {
    const optimisticData: OnyxUpdate[] = [
        {
            onyxMethod: Onyx.METHOD.MERGE,
            key: `${ONYXKEYS.COLLECTION.POLICY}${policyID}`,
            value: {
                avatarURL: file.uri,
                originalFileName: file.name,
                errorFields: {
                    avatarURL: null,
                },
                pendingFields: {
                    avatarURL: CONST.RED_BRICK_ROAD_PENDING_ACTION.UPDATE,
                },
            },
        },
    ];
    const finallyData: OnyxUpdate[] = [
        {
            onyxMethod: Onyx.METHOD.MERGE,
            key: `${ONYXKEYS.COLLECTION.POLICY}${policyID}`,
            value: {
                pendingFields: {
                    avatarURL: null,
                },
            },
        },
    ];
    const failureData: OnyxUpdate[] = [
        {
            onyxMethod: Onyx.METHOD.MERGE,
            key: `${ONYXKEYS.COLLECTION.POLICY}${policyID}`,
            value: {
                avatarURL: allPolicies?.[`${ONYXKEYS.COLLECTION.POLICY}${policyID}`]?.avatarURL,
            },
        },
    ];

    const params: UpdateWorkspaceAvatarParams = {
        policyID,
        file,
    };

    API.write(WRITE_COMMANDS.UPDATE_WORKSPACE_AVATAR, params, {optimisticData, finallyData, failureData});
}

/**
 * Deletes the avatar image for the workspace
 */
function deleteWorkspaceAvatar(policyID: string) {
    const policy = getPolicy(policyID);
    const optimisticData: OnyxUpdate[] = [
        {
            onyxMethod: Onyx.METHOD.MERGE,
            key: `${ONYXKEYS.COLLECTION.POLICY}${policyID}`,
            value: {
                pendingFields: {
                    avatarURL: CONST.RED_BRICK_ROAD_PENDING_ACTION.UPDATE,
                },
                errorFields: {
                    avatarURL: null,
                },
                avatarURL: '',
                originalFileName: null,
            },
        },
    ];
    const finallyData: OnyxUpdate[] = [
        {
            onyxMethod: Onyx.METHOD.MERGE,
            key: `${ONYXKEYS.COLLECTION.POLICY}${policyID}`,
            value: {
                pendingFields: {
                    avatarURL: null,
                },
            },
        },
    ];
    const failureData: OnyxUpdate[] = [
        {
            onyxMethod: Onyx.METHOD.MERGE,
            key: `${ONYXKEYS.COLLECTION.POLICY}${policyID}`,
            value: {
                avatarURL: policy?.avatarURL,
                originalFileName: policy?.originalFileName,
                errorFields: {
                    avatarURL: ErrorUtils.getMicroSecondOnyxErrorWithTranslationKey('avatarWithImagePicker.deleteWorkspaceError'),
                },
            },
        },
    ];

    const params: DeleteWorkspaceAvatarParams = {policyID};

    API.write(WRITE_COMMANDS.DELETE_WORKSPACE_AVATAR, params, {optimisticData, finallyData, failureData});
}

/**
 * Clear error and pending fields for the workspace avatar
 */
function clearAvatarErrors(policyID: string) {
    Onyx.merge(`${ONYXKEYS.COLLECTION.POLICY}${policyID}`, {
        errorFields: {
            avatarURL: null,
        },
        pendingFields: {
            avatarURL: null,
        },
    });
}

/**
 * Optimistically update the general settings. Set the general settings as pending until the response succeeds.
 * If the response fails set a general error message. Clear the error message when updating.
 */
function updateGeneralSettings(policyID: string, name: string, currencyValue?: string) {
    const policy = allPolicies?.[`${ONYXKEYS.COLLECTION.POLICY}${policyID}`];
    if (!policy) {
        return;
    }

    const distanceUnit = PolicyUtils.getDistanceRateCustomUnit(policy);
    const customUnitID = distanceUnit?.customUnitID;
    const currency = currencyValue ?? policy?.outputCurrency ?? CONST.CURRENCY.USD;

    const currencyPendingAction = currency !== policy?.outputCurrency ? CONST.RED_BRICK_ROAD_PENDING_ACTION.UPDATE : undefined;
    const namePendingAction = name !== policy?.name ? CONST.RED_BRICK_ROAD_PENDING_ACTION.UPDATE : undefined;

    const currentRates = distanceUnit?.rates ?? {};
    const optimisticRates: Record<string, Rate> = {};
    const finallyRates: Record<string, Rate> = {};
    const failureRates: Record<string, Rate> = {};

    if (customUnitID) {
        for (const rateID of Object.keys(currentRates)) {
            optimisticRates[rateID] = {
                ...currentRates[rateID],
                pendingFields: {currency: CONST.RED_BRICK_ROAD_PENDING_ACTION.UPDATE},
                currency,
            };
            finallyRates[rateID] = {
                ...currentRates[rateID],
                pendingFields: {currency: null},
                currency,
            };
            failureRates[rateID] = {
                ...currentRates[rateID],
                pendingFields: {currency: null},
                errorFields: {currency: ErrorUtils.getMicroSecondOnyxErrorWithTranslationKey('common.genericErrorMessage')},
            };
        }
    }

    const optimisticData: OnyxUpdate[] = [
        {
            // We use SET because it's faster than merge and avoids a race condition when setting the currency and navigating the user to the Bank account page in confirmCurrencyChangeAndHideModal
            onyxMethod: Onyx.METHOD.SET,
            key: `${ONYXKEYS.COLLECTION.POLICY}${policyID}`,
            value: {
                ...policy,

                pendingFields: {
                    ...policy.pendingFields,
                    ...(namePendingAction !== undefined && {name: namePendingAction}),
                    ...(currencyPendingAction !== undefined && {outputCurrency: currencyPendingAction}),
                },

                // Clear errorFields in case the user didn't dismiss the general settings error
                errorFields: {
                    name: null,
                    outputCurrency: null,
                },
                name,
                outputCurrency: currency,
                ...(customUnitID && {
                    customUnits: {
                        [customUnitID]: {
                            ...distanceUnit,
                            rates: optimisticRates,
                        },
                    },
                }),
            },
        },
    ];
    const finallyData: OnyxUpdate[] = [
        {
            onyxMethod: Onyx.METHOD.MERGE,
            key: `${ONYXKEYS.COLLECTION.POLICY}${policyID}`,
            value: {
                pendingFields: {
                    name: null,
                    outputCurrency: null,
                },
                ...(customUnitID && {
                    customUnits: {
                        [customUnitID]: {
                            ...distanceUnit,
                            rates: finallyRates,
                        },
                    },
                }),
            },
        },
    ];

    const errorFields: Policy['errorFields'] = {
        name: namePendingAction && ErrorUtils.getMicroSecondOnyxErrorWithTranslationKey('workspace.editor.genericFailureMessage'),
    };

    if (!errorFields.name && currencyPendingAction) {
        errorFields.outputCurrency = ErrorUtils.getMicroSecondOnyxErrorWithTranslationKey('workspace.editor.genericFailureMessage');
    }

    const failureData: OnyxUpdate[] = [
        {
            onyxMethod: Onyx.METHOD.MERGE,
            key: `${ONYXKEYS.COLLECTION.POLICY}${policyID}`,
            value: {
                errorFields,
                ...(customUnitID && {
                    customUnits: {
                        [customUnitID]: {
                            ...distanceUnit,
                            rates: failureRates,
                        },
                    },
                }),
            },
        },
    ];

    const params: UpdateWorkspaceGeneralSettingsParams = {
        policyID,
        workspaceName: name,
        currency,
    };

    const persistedRequests = PersistedRequests.getAll();
    const createWorkspaceRequestChangedIndex = persistedRequests.findIndex(
        (request) => request.data?.policyID === policyID && request.command === WRITE_COMMANDS.CREATE_WORKSPACE && request.data?.policyName !== name,
    );

    const createWorkspaceRequest = persistedRequests.at(createWorkspaceRequestChangedIndex);
    if (createWorkspaceRequest && createWorkspaceRequestChangedIndex !== -1) {
        const workspaceRequest: Request = {
            ...createWorkspaceRequest,
            data: {
                ...createWorkspaceRequest.data,
                policyName: name,
            },
        };
        Onyx.merge(`${ONYXKEYS.COLLECTION.POLICY}${policyID}`, {
            name,
        });

        PersistedRequests.update(createWorkspaceRequestChangedIndex, workspaceRequest);
        return;
    }

    API.write(WRITE_COMMANDS.UPDATE_WORKSPACE_GENERAL_SETTINGS, params, {
        optimisticData,
        finallyData,
        failureData,
    });
}

function updateWorkspaceDescription(policyID: string, description: string, currentDescription: string) {
    if (description === currentDescription) {
        return;
    }
    const parsedDescription = ReportUtils.getParsedComment(description);

    const optimisticData: OnyxUpdate[] = [
        {
            onyxMethod: Onyx.METHOD.MERGE,
            key: `${ONYXKEYS.COLLECTION.POLICY}${policyID}`,
            value: {
                description: parsedDescription,
                pendingFields: {
                    description: CONST.RED_BRICK_ROAD_PENDING_ACTION.UPDATE,
                },
                errorFields: {
                    description: null,
                },
            },
        },
    ];
    const finallyData: OnyxUpdate[] = [
        {
            onyxMethod: Onyx.METHOD.MERGE,
            key: `${ONYXKEYS.COLLECTION.POLICY}${policyID}`,
            value: {
                pendingFields: {
                    description: null,
                },
            },
        },
    ];
    const failureData: OnyxUpdate[] = [
        {
            onyxMethod: Onyx.METHOD.MERGE,
            key: `${ONYXKEYS.COLLECTION.POLICY}${policyID}`,
            value: {
                errorFields: {
                    description: ErrorUtils.getMicroSecondOnyxErrorWithTranslationKey('workspace.editor.genericFailureMessage'),
                },
            },
        },
    ];

    const params: UpdateWorkspaceDescriptionParams = {
        policyID,
        description: parsedDescription,
    };

    API.write(WRITE_COMMANDS.UPDATE_WORKSPACE_DESCRIPTION, params, {
        optimisticData,
        finallyData,
        failureData,
    });
}

function setWorkspaceErrors(policyID: string, errors: Errors) {
    if (!allPolicies?.[policyID]) {
        return;
    }

    Onyx.merge(`${ONYXKEYS.COLLECTION.POLICY}${policyID}`, {errors: null});
    Onyx.merge(`${ONYXKEYS.COLLECTION.POLICY}${policyID}`, {errors});
}

function clearCustomUnitErrors(policyID: string, customUnitID: string, customUnitRateID: string) {
    Onyx.merge(`${ONYXKEYS.COLLECTION.POLICY}${policyID}`, {
        customUnits: {
            [customUnitID]: {
                errors: null,
                pendingAction: null,
                rates: {
                    [customUnitRateID]: {
                        errors: null,
                        pendingAction: null,
                    },
                },
            },
        },
    });
}

function hideWorkspaceAlertMessage(policyID: string) {
    if (!allPolicies?.[policyID]) {
        return;
    }

    Onyx.merge(`${ONYXKEYS.COLLECTION.POLICY}${policyID}`, {alertMessage: ''});
}

function updateAddress(policyID: string, newAddress: CompanyAddress) {
    // TODO: Change API endpoint parameters format to make it possible to follow naming-convention
    const parameters: UpdatePolicyAddressParams = {
        policyID,
        // eslint-disable-next-line @typescript-eslint/naming-convention
        'data[addressStreet]': newAddress.addressStreet,
        // eslint-disable-next-line @typescript-eslint/naming-convention
        'data[city]': newAddress.city,
        // eslint-disable-next-line @typescript-eslint/naming-convention
        'data[country]': newAddress.country,
        // eslint-disable-next-line @typescript-eslint/naming-convention
        'data[state]': newAddress.state,
        // eslint-disable-next-line @typescript-eslint/naming-convention
        'data[zipCode]': newAddress.zipCode,
    };

    const optimisticData: OnyxUpdate[] = [
        {
            onyxMethod: Onyx.METHOD.MERGE,
            key: `${ONYXKEYS.COLLECTION.POLICY}${policyID}`,
            value: {
                address: newAddress,
                pendingFields: {
                    address: CONST.RED_BRICK_ROAD_PENDING_ACTION.UPDATE,
                },
            },
        },
    ];

    const finallyData: OnyxUpdate[] = [
        {
            onyxMethod: Onyx.METHOD.MERGE,
            key: `${ONYXKEYS.COLLECTION.POLICY}${policyID}`,
            value: {
                address: newAddress,
                pendingFields: {
                    address: null,
                },
            },
        },
    ];

    API.write(WRITE_COMMANDS.UPDATE_POLICY_ADDRESS, parameters, {
        optimisticData,
        finallyData,
    });
}

/**
 * Removes an error after trying to delete a workspace
 */
function clearDeleteWorkspaceError(policyID: string) {
    Onyx.merge(`${ONYXKEYS.COLLECTION.POLICY}${policyID}`, {
        pendingAction: null,
        errors: null,
    });
}

/**
 * Removes the workspace after failure to create.
 */
function removeWorkspace(policyID: string) {
    Onyx.set(`${ONYXKEYS.COLLECTION.POLICY}${policyID}`, null);
}

/**
 * Generate a policy name based on an email and policy list.
 * @param [email] the email to base the workspace name on. If not passed, will use the logged-in user's email instead
 */
function generateDefaultWorkspaceName(email = ''): string {
    const emailParts = email ? email.split('@') : sessionEmail.split('@');
    let defaultWorkspaceName = '';
    if (!emailParts || emailParts.length !== 2) {
        return defaultWorkspaceName;
    }
    const username = emailParts.at(0) ?? '';
    const domain = emailParts.at(1) ?? '';
    const userDetails = PersonalDetailsUtils.getPersonalDetailByEmail(sessionEmail);
    const displayName = userDetails?.displayName?.trim();

    if (!PUBLIC_DOMAINS.some((publicDomain) => publicDomain === domain.toLowerCase())) {
        defaultWorkspaceName = `${Str.UCFirst(domain.split('.').at(0) ?? '')}'s Workspace`;
    } else if (displayName) {
        defaultWorkspaceName = `${Str.UCFirst(displayName)}'s Workspace`;
    } else if (PUBLIC_DOMAINS.some((publicDomain) => publicDomain === domain.toLowerCase())) {
        defaultWorkspaceName = `${Str.UCFirst(username)}'s Workspace`;
    } else {
        defaultWorkspaceName = userDetails?.phoneNumber ?? '';
    }

    if (`@${domain.toLowerCase()}` === CONST.SMS.DOMAIN) {
        defaultWorkspaceName = 'My Group Workspace';
    }

    if (isEmptyObject(allPolicies)) {
        return defaultWorkspaceName;
    }

    // find default named workspaces and increment the last number
    const numberRegEx = new RegExp(`${escapeRegExp(defaultWorkspaceName)} ?(\\d*)`, 'i');
    const parsedWorkspaceNumbers = Object.values(allPolicies ?? {})
        .filter((policy) => policy?.name && numberRegEx.test(policy.name))
        .map((policy) => Number(numberRegEx.exec(policy?.name ?? '')?.[1] ?? '1')); // parse the number at the end
    const lastWorkspaceNumber = Math.max(...parsedWorkspaceNumbers);
    return lastWorkspaceNumber !== -Infinity ? `${defaultWorkspaceName} ${lastWorkspaceNumber + 1}` : defaultWorkspaceName;
}

/**
 * Returns a client generated 16 character hexadecimal value for the policyID
 */
function generatePolicyID(): string {
    return NumberUtils.generateHexadecimalValue(16);
}

/**
 * Returns a client generated 13 character hexadecimal value for a custom unit ID
 */
function generateCustomUnitID(): string {
    return NumberUtils.generateHexadecimalValue(13);
}

function buildOptimisticDistanceRateCustomUnits(reportCurrency?: string): OptimisticCustomUnits {
    const currency = reportCurrency ?? allPersonalDetails?.[sessionAccountID]?.localCurrencyCode ?? CONST.CURRENCY.USD;
    const customUnitID = generateCustomUnitID();
    const customUnitRateID = generateCustomUnitID();

    const customUnits: Record<string, CustomUnit> = {
        [customUnitID]: {
            customUnitID,
            name: CONST.CUSTOM_UNITS.NAME_DISTANCE,
            attributes: {
                unit: CONST.CUSTOM_UNITS.DISTANCE_UNIT_MILES,
            },
            rates: {
                [customUnitRateID]: {
                    customUnitRateID,
                    name: CONST.CUSTOM_UNITS.DEFAULT_RATE,
                    rate: CONST.CUSTOM_UNITS.MILEAGE_IRS_RATE * CONST.POLICY.CUSTOM_UNIT_RATE_BASE_OFFSET,
                    enabled: true,
                    currency,
                },
            },
        },
    };

    return {
        customUnits,
        customUnitID,
        customUnitRateID,
        outputCurrency: currency,
    };
}

/**
 * Optimistically creates a Policy Draft for a new workspace
 *
 * @param [policyOwnerEmail] the email of the account to make the owner of the policy
 * @param [policyName] custom policy name we will use for created workspace
 * @param [policyID] custom policy id we will use for created workspace
 * @param [makeMeAdmin] leave the calling account as an admin on the policy
 */
function createDraftInitialWorkspace(policyOwnerEmail = '', policyName = '', policyID = generatePolicyID(), makeMeAdmin = false, currency = '', file?: File) {
    const workspaceName = policyName || generateDefaultWorkspaceName(policyOwnerEmail);
<<<<<<< HEAD
    const {customUnits, outputCurrency} = buildOptimisticCustomUnits(currency);
=======
    const {customUnits, outputCurrency} = buildOptimisticDistanceRateCustomUnits();
>>>>>>> e3632a98

    const optimisticData: OnyxUpdate[] = [
        {
            onyxMethod: Onyx.METHOD.SET,
            key: `${ONYXKEYS.COLLECTION.POLICY_DRAFTS}${policyID}`,
            value: {
                id: policyID,
                type: CONST.POLICY.TYPE.TEAM,
                name: workspaceName,
                role: CONST.POLICY.ROLE.ADMIN,
                owner: sessionEmail,
                ownerAccountID: sessionAccountID,
                isPolicyExpenseChatEnabled: true,
                areCategoriesEnabled: true,
                outputCurrency: currency || outputCurrency,
                pendingAction: CONST.RED_BRICK_ROAD_PENDING_ACTION.ADD,
                customUnits,
                makeMeAdmin,
                autoReporting: true,
                autoReportingFrequency: CONST.POLICY.AUTO_REPORTING_FREQUENCIES.INSTANT,
                avatarURL: file?.uri ?? null,
                originalFileName: file?.name,
                employeeList: {
                    [sessionEmail]: {
                        role: CONST.POLICY.ROLE.ADMIN,
                        errors: {},
                    },
                },
                approvalMode: CONST.POLICY.APPROVAL_MODE.OPTIONAL,
                harvesting: {
                    enabled: true,
                },
                pendingFields: {
                    autoReporting: CONST.RED_BRICK_ROAD_PENDING_ACTION.ADD,
                    approvalMode: CONST.RED_BRICK_ROAD_PENDING_ACTION.ADD,
                    reimbursementChoice: CONST.RED_BRICK_ROAD_PENDING_ACTION.ADD,
                },
            },
        },
    ];

    Onyx.update(optimisticData);
}

/**
 * Generates onyx data for creating a new workspace
 *
 * @param [policyOwnerEmail] the email of the account to make the owner of the policy
 * @param [makeMeAdmin] leave the calling account as an admin on the policy
 * @param [policyName] custom policy name we will use for created workspace
 * @param [policyID] custom policy id we will use for created workspace
 * @param [expenseReportId] the reportID of the expense report that is being used to create the workspace
 */
function buildPolicyData(
    policyOwnerEmail = '',
    makeMeAdmin = false,
    policyName = '',
    policyID = generatePolicyID(),
    expenseReportId?: string,
    engagementChoice?: string,
    currency?: '',
    file?: File,
) {
    const workspaceName = policyName || generateDefaultWorkspaceName(policyOwnerEmail);

<<<<<<< HEAD
    const {customUnits, customUnitID, customUnitRateID, outputCurrency} = buildOptimisticCustomUnits(currency);
=======
    const {customUnits, customUnitID, customUnitRateID, outputCurrency} = buildOptimisticDistanceRateCustomUnits();
>>>>>>> e3632a98

    const {
        adminsChatReportID,
        adminsChatData,
        adminsReportActionData,
        adminsCreatedReportActionID,
        expenseChatReportID,
        expenseChatData,
        expenseReportActionData,
        expenseCreatedReportActionID,
    } = ReportUtils.buildOptimisticWorkspaceChats(policyID, workspaceName, expenseReportId);

    const optimisticCategoriesData = buildOptimisticPolicyCategories(policyID, CONST.POLICY.DEFAULT_CATEGORIES);

    const optimisticData: OnyxUpdate[] = [
        {
            onyxMethod: Onyx.METHOD.SET,
            key: `${ONYXKEYS.COLLECTION.POLICY}${policyID}`,
            value: {
                id: policyID,
                type: CONST.POLICY.TYPE.TEAM,
                name: workspaceName,
                role: CONST.POLICY.ROLE.ADMIN,
                owner: sessionEmail,
                ownerAccountID: sessionAccountID,
                isPolicyExpenseChatEnabled: true,
                outputCurrency: currency || outputCurrency,
                pendingAction: CONST.RED_BRICK_ROAD_PENDING_ACTION.ADD,
                autoReporting: true,
                autoReportingFrequency: CONST.POLICY.AUTO_REPORTING_FREQUENCIES.INSTANT,
                approvalMode: CONST.POLICY.APPROVAL_MODE.OPTIONAL,
                harvesting: {
                    enabled: true,
                },
                customUnits,
                areCategoriesEnabled: true,
                areTagsEnabled: false,
                areDistanceRatesEnabled: false,
                areWorkflowsEnabled: false,
                areReportFieldsEnabled: false,
                areConnectionsEnabled: false,
                employeeList: {
                    [sessionEmail]: {
                        role: CONST.POLICY.ROLE.ADMIN,
                        errors: {},
                    },
                },
                chatReportIDAdmins: makeMeAdmin ? Number(adminsChatReportID) : undefined,
                pendingFields: {
                    autoReporting: CONST.RED_BRICK_ROAD_PENDING_ACTION.ADD,
                    approvalMode: CONST.RED_BRICK_ROAD_PENDING_ACTION.ADD,
                    reimbursementChoice: CONST.RED_BRICK_ROAD_PENDING_ACTION.ADD,
                    name: CONST.RED_BRICK_ROAD_PENDING_ACTION.ADD,
                    outputCurrency: CONST.RED_BRICK_ROAD_PENDING_ACTION.ADD,
                    address: CONST.RED_BRICK_ROAD_PENDING_ACTION.ADD,
                    description: CONST.RED_BRICK_ROAD_PENDING_ACTION.ADD,
                },
                avatarURL: file?.uri,
                originalFileName: file?.name,
            },
        },
        {
            onyxMethod: Onyx.METHOD.SET,
            key: `${ONYXKEYS.COLLECTION.REPORT}${adminsChatReportID}`,
            value: {
                pendingFields: {
                    addWorkspaceRoom: CONST.RED_BRICK_ROAD_PENDING_ACTION.ADD,
                },
                ...adminsChatData,
            },
        },
        {
            onyxMethod: Onyx.METHOD.SET,
            key: `${ONYXKEYS.COLLECTION.REPORT_ACTIONS}${adminsChatReportID}`,
            value: adminsReportActionData,
        },
        {
            onyxMethod: Onyx.METHOD.SET,
            key: `${ONYXKEYS.COLLECTION.REPORT}${expenseChatReportID}`,
            value: {
                pendingFields: {
                    addWorkspaceRoom: CONST.RED_BRICK_ROAD_PENDING_ACTION.ADD,
                },
                ...expenseChatData,
            },
        },
        {
            onyxMethod: Onyx.METHOD.SET,
            key: `${ONYXKEYS.COLLECTION.REPORT_ACTIONS}${expenseChatReportID}`,
            value: expenseReportActionData,
        },
        {
            onyxMethod: Onyx.METHOD.SET,
            key: `${ONYXKEYS.COLLECTION.POLICY_DRAFTS}${policyID}`,
            value: null,
        },
        {
            onyxMethod: Onyx.METHOD.SET,
            key: `${ONYXKEYS.COLLECTION.REPORT_DRAFT}${expenseChatReportID}`,
            value: null,
        },
    ];

    const successData: OnyxUpdate[] = [
        {
            onyxMethod: Onyx.METHOD.MERGE,
            key: `${ONYXKEYS.COLLECTION.POLICY}${policyID}`,
            value: {
                pendingAction: null,
                pendingFields: {
                    autoReporting: null,
                    approvalMode: null,
                    reimbursementChoice: null,
                    name: null,
                    outputCurrency: null,
                    address: null,
                    description: null,
                },
            },
        },
        {
            onyxMethod: Onyx.METHOD.MERGE,
            key: `${ONYXKEYS.COLLECTION.REPORT}${adminsChatReportID}`,
            value: {
                pendingFields: {
                    addWorkspaceRoom: null,
                },
                pendingAction: null,
                pendingChatMembers: [],
                isOptimisticReport: false,
            },
        },
        {
            onyxMethod: Onyx.METHOD.MERGE,
            key: `${ONYXKEYS.COLLECTION.REPORT_ACTIONS}${adminsChatReportID}`,
            value: {
                [adminsCreatedReportActionID]: {
                    pendingAction: null,
                },
            },
        },
        {
            onyxMethod: Onyx.METHOD.MERGE,
            key: `${ONYXKEYS.COLLECTION.REPORT}${expenseChatReportID}`,
            value: {
                pendingFields: {
                    addWorkspaceRoom: null,
                },
                pendingAction: null,
                isOptimisticReport: false,
            },
        },
        {
            onyxMethod: Onyx.METHOD.MERGE,
            key: `${ONYXKEYS.COLLECTION.REPORT_ACTIONS}${expenseChatReportID}`,
            value: {
                [expenseCreatedReportActionID]: {
                    pendingAction: null,
                },
            },
        },
    ];

    const failureData: OnyxUpdate[] = [
        {
            onyxMethod: Onyx.METHOD.MERGE,
            key: `${ONYXKEYS.COLLECTION.POLICY}${policyID}`,
            value: {employeeList: null},
        },
        {
            onyxMethod: Onyx.METHOD.SET,
            key: `${ONYXKEYS.COLLECTION.REPORT}${adminsChatReportID}`,
            value: null,
        },
        {
            onyxMethod: Onyx.METHOD.SET,
            key: `${ONYXKEYS.COLLECTION.REPORT_ACTIONS}${adminsChatReportID}`,
            value: null,
        },
        {
            onyxMethod: Onyx.METHOD.SET,
            key: `${ONYXKEYS.COLLECTION.REPORT}${expenseChatReportID}`,
            value: null,
        },
        {
            onyxMethod: Onyx.METHOD.SET,
            key: `${ONYXKEYS.COLLECTION.REPORT_ACTIONS}${expenseChatReportID}`,
            value: null,
        },
    ];

    if (optimisticCategoriesData.optimisticData) {
        optimisticData.push(...optimisticCategoriesData.optimisticData);
    }

    if (optimisticCategoriesData.failureData) {
        failureData.push(...optimisticCategoriesData.failureData);
    }

    if (optimisticCategoriesData.successData) {
        successData.push(...optimisticCategoriesData.successData);
    }

    const params: CreateWorkspaceParams = {
        policyID,
        adminsChatReportID,
        expenseChatReportID,
        ownerEmail: policyOwnerEmail,
        makeMeAdmin,
        policyName: workspaceName,
        type: CONST.POLICY.TYPE.TEAM,
        adminsCreatedReportActionID,
        expenseCreatedReportActionID,
        customUnitID,
        customUnitRateID,
        engagementChoice,
    };

    return {successData, optimisticData, failureData, params};
}

/**
 * Optimistically creates a new workspace and default workspace chats
 *
 * @param [policyOwnerEmail] the email of the account to make the owner of the policy
 * @param [makeMeAdmin] leave the calling account as an admin on the policy
 * @param [policyName] custom policy name we will use for created workspace
 * @param [policyID] custom policy id we will use for created workspace
 * @param [engagementChoice] Purpose of using application selected by user in guided setup flow
 */
function createWorkspace(
    policyOwnerEmail = '',
    makeMeAdmin = false,
    policyName = '',
    policyID = generatePolicyID(),
    engagementChoice = '',
    currency = '',
    file?: File,
): CreateWorkspaceParams {
    const {optimisticData, failureData, successData, params} = buildPolicyData(policyOwnerEmail, makeMeAdmin, policyName, policyID, undefined, engagementChoice, currency, file);
    API.write(WRITE_COMMANDS.CREATE_WORKSPACE, params, {optimisticData, successData, failureData});

    // Publish a workspace created event if this is their first policy
    if (getAdminPolicies().length === 0) {
        GoogleTagManager.publishEvent(CONST.ANALYTICS.EVENT.WORKSPACE_CREATED, sessionAccountID);
    }

    return params;
}

/**
 * Creates a draft workspace for various money request flows
 *
 * @param [policyOwnerEmail] the email of the account to make the owner of the policy
 * @param [makeMeAdmin] leave the calling account as an admin on the policy
 * @param [policyName] custom policy name we will use for created workspace
 * @param [policyID] custom policy id we will use for created workspace
 */
function createDraftWorkspace(policyOwnerEmail = '', makeMeAdmin = false, policyName = '', policyID = generatePolicyID()): CreateWorkspaceParams {
    const workspaceName = policyName || generateDefaultWorkspaceName(policyOwnerEmail);

    const {customUnits, customUnitID, customUnitRateID, outputCurrency} = buildOptimisticDistanceRateCustomUnits();

    const {expenseChatData, adminsChatReportID, adminsCreatedReportActionID, expenseChatReportID, expenseCreatedReportActionID} = ReportUtils.buildOptimisticWorkspaceChats(
        policyID,
        workspaceName,
    );

    const optimisticData: OnyxUpdate[] = [
        {
            onyxMethod: Onyx.METHOD.SET,
            key: `${ONYXKEYS.COLLECTION.POLICY_DRAFTS}${policyID}`,
            value: {
                id: policyID,
                type: CONST.POLICY.TYPE.TEAM,
                name: workspaceName,
                role: CONST.POLICY.ROLE.ADMIN,
                owner: sessionEmail,
                ownerAccountID: sessionAccountID,
                isPolicyExpenseChatEnabled: true,
                outputCurrency,
                pendingAction: CONST.RED_BRICK_ROAD_PENDING_ACTION.ADD,
                autoReporting: true,
                autoReportingFrequency: CONST.POLICY.AUTO_REPORTING_FREQUENCIES.INSTANT,
                approvalMode: CONST.POLICY.APPROVAL_MODE.OPTIONAL,
                harvesting: {
                    enabled: true,
                },
                customUnits,
                areCategoriesEnabled: true,
                areTagsEnabled: false,
                areDistanceRatesEnabled: false,
                areWorkflowsEnabled: false,
                areReportFieldsEnabled: false,
                areConnectionsEnabled: false,
                employeeList: {
                    [sessionEmail]: {
                        role: CONST.POLICY.ROLE.ADMIN,
                        errors: {},
                    },
                },
                chatReportIDAdmins: makeMeAdmin ? Number(adminsChatReportID) : undefined,
                pendingFields: {
                    autoReporting: CONST.RED_BRICK_ROAD_PENDING_ACTION.ADD,
                    approvalMode: CONST.RED_BRICK_ROAD_PENDING_ACTION.ADD,
                    reimbursementChoice: CONST.RED_BRICK_ROAD_PENDING_ACTION.ADD,
                },
            },
        },
        {
            onyxMethod: Onyx.METHOD.SET,
            key: `${ONYXKEYS.COLLECTION.REPORT_DRAFT}${expenseChatReportID}`,
            value: expenseChatData,
        },
        {
            onyxMethod: Onyx.METHOD.SET,
            key: `${ONYXKEYS.COLLECTION.POLICY_CATEGORIES_DRAFT}${policyID}`,
            value: CONST.POLICY.DEFAULT_CATEGORIES.reduce<Record<string, PolicyCategory>>((acc, category) => {
                acc[category] = {
                    name: category,
                    enabled: true,
                    errors: null,
                };
                return acc;
            }, {}),
        },
    ];

    const params: CreateWorkspaceParams = {
        policyID,
        adminsChatReportID,
        expenseChatReportID,
        ownerEmail: policyOwnerEmail,
        makeMeAdmin,
        policyName: workspaceName,
        type: CONST.POLICY.TYPE.TEAM,
        adminsCreatedReportActionID,
        expenseCreatedReportActionID,
        customUnitID,
        customUnitRateID,
    };

    Onyx.update(optimisticData);

    return params;
}

function openPolicyWorkflowsPage(policyID: string) {
    if (!policyID) {
        Log.warn('openPolicyWorkflowsPage invalid params', {policyID});
        return;
    }

    const onyxData: OnyxData = {
        optimisticData: [
            {
                onyxMethod: Onyx.METHOD.MERGE,
                key: `${ONYXKEYS.COLLECTION.POLICY}${policyID}`,
                value: {
                    isLoading: true,
                },
            },
        ],
        successData: [
            {
                onyxMethod: Onyx.METHOD.MERGE,
                key: `${ONYXKEYS.COLLECTION.POLICY}${policyID}`,
                value: {
                    isLoading: false,
                },
            },
        ],
        failureData: [
            {
                onyxMethod: Onyx.METHOD.MERGE,
                key: `${ONYXKEYS.COLLECTION.POLICY}${policyID}`,
                value: {
                    isLoading: false,
                },
            },
        ],
    };

    const params: OpenPolicyWorkflowsPageParams = {policyID};

    API.read(READ_COMMANDS.OPEN_POLICY_WORKFLOWS_PAGE, params, onyxData);
}

/**
 * Returns the accountIDs of the members of the policy whose data is passed in the parameters
 */
function openWorkspace(policyID: string, clientMemberAccountIDs: number[]) {
    if (!policyID || !clientMemberAccountIDs) {
        Log.warn('openWorkspace invalid params', {policyID, clientMemberAccountIDs});
        return;
    }

    const params: OpenWorkspaceParams = {
        policyID,
        clientMemberAccountIDs: JSON.stringify(clientMemberAccountIDs),
    };

    API.read(READ_COMMANDS.OPEN_WORKSPACE, params);
}

function openPolicyTaxesPage(policyID: string) {
    if (!policyID) {
        Log.warn('openPolicyTaxesPage invalid params', {policyID});
        return;
    }

    const params: OpenPolicyTaxesPageParams = {
        policyID,
    };

    API.read(READ_COMMANDS.OPEN_POLICY_TAXES_PAGE, params);
}

function openPolicyExpensifyCardsPage(policyID: string, workspaceAccountID: number) {
    const authToken = NetworkStore.getAuthToken();

    const optimisticData: OnyxUpdate[] = [
        {
            onyxMethod: Onyx.METHOD.MERGE,
            key: `${ONYXKEYS.COLLECTION.PRIVATE_EXPENSIFY_CARD_SETTINGS}${workspaceAccountID}`,
            value: {
                isLoading: true,
            },
        },
    ];

    const successData: OnyxUpdate[] = [
        {
            onyxMethod: Onyx.METHOD.MERGE,
            key: `${ONYXKEYS.COLLECTION.PRIVATE_EXPENSIFY_CARD_SETTINGS}${workspaceAccountID}`,
            value: {
                isLoading: false,
            },
        },
    ];

    const failureData: OnyxUpdate[] = [
        {
            onyxMethod: Onyx.METHOD.MERGE,
            key: `${ONYXKEYS.COLLECTION.PRIVATE_EXPENSIFY_CARD_SETTINGS}${workspaceAccountID}`,
            value: {
                isLoading: false,
            },
        },
    ];

    const params: OpenPolicyExpensifyCardsPageParams = {
        policyID,
        authToken,
    };

    API.read(READ_COMMANDS.OPEN_POLICY_EXPENSIFY_CARDS_PAGE, params, {optimisticData, successData, failureData});
}

function openPolicyEditCardLimitTypePage(policyID: string, cardID: number) {
    const authToken = NetworkStore.getAuthToken();

    const params: OpenPolicyEditCardLimitTypePageParams = {
        policyID,
        authToken,
        cardID,
    };

    API.read(READ_COMMANDS.OPEN_POLICY_EDIT_CARD_LIMIT_TYPE_PAGE, params);
}

function openWorkspaceInvitePage(policyID: string, clientMemberEmails: string[]) {
    if (!policyID || !clientMemberEmails) {
        Log.warn('openWorkspaceInvitePage invalid params', {policyID, clientMemberEmails});
        return;
    }

    const params: OpenWorkspaceInvitePageParams = {
        policyID,
        clientMemberEmails: JSON.stringify(clientMemberEmails),
    };

    API.read(READ_COMMANDS.OPEN_WORKSPACE_INVITE_PAGE, params);
}

function openDraftWorkspaceRequest(policyID: string) {
    if (policyID === '-1' || policyID === CONST.POLICY.ID_FAKE) {
        Log.warn('openDraftWorkspaceRequest invalid params', {policyID});
        return;
    }

    const params: OpenDraftWorkspaceRequestParams = {policyID};

    API.read(READ_COMMANDS.OPEN_DRAFT_WORKSPACE_REQUEST, params);
}

function requestExpensifyCardLimitIncrease(settlementBankAccountID?: number) {
    if (!settlementBankAccountID) {
        return;
    }

    const authToken = NetworkStore.getAuthToken();

    const params: RequestExpensifyCardLimitIncreaseParams = {
        authToken,
        settlementBankAccountID,
    };

    API.write(WRITE_COMMANDS.REQUEST_EXPENSIFY_CARD_LIMIT_INCREASE, params);
}

function setWorkspaceInviteMessageDraft(policyID: string, message: string | null) {
    Onyx.set(`${ONYXKEYS.COLLECTION.WORKSPACE_INVITE_MESSAGE_DRAFT}${policyID}`, message);
}

function clearErrors(policyID: string) {
    Onyx.merge(`${ONYXKEYS.COLLECTION.POLICY}${policyID}`, {errors: null});
    hideWorkspaceAlertMessage(policyID);
}

/**
 * Dismiss the informative messages about which policy members were added with primary logins when invited with their secondary login.
 */
function dismissAddedWithPrimaryLoginMessages(policyID: string) {
    Onyx.merge(`${ONYXKEYS.COLLECTION.POLICY}${policyID}`, {primaryLoginsInvited: null});
}

function buildOptimisticRecentlyUsedCurrencies(currency?: string) {
    if (!currency) {
        return [];
    }

    return lodashUnion([currency], allRecentlyUsedCurrencies).slice(0, CONST.IOU.MAX_RECENT_REPORTS_TO_SHOW);
}

/**
 * This flow is used for bottom up flow converting IOU report to an expense report. When user takes this action,
 * we create a Collect type workspace when the person taking the action becomes an owner and an admin, while we
 * add a new member to the workspace as an employee and convert the IOU report passed as a param into an expense report.
 *
 * @returns policyID of the workspace we have created
 */
function createWorkspaceFromIOUPayment(iouReport: OnyxEntry<Report>): WorkspaceFromIOUCreationData | undefined {
    // This flow only works for IOU reports
    if (!ReportUtils.isIOUReportUsingReport(iouReport)) {
        return;
    }

    // Generate new variables for the policy
    const policyID = generatePolicyID();
    const workspaceName = generateDefaultWorkspaceName(sessionEmail);
    const employeeAccountID = iouReport.ownerAccountID;
    const {customUnits, customUnitID, customUnitRateID} = buildOptimisticDistanceRateCustomUnits(iouReport.currency);
    const oldPersonalPolicyID = iouReport.policyID;
    const iouReportID = iouReport.reportID;

    const {
        adminsChatReportID,
        adminsChatData,
        adminsReportActionData,
        adminsCreatedReportActionID,
        expenseChatReportID: workspaceChatReportID,
        expenseChatData: workspaceChatData,
        expenseReportActionData: workspaceChatReportActionData,
        expenseCreatedReportActionID: workspaceChatCreatedReportActionID,
    } = ReportUtils.buildOptimisticWorkspaceChats(policyID, workspaceName);

    if (!employeeAccountID) {
        return;
    }

    const employeeEmail = allPersonalDetails?.[employeeAccountID]?.login ?? '';

    // Create the workspace chat for the employee whose IOU is being paid
    const employeeWorkspaceChat = createPolicyExpenseChats(policyID, {[employeeEmail]: employeeAccountID}, true);
    const newWorkspace = {
        id: policyID,

        // We are creating a collect policy in this case
        type: CONST.POLICY.TYPE.TEAM,
        name: workspaceName,
        role: CONST.POLICY.ROLE.ADMIN,
        owner: sessionEmail,
        ownerAccountID: sessionAccountID,
        isPolicyExpenseChatEnabled: true,

        // Setting the currency to USD as we can only add the VBBA for this policy currency right now
        outputCurrency: CONST.CURRENCY.USD,
        pendingAction: CONST.RED_BRICK_ROAD_PENDING_ACTION.ADD,
        autoReporting: true,
        autoReportingFrequency: CONST.POLICY.AUTO_REPORTING_FREQUENCIES.INSTANT,
        approvalMode: CONST.POLICY.APPROVAL_MODE.OPTIONAL,
        harvesting: {
            enabled: true,
        },
        customUnits,
        areCategoriesEnabled: true,
        areTagsEnabled: false,
        areDistanceRatesEnabled: false,
        areWorkflowsEnabled: false,
        areReportFieldsEnabled: false,
        areConnectionsEnabled: false,
        employeeList: {
            [sessionEmail]: {
                role: CONST.POLICY.ROLE.ADMIN,
                errors: {},
            },
            ...(employeeEmail
                ? {
                      [employeeEmail]: {
                          role: CONST.POLICY.ROLE.USER,
                          errors: {},
                      },
                  }
                : {}),
        },
        pendingFields: {
            autoReporting: CONST.RED_BRICK_ROAD_PENDING_ACTION.ADD,
            approvalMode: CONST.RED_BRICK_ROAD_PENDING_ACTION.ADD,
            reimbursementChoice: CONST.RED_BRICK_ROAD_PENDING_ACTION.ADD,
        },
    };

    const optimisticData: OnyxUpdate[] = [
        {
            onyxMethod: Onyx.METHOD.SET,
            key: `${ONYXKEYS.COLLECTION.POLICY}${policyID}`,
            value: newWorkspace,
        },
        {
            onyxMethod: Onyx.METHOD.SET,
            key: `${ONYXKEYS.COLLECTION.REPORT}${adminsChatReportID}`,
            value: {
                pendingFields: {
                    addWorkspaceRoom: CONST.RED_BRICK_ROAD_PENDING_ACTION.ADD,
                },
                ...adminsChatData,
            },
        },
        {
            onyxMethod: Onyx.METHOD.SET,
            key: `${ONYXKEYS.COLLECTION.REPORT_ACTIONS}${adminsChatReportID}`,
            value: adminsReportActionData,
        },
        {
            onyxMethod: Onyx.METHOD.SET,
            key: `${ONYXKEYS.COLLECTION.REPORT}${workspaceChatReportID}`,
            value: {
                pendingFields: {
                    addWorkspaceRoom: CONST.RED_BRICK_ROAD_PENDING_ACTION.ADD,
                },
                ...workspaceChatData,
            },
        },
        {
            onyxMethod: Onyx.METHOD.SET,
            key: `${ONYXKEYS.COLLECTION.REPORT_ACTIONS}${workspaceChatReportID}`,
            value: workspaceChatReportActionData,
        },
        {
            onyxMethod: Onyx.METHOD.MERGE,
            key: `${ONYXKEYS.COLLECTION.POLICY_DRAFTS}${policyID}`,
            value: {
                pendingFields: {
                    addWorkspaceRoom: null,
                },
                pendingAction: null,
            },
        },
    ];
    optimisticData.push(...employeeWorkspaceChat.onyxOptimisticData);

    const successData: OnyxUpdate[] = [
        {
            onyxMethod: Onyx.METHOD.MERGE,
            key: `${ONYXKEYS.COLLECTION.POLICY}${policyID}`,
            value: {
                pendingAction: null,
                pendingFields: {
                    autoReporting: null,
                    approvalMode: null,
                    reimbursementChoice: null,
                },
            },
        },
        {
            onyxMethod: Onyx.METHOD.MERGE,
            key: `${ONYXKEYS.COLLECTION.REPORT}${adminsChatReportID}`,
            value: {
                pendingFields: {
                    addWorkspaceRoom: null,
                },
                pendingAction: null,
            },
        },
        {
            onyxMethod: Onyx.METHOD.MERGE,
            key: `${ONYXKEYS.COLLECTION.REPORT_ACTIONS}${adminsChatReportID}`,
            value: {
                [Object.keys(adminsChatData).at(0) ?? '']: {
                    pendingAction: null,
                },
            },
        },
        {
            onyxMethod: Onyx.METHOD.MERGE,
            key: `${ONYXKEYS.COLLECTION.REPORT}${workspaceChatReportID}`,
            value: {
                pendingFields: {
                    addWorkspaceRoom: null,
                },
                pendingAction: null,
            },
        },
        {
            onyxMethod: Onyx.METHOD.MERGE,
            key: `${ONYXKEYS.COLLECTION.REPORT_ACTIONS}${workspaceChatReportID}`,
            value: {
                [Object.keys(workspaceChatData).at(0) ?? '']: {
                    pendingAction: null,
                },
            },
        },
    ];
    successData.push(...employeeWorkspaceChat.onyxSuccessData);

    const failureData: OnyxUpdate[] = [
        {
            onyxMethod: Onyx.METHOD.MERGE,
            key: `${ONYXKEYS.COLLECTION.REPORT}${adminsChatReportID}`,
            value: {
                pendingFields: {
                    addWorkspaceRoom: null,
                },
                pendingAction: null,
            },
        },
        {
            onyxMethod: Onyx.METHOD.MERGE,
            key: `${ONYXKEYS.COLLECTION.REPORT_ACTIONS}${adminsChatReportID}`,
            value: {
                pendingAction: null,
            },
        },
        {
            onyxMethod: Onyx.METHOD.MERGE,
            key: `${ONYXKEYS.COLLECTION.REPORT}${workspaceChatReportID}`,
            value: {
                pendingFields: {
                    addWorkspaceRoom: null,
                },
                pendingAction: null,
            },
        },
        {
            onyxMethod: Onyx.METHOD.MERGE,
            key: `${ONYXKEYS.COLLECTION.REPORT_ACTIONS}${workspaceChatReportID}`,
            value: {
                pendingAction: null,
            },
        },
    ];

    // Compose the memberData object which is used to add the employee to the workspace and
    // optimistically create the workspace chat for them.
    const memberData = {
        accountID: Number(employeeAccountID),
        email: employeeEmail,
        workspaceChatReportID: employeeWorkspaceChat.reportCreationData[employeeEmail].reportID,
        workspaceChatCreatedReportActionID: employeeWorkspaceChat.reportCreationData[employeeEmail].reportActionID,
    };

    const oldChatReportID = iouReport.chatReportID;

    // Next we need to convert the IOU report to Expense report.
    // We need to change:
    // - report type
    // - change the sign of the report total
    // - update its policyID and policyName
    // - update the chatReportID to point to the new workspace chat
    const expenseReport = {
        ...iouReport,
        chatReportID: memberData.workspaceChatReportID,
        policyID,
        policyName: workspaceName,
        type: CONST.REPORT.TYPE.EXPENSE,
        total: -(iouReport?.total ?? 0),
    };
    optimisticData.push({
        onyxMethod: Onyx.METHOD.MERGE,
        key: `${ONYXKEYS.COLLECTION.REPORT}${iouReportID}`,
        value: expenseReport,
    });
    failureData.push({
        onyxMethod: Onyx.METHOD.MERGE,
        key: `${ONYXKEYS.COLLECTION.REPORT}${iouReportID}`,
        value: iouReport,
    });

    // The expense report transactions need to have the amount reversed to negative values
    const reportTransactions = TransactionUtils.getAllReportTransactions(iouReportID);

    // For performance reasons, we are going to compose a merge collection data for transactions
    const transactionsOptimisticData: Record<string, Transaction> = {};
    const transactionFailureData: Record<string, Transaction> = {};
    reportTransactions.forEach((transaction) => {
        transactionsOptimisticData[`${ONYXKEYS.COLLECTION.TRANSACTION}${transaction.transactionID}`] = {
            ...transaction,
            amount: -transaction.amount,
            modifiedAmount: transaction.modifiedAmount ? -transaction.modifiedAmount : 0,
        };

        transactionFailureData[`${ONYXKEYS.COLLECTION.TRANSACTION}${transaction.transactionID}`] = transaction;
    });

    optimisticData.push({
        onyxMethod: Onyx.METHOD.MERGE_COLLECTION,
        key: `${ONYXKEYS.COLLECTION.TRANSACTION}`,
        value: transactionsOptimisticData,
    });
    failureData.push({
        onyxMethod: Onyx.METHOD.MERGE_COLLECTION,
        key: `${ONYXKEYS.COLLECTION.TRANSACTION}`,
        value: transactionFailureData,
    });

    // We need to move the report preview action from the DM to the workspace chat.
    const parentReport = ReportActionsConnection.getAllReportActions()?.[`${ONYXKEYS.COLLECTION.REPORT_ACTIONS}${iouReport.parentReportID}`];
    const parentReportActionID = iouReport.parentReportActionID;
    const reportPreview = iouReport?.parentReportID && parentReportActionID ? parentReport?.[parentReportActionID] : undefined;

    optimisticData.push({
        onyxMethod: Onyx.METHOD.MERGE,
        key: `${ONYXKEYS.COLLECTION.REPORT_ACTIONS}${oldChatReportID}`,
        value: {[reportPreview?.reportActionID ?? '-1']: null},
    });
    failureData.push({
        onyxMethod: Onyx.METHOD.MERGE,
        key: `${ONYXKEYS.COLLECTION.REPORT_ACTIONS}${oldChatReportID}`,
        value: {[reportPreview?.reportActionID ?? '-1']: reportPreview},
    });

    // To optimistically remove the GBR from the DM we need to update the hasOutstandingChildRequest param to false
    optimisticData.push({
        onyxMethod: Onyx.METHOD.MERGE,
        key: `${ONYXKEYS.COLLECTION.REPORT}${oldChatReportID}`,
        value: {
            hasOutstandingChildRequest: false,
        },
    });
    failureData.push({
        onyxMethod: Onyx.METHOD.MERGE,
        key: `${ONYXKEYS.COLLECTION.REPORT}${oldChatReportID}`,
        value: {
            hasOutstandingChildRequest: true,
        },
    });

    if (reportPreview?.reportActionID) {
        // Update the created timestamp of the report preview action to be after the workspace chat created timestamp.
        optimisticData.push({
            onyxMethod: Onyx.METHOD.MERGE,
            key: `${ONYXKEYS.COLLECTION.REPORT_ACTIONS}${memberData.workspaceChatReportID}`,
            value: {
                [reportPreview.reportActionID]: {
                    ...reportPreview,
                    message: [
                        {
                            type: CONST.REPORT.MESSAGE.TYPE.TEXT,
                            text: ReportUtils.getReportPreviewMessage(expenseReport, null, false, false, newWorkspace),
                        },
                    ],
                    created: DateUtils.getDBTime(),
                },
            },
        });
    }

    failureData.push({
        onyxMethod: Onyx.METHOD.MERGE,
        key: `${ONYXKEYS.COLLECTION.REPORT_ACTIONS}${memberData.workspaceChatReportID}`,
        value: {[reportPreview?.reportActionID ?? '-1']: null},
    });

    // Create the MOVED report action and add it to the DM chat which indicates to the user where the report has been moved
    const movedReportAction = ReportUtils.buildOptimisticMovedReportAction(oldPersonalPolicyID ?? '-1', policyID, memberData.workspaceChatReportID, iouReportID, workspaceName);
    optimisticData.push({
        onyxMethod: Onyx.METHOD.MERGE,
        key: `${ONYXKEYS.COLLECTION.REPORT_ACTIONS}${oldChatReportID}`,
        value: {[movedReportAction.reportActionID]: movedReportAction},
    });
    successData.push({
        onyxMethod: Onyx.METHOD.MERGE,
        key: `${ONYXKEYS.COLLECTION.REPORT_ACTIONS}${oldChatReportID}`,
        value: {
            [movedReportAction.reportActionID]: {
                ...movedReportAction,
                pendingAction: null,
            },
        },
    });
    failureData.push({
        onyxMethod: Onyx.METHOD.MERGE,
        key: `${ONYXKEYS.COLLECTION.REPORT_ACTIONS}${oldChatReportID}`,
        value: {[movedReportAction.reportActionID]: null},
    });

    // We know that this new workspace has no BankAccount yet, so we can set
    // the reimbursement account to be immediately in the setup state for a new bank account:
    optimisticData.push({
        onyxMethod: Onyx.METHOD.MERGE,
        key: `${ONYXKEYS.REIMBURSEMENT_ACCOUNT}`,
        value: {
            isLoading: false,
            achData: {
                currentStep: CONST.BANK_ACCOUNT.STEP.BANK_ACCOUNT,
                policyID,
                subStep: '',
            },
        },
    });
    failureData.push({
        onyxMethod: Onyx.METHOD.SET,
        key: `${ONYXKEYS.REIMBURSEMENT_ACCOUNT}`,
        value: CONST.REIMBURSEMENT_ACCOUNT.DEFAULT_DATA,
    });

    const params: CreateWorkspaceFromIOUPaymentParams = {
        policyID,
        adminsChatReportID,
        expenseChatReportID: workspaceChatReportID,
        ownerEmail: '',
        makeMeAdmin: false,
        policyName: workspaceName,
        type: CONST.POLICY.TYPE.TEAM,
        adminsCreatedReportActionID,
        expenseCreatedReportActionID: workspaceChatCreatedReportActionID,
        customUnitID,
        customUnitRateID,
        iouReportID,
        memberData: JSON.stringify(memberData),
        reportActionID: movedReportAction.reportActionID,
    };

    API.write(WRITE_COMMANDS.CREATE_WORKSPACE_FROM_IOU_PAYMENT, params, {optimisticData, successData, failureData});

    return {policyID, workspaceChatReportID: memberData.workspaceChatReportID, reportPreviewReportActionID: reportPreview?.reportActionID};
}

function enablePolicyConnections(policyID: string, enabled: boolean) {
    const onyxData: OnyxData = {
        optimisticData: [
            {
                onyxMethod: Onyx.METHOD.MERGE,
                key: `${ONYXKEYS.COLLECTION.POLICY}${policyID}`,
                value: {
                    areConnectionsEnabled: enabled,
                    pendingFields: {
                        areConnectionsEnabled: CONST.RED_BRICK_ROAD_PENDING_ACTION.UPDATE,
                    },
                },
            },
        ],
        successData: [
            {
                onyxMethod: Onyx.METHOD.MERGE,
                key: `${ONYXKEYS.COLLECTION.POLICY}${policyID}`,
                value: {
                    pendingFields: {
                        areConnectionsEnabled: null,
                    },
                },
            },
        ],
        failureData: [
            {
                onyxMethod: Onyx.METHOD.MERGE,
                key: `${ONYXKEYS.COLLECTION.POLICY}${policyID}`,
                value: {
                    areConnectionsEnabled: !enabled,
                    pendingFields: {
                        areConnectionsEnabled: null,
                    },
                },
            },
        ],
    };

    const parameters: EnablePolicyConnectionsParams = {policyID, enabled};

    API.write(WRITE_COMMANDS.ENABLE_POLICY_CONNECTIONS, parameters, onyxData);

    if (enabled && getIsNarrowLayout()) {
        navigateWhenEnableFeature(policyID);
    }
}

/** Save the preferred export method for a policy */
function savePreferredExportMethod(policyID: string, exportMethod: ReportExportType) {
    Onyx.merge(`${ONYXKEYS.LAST_EXPORT_METHOD}`, {[policyID]: exportMethod});
}

function enableExpensifyCard(policyID: string, enabled: boolean) {
    const authToken = NetworkStore.getAuthToken();
    if (!authToken) {
        return;
    }
    const onyxData: OnyxData = {
        optimisticData: [
            {
                onyxMethod: Onyx.METHOD.MERGE,
                key: `${ONYXKEYS.COLLECTION.POLICY}${policyID}`,
                value: {
                    areExpensifyCardsEnabled: enabled,
                    pendingFields: {
                        areExpensifyCardsEnabled: CONST.RED_BRICK_ROAD_PENDING_ACTION.UPDATE,
                    },
                },
            },
        ],
        successData: [
            {
                onyxMethod: Onyx.METHOD.MERGE,
                key: `${ONYXKEYS.COLLECTION.POLICY}${policyID}`,
                value: {
                    pendingFields: {
                        areExpensifyCardsEnabled: null,
                    },
                },
            },
        ],
        failureData: [
            {
                onyxMethod: Onyx.METHOD.MERGE,
                key: `${ONYXKEYS.COLLECTION.POLICY}${policyID}`,
                value: {
                    areExpensifyCardsEnabled: !enabled,
                    pendingFields: {
                        areExpensifyCardsEnabled: null,
                    },
                },
            },
        ],
    };

    const parameters: EnablePolicyExpensifyCardsParams = {authToken, policyID, enabled};

    API.write(WRITE_COMMANDS.ENABLE_POLICY_EXPENSIFY_CARDS, parameters, onyxData);

    if (enabled && getIsNarrowLayout()) {
        navigateWhenEnableFeature(policyID);
    }
}

function enableCompanyCards(policyID: string, enabled: boolean, disableRedirect = false) {
    const authToken = NetworkStore.getAuthToken();

    const onyxData: OnyxData = {
        optimisticData: [
            {
                onyxMethod: Onyx.METHOD.MERGE,
                key: `${ONYXKEYS.COLLECTION.POLICY}${policyID}`,
                value: {
                    areCompanyCardsEnabled: enabled,
                    pendingFields: {
                        areCompanyCardsEnabled: CONST.RED_BRICK_ROAD_PENDING_ACTION.UPDATE,
                    },
                },
            },
        ],
        successData: [
            {
                onyxMethod: Onyx.METHOD.MERGE,
                key: `${ONYXKEYS.COLLECTION.POLICY}${policyID}`,
                value: {
                    pendingFields: {
                        areCompanyCardsEnabled: null,
                    },
                },
            },
        ],
        failureData: [
            {
                onyxMethod: Onyx.METHOD.MERGE,
                key: `${ONYXKEYS.COLLECTION.POLICY}${policyID}`,
                value: {
                    areCompanyCardsEnabled: !enabled,
                    pendingFields: {
                        areCompanyCardsEnabled: null,
                    },
                },
            },
        ],
    };

    const parameters: EnablePolicyCompanyCardsParams = {authToken, policyID, enabled};

    API.write(WRITE_COMMANDS.ENABLE_POLICY_COMPANY_CARDS, parameters, onyxData);

    if (enabled && getIsNarrowLayout() && !disableRedirect) {
        navigateWhenEnableFeature(policyID);
    }
}

function enablePolicyReportFields(policyID: string, enabled: boolean, disableRedirect = false) {
    const onyxData: OnyxData = {
        optimisticData: [
            {
                onyxMethod: Onyx.METHOD.MERGE,
                key: `${ONYXKEYS.COLLECTION.POLICY}${policyID}`,
                value: {
                    areReportFieldsEnabled: enabled,
                    pendingFields: {
                        areReportFieldsEnabled: CONST.RED_BRICK_ROAD_PENDING_ACTION.UPDATE,
                    },
                },
            },
        ],
        successData: [
            {
                onyxMethod: Onyx.METHOD.MERGE,
                key: `${ONYXKEYS.COLLECTION.POLICY}${policyID}`,
                value: {
                    pendingFields: {
                        areReportFieldsEnabled: null,
                    },
                },
            },
        ],
        failureData: [
            {
                onyxMethod: Onyx.METHOD.MERGE,
                key: `${ONYXKEYS.COLLECTION.POLICY}${policyID}`,
                value: {
                    areReportFieldsEnabled: !enabled,
                    pendingFields: {
                        areReportFieldsEnabled: null,
                    },
                },
            },
        ],
    };

    const parameters: EnablePolicyReportFieldsParams = {policyID, enabled};

    API.write(WRITE_COMMANDS.ENABLE_POLICY_REPORT_FIELDS, parameters, onyxData);

    if (enabled && getIsNarrowLayout() && !disableRedirect) {
        navigateWhenEnableFeature(policyID);
    }
}

function enablePolicyTaxes(policyID: string, enabled: boolean) {
    const defaultTaxRates: TaxRatesWithDefault = CONST.DEFAULT_TAX;
    const taxRatesData: OnyxData = {
        optimisticData: [
            {
                onyxMethod: Onyx.METHOD.MERGE,
                key: `${ONYXKEYS.COLLECTION.POLICY}${policyID}`,
                value: {
                    taxRates: {
                        ...defaultTaxRates,
                        taxes: {
                            ...Object.keys(defaultTaxRates.taxes).reduce((acc, taxKey) => {
                                acc[taxKey] = {
                                    ...defaultTaxRates.taxes[taxKey],
                                    pendingAction: CONST.RED_BRICK_ROAD_PENDING_ACTION.ADD,
                                };
                                return acc;
                            }, {} as Record<string, TaxRate & {pendingAction: typeof CONST.RED_BRICK_ROAD_PENDING_ACTION.ADD}>),
                        },
                    },
                },
            },
        ],
        successData: [
            {
                onyxMethod: Onyx.METHOD.MERGE,
                key: `${ONYXKEYS.COLLECTION.POLICY}${policyID}`,
                value: {
                    taxRates: {
                        taxes: {
                            ...Object.keys(defaultTaxRates.taxes).reduce((acc, taxKey) => {
                                acc[taxKey] = {pendingAction: null};
                                return acc;
                            }, {} as Record<string, {pendingAction: null}>),
                        },
                    },
                },
            },
        ],
        failureData: [
            {
                onyxMethod: Onyx.METHOD.MERGE,
                key: `${ONYXKEYS.COLLECTION.POLICY}${policyID}`,
                value: {
                    taxRates: undefined,
                },
            },
        ],
    };
    const policy = getPolicy(policyID);
    const shouldAddDefaultTaxRatesData = (!policy?.taxRates || isEmptyObject(policy.taxRates)) && enabled;

    const optimisticData: OnyxUpdate[] = [
        {
            onyxMethod: Onyx.METHOD.MERGE,
            key: `${ONYXKEYS.COLLECTION.POLICY}${policyID}`,
            value: {
                tax: {
                    trackingEnabled: enabled,
                },
                pendingFields: {
                    tax: CONST.RED_BRICK_ROAD_PENDING_ACTION.UPDATE,
                },
            },
        },
    ];
    optimisticData.push(...(shouldAddDefaultTaxRatesData ? taxRatesData.optimisticData ?? [] : []));

    const successData: OnyxUpdate[] = [
        {
            onyxMethod: Onyx.METHOD.MERGE,
            key: `${ONYXKEYS.COLLECTION.POLICY}${policyID}`,
            value: {
                pendingFields: {
                    tax: null,
                },
            },
        },
    ];
    successData.push(...(shouldAddDefaultTaxRatesData ? taxRatesData.successData ?? [] : []));

    const failureData: OnyxUpdate[] = [
        {
            onyxMethod: Onyx.METHOD.MERGE,
            key: `${ONYXKEYS.COLLECTION.POLICY}${policyID}`,
            value: {
                tax: {
                    trackingEnabled: !enabled,
                },
                pendingFields: {
                    tax: null,
                },
            },
        },
    ];
    failureData.push(...(shouldAddDefaultTaxRatesData ? taxRatesData.failureData ?? [] : []));

    const onyxData: OnyxData = {
        optimisticData,
        successData,
        failureData,
    };

    const parameters: EnablePolicyTaxesParams = {policyID, enabled};
    if (shouldAddDefaultTaxRatesData) {
        parameters.taxFields = JSON.stringify(defaultTaxRates);
    }
    API.write(WRITE_COMMANDS.ENABLE_POLICY_TAXES, parameters, onyxData);

    if (enabled && getIsNarrowLayout()) {
        navigateWhenEnableFeature(policyID);
    }
}

function enablePolicyWorkflows(policyID: string, enabled: boolean) {
    const policy = getPolicy(policyID);
    const onyxData: OnyxData = {
        optimisticData: [
            {
                onyxMethod: Onyx.METHOD.MERGE,
                key: `${ONYXKEYS.COLLECTION.POLICY}${policyID}`,
                value: {
                    areWorkflowsEnabled: enabled,
                    ...(!enabled
                        ? {
                              approvalMode: CONST.POLICY.APPROVAL_MODE.OPTIONAL,
                              autoReporting: false,
                              harvesting: {
                                  enabled: false,
                              },
                              reimbursementChoice: CONST.POLICY.REIMBURSEMENT_CHOICES.REIMBURSEMENT_NO,
                          }
                        : {}),
                    pendingFields: {
                        areWorkflowsEnabled: CONST.RED_BRICK_ROAD_PENDING_ACTION.UPDATE,
                        ...(!enabled
                            ? {
                                  approvalMode: CONST.RED_BRICK_ROAD_PENDING_ACTION.UPDATE,
                                  autoReporting: CONST.RED_BRICK_ROAD_PENDING_ACTION.UPDATE,
                                  harvesting: CONST.RED_BRICK_ROAD_PENDING_ACTION.UPDATE,
                                  reimbursementChoice: CONST.RED_BRICK_ROAD_PENDING_ACTION.UPDATE,
                              }
                            : {}),
                    },
                },
            },
        ],
        successData: [
            {
                onyxMethod: Onyx.METHOD.MERGE,
                key: `${ONYXKEYS.COLLECTION.POLICY}${policyID}`,
                value: {
                    pendingFields: {
                        areWorkflowsEnabled: null,
                        ...(!enabled
                            ? {
                                  approvalMode: null,
                                  autoReporting: null,
                                  harvesting: null,
                                  reimbursementChoice: null,
                              }
                            : {}),
                    },
                },
            },
        ],
        failureData: [
            {
                onyxMethod: Onyx.METHOD.MERGE,
                key: `${ONYXKEYS.COLLECTION.POLICY}${policyID}`,
                value: {
                    areWorkflowsEnabled: !enabled,
                    ...(!enabled
                        ? {
                              approvalMode: policy?.approvalMode,
                              autoReporting: policy?.autoReporting,
                              harvesting: policy?.harvesting,
                              reimbursementChoice: policy?.reimbursementChoice,
                          }
                        : {}),
                    pendingFields: {
                        areWorkflowsEnabled: null,
                        ...(!enabled
                            ? {
                                  approvalMode: null,
                                  autoReporting: null,
                                  harvesting: null,
                                  reimbursementChoice: null,
                              }
                            : {}),
                    },
                },
            },
        ],
    };

    const parameters: EnablePolicyWorkflowsParams = {policyID, enabled};

    API.write(WRITE_COMMANDS.ENABLE_POLICY_WORKFLOWS, parameters, onyxData);

    if (enabled && getIsNarrowLayout()) {
        navigateWhenEnableFeature(policyID);
    }
}

const DISABLED_MAX_EXPENSE_VALUES: Pick<Policy, 'maxExpenseAmountNoReceipt' | 'maxExpenseAmount' | 'maxExpenseAge'> = {
    maxExpenseAmountNoReceipt: CONST.DISABLED_MAX_EXPENSE_VALUE,
    maxExpenseAmount: CONST.DISABLED_MAX_EXPENSE_VALUE,
    maxExpenseAge: CONST.DISABLED_MAX_EXPENSE_VALUE,
};

function enablePolicyRules(policyID: string, enabled: boolean, disableRedirect = false) {
    const policy = getPolicy(policyID);
    const onyxData: OnyxData = {
        optimisticData: [
            {
                onyxMethod: Onyx.METHOD.MERGE,
                key: `${ONYXKEYS.COLLECTION.POLICY}${policyID}`,
                value: {
                    areRulesEnabled: enabled,
                    ...(!enabled ? DISABLED_MAX_EXPENSE_VALUES : {}),
                    pendingFields: {
                        areRulesEnabled: CONST.RED_BRICK_ROAD_PENDING_ACTION.UPDATE,
                    },
                },
            },
        ],
        successData: [
            {
                onyxMethod: Onyx.METHOD.MERGE,
                key: `${ONYXKEYS.COLLECTION.POLICY}${policyID}`,
                value: {
                    pendingFields: {
                        areRulesEnabled: null,
                    },
                },
            },
        ],
        failureData: [
            {
                onyxMethod: Onyx.METHOD.MERGE,
                key: `${ONYXKEYS.COLLECTION.POLICY}${policyID}`,
                value: {
                    areRulesEnabled: !enabled,
                    ...(!enabled
                        ? {
                              maxExpenseAmountNoReceipt: policy?.maxExpenseAmountNoReceipt,
                              maxExpenseAmount: policy?.maxExpenseAmount,
                              maxExpenseAge: policy?.maxExpenseAge,
                          }
                        : {}),
                    pendingFields: {
                        areRulesEnabled: null,
                    },
                },
            },
        ],
    };

    const parameters: SetPolicyRulesEnabledParams = {policyID, enabled};
    API.write(WRITE_COMMANDS.SET_POLICY_RULES_ENABLED, parameters, onyxData);

    if (enabled && getIsNarrowLayout() && !disableRedirect) {
        navigateWhenEnableFeature(policyID);
    }
}

function enableDistanceRequestTax(policyID: string, customUnitName: string, customUnitID: string, attributes: Attributes) {
    const policy = getPolicy(policyID);
    const onyxData: OnyxData = {
        optimisticData: [
            {
                onyxMethod: Onyx.METHOD.MERGE,
                key: `${ONYXKEYS.COLLECTION.POLICY}${policyID}`,
                value: {
                    customUnits: {
                        [customUnitID]: {
                            attributes,
                            pendingFields: {
                                taxEnabled: CONST.RED_BRICK_ROAD_PENDING_ACTION.UPDATE,
                            },
                        },
                    },
                },
            },
        ],
        successData: [
            {
                onyxMethod: Onyx.METHOD.MERGE,
                key: `${ONYXKEYS.COLLECTION.POLICY}${policyID}`,
                value: {
                    customUnits: {
                        [customUnitID]: {
                            pendingFields: {
                                taxEnabled: null,
                            },
                        },
                    },
                },
            },
        ],
        failureData: [
            {
                onyxMethod: Onyx.METHOD.MERGE,
                key: `${ONYXKEYS.COLLECTION.POLICY}${policyID}`,
                value: {
                    customUnits: {
                        [customUnitID]: {
                            attributes: policy?.customUnits ? policy?.customUnits[customUnitID].attributes : null,
                            errorFields: {
                                taxEnabled: ErrorUtils.getMicroSecondOnyxErrorWithTranslationKey('common.genericErrorMessage'),
                            },
                        },
                    },
                },
            },
        ],
    };

    const params = {
        policyID,
        customUnit: JSON.stringify({
            customUnitName,
            customUnitID,
            attributes,
        }),
    };
    API.write(WRITE_COMMANDS.ENABLE_DISTANCE_REQUEST_TAX, params, onyxData);
}

function enablePolicyInvoicing(policyID: string, enabled: boolean) {
    const onyxData: OnyxData = {
        optimisticData: [
            {
                onyxMethod: Onyx.METHOD.MERGE,
                key: `${ONYXKEYS.COLLECTION.POLICY}${policyID}`,
                value: {
                    areInvoicesEnabled: enabled,
                    pendingFields: {
                        areInvoicesEnabled: CONST.RED_BRICK_ROAD_PENDING_ACTION.UPDATE,
                    },
                },
            },
        ],
        successData: [
            {
                onyxMethod: Onyx.METHOD.MERGE,
                key: `${ONYXKEYS.COLLECTION.POLICY}${policyID}`,
                value: {
                    pendingFields: {
                        areInvoicesEnabled: null,
                    },
                },
            },
        ],
        failureData: [
            {
                onyxMethod: Onyx.METHOD.MERGE,
                key: `${ONYXKEYS.COLLECTION.POLICY}${policyID}`,
                value: {
                    areInvoicesEnabled: !enabled,
                    pendingFields: {
                        areInvoicesEnabled: null,
                    },
                },
            },
        ],
    };

    const parameters: EnablePolicyInvoicingParams = {policyID, enabled};

    API.write(WRITE_COMMANDS.ENABLE_POLICY_INVOICING, parameters, onyxData);

    if (enabled && getIsNarrowLayout()) {
        navigateWhenEnableFeature(policyID);
    }
}

function openPolicyMoreFeaturesPage(policyID: string) {
    const params: OpenPolicyMoreFeaturesPageParams = {policyID};

    API.read(READ_COMMANDS.OPEN_POLICY_MORE_FEATURES_PAGE, params);
}

function openPolicyProfilePage(policyID: string) {
    const params: OpenPolicyProfilePageParams = {policyID};

    API.read(READ_COMMANDS.OPEN_POLICY_PROFILE_PAGE, params);
}

function openPolicyInitialPage(policyID: string) {
    const params: OpenPolicyInitialPageParams = {policyID};

    API.read(READ_COMMANDS.OPEN_POLICY_INITIAL_PAGE, params);
}

function setPolicyCustomTaxName(policyID: string, customTaxName: string) {
    const policy = getPolicy(policyID);
    const originalCustomTaxName = policy?.taxRates?.name;
    const onyxData: OnyxData = {
        optimisticData: [
            {
                onyxMethod: Onyx.METHOD.MERGE,
                key: `${ONYXKEYS.COLLECTION.POLICY}${policyID}`,
                value: {
                    taxRates: {
                        name: customTaxName,
                        pendingFields: {name: CONST.RED_BRICK_ROAD_PENDING_ACTION.UPDATE},
                        errorFields: null,
                    },
                },
            },
        ],
        successData: [
            {
                onyxMethod: Onyx.METHOD.MERGE,
                key: `${ONYXKEYS.COLLECTION.POLICY}${policyID}`,
                value: {
                    taxRates: {
                        pendingFields: {name: null},
                        errorFields: null,
                    },
                },
            },
        ],
        failureData: [
            {
                onyxMethod: Onyx.METHOD.MERGE,
                key: `${ONYXKEYS.COLLECTION.POLICY}${policyID}`,
                value: {
                    taxRates: {
                        name: originalCustomTaxName,
                        pendingFields: {name: null},
                        errorFields: {name: ErrorUtils.getMicroSecondOnyxErrorWithTranslationKey('common.genericErrorMessage')},
                    },
                },
            },
        ],
    };

    const parameters = {
        policyID,
        customTaxName,
    };

    API.write(WRITE_COMMANDS.SET_POLICY_CUSTOM_TAX_NAME, parameters, onyxData);
}

function setWorkspaceCurrencyDefault(policyID: string, taxCode: string) {
    const policy = getPolicy(policyID);
    const originalDefaultExternalID = policy?.taxRates?.defaultExternalID;
    const onyxData: OnyxData = {
        optimisticData: [
            {
                onyxMethod: Onyx.METHOD.MERGE,
                key: `${ONYXKEYS.COLLECTION.POLICY}${policyID}`,
                value: {
                    taxRates: {
                        defaultExternalID: taxCode,
                        pendingFields: {defaultExternalID: CONST.RED_BRICK_ROAD_PENDING_ACTION.UPDATE},
                        errorFields: null,
                    },
                },
            },
        ],
        successData: [
            {
                onyxMethod: Onyx.METHOD.MERGE,
                key: `${ONYXKEYS.COLLECTION.POLICY}${policyID}`,
                value: {
                    taxRates: {
                        pendingFields: {defaultExternalID: null},
                        errorFields: null,
                    },
                },
            },
        ],
        failureData: [
            {
                onyxMethod: Onyx.METHOD.MERGE,
                key: `${ONYXKEYS.COLLECTION.POLICY}${policyID}`,
                value: {
                    taxRates: {
                        defaultExternalID: originalDefaultExternalID,
                        pendingFields: {defaultExternalID: null},
                        errorFields: {defaultExternalID: ErrorUtils.getMicroSecondOnyxErrorWithTranslationKey('common.genericErrorMessage')},
                    },
                },
            },
        ],
    };

    const parameters = {
        policyID,
        taxCode,
    };

    API.write(WRITE_COMMANDS.SET_POLICY_TAXES_CURRENCY_DEFAULT, parameters, onyxData);
}

function setForeignCurrencyDefault(policyID: string, taxCode: string) {
    const policy = getPolicy(policyID);
    const originalDefaultForeignCurrencyID = policy?.taxRates?.foreignTaxDefault;
    const onyxData: OnyxData = {
        optimisticData: [
            {
                onyxMethod: Onyx.METHOD.MERGE,
                key: `${ONYXKEYS.COLLECTION.POLICY}${policyID}`,
                value: {
                    taxRates: {
                        foreignTaxDefault: taxCode,
                        pendingFields: {foreignTaxDefault: CONST.RED_BRICK_ROAD_PENDING_ACTION.UPDATE},
                        errorFields: null,
                    },
                },
            },
        ],
        successData: [
            {
                onyxMethod: Onyx.METHOD.MERGE,
                key: `${ONYXKEYS.COLLECTION.POLICY}${policyID}`,
                value: {
                    taxRates: {
                        pendingFields: {foreignTaxDefault: null},
                        errorFields: null,
                    },
                },
            },
        ],
        failureData: [
            {
                onyxMethod: Onyx.METHOD.MERGE,
                key: `${ONYXKEYS.COLLECTION.POLICY}${policyID}`,
                value: {
                    taxRates: {
                        foreignTaxDefault: originalDefaultForeignCurrencyID,
                        pendingFields: {foreignTaxDefault: null},
                        errorFields: {foreignTaxDefault: ErrorUtils.getMicroSecondOnyxErrorWithTranslationKey('common.genericErrorMessage')},
                    },
                },
            },
        ],
    };

    const parameters = {
        policyID,
        taxCode,
    };

    API.write(WRITE_COMMANDS.SET_POLICY_TAXES_FOREIGN_CURRENCY_DEFAULT, parameters, onyxData);
}

function upgradeToCorporate(policyID: string, featureName: string) {
    const policy = getPolicy(policyID);
    const optimisticData: OnyxUpdate[] = [
        {
            onyxMethod: Onyx.METHOD.MERGE,
            key: `policy_${policyID}`,
            value: {
                isPendingUpgrade: true,
                type: CONST.POLICY.TYPE.CORPORATE,
                maxExpenseAge: CONST.POLICY.DEFAULT_MAX_EXPENSE_AGE,
                maxExpenseAmount: CONST.POLICY.DEFAULT_MAX_EXPENSE_AMOUNT,
                maxExpenseAmountNoReceipt: CONST.POLICY.DEFAULT_MAX_AMOUNT_NO_RECEIPT,
                glCodes: true,
                ...(PolicyUtils.isInstantSubmitEnabled(policy) && {
                    autoReporting: true,
                    autoReportingFrequency: CONST.POLICY.AUTO_REPORTING_FREQUENCIES.IMMEDIATE,
                }),
                harvesting: {
                    enabled: false,
                },
            },
        },
    ];

    const successData: OnyxUpdate[] = [
        {
            onyxMethod: Onyx.METHOD.MERGE,
            key: `policy_${policyID}`,
            value: {
                isPendingUpgrade: false,
            },
        },
    ];

    const failureData: OnyxUpdate[] = [
        {
            onyxMethod: Onyx.METHOD.MERGE,
            key: `policy_${policyID}`,
            value: {
                isPendingUpgrade: false,
                type: policy?.type,
                maxExpenseAge: policy?.maxExpenseAge ?? null,
                maxExpenseAmount: policy?.maxExpenseAmount ?? null,
                maxExpenseAmountNoReceipt: policy?.maxExpenseAmountNoReceipt ?? null,
                glCodes: policy?.glCodes ?? null,
                autoReporting: policy?.autoReporting ?? null,
                autoReportingFrequency: policy?.autoReportingFrequency ?? null,
                harvesting: policy?.harvesting ?? null,
            },
        },
    ];

    const parameters: UpgradeToCorporateParams = {policyID, featureName};

    API.write(WRITE_COMMANDS.UPGRADE_TO_CORPORATE, parameters, {optimisticData, successData, failureData});
}

function setWorkspaceDefaultSpendCategory(policyID: string, groupID: string, category: string) {
    const policy = getPolicy(policyID);
    if (!policy) {
        return;
    }

    const {mccGroup} = policy;

    const optimisticData: OnyxUpdate[] = mccGroup
        ? [
              {
                  onyxMethod: Onyx.METHOD.MERGE,
                  key: `policy_${policyID}`,
                  value: {
                      mccGroup: {
                          ...mccGroup,
                          [groupID]: {
                              category,
                              groupID,
                              pendingAction: CONST.RED_BRICK_ROAD_PENDING_ACTION.UPDATE,
                          },
                      },
                  },
              },
          ]
        : [];

    const failureData: OnyxUpdate[] = mccGroup
        ? [
              {
                  onyxMethod: Onyx.METHOD.MERGE,
                  key: `policy_${policyID}`,
                  value: {
                      mccGroup: {
                          ...mccGroup,
                          [groupID]: {
                              ...mccGroup[groupID],
                              pendingAction: null,
                          },
                      },
                  },
              },
          ]
        : [];

    const successData: OnyxUpdate[] = mccGroup
        ? [
              {
                  onyxMethod: Onyx.METHOD.MERGE,
                  key: `policy_${policyID}`,
                  value: {
                      mccGroup: {
                          [groupID]: {
                              pendingAction: null,
                          },
                      },
                  },
              },
          ]
        : [];

    API.write(WRITE_COMMANDS.SET_WORKSPACE_DEFAULT_SPEND_CATEGORY, {policyID, groupID, category}, {optimisticData, successData, failureData});
}
/**
 * Call the API to set the receipt required amount for the given policy
 * @param policyID - id of the policy to set the receipt required amount
 * @param maxExpenseAmountNoReceipt - new value of the receipt required amount
 */
function setPolicyMaxExpenseAmountNoReceipt(policyID: string, maxExpenseAmountNoReceipt: string) {
    const policy = getPolicy(policyID);
    const parsedMaxExpenseAmountNoReceipt = maxExpenseAmountNoReceipt === '' ? CONST.DISABLED_MAX_EXPENSE_VALUE : CurrencyUtils.convertToBackendAmount(parseFloat(maxExpenseAmountNoReceipt));
    const originalMaxExpenseAmountNoReceipt = policy?.maxExpenseAmountNoReceipt;

    const onyxData: OnyxData = {
        optimisticData: [
            {
                onyxMethod: Onyx.METHOD.MERGE,
                key: `${ONYXKEYS.COLLECTION.POLICY}${policyID}`,
                value: {
                    maxExpenseAmountNoReceipt: parsedMaxExpenseAmountNoReceipt,
                    pendingFields: {
                        maxExpenseAmountNoReceipt: CONST.RED_BRICK_ROAD_PENDING_ACTION.UPDATE,
                    },
                },
            },
        ],
        successData: [
            {
                onyxMethod: Onyx.METHOD.MERGE,
                key: `${ONYXKEYS.COLLECTION.POLICY}${policyID}`,
                value: {
                    pendingFields: {maxExpenseAmountNoReceipt: null},
                    errorFields: null,
                },
            },
        ],
        failureData: [
            {
                onyxMethod: Onyx.METHOD.MERGE,
                key: `${ONYXKEYS.COLLECTION.POLICY}${policyID}`,
                value: {
                    maxExpenseAmountNoReceipt: originalMaxExpenseAmountNoReceipt,
                    pendingFields: {maxExpenseAmountNoReceipt: null},
                    errorFields: {maxExpenseAmountNoReceipt: ErrorUtils.getMicroSecondOnyxErrorWithTranslationKey('common.genericErrorMessage')},
                },
            },
        ],
    };

    const parameters = {
        policyID,
        maxExpenseAmountNoReceipt: parsedMaxExpenseAmountNoReceipt,
    };

    API.write(WRITE_COMMANDS.SET_POLICY_EXPENSE_MAX_AMOUNT_NO_RECEIPT, parameters, onyxData);
}

/**
 * Call the API to set the max expense amount for the given policy
 * @param policyID - id of the policy to set the max expense amount
 * @param maxExpenseAmount - new value of the max expense amount
 */
function setPolicyMaxExpenseAmount(policyID: string, maxExpenseAmount: string) {
    const policy = getPolicy(policyID);
    const parsedMaxExpenseAmount = maxExpenseAmount === '' ? CONST.DISABLED_MAX_EXPENSE_VALUE : CurrencyUtils.convertToBackendAmount(parseFloat(maxExpenseAmount));
    const originalMaxExpenseAmount = policy?.maxExpenseAmount;

    const onyxData: OnyxData = {
        optimisticData: [
            {
                onyxMethod: Onyx.METHOD.MERGE,
                key: `${ONYXKEYS.COLLECTION.POLICY}${policyID}`,
                value: {
                    maxExpenseAmount: parsedMaxExpenseAmount,
                    pendingFields: {
                        maxExpenseAmount: CONST.RED_BRICK_ROAD_PENDING_ACTION.UPDATE,
                    },
                },
            },
        ],
        successData: [
            {
                onyxMethod: Onyx.METHOD.MERGE,
                key: `${ONYXKEYS.COLLECTION.POLICY}${policyID}`,
                value: {
                    pendingFields: {maxExpenseAmount: null},
                    errorFields: null,
                },
            },
        ],
        failureData: [
            {
                onyxMethod: Onyx.METHOD.MERGE,
                key: `${ONYXKEYS.COLLECTION.POLICY}${policyID}`,
                value: {
                    maxExpenseAmount: originalMaxExpenseAmount,
                    pendingFields: {maxExpenseAmount: null},
                    errorFields: {maxExpenseAmount: ErrorUtils.getMicroSecondOnyxErrorWithTranslationKey('common.genericErrorMessage')},
                },
            },
        ],
    };

    const parameters = {
        policyID,
        maxExpenseAmount: parsedMaxExpenseAmount,
    };

    API.write(WRITE_COMMANDS.SET_POLICY_EXPENSE_MAX_AMOUNT, parameters, onyxData);
}

/**
 * Call the API to set the max expense age for the given policy
 * @param policyID - id of the policy to set the max expense age
 * @param maxExpenseAge - the max expense age value given in days
 */
function setPolicyMaxExpenseAge(policyID: string, maxExpenseAge: string) {
    const policy = getPolicy(policyID);
    const parsedMaxExpenseAge = maxExpenseAge === '' ? CONST.DISABLED_MAX_EXPENSE_VALUE : parseInt(maxExpenseAge, 10);
    const originalMaxExpenseAge = policy?.maxExpenseAge;

    const onyxData: OnyxData = {
        optimisticData: [
            {
                onyxMethod: Onyx.METHOD.MERGE,
                key: `${ONYXKEYS.COLLECTION.POLICY}${policyID}`,
                value: {
                    maxExpenseAge: parsedMaxExpenseAge,
                    pendingFields: {
                        maxExpenseAge: CONST.RED_BRICK_ROAD_PENDING_ACTION.UPDATE,
                    },
                },
            },
        ],
        successData: [
            {
                onyxMethod: Onyx.METHOD.MERGE,
                key: `${ONYXKEYS.COLLECTION.POLICY}${policyID}`,
                value: {
                    pendingFields: {
                        maxExpenseAge: null,
                    },
                },
            },
        ],
        failureData: [
            {
                onyxMethod: Onyx.METHOD.MERGE,
                key: `${ONYXKEYS.COLLECTION.POLICY}${policyID}`,
                value: {
                    maxExpenseAge: originalMaxExpenseAge,
                    pendingFields: {maxExpenseAge: null},
                    errorFields: {maxExpenseAge: ErrorUtils.getMicroSecondOnyxErrorWithTranslationKey('common.genericErrorMessage')},
                },
            },
        ],
    };

    const parameters = {
        policyID,
        maxExpenseAge: parsedMaxExpenseAge,
    };

    API.write(WRITE_COMMANDS.SET_POLICY_EXPENSE_MAX_AGE, parameters, onyxData);
}

/**
 * Call the API to enable or disable the billable mode for the given policy
 * @param policyID - id of the policy to enable or disable the bilable mode
 * @param defaultBillable - whether the billable mode is enabled in the given policy
 */
function setPolicyBillableMode(policyID: string, defaultBillable: boolean) {
    const policy = getPolicy(policyID);

    const originalDefaultBillable = policy?.defaultBillable;
    const originalDefaultBillableDisabled = policy?.disabledFields?.defaultBillable;

    const onyxData: OnyxData = {
        optimisticData: [
            {
                onyxMethod: Onyx.METHOD.MERGE,
                key: `${ONYXKEYS.COLLECTION.POLICY}${policyID}`,
                value: {
                    defaultBillable,
                    disabledFields: {
                        defaultBillable: false,
                    },
                    pendingFields: {
                        defaultBillable: CONST.RED_BRICK_ROAD_PENDING_ACTION.UPDATE,
                        disabledFields: CONST.RED_BRICK_ROAD_PENDING_ACTION.UPDATE,
                    },
                },
            },
        ],
        successData: [
            {
                onyxMethod: Onyx.METHOD.MERGE,
                key: `${ONYXKEYS.COLLECTION.POLICY}${policyID}`,
                value: {
                    pendingFields: {
                        defaultBillable: null,
                        disabledFields: null,
                    },
                    errorFields: null,
                },
            },
        ],
        failureData: [
            {
                onyxMethod: Onyx.METHOD.MERGE,
                key: `${ONYXKEYS.COLLECTION.POLICY}${policyID}`,
                value: {
                    disabledFields: {defaultBillable: originalDefaultBillableDisabled},
                    defaultBillable: originalDefaultBillable,
                    pendingFields: {defaultBillable: null, disabledFields: null},
                    errorFields: {defaultBillable: ErrorUtils.getMicroSecondOnyxErrorWithTranslationKey('common.genericErrorMessage')},
                },
            },
        ],
    };

    const parameters: SetPolicyBillableModeParams = {
        policyID,
        defaultBillable,
        disabledFields: JSON.stringify({
            defaultBillable: false,
        }),
    };

    API.write(WRITE_COMMANDS.SET_POLICY_BILLABLE_MODE, parameters, onyxData);
}

/**
 * Call the API to disable the billable mode for the given policy
 * @param policyID - id of the policy to enable or disable the bilable mode
 */
function disableWorkspaceBillableExpenses(policyID: string) {
    const policy = getPolicy(policyID);
    const originalDefaultBillableDisabled = policy?.disabledFields?.defaultBillable;

    const onyxData: OnyxData = {
        optimisticData: [
            {
                onyxMethod: Onyx.METHOD.MERGE,
                key: `${ONYXKEYS.COLLECTION.POLICY}${policyID}`,
                value: {
                    disabledFields: {
                        defaultBillable: true,
                    },
                    pendingFields: {
                        disabledFields: CONST.RED_BRICK_ROAD_PENDING_ACTION.UPDATE,
                    },
                },
            },
        ],
        successData: [
            {
                onyxMethod: Onyx.METHOD.MERGE,
                key: `${ONYXKEYS.COLLECTION.POLICY}${policyID}`,
                value: {
                    pendingFields: {
                        disabledFields: null,
                    },
                },
            },
        ],
        failureData: [
            {
                onyxMethod: Onyx.METHOD.MERGE,
                key: `${ONYXKEYS.COLLECTION.POLICY}${policyID}`,
                value: {
                    pendingFields: {disabledFields: null},
                    disabledFields: {defaultBillable: originalDefaultBillableDisabled},
                },
            },
        ],
    };

    const parameters: DisablePolicyBillableModeParams = {
        policyID,
    };

    API.write(WRITE_COMMANDS.DISABLE_POLICY_BILLABLE_MODE, parameters, onyxData);
}

function setWorkspaceEReceiptsEnabled(policyID: string, eReceipts: boolean) {
    const policy = getPolicy(policyID);

    const originalEReceipts = policy?.eReceipts;

    const onyxData: OnyxData = {
        optimisticData: [
            {
                onyxMethod: Onyx.METHOD.MERGE,
                key: `${ONYXKEYS.COLLECTION.POLICY}${policyID}`,
                value: {
                    eReceipts,
                    pendingFields: {
                        eReceipts: CONST.RED_BRICK_ROAD_PENDING_ACTION.UPDATE,
                    },
                },
            },
        ],
        successData: [
            {
                onyxMethod: Onyx.METHOD.MERGE,
                key: `${ONYXKEYS.COLLECTION.POLICY}${policyID}`,
                value: {
                    pendingFields: {
                        eReceipts: null,
                    },
                    errorFields: null,
                },
            },
        ],
        failureData: [
            {
                onyxMethod: Onyx.METHOD.MERGE,
                key: `${ONYXKEYS.COLLECTION.POLICY}${policyID}`,
                value: {
                    eReceipts: originalEReceipts,
                    pendingFields: {defaultBillable: null},
                    errorFields: {defaultBillable: ErrorUtils.getMicroSecondOnyxErrorWithTranslationKey('common.genericErrorMessage')},
                },
            },
        ],
    };

    const parameters = {
        policyID,
        eReceipts,
    };

    API.write(WRITE_COMMANDS.SET_WORKSPACE_ERECEIPTS_ENABLED, parameters, onyxData);
}

function getAdminPolicies(): Policy[] {
    return Object.values(allPolicies ?? {}).filter<Policy>((policy): policy is Policy => !!policy && policy.role === CONST.POLICY.ROLE.ADMIN && policy.type !== CONST.POLICY.TYPE.PERSONAL);
}

function getAdminPoliciesConnectedToSageIntacct(): Policy[] {
    return Object.values(allPolicies ?? {}).filter<Policy>((policy): policy is Policy => !!policy && policy.role === CONST.POLICY.ROLE.ADMIN && !!policy?.connections?.intacct);
}

function getAdminPoliciesConnectedToNetSuite(): Policy[] {
    return Object.values(allPolicies ?? {}).filter<Policy>((policy): policy is Policy => !!policy && policy.role === CONST.POLICY.ROLE.ADMIN && !!policy?.connections?.netsuite);
}

/**
 * Call the API to enable custom report title for the reports in the given policy
 * @param policyID - id of the policy to apply the limit to
 * @param enabled - whether custom report title for the reports is enabled in the given policy
 */
function enablePolicyDefaultReportTitle(policyID: string, enabled: boolean) {
    const policy = getPolicy(policyID);

    if (enabled === policy?.shouldShowCustomReportTitleOption) {
        return;
    }

    const previousReportTitleField = policy?.fieldList?.[CONST.POLICY.FIELDS.FIELD_LIST_TITLE] ?? {};
    const titleFieldValues = enabled ? {} : {fieldList: {[CONST.POLICY.FIELDS.FIELD_LIST_TITLE]: {...previousReportTitleField, defaultValue: CONST.POLICY.DEFAULT_REPORT_NAME_PATTERN}}};

    const optimisticData: OnyxUpdate[] = [
        {
            onyxMethod: Onyx.METHOD.MERGE,
            key: `${ONYXKEYS.COLLECTION.POLICY}${policyID}`,
            value: {
                shouldShowCustomReportTitleOption: enabled,
                ...titleFieldValues,
                pendingFields: {
                    shouldShowCustomReportTitleOption: CONST.RED_BRICK_ROAD_PENDING_ACTION.UPDATE,
                },
            },
        },
    ];

    const successData: OnyxUpdate[] = [
        {
            onyxMethod: Onyx.METHOD.MERGE,
            key: `${ONYXKEYS.COLLECTION.POLICY}${policyID}`,
            value: {
                pendingFields: {
                    shouldShowCustomReportTitleOption: null,
                },
                errorFields: null,
            },
        },
    ];

    const failureData: OnyxUpdate[] = [
        {
            onyxMethod: Onyx.METHOD.MERGE,
            key: `${ONYXKEYS.COLLECTION.POLICY}${policyID}`,
            value: {
                shouldShowCustomReportTitleOption: !!policy?.shouldShowCustomReportTitleOption,
                fieldList: {
                    [CONST.POLICY.FIELDS.FIELD_LIST_TITLE]: previousReportTitleField,
                },
                pendingFields: {
                    shouldShowCustomReportTitleOption: null,
                },
                errorFields: {
                    shouldShowCustomReportTitleOption: ErrorUtils.getMicroSecondOnyxErrorWithTranslationKey('common.genericErrorMessage'),
                },
            },
        },
    ];

    const parameters: EnablePolicyDefaultReportTitleParams = {
        enable: enabled,
        policyID,
    };

    API.write(WRITE_COMMANDS.ENABLE_POLICY_DEFAULT_REPORT_TITLE, parameters, {
        optimisticData,
        successData,
        failureData,
    });
}

/**
 * Call the API to set default report title pattern for the given policy
 * @param policyID - id of the policy to apply the naming pattern to
 * @param customName - name pattern to be used for the reports
 */
function setPolicyDefaultReportTitle(policyID: string, customName: string) {
    const policy = getPolicy(policyID);

    if (customName === policy?.fieldList?.[CONST.POLICY.FIELDS.FIELD_LIST_TITLE]?.defaultValue) {
        return;
    }

    const previousReportTitleField = policy?.fieldList?.[CONST.POLICY.FIELDS.FIELD_LIST_TITLE] ?? {};

    const optimisticData: OnyxUpdate[] = [
        {
            onyxMethod: Onyx.METHOD.MERGE,
            key: `${ONYXKEYS.COLLECTION.POLICY}${policyID}`,
            value: {
                fieldList: {
                    [CONST.POLICY.FIELDS.FIELD_LIST_TITLE]: {
                        defaultValue: customName,
                        pendingFields: {defaultValue: CONST.RED_BRICK_ROAD_PENDING_ACTION.UPDATE},
                    },
                },
            },
        },
    ];

    const successData: OnyxUpdate[] = [
        {
            onyxMethod: Onyx.METHOD.MERGE,
            key: `${ONYXKEYS.COLLECTION.POLICY}${policyID}`,
            value: {
                fieldList: {
                    [CONST.POLICY.FIELDS.FIELD_LIST_TITLE]: {pendingFields: {defaultValue: null}},
                },
                errorFields: null,
            },
        },
    ];

    const failureData: OnyxUpdate[] = [
        {
            onyxMethod: Onyx.METHOD.MERGE,
            key: `${ONYXKEYS.COLLECTION.POLICY}${policyID}`,
            value: {
                fieldList: {
                    [CONST.POLICY.FIELDS.FIELD_LIST_TITLE]: {...previousReportTitleField, pendingFields: {defaultValue: null}},
                },
                errorFields: {
                    fieldList: ErrorUtils.getMicroSecondOnyxErrorWithTranslationKey('common.genericErrorMessage'),
                },
            },
        },
    ];

    const parameters: SetPolicyDefaultReportTitleParams = {
        value: customName,
        policyID,
    };

    API.write(WRITE_COMMANDS.SET_POLICY_DEFAULT_REPORT_TITLE, parameters, {
        optimisticData,
        successData,
        failureData,
    });
}

/**
 * Call the API to enable or disable enforcing the naming pattern for member created reports on a policy
 * @param policyID - id of the policy to apply the naming pattern to
 * @param enforced - flag whether to enforce policy name
 */
function setPolicyPreventMemberCreatedTitle(policyID: string, enforced: boolean) {
    const policy = getPolicy(policyID);

    if (!enforced === policy?.fieldList?.[CONST.POLICY.FIELDS.FIELD_LIST_TITLE].deletable) {
        return;
    }

    const previousReportTitleField = policy?.fieldList?.[CONST.POLICY.FIELDS.FIELD_LIST_TITLE] ?? {};

    const optimisticData: OnyxUpdate[] = [
        {
            onyxMethod: Onyx.METHOD.MERGE,
            key: `${ONYXKEYS.COLLECTION.POLICY}${policyID}`,
            value: {
                fieldList: {
                    [CONST.POLICY.FIELDS.FIELD_LIST_TITLE]: {...previousReportTitleField, deletable: !enforced, pendingFields: {deletable: CONST.RED_BRICK_ROAD_PENDING_ACTION.UPDATE}},
                },
            },
        },
    ];

    const successData: OnyxUpdate[] = [
        {
            onyxMethod: Onyx.METHOD.MERGE,
            key: `${ONYXKEYS.COLLECTION.POLICY}${policyID}`,
            value: {
                fieldList: {
                    [CONST.POLICY.FIELDS.FIELD_LIST_TITLE]: {pendingFields: {deletable: null}},
                },
                errorFields: null,
            },
        },
    ];

    const failureData: OnyxUpdate[] = [
        {
            onyxMethod: Onyx.METHOD.MERGE,
            key: `${ONYXKEYS.COLLECTION.POLICY}${policyID}`,
            value: {
                fieldList: {
                    [CONST.POLICY.FIELDS.FIELD_LIST_TITLE]: {...previousReportTitleField, pendingFields: {deletable: null}},
                },
                errorFields: {
                    fieldList: ErrorUtils.getMicroSecondOnyxErrorWithTranslationKey('common.genericErrorMessage'),
                },
            },
        },
    ];

    const parameters: SetPolicyPreventMemberCreatedTitleParams = {
        enforced,
        policyID,
    };

    API.write(WRITE_COMMANDS.SET_POLICY_PREVENT_MEMBER_CREATED_TITLE, parameters, {
        optimisticData,
        successData,
        failureData,
    });
}

/**
 * Call the API to enable or disable self approvals for the reports
 * @param policyID - id of the policy to apply the naming pattern to
 * @param preventSelfApproval - flag whether to prevent workspace members from approving their own expense reports
 */
function setPolicyPreventSelfApproval(policyID: string, preventSelfApproval: boolean) {
    const policy = getPolicy(policyID);

    if (preventSelfApproval === policy?.preventSelfApproval) {
        return;
    }

    const optimisticData: OnyxUpdate[] = [
        {
            onyxMethod: Onyx.METHOD.MERGE,
            key: `${ONYXKEYS.COLLECTION.POLICY}${policyID}`,
            value: {
                preventSelfApproval,
                pendingFields: {
                    preventSelfApproval: CONST.RED_BRICK_ROAD_PENDING_ACTION.UPDATE,
                },
            },
        },
    ];

    const successData: OnyxUpdate[] = [
        {
            onyxMethod: Onyx.METHOD.MERGE,
            key: `${ONYXKEYS.COLLECTION.POLICY}${policyID}`,
            value: {
                pendingFields: {
                    preventSelfApproval: null,
                },
                errorFields: null,
            },
        },
    ];

    const failureData: OnyxUpdate[] = [
        {
            onyxMethod: Onyx.METHOD.MERGE,
            key: `${ONYXKEYS.COLLECTION.POLICY}${policyID}`,
            value: {
                preventSelfApproval: policy?.preventSelfApproval ?? false,
                pendingFields: {
                    preventSelfApproval: null,
                },
                errorFields: {
                    preventSelfApproval: ErrorUtils.getMicroSecondOnyxErrorWithTranslationKey('common.genericErrorMessage'),
                },
            },
        },
    ];

    const parameters: SetPolicyPreventSelfApprovalParams = {
        preventSelfApproval,
        policyID,
    };

    API.write(WRITE_COMMANDS.SET_POLICY_PREVENT_SELF_APPROVAL, parameters, {
        optimisticData,
        successData,
        failureData,
    });
}

/**
 * Call the API to apply automatic approval limit for the given policy
 * @param policyID - id of the policy to apply the limit to
 * @param limit - max amount for auto-approval of the reports in the given policy
 */
function setPolicyAutomaticApprovalLimit(policyID: string, limit: string) {
    const policy = getPolicy(policyID);

    const fallbackLimit = limit === '' ? '0' : limit;
    const parsedLimit = CurrencyUtils.convertToBackendAmount(parseFloat(fallbackLimit));

    if (parsedLimit === policy?.autoApproval?.limit ?? CONST.POLICY.AUTO_APPROVE_REPORTS_UNDER_DEFAULT_CENTS) {
        return;
    }

    const optimisticData: OnyxUpdate[] = [
        {
            onyxMethod: Onyx.METHOD.MERGE,
            key: `${ONYXKEYS.COLLECTION.POLICY}${policyID}`,
            value: {
                autoApproval: {
                    limit: parsedLimit,
                    pendingFields: {limit: CONST.RED_BRICK_ROAD_PENDING_ACTION.UPDATE},
                },
            },
        },
    ];

    const successData: OnyxUpdate[] = [
        {
            onyxMethod: Onyx.METHOD.MERGE,
            key: `${ONYXKEYS.COLLECTION.POLICY}${policyID}`,
            value: {
                autoApproval: {
                    pendingFields: {
                        limit: null,
                    },
                },
                errorFields: null,
            },
        },
    ];

    const failureData: OnyxUpdate[] = [
        {
            onyxMethod: Onyx.METHOD.MERGE,
            key: `${ONYXKEYS.COLLECTION.POLICY}${policyID}`,
            value: {
                autoApproval: {
                    limit: policy?.autoApproval?.limit ?? CONST.POLICY.AUTO_APPROVE_REPORTS_UNDER_DEFAULT_CENTS,
                    pendingFields: {
                        limit: null,
                    },
                },
                errorFields: {
                    autoApproval: ErrorUtils.getMicroSecondOnyxErrorWithTranslationKey('common.genericErrorMessage'),
                },
            },
        },
    ];

    const parameters: SetPolicyAutomaticApprovalLimitParams = {
        limit: parsedLimit,
        policyID,
    };

    API.write(WRITE_COMMANDS.SET_POLICY_AUTOMATIC_APPROVAL_LIMIT, parameters, {
        optimisticData,
        successData,
        failureData,
    });
}

/**
 * Call the API to set the audit rate for the given policy
 * @param policyID - id of the policy to apply the limit to
 * @param auditRate - percentage of the reports to be qualified for a random audit
 */
function setPolicyAutomaticApprovalRate(policyID: string, auditRate: string) {
    const policy = getPolicy(policyID);
    const fallbackAuditRate = auditRate === '' ? '0' : auditRate;
    const parsedAuditRate = parseInt(fallbackAuditRate, 10) / 100;

    // The auditRate arrives as an int to this method so we will convert it to a float before sending it to the API.
    if (parsedAuditRate === (policy?.autoApproval?.auditRate ?? CONST.POLICY.RANDOM_AUDIT_DEFAULT_PERCENTAGE)) {
        return;
    }

    const optimisticData: OnyxUpdate[] = [
        {
            onyxMethod: Onyx.METHOD.MERGE,
            key: `${ONYXKEYS.COLLECTION.POLICY}${policyID}`,
            value: {
                autoApproval: {
                    auditRate: parsedAuditRate,
                    pendingFields: {
                        auditRate: CONST.RED_BRICK_ROAD_PENDING_ACTION.UPDATE,
                    },
                },
            },
        },
    ];

    const successData: OnyxUpdate[] = [
        {
            onyxMethod: Onyx.METHOD.MERGE,
            key: `${ONYXKEYS.COLLECTION.POLICY}${policyID}`,
            value: {
                autoApproval: {
                    pendingFields: {
                        auditRate: null,
                    },
                },
                errorFields: null,
            },
        },
    ];

    const failureData: OnyxUpdate[] = [
        {
            onyxMethod: Onyx.METHOD.MERGE,
            key: `${ONYXKEYS.COLLECTION.POLICY}${policyID}`,
            value: {
                autoApproval: {
                    auditRate: policy?.autoApproval?.auditRate ?? CONST.POLICY.RANDOM_AUDIT_DEFAULT_PERCENTAGE,
                    pendingFields: {
                        auditRate: null,
                    },
                },
                errorFields: {
                    autoApproval: ErrorUtils.getMicroSecondOnyxErrorWithTranslationKey('common.genericErrorMessage'),
                },
            },
        },
    ];

    const parameters: SetPolicyAutomaticApprovalRateParams = {
        auditRate: parsedAuditRate,
        policyID,
    };

    API.write(WRITE_COMMANDS.SET_POLICY_AUTOMATIC_APPROVAL_RATE, parameters, {
        optimisticData,
        successData,
        failureData,
    });
}

/**
 * Call the API to enable auto-approval for the reports in the given policy
 * @param policyID - id of the policy to apply the limit to
 * @param enabled - whether auto-approve for the reports is enabled in the given policy
 */
function enableAutoApprovalOptions(policyID: string, enabled: boolean) {
    const policy = getPolicy(policyID);

    if (enabled === policy?.shouldShowAutoApprovalOptions) {
        return;
    }

    const autoApprovalValues = {auditRate: CONST.POLICY.RANDOM_AUDIT_DEFAULT_PERCENTAGE, limit: CONST.POLICY.AUTO_APPROVE_REPORTS_UNDER_DEFAULT_CENTS};
    const autoApprovalFailureValues = {autoApproval: {limit: policy?.autoApproval?.limit, auditRate: policy?.autoApproval?.auditRate, pendingFields: null}};
    const optimisticData: OnyxUpdate[] = [
        {
            onyxMethod: Onyx.METHOD.MERGE,
            key: `${ONYXKEYS.COLLECTION.POLICY}${policyID}`,
            value: {
                autoApproval: {
                    ...autoApprovalValues,
                    pendingFields: {
                        limit: CONST.RED_BRICK_ROAD_PENDING_ACTION.UPDATE,
                        auditRate: CONST.RED_BRICK_ROAD_PENDING_ACTION.UPDATE,
                    },
                },
                shouldShowAutoApprovalOptions: enabled,
                pendingFields: {
                    shouldShowAutoApprovalOptions: CONST.RED_BRICK_ROAD_PENDING_ACTION.UPDATE,
                },
            },
        },
    ];

    const successData: OnyxUpdate[] = [
        {
            onyxMethod: Onyx.METHOD.MERGE,
            key: `${ONYXKEYS.COLLECTION.POLICY}${policyID}`,
            value: {
                autoApproval: {pendingFields: null},
                pendingFields: {
                    shouldShowAutoApprovalOptions: null,
                },
            },
        },
    ];

    const failureData: OnyxUpdate[] = [
        {
            onyxMethod: Onyx.METHOD.MERGE,
            key: `${ONYXKEYS.COLLECTION.POLICY}${policyID}`,
            value: {
                ...autoApprovalFailureValues,
                shouldShowAutoApprovalOptions: policy?.shouldShowAutoApprovalOptions,
                pendingFields: {
                    shouldShowAutoApprovalOptions: null,
                },
            },
        },
    ];

    const parameters: EnablePolicyAutoApprovalOptionsParams = {
        enabled,
        policyID,
    };

    API.write(WRITE_COMMANDS.ENABLE_POLICY_AUTO_APPROVAL_OPTIONS, parameters, {
        optimisticData,
        successData,
        failureData,
    });
}

/**
 * Call the API to set the limit for auto-payments in the given policy
 * @param policyID - id of the policy to apply the limit to
 * @param limit - max amount for auto-payment for the reports in the given policy
 */
function setPolicyAutoReimbursementLimit(policyID: string, limit: string) {
    const policy = getPolicy(policyID);
    const fallbackLimit = limit === '' ? '0' : limit;
    const parsedLimit = CurrencyUtils.convertToBackendAmount(parseFloat(fallbackLimit));

    if (parsedLimit === policy?.autoReimbursement?.limit ?? CONST.POLICY.AUTO_REIMBURSEMENT_DEFAULT_LIMIT_CENTS) {
        return;
    }

    const optimisticData: OnyxUpdate[] = [
        {
            onyxMethod: Onyx.METHOD.MERGE,
            key: `${ONYXKEYS.COLLECTION.POLICY}${policyID}`,
            value: {
                autoReimbursement: {
                    limit: parsedLimit,
                    pendingFields: {
                        limit: CONST.RED_BRICK_ROAD_PENDING_ACTION.UPDATE,
                    },
                },
            },
        },
    ];

    const successData: OnyxUpdate[] = [
        {
            onyxMethod: Onyx.METHOD.MERGE,
            key: `${ONYXKEYS.COLLECTION.POLICY}${policyID}`,
            value: {
                autoReimbursement: {
                    limit: parsedLimit,
                    pendingFields: {
                        limit: null,
                    },
                },
                errorFields: null,
            },
        },
    ];

    const failureData: OnyxUpdate[] = [
        {
            onyxMethod: Onyx.METHOD.MERGE,
            key: `${ONYXKEYS.COLLECTION.POLICY}${policyID}`,
            value: {
                autoReimbursement: {limit: policy?.autoReimbursement?.limit ?? policy?.autoReimbursementLimit, pendingFields: {limit: null}},
                errorFields: {
                    autoReimbursement: ErrorUtils.getMicroSecondOnyxErrorWithTranslationKey('common.genericErrorMessage'),
                },
            },
        },
    ];

    const parameters: SetPolicyAutoReimbursementLimitParams = {
        limit: parsedLimit,
        policyID,
    };

    API.write(WRITE_COMMANDS.SET_POLICY_AUTO_REIMBURSEMENT_LIMIT, parameters, {
        optimisticData,
        successData,
        failureData,
    });
}

/**
 * Call the API to enable auto-payment for the reports in the given policy
 *
 * @param policyID - id of the policy to apply the limit to
 * @param enabled - whether auto-payment for the reports is enabled in the given policy
 */
function enablePolicyAutoReimbursementLimit(policyID: string, enabled: boolean) {
    const policy = getPolicy(policyID);

    if (enabled === policy?.shouldShowAutoReimbursementLimitOption) {
        return;
    }

    const autoReimbursementFailureValues = {autoReimbursement: {limit: policy?.autoReimbursement?.limit, pendingFields: null}};
    const autoReimbursementValues = {limit: CONST.POLICY.AUTO_REIMBURSEMENT_DEFAULT_LIMIT_CENTS};
    const optimisticData: OnyxUpdate[] = [
        {
            onyxMethod: Onyx.METHOD.MERGE,
            key: `${ONYXKEYS.COLLECTION.POLICY}${policyID}`,
            value: {
                autoReimbursement: {
                    ...autoReimbursementValues,
                    pendingFields: {
                        limit: CONST.RED_BRICK_ROAD_PENDING_ACTION.UPDATE,
                    },
                },
                shouldShowAutoReimbursementLimitOption: enabled,
                pendingFields: {
                    shouldShowAutoReimbursementLimitOption: CONST.RED_BRICK_ROAD_PENDING_ACTION.UPDATE,
                },
            },
        },
    ];

    const successData: OnyxUpdate[] = [
        {
            onyxMethod: Onyx.METHOD.MERGE,
            key: `${ONYXKEYS.COLLECTION.POLICY}${policyID}`,
            value: {
                autoReimbursement: {pendingFields: null},
                pendingFields: {
                    shouldShowAutoReimbursementLimitOption: null,
                },
                errorFields: null,
            },
        },
    ];

    const failureData: OnyxUpdate[] = [
        {
            onyxMethod: Onyx.METHOD.MERGE,
            key: `${ONYXKEYS.COLLECTION.POLICY}${policyID}`,
            value: {
                ...autoReimbursementFailureValues,
                shouldShowAutoReimbursementLimitOption: policy?.shouldShowAutoReimbursementLimitOption,
                pendingFields: {
                    shouldShowAutoReimbursementLimitOption: null,
                },
            },
        },
    ];

    const parameters: EnablePolicyAutoReimbursementLimitParams = {
        enabled,
        policyID,
    };

    API.write(WRITE_COMMANDS.ENABLE_POLICY_AUTO_REIMBURSEMENT_LIMIT, parameters, {
        optimisticData,
        successData,
        failureData,
    });
}

function clearAllPolicies() {
    if (!allPolicies) {
        return;
    }
    Object.keys(allPolicies).forEach((key) => delete allPolicies[key]);
}

function updateInvoiceCompanyName(policyID: string, companyName: string) {
    const authToken = NetworkStore.getAuthToken();

    if (!authToken) {
        return;
    }

    const policy = getPolicy(policyID);

    const optimisticData: OnyxUpdate[] = [
        {
            onyxMethod: Onyx.METHOD.MERGE,
            key: `${ONYXKEYS.COLLECTION.POLICY}${policyID}`,
            value: {
                invoice: {
                    companyName,
                    pendingFields: {
                        companyName: CONST.RED_BRICK_ROAD_PENDING_ACTION.UPDATE,
                    },
                },
            },
        },
    ];

    const successData: OnyxUpdate[] = [
        {
            onyxMethod: Onyx.METHOD.MERGE,
            key: `${ONYXKEYS.COLLECTION.POLICY}${policyID}`,
            value: {
                invoice: {
                    pendingFields: {
                        companyName: null,
                    },
                },
            },
        },
    ];

    const failureData: OnyxUpdate[] = [
        {
            onyxMethod: Onyx.METHOD.MERGE,
            key: `${ONYXKEYS.COLLECTION.POLICY}${policyID}`,
            value: {
                invoice: {
                    companyName: policy?.invoice?.companyName,
                    pendingFields: {
                        companyName: null,
                    },
                },
            },
        },
    ];

    const parameters: UpdateInvoiceCompanyNameParams = {
        authToken,
        policyID,
        companyName,
    };

    API.write(WRITE_COMMANDS.UPDATE_INVOICE_COMPANY_NAME, parameters, {optimisticData, successData, failureData});
}

function updateInvoiceCompanyWebsite(policyID: string, companyWebsite: string) {
    const authToken = NetworkStore.getAuthToken();

    if (!authToken) {
        return;
    }

    const policy = getPolicy(policyID);

    const optimisticData: OnyxUpdate[] = [
        {
            onyxMethod: Onyx.METHOD.MERGE,
            key: `${ONYXKEYS.COLLECTION.POLICY}${policyID}`,
            value: {
                invoice: {
                    companyWebsite,
                    pendingFields: {
                        companyWebsite: CONST.RED_BRICK_ROAD_PENDING_ACTION.UPDATE,
                    },
                },
            },
        },
    ];

    const successData: OnyxUpdate[] = [
        {
            onyxMethod: Onyx.METHOD.MERGE,
            key: `${ONYXKEYS.COLLECTION.POLICY}${policyID}`,
            value: {
                invoice: {
                    pendingFields: {
                        companyWebsite: null,
                    },
                },
            },
        },
    ];

    const failureData: OnyxUpdate[] = [
        {
            onyxMethod: Onyx.METHOD.MERGE,
            key: `${ONYXKEYS.COLLECTION.POLICY}${policyID}`,
            value: {
                invoice: {
                    companyWebsite: policy?.invoice?.companyWebsite,
                    pendingFields: {
                        companyWebsite: null,
                    },
                },
            },
        },
    ];

    const parameters: UpdateInvoiceCompanyWebsiteParams = {
        authToken,
        policyID,
        companyWebsite,
    };

    API.write(WRITE_COMMANDS.UPDATE_INVOICE_COMPANY_WEBSITE, parameters, {optimisticData, successData, failureData});
}

export {
    leaveWorkspace,
    addBillingCardAndRequestPolicyOwnerChange,
    hasActiveChatEnabledPolicies,
    setWorkspaceErrors,
    clearCustomUnitErrors,
    hideWorkspaceAlertMessage,
    deleteWorkspace,
    updateAddress,
    updateLastAccessedWorkspace,
    clearDeleteWorkspaceError,
    setWorkspaceDefaultSpendCategory,
    generateDefaultWorkspaceName,
    updateGeneralSettings,
    deleteWorkspaceAvatar,
    updateWorkspaceAvatar,
    clearAvatarErrors,
    generatePolicyID,
    createWorkspace,
    openPolicyTaxesPage,
    openWorkspaceInvitePage,
    openWorkspace,
    removeWorkspace,
    createWorkspaceFromIOUPayment,
    clearErrors,
    dismissAddedWithPrimaryLoginMessages,
    openDraftWorkspaceRequest,
    createDraftInitialWorkspace,
    buildOptimisticRecentlyUsedCurrencies,
    setWorkspaceInviteMessageDraft,
    setWorkspaceApprovalMode,
    setWorkspaceAutoReportingFrequency,
    setWorkspaceAutoReportingMonthlyOffset,
    updateWorkspaceDescription,
    setWorkspacePayer,
    setWorkspaceReimbursement,
    openPolicyWorkflowsPage,
    enableCompanyCards,
    enablePolicyConnections,
    enablePolicyReportFields,
    enablePolicyTaxes,
    enablePolicyWorkflows,
    enableDistanceRequestTax,
    enablePolicyInvoicing,
    openPolicyMoreFeaturesPage,
    openPolicyProfilePage,
    openPolicyInitialPage,
    generateCustomUnitID,
    clearQBOErrorField,
    clearXeroErrorField,
    clearSageIntacctErrorField,
    clearNetSuiteErrorField,
    clearNetSuitePendingField,
    clearNetSuiteAutoSyncErrorField,
    removeNetSuiteCustomFieldByIndex,
    clearWorkspaceReimbursementErrors,
    setWorkspaceCurrencyDefault,
    setForeignCurrencyDefault,
    setPolicyCustomTaxName,
    clearPolicyErrorField,
    isCurrencySupportedForDirectReimbursement,
    getPrimaryPolicy,
    getInvoicePrimaryWorkspace,
    createDraftWorkspace,
    savePreferredExportMethod,
    buildPolicyData,
    enableExpensifyCard,
    createPolicyExpenseChats,
    upgradeToCorporate,
    openPolicyExpensifyCardsPage,
    openPolicyEditCardLimitTypePage,
    requestExpensifyCardLimitIncrease,
    getAdminPoliciesConnectedToNetSuite,
    getAdminPoliciesConnectedToSageIntacct,
    hasInvoicingDetails,
    clearAllPolicies,
    enablePolicyRules,
    setPolicyDefaultReportTitle,
    clearQBDErrorField,
    setPolicyPreventMemberCreatedTitle,
    setPolicyPreventSelfApproval,
    setPolicyAutomaticApprovalLimit,
    setPolicyAutomaticApprovalRate,
    setPolicyAutoReimbursementLimit,
    enablePolicyDefaultReportTitle,
    enablePolicyAutoReimbursementLimit,
    enableAutoApprovalOptions,
    setPolicyMaxExpenseAmountNoReceipt,
    setPolicyMaxExpenseAmount,
    setPolicyMaxExpenseAge,
    setPolicyBillableMode,
    disableWorkspaceBillableExpenses,
    setWorkspaceEReceiptsEnabled,
    verifySetupIntentAndRequestPolicyOwnerChange,
    updateInvoiceCompanyName,
    updateInvoiceCompanyWebsite,
};

export type {NewCustomUnit};<|MERGE_RESOLUTION|>--- conflicted
+++ resolved
@@ -1551,11 +1551,7 @@
  */
 function createDraftInitialWorkspace(policyOwnerEmail = '', policyName = '', policyID = generatePolicyID(), makeMeAdmin = false, currency = '', file?: File) {
     const workspaceName = policyName || generateDefaultWorkspaceName(policyOwnerEmail);
-<<<<<<< HEAD
-    const {customUnits, outputCurrency} = buildOptimisticCustomUnits(currency);
-=======
-    const {customUnits, outputCurrency} = buildOptimisticDistanceRateCustomUnits();
->>>>>>> e3632a98
+    const {customUnits, outputCurrency} = buildOptimisticDistanceRateCustomUnits(currency);
 
     const optimisticData: OnyxUpdate[] = [
         {
@@ -1620,12 +1616,7 @@
     file?: File,
 ) {
     const workspaceName = policyName || generateDefaultWorkspaceName(policyOwnerEmail);
-
-<<<<<<< HEAD
-    const {customUnits, customUnitID, customUnitRateID, outputCurrency} = buildOptimisticCustomUnits(currency);
-=======
-    const {customUnits, customUnitID, customUnitRateID, outputCurrency} = buildOptimisticDistanceRateCustomUnits();
->>>>>>> e3632a98
+    const {customUnits, customUnitID, customUnitRateID, outputCurrency} = buildOptimisticDistanceRateCustomUnits(currency);
 
     const {
         adminsChatReportID,

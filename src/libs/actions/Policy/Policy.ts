import {PUBLIC_DOMAINS, Str} from 'expensify-common';
import {escapeRegExp} from 'lodash';
import lodashClone from 'lodash/clone';
import type {NullishDeep, OnyxCollection, OnyxEntry, OnyxUpdate} from 'react-native-onyx';
import Onyx from 'react-native-onyx';
import type {ValueOf} from 'type-fest';
import * as API from '@libs/API';
import type {
    AddBillingCardAndRequestWorkspaceOwnerChangeParams,
    CreateWorkspaceFromIOUPaymentParams,
    CreateWorkspaceParams,
    DeleteWorkspaceAvatarParams,
    DeleteWorkspaceParams,
    EnablePolicyConnectionsParams,
    EnablePolicyReportFieldsParams,
    EnablePolicyTaxesParams,
    EnablePolicyWorkflowsParams,
    LeavePolicyParams,
    OpenDraftWorkspaceRequestParams,
    OpenPolicyInitialPageParams,
    OpenPolicyMoreFeaturesPageParams,
    OpenPolicyProfilePageParams,
    OpenPolicyTaxesPageParams,
    OpenPolicyWorkflowsPageParams,
    OpenWorkspaceInvitePageParams,
    OpenWorkspaceParams,
    OpenWorkspaceReimburseViewParams,
    SetWorkspaceApprovalModeParams,
    SetWorkspaceAutoReportingFrequencyParams,
    SetWorkspaceAutoReportingMonthlyOffsetParams,
    SetWorkspacePayerParams,
    SetWorkspaceReimbursementParams,
    UpdateWorkspaceAvatarParams,
    UpdateWorkspaceCustomUnitAndRateParams,
    UpdateWorkspaceDescriptionParams,
    UpdateWorkspaceGeneralSettingsParams,
    UpgradeToCorporateParams,
} from '@libs/API/parameters';
import type UpdatePolicyAddressParams from '@libs/API/parameters/UpdatePolicyAddressParams';
import {READ_COMMANDS, WRITE_COMMANDS} from '@libs/API/types';
import DateUtils from '@libs/DateUtils';
import * as ErrorUtils from '@libs/ErrorUtils';
import getIsNarrowLayout from '@libs/getIsNarrowLayout';
import Log from '@libs/Log';
import * as NumberUtils from '@libs/NumberUtils';
import * as PhoneNumber from '@libs/PhoneNumber';
import * as PolicyUtils from '@libs/PolicyUtils';
import {navigateWhenEnableFeature} from '@libs/PolicyUtils';
import * as ReportActionsUtils from '@libs/ReportActionsUtils';
import * as ReportUtils from '@libs/ReportUtils';
import * as TransactionUtils from '@libs/TransactionUtils';
import type {PolicySelector} from '@pages/home/sidebar/SidebarScreen/FloatingActionButtonAndPopover';
import CONST from '@src/CONST';
import ONYXKEYS from '@src/ONYXKEYS';
import type {InvitedEmailsToAccountIDs, PersonalDetailsList, Policy, PolicyCategory, ReimbursementAccount, Report, ReportAction, TaxRatesWithDefault, Transaction} from '@src/types/onyx';
import type {Errors} from '@src/types/onyx/OnyxCommon';
import type {Attributes, CompanyAddress, CustomUnit, Rate, TaxRate, Unit} from '@src/types/onyx/Policy';
import type {OnyxData} from '@src/types/onyx/Request';
import {isEmptyObject} from '@src/types/utils/EmptyObject';
import {buildOptimisticPolicyCategories} from './Category';

type ReportCreationData = Record<
    string,
    {
        reportID: string;
        reportActionID?: string;
    }
>;

type WorkspaceMembersChats = {
    onyxSuccessData: OnyxUpdate[];
    onyxOptimisticData: OnyxUpdate[];
    onyxFailureData: OnyxUpdate[];
    reportCreationData: ReportCreationData;
};

type OptimisticCustomUnits = {
    customUnits: Record<string, CustomUnit>;
    customUnitID: string;
    customUnitRateID: string;
    outputCurrency: string;
};

type NewCustomUnit = {
    customUnitID: string;
    name: string;
    attributes: Attributes;
    rates: Rate;
};

const allPolicies: OnyxCollection<Policy> = {};
Onyx.connect({
    key: ONYXKEYS.COLLECTION.POLICY,
    callback: (val, key) => {
        if (!key) {
            return;
        }
        if (val === null || val === undefined) {
            // If we are deleting a policy, we have to check every report linked to that policy
            // and unset the draft indicator (pencil icon) alongside removing any draft comments. Clearing these values will keep the newly archived chats from being displayed in the LHN.
            // More info: https://github.com/Expensify/App/issues/14260
            const policyID = key.replace(ONYXKEYS.COLLECTION.POLICY, '');
            const policyReports = ReportUtils.getAllPolicyReports(policyID);
            const cleanUpMergeQueries: Record<`${typeof ONYXKEYS.COLLECTION.REPORT}${string}`, NullishDeep<Report>> = {};
            const cleanUpSetQueries: Record<`${typeof ONYXKEYS.COLLECTION.REPORT_DRAFT_COMMENT}${string}` | `${typeof ONYXKEYS.COLLECTION.REPORT_ACTIONS_DRAFTS}${string}`, null> = {};
            policyReports.forEach((policyReport) => {
                if (!policyReport) {
                    return;
                }
                const {reportID} = policyReport;
                cleanUpSetQueries[`${ONYXKEYS.COLLECTION.REPORT_DRAFT_COMMENT}${reportID}`] = null;
                cleanUpSetQueries[`${ONYXKEYS.COLLECTION.REPORT_ACTIONS_DRAFTS}${reportID}`] = null;
            });
            Onyx.mergeCollection(ONYXKEYS.COLLECTION.REPORT, cleanUpMergeQueries);
            Onyx.multiSet(cleanUpSetQueries);
            delete allPolicies[key];
            return;
        }

        allPolicies[key] = val;
    },
});

let allReports: OnyxCollection<Report>;
Onyx.connect({
    key: ONYXKEYS.COLLECTION.REPORT,
    waitForCollectionCallback: true,
    callback: (value) => (allReports = value),
});

let lastAccessedWorkspacePolicyID: OnyxEntry<string>;
Onyx.connect({
    key: ONYXKEYS.LAST_ACCESSED_WORKSPACE_POLICY_ID,
    callback: (value) => (lastAccessedWorkspacePolicyID = value),
});

let sessionEmail = '';
let sessionAccountID = 0;
Onyx.connect({
    key: ONYXKEYS.SESSION,
    callback: (val) => {
        sessionEmail = val?.email ?? '';
        sessionAccountID = val?.accountID ?? -1;
    },
});

let allPersonalDetails: OnyxEntry<PersonalDetailsList>;
Onyx.connect({
    key: ONYXKEYS.PERSONAL_DETAILS_LIST,
    callback: (val) => (allPersonalDetails = val),
});

let reimbursementAccount: OnyxEntry<ReimbursementAccount>;
Onyx.connect({
    key: ONYXKEYS.REIMBURSEMENT_ACCOUNT,
    callback: (val) => (reimbursementAccount = val),
});

/**
 * Stores in Onyx the policy ID of the last workspace that was accessed by the user
 */
function updateLastAccessedWorkspace(policyID: OnyxEntry<string>) {
    Onyx.set(ONYXKEYS.LAST_ACCESSED_WORKSPACE_POLICY_ID, policyID ?? null);
}

/**
 * Checks if the currency is supported for direct reimbursement
 * USD currency is the only one supported in NewDot for now
 */
function isCurrencySupportedForDirectReimbursement(currency: string) {
    return currency === CONST.CURRENCY.USD;
}

/**
 * Returns the policy of the report
 */
function getPolicy(policyID: string | undefined): OnyxEntry<Policy> {
    if (!allPolicies || !policyID) {
        return undefined;
    }
    return allPolicies[`${ONYXKEYS.COLLECTION.POLICY}${policyID}`];
}

/**
 * Returns a primary policy for the user
 */
function getPrimaryPolicy(activePolicyID?: OnyxEntry<string>): Policy | undefined {
    const activeAdminWorkspaces = PolicyUtils.getActiveAdminWorkspaces(allPolicies);
    const primaryPolicy: Policy | null | undefined = allPolicies?.[activePolicyID ?? '-1'];

    return primaryPolicy ?? activeAdminWorkspaces[0];
}

/**
 * Check if the user has any active free policies (aka workspaces)
 */
function hasActiveChatEnabledPolicies(policies: Array<OnyxEntry<PolicySelector>> | OnyxCollection<PolicySelector>, includeOnlyFreePolicies = false): boolean {
    const adminChatEnabledPolicies = Object.values(policies ?? {}).filter(
        (policy) =>
            policy &&
            ((policy.type === CONST.POLICY.TYPE.FREE && policy.role === CONST.POLICY.ROLE.ADMIN) ||
                (!includeOnlyFreePolicies && policy.type !== CONST.POLICY.TYPE.PERSONAL && policy.role === CONST.POLICY.ROLE.ADMIN && policy.isPolicyExpenseChatEnabled)),
    );

    if (adminChatEnabledPolicies.length === 0) {
        return false;
    }

    if (adminChatEnabledPolicies.some((policy) => !policy?.pendingAction)) {
        return true;
    }

    if (adminChatEnabledPolicies.some((policy) => policy?.pendingAction === CONST.RED_BRICK_ROAD_PENDING_ACTION.ADD)) {
        return true;
    }

    if (adminChatEnabledPolicies.some((policy) => policy?.pendingAction === CONST.RED_BRICK_ROAD_PENDING_ACTION.DELETE)) {
        return false;
    }

    // If there are no add or delete pending actions the only option left is an update
    // pendingAction, in which case we should return true.
    return true;
}

/**
 * Delete the workspace
 */
function deleteWorkspace(policyID: string, policyName: string) {
    if (!allPolicies) {
        return;
    }

    const filteredPolicies = Object.values(allPolicies).filter((policy): policy is Policy => policy?.id !== policyID);
    const optimisticData: OnyxUpdate[] = [
        {
            onyxMethod: Onyx.METHOD.MERGE,
            key: `${ONYXKEYS.COLLECTION.POLICY}${policyID}`,
            value: {
                avatarURL: '',
                pendingAction: CONST.RED_BRICK_ROAD_PENDING_ACTION.DELETE,
                errors: null,
            },
        },
        ...(!hasActiveChatEnabledPolicies(filteredPolicies, true)
            ? [
                  {
                      onyxMethod: Onyx.METHOD.MERGE,
                      key: ONYXKEYS.REIMBURSEMENT_ACCOUNT,
                      value: {
                          errors: null,
                      },
                  },
              ]
            : []),
    ];

    const reportsToArchive = Object.values(allReports ?? {}).filter(
        (report) => report?.policyID === policyID && (ReportUtils.isChatRoom(report) || ReportUtils.isPolicyExpenseChat(report) || ReportUtils.isTaskReport(report)),
    );
    const finallyData: OnyxUpdate[] = [];
    reportsToArchive.forEach((report) => {
        const {reportID, ownerAccountID} = report ?? {};
        optimisticData.push({
            onyxMethod: Onyx.METHOD.MERGE,
            key: `${ONYXKEYS.COLLECTION.REPORT}${reportID}`,
            value: {
                stateNum: CONST.REPORT.STATE_NUM.APPROVED,
                statusNum: CONST.REPORT.STATUS_NUM.CLOSED,
                oldPolicyName: allPolicies?.[`${ONYXKEYS.COLLECTION.POLICY}${policyID}`]?.name ?? '',
                policyName: '',
            },
        });

        optimisticData.push({
            onyxMethod: Onyx.METHOD.SET,
            key: `${ONYXKEYS.COLLECTION.REPORT_ACTIONS_DRAFTS}${reportID}`,
            value: null,
        });

        // Add closed actions to all chat reports linked to this policy
        // Announce & admin chats have FAKE owners, but workspace chats w/ users do have owners.
        let emailClosingReport: string = CONST.POLICY.OWNER_EMAIL_FAKE;
        if (!!ownerAccountID && ownerAccountID !== CONST.POLICY.OWNER_ACCOUNT_ID_FAKE) {
            emailClosingReport = allPersonalDetails?.[ownerAccountID]?.login ?? '';
        }
        const optimisticClosedReportAction = ReportUtils.buildOptimisticClosedReportAction(emailClosingReport, policyName, CONST.REPORT.ARCHIVE_REASON.POLICY_DELETED);
        optimisticData.push({
            onyxMethod: Onyx.METHOD.MERGE,
            key: `${ONYXKEYS.COLLECTION.REPORT_ACTIONS}${reportID}`,
            value: {
                [optimisticClosedReportAction.reportActionID]: optimisticClosedReportAction as ReportAction,
            },
        });

        // We are temporarily adding this workaround because 'DeleteWorkspace' doesn't
        // support receiving the optimistic reportActions' ids for the moment.
        finallyData.push({
            onyxMethod: Onyx.METHOD.MERGE,
            key: `${ONYXKEYS.COLLECTION.REPORT_ACTIONS}${reportID}`,
            value: {
                [optimisticClosedReportAction.reportActionID]: null,
            },
        });
    });

    // Restore the old report stateNum and statusNum
    const failureData: OnyxUpdate[] = [
        {
            onyxMethod: Onyx.METHOD.MERGE,
            key: ONYXKEYS.REIMBURSEMENT_ACCOUNT,
            value: {
                errors: reimbursementAccount?.errors ?? null,
            },
        },
    ];

    reportsToArchive.forEach((report) => {
        const {reportID, stateNum, statusNum, oldPolicyName} = report ?? {};
        failureData.push({
            onyxMethod: Onyx.METHOD.MERGE,
            key: `${ONYXKEYS.COLLECTION.REPORT}${reportID}`,
            value: {
                stateNum,
                statusNum,
                oldPolicyName,
                policyName: report?.policyName,
            },
        });
    });

    const params: DeleteWorkspaceParams = {policyID};

    API.write(WRITE_COMMANDS.DELETE_WORKSPACE, params, {optimisticData, finallyData, failureData});

    // Reset the lastAccessedWorkspacePolicyID
    if (policyID === lastAccessedWorkspacePolicyID) {
        updateLastAccessedWorkspace(undefined);
    }
}

function setWorkspaceAutoReportingFrequency(policyID: string, frequency: ValueOf<typeof CONST.POLICY.AUTO_REPORTING_FREQUENCIES>) {
    const policy = getPolicy(policyID);

    const optimisticData: OnyxUpdate[] = [
        {
            onyxMethod: Onyx.METHOD.MERGE,
            key: `${ONYXKEYS.COLLECTION.POLICY}${policyID}`,
            value: {
                autoReportingFrequency: frequency,
                pendingFields: {autoReportingFrequency: CONST.RED_BRICK_ROAD_PENDING_ACTION.UPDATE},
            },
        },
    ];

    const failureData: OnyxUpdate[] = [
        {
            onyxMethod: Onyx.METHOD.MERGE,
            key: `${ONYXKEYS.COLLECTION.POLICY}${policyID}`,
            value: {
                autoReportingFrequency: policy?.autoReportingFrequency ?? null,
                pendingFields: {autoReportingFrequency: null},
                errorFields: {autoReportingFrequency: ErrorUtils.getMicroSecondOnyxErrorWithTranslationKey('workflowsDelayedSubmissionPage.autoReportingFrequencyErrorMessage')},
            },
        },
    ];

    const successData: OnyxUpdate[] = [
        {
            onyxMethod: Onyx.METHOD.MERGE,
            key: `${ONYXKEYS.COLLECTION.POLICY}${policyID}`,
            value: {
                pendingFields: {autoReportingFrequency: null},
            },
        },
    ];

    const params: SetWorkspaceAutoReportingFrequencyParams = {policyID, frequency};
    API.write(WRITE_COMMANDS.SET_WORKSPACE_AUTO_REPORTING_FREQUENCY, params, {optimisticData, failureData, successData});
}

function setWorkspaceAutoReportingMonthlyOffset(policyID: string, autoReportingOffset: number | ValueOf<typeof CONST.POLICY.AUTO_REPORTING_OFFSET>) {
    const value = JSON.stringify({autoReportingOffset: autoReportingOffset.toString()});
    const policy = getPolicy(policyID);

    const optimisticData: OnyxUpdate[] = [
        {
            onyxMethod: Onyx.METHOD.MERGE,
            key: `${ONYXKEYS.COLLECTION.POLICY}${policyID}`,
            value: {
                autoReportingOffset,
                pendingFields: {autoReportingOffset: CONST.RED_BRICK_ROAD_PENDING_ACTION.UPDATE},
            },
        },
    ];

    const failureData: OnyxUpdate[] = [
        {
            onyxMethod: Onyx.METHOD.MERGE,
            key: `${ONYXKEYS.COLLECTION.POLICY}${policyID}`,
            value: {
                autoReportingOffset: policy?.autoReportingOffset ?? null,
                pendingFields: {autoReportingOffset: null},
                errorFields: {autoReportingOffset: ErrorUtils.getMicroSecondOnyxErrorWithTranslationKey('workflowsDelayedSubmissionPage.monthlyOffsetErrorMessage')},
            },
        },
    ];

    const successData: OnyxUpdate[] = [
        {
            onyxMethod: Onyx.METHOD.MERGE,
            key: `${ONYXKEYS.COLLECTION.POLICY}${policyID}`,
            value: {
                pendingFields: {autoReportingOffset: null},
            },
        },
    ];

    const params: SetWorkspaceAutoReportingMonthlyOffsetParams = {policyID, value};
    API.write(WRITE_COMMANDS.SET_WORKSPACE_AUTO_REPORTING_MONTHLY_OFFSET, params, {optimisticData, failureData, successData});
}

function setWorkspaceApprovalMode(policyID: string, approver: string, approvalMode: ValueOf<typeof CONST.POLICY.APPROVAL_MODE>) {
    const policy = getPolicy(policyID);

    const value = {
        approver,
        approvalMode,
    };

    const optimisticData: OnyxUpdate[] = [
        {
            onyxMethod: Onyx.METHOD.MERGE,
            key: `${ONYXKEYS.COLLECTION.POLICY}${policyID}`,
            value: {
                ...value,
                pendingFields: {approvalMode: CONST.RED_BRICK_ROAD_PENDING_ACTION.UPDATE},
            },
        },
    ];

    const failureData: OnyxUpdate[] = [
        {
            onyxMethod: Onyx.METHOD.MERGE,
            key: `${ONYXKEYS.COLLECTION.POLICY}${policyID}`,
            value: {
                approver: policy?.approver,
                approvalMode: policy?.approvalMode,
                pendingFields: {approvalMode: null},
                errorFields: {approvalMode: ErrorUtils.getMicroSecondOnyxErrorWithTranslationKey('workflowsApprovalPage.genericErrorMessage')},
            },
        },
    ];

    const successData: OnyxUpdate[] = [
        {
            onyxMethod: Onyx.METHOD.MERGE,
            key: `${ONYXKEYS.COLLECTION.POLICY}${policyID}`,
            value: {
                pendingFields: {approvalMode: null},
            },
        },
    ];

    const params: SetWorkspaceApprovalModeParams = {
        policyID,
        value: JSON.stringify({
            ...value,
            // This property should now be set to false for all Collect policies
            isAutoApprovalEnabled: false,
        }),
    };
    API.write(WRITE_COMMANDS.SET_WORKSPACE_APPROVAL_MODE, params, {optimisticData, failureData, successData});
}

function setWorkspacePayer(policyID: string, reimburserEmail: string) {
    const policy = getPolicy(policyID);

    const optimisticData: OnyxUpdate[] = [
        {
            onyxMethod: Onyx.METHOD.MERGE,
            key: `${ONYXKEYS.COLLECTION.POLICY}${policyID}`,
            value: {
                achAccount: {reimburser: reimburserEmail},
                errorFields: {reimburser: null},
                pendingFields: {reimburser: CONST.RED_BRICK_ROAD_PENDING_ACTION.UPDATE},
            },
        },
    ];

    const successData: OnyxUpdate[] = [
        {
            onyxMethod: Onyx.METHOD.MERGE,
            key: `${ONYXKEYS.COLLECTION.POLICY}${policyID}`,
            value: {
                errorFields: {reimburser: null},
                pendingFields: {reimburser: null},
            },
        },
    ];

    const failureData: OnyxUpdate[] = [
        {
            onyxMethod: Onyx.METHOD.MERGE,
            key: `${ONYXKEYS.COLLECTION.POLICY}${policyID}`,
            value: {
                achAccount: {reimburser: policy?.achAccount?.reimburser ?? null},
                errorFields: {reimburser: ErrorUtils.getMicroSecondOnyxErrorWithTranslationKey('workflowsPayerPage.genericErrorMessage')},
                pendingFields: {reimburser: null},
            },
        },
    ];

    const params: SetWorkspacePayerParams = {policyID, reimburserEmail};

    API.write(WRITE_COMMANDS.SET_WORKSPACE_PAYER, params, {optimisticData, failureData, successData});
}

function clearPolicyErrorField(policyID: string, fieldName: string) {
    Onyx.merge(`${ONYXKEYS.COLLECTION.POLICY}${policyID}`, {errorFields: {[fieldName]: null}});
}

function clearQBOErrorField(policyID: string, fieldName: string) {
    Onyx.merge(`${ONYXKEYS.COLLECTION.POLICY}${policyID}`, {connections: {quickbooksOnline: {config: {errorFields: {[fieldName]: null}}}}});
}

function clearXeroErrorField(policyID: string, fieldName: string) {
    Onyx.merge(`${ONYXKEYS.COLLECTION.POLICY}${policyID}`, {connections: {xero: {config: {errorFields: {[fieldName]: null}}}}});
}

function clearNetSuiteErrorField(policyID: string, fieldName: string) {
    Onyx.merge(`${ONYXKEYS.COLLECTION.POLICY}${policyID}`, {connections: {netsuite: {options: {config: {errorFields: {[fieldName]: null}}}}}});
}

function setWorkspaceReimbursement(policyID: string, reimbursementChoice: ValueOf<typeof CONST.POLICY.REIMBURSEMENT_CHOICES>, reimburserEmail: string) {
    const policy = getPolicy(policyID);

    const optimisticData: OnyxUpdate[] = [
        {
            onyxMethod: Onyx.METHOD.MERGE,
            key: `${ONYXKEYS.COLLECTION.POLICY}${policyID}`,
            value: {
                reimbursementChoice,
                isLoadingWorkspaceReimbursement: true,
                achAccount: {reimburser: reimburserEmail},
                errorFields: {reimbursementChoice: null},
                pendingFields: {reimbursementChoice: CONST.RED_BRICK_ROAD_PENDING_ACTION.UPDATE},
            },
        },
    ];

    const successData: OnyxUpdate[] = [
        {
            onyxMethod: Onyx.METHOD.MERGE,
            key: `${ONYXKEYS.COLLECTION.POLICY}${policyID}`,
            value: {
                isLoadingWorkspaceReimbursement: false,
                errorFields: {reimbursementChoice: null},
                pendingFields: {reimbursementChoice: null},
            },
        },
    ];

    const failureData: OnyxUpdate[] = [
        {
            onyxMethod: Onyx.METHOD.MERGE,
            key: `${ONYXKEYS.COLLECTION.POLICY}${policyID}`,
            value: {
                isLoadingWorkspaceReimbursement: false,
                reimbursementChoice: policy?.reimbursementChoice ?? null,
                achAccount: {reimburser: policy?.achAccount?.reimburser ?? null},
                errorFields: {reimbursementChoice: ErrorUtils.getMicroSecondOnyxErrorWithTranslationKey('common.genericErrorMessage')},
                pendingFields: {reimbursementChoice: null},
            },
        },
    ];

    const params: SetWorkspaceReimbursementParams = {policyID, reimbursementChoice};

    API.write(WRITE_COMMANDS.SET_WORKSPACE_REIMBURSEMENT, params, {optimisticData, failureData, successData});
}

function clearWorkspaceReimbursementErrors(policyID: string) {
    Onyx.merge(`${ONYXKEYS.COLLECTION.POLICY}${policyID}`, {errorFields: {reimbursementChoice: null}});
}

function leaveWorkspace(policyID: string) {
    const policy = allPolicies?.[`${ONYXKEYS.COLLECTION.POLICY}${policyID}`];
    const workspaceChats = ReportUtils.getAllWorkspaceReports(policyID);

    const optimisticData: OnyxUpdate[] = [
        {
            onyxMethod: Onyx.METHOD.MERGE,
            key: `${ONYXKEYS.COLLECTION.POLICY}${policyID}`,
            value: {
                pendingAction: CONST.RED_BRICK_ROAD_PENDING_ACTION.DELETE,
                employeeList: {
                    [sessionEmail]: {
                        pendingAction: CONST.RED_BRICK_ROAD_PENDING_ACTION.DELETE,
                    },
                },
            },
        },
    ];

    const successData: OnyxUpdate[] = [
        {
            onyxMethod: Onyx.METHOD.MERGE,
            key: `${ONYXKEYS.COLLECTION.POLICY}${policyID}`,
            value: {
                pendingAction: CONST.RED_BRICK_ROAD_PENDING_ACTION.DELETE,
                employeeList: {
                    [sessionEmail]: null,
                },
            },
        },
    ];
    const failureData: OnyxUpdate[] = [
        {
            onyxMethod: Onyx.METHOD.MERGE,
            key: `${ONYXKEYS.COLLECTION.POLICY}${policyID}`,
            value: {
                pendingAction: policy?.pendingAction,
                employeeList: {
                    [sessionEmail]: {
                        errors: ErrorUtils.getMicroSecondOnyxErrorWithTranslationKey('workspace.people.error.genericRemove'),
                    },
                },
            },
        },
    ];

    const pendingChatMembers = ReportUtils.getPendingChatMembers([sessionAccountID], [], CONST.RED_BRICK_ROAD_PENDING_ACTION.DELETE);

    workspaceChats.forEach((report) => {
        const parentReport = ReportUtils.getRootParentReport(report);
        const reportToCheckOwner = isEmptyObject(parentReport) ? report : parentReport;

        if (ReportUtils.isPolicyExpenseChat(report) && !ReportUtils.isReportOwner(reportToCheckOwner)) {
            return;
        }

        optimisticData.push({
            onyxMethod: Onyx.METHOD.MERGE,
            key: `${ONYXKEYS.COLLECTION.REPORT}${report?.reportID}`,
            value: {
                statusNum: CONST.REPORT.STATUS_NUM.CLOSED,
                stateNum: CONST.REPORT.STATE_NUM.APPROVED,
                oldPolicyName: policy?.name ?? '',
                pendingChatMembers,
            },
        });
        successData.push({
            onyxMethod: Onyx.METHOD.MERGE,
            key: `${ONYXKEYS.COLLECTION.REPORT}${report?.reportID}`,
            value: {
                pendingChatMembers: null,
            },
        });
        failureData.push({
            onyxMethod: Onyx.METHOD.MERGE,
            key: `${ONYXKEYS.COLLECTION.REPORT}${report?.reportID}`,
            value: {
                pendingChatMembers: null,
            },
        });
    });

    const params: LeavePolicyParams = {
        policyID,
        email: sessionEmail,
    };
    API.write(WRITE_COMMANDS.LEAVE_POLICY, params, {optimisticData, successData, failureData});
}

function addBillingCardAndRequestPolicyOwnerChange(
    policyID: string,
    cardData: {
        cardNumber: string;
        cardYear: string;
        cardMonth: string;
        cardCVV: string;
        addressName: string;
        addressZip: string;
        currency: string;
    },
) {
    const {cardNumber, cardYear, cardMonth, cardCVV, addressName, addressZip, currency} = cardData;

    const optimisticData: OnyxUpdate[] = [
        {
            onyxMethod: Onyx.METHOD.MERGE,
            key: `${ONYXKEYS.COLLECTION.POLICY}${policyID}`,
            value: {
                errorFields: null,
                isLoading: true,
                isChangeOwnerSuccessful: false,
                isChangeOwnerFailed: false,
            },
        },
    ];

    const successData: OnyxUpdate[] = [
        {
            onyxMethod: Onyx.METHOD.MERGE,
            key: `${ONYXKEYS.COLLECTION.POLICY}${policyID}`,
            value: {
                isLoading: false,
                isChangeOwnerSuccessful: true,
                isChangeOwnerFailed: false,
                owner: sessionEmail,
                ownerAccountID: sessionAccountID,
            },
        },
    ];

    const failureData: OnyxUpdate[] = [
        {
            onyxMethod: Onyx.METHOD.MERGE,
            key: `${ONYXKEYS.COLLECTION.POLICY}${policyID}`,
            value: {
                isLoading: false,
                isChangeOwnerSuccessful: false,
                isChangeOwnerFailed: true,
            },
        },
    ];

    const params: AddBillingCardAndRequestWorkspaceOwnerChangeParams = {
        policyID,
        cardNumber,
        cardYear,
        cardMonth,
        cardCVV,
        addressName,
        addressZip,
        currency,
    };

    API.write(WRITE_COMMANDS.ADD_BILLING_CARD_AND_REQUEST_WORKSPACE_OWNER_CHANGE, params, {optimisticData, successData, failureData});
}

/**
 * Optimistically create a chat for each member of the workspace, creates both optimistic and success data for onyx.
 *
 * @returns - object with onyxSuccessData, onyxOptimisticData, and optimisticReportIDs (map login to reportID)
 */
function createPolicyExpenseChats(policyID: string, invitedEmailsToAccountIDs: InvitedEmailsToAccountIDs, hasOutstandingChildRequest = false): WorkspaceMembersChats {
    const workspaceMembersChats: WorkspaceMembersChats = {
        onyxSuccessData: [],
        onyxOptimisticData: [],
        onyxFailureData: [],
        reportCreationData: {},
    };

    Object.keys(invitedEmailsToAccountIDs).forEach((email) => {
        const accountID = invitedEmailsToAccountIDs[email];
        const cleanAccountID = Number(accountID);
        const login = PhoneNumber.addSMSDomainIfPhoneNumber(email);

        const oldChat = ReportUtils.getPolicyExpenseChat(cleanAccountID, policyID);

        // If the chat already exists, we don't want to create a new one - just make sure it's not archived
        if (oldChat) {
            workspaceMembersChats.reportCreationData[login] = {
                reportID: oldChat.reportID,
            };
            workspaceMembersChats.onyxOptimisticData.push({
                onyxMethod: Onyx.METHOD.MERGE,
                key: `${ONYXKEYS.COLLECTION.REPORT}${oldChat.reportID}`,
                value: {
                    stateNum: CONST.REPORT.STATE_NUM.OPEN,
                    statusNum: CONST.REPORT.STATUS_NUM.OPEN,
                },
            });
            return;
        }
        const optimisticReport = ReportUtils.buildOptimisticChatReport([sessionAccountID, cleanAccountID], undefined, CONST.REPORT.CHAT_TYPE.POLICY_EXPENSE_CHAT, policyID, cleanAccountID);
        const optimisticCreatedAction = ReportUtils.buildOptimisticCreatedReportAction(login);

        workspaceMembersChats.reportCreationData[login] = {
            reportID: optimisticReport.reportID,
            reportActionID: optimisticCreatedAction.reportActionID,
        };

        workspaceMembersChats.onyxOptimisticData.push({
            onyxMethod: Onyx.METHOD.SET,
            key: `${ONYXKEYS.COLLECTION.REPORT}${optimisticReport.reportID}`,
            value: {
                ...optimisticReport,
                pendingFields: {
                    createChat: CONST.RED_BRICK_ROAD_PENDING_ACTION.ADD,
                },
                isOptimisticReport: true,
                hasOutstandingChildRequest,
                pendingChatMembers: [
                    {
                        accountID: accountID.toString(),
                        pendingAction: CONST.RED_BRICK_ROAD_PENDING_ACTION.ADD,
                    },
                ],
            },
        });
        workspaceMembersChats.onyxOptimisticData.push({
            onyxMethod: Onyx.METHOD.SET,
            key: `${ONYXKEYS.COLLECTION.REPORT_ACTIONS}${optimisticReport.reportID}`,
            value: {[optimisticCreatedAction.reportActionID]: optimisticCreatedAction},
        });

        workspaceMembersChats.onyxSuccessData.push({
            onyxMethod: Onyx.METHOD.MERGE,
            key: `${ONYXKEYS.COLLECTION.REPORT}${optimisticReport.reportID}`,
            value: {
                pendingFields: {
                    createChat: null,
                },
                errorFields: {
                    createChat: null,
                },
                isOptimisticReport: false,
                pendingChatMembers: null,
                participants: {
                    [accountID]: allPersonalDetails && allPersonalDetails[accountID] ? {} : null,
                },
            },
        });
        workspaceMembersChats.onyxSuccessData.push({
            onyxMethod: Onyx.METHOD.MERGE,
            key: `${ONYXKEYS.COLLECTION.REPORT_ACTIONS}${optimisticReport.reportID}`,
            value: {[optimisticCreatedAction.reportActionID]: {pendingAction: null}},
        });

        workspaceMembersChats.onyxFailureData.push({
            onyxMethod: Onyx.METHOD.MERGE,
            key: `${ONYXKEYS.COLLECTION.REPORT_METADATA}${optimisticReport.reportID}`,
            value: {
                isLoadingInitialReportActions: false,
            },
        });
    });
    return workspaceMembersChats;
}

/**
 * Updates a workspace avatar image
 */
function updateWorkspaceAvatar(policyID: string, file: File) {
    const optimisticData: OnyxUpdate[] = [
        {
            onyxMethod: Onyx.METHOD.MERGE,
            key: `${ONYXKEYS.COLLECTION.POLICY}${policyID}`,
            value: {
                avatarURL: file.uri,
                originalFileName: file.name,
                errorFields: {
                    avatarURL: null,
                },
                pendingFields: {
                    avatarURL: CONST.RED_BRICK_ROAD_PENDING_ACTION.UPDATE,
                },
            },
        },
    ];
    const finallyData: OnyxUpdate[] = [
        {
            onyxMethod: Onyx.METHOD.MERGE,
            key: `${ONYXKEYS.COLLECTION.POLICY}${policyID}`,
            value: {
                pendingFields: {
                    avatarURL: null,
                },
            },
        },
    ];
    const failureData: OnyxUpdate[] = [
        {
            onyxMethod: Onyx.METHOD.MERGE,
            key: `${ONYXKEYS.COLLECTION.POLICY}${policyID}`,
            value: {
                avatarURL: allPolicies?.[`${ONYXKEYS.COLLECTION.POLICY}${policyID}`]?.avatarURL,
            },
        },
    ];

    const params: UpdateWorkspaceAvatarParams = {
        policyID,
        file,
    };

    API.write(WRITE_COMMANDS.UPDATE_WORKSPACE_AVATAR, params, {optimisticData, finallyData, failureData});
}

/**
 * Deletes the avatar image for the workspace
 */
function deleteWorkspaceAvatar(policyID: string) {
    const optimisticData: OnyxUpdate[] = [
        {
            onyxMethod: Onyx.METHOD.MERGE,
            key: `${ONYXKEYS.COLLECTION.POLICY}${policyID}`,
            value: {
                pendingFields: {
                    avatarURL: CONST.RED_BRICK_ROAD_PENDING_ACTION.UPDATE,
                },
                errorFields: {
                    avatarURL: null,
                },
                avatarURL: '',
            },
        },
    ];
    const finallyData: OnyxUpdate[] = [
        {
            onyxMethod: Onyx.METHOD.MERGE,
            key: `${ONYXKEYS.COLLECTION.POLICY}${policyID}`,
            value: {
                pendingFields: {
                    avatarURL: null,
                },
            },
        },
    ];
    const failureData: OnyxUpdate[] = [
        {
            onyxMethod: Onyx.METHOD.MERGE,
            key: `${ONYXKEYS.COLLECTION.POLICY}${policyID}`,
            value: {
                errorFields: {
                    avatarURL: ErrorUtils.getMicroSecondOnyxErrorWithTranslationKey('avatarWithImagePicker.deleteWorkspaceError'),
                },
            },
        },
    ];

    const params: DeleteWorkspaceAvatarParams = {policyID};

    API.write(WRITE_COMMANDS.DELETE_WORKSPACE_AVATAR, params, {optimisticData, finallyData, failureData});
}

/**
 * Clear error and pending fields for the workspace avatar
 */
function clearAvatarErrors(policyID: string) {
    Onyx.merge(`${ONYXKEYS.COLLECTION.POLICY}${policyID}`, {
        errorFields: {
            avatarURL: null,
        },
        pendingFields: {
            avatarURL: null,
        },
    });
}

/**
 * Optimistically update the general settings. Set the general settings as pending until the response succeeds.
 * If the response fails set a general error message. Clear the error message when updating.
 */
function updateGeneralSettings(policyID: string, name: string, currencyValue?: string) {
    const policy = allPolicies?.[`${ONYXKEYS.COLLECTION.POLICY}${policyID}`];
    if (!policy) {
        return;
    }

    const distanceUnit = PolicyUtils.getCustomUnit(policy);
    const customUnitID = distanceUnit?.customUnitID;
    const currency = currencyValue ?? policy?.outputCurrency ?? CONST.CURRENCY.USD;

    const currentRates = distanceUnit?.rates ?? {};
    const optimisticRates: Record<string, Rate> = {};
    const finallyRates: Record<string, Rate> = {};
    const failureRates: Record<string, Rate> = {};

    if (customUnitID) {
        for (const rateID of Object.keys(currentRates)) {
            optimisticRates[rateID] = {
                ...currentRates[rateID],
                pendingFields: {currency: CONST.RED_BRICK_ROAD_PENDING_ACTION.UPDATE},
                currency,
            };
            finallyRates[rateID] = {
                ...currentRates[rateID],
                pendingFields: {currency: null},
                currency,
            };
            failureRates[rateID] = {
                ...currentRates[rateID],
                pendingFields: {currency: null},
                errorFields: {currency: ErrorUtils.getMicroSecondOnyxErrorWithTranslationKey('common.genericErrorMessage')},
            };
        }
    }

    const optimisticData: OnyxUpdate[] = [
        {
            // We use SET because it's faster than merge and avoids a race condition when setting the currency and navigating the user to the Bank account page in confirmCurrencyChangeAndHideModal
            onyxMethod: Onyx.METHOD.SET,
            key: `${ONYXKEYS.COLLECTION.POLICY}${policyID}`,
            value: {
                ...policy,

                pendingFields: {
                    ...policy.pendingFields,
                    generalSettings: CONST.RED_BRICK_ROAD_PENDING_ACTION.UPDATE,
                },

                // Clear errorFields in case the user didn't dismiss the general settings error
                errorFields: {
                    generalSettings: null,
                },
                name,
                outputCurrency: currency,
                ...(customUnitID && {
                    customUnits: {
                        [customUnitID]: {
                            ...distanceUnit,
                            rates: optimisticRates,
                        },
                    },
                }),
            },
        },
    ];
    const finallyData: OnyxUpdate[] = [
        {
            onyxMethod: Onyx.METHOD.MERGE,
            key: `${ONYXKEYS.COLLECTION.POLICY}${policyID}`,
            value: {
                pendingFields: {
                    generalSettings: null,
                },
                ...(customUnitID && {
                    customUnits: {
                        [customUnitID]: {
                            ...distanceUnit,
                            rates: finallyRates,
                        },
                    },
                }),
            },
        },
    ];

    const failureData: OnyxUpdate[] = [
        {
            onyxMethod: Onyx.METHOD.MERGE,
            key: `${ONYXKEYS.COLLECTION.POLICY}${policyID}`,
            value: {
                errorFields: {
                    generalSettings: ErrorUtils.getMicroSecondOnyxErrorWithTranslationKey('workspace.editor.genericFailureMessage'),
                },
                ...(customUnitID && {
                    customUnits: {
                        [customUnitID]: {
                            ...distanceUnit,
                            rates: failureRates,
                        },
                    },
                }),
            },
        },
    ];

    const params: UpdateWorkspaceGeneralSettingsParams = {
        policyID,
        workspaceName: name,
        currency,
    };

    API.write(WRITE_COMMANDS.UPDATE_WORKSPACE_GENERAL_SETTINGS, params, {
        optimisticData,
        finallyData,
        failureData,
    });
}

function updateWorkspaceDescription(policyID: string, description: string, currentDescription: string) {
    if (description === currentDescription) {
        return;
    }
    const parsedDescription = ReportUtils.getParsedComment(description);

    const optimisticData: OnyxUpdate[] = [
        {
            onyxMethod: Onyx.METHOD.MERGE,
            key: `${ONYXKEYS.COLLECTION.POLICY}${policyID}`,
            value: {
                description: parsedDescription,
                pendingFields: {
                    description: CONST.RED_BRICK_ROAD_PENDING_ACTION.UPDATE,
                },
                errorFields: {
                    description: null,
                },
            },
        },
    ];
    const finallyData: OnyxUpdate[] = [
        {
            onyxMethod: Onyx.METHOD.MERGE,
            key: `${ONYXKEYS.COLLECTION.POLICY}${policyID}`,
            value: {
                pendingFields: {
                    description: null,
                },
            },
        },
    ];
    const failureData: OnyxUpdate[] = [
        {
            onyxMethod: Onyx.METHOD.MERGE,
            key: `${ONYXKEYS.COLLECTION.POLICY}${policyID}`,
            value: {
                errorFields: {
                    description: ErrorUtils.getMicroSecondOnyxErrorWithTranslationKey('workspace.editor.genericFailureMessage'),
                },
            },
        },
    ];

    const params: UpdateWorkspaceDescriptionParams = {
        policyID,
        description: parsedDescription,
    };

    API.write(WRITE_COMMANDS.UPDATE_WORKSPACE_DESCRIPTION, params, {
        optimisticData,
        finallyData,
        failureData,
    });
}

function setWorkspaceErrors(policyID: string, errors: Errors) {
    if (!allPolicies?.[policyID]) {
        return;
    }

    Onyx.merge(`${ONYXKEYS.COLLECTION.POLICY}${policyID}`, {errors: null});
    Onyx.merge(`${ONYXKEYS.COLLECTION.POLICY}${policyID}`, {errors});
}

function clearCustomUnitErrors(policyID: string, customUnitID: string, customUnitRateID: string) {
    Onyx.merge(`${ONYXKEYS.COLLECTION.POLICY}${policyID}`, {
        customUnits: {
            [customUnitID]: {
                errors: null,
                pendingAction: null,
                rates: {
                    [customUnitRateID]: {
                        errors: null,
                        pendingAction: null,
                    },
                },
            },
        },
    });
}

function hideWorkspaceAlertMessage(policyID: string) {
    if (!allPolicies?.[policyID]) {
        return;
    }

    Onyx.merge(`${ONYXKEYS.COLLECTION.POLICY}${policyID}`, {alertMessage: ''});
}

function updateAddress(policyID: string, newAddress: CompanyAddress) {
    // TODO: Change API endpoint parameters format to make it possible to follow naming-convention
    const parameters: UpdatePolicyAddressParams = {
        policyID,
        // eslint-disable-next-line @typescript-eslint/naming-convention
        'data[addressStreet]': newAddress.addressStreet,
        // eslint-disable-next-line @typescript-eslint/naming-convention
        'data[city]': newAddress.city,
        // eslint-disable-next-line @typescript-eslint/naming-convention
        'data[country]': newAddress.country,
        // eslint-disable-next-line @typescript-eslint/naming-convention
        'data[state]': newAddress.state,
        // eslint-disable-next-line @typescript-eslint/naming-convention
        'data[zipCode]': newAddress.zipCode,
    };

    const optimisticData: OnyxUpdate[] = [
        {
            onyxMethod: Onyx.METHOD.MERGE,
            key: `${ONYXKEYS.COLLECTION.POLICY}${policyID}`,
            value: {
                address: newAddress,
            },
        },
    ];

    API.write(WRITE_COMMANDS.UPDATE_POLICY_ADDRESS, parameters, {
        optimisticData,
    });
}

function updateWorkspaceCustomUnitAndRate(policyID: string, currentCustomUnit: CustomUnit, newCustomUnit: NewCustomUnit, lastModified?: string) {
    if (!currentCustomUnit.customUnitID || !newCustomUnit?.customUnitID || !newCustomUnit.rates?.customUnitRateID) {
        return;
    }

    const optimisticData: OnyxUpdate[] = [
        {
            onyxMethod: Onyx.METHOD.MERGE,
            key: `${ONYXKEYS.COLLECTION.POLICY}${policyID}`,
            value: {
                customUnits: {
                    [newCustomUnit.customUnitID]: {
                        ...newCustomUnit,
                        rates: {
                            [newCustomUnit.rates.customUnitRateID]: {
                                ...newCustomUnit.rates,
                                errors: null,
                                pendingAction: CONST.RED_BRICK_ROAD_PENDING_ACTION.UPDATE,
                            },
                        },
                        pendingAction: CONST.RED_BRICK_ROAD_PENDING_ACTION.UPDATE,
                    },
                },
            },
        },
    ];

    const successData: OnyxUpdate[] = [
        {
            onyxMethod: Onyx.METHOD.MERGE,
            key: `${ONYXKEYS.COLLECTION.POLICY}${policyID}`,
            value: {
                customUnits: {
                    [newCustomUnit.customUnitID]: {
                        pendingAction: null,
                        errors: null,
                        rates: {
                            [newCustomUnit.rates.customUnitRateID]: {
                                pendingAction: null,
                            },
                        },
                    },
                },
            },
        },
    ];

    const failureData: OnyxUpdate[] = [
        {
            onyxMethod: Onyx.METHOD.MERGE,
            key: `${ONYXKEYS.COLLECTION.POLICY}${policyID}`,
            value: {
                customUnits: {
                    [currentCustomUnit.customUnitID]: {
                        customUnitID: currentCustomUnit.customUnitID,
                        rates: {
                            [newCustomUnit.rates.customUnitRateID]: {
                                ...currentCustomUnit.rates,
                                errors: ErrorUtils.getMicroSecondOnyxErrorWithTranslationKey('workspace.reimburse.updateCustomUnitError'),
                            },
                        },
                    },
                },
            },
        },
    ];

    const newCustomUnitParam = lodashClone(newCustomUnit);
    const {pendingAction, errors, ...newRates} = newCustomUnitParam.rates ?? {};
    newCustomUnitParam.rates = newRates;

    const params: UpdateWorkspaceCustomUnitAndRateParams = {
        policyID,
        lastModified,
        customUnit: JSON.stringify(newCustomUnitParam),
        customUnitRate: JSON.stringify(newCustomUnitParam.rates),
    };

    API.write(WRITE_COMMANDS.UPDATE_WORKSPACE_CUSTOM_UNIT_AND_RATE, params, {optimisticData, successData, failureData});
}

/**
 * Removes an error after trying to delete a workspace
 */
function clearDeleteWorkspaceError(policyID: string) {
    Onyx.merge(`${ONYXKEYS.COLLECTION.POLICY}${policyID}`, {
        pendingAction: null,
        errors: null,
    });
}

/**
 * Removes the workspace after failure to create.
 */
function removeWorkspace(policyID: string) {
    Onyx.set(`${ONYXKEYS.COLLECTION.POLICY}${policyID}`, null);
}

/**
 * Generate a policy name based on an email and policy list.
 * @param [email] the email to base the workspace name on. If not passed, will use the logged-in user's email instead
 */
function generateDefaultWorkspaceName(email = ''): string {
    const emailParts = email ? email.split('@') : sessionEmail.split('@');
    let defaultWorkspaceName = '';
    if (!emailParts || emailParts.length !== 2) {
        return defaultWorkspaceName;
    }
    const username = emailParts[0];
    const domain = emailParts[1];

    if (PUBLIC_DOMAINS.some((publicDomain) => publicDomain === domain.toLowerCase())) {
        defaultWorkspaceName = `${Str.UCFirst(username)}'s Workspace`;
    } else {
        defaultWorkspaceName = `${Str.UCFirst(domain.split('.')[0])}'s Workspace`;
    }

    if (`@${domain.toLowerCase()}` === CONST.SMS.DOMAIN) {
        defaultWorkspaceName = 'My Group Workspace';
    }

    if (isEmptyObject(allPolicies)) {
        return defaultWorkspaceName;
    }

    // find default named workspaces and increment the last number
    const numberRegEx = new RegExp(`${escapeRegExp(defaultWorkspaceName)} ?(\\d*)`, 'i');
    const parsedWorkspaceNumbers = Object.values(allPolicies ?? {})
        .filter((policy) => policy?.name && numberRegEx.test(policy.name))
        .map((policy) => Number(numberRegEx.exec(policy?.name ?? '')?.[1] ?? '1')); // parse the number at the end
    const lastWorkspaceNumber = Math.max(...parsedWorkspaceNumbers);
    return lastWorkspaceNumber !== -Infinity ? `${defaultWorkspaceName} ${lastWorkspaceNumber + 1}` : defaultWorkspaceName;
}

/**
 * Returns a client generated 16 character hexadecimal value for the policyID
 */
function generatePolicyID(): string {
    return NumberUtils.generateHexadecimalValue(16);
}

/**
 * Returns a client generated 13 character hexadecimal value for a custom unit ID
 */
function generateCustomUnitID(): string {
    return NumberUtils.generateHexadecimalValue(13);
}

function buildOptimisticCustomUnits(reportCurrency?: string): OptimisticCustomUnits {
    const currency = reportCurrency ?? allPersonalDetails?.[sessionAccountID]?.localCurrencyCode ?? CONST.CURRENCY.USD;
    const customUnitID = generateCustomUnitID();
    const customUnitRateID = generateCustomUnitID();

    const customUnits: Record<string, CustomUnit> = {
        [customUnitID]: {
            customUnitID,
            name: CONST.CUSTOM_UNITS.NAME_DISTANCE,
            attributes: {
                unit: CONST.CUSTOM_UNITS.DISTANCE_UNIT_MILES,
            },
            rates: {
                [customUnitRateID]: {
                    customUnitRateID,
                    name: CONST.CUSTOM_UNITS.DEFAULT_RATE,
                    rate: CONST.CUSTOM_UNITS.MILEAGE_IRS_RATE * CONST.POLICY.CUSTOM_UNIT_RATE_BASE_OFFSET,
                    enabled: true,
                    currency,
                },
            },
        },
    };

    return {
        customUnits,
        customUnitID,
        customUnitRateID,
        outputCurrency: currency,
    };
}

/**
 * Optimistically creates a Policy Draft for a new workspace
 *
 * @param [policyOwnerEmail] the email of the account to make the owner of the policy
 * @param [policyName] custom policy name we will use for created workspace
 * @param [policyID] custom policy id we will use for created workspace
 * @param [makeMeAdmin] leave the calling account as an admin on the policy
 */
function createDraftInitialWorkspace(policyOwnerEmail = '', policyName = '', policyID = generatePolicyID(), makeMeAdmin = false) {
    const workspaceName = policyName || generateDefaultWorkspaceName(policyOwnerEmail);
    const {customUnits, outputCurrency} = buildOptimisticCustomUnits();

    const optimisticData: OnyxUpdate[] = [
        {
            onyxMethod: Onyx.METHOD.SET,
            key: `${ONYXKEYS.COLLECTION.POLICY_DRAFTS}${policyID}`,
            value: {
                id: policyID,
                type: CONST.POLICY.TYPE.TEAM,
                name: workspaceName,
                role: CONST.POLICY.ROLE.ADMIN,
                owner: sessionEmail,
                ownerAccountID: sessionAccountID,
                isPolicyExpenseChatEnabled: true,
                areCategoriesEnabled: true,
                outputCurrency,
                pendingAction: CONST.RED_BRICK_ROAD_PENDING_ACTION.ADD,
                customUnits,
                makeMeAdmin,
                autoReporting: true,
                autoReportingFrequency: CONST.POLICY.AUTO_REPORTING_FREQUENCIES.INSTANT,
                employeeList: {
                    [sessionEmail]: {
                        role: CONST.POLICY.ROLE.ADMIN,
                        errors: {},
                    },
                },
                approvalMode: CONST.POLICY.APPROVAL_MODE.OPTIONAL,
                harvesting: {
                    enabled: true,
                },
                pendingFields: {
                    autoReporting: CONST.RED_BRICK_ROAD_PENDING_ACTION.ADD,
                    approvalMode: CONST.RED_BRICK_ROAD_PENDING_ACTION.ADD,
                    reimbursementChoice: CONST.RED_BRICK_ROAD_PENDING_ACTION.ADD,
                },
            },
        },
    ];

    Onyx.update(optimisticData);
}

/**
 * Generates onyx data for creating a new workspace
 *
 * @param [policyOwnerEmail] the email of the account to make the owner of the policy
 * @param [makeMeAdmin] leave the calling account as an admin on the policy
 * @param [policyName] custom policy name we will use for created workspace
 * @param [policyID] custom policy id we will use for created workspace
 * @param [expenseReportId] the reportID of the expense report that is being used to create the workspace
 */
function buildPolicyData(policyOwnerEmail = '', makeMeAdmin = false, policyName = '', policyID = generatePolicyID(), expenseReportId?: string) {
    const workspaceName = policyName || generateDefaultWorkspaceName(policyOwnerEmail);

    const {customUnits, customUnitID, customUnitRateID, outputCurrency} = buildOptimisticCustomUnits();

    const {
        announceChatReportID,
        announceChatData,
        announceReportActionData,
        announceCreatedReportActionID,
        adminsChatReportID,
        adminsChatData,
        adminsReportActionData,
        adminsCreatedReportActionID,
        expenseChatReportID,
        expenseChatData,
        expenseReportActionData,
        expenseCreatedReportActionID,
    } = ReportUtils.buildOptimisticWorkspaceChats(policyID, workspaceName, expenseReportId);

    const optimisticCategoriesData = buildOptimisticPolicyCategories(policyID, CONST.POLICY.DEFAULT_CATEGORIES);

    const optimisticData: OnyxUpdate[] = [
        {
            onyxMethod: Onyx.METHOD.SET,
            key: `${ONYXKEYS.COLLECTION.POLICY}${policyID}`,
            value: {
                id: policyID,
                type: CONST.POLICY.TYPE.TEAM,
                name: workspaceName,
                role: CONST.POLICY.ROLE.ADMIN,
                owner: sessionEmail,
                ownerAccountID: sessionAccountID,
                isPolicyExpenseChatEnabled: true,
                outputCurrency,
                pendingAction: CONST.RED_BRICK_ROAD_PENDING_ACTION.ADD,
                autoReporting: true,
                autoReportingFrequency: CONST.POLICY.AUTO_REPORTING_FREQUENCIES.INSTANT,
                approvalMode: CONST.POLICY.APPROVAL_MODE.OPTIONAL,
                harvesting: {
                    enabled: true,
                },
                customUnits,
                areCategoriesEnabled: true,
                areTagsEnabled: false,
                areDistanceRatesEnabled: false,
                areWorkflowsEnabled: false,
                areReportFieldsEnabled: false,
                areConnectionsEnabled: false,
                employeeList: {
                    [sessionEmail]: {
                        role: CONST.POLICY.ROLE.ADMIN,
                        errors: {},
                    },
                },
                chatReportIDAdmins: makeMeAdmin ? Number(adminsChatReportID) : undefined,
                pendingFields: {
                    autoReporting: CONST.RED_BRICK_ROAD_PENDING_ACTION.ADD,
                    approvalMode: CONST.RED_BRICK_ROAD_PENDING_ACTION.ADD,
                    reimbursementChoice: CONST.RED_BRICK_ROAD_PENDING_ACTION.ADD,
                },
            },
        },
        {
            onyxMethod: Onyx.METHOD.SET,
            key: `${ONYXKEYS.COLLECTION.REPORT}${announceChatReportID}`,
            value: {
                pendingFields: {
                    addWorkspaceRoom: CONST.RED_BRICK_ROAD_PENDING_ACTION.ADD,
                },
                ...announceChatData,
            },
        },
        {
            onyxMethod: Onyx.METHOD.SET,
            key: `${ONYXKEYS.COLLECTION.REPORT_DRAFT}${announceChatReportID}`,
            value: null,
        },
        {
            onyxMethod: Onyx.METHOD.SET,
            key: `${ONYXKEYS.COLLECTION.REPORT_ACTIONS}${announceChatReportID}`,
            value: announceReportActionData,
        },
        {
            onyxMethod: Onyx.METHOD.SET,
            key: `${ONYXKEYS.COLLECTION.REPORT}${adminsChatReportID}`,
            value: {
                pendingFields: {
                    addWorkspaceRoom: CONST.RED_BRICK_ROAD_PENDING_ACTION.ADD,
                },
                ...adminsChatData,
            },
        },
        {
            onyxMethod: Onyx.METHOD.SET,
            key: `${ONYXKEYS.COLLECTION.REPORT_ACTIONS}${adminsChatReportID}`,
            value: adminsReportActionData,
        },
        {
            onyxMethod: Onyx.METHOD.SET,
            key: `${ONYXKEYS.COLLECTION.REPORT}${expenseChatReportID}`,
            value: {
                pendingFields: {
                    addWorkspaceRoom: CONST.RED_BRICK_ROAD_PENDING_ACTION.ADD,
                },
                ...expenseChatData,
            },
        },
        {
            onyxMethod: Onyx.METHOD.SET,
            key: `${ONYXKEYS.COLLECTION.REPORT_ACTIONS}${expenseChatReportID}`,
            value: expenseReportActionData,
        },
        {
            onyxMethod: Onyx.METHOD.SET,
            key: `${ONYXKEYS.COLLECTION.POLICY_DRAFTS}${policyID}`,
            value: null,
        },
        {
            onyxMethod: Onyx.METHOD.SET,
            key: `${ONYXKEYS.COLLECTION.REPORT_DRAFT}${expenseChatReportID}`,
            value: null,
        },
    ];

    const successData: OnyxUpdate[] = [
        {
            onyxMethod: Onyx.METHOD.MERGE,
            key: `${ONYXKEYS.COLLECTION.POLICY}${policyID}`,
            value: {
                pendingAction: null,
                pendingFields: {
                    autoReporting: null,
                    approvalMode: null,
                    reimbursementChoice: null,
                },
            },
        },
        {
            onyxMethod: Onyx.METHOD.MERGE,
            key: `${ONYXKEYS.COLLECTION.REPORT}${announceChatReportID}`,
            value: {
                pendingFields: {
                    addWorkspaceRoom: null,
                },
                pendingAction: null,
            },
        },
        {
            onyxMethod: Onyx.METHOD.MERGE,
            key: `${ONYXKEYS.COLLECTION.REPORT_ACTIONS}${announceChatReportID}`,
            value: {
                [announceCreatedReportActionID]: {
                    pendingAction: null,
                },
            },
        },
        {
            onyxMethod: Onyx.METHOD.MERGE,
            key: `${ONYXKEYS.COLLECTION.REPORT}${adminsChatReportID}`,
            value: {
                pendingFields: {
                    addWorkspaceRoom: null,
                },
                pendingAction: null,
                pendingChatMembers: [],
            },
        },
        {
            onyxMethod: Onyx.METHOD.MERGE,
            key: `${ONYXKEYS.COLLECTION.REPORT_ACTIONS}${adminsChatReportID}`,
            value: {
                [adminsCreatedReportActionID]: {
                    pendingAction: null,
                },
            },
        },
        {
            onyxMethod: Onyx.METHOD.MERGE,
            key: `${ONYXKEYS.COLLECTION.REPORT}${expenseChatReportID}`,
            value: {
                pendingFields: {
                    addWorkspaceRoom: null,
                },
                pendingAction: null,
            },
        },
        {
            onyxMethod: Onyx.METHOD.MERGE,
            key: `${ONYXKEYS.COLLECTION.REPORT_ACTIONS}${expenseChatReportID}`,
            value: {
                [expenseCreatedReportActionID]: {
                    pendingAction: null,
                },
            },
        },
    ];

    const failureData: OnyxUpdate[] = [
        {
            onyxMethod: Onyx.METHOD.MERGE,
            key: `${ONYXKEYS.COLLECTION.POLICY}${policyID}`,
            value: {employeeList: null},
        },
        {
            onyxMethod: Onyx.METHOD.SET,
            key: `${ONYXKEYS.COLLECTION.REPORT}${announceChatReportID}`,
            value: null,
        },
        {
            onyxMethod: Onyx.METHOD.SET,
            key: `${ONYXKEYS.COLLECTION.REPORT_ACTIONS}${announceChatReportID}`,
            value: null,
        },
        {
            onyxMethod: Onyx.METHOD.SET,
            key: `${ONYXKEYS.COLLECTION.REPORT}${adminsChatReportID}`,
            value: null,
        },
        {
            onyxMethod: Onyx.METHOD.SET,
            key: `${ONYXKEYS.COLLECTION.REPORT_ACTIONS}${adminsChatReportID}`,
            value: null,
        },
        {
            onyxMethod: Onyx.METHOD.SET,
            key: `${ONYXKEYS.COLLECTION.REPORT}${expenseChatReportID}`,
            value: null,
        },
        {
            onyxMethod: Onyx.METHOD.SET,
            key: `${ONYXKEYS.COLLECTION.REPORT_ACTIONS}${expenseChatReportID}`,
            value: null,
        },
    ];

    if (optimisticCategoriesData.optimisticData) {
        optimisticData.push(...optimisticCategoriesData.optimisticData);
    }

    if (optimisticCategoriesData.failureData) {
        failureData.push(...optimisticCategoriesData.failureData);
    }

    if (optimisticCategoriesData.successData) {
        successData.push(...optimisticCategoriesData.successData);
    }

    const params: CreateWorkspaceParams = {
        policyID,
        announceChatReportID,
        adminsChatReportID,
        expenseChatReportID,
        ownerEmail: policyOwnerEmail,
        makeMeAdmin,
        policyName: workspaceName,
        type: CONST.POLICY.TYPE.TEAM,
        announceCreatedReportActionID,
        adminsCreatedReportActionID,
        expenseCreatedReportActionID,
        customUnitID,
        customUnitRateID,
    };

    return {successData, optimisticData, failureData, params};
}

/**
 * Optimistically creates a new workspace and default workspace chats
 *
 * @param [policyOwnerEmail] the email of the account to make the owner of the policy
 * @param [makeMeAdmin] leave the calling account as an admin on the policy
 * @param [policyName] custom policy name we will use for created workspace
 * @param [policyID] custom policy id we will use for created workspace
 */
function createWorkspace(policyOwnerEmail = '', makeMeAdmin = false, policyName = '', policyID = generatePolicyID()): CreateWorkspaceParams {
    const {optimisticData, failureData, successData, params} = buildPolicyData(policyOwnerEmail, makeMeAdmin, policyName, policyID);
    API.write(WRITE_COMMANDS.CREATE_WORKSPACE, params, {optimisticData, successData, failureData});

    return params;
}

/**
 * Creates a draft workspace for various money request flows
 *
 * @param [policyOwnerEmail] the email of the account to make the owner of the policy
 * @param [makeMeAdmin] leave the calling account as an admin on the policy
 * @param [policyName] custom policy name we will use for created workspace
 * @param [policyID] custom policy id we will use for created workspace
 */
function createDraftWorkspace(policyOwnerEmail = '', makeMeAdmin = false, policyName = '', policyID = generatePolicyID()): CreateWorkspaceParams {
    const workspaceName = policyName || generateDefaultWorkspaceName(policyOwnerEmail);

    const {customUnits, customUnitID, customUnitRateID, outputCurrency} = buildOptimisticCustomUnits();

    const {expenseChatData, announceChatReportID, announceCreatedReportActionID, adminsChatReportID, adminsCreatedReportActionID, expenseChatReportID, expenseCreatedReportActionID} =
        ReportUtils.buildOptimisticWorkspaceChats(policyID, workspaceName);

    const optimisticData: OnyxUpdate[] = [
        {
            onyxMethod: Onyx.METHOD.SET,
            key: `${ONYXKEYS.COLLECTION.POLICY_DRAFTS}${policyID}`,
            value: {
                id: policyID,
                type: CONST.POLICY.TYPE.TEAM,
                name: workspaceName,
                role: CONST.POLICY.ROLE.ADMIN,
                owner: sessionEmail,
                ownerAccountID: sessionAccountID,
                isPolicyExpenseChatEnabled: true,
                outputCurrency,
                pendingAction: CONST.RED_BRICK_ROAD_PENDING_ACTION.ADD,
                autoReporting: true,
                autoReportingFrequency: CONST.POLICY.AUTO_REPORTING_FREQUENCIES.INSTANT,
                approvalMode: CONST.POLICY.APPROVAL_MODE.OPTIONAL,
                harvesting: {
                    enabled: true,
                },
                customUnits,
                areCategoriesEnabled: true,
                areTagsEnabled: false,
                areDistanceRatesEnabled: false,
                areWorkflowsEnabled: false,
                areReportFieldsEnabled: false,
                areConnectionsEnabled: false,
                employeeList: {
                    [sessionEmail]: {
                        role: CONST.POLICY.ROLE.ADMIN,
                        errors: {},
                    },
                },
                chatReportIDAdmins: makeMeAdmin ? Number(adminsChatReportID) : undefined,
                pendingFields: {
                    autoReporting: CONST.RED_BRICK_ROAD_PENDING_ACTION.ADD,
                    approvalMode: CONST.RED_BRICK_ROAD_PENDING_ACTION.ADD,
                    reimbursementChoice: CONST.RED_BRICK_ROAD_PENDING_ACTION.ADD,
                },
            },
        },
        {
            onyxMethod: Onyx.METHOD.SET,
            key: `${ONYXKEYS.COLLECTION.REPORT_DRAFT}${expenseChatReportID}`,
            value: expenseChatData,
        },
        {
            onyxMethod: Onyx.METHOD.SET,
            key: `${ONYXKEYS.COLLECTION.POLICY_CATEGORIES_DRAFT}${policyID}`,
            value: CONST.POLICY.DEFAULT_CATEGORIES.reduce<Record<string, PolicyCategory>>((acc, category) => {
                acc[category] = {
                    name: category,
                    enabled: true,
                    errors: null,
                };
                return acc;
            }, {}),
        },
    ];

    const params: CreateWorkspaceParams = {
        policyID,
        announceChatReportID,
        adminsChatReportID,
        expenseChatReportID,
        ownerEmail: policyOwnerEmail,
        makeMeAdmin,
        policyName: workspaceName,
        type: CONST.POLICY.TYPE.TEAM,
        announceCreatedReportActionID,
        adminsCreatedReportActionID,
        expenseCreatedReportActionID,
        customUnitID,
        customUnitRateID,
    };

    Onyx.update(optimisticData);

    return params;
}

function openWorkspaceReimburseView(policyID: string) {
    if (!policyID) {
        Log.warn('openWorkspaceReimburseView invalid params', {policyID});
        return;
    }

    const successData: OnyxUpdate[] = [
        {
            onyxMethod: Onyx.METHOD.MERGE,
            key: ONYXKEYS.REIMBURSEMENT_ACCOUNT,
            value: {
                isLoading: false,
            },
        },
    ];

    const failureData: OnyxUpdate[] = [
        {
            onyxMethod: Onyx.METHOD.MERGE,
            key: ONYXKEYS.REIMBURSEMENT_ACCOUNT,
            value: {
                isLoading: false,
            },
        },
    ];

    const params: OpenWorkspaceReimburseViewParams = {policyID};

    API.read(READ_COMMANDS.OPEN_WORKSPACE_REIMBURSE_VIEW, params, {successData, failureData});
}

function openPolicyWorkflowsPage(policyID: string) {
    if (!policyID) {
        Log.warn('openPolicyWorkflowsPage invalid params', {policyID});
        return;
    }

    const onyxData: OnyxData = {
        optimisticData: [
            {
                onyxMethod: Onyx.METHOD.MERGE,
                key: `${ONYXKEYS.COLLECTION.POLICY}${policyID}`,
                value: {
                    isLoading: true,
                },
            },
        ],
        successData: [
            {
                onyxMethod: Onyx.METHOD.MERGE,
                key: `${ONYXKEYS.COLLECTION.POLICY}${policyID}`,
                value: {
                    isLoading: false,
                },
            },
        ],
        failureData: [
            {
                onyxMethod: Onyx.METHOD.MERGE,
                key: `${ONYXKEYS.COLLECTION.POLICY}${policyID}`,
                value: {
                    isLoading: false,
                },
            },
        ],
    };

    const params: OpenPolicyWorkflowsPageParams = {policyID};

    API.read(READ_COMMANDS.OPEN_POLICY_WORKFLOWS_PAGE, params, onyxData);
}

function setPolicyIDForReimburseView(policyID: string) {
    Onyx.merge(ONYXKEYS.WORKSPACE_RATE_AND_UNIT, {policyID, rate: null, unit: null});
}

function clearOnyxDataForReimburseView() {
    Onyx.merge(ONYXKEYS.WORKSPACE_RATE_AND_UNIT, null);
}

function setRateForReimburseView(rate: string) {
    Onyx.merge(ONYXKEYS.WORKSPACE_RATE_AND_UNIT, {rate});
}

function setUnitForReimburseView(unit: Unit) {
    Onyx.merge(ONYXKEYS.WORKSPACE_RATE_AND_UNIT, {unit});
}

/**
 * Returns the accountIDs of the members of the policy whose data is passed in the parameters
 */
function openWorkspace(policyID: string, clientMemberAccountIDs: number[]) {
    if (!policyID || !clientMemberAccountIDs) {
        Log.warn('openWorkspace invalid params', {policyID, clientMemberAccountIDs});
        return;
    }

    const params: OpenWorkspaceParams = {
        policyID,
        clientMemberAccountIDs: JSON.stringify(clientMemberAccountIDs),
    };

    API.read(READ_COMMANDS.OPEN_WORKSPACE, params);
}

function openPolicyTaxesPage(policyID: string) {
    if (!policyID) {
        Log.warn('openPolicyTaxesPage invalid params', {policyID});
        return;
    }

    const params: OpenPolicyTaxesPageParams = {
        policyID,
    };

    API.read(READ_COMMANDS.OPEN_POLICY_TAXES_PAGE, params);
}

function openWorkspaceInvitePage(policyID: string, clientMemberEmails: string[]) {
    if (!policyID || !clientMemberEmails) {
        Log.warn('openWorkspaceInvitePage invalid params', {policyID, clientMemberEmails});
        return;
    }

    const params: OpenWorkspaceInvitePageParams = {
        policyID,
        clientMemberEmails: JSON.stringify(clientMemberEmails),
    };

    API.read(READ_COMMANDS.OPEN_WORKSPACE_INVITE_PAGE, params);
}

function openDraftWorkspaceRequest(policyID: string) {
    const params: OpenDraftWorkspaceRequestParams = {policyID};

    API.read(READ_COMMANDS.OPEN_DRAFT_WORKSPACE_REQUEST, params);
}

function setWorkspaceInviteMessageDraft(policyID: string, message: string | null) {
    Onyx.set(`${ONYXKEYS.COLLECTION.WORKSPACE_INVITE_MESSAGE_DRAFT}${policyID}`, message);
}

function clearErrors(policyID: string) {
    Onyx.merge(`${ONYXKEYS.COLLECTION.POLICY}${policyID}`, {errors: null});
    hideWorkspaceAlertMessage(policyID);
}

/**
 * Dismiss the informative messages about which policy members were added with primary logins when invited with their secondary login.
 */
function dismissAddedWithPrimaryLoginMessages(policyID: string) {
    Onyx.merge(`${ONYXKEYS.COLLECTION.POLICY}${policyID}`, {primaryLoginsInvited: null});
}

/**
 * This flow is used for bottom up flow converting IOU report to an expense report. When user takes this action,
 * we create a Collect type workspace when the person taking the action becomes an owner and an admin, while we
 * add a new member to the workspace as an employee and convert the IOU report passed as a param into an expense report.
 *
 * @returns policyID of the workspace we have created
 */
function createWorkspaceFromIOUPayment(iouReport: OnyxEntry<Report>): string | undefined {
    // This flow only works for IOU reports
    if (!ReportUtils.isIOUReportUsingReport(iouReport)) {
        return;
    }

    // Generate new variables for the policy
    const policyID = generatePolicyID();
    const workspaceName = generateDefaultWorkspaceName(sessionEmail);
    const employeeAccountID = iouReport.ownerAccountID;
    const employeeEmail = iouReport.ownerEmail ?? '';
    const {customUnits, customUnitID, customUnitRateID} = buildOptimisticCustomUnits(iouReport.currency);
    const oldPersonalPolicyID = iouReport.policyID;
    const iouReportID = iouReport.reportID;

    const {
        announceChatReportID,
        announceChatData,
        announceReportActionData,
        announceCreatedReportActionID,
        adminsChatReportID,
        adminsChatData,
        adminsReportActionData,
        adminsCreatedReportActionID,
        expenseChatReportID: workspaceChatReportID,
        expenseChatData: workspaceChatData,
        expenseReportActionData: workspaceChatReportActionData,
        expenseCreatedReportActionID: workspaceChatCreatedReportActionID,
    } = ReportUtils.buildOptimisticWorkspaceChats(policyID, workspaceName);

    if (!employeeAccountID) {
        return;
    }

    // Create the workspace chat for the employee whose IOU is being paid
    const employeeWorkspaceChat = createPolicyExpenseChats(policyID, {[employeeEmail]: employeeAccountID}, true);
    const newWorkspace = {
        id: policyID,

        // We are creating a collect policy in this case
        type: CONST.POLICY.TYPE.TEAM,
        name: workspaceName,
        role: CONST.POLICY.ROLE.ADMIN,
        owner: sessionEmail,
        ownerAccountID: sessionAccountID,
        isPolicyExpenseChatEnabled: true,

        // Setting the currency to USD as we can only add the VBBA for this policy currency right now
        outputCurrency: CONST.CURRENCY.USD,
        pendingAction: CONST.RED_BRICK_ROAD_PENDING_ACTION.ADD,
        autoReporting: true,
        autoReportingFrequency: CONST.POLICY.AUTO_REPORTING_FREQUENCIES.INSTANT,
        approvalMode: CONST.POLICY.APPROVAL_MODE.OPTIONAL,
        harvesting: {
            enabled: true,
        },
        customUnits,
        areCategoriesEnabled: true,
        areTagsEnabled: false,
        areDistanceRatesEnabled: false,
        areWorkflowsEnabled: false,
        areReportFieldsEnabled: false,
        areConnectionsEnabled: false,
        employeeList: {
            [sessionEmail]: {
                role: CONST.POLICY.ROLE.ADMIN,
                errors: {},
            },
            [employeeEmail]: {
                role: CONST.POLICY.ROLE.USER,
                errors: {},
            },
        },
        pendingFields: {
            autoReporting: CONST.RED_BRICK_ROAD_PENDING_ACTION.ADD,
            approvalMode: CONST.RED_BRICK_ROAD_PENDING_ACTION.ADD,
            reimbursementChoice: CONST.RED_BRICK_ROAD_PENDING_ACTION.ADD,
        },
    };

    const optimisticData: OnyxUpdate[] = [
        {
            onyxMethod: Onyx.METHOD.SET,
            key: `${ONYXKEYS.COLLECTION.POLICY}${policyID}`,
            value: newWorkspace,
        },
        {
            onyxMethod: Onyx.METHOD.SET,
            key: `${ONYXKEYS.COLLECTION.REPORT}${announceChatReportID}`,
            value: {
                pendingFields: {
                    addWorkspaceRoom: CONST.RED_BRICK_ROAD_PENDING_ACTION.ADD,
                },
                ...announceChatData,
            },
        },
        {
            onyxMethod: Onyx.METHOD.SET,
            key: `${ONYXKEYS.COLLECTION.REPORT_ACTIONS}${announceChatReportID}`,
            value: announceReportActionData,
        },
        {
            onyxMethod: Onyx.METHOD.SET,
            key: `${ONYXKEYS.COLLECTION.REPORT}${adminsChatReportID}`,
            value: {
                pendingFields: {
                    addWorkspaceRoom: CONST.RED_BRICK_ROAD_PENDING_ACTION.ADD,
                },
                ...adminsChatData,
            },
        },
        {
            onyxMethod: Onyx.METHOD.SET,
            key: `${ONYXKEYS.COLLECTION.REPORT_ACTIONS}${adminsChatReportID}`,
            value: adminsReportActionData,
        },
        {
            onyxMethod: Onyx.METHOD.SET,
            key: `${ONYXKEYS.COLLECTION.REPORT}${workspaceChatReportID}`,
            value: {
                pendingFields: {
                    addWorkspaceRoom: CONST.RED_BRICK_ROAD_PENDING_ACTION.ADD,
                },
                ...workspaceChatData,
            },
        },
        {
            onyxMethod: Onyx.METHOD.SET,
            key: `${ONYXKEYS.COLLECTION.REPORT_ACTIONS}${workspaceChatReportID}`,
            value: workspaceChatReportActionData,
        },
        {
            onyxMethod: Onyx.METHOD.MERGE,
            key: `${ONYXKEYS.COLLECTION.POLICY_DRAFTS}${policyID}`,
            value: {
                pendingFields: {
                    addWorkspaceRoom: null,
                },
                pendingAction: null,
            },
        },
    ];
    optimisticData.push(...employeeWorkspaceChat.onyxOptimisticData);

    const successData: OnyxUpdate[] = [
        {
            onyxMethod: Onyx.METHOD.MERGE,
            key: `${ONYXKEYS.COLLECTION.POLICY}${policyID}`,
            value: {
                pendingAction: null,
                pendingFields: {
                    autoReporting: null,
                    approvalMode: null,
                    reimbursementChoice: null,
                },
            },
        },
        {
            onyxMethod: Onyx.METHOD.MERGE,
            key: `${ONYXKEYS.COLLECTION.REPORT}${announceChatReportID}`,
            value: {
                pendingFields: {
                    addWorkspaceRoom: null,
                },
                pendingAction: null,
            },
        },
        {
            onyxMethod: Onyx.METHOD.MERGE,
            key: `${ONYXKEYS.COLLECTION.REPORT_ACTIONS}${announceChatReportID}`,
            value: {
                [Object.keys(announceChatData)[0]]: {
                    pendingAction: null,
                },
            },
        },
        {
            onyxMethod: Onyx.METHOD.MERGE,
            key: `${ONYXKEYS.COLLECTION.REPORT}${adminsChatReportID}`,
            value: {
                pendingFields: {
                    addWorkspaceRoom: null,
                },
                pendingAction: null,
            },
        },
        {
            onyxMethod: Onyx.METHOD.MERGE,
            key: `${ONYXKEYS.COLLECTION.REPORT_ACTIONS}${adminsChatReportID}`,
            value: {
                [Object.keys(adminsChatData)[0]]: {
                    pendingAction: null,
                },
            },
        },
        {
            onyxMethod: Onyx.METHOD.MERGE,
            key: `${ONYXKEYS.COLLECTION.REPORT}${workspaceChatReportID}`,
            value: {
                pendingFields: {
                    addWorkspaceRoom: null,
                },
                pendingAction: null,
            },
        },
        {
            onyxMethod: Onyx.METHOD.MERGE,
            key: `${ONYXKEYS.COLLECTION.REPORT_ACTIONS}${workspaceChatReportID}`,
            value: {
                [Object.keys(workspaceChatData)[0]]: {
                    pendingAction: null,
                },
            },
        },
    ];
    successData.push(...employeeWorkspaceChat.onyxSuccessData);

    successData.push(...employeeWorkspaceChat.onyxSuccessData);

    const failureData: OnyxUpdate[] = [
        {
            onyxMethod: Onyx.METHOD.MERGE,
            key: `${ONYXKEYS.COLLECTION.REPORT}${announceChatReportID}`,
            value: {
                pendingFields: {
                    addWorkspaceRoom: null,
                },
                pendingAction: null,
            },
        },
        {
            onyxMethod: Onyx.METHOD.MERGE,
            key: `${ONYXKEYS.COLLECTION.REPORT_ACTIONS}${announceChatReportID}`,
            value: {
                pendingAction: null,
            },
        },
        {
            onyxMethod: Onyx.METHOD.MERGE,
            key: `${ONYXKEYS.COLLECTION.REPORT}${adminsChatReportID}`,
            value: {
                pendingFields: {
                    addWorkspaceRoom: null,
                },
                pendingAction: null,
            },
        },
        {
            onyxMethod: Onyx.METHOD.MERGE,
            key: `${ONYXKEYS.COLLECTION.REPORT_ACTIONS}${adminsChatReportID}`,
            value: {
                pendingAction: null,
            },
        },
        {
            onyxMethod: Onyx.METHOD.MERGE,
            key: `${ONYXKEYS.COLLECTION.REPORT}${workspaceChatReportID}`,
            value: {
                pendingFields: {
                    addWorkspaceRoom: null,
                },
                pendingAction: null,
            },
        },
        {
            onyxMethod: Onyx.METHOD.MERGE,
            key: `${ONYXKEYS.COLLECTION.REPORT_ACTIONS}${workspaceChatReportID}`,
            value: {
                pendingAction: null,
            },
        },
    ];

    // Compose the memberData object which is used to add the employee to the workspace and
    // optimistically create the workspace chat for them.
    const memberData = {
        accountID: Number(employeeAccountID),
        email: employeeEmail,
        workspaceChatReportID: employeeWorkspaceChat.reportCreationData[employeeEmail].reportID,
        workspaceChatCreatedReportActionID: employeeWorkspaceChat.reportCreationData[employeeEmail].reportActionID,
    };

    const oldChatReportID = iouReport.chatReportID;

    // Next we need to convert the IOU report to Expense report.
    // We need to change:
    // - report type
    // - change the sign of the report total
    // - update its policyID and policyName
    // - update the chatReportID to point to the new workspace chat
    const expenseReport = {
        ...iouReport,
        chatReportID: memberData.workspaceChatReportID,
        policyID,
        policyName: workspaceName,
        type: CONST.REPORT.TYPE.EXPENSE,
        total: -(iouReport?.total ?? 0),
    };
    optimisticData.push({
        onyxMethod: Onyx.METHOD.MERGE,
        key: `${ONYXKEYS.COLLECTION.REPORT}${iouReportID}`,
        value: expenseReport,
    });
    failureData.push({
        onyxMethod: Onyx.METHOD.MERGE,
        key: `${ONYXKEYS.COLLECTION.REPORT}${iouReportID}`,
        value: iouReport,
    });

    // The expense report transactions need to have the amount reversed to negative values
    const reportTransactions = TransactionUtils.getAllReportTransactions(iouReportID);

    // For performance reasons, we are going to compose a merge collection data for transactions
    const transactionsOptimisticData: Record<string, Transaction> = {};
    const transactionFailureData: Record<string, Transaction> = {};
    reportTransactions.forEach((transaction) => {
        transactionsOptimisticData[`${ONYXKEYS.COLLECTION.TRANSACTION}${transaction.transactionID}`] = {
            ...transaction,
            amount: -transaction.amount,
            modifiedAmount: transaction.modifiedAmount ? -transaction.modifiedAmount : 0,
        };

        transactionFailureData[`${ONYXKEYS.COLLECTION.TRANSACTION}${transaction.transactionID}`] = transaction;
    });

    optimisticData.push({
        onyxMethod: Onyx.METHOD.MERGE_COLLECTION,
        key: `${ONYXKEYS.COLLECTION.TRANSACTION}`,
        value: transactionsOptimisticData,
    });
    failureData.push({
        onyxMethod: Onyx.METHOD.MERGE_COLLECTION,
        key: `${ONYXKEYS.COLLECTION.TRANSACTION}`,
        value: transactionFailureData,
    });

    // We need to move the report preview action from the DM to the workspace chat.
    const reportPreview = ReportActionsUtils.getParentReportAction(iouReport);
    optimisticData.push({
        onyxMethod: Onyx.METHOD.MERGE,
        key: `${ONYXKEYS.COLLECTION.REPORT_ACTIONS}${oldChatReportID}`,
        value: {[reportPreview?.reportActionID ?? '-1']: null},
    });
    failureData.push({
        onyxMethod: Onyx.METHOD.MERGE,
        key: `${ONYXKEYS.COLLECTION.REPORT_ACTIONS}${oldChatReportID}`,
        value: {[reportPreview?.reportActionID ?? '-1']: reportPreview},
    });

    // To optimistically remove the GBR from the DM we need to update the hasOutstandingChildRequest param to false
    optimisticData.push({
        onyxMethod: Onyx.METHOD.MERGE,
        key: `${ONYXKEYS.COLLECTION.REPORT}${oldChatReportID}`,
        value: {
            hasOutstandingChildRequest: false,
        },
    });
    failureData.push({
        onyxMethod: Onyx.METHOD.MERGE,
        key: `${ONYXKEYS.COLLECTION.REPORT}${oldChatReportID}`,
        value: {
            hasOutstandingChildRequest: true,
        },
    });

    if (reportPreview?.reportActionID) {
        // Update the created timestamp of the report preview action to be after the workspace chat created timestamp.
        optimisticData.push({
            onyxMethod: Onyx.METHOD.MERGE,
            key: `${ONYXKEYS.COLLECTION.REPORT_ACTIONS}${memberData.workspaceChatReportID}`,
            value: {
                [reportPreview.reportActionID]: {
                    ...reportPreview,
                    message: [
                        {
                            type: CONST.REPORT.MESSAGE.TYPE.TEXT,
                            text: ReportUtils.getReportPreviewMessage(expenseReport, null, false, false, newWorkspace),
                        },
                    ],
                    created: DateUtils.getDBTime(),
                },
            },
        });
    }

    failureData.push({
        onyxMethod: Onyx.METHOD.MERGE,
        key: `${ONYXKEYS.COLLECTION.REPORT_ACTIONS}${memberData.workspaceChatReportID}`,
        value: {[reportPreview?.reportActionID ?? '-1']: null},
    });

    // Create the MOVED report action and add it to the DM chat which indicates to the user where the report has been moved
    const movedReportAction = ReportUtils.buildOptimisticMovedReportAction(oldPersonalPolicyID ?? '-1', policyID, memberData.workspaceChatReportID, iouReportID, workspaceName);
    optimisticData.push({
        onyxMethod: Onyx.METHOD.MERGE,
        key: `${ONYXKEYS.COLLECTION.REPORT_ACTIONS}${oldChatReportID}`,
        value: {[movedReportAction.reportActionID]: movedReportAction},
    });
    successData.push({
        onyxMethod: Onyx.METHOD.MERGE,
        key: `${ONYXKEYS.COLLECTION.REPORT_ACTIONS}${oldChatReportID}`,
        value: {
            [movedReportAction.reportActionID]: {
                ...movedReportAction,
                pendingAction: null,
            },
        },
    });
    failureData.push({
        onyxMethod: Onyx.METHOD.MERGE,
        key: `${ONYXKEYS.COLLECTION.REPORT_ACTIONS}${oldChatReportID}`,
        value: {[movedReportAction.reportActionID]: null},
    });

    const params: CreateWorkspaceFromIOUPaymentParams = {
        policyID,
        announceChatReportID,
        adminsChatReportID,
        expenseChatReportID: workspaceChatReportID,
        ownerEmail: '',
        makeMeAdmin: false,
        policyName: workspaceName,
        type: CONST.POLICY.TYPE.TEAM,
        announceCreatedReportActionID,
        adminsCreatedReportActionID,
        expenseCreatedReportActionID: workspaceChatCreatedReportActionID,
        customUnitID,
        customUnitRateID,
        iouReportID,
        memberData: JSON.stringify(memberData),
        reportActionID: movedReportAction.reportActionID,
    };

    API.write(WRITE_COMMANDS.CREATE_WORKSPACE_FROM_IOU_PAYMENT, params, {optimisticData, successData, failureData});

    return policyID;
}

function enablePolicyConnections(policyID: string, enabled: boolean) {
    const onyxData: OnyxData = {
        optimisticData: [
            {
                onyxMethod: Onyx.METHOD.MERGE,
                key: `${ONYXKEYS.COLLECTION.POLICY}${policyID}`,
                value: {
                    areConnectionsEnabled: enabled,
                    pendingFields: {
                        areConnectionsEnabled: CONST.RED_BRICK_ROAD_PENDING_ACTION.UPDATE,
                    },
                },
            },
        ],
        successData: [
            {
                onyxMethod: Onyx.METHOD.MERGE,
                key: `${ONYXKEYS.COLLECTION.POLICY}${policyID}`,
                value: {
                    pendingFields: {
                        areConnectionsEnabled: null,
                    },
                },
            },
        ],
        failureData: [
            {
                onyxMethod: Onyx.METHOD.MERGE,
                key: `${ONYXKEYS.COLLECTION.POLICY}${policyID}`,
                value: {
                    areConnectionsEnabled: !enabled,
                    pendingFields: {
                        areConnectionsEnabled: null,
                    },
                },
            },
        ],
    };

    const parameters: EnablePolicyConnectionsParams = {policyID, enabled};

    API.write(WRITE_COMMANDS.ENABLE_POLICY_CONNECTIONS, parameters, onyxData);

    if (enabled && getIsNarrowLayout()) {
        navigateWhenEnableFeature(policyID);
    }
}

function enablePolicyReportFields(policyID: string, enabled: boolean) {
    const onyxData: OnyxData = {
        optimisticData: [
            {
                onyxMethod: Onyx.METHOD.MERGE,
                key: `${ONYXKEYS.COLLECTION.POLICY}${policyID}`,
                value: {
                    areReportFieldsEnabled: enabled,
                    pendingFields: {
                        areReportFieldsEnabled: CONST.RED_BRICK_ROAD_PENDING_ACTION.UPDATE,
                    },
                },
            },
        ],
        successData: [
            {
                onyxMethod: Onyx.METHOD.MERGE,
                key: `${ONYXKEYS.COLLECTION.POLICY}${policyID}`,
                value: {
                    pendingFields: {
                        areReportFieldsEnabled: null,
                    },
                },
            },
        ],
        failureData: [
            {
                onyxMethod: Onyx.METHOD.MERGE,
                key: `${ONYXKEYS.COLLECTION.POLICY}${policyID}`,
                value: {
                    areReportFieldsEnabled: !enabled,
                    pendingFields: {
                        areReportFieldsEnabled: null,
                    },
                },
            },
        ],
    };

    const parameters: EnablePolicyReportFieldsParams = {policyID, enabled};

    API.write(WRITE_COMMANDS.ENABLE_POLICY_REPORT_FIELDS, parameters, onyxData);

    if (enabled && getIsNarrowLayout()) {
        navigateWhenEnableFeature(policyID);
    }
}

function enablePolicyTaxes(policyID: string, enabled: boolean) {
    const defaultTaxRates: TaxRatesWithDefault = CONST.DEFAULT_TAX;
    const taxRatesData: OnyxData = {
        optimisticData: [
            {
                onyxMethod: Onyx.METHOD.MERGE,
                key: `${ONYXKEYS.COLLECTION.POLICY}${policyID}`,
                value: {
                    taxRates: {
                        ...defaultTaxRates,
                        taxes: {
                            ...Object.keys(defaultTaxRates.taxes).reduce((acc, taxKey) => {
                                acc[taxKey] = {
                                    ...defaultTaxRates.taxes[taxKey],
                                    pendingAction: CONST.RED_BRICK_ROAD_PENDING_ACTION.ADD,
                                };
                                return acc;
                            }, {} as Record<string, TaxRate & {pendingAction: typeof CONST.RED_BRICK_ROAD_PENDING_ACTION.ADD}>),
                        },
                    },
                },
            },
        ],
        successData: [
            {
                onyxMethod: Onyx.METHOD.MERGE,
                key: `${ONYXKEYS.COLLECTION.POLICY}${policyID}`,
                value: {
                    taxRates: {
                        taxes: {
                            ...Object.keys(defaultTaxRates.taxes).reduce((acc, taxKey) => {
                                acc[taxKey] = {pendingAction: null};
                                return acc;
                            }, {} as Record<string, {pendingAction: null}>),
                        },
                    },
                },
            },
        ],
        failureData: [
            {
                onyxMethod: Onyx.METHOD.MERGE,
                key: `${ONYXKEYS.COLLECTION.POLICY}${policyID}`,
                value: {
                    taxRates: undefined,
                },
            },
        ],
    };
    const policy = getPolicy(policyID);
    const shouldAddDefaultTaxRatesData = (!policy?.taxRates || isEmptyObject(policy.taxRates)) && enabled;

    const optimisticData: OnyxUpdate[] = [
        {
            onyxMethod: Onyx.METHOD.MERGE,
            key: `${ONYXKEYS.COLLECTION.POLICY}${policyID}`,
            value: {
                tax: {
                    trackingEnabled: enabled,
                },
                pendingFields: {
                    tax: CONST.RED_BRICK_ROAD_PENDING_ACTION.UPDATE,
                },
            },
        },
    ];
    optimisticData.push(...(shouldAddDefaultTaxRatesData ? taxRatesData.optimisticData ?? [] : []));

    const successData: OnyxUpdate[] = [
        {
            onyxMethod: Onyx.METHOD.MERGE,
            key: `${ONYXKEYS.COLLECTION.POLICY}${policyID}`,
            value: {
                pendingFields: {
                    tax: null,
                },
            },
        },
    ];
    successData.push(...(shouldAddDefaultTaxRatesData ? taxRatesData.successData ?? [] : []));

    const failureData: OnyxUpdate[] = [
        {
            onyxMethod: Onyx.METHOD.MERGE,
            key: `${ONYXKEYS.COLLECTION.POLICY}${policyID}`,
            value: {
                tax: {
                    trackingEnabled: !enabled,
                },
                pendingFields: {
                    tax: null,
                },
            },
        },
    ];
    failureData.push(...(shouldAddDefaultTaxRatesData ? taxRatesData.failureData ?? [] : []));

    const onyxData: OnyxData = {
        optimisticData,
        successData,
        failureData,
    };

    const parameters: EnablePolicyTaxesParams = {policyID, enabled};
    if (shouldAddDefaultTaxRatesData) {
        parameters.taxFields = JSON.stringify(defaultTaxRates);
    }
    API.write(WRITE_COMMANDS.ENABLE_POLICY_TAXES, parameters, onyxData);

    if (enabled && getIsNarrowLayout()) {
        navigateWhenEnableFeature(policyID);
    }
}

function enablePolicyWorkflows(policyID: string, enabled: boolean) {
    const policy = getPolicy(policyID);
    const onyxData: OnyxData = {
        optimisticData: [
            {
                onyxMethod: Onyx.METHOD.MERGE,
                key: `${ONYXKEYS.COLLECTION.POLICY}${policyID}`,
                value: {
                    areWorkflowsEnabled: enabled,
                    ...(!enabled
                        ? {
                              approvalMode: CONST.POLICY.APPROVAL_MODE.OPTIONAL,
                              autoReporting: false,
                              harvesting: {
                                  enabled: false,
                              },
                              reimbursementChoice: CONST.POLICY.REIMBURSEMENT_CHOICES.REIMBURSEMENT_NO,
                          }
                        : {}),
                    pendingFields: {
                        areWorkflowsEnabled: CONST.RED_BRICK_ROAD_PENDING_ACTION.UPDATE,
                        ...(!enabled
                            ? {
                                  approvalMode: CONST.RED_BRICK_ROAD_PENDING_ACTION.UPDATE,
                                  autoReporting: CONST.RED_BRICK_ROAD_PENDING_ACTION.UPDATE,
                                  harvesting: CONST.RED_BRICK_ROAD_PENDING_ACTION.UPDATE,
                                  reimbursementChoice: CONST.RED_BRICK_ROAD_PENDING_ACTION.UPDATE,
                              }
                            : {}),
                    },
                },
            },
        ],
        successData: [
            {
                onyxMethod: Onyx.METHOD.MERGE,
                key: `${ONYXKEYS.COLLECTION.POLICY}${policyID}`,
                value: {
                    pendingFields: {
                        areWorkflowsEnabled: null,
                        ...(!enabled
                            ? {
                                  approvalMode: null,
                                  autoReporting: null,
                                  harvesting: null,
                                  reimbursementChoice: null,
                              }
                            : {}),
                    },
                },
            },
        ],
        failureData: [
            {
                onyxMethod: Onyx.METHOD.MERGE,
                key: `${ONYXKEYS.COLLECTION.POLICY}${policyID}`,
                value: {
                    areWorkflowsEnabled: !enabled,
                    ...(!enabled
                        ? {
                              approvalMode: policy?.approvalMode,
                              autoReporting: policy?.autoReporting,
                              harvesting: policy?.harvesting,
                              reimbursementChoice: policy?.reimbursementChoice,
                          }
                        : {}),
                    pendingFields: {
                        areWorkflowsEnabled: null,
                        ...(!enabled
                            ? {
                                  approvalMode: null,
                                  autoReporting: null,
                                  harvesting: null,
                                  reimbursementChoice: null,
                              }
                            : {}),
                    },
                },
            },
        ],
    };

    const parameters: EnablePolicyWorkflowsParams = {policyID, enabled};

    API.write(WRITE_COMMANDS.ENABLE_POLICY_WORKFLOWS, parameters, onyxData);

    if (enabled && getIsNarrowLayout()) {
        navigateWhenEnableFeature(policyID);
    }
}

function enableDistanceRequestTax(policyID: string, customUnitName: string, customUnitID: string, attributes: Attributes) {
    const policy = getPolicy(policyID);
    const onyxData: OnyxData = {
        optimisticData: [
            {
                onyxMethod: Onyx.METHOD.MERGE,
                key: `${ONYXKEYS.COLLECTION.POLICY}${policyID}`,
                value: {
                    customUnits: {
                        [customUnitID]: {
                            attributes,
                        },
                    },
                    pendingFields: {
                        customUnits: CONST.RED_BRICK_ROAD_PENDING_ACTION.UPDATE,
                    },
                },
            },
        ],
        successData: [
            {
                onyxMethod: Onyx.METHOD.MERGE,
                key: `${ONYXKEYS.COLLECTION.POLICY}${policyID}`,
                value: {
                    pendingFields: {
                        customUnits: null,
                    },
                },
            },
        ],
        failureData: [
            {
                onyxMethod: Onyx.METHOD.MERGE,
                key: `${ONYXKEYS.COLLECTION.POLICY}${policyID}`,
                value: {
                    customUnits: {
                        [customUnitID]: {
                            attributes: policy?.customUnits ? policy?.customUnits[customUnitID].attributes : null,
                        },
                    },
                },
            },
        ],
    };

    const params = {
        policyID,
        customUnit: JSON.stringify({
            customUnitName,
            customUnitID,
            attributes,
        }),
    };
    API.write(WRITE_COMMANDS.ENABLE_DISTANCE_REQUEST_TAX, params, onyxData);
}

function openPolicyMoreFeaturesPage(policyID: string) {
    const params: OpenPolicyMoreFeaturesPageParams = {policyID};

    API.read(READ_COMMANDS.OPEN_POLICY_MORE_FEATURES_PAGE, params);
}

function openPolicyProfilePage(policyID: string) {
    const params: OpenPolicyProfilePageParams = {policyID};

    API.read(READ_COMMANDS.OPEN_POLICY_PROFILE_PAGE, params);
}

function openPolicyInitialPage(policyID: string) {
    const params: OpenPolicyInitialPageParams = {policyID};

    API.read(READ_COMMANDS.OPEN_POLICY_INITIAL_PAGE, params);
}

function setPolicyCustomTaxName(policyID: string, customTaxName: string) {
    const policy = getPolicy(policyID);
    const originalCustomTaxName = policy?.taxRates?.name;
    const onyxData: OnyxData = {
        optimisticData: [
            {
                onyxMethod: Onyx.METHOD.MERGE,
                key: `${ONYXKEYS.COLLECTION.POLICY}${policyID}`,
                value: {
                    taxRates: {
                        name: customTaxName,
                        pendingFields: {name: CONST.RED_BRICK_ROAD_PENDING_ACTION.UPDATE},
                        errorFields: null,
                    },
                },
            },
        ],
        successData: [
            {
                onyxMethod: Onyx.METHOD.MERGE,
                key: `${ONYXKEYS.COLLECTION.POLICY}${policyID}`,
                value: {
                    taxRates: {
                        pendingFields: {name: null},
                        errorFields: null,
                    },
                },
            },
        ],
        failureData: [
            {
                onyxMethod: Onyx.METHOD.MERGE,
                key: `${ONYXKEYS.COLLECTION.POLICY}${policyID}`,
                value: {
                    taxRates: {
                        name: originalCustomTaxName,
                        pendingFields: {name: null},
                        errorFields: {name: ErrorUtils.getMicroSecondOnyxErrorWithTranslationKey('common.genericErrorMessage')},
                    },
                },
            },
        ],
    };

    const parameters = {
        policyID,
        customTaxName,
    };

    API.write(WRITE_COMMANDS.SET_POLICY_CUSTOM_TAX_NAME, parameters, onyxData);
}

function setWorkspaceCurrencyDefault(policyID: string, taxCode: string) {
    const policy = getPolicy(policyID);
    const originalDefaultExternalID = policy?.taxRates?.defaultExternalID;
    const onyxData: OnyxData = {
        optimisticData: [
            {
                onyxMethod: Onyx.METHOD.MERGE,
                key: `${ONYXKEYS.COLLECTION.POLICY}${policyID}`,
                value: {
                    taxRates: {
                        defaultExternalID: taxCode,
                        pendingFields: {defaultExternalID: CONST.RED_BRICK_ROAD_PENDING_ACTION.UPDATE},
                        errorFields: null,
                    },
                },
            },
        ],
        successData: [
            {
                onyxMethod: Onyx.METHOD.MERGE,
                key: `${ONYXKEYS.COLLECTION.POLICY}${policyID}`,
                value: {
                    taxRates: {
                        pendingFields: {defaultExternalID: null},
                        errorFields: null,
                    },
                },
            },
        ],
        failureData: [
            {
                onyxMethod: Onyx.METHOD.MERGE,
                key: `${ONYXKEYS.COLLECTION.POLICY}${policyID}`,
                value: {
                    taxRates: {
                        defaultExternalID: originalDefaultExternalID,
                        pendingFields: {defaultExternalID: null},
                        errorFields: {defaultExternalID: ErrorUtils.getMicroSecondOnyxErrorWithTranslationKey('common.genericErrorMessage')},
                    },
                },
            },
        ],
    };

    const parameters = {
        policyID,
        taxCode,
    };

    API.write(WRITE_COMMANDS.SET_POLICY_TAXES_CURRENCY_DEFAULT, parameters, onyxData);
}

function setForeignCurrencyDefault(policyID: string, taxCode: string) {
    const policy = getPolicy(policyID);
    const originalDefaultForeignCurrencyID = policy?.taxRates?.foreignTaxDefault;
    const onyxData: OnyxData = {
        optimisticData: [
            {
                onyxMethod: Onyx.METHOD.MERGE,
                key: `${ONYXKEYS.COLLECTION.POLICY}${policyID}`,
                value: {
                    taxRates: {
                        foreignTaxDefault: taxCode,
                        pendingFields: {foreignTaxDefault: CONST.RED_BRICK_ROAD_PENDING_ACTION.UPDATE},
                        errorFields: null,
                    },
                },
            },
        ],
        successData: [
            {
                onyxMethod: Onyx.METHOD.MERGE,
                key: `${ONYXKEYS.COLLECTION.POLICY}${policyID}`,
                value: {
                    taxRates: {
                        pendingFields: {foreignTaxDefault: null},
                        errorFields: null,
                    },
                },
            },
        ],
        failureData: [
            {
                onyxMethod: Onyx.METHOD.MERGE,
                key: `${ONYXKEYS.COLLECTION.POLICY}${policyID}`,
                value: {
                    taxRates: {
                        foreignTaxDefault: originalDefaultForeignCurrencyID,
                        pendingFields: {foreignTaxDefault: null},
                        errorFields: {foreignTaxDefault: ErrorUtils.getMicroSecondOnyxErrorWithTranslationKey('common.genericErrorMessage')},
                    },
                },
            },
        ],
    };

    const parameters = {
        policyID,
        taxCode,
    };

    API.write(WRITE_COMMANDS.SET_POLICY_TAXES_FOREIGN_CURRENCY_DEFAULT, parameters, onyxData);
}

function upgradeToCorporate(policyID: string, featureName: string) {
    const optimisticData: OnyxUpdate[] = [
        {
            onyxMethod: Onyx.METHOD.MERGE,
            key: `policy_${policyID}`,
            value: {
                isPendingUpgrade: true,
            },
        },
    ];

    const successData: OnyxUpdate[] = [
        {
            onyxMethod: Onyx.METHOD.MERGE,
            key: `policy_${policyID}`,
            value: {
                isPendingUpgrade: false,
            },
        },
    ];

    const failureData: OnyxUpdate[] = [
        {
            onyxMethod: Onyx.METHOD.MERGE,
            key: `policy_${policyID}`,
            value: {
                isPendingUpgrade: false,
            },
        },
    ];

    const parameters: UpgradeToCorporateParams = {policyID, featureName};

    API.write(WRITE_COMMANDS.UPGRADE_TO_CORPORATE, parameters, {optimisticData, successData, failureData});
}

export {
    leaveWorkspace,
    addBillingCardAndRequestPolicyOwnerChange,
    hasActiveChatEnabledPolicies,
    setWorkspaceErrors,
    clearCustomUnitErrors,
    hideWorkspaceAlertMessage,
    deleteWorkspace,
    updateAddress,
    updateWorkspaceCustomUnitAndRate,
    updateLastAccessedWorkspace,
    clearDeleteWorkspaceError,
    openWorkspaceReimburseView,
    setPolicyIDForReimburseView,
    clearOnyxDataForReimburseView,
    setRateForReimburseView,
    setUnitForReimburseView,
    generateDefaultWorkspaceName,
    updateGeneralSettings,
    deleteWorkspaceAvatar,
    updateWorkspaceAvatar,
    clearAvatarErrors,
    generatePolicyID,
    createWorkspace,
    openPolicyTaxesPage,
    openWorkspaceInvitePage,
    openWorkspace,
    removeWorkspace,
    createWorkspaceFromIOUPayment,
    clearErrors,
    dismissAddedWithPrimaryLoginMessages,
    openDraftWorkspaceRequest,
    createDraftInitialWorkspace,
    setWorkspaceInviteMessageDraft,
    setWorkspaceApprovalMode,
    setWorkspaceAutoReportingFrequency,
    setWorkspaceAutoReportingMonthlyOffset,
    updateWorkspaceDescription,
    setWorkspacePayer,
    setWorkspaceReimbursement,
    openPolicyWorkflowsPage,
    enablePolicyConnections,
    enablePolicyReportFields,
    enablePolicyTaxes,
    enablePolicyWorkflows,
    enableDistanceRequestTax,
    openPolicyMoreFeaturesPage,
    openPolicyProfilePage,
    openPolicyInitialPage,
    generateCustomUnitID,
    clearQBOErrorField,
    clearXeroErrorField,
    clearWorkspaceReimbursementErrors,
    setWorkspaceCurrencyDefault,
    setForeignCurrencyDefault,
    setPolicyCustomTaxName,
    clearPolicyErrorField,
    isCurrencySupportedForDirectReimbursement,
    getPrimaryPolicy,
    createDraftWorkspace,
    buildPolicyData,
    createPolicyExpenseChats,
<<<<<<< HEAD
    upgradeToCorporate,
=======
    clearNetSuiteErrorField,
>>>>>>> 5e464eaa
};

export type {NewCustomUnit};<|MERGE_RESOLUTION|>--- conflicted
+++ resolved
@@ -3043,11 +3043,8 @@
     createDraftWorkspace,
     buildPolicyData,
     createPolicyExpenseChats,
-<<<<<<< HEAD
     upgradeToCorporate,
-=======
     clearNetSuiteErrorField,
->>>>>>> 5e464eaa
 };
 
 export type {NewCustomUnit};
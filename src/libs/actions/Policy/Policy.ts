--- conflicted
+++ resolved
@@ -3131,7 +3131,7 @@
     generateCustomUnitID,
     generateDefaultWorkspaceName,
     generatePolicyID,
-    getPoliciesConnectedToSageIntacct,
+    getAdminPoliciesConnectedToSageIntacct,
     getPrimaryPolicy,
     hasActiveChatEnabledPolicies,
     hideWorkspaceAlertMessage,
@@ -3142,17 +3142,6 @@
     openPolicyInitialPage,
     openPolicyMoreFeaturesPage,
     openPolicyProfilePage,
-<<<<<<< HEAD
-    openPolicyInitialPage,
-    generateCustomUnitID,
-    clearQBOErrorField,
-    clearXeroErrorField,
-    clearSageIntacctErrorField,
-    clearNetSuiteErrorField,
-    clearNetSuiteAutoSyncErrorField,
-    clearWorkspaceReimbursementErrors,
-    setWorkspaceCurrencyDefault,
-=======
     openPolicyTaxesPage,
     openPolicyWorkflowsPage,
     openWorkspace,
@@ -3160,7 +3149,6 @@
     openWorkspaceReimburseView,
     removeWorkspace,
     requestExpensifyCardLimitIncrease,
->>>>>>> a1a38327
     setForeignCurrencyDefault,
     setPolicyCustomTaxName,
     setPolicyIDForReimburseView,
@@ -3181,12 +3169,6 @@
     updateWorkspaceCustomUnitAndRate,
     updateWorkspaceDescription,
     upgradeToCorporate,
-<<<<<<< HEAD
-    openPolicyExpensifyCardsPage,
-    requestExpensifyCardLimitIncrease,
-    getAdminPoliciesConnectedToSageIntacct,
-=======
->>>>>>> a1a38327
 };
 
 export type {NewCustomUnit};
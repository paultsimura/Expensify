import {PUBLIC_DOMAINS, Str} from 'expensify-common';
import {escapeRegExp} from 'lodash';
import lodashClone from 'lodash/clone';
import type {NullishDeep, OnyxCollection, OnyxEntry, OnyxUpdate} from 'react-native-onyx';
import Onyx from 'react-native-onyx';
import type {ValueOf} from 'type-fest';
import * as API from '@libs/API';
import type {
    AddBillingCardAndRequestWorkspaceOwnerChangeParams,
    CreateWorkspaceFromIOUPaymentParams,
    CreateWorkspaceParams,
    DeleteWorkspaceAvatarParams,
    DeleteWorkspaceParams,
    EnablePolicyConnectionsParams,
    EnablePolicyReportFieldsParams,
    EnablePolicyTaxesParams,
    EnablePolicyWorkflowsParams,
    LeavePolicyParams,
    OpenDraftWorkspaceRequestParams,
    OpenPolicyInitialPageParams,
    OpenPolicyMoreFeaturesPageParams,
    OpenPolicyProfilePageParams,
    OpenPolicyTaxesPageParams,
    OpenPolicyWorkflowsPageParams,
    OpenWorkspaceInvitePageParams,
    OpenWorkspaceParams,
    OpenWorkspaceReimburseViewParams,
    SetWorkspaceApprovalModeParams,
    SetWorkspaceAutoReportingFrequencyParams,
    SetWorkspaceAutoReportingMonthlyOffsetParams,
    SetWorkspacePayerParams,
    SetWorkspaceReimbursementParams,
    UpdateWorkspaceAvatarParams,
    UpdateWorkspaceCustomUnitAndRateParams,
    UpdateWorkspaceDescriptionParams,
    UpdateWorkspaceGeneralSettingsParams,
} from '@libs/API/parameters';
import type UpdatePolicyAddressParams from '@libs/API/parameters/UpdatePolicyAddressParams';
import {READ_COMMANDS, WRITE_COMMANDS} from '@libs/API/types';
import DateUtils from '@libs/DateUtils';
import * as ErrorUtils from '@libs/ErrorUtils';
import getIsNarrowLayout from '@libs/getIsNarrowLayout';
import Log from '@libs/Log';
import * as NumberUtils from '@libs/NumberUtils';
import * as PhoneNumber from '@libs/PhoneNumber';
import * as PolicyUtils from '@libs/PolicyUtils';
import {navigateWhenEnableFeature} from '@libs/PolicyUtils';
import * as ReportActionsUtils from '@libs/ReportActionsUtils';
import * as ReportUtils from '@libs/ReportUtils';
import * as TransactionUtils from '@libs/TransactionUtils';
import type {PolicySelector} from '@pages/home/sidebar/SidebarScreen/FloatingActionButtonAndPopover';
import CONST from '@src/CONST';
import ONYXKEYS from '@src/ONYXKEYS';
import type {InvitedEmailsToAccountIDs, PersonalDetailsList, Policy, PolicyCategory, ReimbursementAccount, Report, ReportAction, TaxRatesWithDefault, Transaction} from '@src/types/onyx';
import type {Errors} from '@src/types/onyx/OnyxCommon';
import type {Attributes, CompanyAddress, CustomUnit, Rate, TaxRate, Unit} from '@src/types/onyx/Policy';
import type {OnyxData} from '@src/types/onyx/Request';
import {isEmptyObject} from '@src/types/utils/EmptyObject';
import {buildOptimisticPolicyCategories} from './Category';

type ReportCreationData = Record<
    string,
    {
        reportID: string;
        reportActionID?: string;
    }
>;

type WorkspaceMembersChats = {
    onyxSuccessData: OnyxUpdate[];
    onyxOptimisticData: OnyxUpdate[];
    onyxFailureData: OnyxUpdate[];
    reportCreationData: ReportCreationData;
};

type OptimisticCustomUnits = {
    customUnits: Record<string, CustomUnit>;
    customUnitID: string;
    customUnitRateID: string;
    outputCurrency: string;
};

type NewCustomUnit = {
    customUnitID: string;
    name: string;
    attributes: Attributes;
    rates: Rate;
};

const allPolicies: OnyxCollection<Policy> = {};
Onyx.connect({
    key: ONYXKEYS.COLLECTION.POLICY,
    callback: (val, key) => {
        if (!key) {
            return;
        }
        if (val === null || val === undefined) {
            // If we are deleting a policy, we have to check every report linked to that policy
            // and unset the draft indicator (pencil icon) alongside removing any draft comments. Clearing these values will keep the newly archived chats from being displayed in the LHN.
            // More info: https://github.com/Expensify/App/issues/14260
            const policyID = key.replace(ONYXKEYS.COLLECTION.POLICY, '');
            const policyReports = ReportUtils.getAllPolicyReports(policyID);
            const cleanUpMergeQueries: Record<`${typeof ONYXKEYS.COLLECTION.REPORT}${string}`, NullishDeep<Report>> = {};
            const cleanUpSetQueries: Record<`${typeof ONYXKEYS.COLLECTION.REPORT_DRAFT_COMMENT}${string}` | `${typeof ONYXKEYS.COLLECTION.REPORT_ACTIONS_DRAFTS}${string}`, null> = {};
            policyReports.forEach((policyReport) => {
                if (!policyReport) {
                    return;
                }
                const {reportID} = policyReport;
                cleanUpSetQueries[`${ONYXKEYS.COLLECTION.REPORT_DRAFT_COMMENT}${reportID}`] = null;
                cleanUpSetQueries[`${ONYXKEYS.COLLECTION.REPORT_ACTIONS_DRAFTS}${reportID}`] = null;
            });
            Onyx.mergeCollection(ONYXKEYS.COLLECTION.REPORT, cleanUpMergeQueries);
            Onyx.multiSet(cleanUpSetQueries);
            delete allPolicies[key];
            return;
        }

        allPolicies[key] = val;
    },
});

let allReports: OnyxCollection<Report>;
Onyx.connect({
    key: ONYXKEYS.COLLECTION.REPORT,
    waitForCollectionCallback: true,
    callback: (value) => (allReports = value),
});

let lastAccessedWorkspacePolicyID: OnyxEntry<string>;
Onyx.connect({
    key: ONYXKEYS.LAST_ACCESSED_WORKSPACE_POLICY_ID,
    callback: (value) => (lastAccessedWorkspacePolicyID = value),
});

let sessionEmail = '';
let sessionAccountID = 0;
Onyx.connect({
    key: ONYXKEYS.SESSION,
    callback: (val) => {
        sessionEmail = val?.email ?? '';
        sessionAccountID = val?.accountID ?? -1;
    },
});

let allPersonalDetails: OnyxEntry<PersonalDetailsList>;
Onyx.connect({
    key: ONYXKEYS.PERSONAL_DETAILS_LIST,
    callback: (val) => (allPersonalDetails = val),
});

let reimbursementAccount: OnyxEntry<ReimbursementAccount>;
Onyx.connect({
    key: ONYXKEYS.REIMBURSEMENT_ACCOUNT,
    callback: (val) => (reimbursementAccount = val),
});

/**
 * Stores in Onyx the policy ID of the last workspace that was accessed by the user
 */
function updateLastAccessedWorkspace(policyID: OnyxEntry<string>) {
    Onyx.set(ONYXKEYS.LAST_ACCESSED_WORKSPACE_POLICY_ID, policyID ?? null);
}

/**
 * Checks if the currency is supported for direct reimbursement
 * USD currency is the only one supported in NewDot for now
 */
function isCurrencySupportedForDirectReimbursement(currency: string) {
    return currency === CONST.CURRENCY.USD;
}

/**
 * Returns the policy of the report
 */
function getPolicy(policyID: string | undefined): OnyxEntry<Policy> {
    if (!allPolicies || !policyID) {
        return undefined;
    }
    return allPolicies[`${ONYXKEYS.COLLECTION.POLICY}${policyID}`];
}

/**
 * Returns a primary policy for the user
 */
function getPrimaryPolicy(activePolicyID?: OnyxEntry<string>): Policy | undefined {
    const activeAdminWorkspaces = PolicyUtils.getActiveAdminWorkspaces(allPolicies);
    const primaryPolicy: Policy | null | undefined = allPolicies?.[activePolicyID ?? '-1'];

    return primaryPolicy ?? activeAdminWorkspaces[0];
}

/**
 * Check if the user has any active free policies (aka workspaces)
 */
function hasActiveChatEnabledPolicies(policies: Array<OnyxEntry<PolicySelector>> | OnyxCollection<PolicySelector>, includeOnlyFreePolicies = false): boolean {
    const adminChatEnabledPolicies = Object.values(policies ?? {}).filter(
        (policy) =>
            policy &&
            ((policy.type === CONST.POLICY.TYPE.FREE && policy.role === CONST.POLICY.ROLE.ADMIN) ||
                (!includeOnlyFreePolicies && policy.type !== CONST.POLICY.TYPE.PERSONAL && policy.role === CONST.POLICY.ROLE.ADMIN && policy.isPolicyExpenseChatEnabled)),
    );

    if (adminChatEnabledPolicies.length === 0) {
        return false;
    }

    if (adminChatEnabledPolicies.some((policy) => !policy?.pendingAction)) {
        return true;
    }

    if (adminChatEnabledPolicies.some((policy) => policy?.pendingAction === CONST.RED_BRICK_ROAD_PENDING_ACTION.ADD)) {
        return true;
    }

    if (adminChatEnabledPolicies.some((policy) => policy?.pendingAction === CONST.RED_BRICK_ROAD_PENDING_ACTION.DELETE)) {
        return false;
    }

    // If there are no add or delete pending actions the only option left is an update
    // pendingAction, in which case we should return true.
    return true;
}

/**
 * Delete the workspace
 */
function deleteWorkspace(policyID: string, policyName: string) {
    if (!allPolicies) {
        return;
    }

    const filteredPolicies = Object.values(allPolicies).filter((policy): policy is Policy => policy?.id !== policyID);
    const optimisticData: OnyxUpdate[] = [
        {
            onyxMethod: Onyx.METHOD.MERGE,
            key: `${ONYXKEYS.COLLECTION.POLICY}${policyID}`,
            value: {
                avatarURL: '',
                pendingAction: CONST.RED_BRICK_ROAD_PENDING_ACTION.DELETE,
                errors: null,
            },
        },
        ...(!hasActiveChatEnabledPolicies(filteredPolicies, true)
            ? [
                  {
                      onyxMethod: Onyx.METHOD.MERGE,
                      key: ONYXKEYS.REIMBURSEMENT_ACCOUNT,
                      value: {
                          errors: null,
                      },
                  },
              ]
            : []),
    ];

    const reportsToArchive = Object.values(allReports ?? {}).filter(
        (report) => report?.policyID === policyID && (ReportUtils.isChatRoom(report) || ReportUtils.isPolicyExpenseChat(report) || ReportUtils.isTaskReport(report)),
    );
    const finallyData: OnyxUpdate[] = [];
    reportsToArchive.forEach((report) => {
        const {reportID, ownerAccountID} = report ?? {};
        optimisticData.push({
            onyxMethod: Onyx.METHOD.MERGE,
            key: `${ONYXKEYS.COLLECTION.REPORT}${reportID}`,
            value: {
                stateNum: CONST.REPORT.STATE_NUM.APPROVED,
                statusNum: CONST.REPORT.STATUS_NUM.CLOSED,
                oldPolicyName: allPolicies?.[`${ONYXKEYS.COLLECTION.POLICY}${policyID}`]?.name ?? '',
                policyName: '',
            },
        });

        optimisticData.push({
            onyxMethod: Onyx.METHOD.SET,
            key: `${ONYXKEYS.COLLECTION.REPORT_ACTIONS_DRAFTS}${reportID}`,
            value: null,
        });

        // Add closed actions to all chat reports linked to this policy
        // Announce & admin chats have FAKE owners, but workspace chats w/ users do have owners.
        let emailClosingReport: string = CONST.POLICY.OWNER_EMAIL_FAKE;
        if (!!ownerAccountID && ownerAccountID !== CONST.POLICY.OWNER_ACCOUNT_ID_FAKE) {
            emailClosingReport = allPersonalDetails?.[ownerAccountID]?.login ?? '';
        }
        const optimisticClosedReportAction = ReportUtils.buildOptimisticClosedReportAction(emailClosingReport, policyName, CONST.REPORT.ARCHIVE_REASON.POLICY_DELETED);
        optimisticData.push({
            onyxMethod: Onyx.METHOD.MERGE,
            key: `${ONYXKEYS.COLLECTION.REPORT_ACTIONS}${reportID}`,
            value: {
                [optimisticClosedReportAction.reportActionID]: optimisticClosedReportAction as ReportAction,
            },
        });

        // We are temporarily adding this workaround because 'DeleteWorkspace' doesn't
        // support receiving the optimistic reportActions' ids for the moment.
        finallyData.push({
            onyxMethod: Onyx.METHOD.MERGE,
            key: `${ONYXKEYS.COLLECTION.REPORT_ACTIONS}${reportID}`,
            value: {
                [optimisticClosedReportAction.reportActionID]: null,
            },
        });
    });

    // Restore the old report stateNum and statusNum
    const failureData: OnyxUpdate[] = [
        {
            onyxMethod: Onyx.METHOD.MERGE,
            key: ONYXKEYS.REIMBURSEMENT_ACCOUNT,
            value: {
                errors: reimbursementAccount?.errors ?? null,
            },
        },
    ];

    reportsToArchive.forEach((report) => {
        const {reportID, stateNum, statusNum, oldPolicyName} = report ?? {};
        failureData.push({
            onyxMethod: Onyx.METHOD.MERGE,
            key: `${ONYXKEYS.COLLECTION.REPORT}${reportID}`,
            value: {
                stateNum,
                statusNum,
                oldPolicyName,
                policyName: report?.policyName,
            },
        });
    });

    const params: DeleteWorkspaceParams = {policyID};

    API.write(WRITE_COMMANDS.DELETE_WORKSPACE, params, {optimisticData, finallyData, failureData});

    // Reset the lastAccessedWorkspacePolicyID
    if (policyID === lastAccessedWorkspacePolicyID) {
        updateLastAccessedWorkspace(undefined);
    }
}

function setWorkspaceAutoReportingFrequency(policyID: string, frequency: ValueOf<typeof CONST.POLICY.AUTO_REPORTING_FREQUENCIES>) {
    const policy = getPolicy(policyID);

    const optimisticData: OnyxUpdate[] = [
        {
            onyxMethod: Onyx.METHOD.MERGE,
            key: `${ONYXKEYS.COLLECTION.POLICY}${policyID}`,
            value: {
                autoReportingFrequency: frequency,
                pendingFields: {autoReportingFrequency: CONST.RED_BRICK_ROAD_PENDING_ACTION.UPDATE},
            },
        },
    ];

    const failureData: OnyxUpdate[] = [
        {
            onyxMethod: Onyx.METHOD.MERGE,
            key: `${ONYXKEYS.COLLECTION.POLICY}${policyID}`,
            value: {
                autoReportingFrequency: policy?.autoReportingFrequency ?? null,
                pendingFields: {autoReportingFrequency: null},
                errorFields: {autoReportingFrequency: ErrorUtils.getMicroSecondOnyxErrorWithTranslationKey('workflowsDelayedSubmissionPage.autoReportingFrequencyErrorMessage')},
            },
        },
    ];

    const successData: OnyxUpdate[] = [
        {
            onyxMethod: Onyx.METHOD.MERGE,
            key: `${ONYXKEYS.COLLECTION.POLICY}${policyID}`,
            value: {
                pendingFields: {autoReportingFrequency: null},
            },
        },
    ];

    const params: SetWorkspaceAutoReportingFrequencyParams = {policyID, frequency};
    API.write(WRITE_COMMANDS.SET_WORKSPACE_AUTO_REPORTING_FREQUENCY, params, {optimisticData, failureData, successData});
}

function setWorkspaceAutoReportingMonthlyOffset(policyID: string, autoReportingOffset: number | ValueOf<typeof CONST.POLICY.AUTO_REPORTING_OFFSET>) {
    const value = JSON.stringify({autoReportingOffset: autoReportingOffset.toString()});
    const policy = getPolicy(policyID);

    const optimisticData: OnyxUpdate[] = [
        {
            onyxMethod: Onyx.METHOD.MERGE,
            key: `${ONYXKEYS.COLLECTION.POLICY}${policyID}`,
            value: {
                autoReportingOffset,
                pendingFields: {autoReportingOffset: CONST.RED_BRICK_ROAD_PENDING_ACTION.UPDATE},
            },
        },
    ];

    const failureData: OnyxUpdate[] = [
        {
            onyxMethod: Onyx.METHOD.MERGE,
            key: `${ONYXKEYS.COLLECTION.POLICY}${policyID}`,
            value: {
                autoReportingOffset: policy?.autoReportingOffset ?? null,
                pendingFields: {autoReportingOffset: null},
                errorFields: {autoReportingOffset: ErrorUtils.getMicroSecondOnyxErrorWithTranslationKey('workflowsDelayedSubmissionPage.monthlyOffsetErrorMessage')},
            },
        },
    ];

    const successData: OnyxUpdate[] = [
        {
            onyxMethod: Onyx.METHOD.MERGE,
            key: `${ONYXKEYS.COLLECTION.POLICY}${policyID}`,
            value: {
                pendingFields: {autoReportingOffset: null},
            },
        },
    ];

    const params: SetWorkspaceAutoReportingMonthlyOffsetParams = {policyID, value};
    API.write(WRITE_COMMANDS.SET_WORKSPACE_AUTO_REPORTING_MONTHLY_OFFSET, params, {optimisticData, failureData, successData});
}

function setWorkspaceApprovalMode(policyID: string, approver: string, approvalMode: ValueOf<typeof CONST.POLICY.APPROVAL_MODE>) {
    const policy = getPolicy(policyID);

    const value = {
        approver,
        approvalMode,
    };

    const optimisticData: OnyxUpdate[] = [
        {
            onyxMethod: Onyx.METHOD.MERGE,
            key: `${ONYXKEYS.COLLECTION.POLICY}${policyID}`,
            value: {
                ...value,
                pendingFields: {approvalMode: CONST.RED_BRICK_ROAD_PENDING_ACTION.UPDATE},
            },
        },
    ];

    const failureData: OnyxUpdate[] = [
        {
            onyxMethod: Onyx.METHOD.MERGE,
            key: `${ONYXKEYS.COLLECTION.POLICY}${policyID}`,
            value: {
                approver: policy?.approver,
                approvalMode: policy?.approvalMode,
                pendingFields: {approvalMode: null},
                errorFields: {approvalMode: ErrorUtils.getMicroSecondOnyxErrorWithTranslationKey('workflowsApprovalPage.genericErrorMessage')},
            },
        },
    ];

    const successData: OnyxUpdate[] = [
        {
            onyxMethod: Onyx.METHOD.MERGE,
            key: `${ONYXKEYS.COLLECTION.POLICY}${policyID}`,
            value: {
                pendingFields: {approvalMode: null},
            },
        },
    ];

    const params: SetWorkspaceApprovalModeParams = {
        policyID,
        value: JSON.stringify({
            ...value,
            // This property should now be set to false for all Collect policies
            isAutoApprovalEnabled: false,
        }),
    };
    API.write(WRITE_COMMANDS.SET_WORKSPACE_APPROVAL_MODE, params, {optimisticData, failureData, successData});
}

function setWorkspacePayer(policyID: string, reimburserEmail: string) {
    const policy = getPolicy(policyID);

    const optimisticData: OnyxUpdate[] = [
        {
            onyxMethod: Onyx.METHOD.MERGE,
            key: `${ONYXKEYS.COLLECTION.POLICY}${policyID}`,
            value: {
                achAccount: {reimburser: reimburserEmail},
                errorFields: {reimburser: null},
                pendingFields: {reimburser: CONST.RED_BRICK_ROAD_PENDING_ACTION.UPDATE},
            },
        },
    ];

    const successData: OnyxUpdate[] = [
        {
            onyxMethod: Onyx.METHOD.MERGE,
            key: `${ONYXKEYS.COLLECTION.POLICY}${policyID}`,
            value: {
                errorFields: {reimburser: null},
                pendingFields: {reimburser: null},
            },
        },
    ];

    const failureData: OnyxUpdate[] = [
        {
            onyxMethod: Onyx.METHOD.MERGE,
            key: `${ONYXKEYS.COLLECTION.POLICY}${policyID}`,
            value: {
                achAccount: {reimburser: policy?.achAccount?.reimburser ?? null},
                errorFields: {reimburser: ErrorUtils.getMicroSecondOnyxErrorWithTranslationKey('workflowsPayerPage.genericErrorMessage')},
                pendingFields: {reimburser: null},
            },
        },
    ];

    const params: SetWorkspacePayerParams = {policyID, reimburserEmail};

    API.write(WRITE_COMMANDS.SET_WORKSPACE_PAYER, params, {optimisticData, failureData, successData});
}

function clearPolicyErrorField(policyID: string, fieldName: string) {
    Onyx.merge(`${ONYXKEYS.COLLECTION.POLICY}${policyID}`, {errorFields: {[fieldName]: null}});
}

function clearQBOErrorField(policyID: string, fieldName: string) {
    Onyx.merge(`${ONYXKEYS.COLLECTION.POLICY}${policyID}`, {connections: {quickbooksOnline: {config: {errorFields: {[fieldName]: null}}}}});
}

function clearXeroErrorField(policyID: string, fieldName: string) {
    Onyx.merge(`${ONYXKEYS.COLLECTION.POLICY}${policyID}`, {connections: {xero: {config: {errorFields: {[fieldName]: null}}}}});
}

function clearNetSuiteErrorField(policyID: string, fieldName: string) {
    Onyx.merge(`${ONYXKEYS.COLLECTION.POLICY}${policyID}`, {connections: {netsuite: {options: {config: {errorFields: {[fieldName]: null}}}}}});
}

function setWorkspaceReimbursement(policyID: string, reimbursementChoice: ValueOf<typeof CONST.POLICY.REIMBURSEMENT_CHOICES>, reimburserEmail: string) {
    const policy = getPolicy(policyID);

    const optimisticData: OnyxUpdate[] = [
        {
            onyxMethod: Onyx.METHOD.MERGE,
            key: `${ONYXKEYS.COLLECTION.POLICY}${policyID}`,
            value: {
                reimbursementChoice,
                isLoadingWorkspaceReimbursement: true,
                achAccount: {reimburser: reimburserEmail},
                errorFields: {reimbursementChoice: null},
                pendingFields: {reimbursementChoice: CONST.RED_BRICK_ROAD_PENDING_ACTION.UPDATE},
            },
        },
    ];

    const successData: OnyxUpdate[] = [
        {
            onyxMethod: Onyx.METHOD.MERGE,
            key: `${ONYXKEYS.COLLECTION.POLICY}${policyID}`,
            value: {
                isLoadingWorkspaceReimbursement: false,
                errorFields: {reimbursementChoice: null},
                pendingFields: {reimbursementChoice: null},
            },
        },
    ];

    const failureData: OnyxUpdate[] = [
        {
            onyxMethod: Onyx.METHOD.MERGE,
            key: `${ONYXKEYS.COLLECTION.POLICY}${policyID}`,
            value: {
                isLoadingWorkspaceReimbursement: false,
                reimbursementChoice: policy?.reimbursementChoice ?? null,
                achAccount: {reimburser: policy?.achAccount?.reimburser ?? null},
                errorFields: {reimbursementChoice: ErrorUtils.getMicroSecondOnyxErrorWithTranslationKey('common.genericErrorMessage')},
                pendingFields: {reimbursementChoice: null},
            },
        },
    ];

    const params: SetWorkspaceReimbursementParams = {policyID, reimbursementChoice};

    API.write(WRITE_COMMANDS.SET_WORKSPACE_REIMBURSEMENT, params, {optimisticData, failureData, successData});
}

function clearWorkspaceReimbursementErrors(policyID: string) {
    Onyx.merge(`${ONYXKEYS.COLLECTION.POLICY}${policyID}`, {errorFields: {reimbursementChoice: null}});
}

function leaveWorkspace(policyID: string) {
    const policy = allPolicies?.[`${ONYXKEYS.COLLECTION.POLICY}${policyID}`];
    const workspaceChats = ReportUtils.getAllWorkspaceReports(policyID);

    const optimisticData: OnyxUpdate[] = [
        {
            onyxMethod: Onyx.METHOD.MERGE,
            key: `${ONYXKEYS.COLLECTION.POLICY}${policyID}`,
            value: {
                pendingAction: CONST.RED_BRICK_ROAD_PENDING_ACTION.DELETE,
                employeeList: {
                    [sessionEmail]: {
                        pendingAction: CONST.RED_BRICK_ROAD_PENDING_ACTION.DELETE,
                    },
                },
            },
        },
    ];

    const successData: OnyxUpdate[] = [
        {
            onyxMethod: Onyx.METHOD.MERGE,
            key: `${ONYXKEYS.COLLECTION.POLICY}${policyID}`,
            value: null,
        },
    ];
    const failureData: OnyxUpdate[] = [
        {
            onyxMethod: Onyx.METHOD.MERGE,
            key: `${ONYXKEYS.COLLECTION.POLICY}${policyID}`,
            value: {
                pendingAction: policy?.pendingAction,
                employeeList: {
                    [sessionEmail]: {
                        errors: ErrorUtils.getMicroSecondOnyxErrorWithTranslationKey('workspace.people.error.genericRemove'),
                    },
                },
            },
        },
    ];

    const pendingChatMembers = ReportUtils.getPendingChatMembers([sessionAccountID], [], CONST.RED_BRICK_ROAD_PENDING_ACTION.DELETE);

    workspaceChats.forEach((report) => {
        const parentReport = ReportUtils.getRootParentReport(report);
        const reportToCheckOwner = isEmptyObject(parentReport) ? report : parentReport;

        if (ReportUtils.isPolicyExpenseChat(report) && !ReportUtils.isReportOwner(reportToCheckOwner)) {
            return;
        }

        optimisticData.push({
            onyxMethod: Onyx.METHOD.MERGE,
            key: `${ONYXKEYS.COLLECTION.REPORT}${report?.reportID}`,
            value: {
                statusNum: CONST.REPORT.STATUS_NUM.CLOSED,
                stateNum: CONST.REPORT.STATE_NUM.APPROVED,
                oldPolicyName: policy?.name ?? '',
                pendingChatMembers,
            },
        });
        successData.push({
            onyxMethod: Onyx.METHOD.MERGE,
            key: `${ONYXKEYS.COLLECTION.REPORT}${report?.reportID}`,
            value: {
                pendingChatMembers: null,
            },
        });
        failureData.push({
            onyxMethod: Onyx.METHOD.MERGE,
            key: `${ONYXKEYS.COLLECTION.REPORT}${report?.reportID}`,
            value: {
                pendingChatMembers: null,
            },
        });
    });

    const params: LeavePolicyParams = {
        policyID,
        email: sessionEmail,
    };
    API.write(WRITE_COMMANDS.LEAVE_POLICY, params, {optimisticData, successData, failureData});
}

function addBillingCardAndRequestPolicyOwnerChange(
    policyID: string,
    cardData: {
        cardNumber: string;
        cardYear: string;
        cardMonth: string;
        cardCVV: string;
        addressName: string;
        addressZip: string;
        currency: string;
    },
) {
    const {cardNumber, cardYear, cardMonth, cardCVV, addressName, addressZip, currency} = cardData;

    const optimisticData: OnyxUpdate[] = [
        {
            onyxMethod: Onyx.METHOD.MERGE,
            key: `${ONYXKEYS.COLLECTION.POLICY}${policyID}`,
            value: {
                errorFields: null,
                isLoading: true,
                isChangeOwnerSuccessful: false,
                isChangeOwnerFailed: false,
            },
        },
    ];

    const successData: OnyxUpdate[] = [
        {
            onyxMethod: Onyx.METHOD.MERGE,
            key: `${ONYXKEYS.COLLECTION.POLICY}${policyID}`,
            value: {
                isLoading: false,
                isChangeOwnerSuccessful: true,
                isChangeOwnerFailed: false,
                owner: sessionEmail,
                ownerAccountID: sessionAccountID,
            },
        },
    ];

    const failureData: OnyxUpdate[] = [
        {
            onyxMethod: Onyx.METHOD.MERGE,
            key: `${ONYXKEYS.COLLECTION.POLICY}${policyID}`,
            value: {
                isLoading: false,
                isChangeOwnerSuccessful: false,
                isChangeOwnerFailed: true,
            },
        },
    ];

    const params: AddBillingCardAndRequestWorkspaceOwnerChangeParams = {
        policyID,
        cardNumber,
        cardYear,
        cardMonth,
        cardCVV,
        addressName,
        addressZip,
        currency,
    };

    API.write(WRITE_COMMANDS.ADD_BILLING_CARD_AND_REQUEST_WORKSPACE_OWNER_CHANGE, params, {optimisticData, successData, failureData});
}

/**
 * Optimistically create a chat for each member of the workspace, creates both optimistic and success data for onyx.
 *
 * @returns - object with onyxSuccessData, onyxOptimisticData, and optimisticReportIDs (map login to reportID)
 */
function createPolicyExpenseChats(policyID: string, invitedEmailsToAccountIDs: InvitedEmailsToAccountIDs, hasOutstandingChildRequest = false): WorkspaceMembersChats {
    const workspaceMembersChats: WorkspaceMembersChats = {
        onyxSuccessData: [],
        onyxOptimisticData: [],
        onyxFailureData: [],
        reportCreationData: {},
    };

    Object.keys(invitedEmailsToAccountIDs).forEach((email) => {
        const accountID = invitedEmailsToAccountIDs[email];
        const cleanAccountID = Number(accountID);
        const login = PhoneNumber.addSMSDomainIfPhoneNumber(email);

        const oldChat = ReportUtils.getPolicyExpenseChat(cleanAccountID, policyID);

        // If the chat already exists, we don't want to create a new one - just make sure it's not archived
        if (oldChat) {
            workspaceMembersChats.reportCreationData[login] = {
                reportID: oldChat.reportID,
            };
            workspaceMembersChats.onyxOptimisticData.push({
                onyxMethod: Onyx.METHOD.MERGE,
                key: `${ONYXKEYS.COLLECTION.REPORT}${oldChat.reportID}`,
                value: {
                    stateNum: CONST.REPORT.STATE_NUM.OPEN,
                    statusNum: CONST.REPORT.STATUS_NUM.OPEN,
                },
            });
            return;
        }
        const optimisticReport = ReportUtils.buildOptimisticChatReport([sessionAccountID, cleanAccountID], undefined, CONST.REPORT.CHAT_TYPE.POLICY_EXPENSE_CHAT, policyID, cleanAccountID);
        const optimisticCreatedAction = ReportUtils.buildOptimisticCreatedReportAction(login);

        workspaceMembersChats.reportCreationData[login] = {
            reportID: optimisticReport.reportID,
            reportActionID: optimisticCreatedAction.reportActionID,
        };

        workspaceMembersChats.onyxOptimisticData.push({
            onyxMethod: Onyx.METHOD.SET,
            key: `${ONYXKEYS.COLLECTION.REPORT}${optimisticReport.reportID}`,
            value: {
                ...optimisticReport,
                pendingFields: {
                    createChat: CONST.RED_BRICK_ROAD_PENDING_ACTION.ADD,
                },
                isOptimisticReport: true,
                hasOutstandingChildRequest,
                pendingChatMembers: [
                    {
                        accountID: accountID.toString(),
                        pendingAction: CONST.RED_BRICK_ROAD_PENDING_ACTION.ADD,
                    },
                ],
            },
        });
        workspaceMembersChats.onyxOptimisticData.push({
            onyxMethod: Onyx.METHOD.SET,
            key: `${ONYXKEYS.COLLECTION.REPORT_ACTIONS}${optimisticReport.reportID}`,
            value: {[optimisticCreatedAction.reportActionID]: optimisticCreatedAction},
        });

        workspaceMembersChats.onyxSuccessData.push({
            onyxMethod: Onyx.METHOD.MERGE,
            key: `${ONYXKEYS.COLLECTION.REPORT}${optimisticReport.reportID}`,
            value: {
                pendingFields: {
                    createChat: null,
                },
                errorFields: {
                    createChat: null,
                },
                isOptimisticReport: false,
                pendingChatMembers: null,
                participants: {
                    [accountID]: allPersonalDetails && allPersonalDetails[accountID] ? {} : null,
                },
            },
        });
        workspaceMembersChats.onyxSuccessData.push({
            onyxMethod: Onyx.METHOD.MERGE,
            key: `${ONYXKEYS.COLLECTION.REPORT_ACTIONS}${optimisticReport.reportID}`,
            value: {[optimisticCreatedAction.reportActionID]: {pendingAction: null}},
        });

        workspaceMembersChats.onyxFailureData.push({
            onyxMethod: Onyx.METHOD.MERGE,
            key: `${ONYXKEYS.COLLECTION.REPORT_METADATA}${optimisticReport.reportID}`,
            value: {
                isLoadingInitialReportActions: false,
            },
        });
    });
    return workspaceMembersChats;
}

/**
 * Updates a workspace avatar image
 */
function updateWorkspaceAvatar(policyID: string, file: File) {
    const optimisticData: OnyxUpdate[] = [
        {
            onyxMethod: Onyx.METHOD.MERGE,
            key: `${ONYXKEYS.COLLECTION.POLICY}${policyID}`,
            value: {
                avatarURL: file.uri,
                originalFileName: file.name,
                errorFields: {
                    avatarURL: null,
                },
                pendingFields: {
                    avatarURL: CONST.RED_BRICK_ROAD_PENDING_ACTION.UPDATE,
                },
            },
        },
    ];
    const finallyData: OnyxUpdate[] = [
        {
            onyxMethod: Onyx.METHOD.MERGE,
            key: `${ONYXKEYS.COLLECTION.POLICY}${policyID}`,
            value: {
                pendingFields: {
                    avatarURL: null,
                },
            },
        },
    ];
    const failureData: OnyxUpdate[] = [
        {
            onyxMethod: Onyx.METHOD.MERGE,
            key: `${ONYXKEYS.COLLECTION.POLICY}${policyID}`,
            value: {
                avatarURL: allPolicies?.[`${ONYXKEYS.COLLECTION.POLICY}${policyID}`]?.avatarURL,
            },
        },
    ];

    const params: UpdateWorkspaceAvatarParams = {
        policyID,
        file,
    };

    API.write(WRITE_COMMANDS.UPDATE_WORKSPACE_AVATAR, params, {optimisticData, finallyData, failureData});
}

/**
 * Deletes the avatar image for the workspace
 */
function deleteWorkspaceAvatar(policyID: string) {
    const optimisticData: OnyxUpdate[] = [
        {
            onyxMethod: Onyx.METHOD.MERGE,
            key: `${ONYXKEYS.COLLECTION.POLICY}${policyID}`,
            value: {
                pendingFields: {
                    avatarURL: CONST.RED_BRICK_ROAD_PENDING_ACTION.UPDATE,
                },
                errorFields: {
                    avatarURL: null,
                },
                avatarURL: '',
            },
        },
    ];
    const finallyData: OnyxUpdate[] = [
        {
            onyxMethod: Onyx.METHOD.MERGE,
            key: `${ONYXKEYS.COLLECTION.POLICY}${policyID}`,
            value: {
                pendingFields: {
                    avatarURL: null,
                },
            },
        },
    ];
    const failureData: OnyxUpdate[] = [
        {
            onyxMethod: Onyx.METHOD.MERGE,
            key: `${ONYXKEYS.COLLECTION.POLICY}${policyID}`,
            value: {
                errorFields: {
                    avatarURL: ErrorUtils.getMicroSecondOnyxErrorWithTranslationKey('avatarWithImagePicker.deleteWorkspaceError'),
                },
            },
        },
    ];

    const params: DeleteWorkspaceAvatarParams = {policyID};

    API.write(WRITE_COMMANDS.DELETE_WORKSPACE_AVATAR, params, {optimisticData, finallyData, failureData});
}

/**
 * Clear error and pending fields for the workspace avatar
 */
function clearAvatarErrors(policyID: string) {
    Onyx.merge(`${ONYXKEYS.COLLECTION.POLICY}${policyID}`, {
        errorFields: {
            avatarURL: null,
        },
        pendingFields: {
            avatarURL: null,
        },
    });
}

/**
 * Optimistically update the general settings. Set the general settings as pending until the response succeeds.
 * If the response fails set a general error message. Clear the error message when updating.
 */
function updateGeneralSettings(policyID: string, name: string, currencyValue?: string) {
    const policy = allPolicies?.[`${ONYXKEYS.COLLECTION.POLICY}${policyID}`];
    if (!policy) {
        return;
    }

    const distanceUnit = PolicyUtils.getCustomUnit(policy);
    const customUnitID = distanceUnit?.customUnitID;
    const currency = currencyValue ?? policy?.outputCurrency ?? CONST.CURRENCY.USD;

    const currentRates = distanceUnit?.rates ?? {};
    const optimisticRates: Record<string, Rate> = {};
    const finallyRates: Record<string, Rate> = {};
    const failureRates: Record<string, Rate> = {};

    if (customUnitID) {
        for (const rateID of Object.keys(currentRates)) {
            optimisticRates[rateID] = {
                ...currentRates[rateID],
                pendingFields: {currency: CONST.RED_BRICK_ROAD_PENDING_ACTION.UPDATE},
                currency,
            };
            finallyRates[rateID] = {
                ...currentRates[rateID],
                pendingFields: {currency: null},
                currency,
            };
            failureRates[rateID] = {
                ...currentRates[rateID],
                pendingFields: {currency: null},
                errorFields: {currency: ErrorUtils.getMicroSecondOnyxErrorWithTranslationKey('common.genericErrorMessage')},
            };
        }
    }

    const optimisticData: OnyxUpdate[] = [
        {
            // We use SET because it's faster than merge and avoids a race condition when setting the currency and navigating the user to the Bank account page in confirmCurrencyChangeAndHideModal
            onyxMethod: Onyx.METHOD.SET,
            key: `${ONYXKEYS.COLLECTION.POLICY}${policyID}`,
            value: {
                ...policy,

                pendingFields: {
                    ...policy.pendingFields,
                    generalSettings: CONST.RED_BRICK_ROAD_PENDING_ACTION.UPDATE,
                },

                // Clear errorFields in case the user didn't dismiss the general settings error
                errorFields: {
                    generalSettings: null,
                },
                name,
                outputCurrency: currency,
                ...(customUnitID && {
                    customUnits: {
                        [customUnitID]: {
                            ...distanceUnit,
                            rates: optimisticRates,
                        },
                    },
                }),
            },
        },
    ];
    const finallyData: OnyxUpdate[] = [
        {
            onyxMethod: Onyx.METHOD.MERGE,
            key: `${ONYXKEYS.COLLECTION.POLICY}${policyID}`,
            value: {
                pendingFields: {
                    generalSettings: null,
                },
                ...(customUnitID && {
                    customUnits: {
                        [customUnitID]: {
                            ...distanceUnit,
                            rates: finallyRates,
                        },
                    },
                }),
            },
        },
    ];

    const failureData: OnyxUpdate[] = [
        {
            onyxMethod: Onyx.METHOD.MERGE,
            key: `${ONYXKEYS.COLLECTION.POLICY}${policyID}`,
            value: {
                errorFields: {
                    generalSettings: ErrorUtils.getMicroSecondOnyxErrorWithTranslationKey('workspace.editor.genericFailureMessage'),
                },
                ...(customUnitID && {
                    customUnits: {
                        [customUnitID]: {
                            ...distanceUnit,
                            rates: failureRates,
                        },
                    },
                }),
            },
        },
    ];

    const params: UpdateWorkspaceGeneralSettingsParams = {
        policyID,
        workspaceName: name,
        currency,
    };

    API.write(WRITE_COMMANDS.UPDATE_WORKSPACE_GENERAL_SETTINGS, params, {
        optimisticData,
        finallyData,
        failureData,
    });
}

function updateWorkspaceDescription(policyID: string, description: string, currentDescription: string) {
    if (description === currentDescription) {
        return;
    }
    const parsedDescription = ReportUtils.getParsedComment(description);

    const optimisticData: OnyxUpdate[] = [
        {
            onyxMethod: Onyx.METHOD.MERGE,
            key: `${ONYXKEYS.COLLECTION.POLICY}${policyID}`,
            value: {
                description: parsedDescription,
                pendingFields: {
                    description: CONST.RED_BRICK_ROAD_PENDING_ACTION.UPDATE,
                },
                errorFields: {
                    description: null,
                },
            },
        },
    ];
    const finallyData: OnyxUpdate[] = [
        {
            onyxMethod: Onyx.METHOD.MERGE,
            key: `${ONYXKEYS.COLLECTION.POLICY}${policyID}`,
            value: {
                pendingFields: {
                    description: null,
                },
            },
        },
    ];
    const failureData: OnyxUpdate[] = [
        {
            onyxMethod: Onyx.METHOD.MERGE,
            key: `${ONYXKEYS.COLLECTION.POLICY}${policyID}`,
            value: {
                errorFields: {
                    description: ErrorUtils.getMicroSecondOnyxErrorWithTranslationKey('workspace.editor.genericFailureMessage'),
                },
            },
        },
    ];

    const params: UpdateWorkspaceDescriptionParams = {
        policyID,
        description: parsedDescription,
    };

    API.write(WRITE_COMMANDS.UPDATE_WORKSPACE_DESCRIPTION, params, {
        optimisticData,
        finallyData,
        failureData,
    });
}

function setWorkspaceErrors(policyID: string, errors: Errors) {
    if (!allPolicies?.[policyID]) {
        return;
    }

    Onyx.merge(`${ONYXKEYS.COLLECTION.POLICY}${policyID}`, {errors: null});
    Onyx.merge(`${ONYXKEYS.COLLECTION.POLICY}${policyID}`, {errors});
}

function clearCustomUnitErrors(policyID: string, customUnitID: string, customUnitRateID: string) {
    Onyx.merge(`${ONYXKEYS.COLLECTION.POLICY}${policyID}`, {
        customUnits: {
            [customUnitID]: {
                errors: null,
                pendingAction: null,
                rates: {
                    [customUnitRateID]: {
                        errors: null,
                        pendingAction: null,
                    },
                },
            },
        },
    });
}

function hideWorkspaceAlertMessage(policyID: string) {
    if (!allPolicies?.[policyID]) {
        return;
    }

    Onyx.merge(`${ONYXKEYS.COLLECTION.POLICY}${policyID}`, {alertMessage: ''});
}

function updateAddress(policyID: string, newAddress: CompanyAddress) {
    // TODO: Change API endpoint parameters format to make it possible to follow naming-convention
    const parameters: UpdatePolicyAddressParams = {
        policyID,
        // eslint-disable-next-line @typescript-eslint/naming-convention
        'data[addressStreet]': newAddress.addressStreet,
        // eslint-disable-next-line @typescript-eslint/naming-convention
        'data[city]': newAddress.city,
        // eslint-disable-next-line @typescript-eslint/naming-convention
        'data[country]': newAddress.country,
        // eslint-disable-next-line @typescript-eslint/naming-convention
        'data[state]': newAddress.state,
        // eslint-disable-next-line @typescript-eslint/naming-convention
        'data[zipCode]': newAddress.zipCode,
    };

    const optimisticData: OnyxUpdate[] = [
        {
            onyxMethod: Onyx.METHOD.MERGE,
            key: `${ONYXKEYS.COLLECTION.POLICY}${policyID}`,
            value: {
                address: newAddress,
            },
        },
    ];

    API.write(WRITE_COMMANDS.UPDATE_POLICY_ADDRESS, parameters, {
        optimisticData,
    });
}

function updateWorkspaceCustomUnitAndRate(policyID: string, currentCustomUnit: CustomUnit, newCustomUnit: NewCustomUnit, lastModified?: string) {
    if (!currentCustomUnit.customUnitID || !newCustomUnit?.customUnitID || !newCustomUnit.rates?.customUnitRateID) {
        return;
    }

    const optimisticData: OnyxUpdate[] = [
        {
            onyxMethod: Onyx.METHOD.MERGE,
            key: `${ONYXKEYS.COLLECTION.POLICY}${policyID}`,
            value: {
                customUnits: {
                    [newCustomUnit.customUnitID]: {
                        ...newCustomUnit,
                        rates: {
                            [newCustomUnit.rates.customUnitRateID]: {
                                ...newCustomUnit.rates,
                                errors: null,
                                pendingAction: CONST.RED_BRICK_ROAD_PENDING_ACTION.UPDATE,
                            },
                        },
                        pendingAction: CONST.RED_BRICK_ROAD_PENDING_ACTION.UPDATE,
                    },
                },
            },
        },
    ];

    const successData: OnyxUpdate[] = [
        {
            onyxMethod: Onyx.METHOD.MERGE,
            key: `${ONYXKEYS.COLLECTION.POLICY}${policyID}`,
            value: {
                customUnits: {
                    [newCustomUnit.customUnitID]: {
                        pendingAction: null,
                        errors: null,
                        rates: {
                            [newCustomUnit.rates.customUnitRateID]: {
                                pendingAction: null,
                            },
                        },
                    },
                },
            },
        },
    ];

    const failureData: OnyxUpdate[] = [
        {
            onyxMethod: Onyx.METHOD.MERGE,
            key: `${ONYXKEYS.COLLECTION.POLICY}${policyID}`,
            value: {
                customUnits: {
                    [currentCustomUnit.customUnitID]: {
                        customUnitID: currentCustomUnit.customUnitID,
                        rates: {
                            [newCustomUnit.rates.customUnitRateID]: {
                                ...currentCustomUnit.rates,
                                errors: ErrorUtils.getMicroSecondOnyxErrorWithTranslationKey('workspace.reimburse.updateCustomUnitError'),
                            },
                        },
                    },
                },
            },
        },
    ];

    const newCustomUnitParam = lodashClone(newCustomUnit);
    const {pendingAction, errors, ...newRates} = newCustomUnitParam.rates ?? {};
    newCustomUnitParam.rates = newRates;

    const params: UpdateWorkspaceCustomUnitAndRateParams = {
        policyID,
        lastModified,
        customUnit: JSON.stringify(newCustomUnitParam),
        customUnitRate: JSON.stringify(newCustomUnitParam.rates),
    };

    API.write(WRITE_COMMANDS.UPDATE_WORKSPACE_CUSTOM_UNIT_AND_RATE, params, {optimisticData, successData, failureData});
}

/**
 * Removes an error after trying to delete a workspace
 */
function clearDeleteWorkspaceError(policyID: string) {
    Onyx.merge(`${ONYXKEYS.COLLECTION.POLICY}${policyID}`, {
        pendingAction: null,
        errors: null,
    });
}

/**
 * Removes the workspace after failure to create.
 */
function removeWorkspace(policyID: string) {
    Onyx.set(`${ONYXKEYS.COLLECTION.POLICY}${policyID}`, null);
}

/**
 * Generate a policy name based on an email and policy list.
 * @param [email] the email to base the workspace name on. If not passed, will use the logged-in user's email instead
 */
function generateDefaultWorkspaceName(email = ''): string {
    const emailParts = email ? email.split('@') : sessionEmail.split('@');
    let defaultWorkspaceName = '';
    if (!emailParts || emailParts.length !== 2) {
        return defaultWorkspaceName;
    }
    const username = emailParts[0];
    const domain = emailParts[1];

    if (PUBLIC_DOMAINS.some((publicDomain) => publicDomain === domain.toLowerCase())) {
        defaultWorkspaceName = `${Str.UCFirst(username)}'s Workspace`;
    } else {
        defaultWorkspaceName = `${Str.UCFirst(domain.split('.')[0])}'s Workspace`;
    }

    if (`@${domain.toLowerCase()}` === CONST.SMS.DOMAIN) {
        defaultWorkspaceName = 'My Group Workspace';
    }

    if (isEmptyObject(allPolicies)) {
        return defaultWorkspaceName;
    }

    // find default named workspaces and increment the last number
    const numberRegEx = new RegExp(`${escapeRegExp(defaultWorkspaceName)} ?(\\d*)`, 'i');
    const parsedWorkspaceNumbers = Object.values(allPolicies ?? {})
        .filter((policy) => policy?.name && numberRegEx.test(policy.name))
        .map((policy) => Number(numberRegEx.exec(policy?.name ?? '')?.[1] ?? '1')); // parse the number at the end
    const lastWorkspaceNumber = Math.max(...parsedWorkspaceNumbers);
    return lastWorkspaceNumber !== -Infinity ? `${defaultWorkspaceName} ${lastWorkspaceNumber + 1}` : defaultWorkspaceName;
}

/**
 * Returns a client generated 16 character hexadecimal value for the policyID
 */
function generatePolicyID(): string {
    return NumberUtils.generateHexadecimalValue(16);
}

/**
 * Returns a client generated 13 character hexadecimal value for a custom unit ID
 */
function generateCustomUnitID(): string {
    return NumberUtils.generateHexadecimalValue(13);
}

function buildOptimisticCustomUnits(reportCurrency?: string): OptimisticCustomUnits {
    const currency = reportCurrency ?? allPersonalDetails?.[sessionAccountID]?.localCurrencyCode ?? CONST.CURRENCY.USD;
    const customUnitID = generateCustomUnitID();
    const customUnitRateID = generateCustomUnitID();

    const customUnits: Record<string, CustomUnit> = {
        [customUnitID]: {
            customUnitID,
            name: CONST.CUSTOM_UNITS.NAME_DISTANCE,
            attributes: {
                unit: CONST.CUSTOM_UNITS.DISTANCE_UNIT_MILES,
            },
            rates: {
                [customUnitRateID]: {
                    customUnitRateID,
                    name: CONST.CUSTOM_UNITS.DEFAULT_RATE,
                    rate: CONST.CUSTOM_UNITS.MILEAGE_IRS_RATE * CONST.POLICY.CUSTOM_UNIT_RATE_BASE_OFFSET,
                    enabled: true,
                    currency,
                },
            },
        },
    };

    return {
        customUnits,
        customUnitID,
        customUnitRateID,
        outputCurrency: currency,
    };
}

/**
 * Optimistically creates a Policy Draft for a new workspace
 *
 * @param [policyOwnerEmail] the email of the account to make the owner of the policy
 * @param [policyName] custom policy name we will use for created workspace
 * @param [policyID] custom policy id we will use for created workspace
 * @param [makeMeAdmin] leave the calling account as an admin on the policy
 */
function createDraftInitialWorkspace(policyOwnerEmail = '', policyName = '', policyID = generatePolicyID(), makeMeAdmin = false) {
    const workspaceName = policyName || generateDefaultWorkspaceName(policyOwnerEmail);
    const {customUnits, outputCurrency} = buildOptimisticCustomUnits();

    const optimisticData: OnyxUpdate[] = [
        {
            onyxMethod: Onyx.METHOD.SET,
            key: `${ONYXKEYS.COLLECTION.POLICY_DRAFTS}${policyID}`,
            value: {
                id: policyID,
                type: CONST.POLICY.TYPE.TEAM,
                name: workspaceName,
                role: CONST.POLICY.ROLE.ADMIN,
                owner: sessionEmail,
                ownerAccountID: sessionAccountID,
                isPolicyExpenseChatEnabled: true,
                areCategoriesEnabled: true,
                outputCurrency,
                pendingAction: CONST.RED_BRICK_ROAD_PENDING_ACTION.ADD,
                customUnits,
                makeMeAdmin,
                autoReporting: true,
                autoReportingFrequency: CONST.POLICY.AUTO_REPORTING_FREQUENCIES.INSTANT,
                employeeList: {
                    [sessionEmail]: {
                        role: CONST.POLICY.ROLE.ADMIN,
                        errors: {},
                    },
                },
                approvalMode: CONST.POLICY.APPROVAL_MODE.OPTIONAL,
                harvesting: {
                    enabled: true,
                },
                pendingFields: {
                    autoReporting: CONST.RED_BRICK_ROAD_PENDING_ACTION.ADD,
                    approvalMode: CONST.RED_BRICK_ROAD_PENDING_ACTION.ADD,
                    reimbursementChoice: CONST.RED_BRICK_ROAD_PENDING_ACTION.ADD,
                },
            },
        },
    ];

    Onyx.update(optimisticData);
}

/**
 * Generates onyx data for creating a new workspace
 *
 * @param [policyOwnerEmail] the email of the account to make the owner of the policy
 * @param [makeMeAdmin] leave the calling account as an admin on the policy
 * @param [policyName] custom policy name we will use for created workspace
 * @param [policyID] custom policy id we will use for created workspace
 * @param [expenseReportId] the reportID of the expense report that is being used to create the workspace
 */
function buildPolicyData(policyOwnerEmail = '', makeMeAdmin = false, policyName = '', policyID = generatePolicyID(), expenseReportId?: string) {
    const workspaceName = policyName || generateDefaultWorkspaceName(policyOwnerEmail);

    const {customUnits, customUnitID, customUnitRateID, outputCurrency} = buildOptimisticCustomUnits();

    const {
        announceChatReportID,
        announceChatData,
        announceReportActionData,
        announceCreatedReportActionID,
        adminsChatReportID,
        adminsChatData,
        adminsReportActionData,
        adminsCreatedReportActionID,
        expenseChatReportID,
        expenseChatData,
        expenseReportActionData,
        expenseCreatedReportActionID,
    } = ReportUtils.buildOptimisticWorkspaceChats(policyID, workspaceName, expenseReportId);

    const optimisticCategoriesData = buildOptimisticPolicyCategories(policyID, CONST.POLICY.DEFAULT_CATEGORIES);

    const optimisticData: OnyxUpdate[] = [
        {
            onyxMethod: Onyx.METHOD.SET,
            key: `${ONYXKEYS.COLLECTION.POLICY}${policyID}`,
            value: {
                id: policyID,
                type: CONST.POLICY.TYPE.TEAM,
                name: workspaceName,
                role: CONST.POLICY.ROLE.ADMIN,
                owner: sessionEmail,
                ownerAccountID: sessionAccountID,
                isPolicyExpenseChatEnabled: true,
                outputCurrency,
                pendingAction: CONST.RED_BRICK_ROAD_PENDING_ACTION.ADD,
                autoReporting: true,
                autoReportingFrequency: CONST.POLICY.AUTO_REPORTING_FREQUENCIES.INSTANT,
                approvalMode: CONST.POLICY.APPROVAL_MODE.OPTIONAL,
                harvesting: {
                    enabled: true,
                },
                customUnits,
                areCategoriesEnabled: true,
                areTagsEnabled: false,
                areDistanceRatesEnabled: false,
                areWorkflowsEnabled: false,
                areReportFieldsEnabled: false,
                areConnectionsEnabled: false,
                employeeList: {
                    [sessionEmail]: {
                        role: CONST.POLICY.ROLE.ADMIN,
                        errors: {},
                    },
                },
                chatReportIDAdmins: makeMeAdmin ? Number(adminsChatReportID) : undefined,
                pendingFields: {
                    autoReporting: CONST.RED_BRICK_ROAD_PENDING_ACTION.ADD,
                    approvalMode: CONST.RED_BRICK_ROAD_PENDING_ACTION.ADD,
                    reimbursementChoice: CONST.RED_BRICK_ROAD_PENDING_ACTION.ADD,
                },
            },
        },
        {
            onyxMethod: Onyx.METHOD.SET,
            key: `${ONYXKEYS.COLLECTION.REPORT}${announceChatReportID}`,
            value: {
                pendingFields: {
                    addWorkspaceRoom: CONST.RED_BRICK_ROAD_PENDING_ACTION.ADD,
                },
                ...announceChatData,
            },
        },
        {
            onyxMethod: Onyx.METHOD.SET,
            key: `${ONYXKEYS.COLLECTION.REPORT_DRAFT}${announceChatReportID}`,
            value: null,
        },
        {
            onyxMethod: Onyx.METHOD.SET,
            key: `${ONYXKEYS.COLLECTION.REPORT_ACTIONS}${announceChatReportID}`,
            value: announceReportActionData,
        },
        {
            onyxMethod: Onyx.METHOD.SET,
            key: `${ONYXKEYS.COLLECTION.REPORT}${adminsChatReportID}`,
            value: {
                pendingFields: {
                    addWorkspaceRoom: CONST.RED_BRICK_ROAD_PENDING_ACTION.ADD,
                },
                ...adminsChatData,
            },
        },
        {
            onyxMethod: Onyx.METHOD.SET,
            key: `${ONYXKEYS.COLLECTION.REPORT_ACTIONS}${adminsChatReportID}`,
            value: adminsReportActionData,
        },
        {
            onyxMethod: Onyx.METHOD.SET,
            key: `${ONYXKEYS.COLLECTION.REPORT}${expenseChatReportID}`,
            value: {
                pendingFields: {
                    addWorkspaceRoom: CONST.RED_BRICK_ROAD_PENDING_ACTION.ADD,
                },
                ...expenseChatData,
            },
        },
        {
            onyxMethod: Onyx.METHOD.SET,
            key: `${ONYXKEYS.COLLECTION.REPORT_ACTIONS}${expenseChatReportID}`,
            value: expenseReportActionData,
        },
        {
            onyxMethod: Onyx.METHOD.SET,
            key: `${ONYXKEYS.COLLECTION.POLICY_DRAFTS}${policyID}`,
            value: null,
        },
        {
            onyxMethod: Onyx.METHOD.SET,
            key: `${ONYXKEYS.COLLECTION.REPORT_DRAFT}${expenseChatReportID}`,
            value: null,
        },
    ];

    const successData: OnyxUpdate[] = [
        {
            onyxMethod: Onyx.METHOD.MERGE,
            key: `${ONYXKEYS.COLLECTION.POLICY}${policyID}`,
            value: {
                pendingAction: null,
                pendingFields: {
                    autoReporting: null,
                    approvalMode: null,
                    reimbursementChoice: null,
                },
            },
        },
        {
            onyxMethod: Onyx.METHOD.MERGE,
            key: `${ONYXKEYS.COLLECTION.REPORT}${announceChatReportID}`,
            value: {
                pendingFields: {
                    addWorkspaceRoom: null,
                },
                pendingAction: null,
            },
        },
        {
            onyxMethod: Onyx.METHOD.MERGE,
            key: `${ONYXKEYS.COLLECTION.REPORT_ACTIONS}${announceChatReportID}`,
            value: {
                [announceCreatedReportActionID]: {
                    pendingAction: null,
                },
            },
        },
        {
            onyxMethod: Onyx.METHOD.MERGE,
            key: `${ONYXKEYS.COLLECTION.REPORT}${adminsChatReportID}`,
            value: {
                pendingFields: {
                    addWorkspaceRoom: null,
                },
                pendingAction: null,
                pendingChatMembers: [],
            },
        },
        {
            onyxMethod: Onyx.METHOD.MERGE,
            key: `${ONYXKEYS.COLLECTION.REPORT_ACTIONS}${adminsChatReportID}`,
            value: {
                [adminsCreatedReportActionID]: {
                    pendingAction: null,
                },
            },
        },
        {
            onyxMethod: Onyx.METHOD.MERGE,
            key: `${ONYXKEYS.COLLECTION.REPORT}${expenseChatReportID}`,
            value: {
                pendingFields: {
                    addWorkspaceRoom: null,
                },
                pendingAction: null,
            },
        },
        {
            onyxMethod: Onyx.METHOD.MERGE,
            key: `${ONYXKEYS.COLLECTION.REPORT_ACTIONS}${expenseChatReportID}`,
            value: {
                [expenseCreatedReportActionID]: {
                    pendingAction: null,
                },
            },
        },
    ];

    const failureData: OnyxUpdate[] = [
        {
            onyxMethod: Onyx.METHOD.MERGE,
            key: `${ONYXKEYS.COLLECTION.POLICY}${policyID}`,
            value: {employeeList: null},
        },
        {
            onyxMethod: Onyx.METHOD.SET,
            key: `${ONYXKEYS.COLLECTION.REPORT}${announceChatReportID}`,
            value: null,
        },
        {
            onyxMethod: Onyx.METHOD.SET,
            key: `${ONYXKEYS.COLLECTION.REPORT_ACTIONS}${announceChatReportID}`,
            value: null,
        },
        {
            onyxMethod: Onyx.METHOD.SET,
            key: `${ONYXKEYS.COLLECTION.REPORT}${adminsChatReportID}`,
            value: null,
        },
        {
            onyxMethod: Onyx.METHOD.SET,
            key: `${ONYXKEYS.COLLECTION.REPORT_ACTIONS}${adminsChatReportID}`,
            value: null,
        },
        {
            onyxMethod: Onyx.METHOD.SET,
            key: `${ONYXKEYS.COLLECTION.REPORT}${expenseChatReportID}`,
            value: null,
        },
        {
            onyxMethod: Onyx.METHOD.SET,
            key: `${ONYXKEYS.COLLECTION.REPORT_ACTIONS}${expenseChatReportID}`,
            value: null,
        },
    ];

    if (optimisticCategoriesData.optimisticData) {
        optimisticData.push(...optimisticCategoriesData.optimisticData);
    }

    if (optimisticCategoriesData.failureData) {
        failureData.push(...optimisticCategoriesData.failureData);
    }

    if (optimisticCategoriesData.successData) {
        successData.push(...optimisticCategoriesData.successData);
    }

    const params: CreateWorkspaceParams = {
        policyID,
        announceChatReportID,
        adminsChatReportID,
        expenseChatReportID,
        ownerEmail: policyOwnerEmail,
        makeMeAdmin,
        policyName: workspaceName,
        type: CONST.POLICY.TYPE.TEAM,
        announceCreatedReportActionID,
        adminsCreatedReportActionID,
        expenseCreatedReportActionID,
        customUnitID,
        customUnitRateID,
    };

    return {successData, optimisticData, failureData, params};
}

/**
 * Optimistically creates a new workspace and default workspace chats
 *
 * @param [policyOwnerEmail] the email of the account to make the owner of the policy
 * @param [makeMeAdmin] leave the calling account as an admin on the policy
 * @param [policyName] custom policy name we will use for created workspace
 * @param [policyID] custom policy id we will use for created workspace
 */
function createWorkspace(policyOwnerEmail = '', makeMeAdmin = false, policyName = '', policyID = generatePolicyID()): CreateWorkspaceParams {
    const {optimisticData, failureData, successData, params} = buildPolicyData(policyOwnerEmail, makeMeAdmin, policyName, policyID);
    API.write(WRITE_COMMANDS.CREATE_WORKSPACE, params, {optimisticData, successData, failureData});

    return params;
}

/**
 * Creates a draft workspace for various money request flows
 *
 * @param [policyOwnerEmail] the email of the account to make the owner of the policy
 * @param [makeMeAdmin] leave the calling account as an admin on the policy
 * @param [policyName] custom policy name we will use for created workspace
 * @param [policyID] custom policy id we will use for created workspace
 */
function createDraftWorkspace(policyOwnerEmail = '', makeMeAdmin = false, policyName = '', policyID = generatePolicyID()): CreateWorkspaceParams {
    const workspaceName = policyName || generateDefaultWorkspaceName(policyOwnerEmail);

    const {customUnits, customUnitID, customUnitRateID, outputCurrency} = buildOptimisticCustomUnits();

    const {expenseChatData, announceChatReportID, announceCreatedReportActionID, adminsChatReportID, adminsCreatedReportActionID, expenseChatReportID, expenseCreatedReportActionID} =
        ReportUtils.buildOptimisticWorkspaceChats(policyID, workspaceName);

    const optimisticData: OnyxUpdate[] = [
        {
            onyxMethod: Onyx.METHOD.SET,
            key: `${ONYXKEYS.COLLECTION.POLICY_DRAFTS}${policyID}`,
            value: {
                id: policyID,
                type: CONST.POLICY.TYPE.TEAM,
                name: workspaceName,
                role: CONST.POLICY.ROLE.ADMIN,
                owner: sessionEmail,
                ownerAccountID: sessionAccountID,
                isPolicyExpenseChatEnabled: true,
                outputCurrency,
                pendingAction: CONST.RED_BRICK_ROAD_PENDING_ACTION.ADD,
                autoReporting: true,
                autoReportingFrequency: CONST.POLICY.AUTO_REPORTING_FREQUENCIES.INSTANT,
                approvalMode: CONST.POLICY.APPROVAL_MODE.OPTIONAL,
                harvesting: {
                    enabled: true,
                },
                customUnits,
                areCategoriesEnabled: true,
                areTagsEnabled: false,
                areDistanceRatesEnabled: false,
                areWorkflowsEnabled: false,
                areReportFieldsEnabled: false,
                areConnectionsEnabled: false,
                employeeList: {
                    [sessionEmail]: {
                        role: CONST.POLICY.ROLE.ADMIN,
                        errors: {},
                    },
                },
                chatReportIDAdmins: makeMeAdmin ? Number(adminsChatReportID) : undefined,
                pendingFields: {
                    autoReporting: CONST.RED_BRICK_ROAD_PENDING_ACTION.ADD,
                    approvalMode: CONST.RED_BRICK_ROAD_PENDING_ACTION.ADD,
                    reimbursementChoice: CONST.RED_BRICK_ROAD_PENDING_ACTION.ADD,
                },
            },
        },
        {
            onyxMethod: Onyx.METHOD.SET,
            key: `${ONYXKEYS.COLLECTION.REPORT_DRAFT}${expenseChatReportID}`,
            value: expenseChatData,
        },
        {
            onyxMethod: Onyx.METHOD.SET,
            key: `${ONYXKEYS.COLLECTION.POLICY_CATEGORIES_DRAFT}${policyID}`,
            value: CONST.POLICY.DEFAULT_CATEGORIES.reduce<Record<string, PolicyCategory>>((acc, category) => {
                acc[category] = {
                    name: category,
                    enabled: true,
                    errors: null,
                };
                return acc;
            }, {}),
        },
    ];

    const params: CreateWorkspaceParams = {
        policyID,
        announceChatReportID,
        adminsChatReportID,
        expenseChatReportID,
        ownerEmail: policyOwnerEmail,
        makeMeAdmin,
        policyName: workspaceName,
        type: CONST.POLICY.TYPE.TEAM,
        announceCreatedReportActionID,
        adminsCreatedReportActionID,
        expenseCreatedReportActionID,
        customUnitID,
        customUnitRateID,
    };

    Onyx.update(optimisticData);

    return params;
}

function openWorkspaceReimburseView(policyID: string) {
    if (!policyID) {
        Log.warn('openWorkspaceReimburseView invalid params', {policyID});
        return;
    }

    const successData: OnyxUpdate[] = [
        {
            onyxMethod: Onyx.METHOD.MERGE,
            key: ONYXKEYS.REIMBURSEMENT_ACCOUNT,
            value: {
                isLoading: false,
            },
        },
    ];

    const failureData: OnyxUpdate[] = [
        {
            onyxMethod: Onyx.METHOD.MERGE,
            key: ONYXKEYS.REIMBURSEMENT_ACCOUNT,
            value: {
                isLoading: false,
            },
        },
    ];

    const params: OpenWorkspaceReimburseViewParams = {policyID};

    API.read(READ_COMMANDS.OPEN_WORKSPACE_REIMBURSE_VIEW, params, {successData, failureData});
}

function openPolicyWorkflowsPage(policyID: string) {
    if (!policyID) {
        Log.warn('openPolicyWorkflowsPage invalid params', {policyID});
        return;
    }

    const onyxData: OnyxData = {
        optimisticData: [
            {
                onyxMethod: Onyx.METHOD.MERGE,
                key: `${ONYXKEYS.COLLECTION.POLICY}${policyID}`,
                value: {
                    isLoading: true,
                },
            },
        ],
        successData: [
            {
                onyxMethod: Onyx.METHOD.MERGE,
                key: `${ONYXKEYS.COLLECTION.POLICY}${policyID}`,
                value: {
                    isLoading: false,
                },
            },
        ],
        failureData: [
            {
                onyxMethod: Onyx.METHOD.MERGE,
                key: `${ONYXKEYS.COLLECTION.POLICY}${policyID}`,
                value: {
                    isLoading: false,
                },
            },
        ],
    };

    const params: OpenPolicyWorkflowsPageParams = {policyID};

    API.read(READ_COMMANDS.OPEN_POLICY_WORKFLOWS_PAGE, params, onyxData);
}

function setPolicyIDForReimburseView(policyID: string) {
    Onyx.merge(ONYXKEYS.WORKSPACE_RATE_AND_UNIT, {policyID, rate: null, unit: null});
}

function clearOnyxDataForReimburseView() {
    Onyx.merge(ONYXKEYS.WORKSPACE_RATE_AND_UNIT, null);
}

function setRateForReimburseView(rate: string) {
    Onyx.merge(ONYXKEYS.WORKSPACE_RATE_AND_UNIT, {rate});
}

function setUnitForReimburseView(unit: Unit) {
    Onyx.merge(ONYXKEYS.WORKSPACE_RATE_AND_UNIT, {unit});
}

/**
 * Returns the accountIDs of the members of the policy whose data is passed in the parameters
 */
function openWorkspace(policyID: string, clientMemberAccountIDs: number[]) {
    if (!policyID || !clientMemberAccountIDs) {
        Log.warn('openWorkspace invalid params', {policyID, clientMemberAccountIDs});
        return;
    }

    const params: OpenWorkspaceParams = {
        policyID,
        clientMemberAccountIDs: JSON.stringify(clientMemberAccountIDs),
    };

    API.read(READ_COMMANDS.OPEN_WORKSPACE, params);
}

function openPolicyTaxesPage(policyID: string) {
    if (!policyID) {
        Log.warn('openPolicyTaxesPage invalid params', {policyID});
        return;
    }

    const params: OpenPolicyTaxesPageParams = {
        policyID,
    };

    API.read(READ_COMMANDS.OPEN_POLICY_TAXES_PAGE, params);
}

function openWorkspaceInvitePage(policyID: string, clientMemberEmails: string[]) {
    if (!policyID || !clientMemberEmails) {
        Log.warn('openWorkspaceInvitePage invalid params', {policyID, clientMemberEmails});
        return;
    }

    const params: OpenWorkspaceInvitePageParams = {
        policyID,
        clientMemberEmails: JSON.stringify(clientMemberEmails),
    };

    API.read(READ_COMMANDS.OPEN_WORKSPACE_INVITE_PAGE, params);
}

function openDraftWorkspaceRequest(policyID: string) {
    const params: OpenDraftWorkspaceRequestParams = {policyID};

    API.read(READ_COMMANDS.OPEN_DRAFT_WORKSPACE_REQUEST, params);
}

function setWorkspaceInviteMessageDraft(policyID: string, message: string | null) {
    Onyx.set(`${ONYXKEYS.COLLECTION.WORKSPACE_INVITE_MESSAGE_DRAFT}${policyID}`, message);
}

function clearErrors(policyID: string) {
    Onyx.merge(`${ONYXKEYS.COLLECTION.POLICY}${policyID}`, {errors: null});
    hideWorkspaceAlertMessage(policyID);
}

/**
 * Dismiss the informative messages about which policy members were added with primary logins when invited with their secondary login.
 */
function dismissAddedWithPrimaryLoginMessages(policyID: string) {
    Onyx.merge(`${ONYXKEYS.COLLECTION.POLICY}${policyID}`, {primaryLoginsInvited: null});
}

/**
 * This flow is used for bottom up flow converting IOU report to an expense report. When user takes this action,
 * we create a Collect type workspace when the person taking the action becomes an owner and an admin, while we
 * add a new member to the workspace as an employee and convert the IOU report passed as a param into an expense report.
 *
 * @returns policyID of the workspace we have created
 */
function createWorkspaceFromIOUPayment(iouReport: OnyxEntry<Report>): string | undefined {
    // This flow only works for IOU reports
    if (!ReportUtils.isIOUReportUsingReport(iouReport)) {
        return;
    }

    // Generate new variables for the policy
    const policyID = generatePolicyID();
    const workspaceName = generateDefaultWorkspaceName(sessionEmail);
    const employeeAccountID = iouReport.ownerAccountID;
    const employeeEmail = iouReport.ownerEmail ?? '';
    const {customUnits, customUnitID, customUnitRateID} = buildOptimisticCustomUnits(iouReport.currency);
    const oldPersonalPolicyID = iouReport.policyID;
    const iouReportID = iouReport.reportID;

    const {
        announceChatReportID,
        announceChatData,
        announceReportActionData,
        announceCreatedReportActionID,
        adminsChatReportID,
        adminsChatData,
        adminsReportActionData,
        adminsCreatedReportActionID,
        expenseChatReportID: workspaceChatReportID,
        expenseChatData: workspaceChatData,
        expenseReportActionData: workspaceChatReportActionData,
        expenseCreatedReportActionID: workspaceChatCreatedReportActionID,
    } = ReportUtils.buildOptimisticWorkspaceChats(policyID, workspaceName);

    if (!employeeAccountID) {
        return;
    }

    // Create the workspace chat for the employee whose IOU is being paid
    const employeeWorkspaceChat = createPolicyExpenseChats(policyID, {[employeeEmail]: employeeAccountID}, true);
    const newWorkspace = {
        id: policyID,

        // We are creating a collect policy in this case
        type: CONST.POLICY.TYPE.TEAM,
        name: workspaceName,
        role: CONST.POLICY.ROLE.ADMIN,
        owner: sessionEmail,
        ownerAccountID: sessionAccountID,
        isPolicyExpenseChatEnabled: true,

        // Setting the currency to USD as we can only add the VBBA for this policy currency right now
        outputCurrency: CONST.CURRENCY.USD,
        pendingAction: CONST.RED_BRICK_ROAD_PENDING_ACTION.ADD,
        autoReporting: true,
        autoReportingFrequency: CONST.POLICY.AUTO_REPORTING_FREQUENCIES.INSTANT,
        approvalMode: CONST.POLICY.APPROVAL_MODE.OPTIONAL,
        harvesting: {
            enabled: true,
        },
        customUnits,
        areCategoriesEnabled: true,
        areTagsEnabled: false,
        areDistanceRatesEnabled: false,
        areWorkflowsEnabled: false,
        areReportFieldsEnabled: false,
        areConnectionsEnabled: false,
        employeeList: {
            [sessionEmail]: {
                role: CONST.POLICY.ROLE.ADMIN,
                errors: {},
            },
            [employeeEmail]: {
                role: CONST.POLICY.ROLE.USER,
                errors: {},
            },
        },
        pendingFields: {
            autoReporting: CONST.RED_BRICK_ROAD_PENDING_ACTION.ADD,
            approvalMode: CONST.RED_BRICK_ROAD_PENDING_ACTION.ADD,
            reimbursementChoice: CONST.RED_BRICK_ROAD_PENDING_ACTION.ADD,
        },
    };

    const optimisticData: OnyxUpdate[] = [
        {
            onyxMethod: Onyx.METHOD.SET,
            key: `${ONYXKEYS.COLLECTION.POLICY}${policyID}`,
            value: newWorkspace,
        },
        {
            onyxMethod: Onyx.METHOD.SET,
            key: `${ONYXKEYS.COLLECTION.REPORT}${announceChatReportID}`,
            value: {
                pendingFields: {
                    addWorkspaceRoom: CONST.RED_BRICK_ROAD_PENDING_ACTION.ADD,
                },
                ...announceChatData,
            },
        },
        {
            onyxMethod: Onyx.METHOD.SET,
            key: `${ONYXKEYS.COLLECTION.REPORT_ACTIONS}${announceChatReportID}`,
            value: announceReportActionData,
        },
        {
            onyxMethod: Onyx.METHOD.SET,
            key: `${ONYXKEYS.COLLECTION.REPORT}${adminsChatReportID}`,
            value: {
                pendingFields: {
                    addWorkspaceRoom: CONST.RED_BRICK_ROAD_PENDING_ACTION.ADD,
                },
                ...adminsChatData,
            },
        },
        {
            onyxMethod: Onyx.METHOD.SET,
            key: `${ONYXKEYS.COLLECTION.REPORT_ACTIONS}${adminsChatReportID}`,
            value: adminsReportActionData,
        },
        {
            onyxMethod: Onyx.METHOD.SET,
            key: `${ONYXKEYS.COLLECTION.REPORT}${workspaceChatReportID}`,
            value: {
                pendingFields: {
                    addWorkspaceRoom: CONST.RED_BRICK_ROAD_PENDING_ACTION.ADD,
                },
                ...workspaceChatData,
            },
        },
        {
            onyxMethod: Onyx.METHOD.SET,
            key: `${ONYXKEYS.COLLECTION.REPORT_ACTIONS}${workspaceChatReportID}`,
            value: workspaceChatReportActionData,
        },
        {
            onyxMethod: Onyx.METHOD.MERGE,
            key: `${ONYXKEYS.COLLECTION.POLICY_DRAFTS}${policyID}`,
            value: {
                pendingFields: {
                    addWorkspaceRoom: null,
                },
                pendingAction: null,
            },
        },
    ];
    optimisticData.push(...employeeWorkspaceChat.onyxOptimisticData);

    const successData: OnyxUpdate[] = [
        {
            onyxMethod: Onyx.METHOD.MERGE,
            key: `${ONYXKEYS.COLLECTION.POLICY}${policyID}`,
            value: {
                pendingAction: null,
                pendingFields: {
                    autoReporting: null,
                    approvalMode: null,
                    reimbursementChoice: null,
                },
            },
        },
        {
            onyxMethod: Onyx.METHOD.MERGE,
            key: `${ONYXKEYS.COLLECTION.REPORT}${announceChatReportID}`,
            value: {
                pendingFields: {
                    addWorkspaceRoom: null,
                },
                pendingAction: null,
            },
        },
        {
            onyxMethod: Onyx.METHOD.MERGE,
            key: `${ONYXKEYS.COLLECTION.REPORT_ACTIONS}${announceChatReportID}`,
            value: {
                [Object.keys(announceChatData)[0]]: {
                    pendingAction: null,
                },
            },
        },
        {
            onyxMethod: Onyx.METHOD.MERGE,
            key: `${ONYXKEYS.COLLECTION.REPORT}${adminsChatReportID}`,
            value: {
                pendingFields: {
                    addWorkspaceRoom: null,
                },
                pendingAction: null,
            },
        },
        {
            onyxMethod: Onyx.METHOD.MERGE,
            key: `${ONYXKEYS.COLLECTION.REPORT_ACTIONS}${adminsChatReportID}`,
            value: {
                [Object.keys(adminsChatData)[0]]: {
                    pendingAction: null,
                },
            },
        },
        {
            onyxMethod: Onyx.METHOD.MERGE,
            key: `${ONYXKEYS.COLLECTION.REPORT}${workspaceChatReportID}`,
            value: {
                pendingFields: {
                    addWorkspaceRoom: null,
                },
                pendingAction: null,
            },
        },
        {
            onyxMethod: Onyx.METHOD.MERGE,
            key: `${ONYXKEYS.COLLECTION.REPORT_ACTIONS}${workspaceChatReportID}`,
            value: {
                [Object.keys(workspaceChatData)[0]]: {
                    pendingAction: null,
                },
            },
        },
    ];
    successData.push(...employeeWorkspaceChat.onyxSuccessData);

    successData.push(...employeeWorkspaceChat.onyxSuccessData);

    const failureData: OnyxUpdate[] = [
        {
            onyxMethod: Onyx.METHOD.MERGE,
            key: `${ONYXKEYS.COLLECTION.REPORT}${announceChatReportID}`,
            value: {
                pendingFields: {
                    addWorkspaceRoom: null,
                },
                pendingAction: null,
            },
        },
        {
            onyxMethod: Onyx.METHOD.MERGE,
            key: `${ONYXKEYS.COLLECTION.REPORT_ACTIONS}${announceChatReportID}`,
            value: {
                pendingAction: null,
            },
        },
        {
            onyxMethod: Onyx.METHOD.MERGE,
            key: `${ONYXKEYS.COLLECTION.REPORT}${adminsChatReportID}`,
            value: {
                pendingFields: {
                    addWorkspaceRoom: null,
                },
                pendingAction: null,
            },
        },
        {
            onyxMethod: Onyx.METHOD.MERGE,
            key: `${ONYXKEYS.COLLECTION.REPORT_ACTIONS}${adminsChatReportID}`,
            value: {
                pendingAction: null,
            },
        },
        {
            onyxMethod: Onyx.METHOD.MERGE,
            key: `${ONYXKEYS.COLLECTION.REPORT}${workspaceChatReportID}`,
            value: {
                pendingFields: {
                    addWorkspaceRoom: null,
                },
                pendingAction: null,
            },
        },
        {
            onyxMethod: Onyx.METHOD.MERGE,
            key: `${ONYXKEYS.COLLECTION.REPORT_ACTIONS}${workspaceChatReportID}`,
            value: {
                pendingAction: null,
            },
        },
    ];

    // Compose the memberData object which is used to add the employee to the workspace and
    // optimistically create the workspace chat for them.
    const memberData = {
        accountID: Number(employeeAccountID),
        email: employeeEmail,
        workspaceChatReportID: employeeWorkspaceChat.reportCreationData[employeeEmail].reportID,
        workspaceChatCreatedReportActionID: employeeWorkspaceChat.reportCreationData[employeeEmail].reportActionID,
    };

    const oldChatReportID = iouReport.chatReportID;

    // Next we need to convert the IOU report to Expense report.
    // We need to change:
    // - report type
    // - change the sign of the report total
    // - update its policyID and policyName
    // - update the chatReportID to point to the new workspace chat
    const expenseReport = {
        ...iouReport,
        chatReportID: memberData.workspaceChatReportID,
        policyID,
        policyName: workspaceName,
        type: CONST.REPORT.TYPE.EXPENSE,
        total: -(iouReport?.total ?? 0),
    };
    optimisticData.push({
        onyxMethod: Onyx.METHOD.MERGE,
        key: `${ONYXKEYS.COLLECTION.REPORT}${iouReportID}`,
        value: expenseReport,
    });
    failureData.push({
        onyxMethod: Onyx.METHOD.MERGE,
        key: `${ONYXKEYS.COLLECTION.REPORT}${iouReportID}`,
        value: iouReport,
    });

    // The expense report transactions need to have the amount reversed to negative values
    const reportTransactions = TransactionUtils.getAllReportTransactions(iouReportID);

    // For performance reasons, we are going to compose a merge collection data for transactions
    const transactionsOptimisticData: Record<string, Transaction> = {};
    const transactionFailureData: Record<string, Transaction> = {};
    reportTransactions.forEach((transaction) => {
        transactionsOptimisticData[`${ONYXKEYS.COLLECTION.TRANSACTION}${transaction.transactionID}`] = {
            ...transaction,
            amount: -transaction.amount,
            modifiedAmount: transaction.modifiedAmount ? -transaction.modifiedAmount : 0,
        };

        transactionFailureData[`${ONYXKEYS.COLLECTION.TRANSACTION}${transaction.transactionID}`] = transaction;
    });

    optimisticData.push({
        onyxMethod: Onyx.METHOD.MERGE_COLLECTION,
        key: `${ONYXKEYS.COLLECTION.TRANSACTION}`,
        value: transactionsOptimisticData,
    });
    failureData.push({
        onyxMethod: Onyx.METHOD.MERGE_COLLECTION,
        key: `${ONYXKEYS.COLLECTION.TRANSACTION}`,
        value: transactionFailureData,
    });

    // We need to move the report preview action from the DM to the workspace chat.
    const reportPreview = ReportActionsUtils.getParentReportAction(iouReport);
    optimisticData.push({
        onyxMethod: Onyx.METHOD.MERGE,
        key: `${ONYXKEYS.COLLECTION.REPORT_ACTIONS}${oldChatReportID}`,
        value: {[reportPreview?.reportActionID ?? '-1']: null},
    });
    failureData.push({
        onyxMethod: Onyx.METHOD.MERGE,
        key: `${ONYXKEYS.COLLECTION.REPORT_ACTIONS}${oldChatReportID}`,
        value: {[reportPreview?.reportActionID ?? '-1']: reportPreview},
    });

    // To optimistically remove the GBR from the DM we need to update the hasOutstandingChildRequest param to false
    optimisticData.push({
        onyxMethod: Onyx.METHOD.MERGE,
        key: `${ONYXKEYS.COLLECTION.REPORT}${oldChatReportID}`,
        value: {
            hasOutstandingChildRequest: false,
        },
    });
    failureData.push({
        onyxMethod: Onyx.METHOD.MERGE,
        key: `${ONYXKEYS.COLLECTION.REPORT}${oldChatReportID}`,
        value: {
            hasOutstandingChildRequest: true,
        },
    });

    if (reportPreview?.reportActionID) {
        // Update the created timestamp of the report preview action to be after the workspace chat created timestamp.
        optimisticData.push({
            onyxMethod: Onyx.METHOD.MERGE,
            key: `${ONYXKEYS.COLLECTION.REPORT_ACTIONS}${memberData.workspaceChatReportID}`,
            value: {
                [reportPreview.reportActionID]: {
                    ...reportPreview,
                    message: [
                        {
                            type: CONST.REPORT.MESSAGE.TYPE.TEXT,
                            text: ReportUtils.getReportPreviewMessage(expenseReport, null, false, false, newWorkspace),
                        },
                    ],
                    created: DateUtils.getDBTime(),
                },
            },
        });
    }

    failureData.push({
        onyxMethod: Onyx.METHOD.MERGE,
        key: `${ONYXKEYS.COLLECTION.REPORT_ACTIONS}${memberData.workspaceChatReportID}`,
        value: {[reportPreview?.reportActionID ?? '-1']: null},
    });

    // Create the MOVED report action and add it to the DM chat which indicates to the user where the report has been moved
    const movedReportAction = ReportUtils.buildOptimisticMovedReportAction(oldPersonalPolicyID ?? '-1', policyID, memberData.workspaceChatReportID, iouReportID, workspaceName);
    optimisticData.push({
        onyxMethod: Onyx.METHOD.MERGE,
        key: `${ONYXKEYS.COLLECTION.REPORT_ACTIONS}${oldChatReportID}`,
        value: {[movedReportAction.reportActionID]: movedReportAction},
    });
    successData.push({
        onyxMethod: Onyx.METHOD.MERGE,
        key: `${ONYXKEYS.COLLECTION.REPORT_ACTIONS}${oldChatReportID}`,
        value: {
            [movedReportAction.reportActionID]: {
                ...movedReportAction,
                pendingAction: null,
            },
        },
    });
    failureData.push({
        onyxMethod: Onyx.METHOD.MERGE,
        key: `${ONYXKEYS.COLLECTION.REPORT_ACTIONS}${oldChatReportID}`,
        value: {[movedReportAction.reportActionID]: null},
    });

    const params: CreateWorkspaceFromIOUPaymentParams = {
        policyID,
        announceChatReportID,
        adminsChatReportID,
        expenseChatReportID: workspaceChatReportID,
        ownerEmail: '',
        makeMeAdmin: false,
        policyName: workspaceName,
        type: CONST.POLICY.TYPE.TEAM,
        announceCreatedReportActionID,
        adminsCreatedReportActionID,
        expenseCreatedReportActionID: workspaceChatCreatedReportActionID,
        customUnitID,
        customUnitRateID,
        iouReportID,
        memberData: JSON.stringify(memberData),
        reportActionID: movedReportAction.reportActionID,
    };

    API.write(WRITE_COMMANDS.CREATE_WORKSPACE_FROM_IOU_PAYMENT, params, {optimisticData, successData, failureData});

    return policyID;
}

function enablePolicyConnections(policyID: string, enabled: boolean) {
    const onyxData: OnyxData = {
        optimisticData: [
            {
                onyxMethod: Onyx.METHOD.MERGE,
                key: `${ONYXKEYS.COLLECTION.POLICY}${policyID}`,
                value: {
                    areConnectionsEnabled: enabled,
                    pendingFields: {
                        areConnectionsEnabled: CONST.RED_BRICK_ROAD_PENDING_ACTION.UPDATE,
                    },
                },
            },
        ],
        successData: [
            {
                onyxMethod: Onyx.METHOD.MERGE,
                key: `${ONYXKEYS.COLLECTION.POLICY}${policyID}`,
                value: {
                    pendingFields: {
                        areConnectionsEnabled: null,
                    },
                },
            },
        ],
        failureData: [
            {
                onyxMethod: Onyx.METHOD.MERGE,
                key: `${ONYXKEYS.COLLECTION.POLICY}${policyID}`,
                value: {
                    areConnectionsEnabled: !enabled,
                    pendingFields: {
                        areConnectionsEnabled: null,
                    },
                },
            },
        ],
    };

    const parameters: EnablePolicyConnectionsParams = {policyID, enabled};

    API.write(WRITE_COMMANDS.ENABLE_POLICY_CONNECTIONS, parameters, onyxData);

    if (enabled && getIsNarrowLayout()) {
        navigateWhenEnableFeature(policyID);
    }
}

function enablePolicyReportFields(policyID: string, enabled: boolean) {
    const onyxData: OnyxData = {
        optimisticData: [
            {
                onyxMethod: Onyx.METHOD.MERGE,
                key: `${ONYXKEYS.COLLECTION.POLICY}${policyID}`,
                value: {
                    areReportFieldsEnabled: enabled,
                    pendingFields: {
                        areReportFieldsEnabled: CONST.RED_BRICK_ROAD_PENDING_ACTION.UPDATE,
                    },
                },
            },
        ],
        successData: [
            {
                onyxMethod: Onyx.METHOD.MERGE,
                key: `${ONYXKEYS.COLLECTION.POLICY}${policyID}`,
                value: {
                    pendingFields: {
                        areReportFieldsEnabled: null,
                    },
                },
            },
        ],
        failureData: [
            {
                onyxMethod: Onyx.METHOD.MERGE,
                key: `${ONYXKEYS.COLLECTION.POLICY}${policyID}`,
                value: {
                    areReportFieldsEnabled: !enabled,
                    pendingFields: {
                        areReportFieldsEnabled: null,
                    },
                },
            },
        ],
    };

    const parameters: EnablePolicyReportFieldsParams = {policyID, enabled};

    API.write(WRITE_COMMANDS.ENABLE_POLICY_REPORT_FIELDS, parameters, onyxData);

    if (enabled && getIsNarrowLayout()) {
        navigateWhenEnableFeature(policyID);
    }
}

function enablePolicyTaxes(policyID: string, enabled: boolean) {
    const defaultTaxRates: TaxRatesWithDefault = CONST.DEFAULT_TAX;
    const taxRatesData: OnyxData = {
        optimisticData: [
            {
                onyxMethod: Onyx.METHOD.MERGE,
                key: `${ONYXKEYS.COLLECTION.POLICY}${policyID}`,
                value: {
                    taxRates: {
                        ...defaultTaxRates,
                        taxes: {
                            ...Object.keys(defaultTaxRates.taxes).reduce((acc, taxKey) => {
                                acc[taxKey] = {
                                    ...defaultTaxRates.taxes[taxKey],
                                    pendingAction: CONST.RED_BRICK_ROAD_PENDING_ACTION.ADD,
                                };
                                return acc;
                            }, {} as Record<string, TaxRate & {pendingAction: typeof CONST.RED_BRICK_ROAD_PENDING_ACTION.ADD}>),
                        },
                    },
                },
            },
        ],
        successData: [
            {
                onyxMethod: Onyx.METHOD.MERGE,
                key: `${ONYXKEYS.COLLECTION.POLICY}${policyID}`,
                value: {
                    taxRates: {
                        taxes: {
                            ...Object.keys(defaultTaxRates.taxes).reduce((acc, taxKey) => {
                                acc[taxKey] = {pendingAction: null};
                                return acc;
                            }, {} as Record<string, {pendingAction: null}>),
                        },
                    },
                },
            },
        ],
        failureData: [
            {
                onyxMethod: Onyx.METHOD.MERGE,
                key: `${ONYXKEYS.COLLECTION.POLICY}${policyID}`,
                value: {
                    taxRates: undefined,
                },
            },
        ],
    };
    const policy = getPolicy(policyID);
    const shouldAddDefaultTaxRatesData = (!policy?.taxRates || isEmptyObject(policy.taxRates)) && enabled;

    const optimisticData: OnyxUpdate[] = [
        {
            onyxMethod: Onyx.METHOD.MERGE,
            key: `${ONYXKEYS.COLLECTION.POLICY}${policyID}`,
            value: {
                tax: {
                    trackingEnabled: enabled,
                },
                pendingFields: {
                    tax: CONST.RED_BRICK_ROAD_PENDING_ACTION.UPDATE,
                },
            },
        },
    ];
    optimisticData.push(...(shouldAddDefaultTaxRatesData ? taxRatesData.optimisticData ?? [] : []));

    const successData: OnyxUpdate[] = [
        {
            onyxMethod: Onyx.METHOD.MERGE,
            key: `${ONYXKEYS.COLLECTION.POLICY}${policyID}`,
            value: {
                pendingFields: {
                    tax: null,
                },
            },
        },
    ];
    successData.push(...(shouldAddDefaultTaxRatesData ? taxRatesData.successData ?? [] : []));

    const failureData: OnyxUpdate[] = [
        {
            onyxMethod: Onyx.METHOD.MERGE,
            key: `${ONYXKEYS.COLLECTION.POLICY}${policyID}`,
            value: {
                tax: {
                    trackingEnabled: !enabled,
                },
                pendingFields: {
                    tax: null,
                },
            },
        },
    ];
    failureData.push(...(shouldAddDefaultTaxRatesData ? taxRatesData.failureData ?? [] : []));

    const onyxData: OnyxData = {
        optimisticData,
        successData,
        failureData,
    };

    const parameters: EnablePolicyTaxesParams = {policyID, enabled};
    if (shouldAddDefaultTaxRatesData) {
        parameters.taxFields = JSON.stringify(defaultTaxRates);
    }
    API.write(WRITE_COMMANDS.ENABLE_POLICY_TAXES, parameters, onyxData);

    if (enabled && getIsNarrowLayout()) {
        navigateWhenEnableFeature(policyID);
    }
}

function enablePolicyWorkflows(policyID: string, enabled: boolean) {
    const policy = getPolicy(policyID);
    const onyxData: OnyxData = {
        optimisticData: [
            {
                onyxMethod: Onyx.METHOD.MERGE,
                key: `${ONYXKEYS.COLLECTION.POLICY}${policyID}`,
                value: {
                    areWorkflowsEnabled: enabled,
                    ...(!enabled
                        ? {
                              approvalMode: CONST.POLICY.APPROVAL_MODE.OPTIONAL,
                              autoReporting: false,
                              harvesting: {
                                  enabled: false,
                              },
                              reimbursementChoice: CONST.POLICY.REIMBURSEMENT_CHOICES.REIMBURSEMENT_NO,
                          }
                        : {}),
                    pendingFields: {
                        areWorkflowsEnabled: CONST.RED_BRICK_ROAD_PENDING_ACTION.UPDATE,
                        ...(!enabled
                            ? {
                                  approvalMode: CONST.RED_BRICK_ROAD_PENDING_ACTION.UPDATE,
                                  autoReporting: CONST.RED_BRICK_ROAD_PENDING_ACTION.UPDATE,
                                  harvesting: CONST.RED_BRICK_ROAD_PENDING_ACTION.UPDATE,
                                  reimbursementChoice: CONST.RED_BRICK_ROAD_PENDING_ACTION.UPDATE,
                              }
                            : {}),
                    },
                },
            },
        ],
        successData: [
            {
                onyxMethod: Onyx.METHOD.MERGE,
                key: `${ONYXKEYS.COLLECTION.POLICY}${policyID}`,
                value: {
                    pendingFields: {
                        areWorkflowsEnabled: null,
                        ...(!enabled
                            ? {
                                  approvalMode: null,
                                  autoReporting: null,
                                  harvesting: null,
                                  reimbursementChoice: null,
                              }
                            : {}),
                    },
                },
            },
        ],
        failureData: [
            {
                onyxMethod: Onyx.METHOD.MERGE,
                key: `${ONYXKEYS.COLLECTION.POLICY}${policyID}`,
                value: {
                    areWorkflowsEnabled: !enabled,
                    ...(!enabled
                        ? {
                              approvalMode: policy?.approvalMode,
                              autoReporting: policy?.autoReporting,
                              harvesting: policy?.harvesting,
                              reimbursementChoice: policy?.reimbursementChoice,
                          }
                        : {}),
                    pendingFields: {
                        areWorkflowsEnabled: null,
                        ...(!enabled
                            ? {
                                  approvalMode: null,
                                  autoReporting: null,
                                  harvesting: null,
                                  reimbursementChoice: null,
                              }
                            : {}),
                    },
                },
            },
        ],
    };

    const parameters: EnablePolicyWorkflowsParams = {policyID, enabled};

    API.write(WRITE_COMMANDS.ENABLE_POLICY_WORKFLOWS, parameters, onyxData);

    if (enabled && getIsNarrowLayout()) {
        navigateWhenEnableFeature(policyID);
    }
}

function enableDistanceRequestTax(policyID: string, customUnitName: string, customUnitID: string, attributes: Attributes) {
    const policy = getPolicy(policyID);
    const onyxData: OnyxData = {
        optimisticData: [
            {
                onyxMethod: Onyx.METHOD.MERGE,
                key: `${ONYXKEYS.COLLECTION.POLICY}${policyID}`,
                value: {
                    customUnits: {
                        [customUnitID]: {
                            attributes,
                        },
                    },
                    pendingFields: {
                        customUnits: CONST.RED_BRICK_ROAD_PENDING_ACTION.UPDATE,
                    },
                },
            },
        ],
        successData: [
            {
                onyxMethod: Onyx.METHOD.MERGE,
                key: `${ONYXKEYS.COLLECTION.POLICY}${policyID}`,
                value: {
                    pendingFields: {
                        customUnits: null,
                    },
                },
            },
        ],
        failureData: [
            {
                onyxMethod: Onyx.METHOD.MERGE,
                key: `${ONYXKEYS.COLLECTION.POLICY}${policyID}`,
                value: {
                    customUnits: {
                        [customUnitID]: {
                            attributes: policy?.customUnits ? policy?.customUnits[customUnitID].attributes : null,
                        },
                    },
                },
            },
        ],
    };

    const params = {
        policyID,
        customUnit: JSON.stringify({
            customUnitName,
            customUnitID,
            attributes,
        }),
    };
    API.write(WRITE_COMMANDS.ENABLE_DISTANCE_REQUEST_TAX, params, onyxData);
}

function openPolicyMoreFeaturesPage(policyID: string) {
    const params: OpenPolicyMoreFeaturesPageParams = {policyID};

    API.read(READ_COMMANDS.OPEN_POLICY_MORE_FEATURES_PAGE, params);
}

function openPolicyProfilePage(policyID: string) {
    const params: OpenPolicyProfilePageParams = {policyID};

    API.read(READ_COMMANDS.OPEN_POLICY_PROFILE_PAGE, params);
}

function openPolicyInitialPage(policyID: string) {
    const params: OpenPolicyInitialPageParams = {policyID};

    API.read(READ_COMMANDS.OPEN_POLICY_INITIAL_PAGE, params);
}

function setPolicyCustomTaxName(policyID: string, customTaxName: string) {
    const policy = getPolicy(policyID);
    const originalCustomTaxName = policy?.taxRates?.name;
    const onyxData: OnyxData = {
        optimisticData: [
            {
                onyxMethod: Onyx.METHOD.MERGE,
                key: `${ONYXKEYS.COLLECTION.POLICY}${policyID}`,
                value: {
                    taxRates: {
                        name: customTaxName,
                        pendingFields: {name: CONST.RED_BRICK_ROAD_PENDING_ACTION.UPDATE},
                        errorFields: null,
                    },
                },
            },
        ],
        successData: [
            {
                onyxMethod: Onyx.METHOD.MERGE,
                key: `${ONYXKEYS.COLLECTION.POLICY}${policyID}`,
                value: {
                    taxRates: {
                        pendingFields: {name: null},
                        errorFields: null,
                    },
                },
            },
        ],
        failureData: [
            {
                onyxMethod: Onyx.METHOD.MERGE,
                key: `${ONYXKEYS.COLLECTION.POLICY}${policyID}`,
                value: {
                    taxRates: {
                        name: originalCustomTaxName,
                        pendingFields: {name: null},
                        errorFields: {name: ErrorUtils.getMicroSecondOnyxErrorWithTranslationKey('common.genericErrorMessage')},
                    },
                },
            },
        ],
    };

    const parameters = {
        policyID,
        customTaxName,
    };

    API.write(WRITE_COMMANDS.SET_POLICY_CUSTOM_TAX_NAME, parameters, onyxData);
}

function setWorkspaceCurrencyDefault(policyID: string, taxCode: string) {
    const policy = getPolicy(policyID);
    const originalDefaultExternalID = policy?.taxRates?.defaultExternalID;
    const onyxData: OnyxData = {
        optimisticData: [
            {
                onyxMethod: Onyx.METHOD.MERGE,
                key: `${ONYXKEYS.COLLECTION.POLICY}${policyID}`,
                value: {
                    taxRates: {
                        defaultExternalID: taxCode,
                        pendingFields: {defaultExternalID: CONST.RED_BRICK_ROAD_PENDING_ACTION.UPDATE},
                        errorFields: null,
                    },
                },
            },
        ],
        successData: [
            {
                onyxMethod: Onyx.METHOD.MERGE,
                key: `${ONYXKEYS.COLLECTION.POLICY}${policyID}`,
                value: {
                    taxRates: {
                        pendingFields: {defaultExternalID: null},
                        errorFields: null,
                    },
                },
            },
        ],
        failureData: [
            {
                onyxMethod: Onyx.METHOD.MERGE,
                key: `${ONYXKEYS.COLLECTION.POLICY}${policyID}`,
                value: {
                    taxRates: {
                        defaultExternalID: originalDefaultExternalID,
                        pendingFields: {defaultExternalID: null},
                        errorFields: {defaultExternalID: ErrorUtils.getMicroSecondOnyxErrorWithTranslationKey('common.genericErrorMessage')},
                    },
                },
            },
        ],
    };

    const parameters = {
        policyID,
        taxCode,
    };

    API.write(WRITE_COMMANDS.SET_POLICY_TAXES_CURRENCY_DEFAULT, parameters, onyxData);
}

function setForeignCurrencyDefault(policyID: string, taxCode: string) {
    const policy = getPolicy(policyID);
    const originalDefaultForeignCurrencyID = policy?.taxRates?.foreignTaxDefault;
    const onyxData: OnyxData = {
        optimisticData: [
            {
                onyxMethod: Onyx.METHOD.MERGE,
                key: `${ONYXKEYS.COLLECTION.POLICY}${policyID}`,
                value: {
                    taxRates: {
                        foreignTaxDefault: taxCode,
                        pendingFields: {foreignTaxDefault: CONST.RED_BRICK_ROAD_PENDING_ACTION.UPDATE},
                        errorFields: null,
                    },
                },
            },
        ],
        successData: [
            {
                onyxMethod: Onyx.METHOD.MERGE,
                key: `${ONYXKEYS.COLLECTION.POLICY}${policyID}`,
                value: {
                    taxRates: {
                        pendingFields: {foreignTaxDefault: null},
                        errorFields: null,
                    },
                },
            },
        ],
        failureData: [
            {
                onyxMethod: Onyx.METHOD.MERGE,
                key: `${ONYXKEYS.COLLECTION.POLICY}${policyID}`,
                value: {
                    taxRates: {
                        foreignTaxDefault: originalDefaultForeignCurrencyID,
                        pendingFields: {foreignTaxDefault: null},
                        errorFields: {foreignTaxDefault: ErrorUtils.getMicroSecondOnyxErrorWithTranslationKey('common.genericErrorMessage')},
                    },
                },
            },
        ],
    };

    const parameters = {
        policyID,
        taxCode,
    };

    API.write(WRITE_COMMANDS.SET_POLICY_TAXES_FOREIGN_CURRENCY_DEFAULT, parameters, onyxData);
}

function getPoliciesConnectedToSageIntacct(): Policy[] {
    return Object.values(allPolicies ?? {}).filter<Policy>((policy): policy is Policy => !!policy && !!policy?.connections?.intacct);
}

export {
    leaveWorkspace,
    addBillingCardAndRequestPolicyOwnerChange,
    hasActiveChatEnabledPolicies,
    setWorkspaceErrors,
    clearCustomUnitErrors,
    hideWorkspaceAlertMessage,
    deleteWorkspace,
    updateAddress,
    updateWorkspaceCustomUnitAndRate,
    updateLastAccessedWorkspace,
    clearDeleteWorkspaceError,
    openWorkspaceReimburseView,
    setPolicyIDForReimburseView,
    clearOnyxDataForReimburseView,
    setRateForReimburseView,
    setUnitForReimburseView,
    generateDefaultWorkspaceName,
    updateGeneralSettings,
    deleteWorkspaceAvatar,
    updateWorkspaceAvatar,
    clearAvatarErrors,
    generatePolicyID,
    createWorkspace,
    openPolicyTaxesPage,
    openWorkspaceInvitePage,
    openWorkspace,
    removeWorkspace,
    createWorkspaceFromIOUPayment,
    clearErrors,
    dismissAddedWithPrimaryLoginMessages,
    openDraftWorkspaceRequest,
    createDraftInitialWorkspace,
    setWorkspaceInviteMessageDraft,
    setWorkspaceApprovalMode,
    setWorkspaceAutoReportingFrequency,
    setWorkspaceAutoReportingMonthlyOffset,
    updateWorkspaceDescription,
    setWorkspacePayer,
    setWorkspaceReimbursement,
    openPolicyWorkflowsPage,
    enablePolicyConnections,
    enablePolicyReportFields,
    enablePolicyTaxes,
    enablePolicyWorkflows,
    enableDistanceRequestTax,
    openPolicyMoreFeaturesPage,
    openPolicyProfilePage,
    openPolicyInitialPage,
    generateCustomUnitID,
    clearQBOErrorField,
    clearXeroErrorField,
    clearNetSuiteErrorField,
    clearWorkspaceReimbursementErrors,
    setWorkspaceCurrencyDefault,
    setForeignCurrencyDefault,
    setPolicyCustomTaxName,
    clearPolicyErrorField,
    isCurrencySupportedForDirectReimbursement,
    getPrimaryPolicy,
    createDraftWorkspace,
    buildPolicyData,
    createPolicyExpenseChats,
<<<<<<< HEAD
=======
    clearNetSuiteErrorField,
    getPoliciesConnectedToSageIntacct,
>>>>>>> 4622e19c
};

export type {NewCustomUnit};<|MERGE_RESOLUTION|>--- conflicted
+++ resolved
@@ -3006,11 +3006,7 @@
     createDraftWorkspace,
     buildPolicyData,
     createPolicyExpenseChats,
-<<<<<<< HEAD
-=======
-    clearNetSuiteErrorField,
     getPoliciesConnectedToSageIntacct,
->>>>>>> 4622e19c
 };
 
 export type {NewCustomUnit};
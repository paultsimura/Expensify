import cloneDeep from 'lodash/cloneDeep';
import type {NullishDeep, OnyxCollection} from 'react-native-onyx';
import Onyx from 'react-native-onyx';
import * as API from '@libs/API';
import type {
<<<<<<< HEAD
=======
    CreateWorkspaceReportFieldListValueParams,
>>>>>>> c973e622
    CreateWorkspaceReportFieldParams,
    EnableWorkspaceReportFieldListValueParams,
    PolicyReportFieldsReplace,
    RemoveWorkspaceReportFieldListValueParams,
    UpdateWorkspaceReportFieldInitialValueParams,
} from '@libs/API/parameters';
import {WRITE_COMMANDS} from '@libs/API/types';
import * as ErrorUtils from '@libs/ErrorUtils';
import * as ReportUtils from '@libs/ReportUtils';
import * as WorkspaceReportFieldUtils from '@libs/WorkspaceReportFieldUtils';
import CONST from '@src/CONST';
import ONYXKEYS from '@src/ONYXKEYS';
import type {WorkspaceReportFieldForm} from '@src/types/form/WorkspaceReportFieldForm';
import INPUT_IDS from '@src/types/form/WorkspaceReportFieldForm';
import type {Policy, PolicyReportField, Report} from '@src/types/onyx';
import type {OnyxValueWithOfflineFeedback} from '@src/types/onyx/OnyxCommon';
import type {OnyxData} from '@src/types/onyx/Request';

let listValues: string[];
let disabledListValues: boolean[];
Onyx.connect({
    key: ONYXKEYS.FORMS.WORKSPACE_REPORT_FIELDS_FORM_DRAFT,
    callback: (value) => {
        if (!value) {
            return;
        }

        listValues = value[INPUT_IDS.LIST_VALUES] ?? [];
        disabledListValues = value[INPUT_IDS.DISABLED_LIST_VALUES] ?? [];
    },
});

const allPolicies: OnyxCollection<Policy> = {};
Onyx.connect({
    key: ONYXKEYS.COLLECTION.POLICY,
    callback: (value, key) => {
        if (!key) {
            return;
        }
        if (value === null || value === undefined) {
            // If we are deleting a policy, we have to check every report linked to that policy
            // and unset the draft indicator (pencil icon) alongside removing any draft comments. Clearing these values will keep the newly archived chats from being displayed in the LHN.
            // More info: https://github.com/Expensify/App/issues/14260
            const policyID = key.replace(ONYXKEYS.COLLECTION.POLICY, '');
            const policyReports = ReportUtils.getAllPolicyReports(policyID);
            const cleanUpMergeQueries: Record<`${typeof ONYXKEYS.COLLECTION.REPORT}${string}`, NullishDeep<Report>> = {};
            const cleanUpSetQueries: Record<`${typeof ONYXKEYS.COLLECTION.REPORT_DRAFT_COMMENT}${string}` | `${typeof ONYXKEYS.COLLECTION.REPORT_ACTIONS_DRAFTS}${string}`, null> = {};
            policyReports.forEach((policyReport) => {
                if (!policyReport) {
                    return;
                }
                const {reportID} = policyReport;
                cleanUpSetQueries[`${ONYXKEYS.COLLECTION.REPORT_DRAFT_COMMENT}${reportID}`] = null;
                cleanUpSetQueries[`${ONYXKEYS.COLLECTION.REPORT_ACTIONS_DRAFTS}${reportID}`] = null;
            });
            Onyx.mergeCollection(ONYXKEYS.COLLECTION.REPORT, cleanUpMergeQueries);
            Onyx.multiSet(cleanUpSetQueries);
            delete allPolicies[key];
            return;
        }

        allPolicies[key] = value;
    },
});

/**
 * Sets the initial form values for the workspace report fields form.
 */
function setInitialCreateReportFieldsForm() {
    Onyx.set(ONYXKEYS.FORMS.WORKSPACE_REPORT_FIELDS_FORM_DRAFT, {
        [INPUT_IDS.INITIAL_VALUE]: '',
    });
}

/**
 * Creates a new list value in the workspace report fields form.
 */
function createReportFieldsListValue(valueName: string) {
    Onyx.merge(ONYXKEYS.FORMS.WORKSPACE_REPORT_FIELDS_FORM_DRAFT, {
        [INPUT_IDS.LIST_VALUES]: [...listValues, valueName],
        [INPUT_IDS.DISABLED_LIST_VALUES]: [...disabledListValues, false],
    });
}

/**
 * Renames a list value in the workspace report fields form.
 */
function renameReportFieldsListValue(valueIndex: number, newValueName: string) {
    const listValuesCopy = [...listValues];
    listValuesCopy[valueIndex] = newValueName;

    Onyx.merge(ONYXKEYS.FORMS.WORKSPACE_REPORT_FIELDS_FORM_DRAFT, {
        [INPUT_IDS.LIST_VALUES]: listValuesCopy,
    });
}

/**
 * Sets the enabled state of a list value in the workspace report fields form.
 */
function setReportFieldsListValueEnabled(valueIndexes: number[], enabled: boolean) {
    const disabledListValuesCopy = [...disabledListValues];

    valueIndexes.forEach((valueIndex) => {
        disabledListValuesCopy[valueIndex] = !enabled;
    });

    Onyx.merge(ONYXKEYS.FORMS.WORKSPACE_REPORT_FIELDS_FORM_DRAFT, {
        [INPUT_IDS.DISABLED_LIST_VALUES]: disabledListValuesCopy,
    });
}

/**
 * Deletes a list value from the workspace report fields form.
 */
function deleteReportFieldsListValue(valueIndexes: number[]) {
    const listValuesCopy = [...listValues];
    const disabledListValuesCopy = [...disabledListValues];

    valueIndexes
        .sort((a, b) => b - a)
        .forEach((valueIndex) => {
            listValuesCopy.splice(valueIndex, 1);
            disabledListValuesCopy.splice(valueIndex, 1);
        });

    Onyx.merge(ONYXKEYS.FORMS.WORKSPACE_REPORT_FIELDS_FORM_DRAFT, {
        [INPUT_IDS.LIST_VALUES]: listValuesCopy,
        [INPUT_IDS.DISABLED_LIST_VALUES]: disabledListValuesCopy,
    });
}

type CreateReportFieldArguments = Pick<WorkspaceReportFieldForm, 'name' | 'type' | 'initialValue'>;

/**
 * Creates a new report field.
 */
function createReportField(policyID: string, {name, type, initialValue}: CreateReportFieldArguments) {
    const previousFieldList = allPolicies?.[`${ONYXKEYS.COLLECTION.POLICY}${policyID}`]?.fieldList ?? {};
    const fieldID = WorkspaceReportFieldUtils.generateFieldID(name);
    const fieldKey = ReportUtils.getReportFieldKey(fieldID);
    const newReportField: PolicyReportField = {
        name,
        type,
        defaultValue: initialValue,
        values: listValues,
        disabledOptions: disabledListValues,
        fieldID,
        orderWeight: Object.keys(previousFieldList).length + 1,
        deletable: false,
        value: type === CONST.REPORT_FIELD_TYPES.LIST ? CONST.REPORT_FIELD_TYPES.LIST : null,
        keys: [],
        externalIDs: [],
        isTax: false,
    };
    const onyxData: OnyxData = {
        optimisticData: [
            {
                key: `${ONYXKEYS.COLLECTION.POLICY}${policyID}`,
                onyxMethod: Onyx.METHOD.MERGE,
                value: {
                    fieldList: {
                        [fieldKey]: {...newReportField, pendingAction: CONST.RED_BRICK_ROAD_PENDING_ACTION.ADD},
                    },
                    errorFields: null,
                },
            },
        ],
        successData: [
            {
                key: `${ONYXKEYS.COLLECTION.POLICY}${policyID}`,
                onyxMethod: Onyx.METHOD.MERGE,
                value: {
                    fieldList: {
                        [fieldKey]: {pendingAction: null},
                    },
                    errorFields: null,
                },
            },
        ],
        failureData: [
            {
                key: `${ONYXKEYS.COLLECTION.POLICY}${policyID}`,
                onyxMethod: Onyx.METHOD.MERGE,
                value: {
                    fieldList: {
                        [fieldKey]: null,
                    },
                    errorFields: {
                        [fieldKey]: ErrorUtils.getMicroSecondOnyxErrorWithTranslationKey('workspace.reportFields.genericFailureMessage'),
                    },
                },
            },
        ],
    };
    const parameters: CreateWorkspaceReportFieldParams = {
        policyID,
        reportFields: JSON.stringify([newReportField]),
    };

    API.write(WRITE_COMMANDS.CREATE_WORKSPACE_REPORT_FIELD, parameters, onyxData);
}

function deleteReportFields(policyID: string, reportFieldsToUpdate: string[]) {
    const policy = allPolicies?.[`${ONYXKEYS.COLLECTION.POLICY}${policyID}`];
    const allReportFields = policy?.fieldList ?? {};

    const updatedReportFields = Object.fromEntries(Object.entries(allReportFields).filter(([key]) => !reportFieldsToUpdate.includes(key)));
    const optimisticReportFields = reportFieldsToUpdate.reduce<Record<string, Partial<OnyxValueWithOfflineFeedback<PolicyReportField>>>>((acc, reportFieldKey) => {
        acc[reportFieldKey] = {pendingAction: CONST.RED_BRICK_ROAD_PENDING_ACTION.DELETE};
        return acc;
    }, {});

    const successReportFields = reportFieldsToUpdate.reduce<Record<string, null>>((acc, reportFieldKey) => {
        acc[reportFieldKey] = null;
        return acc;
    }, {});

    const failureReportFields = reportFieldsToUpdate.reduce<Record<string, Partial<OnyxValueWithOfflineFeedback<PolicyReportField>>>>((acc, reportFieldKey) => {
        acc[reportFieldKey] = {pendingAction: null};
        return acc;
    }, {});

    const onyxData: OnyxData = {
        optimisticData: [
            {
                onyxMethod: Onyx.METHOD.MERGE,
                key: `${ONYXKEYS.COLLECTION.POLICY}${policyID}`,
                value: {
                    fieldList: optimisticReportFields,
                },
            },
        ],
        successData: [
            {
                onyxMethod: Onyx.METHOD.MERGE,
                key: `${ONYXKEYS.COLLECTION.POLICY}${policyID}`,
                value: {
                    fieldList: successReportFields,
                    errorFields: null,
                },
            },
        ],
        failureData: [
            {
                onyxMethod: Onyx.METHOD.MERGE,
                key: `${ONYXKEYS.COLLECTION.POLICY}${policyID}`,
                value: {
                    fieldList: failureReportFields,
                    errorFields: {
                        fieldList: ErrorUtils.getMicroSecondOnyxErrorWithTranslationKey('common.genericErrorMessage'),
                    },
                },
            },
        ],
    };

    const parameters: PolicyReportFieldsReplace = {
        policyID,
        reportFields: JSON.stringify(Object.values(updatedReportFields)),
    };

    API.write(WRITE_COMMANDS.DELETE_POLICY_REPORT_FIELD, parameters, onyxData);
}

/**
 * Updates the initial value of a report field.
 */
function updateReportFieldInitialValue(policyID: string, reportFieldID: string, newInitialValue: string) {
    const previousFieldList = allPolicies?.[`${ONYXKEYS.COLLECTION.POLICY}${policyID}`]?.fieldList ?? {};
    const fieldKey = ReportUtils.getReportFieldKey(reportFieldID);
    const updatedReportField: PolicyReportField = {
        ...previousFieldList[fieldKey],
        defaultValue: newInitialValue,
    };
    const onyxData: OnyxData = {
        optimisticData: [
            {
                key: `${ONYXKEYS.COLLECTION.POLICY}${policyID}`,
                onyxMethod: Onyx.METHOD.MERGE,
                value: {
                    fieldList: {
                        [fieldKey]: {...updatedReportField, pendingAction: CONST.RED_BRICK_ROAD_PENDING_ACTION.UPDATE},
                    },
                    errorFields: null,
                },
            },
        ],
        successData: [
            {
                key: `${ONYXKEYS.COLLECTION.POLICY}${policyID}`,
                onyxMethod: Onyx.METHOD.MERGE,
                value: {
                    fieldList: {
                        [fieldKey]: {pendingAction: null},
                    },
                    errorFields: null,
                },
            },
        ],
        failureData: [
            {
                key: `${ONYXKEYS.COLLECTION.POLICY}${policyID}`,
                onyxMethod: Onyx.METHOD.MERGE,
                value: {
                    fieldList: {
                        [fieldKey]: {...previousFieldList[fieldKey], pendingAction: null},
                    },
                    errorFields: {
                        [fieldKey]: ErrorUtils.getMicroSecondOnyxErrorWithTranslationKey('workspace.reportFields.genericFailureMessage'),
                    },
                },
            },
        ],
    };
    const parameters: UpdateWorkspaceReportFieldInitialValueParams = {
        policyID,
        reportFields: JSON.stringify([updatedReportField]),
    };

    API.write(WRITE_COMMANDS.UPDATE_WORKSPACE_REPORT_FIELD_INITIAL_VALUE, parameters, onyxData);
}

function updateReportFieldListValueEnabled(policyID: string, reportFieldID: string, valueIndexes: number[], enabled: boolean) {
    const previousFieldList = allPolicies?.[`${ONYXKEYS.COLLECTION.POLICY}${policyID}`]?.fieldList ?? {};
    const fieldKey = ReportUtils.getReportFieldKey(reportFieldID);
    const reportField = previousFieldList[fieldKey];

    const updatedReportField = cloneDeep(reportField);

    valueIndexes.forEach((valueIndex) => {
        updatedReportField.disabledOptions[valueIndex] = !enabled;
        const shouldResetDefaultValue = !enabled && reportField.defaultValue === reportField.values[valueIndex];

        if (shouldResetDefaultValue) {
            updatedReportField.defaultValue = '';
        }
    });

    const onyxData: OnyxData = {
        optimisticData: [
            {
                key: `${ONYXKEYS.COLLECTION.POLICY}${policyID}`,
                onyxMethod: Onyx.METHOD.MERGE,
                value: {
                    fieldList: {
                        [fieldKey]: {...updatedReportField, pendingAction: CONST.RED_BRICK_ROAD_PENDING_ACTION.UPDATE},
                    },
                    errorFields: null,
                },
            },
        ],
        successData: [
            {
                key: `${ONYXKEYS.COLLECTION.POLICY}${policyID}`,
                onyxMethod: Onyx.METHOD.MERGE,
                value: {
                    fieldList: {
                        [fieldKey]: {pendingAction: null},
                    },
                    errorFields: null,
                },
            },
        ],
        failureData: [
            {
                key: `${ONYXKEYS.COLLECTION.POLICY}${policyID}`,
                onyxMethod: Onyx.METHOD.MERGE,
                value: {
                    fieldList: {
                        [fieldKey]: {...reportField, pendingAction: null},
                    },
                    errorFields: {
                        [fieldKey]: ErrorUtils.getMicroSecondOnyxErrorWithTranslationKey('workspace.reportFields.genericFailureMessage'),
                    },
                },
            },
        ],
    };
    const parameters: EnableWorkspaceReportFieldListValueParams = {
        policyID,
        reportFields: JSON.stringify([updatedReportField]),
    };

    API.write(WRITE_COMMANDS.ENABLE_WORKSPACE_REPORT_FIELD_LIST_VALUE, parameters, onyxData);
}

/**
<<<<<<< HEAD
 * Adds a new list value to the workspace report fields.
=======
 * Adds a new option to the list type report field on a workspace.
>>>>>>> c973e622
 */
function addReportFieldListValue(policyID: string, reportFieldID: string, valueName: string) {
    const previousFieldList = allPolicies?.[`${ONYXKEYS.COLLECTION.POLICY}${policyID}`]?.fieldList ?? {};
    const reportFieldKey = ReportUtils.getReportFieldKey(reportFieldID);
    const reportField = previousFieldList[reportFieldKey];
    const updatedReportField = cloneDeep(reportField);

    updatedReportField.values.push(valueName);
    updatedReportField.disabledOptions.push(false);

    const onyxData: OnyxData = {
        optimisticData: [
            {
                key: `${ONYXKEYS.COLLECTION.POLICY}${policyID}`,
                onyxMethod: Onyx.METHOD.MERGE,
                value: {
                    fieldList: {
                        [reportFieldKey]: {
                            ...updatedReportField,
                            pendingAction: CONST.RED_BRICK_ROAD_PENDING_ACTION.ADD,
                        },
                    },
                    errorFields: null,
                },
            },
        ],
        successData: [
            {
                key: `${ONYXKEYS.COLLECTION.POLICY}${policyID}`,
                onyxMethod: Onyx.METHOD.MERGE,
                value: {
                    fieldList: {
                        [reportFieldKey]: {pendingAction: null},
                    },
                    errorFields: null,
                },
            },
        ],
        failureData: [
            {
                key: `${ONYXKEYS.COLLECTION.POLICY}${policyID}`,
                onyxMethod: Onyx.METHOD.MERGE,
                value: {
                    fieldList: {
                        [reportFieldKey]: {...reportField, pendingAction: null},
                    },
                    errorFields: {
                        [reportFieldKey]: ErrorUtils.getMicroSecondOnyxErrorWithTranslationKey('workspace.reportFields.genericFailureMessage'),
                    },
                },
            },
        ],
    };

<<<<<<< HEAD
    const parameters: EnableWorkspaceReportFieldListValueParams = {
=======
    const parameters: CreateWorkspaceReportFieldListValueParams = {
>>>>>>> c973e622
        policyID,
        reportFields: JSON.stringify([updatedReportField]),
    };

    API.write(WRITE_COMMANDS.CREATE_WORKSPACE_REPORT_FIELD_LIST_VALUE, parameters, onyxData);
}

/**
 * Removes a list value from the workspace report fields.
 */
function removeReportFieldListValue(policyID: string, reportFieldID: string, valueIndexes: number[]) {
    const previousFieldList = allPolicies?.[`${ONYXKEYS.COLLECTION.POLICY}${policyID}`]?.fieldList ?? {};
    const reportFieldKey = ReportUtils.getReportFieldKey(reportFieldID);
    const reportField = previousFieldList[reportFieldKey];
    const updatedReportField = cloneDeep(reportField);

    valueIndexes
        .sort((a, b) => b - a)
        .forEach((valueIndex) => {
            const shouldResetDefaultValue = reportField.defaultValue === reportField.values[valueIndex];

            if (shouldResetDefaultValue) {
                updatedReportField.defaultValue = '';
            }

            updatedReportField.values.splice(valueIndex, 1);
            updatedReportField.disabledOptions.splice(valueIndex, 1);
        });

    const onyxData: OnyxData = {
        optimisticData: [
            {
                key: `${ONYXKEYS.COLLECTION.POLICY}${policyID}`,
                onyxMethod: Onyx.METHOD.MERGE,
                value: {
                    fieldList: {
                        [reportFieldKey]: {
                            ...updatedReportField,
                            pendingAction: CONST.RED_BRICK_ROAD_PENDING_ACTION.UPDATE,
                        },
                    },
                    errorFields: null,
                },
            },
        ],
        successData: [
            {
                key: `${ONYXKEYS.COLLECTION.POLICY}${policyID}`,
                onyxMethod: Onyx.METHOD.MERGE,
                value: {
                    fieldList: {
                        [reportFieldKey]: {pendingAction: null},
                    },
                    errorFields: null,
                },
            },
        ],
        failureData: [
            {
                key: `${ONYXKEYS.COLLECTION.POLICY}${policyID}`,
                onyxMethod: Onyx.METHOD.MERGE,
                value: {
                    fieldList: {
                        [reportFieldKey]: {...reportField, pendingAction: null},
                    },
                    errorFields: {
                        [reportFieldKey]: ErrorUtils.getMicroSecondOnyxErrorWithTranslationKey('workspace.reportFields.genericFailureMessage'),
                    },
                },
            },
        ],
    };

    const parameters: RemoveWorkspaceReportFieldListValueParams = {
        policyID,
        reportFields: JSON.stringify([updatedReportField]),
    };

    API.write(WRITE_COMMANDS.REMOVE_WORKSPACE_REPORT_FIELD_LIST_VALUE, parameters, onyxData);
}

export type {CreateReportFieldArguments};

export {
    setInitialCreateReportFieldsForm,
    createReportFieldsListValue,
    renameReportFieldsListValue,
    setReportFieldsListValueEnabled,
    deleteReportFieldsListValue,
    createReportField,
    deleteReportFields,
    updateReportFieldInitialValue,
    updateReportFieldListValueEnabled,
    addReportFieldListValue,
    removeReportFieldListValue,
};<|MERGE_RESOLUTION|>--- conflicted
+++ resolved
@@ -3,10 +3,7 @@
 import Onyx from 'react-native-onyx';
 import * as API from '@libs/API';
 import type {
-<<<<<<< HEAD
-=======
     CreateWorkspaceReportFieldListValueParams,
->>>>>>> c973e622
     CreateWorkspaceReportFieldParams,
     EnableWorkspaceReportFieldListValueParams,
     PolicyReportFieldsReplace,
@@ -394,11 +391,7 @@
 }
 
 /**
-<<<<<<< HEAD
- * Adds a new list value to the workspace report fields.
-=======
  * Adds a new option to the list type report field on a workspace.
->>>>>>> c973e622
  */
 function addReportFieldListValue(policyID: string, reportFieldID: string, valueName: string) {
     const previousFieldList = allPolicies?.[`${ONYXKEYS.COLLECTION.POLICY}${policyID}`]?.fieldList ?? {};
@@ -453,11 +446,7 @@
         ],
     };
 
-<<<<<<< HEAD
-    const parameters: EnableWorkspaceReportFieldListValueParams = {
-=======
     const parameters: CreateWorkspaceReportFieldListValueParams = {
->>>>>>> c973e622
         policyID,
         reportFields: JSON.stringify([updatedReportField]),
     };

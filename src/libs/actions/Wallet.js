import _ from 'underscore';
import lodashGet from 'lodash/get';
import Str from 'expensify-common/lib/str';
import Onyx from 'react-native-onyx';
import ONYXKEYS from '../../ONYXKEYS';
import * as DeprecatedAPI from '../deprecatedAPI';
import CONST from '../../CONST';
import * as PaymentMethods from './PaymentMethods';
import * as Localize from '../Localize';
import * as API from '../API';

/**
 * Fetch and save locally the Onfido SDK token and applicantID
 * - The sdkToken is used to initialize the Onfido SDK client
 * - The applicantID is combined with the data returned from the Onfido SDK as we need both to create an
 *   identity check. Note: This happens in Web-Secure when we call Activate_Wallet during the OnfidoStep.
 * @param {String} firstName
 * @param {String} lastName
 * @param {String} dob
 */
function fetchOnfidoToken(firstName, lastName, dob) {
    // Use Onyx.set() since we are resetting the Onfido flow completely.
    Onyx.set(ONYXKEYS.WALLET_ONFIDO, {loading: true});
    DeprecatedAPI.Wallet_GetOnfidoSDKToken(firstName, lastName, dob)
        .then((response) => {
            if (response.jsonCode === CONST.JSON_CODE.SUCCESS) {
                const apiResult = lodashGet(response, ['requestorIdentityOnfido', 'apiResult'], {});
                Onyx.merge(ONYXKEYS.WALLET_ONFIDO, {
                    applicantID: apiResult.applicantID,
                    sdkToken: apiResult.sdkToken,
                    loading: false,
                    hasAcceptedPrivacyPolicy: true,
                });
                return;
            }

            Onyx.set(ONYXKEYS.WALLET_ONFIDO, {loading: false, error: CONST.WALLET.ERROR.UNEXPECTED});
        });
}

/**
 * @param {Boolean} loading whether we are making the API call to validate the user's provided personal details
 * @private
 */
function setAdditionalDetailsLoading(loading) {
    Onyx.merge(ONYXKEYS.WALLET_ADDITIONAL_DETAILS, {loading});
}

/**
 * @param {Array} questions
 * @param {String} [idNumber]
 */
function setAdditionalDetailsQuestions(questions, idNumber) {
    Onyx.merge(ONYXKEYS.WALLET_ADDITIONAL_DETAILS, {questions, idNumber});
}

/**
 * @param {Object} errorFields
 */
function setAdditionalDetailsErrors(errorFields) {
    Onyx.merge(ONYXKEYS.WALLET_ADDITIONAL_DETAILS, {errorFields: null});
    Onyx.merge(ONYXKEYS.WALLET_ADDITIONAL_DETAILS, {errorFields});
}

/**
 * @param {String} additionalErrorMessage
 */
function setAdditionalDetailsErrorMessage(additionalErrorMessage) {
    Onyx.merge(ONYXKEYS.WALLET_ADDITIONAL_DETAILS, {additionalErrorMessage});
}

/**
 * @param {Boolean} shouldAskForFullSSN
 */
function setAdditionalDetailsShouldAskForFullSSN(shouldAskForFullSSN) {
    Onyx.merge(ONYXKEYS.WALLET_ADDITIONAL_DETAILS, {shouldAskForFullSSN});
}

/**
 * @param {Boolean} shouldShowFailedKYC
 */
function setWalletShouldShowFailedKYC(shouldShowFailedKYC) {
    Onyx.merge(ONYXKEYS.USER_WALLET, {shouldShowFailedKYC});
}

/**
 * Transforms a list of Idology errors to a translated displayable error string.
 * @param {Array} idologyErrors
 * @return {String}
 */
function buildIdologyError(idologyErrors) {
    if (_.isEmpty(idologyErrors)) {
        return '';
    }
    const addressErrors = [
        'resultcode.address.does.not.match',
        'resultcode.street.name.does.not.match',
        'resultcode.street.number.does.not.match',
        'resultcode.zip.does.not.match',
        'resultcode.alternate.address.alert',
        'resultcode.state.does.not.match',
        'resultcode.input.address.is.po.box',
        'resultcode.located.address.is.po.box',
        'resultcode.warm.address.alert',
    ];
    const dobErrors = [
        'resultcode.coppa.alert',
        'resultcode.age.below.minimum',
        'resultcode.dob.does.not.match',
        'resultcode.yob.does.not.match',
        'resultcode.yob.within.one.year',
        'resultcode.mob.does.not.match',
        'resultcode.no.mob.available',
        'resultcode.no.dob.available',
        'resultcode.ssn.issued.prior.to.dob',
    ];
    const ssnErrors = [
        'resultcode.ssn.does.not.match',
        'resultcode.ssn.within.one.digit',
        'resultcode.ssn.not.valid',
        'resultcode.ssn.issued.prior.to.dob',
        'resultcode.input.ssn.is.itin',
        'resultcode.located.itin',
    ];
    const nameErrors = [
        'resultcode.last.name.does.not.match',
    ];

    // List of translated errors
    const errorsTranslated = _.uniq(_.reduce(idologyErrors, (memo, error) => {
        const your = Localize.translateLocal('common.your');
        if (_.contains(addressErrors, error)) {
            memo.push(`${your} ${Localize.translateLocal('common.personalAddress').toLowerCase()}`);
        }
        if (_.contains(dobErrors, error)) {
            memo.push(`${your} ${Localize.translateLocal('common.dob').toLowerCase()}`);
        }
        if (_.contains(ssnErrors, error)) {
            memo.push(`${your} SSN`);
        }
        if (_.contains(nameErrors, error)) {
            memo.push(`${your} ${Localize.translateLocal('additionalDetailsStep.legalLastNameLabel').toLowerCase()}`);
        }

        return memo;
    }, []));

    if (_.isEmpty(errorsTranslated)) {
        return '';
    }

    const errorStart = Localize.translateLocal('additionalDetailsStep.weCouldNotVerify');
    const errorEnd = Localize.translateLocal('additionalDetailsStep.pleaseFixIt');
    return `${errorStart} ${Localize.arrayToString(errorsTranslated)}. ${errorEnd}`;
}

/**
 * Validates a user's provided details against a series of checks
 *
 * @param {Object} personalDetails
 */
function updatePersonalDetails(personalDetails) {
    if (!personalDetails) {
        return;
    }
    const firstName = personalDetails.legalFirstName || '';
    const lastName = personalDetails.legalLastName || '';
    const dob = personalDetails.dob || '';
    const addressStreet = personalDetails.addressStreet || '';
    const addressCity = personalDetails.addressCity || '';
    const addressState = personalDetails.addressState || '';
    const addressZip = personalDetails.addressZip || '';
    const ssn = personalDetails.ssn || '';
    const phoneNumber = personalDetails.phoneNumber || '';
    API.write('UpdatePersonalDetailsForWallet', {
        firstName,
        lastName,
        dob,
        addressStreet,
        addressCity,
        addressState,
        addressZip,
        ssn,
        phoneNumber,
    }, {
        optimisticData: [
            {
                onyxMethod: CONST.ONYX.METHOD.MERGE,
                key: ONYXKEYS.WALLET_ADDITIONAL_DETAILS,
                value: {
                    isLoading: true,
                    errors: [],
                },
            },
        ],
        successData: [
            {
                onyxMethod: CONST.ONYX.METHOD.MERGE,
                key: ONYXKEYS.WALLET_ADDITIONAL_DETAILS,
                value: {
                    isLoading: false,
                },
            },
        ],
        failureData: [
            {
                onyxMethod: CONST.ONYX.METHOD.MERGE,
                key: ONYXKEYS.WALLET_ADDITIONAL_DETAILS,
                value: {
                    isLoading: false,
                },
            },
        ],
    });
}

/**
 * This action can be called repeatedly with different steps until an Expensify Wallet has been activated.
 *
 * Possible steps:
 *
 *     - AdditionalDetailsStep - Validates a user's provided details against a series of checks
 *     - OnfidoStep - Creates an identity check by calling Onfido's API with data returned from the SDK
 *     - TermsStep - Ensures that a user has agreed to all of the terms and conditions
 *
 * The API will always return the updated userWallet in the response as a convenience so we can avoid calling
 * Get&returnValueList=userWallet after we call Wallet_Activate.
 *
 * @param {String} currentStep
 * @param {Object} parameters
 * @param {String} [parameters.onfidoData] - JSON string
 * @param {Object} [parameters.personalDetails]
 * @param {Object} [parameters.idologyAnswers]
 * @param {Boolean} [parameters.hasAcceptedTerms]
 */
function activateWallet(currentStep, parameters) {
    let personalDetails;
    let idologyAnswers;
    let onfidoData;
    let hasAcceptedTerms;

    if (!_.contains(CONST.WALLET.STEP, currentStep)) {
        throw new Error('Invalid currentStep passed to activateWallet()');
    }

    setWalletShouldShowFailedKYC(false);
    if (currentStep === CONST.WALLET.STEP.ONFIDO) {
        onfidoData = parameters.onfidoData;
        Onyx.merge(ONYXKEYS.WALLET_ONFIDO, {error: '', loading: true});
    } else if (currentStep === CONST.WALLET.STEP.ADDITIONAL_DETAILS) {
        if (parameters.personalDetails) {
            setAdditionalDetailsLoading(true);
            setAdditionalDetailsErrors(null);
            setAdditionalDetailsErrorMessage('');
            personalDetails = JSON.stringify(parameters.personalDetails);
        }
        if (parameters.idologyAnswers) {
            idologyAnswers = JSON.stringify(parameters.idologyAnswers);
        }
    } else if (currentStep === CONST.WALLET.STEP.TERMS) {
        hasAcceptedTerms = parameters.hasAcceptedTerms;
        Onyx.merge(ONYXKEYS.WALLET_TERMS, {loading: true});
    }

    DeprecatedAPI.Wallet_Activate({
        currentStep,
        personalDetails,
        idologyAnswers,
        onfidoData,
        hasAcceptedTerms,
    })
        .then((response) => {
            if (currentStep === CONST.WALLET.STEP.ADDITIONAL_DETAILS) {
                // Hide the loader
                setAdditionalDetailsLoading(false);

                // Make sure we remove any questions from Onyx once we've answered them
                setAdditionalDetailsQuestions(null);
            }

            if (response.jsonCode !== 200) {
                if (currentStep === CONST.WALLET.STEP.ONFIDO) {
                    Onyx.merge(ONYXKEYS.WALLET_ONFIDO, {loading: false});
                    if (response.title === CONST.WALLET.ERROR.ONFIDO_FIXABLE_ERROR) {
                        Onyx.merge(ONYXKEYS.WALLET_ONFIDO, {fixableErrors: lodashGet(response, 'data.fixableErrors', [])});
                        return;
                    }
                    setWalletShouldShowFailedKYC(true);
                    return;
                }

                if (currentStep === CONST.WALLET.STEP.ADDITIONAL_DETAILS) {
                    if (response.title === CONST.WALLET.ERROR.KBA_NEEDED) {
                        setAdditionalDetailsQuestions(response.data.questions, response.data.idNumber);
                    }

                    if (response.title === CONST.WALLET.ERROR.MISSING_FIELD) {
                        // Convert array of strings to object with field names as keys and boolean for values (true if error, false if not)
                        const errorFields = _.has(response, ['data', 'fieldNames']) ? _.reduce(response.data.fieldNames, (errors, fieldName) => ({
                            ...errors,
                            [fieldName]: true,
                        }), {}) : {};
                        setAdditionalDetailsErrors(errorFields);
                    }

                    if (response.title === CONST.WALLET.ERROR.FULL_SSN_NOT_FOUND) {
                        setAdditionalDetailsShouldAskForFullSSN(true);
                        setAdditionalDetailsErrorMessage(Localize.translateLocal('additionalDetailsStep.needSSNFull9'));
                        return;
                    }

                    let qualifiers = lodashGet(response, 'data.requestorIdentityID.apiResult.qualifiers.qualifier', []);

                    // ExpectID sometimes returns qualifier as an object when there is only one, or as an array if there are several
                    if (qualifiers.key) {
                        qualifiers = [qualifiers];
                    }
                    const idologyErrors = _.map(qualifiers, error => error.key);

                    if (!_.isEmpty(idologyErrors)) {
                        // These errors should redirect to the KYC failure page
                        const hardFailures = [
                            'resultcode.newer.record.found',
                            'resultcode.high.risk.address.alert',
                            'resultcode.ssn.not.available',
                            'resultcode.subject.deceased',
                            'resultcode.thin.file',
                            'resultcode.pa.dob.match',
                            'resultcode.pa.dob.not.available',
                            'resultcode.pa.dob.does.not.match',
                            'resultcode.blacklist.alert.ssn',
                            'resultcode.blacklist.alert.address',
                        ];
                        if (_.some(hardFailures, hardFailure => _.contains(idologyErrors, hardFailure))) {
                            setWalletShouldShowFailedKYC(true);
                            return;
                        }

                        const identityError = buildIdologyError(idologyErrors);
                        if (identityError) {
                            setAdditionalDetailsErrorMessage(identityError);
                            return;
                        }
                    }

                    if (lodashGet(response, 'data.requestorIdentityID.apiResult.results.key') === 'result.no.match'
                        || response.title === CONST.WALLET.ERROR.WRONG_ANSWERS) {
                        setWalletShouldShowFailedKYC(true);
                        return;
                    }
                    if (Str.endsWith(response.type, 'AutoVerifyFailure')) {
                        setAdditionalDetailsErrorMessage(response.message);
                    }

                    return;
                }

                return;
            }

            const userWallet = response.userWallet;
            Onyx.merge(ONYXKEYS.USER_WALLET, userWallet)
                .then(() => {
                    if (userWallet.currentStep !== CONST.WALLET.STEP.ACTIVATE || userWallet.tierName !== CONST.WALLET.TIER_NAME.GOLD) {
                        return;
                    }

                    PaymentMethods.continueSetup();
                });
            if (currentStep === CONST.WALLET.STEP.ONFIDO) {
                Onyx.merge(ONYXKEYS.WALLET_ONFIDO, {error: '', loading: true});
            } else if (currentStep === CONST.WALLET.STEP.ADDITIONAL_DETAILS) {
                setAdditionalDetailsLoading(false);
            } else if (currentStep === CONST.WALLET.STEP.TERMS) {
                Onyx.merge(ONYXKEYS.WALLET_TERMS, {loading: false});
            }
        });
}

/**
 * Fetches information about a user's Expensify Wallet
 *
 * @typedef {Object} UserWallet
 * @property {Number} availableBalance
 * @property {Number} currentBalance
 * @property {String} currentStep - used to track which step of the "activate wallet" flow a user is in
 * @property {('SILVER'|'GOLD')} tierName - will be GOLD when fully activated. SILVER is able to recieve funds only.
 */
function fetchUserWallet() {
    DeprecatedAPI.Get({returnValueList: 'userWallet'})
        .then((response) => {
            if (response.jsonCode !== 200) {
                return;
            }

            // When refreshing the wallet, we should not show the failed KYC page anymore, as we should allow them to retry.
            Onyx.merge(ONYXKEYS.USER_WALLET, {...response.userWallet, shouldShowFailedKYC: false});
        });
}

/**
 * @param {Object} keyValuePair
 */
function updateAdditionalDetailsDraft(keyValuePair) {
    Onyx.merge(ONYXKEYS.WALLET_ADDITIONAL_DETAILS_DRAFT, keyValuePair);
}

/**
 * @param {String} currentStep
 */
function updateCurrentStep(currentStep) {
    Onyx.merge(ONYXKEYS.USER_WALLET, {currentStep});
}

/**
 * @param {String} idologyAnswers
 */
function answerQuestionsForWallet(idologyAnswers) {
    const answers = JSON.stringify(idologyAnswers);
    API.write('AnswerQuestionsForWallet',
        {
            answers,
        },
        {
            optimisticData: [{
                onyxMethod: CONST.ONYX.METHOD.MERGE,
                key: ONYXKEYS.WALLET_ADDITIONAL_DETAILS,
                value: {
                    isLoading: true,
                },
            }],
            successData: [{
                onyxMethod: CONST.ONYX.METHOD.MERGE,
                key: ONYXKEYS.WALLET_ADDITIONAL_DETAILS,
                value: {
                    isLoading: false,
                },
            }],
            failureData: [{
                onyxMethod: CONST.ONYX.METHOD.MERGE,
                key: ONYXKEYS.WALLET_ADDITIONAL_DETAILS,
                value: {
                    isLoading: false,
                },
            }],
        });
}

export {
    fetchOnfidoToken,
    activateWallet,
    fetchUserWallet,
    setAdditionalDetailsErrors,
    updateAdditionalDetailsDraft,
    setAdditionalDetailsErrorMessage,
    setAdditionalDetailsQuestions,
    buildIdologyError,
    updateCurrentStep,
<<<<<<< HEAD
    answerQuestionsForWallet,
=======
    updatePersonalDetails,
>>>>>>> 197dd8b6
};<|MERGE_RESOLUTION|>--- conflicted
+++ resolved
@@ -456,9 +456,6 @@
     setAdditionalDetailsQuestions,
     buildIdologyError,
     updateCurrentStep,
-<<<<<<< HEAD
     answerQuestionsForWallet,
-=======
     updatePersonalDetails,
->>>>>>> 197dd8b6
 };
import _ from 'underscore';
import lodashGet from 'lodash/get';
import Str from 'expensify-common/lib/str';
import Onyx from 'react-native-onyx';
import ONYXKEYS from '../../ONYXKEYS';
import * as DeprecatedAPI from '../deprecatedAPI';
import CONST from '../../CONST';
import * as PaymentMethods from './PaymentMethods';
import * as Localize from '../Localize';
import * as API from '../API';

/**
 * Fetch and save locally the Onfido SDK token and applicantID
 * - The sdkToken is used to initialize the Onfido SDK client
 * - The applicantID is combined with the data returned from the Onfido SDK as we need both to create an
 *   identity check. Note: This happens in Web-Secure when we call Activate_Wallet during the OnfidoStep.
 * @param {String} firstName
 * @param {String} lastName
 * @param {String} dob
 */
function fetchOnfidoToken(firstName, lastName, dob) {
    // Use Onyx.set() since we are resetting the Onfido flow completely.
    Onyx.set(ONYXKEYS.WALLET_ONFIDO, {loading: true});
    DeprecatedAPI.Wallet_GetOnfidoSDKToken(firstName, lastName, dob)
        .then((response) => {
            if (response.jsonCode === CONST.JSON_CODE.SUCCESS) {
                const apiResult = lodashGet(response, ['requestorIdentityOnfido', 'apiResult'], {});
                Onyx.merge(ONYXKEYS.WALLET_ONFIDO, {
                    applicantID: apiResult.applicantID,
                    sdkToken: apiResult.sdkToken,
                    loading: false,
                    hasAcceptedPrivacyPolicy: true,
                });
                return;
            }

            Onyx.set(ONYXKEYS.WALLET_ONFIDO, {loading: false, error: CONST.WALLET.ERROR.UNEXPECTED});
        });
}

/**
 * @param {Boolean} loading whether we are making the API call to validate the user's provided personal details
 * @private
 */
function setAdditionalDetailsLoading(loading) {
    Onyx.merge(ONYXKEYS.WALLET_ADDITIONAL_DETAILS, {loading});
}

/**
 * @param {Array} questions
 * @param {String} [idNumber]
 */
function setAdditionalDetailsQuestions(questions, idNumber) {
    Onyx.merge(ONYXKEYS.WALLET_ADDITIONAL_DETAILS, {questions, idNumber});
}

/**
 * @param {Object} errorFields
 */
function setAdditionalDetailsErrors(errorFields) {
    Onyx.merge(ONYXKEYS.WALLET_ADDITIONAL_DETAILS, {errorFields: null});
    Onyx.merge(ONYXKEYS.WALLET_ADDITIONAL_DETAILS, {errorFields});
}

/**
 * @param {String} additionalErrorMessage
 */
function setAdditionalDetailsErrorMessage(additionalErrorMessage) {
    Onyx.merge(ONYXKEYS.WALLET_ADDITIONAL_DETAILS, {additionalErrorMessage});
}

/**
 * @param {Boolean} shouldAskForFullSSN
 */
function setAdditionalDetailsShouldAskForFullSSN(shouldAskForFullSSN) {
    Onyx.merge(ONYXKEYS.WALLET_ADDITIONAL_DETAILS, {shouldAskForFullSSN});
}

/**
 * @param {Boolean} shouldShowFailedKYC
 */
function setWalletShouldShowFailedKYC(shouldShowFailedKYC) {
    Onyx.merge(ONYXKEYS.USER_WALLET, {shouldShowFailedKYC});
}

/**
 * Transforms a list of Idology errors to a translated displayable error string.
 * @param {Array} idologyErrors
 * @return {String}
 */
function buildIdologyError(idologyErrors) {
    if (_.isEmpty(idologyErrors)) {
        return '';
    }
    const addressErrors = [
        'resultcode.address.does.not.match',
        'resultcode.street.name.does.not.match',
        'resultcode.street.number.does.not.match',
        'resultcode.zip.does.not.match',
        'resultcode.alternate.address.alert',
        'resultcode.state.does.not.match',
        'resultcode.input.address.is.po.box',
        'resultcode.located.address.is.po.box',
        'resultcode.warm.address.alert',
    ];
    const dobErrors = [
        'resultcode.coppa.alert',
        'resultcode.age.below.minimum',
        'resultcode.dob.does.not.match',
        'resultcode.yob.does.not.match',
        'resultcode.yob.within.one.year',
        'resultcode.mob.does.not.match',
        'resultcode.no.mob.available',
        'resultcode.no.dob.available',
        'resultcode.ssn.issued.prior.to.dob',
    ];
    const ssnErrors = [
        'resultcode.ssn.does.not.match',
        'resultcode.ssn.within.one.digit',
        'resultcode.ssn.not.valid',
        'resultcode.ssn.issued.prior.to.dob',
        'resultcode.input.ssn.is.itin',
        'resultcode.located.itin',
    ];
    const nameErrors = [
        'resultcode.last.name.does.not.match',
    ];

    // List of translated errors
    const errorsTranslated = _.uniq(_.reduce(idologyErrors, (memo, error) => {
        const your = Localize.translateLocal('common.your');
        if (_.contains(addressErrors, error)) {
            memo.push(`${your} ${Localize.translateLocal('common.personalAddress').toLowerCase()}`);
        }
        if (_.contains(dobErrors, error)) {
            memo.push(`${your} ${Localize.translateLocal('common.dob').toLowerCase()}`);
        }
        if (_.contains(ssnErrors, error)) {
            memo.push(`${your} SSN`);
        }
        if (_.contains(nameErrors, error)) {
            memo.push(`${your} ${Localize.translateLocal('additionalDetailsStep.legalLastNameLabel').toLowerCase()}`);
        }

        return memo;
    }, []));

    if (_.isEmpty(errorsTranslated)) {
        return '';
    }

    const errorStart = Localize.translateLocal('additionalDetailsStep.weCouldNotVerify');
    const errorEnd = Localize.translateLocal('additionalDetailsStep.pleaseFixIt');
    return `${errorStart} ${Localize.arrayToString(errorsTranslated)}. ${errorEnd}`;
}

/**
 * Validates a user's provided details against a series of checks
 *
 * @param {Object} personalDetails
 */
function updatePersonalDetails(personalDetails) {
    if (!personalDetails) {
        return;
    }
    const firstName = personalDetails.legalFirstName || '';
    const lastName = personalDetails.legalLastName || '';
    const dob = personalDetails.dob || '';
    const addressStreet = personalDetails.addressStreet || '';
    const addressCity = personalDetails.addressCity || '';
    const addressState = personalDetails.addressState || '';
    const addressZip = personalDetails.addressZip || '';
    const ssn = personalDetails.ssn || '';
    const phoneNumber = personalDetails.phoneNumber || '';
    API.write('UpdatePersonalDetailsForWallet', {
        firstName,
        lastName,
        dob,
        addressStreet,
        addressCity,
        addressState,
        addressZip,
        ssn,
        phoneNumber,
    }, {
        optimisticData: [
            {
                onyxMethod: CONST.ONYX.METHOD.MERGE,
                key: ONYXKEYS.WALLET_ADDITIONAL_DETAILS,
                value: {
                    isLoading: true,
                    errors: [],
                },
            },
        ],
        successData: [
            {
                onyxMethod: CONST.ONYX.METHOD.MERGE,
                key: ONYXKEYS.WALLET_ADDITIONAL_DETAILS,
                value: {
                    isLoading: false,
                },
            },
        ],
        failureData: [
            {
                onyxMethod: CONST.ONYX.METHOD.MERGE,
                key: ONYXKEYS.WALLET_ADDITIONAL_DETAILS,
                value: {
                    isLoading: false,
                },
            },
        ],
    });
}

/**
 * This action can be called repeatedly with different steps until an Expensify Wallet has been activated.
 *
 * Possible steps:
 *
 *     - AdditionalDetailsStep - Validates a user's provided details against a series of checks
 *     - OnfidoStep - Creates an identity check by calling Onfido's API with data returned from the SDK
 *     - TermsStep - Ensures that a user has agreed to all of the terms and conditions
 *
 * The API will always return the updated userWallet in the response as a convenience so we can avoid calling
 * Get&returnValueList=userWallet after we call Wallet_Activate.
 *
 * @param {String} currentStep
 * @param {Object} parameters
 * @param {String} [parameters.onfidoData] - JSON string
 * @param {Object} [parameters.personalDetails]
 * @param {Object} [parameters.idologyAnswers]
 * @param {Boolean} [parameters.hasAcceptedTerms]
 */
function activateWallet(currentStep, parameters) {
    let personalDetails;
    let idologyAnswers;
    let onfidoData;
    let hasAcceptedTerms;

    if (!_.contains(CONST.WALLET.STEP, currentStep)) {
        throw new Error('Invalid currentStep passed to activateWallet()');
    }

    setWalletShouldShowFailedKYC(false);
    if (currentStep === CONST.WALLET.STEP.ONFIDO) {
        onfidoData = parameters.onfidoData;
        Onyx.merge(ONYXKEYS.WALLET_ONFIDO, {error: '', loading: true});
    } else if (currentStep === CONST.WALLET.STEP.ADDITIONAL_DETAILS) {
        if (parameters.personalDetails) {
            setAdditionalDetailsLoading(true);
            setAdditionalDetailsErrors(null);
            setAdditionalDetailsErrorMessage('');
            personalDetails = JSON.stringify(parameters.personalDetails);
        }
        if (parameters.idologyAnswers) {
            idologyAnswers = JSON.stringify(parameters.idologyAnswers);
        }
    } else if (currentStep === CONST.WALLET.STEP.TERMS) {
        hasAcceptedTerms = parameters.hasAcceptedTerms;
        Onyx.merge(ONYXKEYS.WALLET_TERMS, {loading: true});
    }

    DeprecatedAPI.Wallet_Activate({
        currentStep,
        personalDetails,
        idologyAnswers,
        onfidoData,
        hasAcceptedTerms,
    })
        .then((response) => {
            if (currentStep === CONST.WALLET.STEP.ADDITIONAL_DETAILS) {
                // Hide the loader
                setAdditionalDetailsLoading(false);

                // Make sure we remove any questions from Onyx once we've answered them
                setAdditionalDetailsQuestions(null);
            }

            if (response.jsonCode !== 200) {
                if (currentStep === CONST.WALLET.STEP.ONFIDO) {
                    Onyx.merge(ONYXKEYS.WALLET_ONFIDO, {loading: false});
                    if (response.title === CONST.WALLET.ERROR.ONFIDO_FIXABLE_ERROR) {
                        Onyx.merge(ONYXKEYS.WALLET_ONFIDO, {fixableErrors: lodashGet(response, 'data.fixableErrors', [])});
                        return;
                    }
                    setWalletShouldShowFailedKYC(true);
                    return;
                }

                if (currentStep === CONST.WALLET.STEP.ADDITIONAL_DETAILS) {
                    if (response.title === CONST.WALLET.ERROR.KBA_NEEDED) {
                        setAdditionalDetailsQuestions(response.data.questions, response.data.idNumber);
                    }

                    if (response.title === CONST.WALLET.ERROR.MISSING_FIELD) {
                        // Convert array of strings to object with field names as keys and boolean for values (true if error, false if not)
                        const errorFields = _.has(response, ['data', 'fieldNames']) ? _.reduce(response.data.fieldNames, (errors, fieldName) => ({
                            ...errors,
                            [fieldName]: true,
                        }), {}) : {};
                        setAdditionalDetailsErrors(errorFields);
                    }

                    if (response.title === CONST.WALLET.ERROR.FULL_SSN_NOT_FOUND) {
                        setAdditionalDetailsShouldAskForFullSSN(true);
                        setAdditionalDetailsErrorMessage(Localize.translateLocal('additionalDetailsStep.needSSNFull9'));
                        return;
                    }

                    let qualifiers = lodashGet(response, 'data.requestorIdentityID.apiResult.qualifiers.qualifier', []);

                    // ExpectID sometimes returns qualifier as an object when there is only one, or as an array if there are several
                    if (qualifiers.key) {
                        qualifiers = [qualifiers];
                    }
                    const idologyErrors = _.map(qualifiers, error => error.key);

                    if (!_.isEmpty(idologyErrors)) {
                        // These errors should redirect to the KYC failure page
                        const hardFailures = [
                            'resultcode.newer.record.found',
                            'resultcode.high.risk.address.alert',
                            'resultcode.ssn.not.available',
                            'resultcode.subject.deceased',
                            'resultcode.thin.file',
                            'resultcode.pa.dob.match',
                            'resultcode.pa.dob.not.available',
                            'resultcode.pa.dob.does.not.match',
                            'resultcode.blacklist.alert.ssn',
                            'resultcode.blacklist.alert.address',
                        ];
                        if (_.some(hardFailures, hardFailure => _.contains(idologyErrors, hardFailure))) {
                            setWalletShouldShowFailedKYC(true);
                            return;
                        }

                        const identityError = buildIdologyError(idologyErrors);
                        if (identityError) {
                            setAdditionalDetailsErrorMessage(identityError);
                            return;
                        }
                    }

                    if (lodashGet(response, 'data.requestorIdentityID.apiResult.results.key') === 'result.no.match'
                        || response.title === CONST.WALLET.ERROR.WRONG_ANSWERS) {
                        setWalletShouldShowFailedKYC(true);
                        return;
                    }
                    if (Str.endsWith(response.type, 'AutoVerifyFailure')) {
                        setAdditionalDetailsErrorMessage(response.message);
                    }

                    return;
                }

                return;
            }

            const userWallet = response.userWallet;
            Onyx.merge(ONYXKEYS.USER_WALLET, userWallet)
                .then(() => {
                    if (userWallet.currentStep !== CONST.WALLET.STEP.ACTIVATE || userWallet.tierName !== CONST.WALLET.TIER_NAME.GOLD) {
                        return;
                    }

                    PaymentMethods.continueSetup();
                });
            if (currentStep === CONST.WALLET.STEP.ONFIDO) {
                Onyx.merge(ONYXKEYS.WALLET_ONFIDO, {error: '', loading: true});
            } else if (currentStep === CONST.WALLET.STEP.ADDITIONAL_DETAILS) {
                setAdditionalDetailsLoading(false);
            } else if (currentStep === CONST.WALLET.STEP.TERMS) {
                Onyx.merge(ONYXKEYS.WALLET_TERMS, {loading: false});
            }
        });
}

/**
 * Complete the "Accept Terms" step of the wallet activation flow.
 *
 * @param {Object} parameters
 * @param {Boolean} parameters.hasAcceptedTerms
 */
function acceptWalletTerms(parameters) {
    const optimisticData = [
        {
            onyxMethod: CONST.ONYX.METHOD.MERGE,
            key: ONYXKEYS.USER_WALLET,
            value: {
                shouldShowWalletActivationSuccess: true,
            },
        },
    ];

    // ??
    const successData = [];

    const failureData = [
        {
            onyxMethod: CONST.ONYX.METHOD.MERGE,
            key: ONYXKEYS.USER_WALLET,
            value: {
                shouldShowWalletActivationSuccess: false,
                shouldShowFailedKYC: true,
            },
        },
    ];

    API.write('AcceptWalletTerms', {hasAcceptedTerms: parameters.hasAcceptedTerms}, {optimisticData, successData, failureData});
}

/**
 * Fetches information about a user's Expensify Wallet
 *
 * @typedef {Object} UserWallet
 * @property {Number} availableBalance
 * @property {Number} currentBalance
 * @property {String} currentStep - used to track which step of the "activate wallet" flow a user is in
 * @property {('SILVER'|'GOLD')} tierName - will be GOLD when fully activated. SILVER is able to recieve funds only.
 */
function fetchUserWallet() {
    DeprecatedAPI.Get({returnValueList: 'userWallet'})
        .then((response) => {
            if (response.jsonCode !== 200) {
                return;
            }

            // When refreshing the wallet, we should not show the failed KYC page anymore, as we should allow them to retry.
            Onyx.merge(ONYXKEYS.USER_WALLET, {...response.userWallet, shouldShowFailedKYC: false});
        });
}

/**
 * @param {Object} keyValuePair
 */
function updateAdditionalDetailsDraft(keyValuePair) {
    Onyx.merge(ONYXKEYS.WALLET_ADDITIONAL_DETAILS_DRAFT, keyValuePair);
}

/**
 * @param {String} currentStep
 */
function updateCurrentStep(currentStep) {
    Onyx.merge(ONYXKEYS.USER_WALLET, {currentStep});
}

export {
    fetchOnfidoToken,
    activateWallet,
    fetchUserWallet,
    setAdditionalDetailsErrors,
    updateAdditionalDetailsDraft,
    setAdditionalDetailsErrorMessage,
    setAdditionalDetailsQuestions,
    buildIdologyError,
    updateCurrentStep,
<<<<<<< HEAD
    acceptWalletTerms,
=======
    updatePersonalDetails,
>>>>>>> 85a31389
};<|MERGE_RESOLUTION|>--- conflicted
+++ resolved
@@ -456,9 +456,6 @@
     setAdditionalDetailsQuestions,
     buildIdologyError,
     updateCurrentStep,
-<<<<<<< HEAD
+    updatePersonalDetails,
     acceptWalletTerms,
-=======
-    updatePersonalDetails,
->>>>>>> 85a31389
 };
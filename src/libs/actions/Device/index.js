--- conflicted
+++ resolved
@@ -45,12 +45,8 @@
         .catch((err) => Log.info('Found existing deviceID', false, err.message));
 }
 
-<<<<<<< HEAD
 export {
     getDeviceInfo,
     getDeviceID,
     setDeviceID,
-};
-=======
-export {getDeviceID, setDeviceID};
->>>>>>> 45c32120
+};
import Onyx from 'react-native-onyx';
import Str from 'expensify-common/lib/str';
import _ from 'underscore';
import ONYXKEYS from '../../ONYXKEYS';
import redirectToSignIn from './SignInRedirect';
import * as API from '../API';
import CONFIG from '../../CONFIG';
import PushNotification from '../Notification/PushNotification';
import Timing from './Timing';
import CONST from '../../CONST';
<<<<<<< HEAD
import {translate} from '../translate';
import Navigation from '../Navigation/Navigation';
import ROUTES from '../../ROUTES';
=======
import {translateLocal} from '../translate';
>>>>>>> 36a33640

let credentials = {};
Onyx.connect({
    key: ONYXKEYS.CREDENTIALS,
    callback: val => credentials = val,
});

/**
 * Sets API data in the store when we make a successful "Authenticate"/"CreateLogin" request
 *
 * @param {Object} data
 * @param {String} data.accountID
 * @param {String} data.authToken
 * @param {String} data.email
 */
function setSuccessfulSignInData(data) {
    PushNotification.register(data.accountID);
    Onyx.merge(ONYXKEYS.SESSION, {
        shouldShowComposeInput: true,
        ..._.pick(data, 'authToken', 'accountID', 'email', 'encryptedAuthToken'),
    });
}

/**
 * Create an account for the user logging in.
 * This will send them a notification with a link to click on to validate the account and set a password
 *
 * @param {String} login
 */
function createAccount(login) {
    Onyx.merge(ONYXKEYS.SESSION, {error: ''});

    API.User_SignUp({
        email: login,
    }).then((response) => {
        if (response.jsonCode !== 200) {
            let errorMessage = response.message || `Unknown API Error: ${response.jsonCode}`;
            if (!response.message && response.jsonCode === 405) {
                errorMessage = 'Cannot create an account that is under a controlled domain';
            }
            Onyx.merge(ONYXKEYS.SESSION, {error: errorMessage});
            Onyx.merge(ONYXKEYS.CREDENTIALS, {login: null});
        }
    });
}

/**
 * Clears the Onyx store and redirects user to the sign in page
 */
function signOut() {
    if (credentials && credentials.autoGeneratedLogin) {
        // Clean up the login that we created
        API.DeleteLogin({
            partnerUserID: credentials.autoGeneratedLogin,
            partnerName: CONFIG.EXPENSIFY.PARTNER_NAME,
            partnerPassword: CONFIG.EXPENSIFY.PARTNER_PASSWORD,
            doNotRetry: true,
        })
            .catch(error => Onyx.merge(ONYXKEYS.SESSION, {error: error.message}));
    }
    Timing.clearData();
    redirectToSignIn();
    console.debug('Redirecting to Sign In because signOut() was called');
}

/**
 * Reopen the account and send the user a link to set password
 *
 * @param {String} [login]
 */
function reopenAccount(login = credentials.login) {
    Onyx.merge(ONYXKEYS.ACCOUNT, {loading: true});
    API.User_ReopenAccount({email: login})
        .finally(() => {
            Onyx.merge(ONYXKEYS.ACCOUNT, {loading: false});
        });
}

/**
 * Resend the validation link to the user that is validating their account
 *
 * @param {String} [login]
 */
function resendValidationLink(login = credentials.login) {
    Onyx.merge(ONYXKEYS.ACCOUNT, {loading: true});
    API.ResendValidateCode({email: login})
        .finally(() => {
            Onyx.merge(ONYXKEYS.ACCOUNT, {loading: false});
        });
}

/**
 * Checks the API to see if an account exists for the given login
 *
 * @param {String} login
 */
function fetchAccountDetails(login) {
    Onyx.merge(ONYXKEYS.ACCOUNT, {...CONST.DEFAULT_ACCOUNT_DATA, loading: true});

    API.GetAccountStatus({email: login})
        .then((response) => {
            if (response.jsonCode === 200) {
                Onyx.merge(ONYXKEYS.CREDENTIALS, {
                    login: response.normalizedLogin,
                });
                Onyx.merge(ONYXKEYS.ACCOUNT, {
                    accountExists: response.accountExists,
                    requiresTwoFactorAuth: response.requiresTwoFactorAuth,
                    validated: response.validated,
                    closed: response.isClosed,
                    forgotPassword: false,
                });

                if (!response.accountExists) {
                    createAccount(login);
                } else if (response.isClosed) {
                    reopenAccount(login);
                } else if (!response.validated) {
                    resendValidationLink(login);
                }
            }
            Onyx.merge(ONYXKEYS.ACCOUNT, {error: response.message});
        })
        .catch(() => {
            Onyx.merge(ONYXKEYS.ACCOUNT, {error: translateLocal('session.offlineMessage')});
        })
        .finally(() => {
            Onyx.merge(ONYXKEYS.ACCOUNT, {loading: false});
        });
}

/**
 *
 * Will create a temporary login for the user in the passed authenticate response which is used when
 * re-authenticating after an authToken expires.
 *
 * @param {String} authToken
 * @param {String} encryptedAuthToken – Not required for the CreateLogin API call, but passed to setSuccessfulSignInData
 * @param {String} email
 */
function createTemporaryLogin(authToken, encryptedAuthToken, email) {
    const autoGeneratedLogin = Str.guid('expensify.cash-');
    const autoGeneratedPassword = Str.guid();

    API.CreateLogin({
        authToken,
        partnerName: CONFIG.EXPENSIFY.PARTNER_NAME,
        partnerPassword: CONFIG.EXPENSIFY.PARTNER_PASSWORD,
        partnerUserID: autoGeneratedLogin,
        partnerUserSecret: autoGeneratedPassword,
        doNotRetry: true,
        email,
    })
        .then((createLoginResponse) => {
            if (createLoginResponse.jsonCode !== 200) {
                throw new Error(createLoginResponse.message);
            }

            setSuccessfulSignInData({...createLoginResponse, encryptedAuthToken});

            // If we have an old generated login for some reason
            // we should delete it before storing the new details
            if (credentials.autoGeneratedLogin) {
                API.DeleteLogin({
                    partnerUserID: credentials.autoGeneratedLogin,
                    partnerName: CONFIG.EXPENSIFY.PARTNER_NAME,
                    partnerPassword: CONFIG.EXPENSIFY.PARTNER_PASSWORD,
                    doNotRetry: true,
                })
                    .catch(console.debug);
            }

            Onyx.merge(ONYXKEYS.CREDENTIALS, {
                autoGeneratedLogin,
                autoGeneratedPassword,
            });
        })
        .catch((error) => {
            Onyx.merge(ONYXKEYS.ACCOUNT, {error: error.message});
        })
        .finally(() => {
            Onyx.merge(ONYXKEYS.ACCOUNT, {loading: false});
        });
}

/**
 * Sign the user into the application. This will first authenticate their account
 * then it will create a temporary login for them which is used when re-authenticating
 * after an authToken expires.
 *
 * @param {String} password
 * @param {String} [twoFactorAuthCode]
 */
function signIn(password, twoFactorAuthCode) {
    Onyx.merge(ONYXKEYS.ACCOUNT, {...CONST.DEFAULT_ACCOUNT_DATA, loading: true});

    API.Authenticate({
        useExpensifyLogin: true,
        partnerName: CONFIG.EXPENSIFY.PARTNER_NAME,
        partnerPassword: CONFIG.EXPENSIFY.PARTNER_PASSWORD,
        partnerUserID: credentials.login,
        partnerUserSecret: password,
        twoFactorAuthCode,
        email: credentials.login,
    })
        .then((authenticateResponse) => {
            const {authToken, encryptedAuthToken, email} = authenticateResponse;
            createTemporaryLogin(authToken, encryptedAuthToken, email);
        })
        .catch((error) => {
            Onyx.merge(ONYXKEYS.ACCOUNT, {error: translateLocal(error.message), loading: false});
        });
}

/**
 * User forgot the password so let's send them the link to reset their password
 */
function resetPassword() {
    Onyx.merge(ONYXKEYS.ACCOUNT, {loading: true, forgotPassword: true});
    API.ResetPassword({email: credentials.login})
        .finally(() => {
            Onyx.merge(ONYXKEYS.ACCOUNT, {loading: false});
        });
}

/**
 * Restart the sign in process by clearing everything from Onyx
 */
function restartSignin() {
    Onyx.clear();
}

/**
 * Set the password for the current account.
 * Then it will create a temporary login for them which is used when re-authenticating
 * after an authToken expires.
 *
 * @param {String} password
 * @param {String} validateCode
 * @param {String} accountID
 */
function setPassword(password, validateCode, accountID) {
    Onyx.merge(ONYXKEYS.ACCOUNT, {...CONST.DEFAULT_ACCOUNT_DATA, loading: true});

    API.SetPassword({
        password,
        validateCode,
        accountID,
    })
        .then((response) => {
            if (response.jsonCode === 200) {
                createTemporaryLogin(response.authToken, response.encryptedAuthToken, response.email);
                return;
            }

            // This request can fail if the password is not complex enough
            Onyx.merge(ONYXKEYS.ACCOUNT, {error: response.message});
        })
        .finally(() => {
            Onyx.merge(ONYXKEYS.ACCOUNT, {loading: false});
        });
}

/**
 * This is used when a user clicks on a link from e.com that goes to this application. We want the user to be able to
 * be automatically logged into this app. If the user is not already logged into this app, then this method is called
 * in order to retrieve an authToken from e.com and be signed in.
 *
 * @param {String} accountID
 * @param {String} validateCode
 * @param {String} [twoFactorAuthCode]
 */
function continueSessionFromECom(accountID, validateCode, twoFactorAuthCode) {
    API.authenticateWithAccountID({
        accountID,
        validateCode,
        twoFactorAuthCode,
    }).then((data) => {
        // If something failed, it doesn't really matter what, send the user to the sign in form to log in normally
        if (data.jsonCode !== 200) {
            Navigation.navigate(ROUTES.HOME);
            return;
        }

        setSuccessfulSignInData(data);

        // Now that the user is authenticated, they can be redirected to the New Workspace modal.
        // In order to navigate to a modal, we first have to dismiss the current modal. This will enable the "x" button
        // in the modal to send the user back to the home page, as opposed to the current page the user was on when
        // continueSessionFromECom() was called
        Navigation.dismissModal();
        Navigation.navigate(ROUTES.WORKSPACE_NEW);
    });
}

export {
    continueSessionFromECom,
    fetchAccountDetails,
    setPassword,
    signIn,
    signOut,
    reopenAccount,
    resendValidationLink,
    resetPassword,
    restartSignin,
};<|MERGE_RESOLUTION|>--- conflicted
+++ resolved
@@ -8,13 +8,9 @@
 import PushNotification from '../Notification/PushNotification';
 import Timing from './Timing';
 import CONST from '../../CONST';
-<<<<<<< HEAD
-import {translate} from '../translate';
 import Navigation from '../Navigation/Navigation';
 import ROUTES from '../../ROUTES';
-=======
 import {translateLocal} from '../translate';
->>>>>>> 36a33640
 
 let credentials = {};
 Onyx.connect({

--- conflicted
+++ resolved
@@ -1,19 +1,10 @@
 import Onyx from 'react-native-onyx';
-<<<<<<< HEAD
-import ONYXKEYS from '../../ONYXKEYS';
-import CONST from '../../CONST';
-import * as ReportActionUtils from '../ReportActionsUtils';
-import * as ReportUtils from '../ReportUtils';
-import * as Report from './Report';
-
-import ReportAction from '../../types/onyx/ReportAction';
-=======
 import * as ReportActionUtils from '@libs/ReportActionsUtils';
 import * as ReportUtils from '@libs/ReportUtils';
 import CONST from '@src/CONST';
 import ONYXKEYS from '@src/ONYXKEYS';
 import ReportAction from '@src/types/onyx/ReportAction';
->>>>>>> 4d75c0c1
+import * as Report from '@libs/actions/Report';
 
 function clearReportActionErrors(reportID: string, reportAction: ReportAction) {
     const originalReportID = ReportUtils.getOriginalReportID(reportID, reportAction);

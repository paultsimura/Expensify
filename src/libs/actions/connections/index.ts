import isObject from 'lodash/isObject';
import type {OnyxEntry, OnyxUpdate} from 'react-native-onyx';
import Onyx from 'react-native-onyx';
import * as API from '@libs/API';
import type {RemovePolicyConnectionParams, UpdateManyPolicyConnectionConfigurationsParams, UpdatePolicyConnectionConfigParams} from '@libs/API/parameters';
import {READ_COMMANDS, WRITE_COMMANDS} from '@libs/API/types';
import * as ErrorUtils from '@libs/ErrorUtils';
import * as Localize from '@libs/Localize';
import CONST from '@src/CONST';
import ONYXKEYS from '@src/ONYXKEYS';
import type * as OnyxCommon from '@src/types/onyx/OnyxCommon';
import type {ConnectionName, Connections, PolicyConnectionName} from '@src/types/onyx/Policy';
import type Policy from '@src/types/onyx/Policy';

type ConnectionNameExceptNetSuite = Exclude<ConnectionName, typeof CONST.POLICY.CONNECTIONS.NAME.NETSUITE>;

type Nullable<T> = {
    [P in keyof T]: T[P] | null;
};

function removePolicyConnection(policyID: string, connectionName: PolicyConnectionName) {
    const optimisticData: OnyxUpdate[] = [
        {
            onyxMethod: Onyx.METHOD.MERGE,
            key: `${ONYXKEYS.COLLECTION.POLICY}${policyID}`,
            value: {
                connections: {
                    [connectionName]: null,
                },
            },
        },
        {
            onyxMethod: Onyx.METHOD.SET,
            key: `${ONYXKEYS.COLLECTION.POLICY_CONNECTION_SYNC_PROGRESS}${policyID}`,
            value: null,
        },
    ];

    const parameters: RemovePolicyConnectionParams = {
        policyID,
        connectionName,
    };
    API.write(WRITE_COMMANDS.REMOVE_POLICY_CONNECTION, parameters, {optimisticData});
}

function createPendingFields<TConnectionName extends ConnectionNameExceptNetSuite, TSettingName extends keyof Connections[TConnectionName]['config']>(
    settingName: TSettingName,
    settingValue: Partial<Connections[TConnectionName]['config'][TSettingName]>,
    pendingValue: OnyxCommon.PendingAction,
) {
    if (!isObject(settingValue)) {
        return {[settingName]: pendingValue};
    }

    return Object.keys(settingValue).reduce<Record<string, OnyxCommon.PendingAction>>((acc, setting) => {
        acc[setting] = pendingValue;
        return acc;
    }, {});
}

function createErrorFields<TConnectionName extends ConnectionNameExceptNetSuite, TSettingName extends keyof Connections[TConnectionName]['config']>(
    settingName: TSettingName,
    settingValue: Partial<Connections[TConnectionName]['config'][TSettingName]>,
    errorValue: OnyxCommon.Errors | null,
) {
    if (!isObject(settingValue)) {
        return {[settingName]: errorValue};
    }

    return Object.keys(settingValue).reduce<OnyxCommon.ErrorFields>((acc, setting) => {
        acc[setting] = errorValue;
        return acc;
    }, {});
}

function updatePolicyConnectionConfig<TConnectionName extends ConnectionNameExceptNetSuite, TSettingName extends keyof Connections[TConnectionName]['config']>(
    policyID: string,
    connectionName: TConnectionName,
    settingName: TSettingName,
    settingValue: Partial<Connections[TConnectionName]['config'][TSettingName]>,
<<<<<<< HEAD
    oldSettingValue?: Partial<Connections[TConnectionName]['config'][TSettingName]>,
=======
    oldSettingValue?: Nullable<Partial<Connections[TConnectionName]['config'][TSettingName]>>,
>>>>>>> 9819f378
) {
    const optimisticData: OnyxUpdate[] = [
        {
            onyxMethod: Onyx.METHOD.MERGE,
            key: `${ONYXKEYS.COLLECTION.POLICY}${policyID}`,
            value: {
                connections: {
                    [connectionName]: {
                        config: {
                            [settingName]: settingValue ?? null,
                            pendingFields: createPendingFields(settingName, settingValue, CONST.RED_BRICK_ROAD_PENDING_ACTION.UPDATE),
                            errorFields: createErrorFields(settingName, settingValue, null),
                        },
                    },
                },
            },
        },
    ];

    const failureData: OnyxUpdate[] = [
        {
            onyxMethod: Onyx.METHOD.MERGE,
            key: `${ONYXKEYS.COLLECTION.POLICY}${policyID}`,
            value: {
                connections: {
                    [connectionName]: {
                        config: {
                            [settingName]: oldSettingValue ?? null,
                            pendingFields: createPendingFields(settingName, settingValue, null),
                            errorFields: createErrorFields(settingName, settingValue, ErrorUtils.getMicroSecondOnyxErrorWithTranslationKey('common.genericErrorMessage')),
                        },
                    },
                },
            },
        },
    ];

    const successData: OnyxUpdate[] = [
        {
            onyxMethod: Onyx.METHOD.MERGE,
            key: `${ONYXKEYS.COLLECTION.POLICY}${policyID}`,
            value: {
                connections: {
                    [connectionName]: {
                        config: {
                            pendingFields: createPendingFields(settingName, settingValue, null),
                            errorFields: createErrorFields(settingName, settingValue, null),
                        },
                    },
                },
            },
        },
    ];

    const parameters: UpdatePolicyConnectionConfigParams = {
        policyID,
        connectionName,
        settingName: String(settingName),
        settingValue: JSON.stringify(settingValue),
        idempotencyKey: String(settingName),
    };
    API.write(WRITE_COMMANDS.UPDATE_POLICY_CONNECTION_CONFIG, parameters, {optimisticData, failureData, successData});
}
/**
 * This method returns read command and stage in progres for a given accounting integration.
 *
 * @param policyID - ID of the policy for which the sync is needed
 * @param connectionName - Name of the connection, QBO/Xero
 */
function getSyncConnectionParameters(connectionName: PolicyConnectionName) {
    switch (connectionName) {
        case CONST.POLICY.CONNECTIONS.NAME.QBO: {
            return {readCommand: READ_COMMANDS.SYNC_POLICY_TO_QUICKBOOKS_ONLINE, stageInProgress: CONST.POLICY.CONNECTIONS.SYNC_STAGE_NAME.STARTING_IMPORT_QBO};
        }
        case CONST.POLICY.CONNECTIONS.NAME.XERO: {
            return {readCommand: READ_COMMANDS.SYNC_POLICY_TO_XERO, stageInProgress: CONST.POLICY.CONNECTIONS.SYNC_STAGE_NAME.STARTING_IMPORT_XERO};
        }
        case CONST.POLICY.CONNECTIONS.NAME.NETSUITE: {
            return {readCommand: READ_COMMANDS.SYNC_POLICY_TO_NETSUITE, stageInProgress: CONST.POLICY.CONNECTIONS.SYNC_STAGE_NAME.NETSUITE_SYNC_CONNECTION};
        }
        case CONST.POLICY.CONNECTIONS.NAME.SAGE_INTACCT: {
            return {readCommand: READ_COMMANDS.SYNC_POLICY_TO_SAGE_INTACCT, stageInProgress: CONST.POLICY.CONNECTIONS.SYNC_STAGE_NAME.SAGE_INTACCT_SYNC_CHECK_CONNECTION};
        }
        default:
            return undefined;
    }
}

/**
 * This method helps in syncing policy to the connected accounting integration.
 *
 * @param policyID - ID of the policy for which the sync is needed
 * @param connectionName - Name of the connection, QBO/Xero
 */
function syncConnection(policyID: string, connectionName: PolicyConnectionName | undefined) {
    if (!connectionName) {
        return;
    }
    const syncConnectionData = getSyncConnectionParameters(connectionName);

    if (!syncConnectionData) {
        return;
    }
    const optimisticData: OnyxUpdate[] = [
        {
            onyxMethod: Onyx.METHOD.MERGE,
            key: `${ONYXKEYS.COLLECTION.POLICY_CONNECTION_SYNC_PROGRESS}${policyID}`,
            value: {
                stageInProgress: syncConnectionData?.stageInProgress,
                connectionName,
                timestamp: new Date().toISOString(),
            },
        },
    ];

    const failureData: OnyxUpdate[] = [
        {
            onyxMethod: Onyx.METHOD.SET,
            key: `${ONYXKEYS.COLLECTION.POLICY_CONNECTION_SYNC_PROGRESS}${policyID}`,
            value: null,
        },
    ];

    API.read(
        syncConnectionData.readCommand,
        {
            policyID,
            idempotencyKey: policyID,
        },
        {
            optimisticData,
            failureData,
        },
    );
}

function updateManyPolicyConnectionConfigs<TConnectionName extends ConnectionNameExceptNetSuite, TConfigUpdate extends Partial<Connections[TConnectionName]['config']>>(
    policyID: string,
    connectionName: TConnectionName,
    configUpdate: TConfigUpdate,
    configCurrentData: TConfigUpdate,
) {
    const optimisticData: OnyxUpdate[] = [
        {
            onyxMethod: Onyx.METHOD.MERGE,
            key: `${ONYXKEYS.COLLECTION.POLICY}${policyID}`,
            value: {
                connections: {
                    [connectionName]: {
                        config: {
                            ...configUpdate,
                            pendingFields: Object.fromEntries(Object.keys(configUpdate).map((settingName) => [settingName, CONST.RED_BRICK_ROAD_PENDING_ACTION.UPDATE])),
                            errorFields: Object.fromEntries(Object.keys(configUpdate).map((settingName) => [settingName, null])),
                        },
                    },
                },
            },
        },
    ];

    const failureData: OnyxUpdate[] = [
        {
            onyxMethod: Onyx.METHOD.MERGE,
            key: `${ONYXKEYS.COLLECTION.POLICY}${policyID}`,
            value: {
                connections: {
                    [connectionName]: {
                        config: {
                            ...configCurrentData,
                            pendingFields: Object.fromEntries(Object.keys(configUpdate).map((settingName) => [settingName, null])),
                            errorFields: Object.fromEntries(
                                Object.keys(configUpdate).map((settingName) => [settingName, ErrorUtils.getMicroSecondOnyxErrorWithTranslationKey('common.genericErrorMessage')]),
                            ),
                        },
                    },
                },
            },
        },
    ];

    const successData: OnyxUpdate[] = [
        {
            onyxMethod: Onyx.METHOD.MERGE,
            key: `${ONYXKEYS.COLLECTION.POLICY}${policyID}`,
            value: {
                connections: {
                    [connectionName]: {
                        config: {
                            pendingFields: Object.fromEntries(Object.keys(configUpdate).map((settingName) => [settingName, null])),
                            errorFields: Object.fromEntries(Object.keys(configUpdate).map((settingName) => [settingName, null])),
                        },
                    },
                },
            },
        },
    ];

    const parameters: UpdateManyPolicyConnectionConfigurationsParams = {
        policyID,
        connectionName,
        configUpdate: JSON.stringify(configUpdate),
        idempotencyKey: Object.keys(configUpdate).join(','),
    };
    API.write(WRITE_COMMANDS.UPDATE_MANY_POLICY_CONNECTION_CONFIGS, parameters, {optimisticData, failureData, successData});
}

function getSynchronizationErrorMessage(policy: OnyxEntry<Policy>, connectionName: PolicyConnectionName, isSyncInProgress: boolean): string | undefined {
    const syncError = Localize.translateLocal('workspace.accounting.syncError', connectionName);
    // NetSuite does not use the conventional lastSync object, so we need to check for lastErrorSyncDate
    if (connectionName === CONST.POLICY.CONNECTIONS.NAME.NETSUITE) {
        if (!isSyncInProgress && !!policy?.connections?.[CONST.POLICY.CONNECTIONS.NAME.NETSUITE].lastErrorSyncDate) {
            return syncError;
        }
        return;
    }

    const connection = policy?.connections?.[connectionName];
    if (isSyncInProgress || connection?.lastSync?.isSuccessful) {
        return;
    }
    return `${syncError} ("${connection?.lastSync?.errorMessage}")`;
}

function isConnectionUnverified(policy: OnyxEntry<Policy>, connectionName: PolicyConnectionName): boolean {
    // A verified connection is one that has been successfully synced at least once
    // We'll always err on the side of considering a connection as verified connected even if we can't find a lastSync property saying as such
    // i.e. this is a property that is explicitly set to false, not just missing
    if (connectionName === CONST.POLICY.CONNECTIONS.NAME.NETSUITE) {
        return !(policy?.connections?.[CONST.POLICY.CONNECTIONS.NAME.NETSUITE]?.verified ?? true);
    }
    return !(policy?.connections?.[connectionName]?.lastSync?.isConnected ?? true);
}

function copyExistingPolicyConnection(connectedPolicyID: string, targetPolicyID: string, connectionName: ConnectionName) {
    let stageInProgress;
    switch (connectionName) {
        case CONST.POLICY.CONNECTIONS.NAME.NETSUITE:
            stageInProgress = CONST.POLICY.CONNECTIONS.SYNC_STAGE_NAME.NETSUITE_SYNC_CONNECTION;
            break;
        case CONST.POLICY.CONNECTIONS.NAME.SAGE_INTACCT:
            stageInProgress = CONST.POLICY.CONNECTIONS.SYNC_STAGE_NAME.SAGE_INTACCT_SYNC_CHECK_CONNECTION;
            break;
        default:
            stageInProgress = null;
    }

    const optimisticData: OnyxUpdate[] = [
        {
            onyxMethod: Onyx.METHOD.MERGE,
            key: `${ONYXKEYS.COLLECTION.POLICY_CONNECTION_SYNC_PROGRESS}${targetPolicyID}`,
            value: {
                stageInProgress,
                connectionName,
                timestamp: new Date().toISOString(),
            },
        },
    ];
    API.write(
        WRITE_COMMANDS.COPY_EXISTING_POLICY_CONNECTION,
        {
            policyID: connectedPolicyID,
            targetPolicyID,
            connectionName,
        },
        {optimisticData},
    );
}

export {
    removePolicyConnection,
    updatePolicyConnectionConfig,
    updateManyPolicyConnectionConfigs,
    getSynchronizationErrorMessage,
    syncConnection,
    copyExistingPolicyConnection,
    isConnectionUnverified,
};<|MERGE_RESOLUTION|>--- conflicted
+++ resolved
@@ -78,11 +78,7 @@
     connectionName: TConnectionName,
     settingName: TSettingName,
     settingValue: Partial<Connections[TConnectionName]['config'][TSettingName]>,
-<<<<<<< HEAD
-    oldSettingValue?: Partial<Connections[TConnectionName]['config'][TSettingName]>,
-=======
     oldSettingValue?: Nullable<Partial<Connections[TConnectionName]['config'][TSettingName]>>,
->>>>>>> 9819f378
 ) {
     const optimisticData: OnyxUpdate[] = [
         {

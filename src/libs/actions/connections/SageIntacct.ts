import type {OnyxUpdate} from 'react-native-onyx';
import Onyx from 'react-native-onyx';
import type {ValueOf} from 'type-fest';
import * as API from '@libs/API';
import type {ConnectPolicyToSageIntacctParams} from '@libs/API/parameters';
import {WRITE_COMMANDS} from '@libs/API/types';
import * as ErrorUtils from '@libs/ErrorUtils';
import CONST from '@src/CONST';
import ONYXKEYS from '@src/ONYXKEYS';
<<<<<<< HEAD
import type {
    SageIntacctConnectiosConfig,
    SageIntacctDimension,
    SageIntacctMappingName,
    SageIntacctMappingType,
    SageIntacctMappingValue,
    SageIntacctOfflineStateKeys,
} from '@src/types/onyx/Policy';
=======
import type {Connections} from '@src/types/onyx/Policy';
>>>>>>> 17c99a1f

type SageIntacctCredentials = {companyID: string; userID: string; password: string};

function connectToSageIntacct(policyID: string, credentials: SageIntacctCredentials) {
    const parameters: ConnectPolicyToSageIntacctParams = {
        policyID,
        intacctCompanyID: credentials.companyID,
        intacctUserID: credentials.userID,
        intacctPassword: credentials.password,
    };
    API.write(WRITE_COMMANDS.CONNECT_POLICY_TO_SAGE_INTACCT, parameters, {});
}

<<<<<<< HEAD
function prepareOnyxDataForMappingUpdate(policyID: string, mappingName: keyof SageIntacctMappingType, mappingValue: boolean | SageIntacctMappingValue) {
=======
function prepareOnyxDataForExportUpdate(policyID: string, settingName: keyof Connections['intacct']['config']['export'], settingValue: string | null) {
>>>>>>> 17c99a1f
    const optimisticData: OnyxUpdate[] = [
        {
            onyxMethod: Onyx.METHOD.MERGE,
            key: `${ONYXKEYS.COLLECTION.POLICY}${policyID}`,
            value: {
                connections: {
                    intacct: {
                        config: {
<<<<<<< HEAD
                            mappings: {
                                [mappingName]: mappingValue,
                            },
                            pendingFields: {
                                [mappingName]: CONST.RED_BRICK_ROAD_PENDING_ACTION.UPDATE,
                            },
                            errorFields: {
                                [mappingName]: null,
=======
                            export: {
                                [settingName]: settingValue,
                                pendingFields: {
                                    [settingName]: CONST.RED_BRICK_ROAD_PENDING_ACTION.UPDATE,
                                },
                                errorFields: {
                                    [settingName]: null,
                                },
>>>>>>> 17c99a1f
                            },
                        },
                    },
                },
            },
        },
    ];

    const failureData: OnyxUpdate[] = [
        {
            onyxMethod: Onyx.METHOD.MERGE,
            key: `${ONYXKEYS.COLLECTION.POLICY}${policyID}`,
            value: {
                connections: {
                    intacct: {
                        config: {
<<<<<<< HEAD
                            pendingFields: {
                                [mappingName]: null,
                            },
                            errorFields: {
                                [mappingName]: ErrorUtils.getMicroSecondOnyxErrorWithTranslationKey('common.genericErrorMessage'),
=======
                            export: {
                                [settingName]: settingValue,
                                pendingFields: {
                                    [settingName]: null,
                                },
                                errorFields: {
                                    [settingName]: ErrorUtils.getMicroSecondOnyxErrorWithTranslationKey('common.genericErrorMessage'),
                                },
>>>>>>> 17c99a1f
                            },
                        },
                    },
                },
            },
        },
    ];

    const successData: OnyxUpdate[] = [
        {
            onyxMethod: Onyx.METHOD.MERGE,
            key: `${ONYXKEYS.COLLECTION.POLICY}${policyID}`,
            value: {
                connections: {
                    intacct: {
                        config: {
<<<<<<< HEAD
                            pendingFields: {
                                [mappingName]: null,
                            },
                            errorFields: {
                                [mappingName]: undefined,
=======
                            export: {
                                [settingName]: settingValue,
                                pendingFields: {
                                    [settingName]: null,
                                },
                                errorFields: {
                                    [settingName]: null,
                                },
>>>>>>> 17c99a1f
                            },
                        },
                    },
                },
            },
        },
    ];

    return {optimisticData, failureData, successData};
}

<<<<<<< HEAD
function updateSageIntacctBillable(policyID: string, enabled: boolean) {
    const parameters = {
        policyID,
        enabled,
    };
    API.write(WRITE_COMMANDS.UPDATE_SAGE_INTACCT_BILLABLE, parameters, prepareOnyxDataForMappingUpdate(policyID, CONST.SAGE_INTACCT_CONFIG.SYNC_ITEMS, enabled));
}

function getCommandForMapping(mappingName: ValueOf<typeof CONST.SAGE_INTACCT_CONFIG.MAPPINGS>) {
    switch (mappingName) {
        case CONST.SAGE_INTACCT_CONFIG.MAPPINGS.DEPARTMENTS:
            return WRITE_COMMANDS.UPDATE_SAGE_INTACCT_DEPARTMENT_MAPPING;
        case CONST.SAGE_INTACCT_CONFIG.MAPPINGS.CLASSES:
            return WRITE_COMMANDS.UPDATE_SAGE_INTACCT_CLASSES_MAPPING;
        case CONST.SAGE_INTACCT_CONFIG.MAPPINGS.LOCATIONS:
            return WRITE_COMMANDS.UPDATE_SAGE_INTACCT_LOCATIONS_MAPPING;
        case CONST.SAGE_INTACCT_CONFIG.MAPPINGS.CUSTOMERS:
            return WRITE_COMMANDS.UPDATE_SAGE_INTACCT_CUSTOMERS_MAPPING;
        case CONST.SAGE_INTACCT_CONFIG.MAPPINGS.PROJECTS:
            return WRITE_COMMANDS.UPDATE_SAGE_INTACCT_PROJECTS_MAPPING;
        default:
            return undefined;
    }
}

function updateSageIntacctMappingValue(policyID: string, mappingName: SageIntacctMappingName, mappingValue: SageIntacctMappingValue) {
    const command = getCommandForMapping(mappingName);
    if (!command) {
        return;
    }

    const onyxData = prepareOnyxDataForMappingUpdate(policyID, mappingName, mappingValue);
    API.write(
        command,
        {
            policyID,
            mapping: mappingValue,
        },
        onyxData,
    );
}

function updateSageIntacctSyncTaxConfiguration(policyID: string, enabled: boolean) {
    const optimisticData: OnyxUpdate[] = [
        {
            onyxMethod: Onyx.METHOD.MERGE,
            key: `${ONYXKEYS.COLLECTION.POLICY}${policyID}`,
            value: {
                connections: {
                    intacct: {
                        config: {
                            tax: {
                                syncTax: enabled,
                            },
                            pendingFields: {
                                tax: CONST.RED_BRICK_ROAD_PENDING_ACTION.UPDATE,
                            },
                            errorFields: {
                                tax: null,
                            },
                        },
                    },
                },
            },
        },
    ];

    const failureData: OnyxUpdate[] = [
        {
            onyxMethod: Onyx.METHOD.MERGE,
            key: `${ONYXKEYS.COLLECTION.POLICY}${policyID}`,
            value: {
                connections: {
                    intacct: {
                        config: {
                            pendingFields: {
                                tax: null,
                            },
                            errorFields: {
                                tax: ErrorUtils.getMicroSecondOnyxErrorWithTranslationKey('common.genericErrorMessage'),
                            },
                        },
                    },
                },
            },
        },
    ];

    const successData: OnyxUpdate[] = [
        {
            onyxMethod: Onyx.METHOD.MERGE,
            key: `${ONYXKEYS.COLLECTION.POLICY}${policyID}`,
            value: {
                connections: {
                    intacct: {
                        config: {
                            pendingFields: {
                                tax: null,
                            },
                            errorFields: {
                                tax: undefined,
                            },
                        },
                    },
                },
            },
        },
    ];
    API.write(WRITE_COMMANDS.UPDATE_SAGE_INTACCT_SYNC_TAX_CONFIGURATION, {policyID, enabled}, {optimisticData, failureData, successData});
}

function prepareOnyxDataForUserDimensionUpdate(policyID: string, dimensionName: string, newDimensions: SageIntacctDimension[]) {
    const optimisticData: OnyxUpdate[] = [
        {
            onyxMethod: Onyx.METHOD.MERGE,
            key: `${ONYXKEYS.COLLECTION.POLICY}${policyID}`,
            value: {
                connections: {
                    intacct: {
                        config: {
                            mappings: {
                                dimensions: newDimensions,
                            },
                            pendingFields: {[`dimension_${dimensionName}`]: CONST.RED_BRICK_ROAD_PENDING_ACTION.UPDATE},
                            errorFields: {[`dimension_${dimensionName}`]: null},
                        },
                    },
                },
            },
        },
    ];

    const failureData: OnyxUpdate[] = [
        {
            onyxMethod: Onyx.METHOD.MERGE,
            key: `${ONYXKEYS.COLLECTION.POLICY}${policyID}`,
            value: {
                connections: {
                    intacct: {
                        config: {
                            mappings: {
                                dimensions: newDimensions,
                            },
                            pendingFields: {[`dimension_${dimensionName}`]: null},
                            errorFields: {[`dimension_${dimensionName}`]: ErrorUtils.getMicroSecondOnyxErrorWithTranslationKey('common.genericErrorMessage')},
                        },
                    },
                },
            },
        },
    ];

    const successData: OnyxUpdate[] = [
        {
            onyxMethod: Onyx.METHOD.MERGE,
            key: `${ONYXKEYS.COLLECTION.POLICY}${policyID}`,
            value: {
                connections: {
                    intacct: {
                        config: {
                            mappings: {
                                dimensions: newDimensions,
                            },
                            pendingFields: {[`dimension_${dimensionName}`]: null},
                            errorFields: {[`dimension_${dimensionName}`]: null},
                        },
                    },
                },
            },
        },
    ];

    return {optimisticData, failureData, successData};
}

function addSageIntacctUserDimensions(
    policyID: string,
    dimensionName: string,
    mapping: typeof CONST.SAGE_INTACCT_MAPPING_VALUE.TAG | typeof CONST.SAGE_INTACCT_MAPPING_VALUE.REPORT_FIELD,
    existingUserDimensions: SageIntacctDimension[],
) {
    const newDimensions = [...existingUserDimensions, {mapping, dimension: dimensionName}];

    API.write(WRITE_COMMANDS.UPDATE_SAGE_INTACCT_USER_DIMENSION, {policyID, dimensions: newDimensions}, prepareOnyxDataForUserDimensionUpdate(policyID, dimensionName, newDimensions));
}

function editSageIntacctUserDimensions(
    policyID: string,
    previousName: string,
    name: string,
    mapping: typeof CONST.SAGE_INTACCT_MAPPING_VALUE.TAG | typeof CONST.SAGE_INTACCT_MAPPING_VALUE.REPORT_FIELD,
    existingUserDimensions: SageIntacctDimension[],
) {
    const newDimensions = existingUserDimensions.map((userDimension) => {
        if (userDimension.dimension === previousName) {
            return {dimension: name, mapping};
        }
        return userDimension;
    });

    API.write(WRITE_COMMANDS.UPDATE_SAGE_INTACCT_USER_DIMENSION, {policyID, dimensions: newDimensions}, prepareOnyxDataForUserDimensionUpdate(policyID, name, newDimensions));
}

function removeSageIntacctUserDimensions(policyID: string, dimensionName: string, existingUserDimensions: SageIntacctDimension[]) {
    const newDimensions = existingUserDimensions.filter((userDimension) => dimensionName !== userDimension.dimension);

    API.write(WRITE_COMMANDS.UPDATE_SAGE_INTACCT_USER_DIMENSION, {policyID, dimensions: newDimensions}, prepareOnyxDataForUserDimensionUpdate(policyID, dimensionName, newDimensions));
}

function clearSageIntacctErrorField(policyID: string, key: SageIntacctOfflineStateKeys | keyof SageIntacctConnectiosConfig) {
    Onyx.merge(`${ONYXKEYS.COLLECTION.POLICY}${policyID}`, {connections: {intacct: {config: {errorFields: {[key]: null}}}}});
=======
function updateSageIntacctExporter(policyID: string, exporter: string) {
    const {optimisticData, failureData, successData} = prepareOnyxDataForExportUpdate(policyID, CONST.SAGE_INTACCT_CONFIG.EXPORTER, exporter);
    const parameters = {
        policyID,
        email: exporter,
    };

    API.write(WRITE_COMMANDS.UPDATE_SAGE_INTACCT_EXPORTER, parameters, {optimisticData, failureData, successData});
}

function updateSageIntacctExportDate(policyID: string, date: ValueOf<typeof CONST.SAGE_INTACCT_EXPORT_DATE>) {
    const {optimisticData, failureData, successData} = prepareOnyxDataForExportUpdate(policyID, CONST.SAGE_INTACCT_CONFIG.EXPORT_DATE, date);
    const parameters = {
        policyID,
        value: date,
    };

    API.write(WRITE_COMMANDS.UPDATE_SAGE_INTACCT_EXPORT_DATE, parameters, {optimisticData, failureData, successData});
}

function updateSageIntacctReimbursableExpensesExportDestination(policyID: string, reimbursable: ValueOf<typeof CONST.SAGE_INTACCT_REIMBURSABLE_EXPENSE_TYPE>) {
    const {optimisticData, failureData, successData} = prepareOnyxDataForExportUpdate(policyID, CONST.SAGE_INTACCT_CONFIG.REIMBURSABLE, reimbursable);
    const parameters = {
        policyID,
        value: reimbursable,
    };

    API.write(WRITE_COMMANDS.UPDATE_SAGE_INTACCT_REIMBURSABLE_EXPENSES_EXPORT_DESTINATION, parameters, {optimisticData, failureData, successData});
}

function updateSageIntacctNonreimbursableExpensesExportDestination(policyID: string, nonReimbursable: ValueOf<typeof CONST.SAGE_INTACCT_NON_REIMBURSABLE_EXPENSE_TYPE>) {
    const {optimisticData, failureData, successData} = prepareOnyxDataForExportUpdate(policyID, CONST.SAGE_INTACCT_CONFIG.NON_REIMBURSABLE, nonReimbursable);
    const parameters = {
        policyID,
        value: nonReimbursable,
    };

    API.write(WRITE_COMMANDS.UPDATE_SAGE_INTACCT_NON_REIMBURSABLE_EXPENSES_EXPORT_DESTINATION, parameters, {optimisticData, failureData, successData});
}

function updateSageIntacctReimbursableExpensesReportExportDefaultVendor(policyID: string, vendor: string) {
    const {optimisticData, failureData, successData} = prepareOnyxDataForExportUpdate(policyID, CONST.SAGE_INTACCT_CONFIG.REIMBURSABLE_VENDOR, vendor);
    const parameters = {
        policyID,
        vendorID: vendor,
    };

    API.write(WRITE_COMMANDS.UPDATE_SAGE_INTACCT_REIMBURSABLE_EXPENSES_REPORT_EXPORT_DEFAULT_VENDOR, parameters, {optimisticData, failureData, successData});
}

function updateSageIntacctNonreimbursableExpensesCreditCardChargeExportDefaultVendor(policyID: string, vendor: string) {
    const {optimisticData, failureData, successData} = prepareOnyxDataForExportUpdate(policyID, CONST.SAGE_INTACCT_CONFIG.NON_REIMBURSABLE_CREDIT_CARD_VENDOR, vendor);
    const parameters = {
        policyID,
        vendorID: vendor,
    };

    API.write(WRITE_COMMANDS.UPDATE_SAGE_INTACCT_NON_REIMBURSABLE_EXPENSES_CREDIT_CARD_CHARGE_EXPORT_DEFAULT_VENDOR, parameters, {optimisticData, failureData, successData});
}

function updateSageIntacctNonreimbursableExpensesExportAccount(policyID: string, nonReimbursableAccount: string) {
    const {optimisticData, failureData, successData} = prepareOnyxDataForExportUpdate(policyID, CONST.SAGE_INTACCT_CONFIG.NON_REIMBURSABLE_ACCOUNT, nonReimbursableAccount);
    const parameters = {
        policyID,
        creditCardAccountID: nonReimbursableAccount,
    };

    API.write(WRITE_COMMANDS.UPDATE_SAGE_INTACCT_NON_REIMBURSABLE_EXPENSES_EXPORT_ACCOUNT, parameters, {optimisticData, failureData, successData});
}

function updateSageIntacctNonreimbursableExpensesExportVendor(policyID: string, vendor: string) {
    const {optimisticData, failureData, successData} = prepareOnyxDataForExportUpdate(policyID, CONST.SAGE_INTACCT_CONFIG.NON_REIMBURSABLE_VENDOR, vendor);
    const parameters = {
        policyID,
        vendorID: vendor,
    };

    API.write(WRITE_COMMANDS.UPDATE_SAGE_INTACCT_NON_REIMBURSABLE_EXPENSES_EXPORT_VENDOR, parameters, {optimisticData, failureData, successData});
}

function updateSageIntacctDefaultVendor(policyID: string, settingName: keyof Connections['intacct']['config']['export'], vendor: string) {
    if (settingName === CONST.SAGE_INTACCT_CONFIG.REIMBURSABLE_VENDOR) {
        updateSageIntacctReimbursableExpensesReportExportDefaultVendor(policyID, vendor);
    } else if (settingName === CONST.SAGE_INTACCT_CONFIG.NON_REIMBURSABLE_CREDIT_CARD_VENDOR) {
        updateSageIntacctNonreimbursableExpensesCreditCardChargeExportDefaultVendor(policyID, vendor);
    } else if (settingName === CONST.SAGE_INTACCT_CONFIG.NON_REIMBURSABLE_VENDOR) {
        updateSageIntacctNonreimbursableExpensesExportVendor(policyID, vendor);
    }
>>>>>>> 17c99a1f
}

export {
    connectToSageIntacct,
<<<<<<< HEAD
    updateSageIntacctBillable,
    updateSageIntacctSyncTaxConfiguration,
    addSageIntacctUserDimensions,
    updateSageIntacctMappingValue,
    editSageIntacctUserDimensions,
    clearSageIntacctErrorField,
    removeSageIntacctUserDimensions,
=======
    updateSageIntacctExporter,
    updateSageIntacctExportDate,
    updateSageIntacctReimbursableExpensesExportDestination,
    updateSageIntacctNonreimbursableExpensesExportDestination,
    updateSageIntacctNonreimbursableExpensesExportAccount,
    updateSageIntacctDefaultVendor,
>>>>>>> 17c99a1f
};<|MERGE_RESOLUTION|>--- conflicted
+++ resolved
@@ -7,8 +7,8 @@
 import * as ErrorUtils from '@libs/ErrorUtils';
 import CONST from '@src/CONST';
 import ONYXKEYS from '@src/ONYXKEYS';
-<<<<<<< HEAD
 import type {
+    Connections,
     SageIntacctConnectiosConfig,
     SageIntacctDimension,
     SageIntacctMappingName,
@@ -16,9 +16,6 @@
     SageIntacctMappingValue,
     SageIntacctOfflineStateKeys,
 } from '@src/types/onyx/Policy';
-=======
-import type {Connections} from '@src/types/onyx/Policy';
->>>>>>> 17c99a1f
 
 type SageIntacctCredentials = {companyID: string; userID: string; password: string};
 
@@ -32,11 +29,7 @@
     API.write(WRITE_COMMANDS.CONNECT_POLICY_TO_SAGE_INTACCT, parameters, {});
 }
 
-<<<<<<< HEAD
 function prepareOnyxDataForMappingUpdate(policyID: string, mappingName: keyof SageIntacctMappingType, mappingValue: boolean | SageIntacctMappingValue) {
-=======
-function prepareOnyxDataForExportUpdate(policyID: string, settingName: keyof Connections['intacct']['config']['export'], settingValue: string | null) {
->>>>>>> 17c99a1f
     const optimisticData: OnyxUpdate[] = [
         {
             onyxMethod: Onyx.METHOD.MERGE,
@@ -45,7 +38,6 @@
                 connections: {
                     intacct: {
                         config: {
-<<<<<<< HEAD
                             mappings: {
                                 [mappingName]: mappingValue,
                             },
@@ -54,16 +46,6 @@
                             },
                             errorFields: {
                                 [mappingName]: null,
-=======
-                            export: {
-                                [settingName]: settingValue,
-                                pendingFields: {
-                                    [settingName]: CONST.RED_BRICK_ROAD_PENDING_ACTION.UPDATE,
-                                },
-                                errorFields: {
-                                    [settingName]: null,
-                                },
->>>>>>> 17c99a1f
                             },
                         },
                     },
@@ -80,22 +62,11 @@
                 connections: {
                     intacct: {
                         config: {
-<<<<<<< HEAD
                             pendingFields: {
                                 [mappingName]: null,
                             },
                             errorFields: {
                                 [mappingName]: ErrorUtils.getMicroSecondOnyxErrorWithTranslationKey('common.genericErrorMessage'),
-=======
-                            export: {
-                                [settingName]: settingValue,
-                                pendingFields: {
-                                    [settingName]: null,
-                                },
-                                errorFields: {
-                                    [settingName]: ErrorUtils.getMicroSecondOnyxErrorWithTranslationKey('common.genericErrorMessage'),
-                                },
->>>>>>> 17c99a1f
                             },
                         },
                     },
@@ -112,22 +83,11 @@
                 connections: {
                     intacct: {
                         config: {
-<<<<<<< HEAD
                             pendingFields: {
                                 [mappingName]: null,
                             },
                             errorFields: {
                                 [mappingName]: undefined,
-=======
-                            export: {
-                                [settingName]: settingValue,
-                                pendingFields: {
-                                    [settingName]: null,
-                                },
-                                errorFields: {
-                                    [settingName]: null,
-                                },
->>>>>>> 17c99a1f
                             },
                         },
                     },
@@ -139,7 +99,6 @@
     return {optimisticData, failureData, successData};
 }
 
-<<<<<<< HEAD
 function updateSageIntacctBillable(policyID: string, enabled: boolean) {
     const parameters = {
         policyID,
@@ -349,9 +308,82 @@
     API.write(WRITE_COMMANDS.UPDATE_SAGE_INTACCT_USER_DIMENSION, {policyID, dimensions: newDimensions}, prepareOnyxDataForUserDimensionUpdate(policyID, dimensionName, newDimensions));
 }
 
-function clearSageIntacctErrorField(policyID: string, key: SageIntacctOfflineStateKeys | keyof SageIntacctConnectiosConfig) {
-    Onyx.merge(`${ONYXKEYS.COLLECTION.POLICY}${policyID}`, {connections: {intacct: {config: {errorFields: {[key]: null}}}}});
-=======
+function prepareOnyxDataForExportUpdate(policyID: string, settingName: keyof Connections['intacct']['config']['export'], settingValue: string | null) {
+    const optimisticData: OnyxUpdate[] = [
+        {
+            onyxMethod: Onyx.METHOD.MERGE,
+            key: `${ONYXKEYS.COLLECTION.POLICY}${policyID}`,
+            value: {
+                connections: {
+                    intacct: {
+                        config: {
+                            export: {
+                                [settingName]: settingValue,
+                                pendingFields: {
+                                    [settingName]: CONST.RED_BRICK_ROAD_PENDING_ACTION.UPDATE,
+                                },
+                                errorFields: {
+                                    [settingName]: null,
+                                },
+                            },
+                        },
+                    },
+                },
+            },
+        },
+    ];
+
+    const failureData: OnyxUpdate[] = [
+        {
+            onyxMethod: Onyx.METHOD.MERGE,
+            key: `${ONYXKEYS.COLLECTION.POLICY}${policyID}`,
+            value: {
+                connections: {
+                    intacct: {
+                        config: {
+                            export: {
+                                [settingName]: settingValue,
+                                pendingFields: {
+                                    [settingName]: null,
+                                },
+                                errorFields: {
+                                    [settingName]: ErrorUtils.getMicroSecondOnyxErrorWithTranslationKey('common.genericErrorMessage'),
+                                },
+                            },
+                        },
+                    },
+                },
+            },
+        },
+    ];
+
+    const successData: OnyxUpdate[] = [
+        {
+            onyxMethod: Onyx.METHOD.MERGE,
+            key: `${ONYXKEYS.COLLECTION.POLICY}${policyID}`,
+            value: {
+                connections: {
+                    intacct: {
+                        config: {
+                            export: {
+                                [settingName]: settingValue,
+                                pendingFields: {
+                                    [settingName]: null,
+                                },
+                                errorFields: {
+                                    [settingName]: null,
+                                },
+                            },
+                        },
+                    },
+                },
+            },
+        },
+    ];
+
+    return {optimisticData, failureData, successData};
+}
+
 function updateSageIntacctExporter(policyID: string, exporter: string) {
     const {optimisticData, failureData, successData} = prepareOnyxDataForExportUpdate(policyID, CONST.SAGE_INTACCT_CONFIG.EXPORTER, exporter);
     const parameters = {
@@ -440,25 +472,25 @@
     } else if (settingName === CONST.SAGE_INTACCT_CONFIG.NON_REIMBURSABLE_VENDOR) {
         updateSageIntacctNonreimbursableExpensesExportVendor(policyID, vendor);
     }
->>>>>>> 17c99a1f
+}
+
+function clearSageIntacctErrorField(policyID: string, key: SageIntacctOfflineStateKeys | keyof SageIntacctConnectiosConfig) {
+    Onyx.merge(`${ONYXKEYS.COLLECTION.POLICY}${policyID}`, {connections: {intacct: {config: {errorFields: {[key]: null}}}}});
 }
 
 export {
     connectToSageIntacct,
-<<<<<<< HEAD
     updateSageIntacctBillable,
     updateSageIntacctSyncTaxConfiguration,
     addSageIntacctUserDimensions,
     updateSageIntacctMappingValue,
     editSageIntacctUserDimensions,
+    removeSageIntacctUserDimensions,
+    updateSageIntacctExporter,
     clearSageIntacctErrorField,
-    removeSageIntacctUserDimensions,
-=======
-    updateSageIntacctExporter,
     updateSageIntacctExportDate,
     updateSageIntacctReimbursableExpensesExportDestination,
     updateSageIntacctNonreimbursableExpensesExportDestination,
     updateSageIntacctNonreimbursableExpensesExportAccount,
     updateSageIntacctDefaultVendor,
->>>>>>> 17c99a1f
 };
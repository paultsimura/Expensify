--- conflicted
+++ resolved
@@ -7,9 +7,9 @@
 import * as ErrorUtils from '@libs/ErrorUtils';
 import CONST from '@src/CONST';
 import ONYXKEYS from '@src/ONYXKEYS';
-<<<<<<< HEAD
 import type {
     Connections,
+    SageIntacctConnectionsConfig,
     SageIntacctConnectiosConfig,
     SageIntacctDimension,
     SageIntacctMappingName,
@@ -17,9 +17,6 @@
     SageIntacctMappingValue,
     SageIntacctOfflineStateKeys,
 } from '@src/types/onyx/Policy';
-=======
-import type {Connections, SageIntacctConnectionsConfig} from '@src/types/onyx/Policy';
->>>>>>> 50bea902
 
 type SageIntacctCredentials = {companyID: string; userID: string; password: string};
 
@@ -33,11 +30,7 @@
     API.write(WRITE_COMMANDS.CONNECT_POLICY_TO_SAGE_INTACCT, parameters, {});
 }
 
-<<<<<<< HEAD
 function prepareOnyxDataForMappingUpdate(policyID: string, mappingName: keyof SageIntacctMappingType, mappingValue: boolean | SageIntacctMappingValue) {
-=======
-function prepareOnyxDataForConfigUpdate(policyID: string, settingName: keyof SageIntacctConnectionsConfig, settingValue: string | boolean | null) {
->>>>>>> 50bea902
     const optimisticData: OnyxUpdate[] = [
         {
             onyxMethod: Onyx.METHOD.MERGE,
@@ -46,7 +39,6 @@
                 connections: {
                     intacct: {
                         config: {
-<<<<<<< HEAD
                             mappings: {
                                 [mappingName]: mappingValue,
                             },
@@ -55,14 +47,6 @@
                             },
                             errorFields: {
                                 [mappingName]: null,
-=======
-                            [settingName]: settingValue,
-                            pendingFields: {
-                                [settingName]: CONST.RED_BRICK_ROAD_PENDING_ACTION.UPDATE,
-                            },
-                            errorFields: {
-                                [settingName]: null,
->>>>>>> 50bea902
                             },
                         },
                     },
@@ -80,17 +64,10 @@
                     intacct: {
                         config: {
                             pendingFields: {
-<<<<<<< HEAD
                                 [mappingName]: null,
                             },
                             errorFields: {
                                 [mappingName]: ErrorUtils.getMicroSecondOnyxErrorWithTranslationKey('common.genericErrorMessage'),
-=======
-                                [settingName]: null,
-                            },
-                            errorFields: {
-                                [settingName]: ErrorUtils.getMicroSecondOnyxErrorWithTranslationKey('common.genericErrorMessage'),
->>>>>>> 50bea902
                             },
                         },
                     },
@@ -108,17 +85,10 @@
                     intacct: {
                         config: {
                             pendingFields: {
-<<<<<<< HEAD
                                 [mappingName]: null,
                             },
                             errorFields: {
                                 [mappingName]: undefined,
-=======
-                                [settingName]: null,
-                            },
-                            errorFields: {
-                                [settingName]: null,
->>>>>>> 50bea902
                             },
                         },
                     },
@@ -130,7 +100,6 @@
     return {optimisticData, failureData, successData};
 }
 
-<<<<<<< HEAD
 function updateSageIntacctBillable(policyID: string, enabled: boolean) {
     const parameters = {
         policyID,
@@ -174,9 +143,6 @@
 }
 
 function updateSageIntacctSyncTaxConfiguration(policyID: string, enabled: boolean) {
-=======
-function prepareOnyxDataForSyncUpdate(policyID: string, settingName: keyof Connections['intacct']['config']['sync'], settingValue: string | boolean) {
->>>>>>> 50bea902
     const optimisticData: OnyxUpdate[] = [
         {
             onyxMethod: Onyx.METHOD.MERGE,
@@ -185,7 +151,6 @@
                 connections: {
                     intacct: {
                         config: {
-<<<<<<< HEAD
                             tax: {
                                 syncTax: enabled,
                             },
@@ -194,16 +159,6 @@
                             },
                             errorFields: {
                                 tax: null,
-=======
-                            sync: {
-                                [settingName]: settingValue,
-                            },
-                            pendingFields: {
-                                [settingName]: CONST.RED_BRICK_ROAD_PENDING_ACTION.UPDATE,
-                            },
-                            errorFields: {
-                                [settingName]: null,
->>>>>>> 50bea902
                             },
                         },
                     },
@@ -221,17 +176,10 @@
                     intacct: {
                         config: {
                             pendingFields: {
-<<<<<<< HEAD
                                 tax: null,
                             },
                             errorFields: {
                                 tax: ErrorUtils.getMicroSecondOnyxErrorWithTranslationKey('common.genericErrorMessage'),
-=======
-                                [settingName]: null,
-                            },
-                            errorFields: {
-                                [settingName]: ErrorUtils.getMicroSecondOnyxErrorWithTranslationKey('common.genericErrorMessage'),
->>>>>>> 50bea902
                             },
                         },
                     },
@@ -249,7 +197,6 @@
                     intacct: {
                         config: {
                             pendingFields: {
-<<<<<<< HEAD
                                 tax: null,
                             },
                             errorFields: {
@@ -265,24 +212,6 @@
 }
 
 function prepareOnyxDataForUserDimensionUpdate(policyID: string, dimensionName: string, newDimensions: SageIntacctDimension[]) {
-=======
-                                [settingName]: null,
-                            },
-                            errorFields: {
-                                [settingName]: null,
-                            },
-                        },
-                    },
-                },
-            },
-        },
-    ];
-
-    return {optimisticData, failureData, successData};
-}
-
-function prepareOnyxDataForAutoSyncUpdate(policyID: string, settingName: keyof Connections['intacct']['config']['autoSync'], settingValue: boolean) {
->>>>>>> 50bea902
     const optimisticData: OnyxUpdate[] = [
         {
             onyxMethod: Onyx.METHOD.MERGE,
@@ -291,23 +220,11 @@
                 connections: {
                     intacct: {
                         config: {
-<<<<<<< HEAD
                             mappings: {
                                 dimensions: newDimensions,
                             },
                             pendingFields: {[`dimension_${dimensionName}`]: CONST.RED_BRICK_ROAD_PENDING_ACTION.UPDATE},
                             errorFields: {[`dimension_${dimensionName}`]: null},
-=======
-                            autoSync: {
-                                [settingName]: settingValue,
-                            },
-                            pendingFields: {
-                                [settingName]: CONST.RED_BRICK_ROAD_PENDING_ACTION.UPDATE,
-                            },
-                            errorFields: {
-                                [settingName]: null,
-                            },
->>>>>>> 50bea902
                         },
                     },
                 },
@@ -323,20 +240,11 @@
                 connections: {
                     intacct: {
                         config: {
-<<<<<<< HEAD
                             mappings: {
                                 dimensions: newDimensions,
                             },
                             pendingFields: {[`dimension_${dimensionName}`]: null},
                             errorFields: {[`dimension_${dimensionName}`]: ErrorUtils.getMicroSecondOnyxErrorWithTranslationKey('common.genericErrorMessage')},
-=======
-                            pendingFields: {
-                                [settingName]: null,
-                            },
-                            errorFields: {
-                                [settingName]: ErrorUtils.getMicroSecondOnyxErrorWithTranslationKey('common.genericErrorMessage'),
-                            },
->>>>>>> 50bea902
                         },
                     },
                 },
@@ -352,20 +260,11 @@
                 connections: {
                     intacct: {
                         config: {
-<<<<<<< HEAD
                             mappings: {
                                 dimensions: newDimensions,
                             },
                             pendingFields: {[`dimension_${dimensionName}`]: null},
                             errorFields: {[`dimension_${dimensionName}`]: null},
-=======
-                            pendingFields: {
-                                [settingName]: null,
-                            },
-                            errorFields: {
-                                [settingName]: null,
-                            },
->>>>>>> 50bea902
                         },
                     },
                 },
@@ -376,7 +275,6 @@
     return {optimisticData, failureData, successData};
 }
 
-<<<<<<< HEAD
 function addSageIntacctUserDimensions(
     policyID: string,
     dimensionName: string,
@@ -411,8 +309,6 @@
     API.write(WRITE_COMMANDS.UPDATE_SAGE_INTACCT_USER_DIMENSION, {policyID, dimensions: newDimensions}, prepareOnyxDataForUserDimensionUpdate(policyID, dimensionName, newDimensions));
 }
 
-=======
->>>>>>> 50bea902
 function prepareOnyxDataForExportUpdate(policyID: string, settingName: keyof Connections['intacct']['config']['export'], settingValue: string | null) {
     const optimisticData: OnyxUpdate[] = [
         {
@@ -579,10 +475,218 @@
     }
 }
 
-<<<<<<< HEAD
 function clearSageIntacctErrorField(policyID: string, key: SageIntacctOfflineStateKeys | keyof SageIntacctConnectiosConfig) {
     Onyx.merge(`${ONYXKEYS.COLLECTION.POLICY}${policyID}`, {connections: {intacct: {config: {errorFields: {[key]: null}}}}});
-=======
+}
+
+function prepareOnyxDataForConfigUpdate(policyID: string, settingName: keyof SageIntacctConnectionsConfig, settingValue: string | boolean | null) {
+    const optimisticData: OnyxUpdate[] = [
+        {
+            onyxMethod: Onyx.METHOD.MERGE,
+            key: `${ONYXKEYS.COLLECTION.POLICY}${policyID}`,
+            value: {
+                connections: {
+                    intacct: {
+                        config: {
+                            [settingName]: settingValue,
+                            pendingFields: {
+                                [settingName]: CONST.RED_BRICK_ROAD_PENDING_ACTION.UPDATE,
+                            },
+                            errorFields: {
+                                [settingName]: null,
+                            },
+                        },
+                    },
+                },
+            },
+        },
+    ];
+
+    const failureData: OnyxUpdate[] = [
+        {
+            onyxMethod: Onyx.METHOD.MERGE,
+            key: `${ONYXKEYS.COLLECTION.POLICY}${policyID}`,
+            value: {
+                connections: {
+                    intacct: {
+                        config: {
+                            pendingFields: {
+                                [settingName]: null,
+                            },
+                            errorFields: {
+                                [settingName]: ErrorUtils.getMicroSecondOnyxErrorWithTranslationKey('common.genericErrorMessage'),
+                            },
+                        },
+                    },
+                },
+            },
+        },
+    ];
+
+    const successData: OnyxUpdate[] = [
+        {
+            onyxMethod: Onyx.METHOD.MERGE,
+            key: `${ONYXKEYS.COLLECTION.POLICY}${policyID}`,
+            value: {
+                connections: {
+                    intacct: {
+                        config: {
+                            pendingFields: {
+                                [settingName]: null,
+                            },
+                            errorFields: {
+                                [settingName]: null,
+                            },
+                        },
+                    },
+                },
+            },
+        },
+    ];
+
+    return {optimisticData, failureData, successData};
+}
+
+function prepareOnyxDataForSyncUpdate(policyID: string, settingName: keyof Connections['intacct']['config']['sync'], settingValue: string | boolean) {
+    const optimisticData: OnyxUpdate[] = [
+        {
+            onyxMethod: Onyx.METHOD.MERGE,
+            key: `${ONYXKEYS.COLLECTION.POLICY}${policyID}`,
+            value: {
+                connections: {
+                    intacct: {
+                        config: {
+                            sync: {
+                                [settingName]: settingValue,
+                            },
+                            pendingFields: {
+                                [settingName]: CONST.RED_BRICK_ROAD_PENDING_ACTION.UPDATE,
+                            },
+                            errorFields: {
+                                [settingName]: null,
+                            },
+                        },
+                    },
+                },
+            },
+        },
+    ];
+
+    const failureData: OnyxUpdate[] = [
+        {
+            onyxMethod: Onyx.METHOD.MERGE,
+            key: `${ONYXKEYS.COLLECTION.POLICY}${policyID}`,
+            value: {
+                connections: {
+                    intacct: {
+                        config: {
+                            pendingFields: {
+                                [settingName]: null,
+                            },
+                            errorFields: {
+                                [settingName]: ErrorUtils.getMicroSecondOnyxErrorWithTranslationKey('common.genericErrorMessage'),
+                            },
+                        },
+                    },
+                },
+            },
+        },
+    ];
+
+    const successData: OnyxUpdate[] = [
+        {
+            onyxMethod: Onyx.METHOD.MERGE,
+            key: `${ONYXKEYS.COLLECTION.POLICY}${policyID}`,
+            value: {
+                connections: {
+                    intacct: {
+                        config: {
+                            pendingFields: {
+                                [settingName]: null,
+                            },
+                            errorFields: {
+                                [settingName]: null,
+                            },
+                        },
+                    },
+                },
+            },
+        },
+    ];
+
+    return {optimisticData, failureData, successData};
+}
+
+function prepareOnyxDataForAutoSyncUpdate(policyID: string, settingName: keyof Connections['intacct']['config']['autoSync'], settingValue: boolean) {
+    const optimisticData: OnyxUpdate[] = [
+        {
+            onyxMethod: Onyx.METHOD.MERGE,
+            key: `${ONYXKEYS.COLLECTION.POLICY}${policyID}`,
+            value: {
+                connections: {
+                    intacct: {
+                        config: {
+                            autoSync: {
+                                [settingName]: settingValue,
+                            },
+                            pendingFields: {
+                                [settingName]: CONST.RED_BRICK_ROAD_PENDING_ACTION.UPDATE,
+                            },
+                            errorFields: {
+                                [settingName]: null,
+                            },
+                        },
+                    },
+                },
+            },
+        },
+    ];
+
+    const failureData: OnyxUpdate[] = [
+        {
+            onyxMethod: Onyx.METHOD.MERGE,
+            key: `${ONYXKEYS.COLLECTION.POLICY}${policyID}`,
+            value: {
+                connections: {
+                    intacct: {
+                        config: {
+                            pendingFields: {
+                                [settingName]: null,
+                            },
+                            errorFields: {
+                                [settingName]: ErrorUtils.getMicroSecondOnyxErrorWithTranslationKey('common.genericErrorMessage'),
+                            },
+                        },
+                    },
+                },
+            },
+        },
+    ];
+
+    const successData: OnyxUpdate[] = [
+        {
+            onyxMethod: Onyx.METHOD.MERGE,
+            key: `${ONYXKEYS.COLLECTION.POLICY}${policyID}`,
+            value: {
+                connections: {
+                    intacct: {
+                        config: {
+                            pendingFields: {
+                                [settingName]: null,
+                            },
+                            errorFields: {
+                                [settingName]: null,
+                            },
+                        },
+                    },
+                },
+            },
+        },
+    ];
+
+    return {optimisticData, failureData, successData};
+}
+
 function updateSageIntacctAutoSync(policyID: string, enabled: boolean) {
     const {optimisticData, failureData, successData} = prepareOnyxDataForAutoSyncUpdate(policyID, CONST.SAGE_INTACCT_CONFIG.AUTO_SYNC_ENABLED, enabled);
     const parameters = {
@@ -632,7 +736,6 @@
     };
 
     API.write(WRITE_COMMANDS.UPDATE_SAGE_INTACCT_SYNC_REIMBURSEMENT_ACCOUNT_ID, parameters, {optimisticData, failureData, successData});
->>>>>>> 50bea902
 }
 
 export {

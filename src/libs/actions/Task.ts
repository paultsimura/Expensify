import type {OnyxCollection, OnyxEntry, OnyxUpdate} from 'react-native-onyx';
import Onyx from 'react-native-onyx';
import type {ValueOf} from 'type-fest';
import * as Expensicons from '@components/Icon/Expensicons';
import * as API from '@libs/API';
import type {CancelTaskParams, CompleteTaskParams, CreateTaskParams, EditTaskAssigneeParams, EditTaskParams, ReopenTaskParams} from '@libs/API/parameters';
import {WRITE_COMMANDS} from '@libs/API/types';
import DateUtils from '@libs/DateUtils';
import * as ErrorUtils from '@libs/ErrorUtils';
import * as LocalePhoneNumber from '@libs/LocalePhoneNumber';
import Navigation from '@libs/Navigation/Navigation';
import * as OptionsListUtils from '@libs/OptionsListUtils';
import * as PersonalDetailsUtils from '@libs/PersonalDetailsUtils';
import * as ReportActionsUtils from '@libs/ReportActionsUtils';
import * as ReportUtils from '@libs/ReportUtils';
import playSound, {SOUNDS} from '@libs/Sound';
import * as UserUtils from '@libs/UserUtils';
import CONST from '@src/CONST';
import ONYXKEYS from '@src/ONYXKEYS';
import ROUTES from '@src/ROUTES';
import type * as OnyxTypes from '@src/types/onyx';
import type {Icon} from '@src/types/onyx/OnyxCommon';
import {isEmptyObject} from '@src/types/utils/EmptyObject';
import * as Report from './Report';

type OptimisticReport = Pick<OnyxTypes.Report, 'reportName' | 'managerID' | 'participantAccountIDs' | 'notificationPreference' | 'pendingFields' | 'visibleChatMemberAccountIDs'>;
type Assignee = {
    icons: Icon[];
    displayName: string;
    subtitle: string;
};
type ShareDestination = {
    icons: Icon[];
    displayName: string;
    subtitle: string;
    displayNamesWithTooltips: ReportUtils.DisplayNameWithTooltips;
    shouldUseFullTitleToDisplay: boolean;
};
type PolicyValue = ValueOf<typeof CONST.POLICY.ROLE>;

let currentUserEmail = '';
let currentUserAccountID = -1;

Onyx.connect({
    key: ONYXKEYS.SESSION,
    callback: (value) => {
        currentUserEmail = value?.email ?? '';
        currentUserAccountID = value?.accountID ?? -1;
    },
});

let allPersonalDetails: OnyxEntry<OnyxTypes.PersonalDetailsList>;
Onyx.connect({
    key: ONYXKEYS.PERSONAL_DETAILS_LIST,
    callback: (value) => (allPersonalDetails = value),
});

/**
 * Clears out the task info from the store
 */
function clearOutTaskInfo() {
    Onyx.set(ONYXKEYS.TASK, null);
}

/**
 * A task needs two things to be created - a title and a parent report
 * When you create a task report, there are a few things that happen:
 * A task report is created, along with a CreatedReportAction for that new task report
 * A reportAction indicating that a task was created is added to the parent report (share destination)
 * If you assign the task to someone, a reportAction is created in the chat between you and the assignee to inform them of the task
 *
 * So you have the following optimistic items potentially being created:
 * 1. The task report
 * 1a. The CreatedReportAction for the task report
 * 2. The TaskReportAction on the parent report
 * 3. The chat report between you and the assignee
 * 3a. The CreatedReportAction for the assignee chat report
 * 3b. The TaskReportAction on the assignee chat report
 */
function createTaskAndNavigate(
    parentReportID: string,
    title: string,
    description: string,
    assigneeEmail: string,
    assigneeAccountID = 0,
    assigneeChatReport: OnyxEntry<OnyxTypes.Report> = null,
    policyID = CONST.POLICY.OWNER_EMAIL_FAKE,
) {
    const optimisticTaskReport = ReportUtils.buildOptimisticTaskReport(currentUserAccountID, assigneeAccountID, parentReportID, title, description, policyID);

    const assigneeChatReportID = assigneeChatReport?.reportID ?? '';
    const taskReportID = optimisticTaskReport.reportID;
    let assigneeChatReportOnyxData;

    // Parent ReportAction indicating that a task has been created
    const optimisticTaskCreatedAction = ReportUtils.buildOptimisticCreatedReportAction(currentUserEmail);
    const optimisticAddCommentReport = ReportUtils.buildOptimisticTaskCommentReportAction(taskReportID, title, assigneeAccountID, `task for ${title}`, parentReportID);
    optimisticTaskReport.parentReportActionID = optimisticAddCommentReport.reportAction.reportActionID;

    const currentTime = DateUtils.getDBTime();
    const lastCommentText = ReportUtils.formatReportLastMessageText(optimisticAddCommentReport?.reportAction?.message?.[0].text ?? '');
    const optimisticParentReport = {
        lastVisibleActionCreated: currentTime,
        lastMessageText: lastCommentText,
        lastActorAccountID: currentUserAccountID,
        lastReadTime: currentTime,
        lastMessageTranslationKey: '',
    };

    // We're only setting onyx data for the task report here because it's possible for the parent report to not exist yet (if you're assigning a task to someone you haven't chatted with before)
    // So we don't want to set the parent report data until we've successfully created that chat report
    // FOR TASK REPORT
    const optimisticData: OnyxUpdate[] = [
        {
            onyxMethod: Onyx.METHOD.SET,
            key: `${ONYXKEYS.COLLECTION.REPORT}${optimisticTaskReport.reportID}`,
            value: {
                ...optimisticTaskReport,
                pendingFields: {
                    createChat: CONST.RED_BRICK_ROAD_PENDING_ACTION.ADD,
                    reportName: CONST.RED_BRICK_ROAD_PENDING_ACTION.ADD,
                    description: CONST.RED_BRICK_ROAD_PENDING_ACTION.ADD,
                    managerID: CONST.RED_BRICK_ROAD_PENDING_ACTION.ADD,
                },
                isOptimisticReport: true,
            },
        },
        {
            onyxMethod: Onyx.METHOD.SET,
            key: `${ONYXKEYS.COLLECTION.REPORT_ACTIONS}${optimisticTaskReport.reportID}`,
            value: {[optimisticTaskCreatedAction.reportActionID]: optimisticTaskCreatedAction as OnyxTypes.ReportAction},
        },
    ];

    // FOR TASK REPORT
    const successData: OnyxUpdate[] = [
        {
            onyxMethod: Onyx.METHOD.MERGE,
            key: `${ONYXKEYS.COLLECTION.REPORT}${optimisticTaskReport.reportID}`,
            value: {
                pendingFields: {
                    createChat: null,
                    reportName: null,
                    description: null,
                    managerID: null,
                },
                isOptimisticReport: false,
            },
        },
        {
            onyxMethod: Onyx.METHOD.MERGE,
            key: `${ONYXKEYS.COLLECTION.REPORT_ACTIONS}${optimisticTaskReport.reportID}`,
            value: {[optimisticTaskCreatedAction.reportActionID]: {pendingAction: null}},
        },
    ];

    // FOR TASK REPORT
    const failureData: OnyxUpdate[] = [
        {
            onyxMethod: Onyx.METHOD.MERGE,
            key: `${ONYXKEYS.COLLECTION.REPORT}${optimisticTaskReport.reportID}`,
            value: {
                errorFields: {
                    createTask: ErrorUtils.getMicroSecondOnyxError('task.genericCreateTaskFailureMessage'),
                },
            },
        },
        {
            onyxMethod: Onyx.METHOD.MERGE,
            key: `${ONYXKEYS.COLLECTION.REPORT_ACTIONS}${optimisticTaskReport.reportID}`,
            value: {[optimisticTaskCreatedAction.reportActionID]: {pendingAction: null}},
        },
    ];

    if (assigneeChatReport) {
        assigneeChatReportOnyxData = ReportUtils.getTaskAssigneeChatOnyxData(
            currentUserAccountID,
            assigneeAccountID,
            taskReportID,
            assigneeChatReportID,
            parentReportID,
            title,
            assigneeChatReport,
        );

        optimisticData.push(...assigneeChatReportOnyxData.optimisticData);
        successData.push(...assigneeChatReportOnyxData.successData);
        failureData.push(...assigneeChatReportOnyxData.failureData);
    }

    // Now that we've created the optimistic chat report and chat reportActions, we can update the parent report data
    // FOR PARENT REPORT (SHARE DESTINATION)
    optimisticData.push(
        {
            onyxMethod: Onyx.METHOD.MERGE,
            key: `${ONYXKEYS.COLLECTION.REPORT}${parentReportID}`,
            value: optimisticParentReport,
        },
        {
            onyxMethod: Onyx.METHOD.MERGE,
            key: `${ONYXKEYS.COLLECTION.REPORT_ACTIONS}${parentReportID}`,
            value: {[optimisticAddCommentReport.reportAction.reportActionID]: optimisticAddCommentReport.reportAction as OnyxTypes.ReportAction},
        },
    );

    // If needed, update optimistic data for parent report action of the parent report.
    const optimisticParentReportData = ReportUtils.getOptimisticDataForParentReportAction(parentReportID, currentTime, CONST.RED_BRICK_ROAD_PENDING_ACTION.ADD);
    if (!isEmptyObject(optimisticParentReportData)) {
        optimisticData.push(optimisticParentReportData);
    }

    // FOR PARENT REPORT (SHARE DESTINATION)
    successData.push({
        onyxMethod: Onyx.METHOD.MERGE,
        key: `${ONYXKEYS.COLLECTION.REPORT_ACTIONS}${parentReportID}`,
        value: {[optimisticAddCommentReport.reportAction.reportActionID]: {pendingAction: null, isOptimisticAction: null}},
    });

    // FOR PARENT REPORT (SHARE DESTINATION)
    failureData.push({
        onyxMethod: Onyx.METHOD.MERGE,
        key: `${ONYXKEYS.COLLECTION.REPORT_ACTIONS}${parentReportID}`,
        value: {
            [optimisticAddCommentReport.reportAction.reportActionID]: {
                errors: ErrorUtils.getMicroSecondOnyxError('task.genericCreateTaskFailureMessage'),
            },
        },
    });

    clearOutTaskInfo();

    const parameters: CreateTaskParams = {
        parentReportActionID: optimisticAddCommentReport.reportAction.reportActionID,
        parentReportID,
        taskReportID: optimisticTaskReport.reportID,
        createdTaskReportActionID: optimisticTaskCreatedAction.reportActionID,
        title: optimisticTaskReport.reportName,
        description: optimisticTaskReport.description,
        assignee: assigneeEmail,
        assigneeAccountID,
        assigneeChatReportID,
        assigneeChatReportActionID: assigneeChatReportOnyxData?.optimisticAssigneeAddComment?.reportAction.reportActionID,
        assigneeChatCreatedReportActionID: assigneeChatReportOnyxData?.optimisticChatCreatedReportAction?.reportActionID,
    };

    API.write(WRITE_COMMANDS.CREATE_TASK, parameters, {optimisticData, successData, failureData});

    Navigation.dismissModal(parentReportID);
}

/**
 * Complete a task
 */
function completeTask(taskReport: OnyxEntry<OnyxTypes.Report>) {
    const taskReportID = taskReport?.reportID ?? '';
    const message = `marked as complete`;
    const completedTaskReportAction = ReportUtils.buildOptimisticTaskReportAction(taskReportID, CONST.REPORT.ACTIONS.TYPE.TASKCOMPLETED, message);

    const optimisticData: OnyxUpdate[] = [
        {
            onyxMethod: Onyx.METHOD.MERGE,
            key: `${ONYXKEYS.COLLECTION.REPORT}${taskReportID}`,
            value: {
                stateNum: CONST.REPORT.STATE_NUM.APPROVED,
                statusNum: CONST.REPORT.STATUS_NUM.APPROVED,
            },
        },

        {
            onyxMethod: Onyx.METHOD.MERGE,
            key: `${ONYXKEYS.COLLECTION.REPORT_ACTIONS}${taskReportID}`,
            value: {[completedTaskReportAction.reportActionID]: completedTaskReportAction as OnyxTypes.ReportAction},
        },
    ];

    const successData: OnyxUpdate[] = [
        {
            onyxMethod: Onyx.METHOD.MERGE,
            key: `${ONYXKEYS.COLLECTION.REPORT_ACTIONS}${taskReportID}`,
            value: {
                [completedTaskReportAction.reportActionID]: {
                    pendingAction: null,
                },
            },
        },
    ];

    const failureData: OnyxUpdate[] = [
        {
            onyxMethod: Onyx.METHOD.MERGE,
            key: `${ONYXKEYS.COLLECTION.REPORT}${taskReportID}`,
            value: {
                stateNum: CONST.REPORT.STATE_NUM.OPEN,
                statusNum: CONST.REPORT.STATUS_NUM.OPEN,
            },
        },
        {
            onyxMethod: Onyx.METHOD.MERGE,
            key: `${ONYXKEYS.COLLECTION.REPORT_ACTIONS}${taskReportID}`,
            value: {
                [completedTaskReportAction.reportActionID]: {
                    errors: ErrorUtils.getMicroSecondOnyxError('task.messages.error'),
                },
            },
        },
    ];

    const parameters: CompleteTaskParams = {
        taskReportID,
        completedTaskReportActionID: completedTaskReportAction.reportActionID,
    };

    playSound(SOUNDS.SUCCESS);
    API.write(WRITE_COMMANDS.COMPLETE_TASK, parameters, {optimisticData, successData, failureData});
}

/**
 * Reopen a closed task
 */
function reopenTask(taskReport: OnyxEntry<OnyxTypes.Report>) {
    const taskReportID = taskReport?.reportID ?? '';
    const message = `marked as incomplete`;
    const reopenedTaskReportAction = ReportUtils.buildOptimisticTaskReportAction(taskReportID, CONST.REPORT.ACTIONS.TYPE.TASKREOPENED, message);

    const optimisticData: OnyxUpdate[] = [
        {
            onyxMethod: Onyx.METHOD.MERGE,
            key: `${ONYXKEYS.COLLECTION.REPORT}${taskReportID}`,
            value: {
                stateNum: CONST.REPORT.STATE_NUM.OPEN,
                statusNum: CONST.REPORT.STATUS_NUM.OPEN,
                lastVisibleActionCreated: reopenedTaskReportAction.created,
                lastMessageText: message,
                lastActorAccountID: reopenedTaskReportAction.actorAccountID,
                lastReadTime: reopenedTaskReportAction.created,
            },
        },
        {
            onyxMethod: Onyx.METHOD.MERGE,
            key: `${ONYXKEYS.COLLECTION.REPORT_ACTIONS}${taskReportID}`,
            value: {[reopenedTaskReportAction.reportActionID]: reopenedTaskReportAction as OnyxTypes.ReportAction},
        },
    ];

    const successData: OnyxUpdate[] = [
        {
            onyxMethod: Onyx.METHOD.MERGE,
            key: `${ONYXKEYS.COLLECTION.REPORT_ACTIONS}${taskReportID}`,
            value: {
                [reopenedTaskReportAction.reportActionID]: {
                    pendingAction: null,
                },
            },
        },
    ];
    const failureData: OnyxUpdate[] = [
        {
            onyxMethod: Onyx.METHOD.MERGE,
            key: `${ONYXKEYS.COLLECTION.REPORT}${taskReportID}`,
            value: {
                stateNum: CONST.REPORT.STATE_NUM.APPROVED,
                statusNum: CONST.REPORT.STATUS_NUM.APPROVED,
            },
        },
        {
            onyxMethod: Onyx.METHOD.MERGE,
            key: `${ONYXKEYS.COLLECTION.REPORT_ACTIONS}${taskReportID}`,
            value: {
                [reopenedTaskReportAction.reportActionID]: {
                    errors: ErrorUtils.getMicroSecondOnyxError('task.messages.error'),
                },
            },
        },
    ];

    const parameters: ReopenTaskParams = {
        taskReportID,
        reopenedTaskReportActionID: reopenedTaskReportAction.reportActionID,
    };

    API.write(WRITE_COMMANDS.REOPEN_TASK, parameters, {optimisticData, successData, failureData});
}

function editTask(report: OnyxTypes.Report, {title, description}: OnyxTypes.Task) {
    // Create the EditedReportAction on the task
    const editTaskReportAction = ReportUtils.buildOptimisticEditedTaskReportAction(currentUserEmail);

    // Sometimes title or description is undefined, so we need to check for that, and we provide it to multiple functions
<<<<<<< HEAD
    const reportName = (title ?? report?.reportName)?.trim() ?? '';
=======
    const reportName = (title ?? report?.reportName)?.trim();
>>>>>>> af0f6a33

    // Description can be unset, so we default to an empty string if so
    const reportDescription = (description ?? report.description ?? '').trim();

    const optimisticData: OnyxUpdate[] = [
        {
            onyxMethod: Onyx.METHOD.MERGE,
            key: `${ONYXKEYS.COLLECTION.REPORT_ACTIONS}${report.reportID}`,
            value: {[editTaskReportAction.reportActionID]: editTaskReportAction as OnyxTypes.ReportAction},
        },
        {
            onyxMethod: Onyx.METHOD.MERGE,
            key: `${ONYXKEYS.COLLECTION.REPORT}${report.reportID}`,
            value: {
                reportName,
                description: reportDescription,
                pendingFields: {
                    ...(title && {reportName: CONST.RED_BRICK_ROAD_PENDING_ACTION.UPDATE}),
                    ...(description && {description: CONST.RED_BRICK_ROAD_PENDING_ACTION.UPDATE}),
                },
                errorFields: null,
            },
        },
    ];

    const successData: OnyxUpdate[] = [
        {
            onyxMethod: Onyx.METHOD.MERGE,
            key: `${ONYXKEYS.COLLECTION.REPORT}${report.reportID}`,
            value: {
                pendingFields: {
                    ...(title && {reportName: null}),
                    ...(description && {description: null}),
                },
            },
        },
    ];

    const failureData: OnyxUpdate[] = [
        {
            onyxMethod: Onyx.METHOD.MERGE,
            key: `${ONYXKEYS.COLLECTION.REPORT_ACTIONS}${report.reportID}`,
            value: {[editTaskReportAction.reportActionID]: {pendingAction: null}},
        },
        {
            onyxMethod: Onyx.METHOD.MERGE,
            key: `${ONYXKEYS.COLLECTION.REPORT}${report.reportID}`,
            value: {
                reportName: report.reportName,
                description: report.description,
            },
        },
    ];

    const parameters: EditTaskParams = {
        taskReportID: report.reportID,
        title: reportName,
        description: reportDescription,
        editedTaskReportActionID: editTaskReportAction.reportActionID,
    };

    API.write(WRITE_COMMANDS.EDIT_TASK, parameters, {optimisticData, successData, failureData});
}

function editTaskAssignee(
    report: OnyxTypes.Report,
    ownerAccountID: number,
    assigneeEmail: string,
    assigneeAccountID: number | null = 0,
    assigneeChatReport: OnyxEntry<OnyxTypes.Report> = null,
) {
    // Create the EditedReportAction on the task
    const editTaskReportAction = ReportUtils.buildOptimisticEditedTaskReportAction(currentUserEmail);
    const reportName = report.reportName?.trim();

    let assigneeChatReportOnyxData;
    const assigneeChatReportID = assigneeChatReport ? assigneeChatReport.reportID : '0';
    const optimisticReport: OptimisticReport = {
        reportName,
        managerID: assigneeAccountID ?? report.managerID,
        pendingFields: {
            ...(assigneeAccountID && {managerID: CONST.RED_BRICK_ROAD_PENDING_ACTION.UPDATE}),
        },
        notificationPreference: [assigneeAccountID, ownerAccountID].includes(currentUserAccountID)
            ? CONST.REPORT.NOTIFICATION_PREFERENCE.ALWAYS
            : CONST.REPORT.NOTIFICATION_PREFERENCE.HIDDEN,
    };

    const optimisticData: OnyxUpdate[] = [
        {
            onyxMethod: Onyx.METHOD.MERGE,
            key: `${ONYXKEYS.COLLECTION.REPORT_ACTIONS}${report.reportID}`,
            value: {[editTaskReportAction.reportActionID]: editTaskReportAction as OnyxTypes.ReportAction},
        },
        {
            onyxMethod: Onyx.METHOD.MERGE,
            key: `${ONYXKEYS.COLLECTION.REPORT}${report.reportID}`,
            value: optimisticReport,
        },
    ];

    const successData: OnyxUpdate[] = [
        {
            onyxMethod: Onyx.METHOD.MERGE,
            key: `${ONYXKEYS.COLLECTION.REPORT}${report.reportID}`,
            value: {pendingFields: {...(assigneeAccountID && {managerID: null})}},
        },
    ];

    const failureData: OnyxUpdate[] = [
        {
            onyxMethod: Onyx.METHOD.MERGE,
            key: `${ONYXKEYS.COLLECTION.REPORT_ACTIONS}${report.reportID}`,
            value: {[editTaskReportAction.reportActionID]: {pendingAction: null}},
        },
        {
            onyxMethod: Onyx.METHOD.MERGE,
            key: `${ONYXKEYS.COLLECTION.REPORT}${report.reportID}`,
            value: {managerID: report.managerID},
        },
    ];

    // If we make a change to the assignee, we want to add a comment to the assignee's chat
    // Check if the assignee actually changed
    if (assigneeAccountID && assigneeAccountID !== report.managerID && assigneeAccountID !== ownerAccountID && assigneeChatReport) {
        const participants = report?.participantAccountIDs ?? [];
        const visibleMembers = report.visibleChatMemberAccountIDs ?? [];
        if (!visibleMembers.includes(assigneeAccountID)) {
            optimisticReport.participantAccountIDs = [...participants, assigneeAccountID];
            optimisticReport.visibleChatMemberAccountIDs = [...visibleMembers, assigneeAccountID];
        }

        assigneeChatReportOnyxData = ReportUtils.getTaskAssigneeChatOnyxData(
            currentUserAccountID,
            assigneeAccountID,
            report.reportID,
            assigneeChatReportID ?? '',
            report.parentReportID ?? '',
            reportName ?? '',
            assigneeChatReport,
        );

        optimisticData.push(...assigneeChatReportOnyxData.optimisticData);
        successData.push(...assigneeChatReportOnyxData.successData);
        failureData.push(...assigneeChatReportOnyxData.failureData);
    }

    const parameters: EditTaskAssigneeParams = {
        taskReportID: report.reportID,
        assignee: assigneeEmail,
        editedTaskReportActionID: editTaskReportAction.reportActionID,
        assigneeChatReportID,
        assigneeChatReportActionID: assigneeChatReportOnyxData?.optimisticAssigneeAddComment?.reportAction.reportActionID,
        assigneeChatCreatedReportActionID: assigneeChatReportOnyxData?.optimisticChatCreatedReportAction?.reportActionID,
    };

    API.write(WRITE_COMMANDS.EDIT_TASK_ASSIGNEE, parameters, {optimisticData, successData, failureData});
}

/**
 * Sets the report info for the task being viewed
 */
function setTaskReport(report: OnyxEntry<OnyxTypes.Report>) {
    Onyx.merge(ONYXKEYS.TASK, {report});
}

/**
 * Sets the title and description values for the task
 */
function setDetailsValue(title: string, description: string) {
    // This is only needed for creation of a new task and so it should only be stored locally
    Onyx.merge(ONYXKEYS.TASK, {title: title.trim(), description: description.trim()});
}

/**
 * Sets the title value for the task
 */
function setTitleValue(title: string) {
    Onyx.merge(ONYXKEYS.TASK, {title: title.trim()});
}

/**
 * Sets the description value for the task
 */
function setDescriptionValue(description: string) {
    Onyx.merge(ONYXKEYS.TASK, {description: description.trim()});
}

/**
 * Sets the shareDestination value for the task
 */
function setShareDestinationValue(shareDestination: string) {
    // This is only needed for creation of a new task and so it should only be stored locally
    Onyx.merge(ONYXKEYS.TASK, {shareDestination});
}

/* Sets the assigneeChatReport details for the task
 */
function setAssigneeChatReport(chatReport: OnyxTypes.Report) {
    Onyx.merge(ONYXKEYS.TASK, {assigneeChatReport: chatReport});
}

/**
 * Sets the assignee value for the task and checks for an existing chat with the assignee
 * If there is no existing chat, it creates an optimistic chat report
 * It also sets the shareDestination as that chat report if a share destination isn't already set
 */
function setAssigneeValue(assigneeEmail: string, assigneeAccountID: number, shareDestination: string, isCurrentUser = false): OnyxEntry<OnyxTypes.Report> {
    let chatReport: OnyxEntry<OnyxTypes.Report> = null;

    if (!isCurrentUser) {
        chatReport = ReportUtils.getChatByParticipants([assigneeAccountID]);
        if (!chatReport) {
            chatReport = ReportUtils.buildOptimisticChatReport([assigneeAccountID]);
            chatReport.isOptimisticReport = true;

            // When assigning a task to a new user, by default we share the task in their DM
            // However, the DM doesn't exist yet - and will be created optimistically once the task is created
            // We don't want to show the new DM yet, because if you select an assignee and then change the assignee, the previous DM will still be shown
            // So here, we create it optimistically to share it with the assignee, but we have to hide it until the task is created
            if (chatReport) {
                chatReport.isHidden = true;
            }
            Onyx.set(`${ONYXKEYS.COLLECTION.REPORT}${chatReport.reportID}`, chatReport);

            // If this is an optimistic report, we likely don't have their personal details yet so we set it here optimistically as well
            const optimisticPersonalDetailsListAction = {
                accountID: assigneeAccountID,
                avatar: allPersonalDetails?.[assigneeAccountID]?.avatar ?? UserUtils.getDefaultAvatarURL(assigneeAccountID),
                displayName: allPersonalDetails?.[assigneeAccountID]?.displayName ?? assigneeEmail,
                login: assigneeEmail,
            };
            Onyx.merge(ONYXKEYS.PERSONAL_DETAILS_LIST, {[assigneeAccountID]: optimisticPersonalDetailsListAction});
        }

        setAssigneeChatReport(chatReport);

        // If there is no share destination set, automatically set it to the assignee chat report
        // This allows for a much quicker process when creating a new task and is likely the desired share destination most times
        if (!shareDestination) {
            setShareDestinationValue(chatReport?.reportID ?? '');
        }
    }

    // This is only needed for creation of a new task and so it should only be stored locally
    Onyx.merge(ONYXKEYS.TASK, {assignee: assigneeEmail, assigneeAccountID});

    // When we're editing the assignee, we immediately call editTaskAssignee. Since setting the assignee is async,
    // the chatReport is not yet set when editTaskAssignee is called. So we return the chatReport here so that
    // editTaskAssignee can use it.
    return chatReport;
}

/**
 * Sets the parentReportID value for the task
 */
function setParentReportID(parentReportID: string) {
    // This is only needed for creation of a new task and so it should only be stored locally
    Onyx.merge(ONYXKEYS.TASK, {parentReportID});
}

/**
 * Clears out the task info from the store and navigates to the NewTaskDetails page
 */
function clearOutTaskInfoAndNavigate(reportID: string) {
    clearOutTaskInfo();
    if (reportID && reportID !== '0') {
        setParentReportID(reportID);
    }
    Navigation.navigate(ROUTES.NEW_TASK_DETAILS);
}

/**
 * Get the assignee data
 */
function getAssignee(assigneeAccountID: number, personalDetails: OnyxTypes.PersonalDetailsList): Assignee {
    const details = personalDetails[assigneeAccountID];

    if (!details) {
        return {
            icons: [],
            displayName: '',
            subtitle: '',
        };
    }

    return {
        icons: ReportUtils.getIconsForParticipants([details.accountID], personalDetails),
        displayName: PersonalDetailsUtils.getDisplayNameOrDefault(details),
        subtitle: details.login ?? '',
    };
}

/**
 * Get the share destination data
 * */
function getShareDestination(reportID: string, reports: OnyxCollection<OnyxTypes.Report>, personalDetails: OnyxTypes.PersonalDetailsList): ShareDestination {
    const report = reports?.[`report_${reportID}`] ?? null;

    const participantAccountIDs = report?.participantAccountIDs ?? [];
    const isMultipleParticipant = participantAccountIDs.length > 1;
    const displayNamesWithTooltips = ReportUtils.getDisplayNamesWithTooltips(OptionsListUtils.getPersonalDetailsForAccountIDs(participantAccountIDs, personalDetails), isMultipleParticipant);

    let subtitle = '';
    if (ReportUtils.isChatReport(report) && ReportUtils.isDM(report) && ReportUtils.hasSingleParticipant(report)) {
        const participantAccountID = report?.participantAccountIDs?.[0] ?? -1;

        const displayName = personalDetails[participantAccountID]?.displayName ?? '';
        const login = personalDetails[participantAccountID]?.login ?? '';
        subtitle = LocalePhoneNumber.formatPhoneNumber(login || displayName);
    } else {
        subtitle = ReportUtils.getChatRoomSubtitle(report) ?? '';
    }
    return {
        icons: ReportUtils.getIcons(report, personalDetails, Expensicons.FallbackAvatar),
        displayName: ReportUtils.getReportName(report),
        subtitle,
        displayNamesWithTooltips,
        shouldUseFullTitleToDisplay: ReportUtils.shouldUseFullTitleToDisplay(report),
    };
}

/**
 * Cancels a task by setting the report state to SUBMITTED and status to CLOSED
 */
function deleteTask(taskReportID: string, taskTitle: string, originalStateNum: number, originalStatusNum: number) {
    const message = `deleted task: ${taskTitle}`;
    const optimisticCancelReportAction = ReportUtils.buildOptimisticTaskReportAction(taskReportID, CONST.REPORT.ACTIONS.TYPE.TASKCANCELLED, message);
    const optimisticReportActionID = optimisticCancelReportAction.reportActionID;
    const taskReport = ReportUtils.getReport(taskReportID);
    const parentReportAction = ReportActionsUtils.getParentReportAction(taskReport);
    const parentReport = ReportUtils.getParentReport(taskReport);

    // If the task report is the last visible action in the parent report, we should navigate back to the parent report
    const shouldDeleteTaskReport = !ReportActionsUtils.doesReportHaveVisibleActions(taskReportID);
    const optimisticReportAction: Partial<ReportUtils.OptimisticTaskReportAction> = {
        pendingAction: CONST.RED_BRICK_ROAD_PENDING_ACTION.UPDATE,
        previousMessage: parentReportAction.message,
        message: [
            {
                translationKey: '',
                type: 'COMMENT',
                html: '',
                text: '',
                isEdited: true,
                isDeletedParentAction: true,
            },
        ],
        errors: undefined,
        linkMetadata: [],
    };
    const optimisticReportActions = {
        [parentReportAction.reportActionID]: optimisticReportAction,
    };

    const optimisticData: OnyxUpdate[] = [
        {
            onyxMethod: Onyx.METHOD.MERGE,
            key: `${ONYXKEYS.COLLECTION.REPORT}${taskReportID}`,
            value: {
                lastVisibleActionCreated: optimisticCancelReportAction.created,
                lastMessageText: message,
                lastActorAccountID: optimisticCancelReportAction.actorAccountID,
                isDeletedParentAction: true,
            },
        },
        {
            onyxMethod: Onyx.METHOD.MERGE,
            key: `${ONYXKEYS.COLLECTION.REPORT}${parentReport?.reportID}`,
            value: {
                lastMessageText: ReportActionsUtils.getLastVisibleMessage(parentReport?.reportID ?? '', optimisticReportActions as OnyxTypes.ReportActions).lastMessageText ?? '',
                lastVisibleActionCreated: ReportActionsUtils.getLastVisibleAction(parentReport?.reportID ?? '', optimisticReportActions as OnyxTypes.ReportActions)?.created,
            },
        },
        {
            onyxMethod: Onyx.METHOD.MERGE,
            key: `${ONYXKEYS.COLLECTION.REPORT_ACTIONS}${taskReportID}`,
            value: {
                [optimisticReportActionID]: optimisticCancelReportAction as OnyxTypes.ReportAction,
            },
        },
        {
            onyxMethod: Onyx.METHOD.MERGE,
            key: `${ONYXKEYS.COLLECTION.REPORT_ACTIONS}${parentReport?.reportID}`,
            value: optimisticReportActions as OnyxTypes.ReportActions,
        },
    ];

    // Update optimistic data for parent report action if the report is a child report and the task report has no visible child
    const childVisibleActionCount = parentReportAction?.childVisibleActionCount ?? 0;
    if (childVisibleActionCount === 0) {
        const optimisticParentReportData = ReportUtils.getOptimisticDataForParentReportAction(
            parentReport?.reportID ?? '',
            parentReport?.lastVisibleActionCreated ?? '',
            CONST.RED_BRICK_ROAD_PENDING_ACTION.DELETE,
        );
        if (!isEmptyObject(optimisticParentReportData)) {
            optimisticData.push(optimisticParentReportData);
        }
    }

    const successData: OnyxUpdate[] = [
        {
            onyxMethod: Onyx.METHOD.MERGE,
            key: `${ONYXKEYS.COLLECTION.REPORT_ACTIONS}${taskReportID}`,
            value: {
                [optimisticReportActionID]: {
                    pendingAction: null,
                },
            },
        },
        {
            onyxMethod: Onyx.METHOD.MERGE,
            key: `${ONYXKEYS.COLLECTION.REPORT_ACTIONS}${parentReport?.reportID}`,
            value: {
                [parentReportAction.reportActionID]: {
                    pendingAction: null,
                },
            },
        },
    ];

    const failureData: OnyxUpdate[] = [
        {
            onyxMethod: Onyx.METHOD.MERGE,
            key: `${ONYXKEYS.COLLECTION.REPORT}${taskReportID}`,
            value: {
                stateNum: originalStateNum,
                statusNum: originalStatusNum,
            } as OnyxTypes.Report,
        },
        {
            onyxMethod: Onyx.METHOD.MERGE,
            key: `${ONYXKEYS.COLLECTION.REPORT_ACTIONS}${taskReportID}`,
            value: {
                [optimisticReportActionID]: null,
            },
        },
        {
            onyxMethod: Onyx.METHOD.MERGE,
            key: `${ONYXKEYS.COLLECTION.REPORT_ACTIONS}${parentReport?.reportID}`,
            value: {
                [parentReportAction.reportActionID]: {
                    pendingAction: null,
                },
            },
        },
    ];

    const parameters: CancelTaskParams = {
        cancelledTaskReportActionID: optimisticReportActionID,
        taskReportID,
    };

    API.write(WRITE_COMMANDS.CANCEL_TASK, parameters, {optimisticData, successData, failureData});

    if (shouldDeleteTaskReport) {
        Navigation.goBack(ROUTES.REPORT_WITH_ID.getRoute(parentReport?.reportID ?? ''));
    }
}

/**
 * Closes the current open task modal and clears out the task info from the store.
 */
function dismissModalAndClearOutTaskInfo() {
    Navigation.dismissModal();
    clearOutTaskInfo();
}

/**
 * Returns Task assignee accountID
 */
function getTaskAssigneeAccountID(taskReport: OnyxEntry<OnyxTypes.Report>): number | undefined {
    if (!taskReport) {
        return;
    }

    if (taskReport.managerID) {
        return taskReport.managerID;
    }

    const reportAction = ReportActionsUtils.getParentReportAction(taskReport);
    return reportAction.childManagerAccountID;
}

/**
 * Returns Task owner accountID
 */
function getTaskOwnerAccountID(taskReport: OnyxEntry<OnyxTypes.Report>): number | undefined {
    return taskReport?.ownerAccountID;
}

/**
 * Check if you're allowed to modify the task - anyone that has write access to the report can modify the task
 */
function canModifyTask(taskReport: OnyxEntry<OnyxTypes.Report>, sessionAccountID: number): boolean {
    if (ReportUtils.isCanceledTaskReport(taskReport)) {
        return false;
    }

    const parentReport = ReportUtils.getParentReport(taskReport);
    if (ReportUtils.isArchivedRoom(parentReport)) {
        return false;
    }

    if (sessionAccountID === getTaskOwnerAccountID(taskReport) || sessionAccountID === getTaskAssigneeAccountID(taskReport)) {
        return true;
    }

    return !isEmptyObject(taskReport) && ReportUtils.isAllowedToComment(taskReport);
}

function clearTaskErrors(reportID: string) {
    const report = ReportUtils.getReport(reportID);

    // Delete the task preview in the parent report
    if (report?.pendingFields?.createChat === CONST.RED_BRICK_ROAD_PENDING_ACTION.ADD) {
        Onyx.merge(`${ONYXKEYS.COLLECTION.REPORT_ACTIONS}${report.parentReportID}`, {
            [report.parentReportActionID ?? 0]: null,
        });

        Report.navigateToConciergeChatAndDeleteReport(reportID);
        return;
    }

    Onyx.merge(`${ONYXKEYS.COLLECTION.REPORT}${reportID}`, {
        pendingFields: null,
        errorFields: null,
    });
}

export {
    createTaskAndNavigate,
    editTask,
    editTaskAssignee,
    setTitleValue,
    setDescriptionValue,
    setTaskReport,
    setDetailsValue,
    setAssigneeValue,
    setShareDestinationValue,
    clearOutTaskInfo,
    reopenTask,
    completeTask,
    clearOutTaskInfoAndNavigate,
    getAssignee,
    getShareDestination,
    deleteTask,
    dismissModalAndClearOutTaskInfo,
    getTaskAssigneeAccountID,
    clearTaskErrors,
    canModifyTask,
};

export type {PolicyValue};<|MERGE_RESOLUTION|>--- conflicted
+++ resolved
@@ -386,11 +386,7 @@
     const editTaskReportAction = ReportUtils.buildOptimisticEditedTaskReportAction(currentUserEmail);
 
     // Sometimes title or description is undefined, so we need to check for that, and we provide it to multiple functions
-<<<<<<< HEAD
-    const reportName = (title ?? report?.reportName)?.trim() ?? '';
-=======
     const reportName = (title ?? report?.reportName)?.trim();
->>>>>>> af0f6a33
 
     // Description can be unset, so we default to an empty string if so
     const reportDescription = (description ?? report.description ?? '').trim();

import Onyx from 'react-native-onyx';
import type {OnyxCollection, OnyxEntry, OnyxUpdate} from 'react-native-onyx';
import type {ValueOf} from 'type-fest';
import type {FormOnyxValues} from '@components/Form/types';
import type {PaymentData, SearchQueryJSON} from '@components/Search/types';
import type {ReportListItemType, TransactionListItemType} from '@components/SelectionList/types';
import * as API from '@libs/API';
import type {ExportSearchItemsToCSVParams} from '@libs/API/parameters';
import {WRITE_COMMANDS} from '@libs/API/types';
import * as ApiUtils from '@libs/ApiUtils';
import fileDownload from '@libs/fileDownload';
import enhanceParameters from '@libs/Network/enhanceParameters';
<<<<<<< HEAD
=======
import * as ReportUtils from '@libs/ReportUtils';
>>>>>>> 4179eeff
import {isReportListItemType, isTransactionListItemType} from '@libs/SearchUIUtils';
import CONST from '@src/CONST';
import ONYXKEYS from '@src/ONYXKEYS';
import FILTER_KEYS from '@src/types/form/SearchAdvancedFiltersForm';
import type {LastPaymentMethod, SearchResults} from '@src/types/onyx';
import type {SearchReport, SearchTransaction} from '@src/types/onyx/SearchResults';
import * as Report from './Report';

let currentUserEmail: string;
Onyx.connect({
    key: ONYXKEYS.SESSION,
    callback: (val) => {
        currentUserEmail = val?.email ?? '';
    },
});

let lastPaymentMethod: OnyxEntry<LastPaymentMethod>;
Onyx.connect({
    key: ONYXKEYS.NVP_LAST_PAYMENT_METHOD,
    callback: (val) => {
        lastPaymentMethod = val;
    },
});

let allSnapshots: OnyxCollection<SearchResults>;
Onyx.connect({
    key: ONYXKEYS.COLLECTION.SNAPSHOT,
    callback: (val) => {
        allSnapshots = val;
    },
    waitForCollectionCallback: true,
});

function handleActionButtonPress(hash: number, item: TransactionListItemType | ReportListItemType, goToItem: () => void) {
<<<<<<< HEAD
    // The transactionIDList is needed to handle actions taken on `status:all` where transactions on single expense reports can be approved/paid.
    // We need the transactionID to display the loading indicator for that list item's action.
    const transactionIDList = isTransactionListItemType(item) ? [item.transactionID] : undefined;

    switch (item.action) {
        case CONST.SEARCH.ACTION_TYPES.PAY:
            return getPayActionCallback(hash, item, goToItem, transactionIDList);
        case CONST.SEARCH.ACTION_TYPES.APPROVE:
            return approveMoneyRequestOnSearch(hash, [item.reportID], transactionIDList);
        default:
            return goToItem();
    }
}

function getPayActionCallback(hash: number, item: TransactionListItemType | ReportListItemType, goToItem: () => void, transactionIDList?: string[]) {
    const lastPolicyPaymentMethod = item.policyID ? (lastPaymentMethod?.[item.policyID] as ValueOf<typeof CONST.IOU.PAYMENT_TYPE>) : null;

    if (!lastPolicyPaymentMethod) {
        return goToItem();
    }

    const amount = isReportListItemType(item) ? item.total ?? 0 : item.formattedTotal;

    if (lastPolicyPaymentMethod === CONST.IOU.PAYMENT_TYPE.ELSEWHERE) {
        return payMoneyRequestOnSearch(hash, [{reportID: item.reportID, amount, paymentType: lastPolicyPaymentMethod}], transactionIDList);
    }

    const hasVBBA = !!allSnapshots?.[`${ONYXKEYS.COLLECTION.SNAPSHOT}${hash}`]?.data?.[`${ONYXKEYS.COLLECTION.POLICY}${item.policyID}`]?.achAccount?.bankAccountID;
    return hasVBBA ? payMoneyRequestOnSearch(hash, [{reportID: item.reportID, amount, paymentType: lastPolicyPaymentMethod}], transactionIDList) : goToItem();
=======
    // The transactionID is needed to handle actions taken on `status:all` where transactions on single expense reports can be approved/paid.
    // We need the transactionID to display the loading indicator for that list item's action.
    const transactionID = isTransactionListItemType(item) ? item.transactionID : undefined;
    const data = (allSnapshots?.[`${ONYXKEYS.COLLECTION.SNAPSHOT}${hash}`]?.data ?? {}) as SearchResults['data'];
    const allReportTransactions = (
        isReportListItemType(item)
            ? Object.entries(data)
                  .filter(([itemKey, value]) => itemKey.startsWith(ONYXKEYS.COLLECTION.REPORT) && (value as SearchTransaction)?.reportID === item.reportID)
                  .map((report) => report[1])
            : [data[`${ONYXKEYS.COLLECTION.TRANSACTION}${item.transactionID}`]]
    ) as SearchTransaction[];

    const hasHeldExpense = ReportUtils.hasHeldExpenses('', allReportTransactions);
    if (hasHeldExpense) {
        goToItem();
        return;
    }

    switch (item.action) {
        case CONST.SEARCH.ACTION_TYPES.PAY:
            getPayActionCallback(hash, item, goToItem);
            return;
        case CONST.SEARCH.ACTION_TYPES.APPROVE:
            approveMoneyRequestOnSearch(hash, [item.reportID], transactionID);
            return;
        default:
            goToItem();
    }
}

function getPayActionCallback(hash: number, item: TransactionListItemType | ReportListItemType, goToItem: () => void) {
    const lastPolicyPaymentMethod = item.policyID ? (lastPaymentMethod?.[item.policyID] as ValueOf<typeof CONST.IOU.PAYMENT_TYPE>) : null;

    if (!lastPolicyPaymentMethod) {
        goToItem();
        return;
    }

    const report = (allSnapshots?.[`${ONYXKEYS.COLLECTION.SNAPSHOT}${hash}`]?.data?.[`${ONYXKEYS.COLLECTION.REPORT}${item.reportID}`] ?? {}) as SearchReport;
    const amount = Math.abs((report?.total ?? 0) - (report?.nonReimbursableTotal ?? 0));
    const transactionID = isTransactionListItemType(item) ? item.transactionID : undefined;

    if (lastPolicyPaymentMethod === CONST.IOU.PAYMENT_TYPE.ELSEWHERE) {
        payMoneyRequestOnSearch(hash, [{reportID: item.reportID, amount, paymentType: lastPolicyPaymentMethod}], transactionID);
        return;
    }

    const hasVBBA = !!allSnapshots?.[`${ONYXKEYS.COLLECTION.SNAPSHOT}${hash}`]?.data?.[`${ONYXKEYS.COLLECTION.POLICY}${item.policyID}`]?.achAccount?.bankAccountID;
    if (hasVBBA) {
        payMoneyRequestOnSearch(hash, [{reportID: item.reportID, amount, paymentType: lastPolicyPaymentMethod}], transactionID);
        return;
    }

    goToItem();
>>>>>>> 4179eeff
}

function getOnyxLoadingData(hash: number): {optimisticData: OnyxUpdate[]; finallyData: OnyxUpdate[]} {
    const optimisticData: OnyxUpdate[] = [
        {
            onyxMethod: Onyx.METHOD.MERGE,
            key: `${ONYXKEYS.COLLECTION.SNAPSHOT}${hash}`,
            value: {
                search: {
                    isLoading: true,
                },
            },
        },
    ];

    const finallyData: OnyxUpdate[] = [
        {
            onyxMethod: Onyx.METHOD.MERGE,
            key: `${ONYXKEYS.COLLECTION.SNAPSHOT}${hash}`,
            value: {
                search: {
                    isLoading: false,
                },
            },
        },
    ];

    return {optimisticData, finallyData};
}

function saveSearch({queryJSON, newName}: {queryJSON: SearchQueryJSON; newName?: string}) {
    const saveSearchName = newName ?? queryJSON?.inputQuery ?? '';
    const jsonQuery = JSON.stringify(queryJSON);

    const optimisticData: OnyxUpdate[] = [
        {
            onyxMethod: Onyx.METHOD.MERGE,
            key: `${ONYXKEYS.SAVED_SEARCHES}`,
            value: {
                [queryJSON.hash]: {
                    pendingAction: CONST.RED_BRICK_ROAD_PENDING_ACTION.ADD,
                    name: saveSearchName,
                    query: queryJSON.inputQuery,
                },
            },
        },
    ];

    const failureData: OnyxUpdate[] = [
        {
            onyxMethod: Onyx.METHOD.MERGE,
            key: `${ONYXKEYS.SAVED_SEARCHES}`,
            value: {
                [queryJSON.hash]: null,
            },
        },
    ];

    const successData: OnyxUpdate[] = [
        {
            onyxMethod: Onyx.METHOD.MERGE,
            key: `${ONYXKEYS.SAVED_SEARCHES}`,
            value: {
                [queryJSON.hash]: {
                    pendingAction: null,
                },
            },
        },
    ];
    API.write(WRITE_COMMANDS.SAVE_SEARCH, {jsonQuery, newName: saveSearchName}, {optimisticData, failureData, successData});
}

function deleteSavedSearch(hash: number) {
    const optimisticData: OnyxUpdate[] = [
        {
            onyxMethod: Onyx.METHOD.MERGE,
            key: `${ONYXKEYS.SAVED_SEARCHES}`,
            value: {
                [hash]: {
                    pendingAction: CONST.RED_BRICK_ROAD_PENDING_ACTION.DELETE,
                },
            },
        },
    ];
    const successData: OnyxUpdate[] = [
        {
            onyxMethod: Onyx.METHOD.MERGE,
            key: `${ONYXKEYS.SAVED_SEARCHES}`,
            value: {
                [hash]: null,
            },
        },
    ];
    const failureData: OnyxUpdate[] = [
        {
            onyxMethod: Onyx.METHOD.MERGE,
            key: `${ONYXKEYS.SAVED_SEARCHES}`,
            value: {
                [hash]: {
                    pendingAction: null,
                },
            },
        },
    ];

    API.write(WRITE_COMMANDS.DELETE_SAVED_SEARCH, {hash}, {optimisticData, failureData, successData});
}

function search({queryJSON, offset}: {queryJSON: SearchQueryJSON; offset?: number}) {
    const {optimisticData, finallyData} = getOnyxLoadingData(queryJSON.hash);
    const {flatFilters, ...queryJSONWithoutFlatFilters} = queryJSON;
    const queryWithOffset = {
        ...queryJSONWithoutFlatFilters,
        offset,
    };
    const jsonQuery = JSON.stringify(queryWithOffset);

    API.write(WRITE_COMMANDS.SEARCH, {hash: queryJSON.hash, jsonQuery}, {optimisticData, finallyData});
}

/**
 * It's possible that we return legacy transactions that don't have a transaction thread created yet.
 * In that case, when users select the search result row, we need to create the transaction thread on the fly and update the search result with the new transactionThreadReport
 */
function createTransactionThread(hash: number, transactionID: string, reportID: string, moneyRequestReportActionID: string) {
    Report.openReport(reportID, '', [currentUserEmail], undefined, moneyRequestReportActionID);

    const onyxUpdate: Record<string, Record<string, Partial<SearchTransaction>>> = {
        data: {
            [`${ONYXKEYS.COLLECTION.TRANSACTION}${transactionID}`]: {
                transactionThreadReportID: reportID,
            },
        },
    };
    Onyx.merge(`${ONYXKEYS.COLLECTION.SNAPSHOT}${hash}`, onyxUpdate);
}

function holdMoneyRequestOnSearch(hash: number, transactionIDList: string[], comment: string) {
    const {optimisticData, finallyData} = getOnyxLoadingData(hash);

    API.write(WRITE_COMMANDS.HOLD_MONEY_REQUEST_ON_SEARCH, {hash, transactionIDList, comment}, {optimisticData, finallyData});
}

<<<<<<< HEAD
function approveMoneyRequestOnSearch(hash: number, reportIDList: string[], transactionIDList?: string[]) {
=======
function approveMoneyRequestOnSearch(hash: number, reportIDList: string[], transactionID?: string) {
>>>>>>> 4179eeff
    const createActionLoadingData = (isLoading: boolean): OnyxUpdate[] => [
        {
            onyxMethod: Onyx.METHOD.MERGE,
            key: `${ONYXKEYS.COLLECTION.SNAPSHOT}${hash}`,
            value: {
<<<<<<< HEAD
                data: transactionIDList
                    ? (Object.fromEntries(
                          transactionIDList.map((transactionID) => [`${ONYXKEYS.COLLECTION.TRANSACTION}${transactionID}`, {isActionLoading: isLoading}]),
                      ) as Partial<SearchTransaction>)
=======
                data: transactionID
                    ? {[`${ONYXKEYS.COLLECTION.TRANSACTION}${transactionID}`]: {isActionLoading: isLoading}}
>>>>>>> 4179eeff
                    : (Object.fromEntries(reportIDList.map((reportID) => [`${ONYXKEYS.COLLECTION.REPORT}${reportID}`, {isActionLoading: isLoading}])) as Partial<SearchReport>),
            },
        },
    ];
<<<<<<< HEAD
=======

>>>>>>> 4179eeff
    const optimisticData: OnyxUpdate[] = createActionLoadingData(true);
    const finallyData: OnyxUpdate[] = createActionLoadingData(false);

    API.write(WRITE_COMMANDS.APPROVE_MONEY_REQUEST_ON_SEARCH, {hash, reportIDList}, {optimisticData, finallyData});
}

<<<<<<< HEAD
function payMoneyRequestOnSearch(hash: number, paymentData: PaymentData[], transactionIDList?: string[]) {
=======
function payMoneyRequestOnSearch(hash: number, paymentData: PaymentData[], transactionID?: string) {
>>>>>>> 4179eeff
    const createActionLoadingData = (isLoading: boolean): OnyxUpdate[] => [
        {
            onyxMethod: Onyx.METHOD.MERGE,
            key: `${ONYXKEYS.COLLECTION.SNAPSHOT}${hash}`,
            value: {
<<<<<<< HEAD
                data: transactionIDList
                    ? (Object.fromEntries(
                          transactionIDList.map((transactionID) => [`${ONYXKEYS.COLLECTION.TRANSACTION}${transactionID}`, {isActionLoading: isLoading}]),
                      ) as Partial<SearchTransaction>)
=======
                data: transactionID
                    ? {[`${ONYXKEYS.COLLECTION.TRANSACTION}${transactionID}`]: {isActionLoading: isLoading}}
>>>>>>> 4179eeff
                    : (Object.fromEntries(paymentData.map((item) => [`${ONYXKEYS.COLLECTION.REPORT}${item.reportID}`, {isActionLoading: isLoading}])) as Partial<SearchReport>),
            },
        },
    ];

    const optimisticData: OnyxUpdate[] = createActionLoadingData(true);
    const finallyData: OnyxUpdate[] = createActionLoadingData(false);

    API.write(WRITE_COMMANDS.PAY_MONEY_REQUEST_ON_SEARCH, {hash, paymentData: JSON.stringify(paymentData)}, {optimisticData, finallyData});
}

function unholdMoneyRequestOnSearch(hash: number, transactionIDList: string[]) {
    const {optimisticData, finallyData} = getOnyxLoadingData(hash);

    API.write(WRITE_COMMANDS.UNHOLD_MONEY_REQUEST_ON_SEARCH, {hash, transactionIDList}, {optimisticData, finallyData});
}

function deleteMoneyRequestOnSearch(hash: number, transactionIDList: string[]) {
    const {optimisticData, finallyData} = getOnyxLoadingData(hash);
    API.write(WRITE_COMMANDS.DELETE_MONEY_REQUEST_ON_SEARCH, {hash, transactionIDList}, {optimisticData, finallyData});
}

type Params = Record<string, ExportSearchItemsToCSVParams>;

function exportSearchItemsToCSV({query, jsonQuery, reportIDList, transactionIDList, policyIDs}: ExportSearchItemsToCSVParams, onDownloadFailed: () => void) {
    const finalParameters = enhanceParameters(WRITE_COMMANDS.EXPORT_SEARCH_ITEMS_TO_CSV, {
        query,
        jsonQuery,
        reportIDList,
        transactionIDList,
        policyIDs,
    }) as Params;

    const formData = new FormData();
    Object.entries(finalParameters).forEach(([key, value]) => {
        if (Array.isArray(value)) {
            formData.append(key, value.join(','));
        } else {
            formData.append(key, String(value));
        }
    });

    fileDownload(ApiUtils.getCommandURL({command: WRITE_COMMANDS.EXPORT_SEARCH_ITEMS_TO_CSV}), 'Expensify.csv', '', false, formData, CONST.NETWORK.METHOD.POST, onDownloadFailed);
}

/**
 * Updates the form values for the advanced filters search form.
 */
function updateAdvancedFilters(values: Partial<FormOnyxValues<typeof ONYXKEYS.FORMS.SEARCH_ADVANCED_FILTERS_FORM>>) {
    Onyx.merge(ONYXKEYS.FORMS.SEARCH_ADVANCED_FILTERS_FORM, values);
}

/**
 * Clears all values for the advanced filters search form.
 */
function clearAllFilters() {
    Onyx.set(ONYXKEYS.FORMS.SEARCH_ADVANCED_FILTERS_FORM, null);
}

function clearAdvancedFilters() {
    const values: Partial<Record<ValueOf<typeof FILTER_KEYS>, null>> = {};
    Object.values(FILTER_KEYS)
        .filter((key) => key !== FILTER_KEYS.TYPE && key !== FILTER_KEYS.STATUS)
        .forEach((key) => {
            values[key] = null;
        });

    Onyx.merge(ONYXKEYS.FORMS.SEARCH_ADVANCED_FILTERS_FORM, values);
}

function showSavedSearchRenameTooltip() {
    Onyx.set(ONYXKEYS.SHOULD_SHOW_SAVED_SEARCH_RENAME_TOOLTIP, true);
}

function dismissSavedSearchRenameTooltip() {
    Onyx.set(ONYXKEYS.SHOULD_SHOW_SAVED_SEARCH_RENAME_TOOLTIP, false);
}

export {
    saveSearch,
    search,
    createTransactionThread,
    deleteMoneyRequestOnSearch,
    holdMoneyRequestOnSearch,
    unholdMoneyRequestOnSearch,
    exportSearchItemsToCSV,
    updateAdvancedFilters,
    clearAllFilters,
    clearAdvancedFilters,
    deleteSavedSearch,
    dismissSavedSearchRenameTooltip,
    showSavedSearchRenameTooltip,
    payMoneyRequestOnSearch,
    approveMoneyRequestOnSearch,
    handleActionButtonPress,
};<|MERGE_RESOLUTION|>--- conflicted
+++ resolved
@@ -10,10 +10,7 @@
 import * as ApiUtils from '@libs/ApiUtils';
 import fileDownload from '@libs/fileDownload';
 import enhanceParameters from '@libs/Network/enhanceParameters';
-<<<<<<< HEAD
-=======
 import * as ReportUtils from '@libs/ReportUtils';
->>>>>>> 4179eeff
 import {isReportListItemType, isTransactionListItemType} from '@libs/SearchUIUtils';
 import CONST from '@src/CONST';
 import ONYXKEYS from '@src/ONYXKEYS';
@@ -48,40 +45,9 @@
 });
 
 function handleActionButtonPress(hash: number, item: TransactionListItemType | ReportListItemType, goToItem: () => void) {
-<<<<<<< HEAD
     // The transactionIDList is needed to handle actions taken on `status:all` where transactions on single expense reports can be approved/paid.
     // We need the transactionID to display the loading indicator for that list item's action.
-    const transactionIDList = isTransactionListItemType(item) ? [item.transactionID] : undefined;
-
-    switch (item.action) {
-        case CONST.SEARCH.ACTION_TYPES.PAY:
-            return getPayActionCallback(hash, item, goToItem, transactionIDList);
-        case CONST.SEARCH.ACTION_TYPES.APPROVE:
-            return approveMoneyRequestOnSearch(hash, [item.reportID], transactionIDList);
-        default:
-            return goToItem();
-    }
-}
-
-function getPayActionCallback(hash: number, item: TransactionListItemType | ReportListItemType, goToItem: () => void, transactionIDList?: string[]) {
-    const lastPolicyPaymentMethod = item.policyID ? (lastPaymentMethod?.[item.policyID] as ValueOf<typeof CONST.IOU.PAYMENT_TYPE>) : null;
-
-    if (!lastPolicyPaymentMethod) {
-        return goToItem();
-    }
-
-    const amount = isReportListItemType(item) ? item.total ?? 0 : item.formattedTotal;
-
-    if (lastPolicyPaymentMethod === CONST.IOU.PAYMENT_TYPE.ELSEWHERE) {
-        return payMoneyRequestOnSearch(hash, [{reportID: item.reportID, amount, paymentType: lastPolicyPaymentMethod}], transactionIDList);
-    }
-
-    const hasVBBA = !!allSnapshots?.[`${ONYXKEYS.COLLECTION.SNAPSHOT}${hash}`]?.data?.[`${ONYXKEYS.COLLECTION.POLICY}${item.policyID}`]?.achAccount?.bankAccountID;
-    return hasVBBA ? payMoneyRequestOnSearch(hash, [{reportID: item.reportID, amount, paymentType: lastPolicyPaymentMethod}], transactionIDList) : goToItem();
-=======
-    // The transactionID is needed to handle actions taken on `status:all` where transactions on single expense reports can be approved/paid.
-    // We need the transactionID to display the loading indicator for that list item's action.
-    const transactionID = isTransactionListItemType(item) ? item.transactionID : undefined;
+    const transactionID = isTransactionListItemType(item) ? [item.transactionID] : undefined;
     const data = (allSnapshots?.[`${ONYXKEYS.COLLECTION.SNAPSHOT}${hash}`]?.data ?? {}) as SearchResults['data'];
     const allReportTransactions = (
         isReportListItemType(item)
@@ -119,7 +85,7 @@
 
     const report = (allSnapshots?.[`${ONYXKEYS.COLLECTION.SNAPSHOT}${hash}`]?.data?.[`${ONYXKEYS.COLLECTION.REPORT}${item.reportID}`] ?? {}) as SearchReport;
     const amount = Math.abs((report?.total ?? 0) - (report?.nonReimbursableTotal ?? 0));
-    const transactionID = isTransactionListItemType(item) ? item.transactionID : undefined;
+    const transactionID = isTransactionListItemType(item) ? [item.transactionID] : undefined;
 
     if (lastPolicyPaymentMethod === CONST.IOU.PAYMENT_TYPE.ELSEWHERE) {
         payMoneyRequestOnSearch(hash, [{reportID: item.reportID, amount, paymentType: lastPolicyPaymentMethod}], transactionID);
@@ -133,7 +99,6 @@
     }
 
     goToItem();
->>>>>>> 4179eeff
 }
 
 function getOnyxLoadingData(hash: number): {optimisticData: OnyxUpdate[]; finallyData: OnyxUpdate[]} {
@@ -277,58 +242,36 @@
     API.write(WRITE_COMMANDS.HOLD_MONEY_REQUEST_ON_SEARCH, {hash, transactionIDList, comment}, {optimisticData, finallyData});
 }
 
-<<<<<<< HEAD
 function approveMoneyRequestOnSearch(hash: number, reportIDList: string[], transactionIDList?: string[]) {
-=======
-function approveMoneyRequestOnSearch(hash: number, reportIDList: string[], transactionID?: string) {
->>>>>>> 4179eeff
     const createActionLoadingData = (isLoading: boolean): OnyxUpdate[] => [
         {
             onyxMethod: Onyx.METHOD.MERGE,
             key: `${ONYXKEYS.COLLECTION.SNAPSHOT}${hash}`,
             value: {
-<<<<<<< HEAD
                 data: transactionIDList
                     ? (Object.fromEntries(
                           transactionIDList.map((transactionID) => [`${ONYXKEYS.COLLECTION.TRANSACTION}${transactionID}`, {isActionLoading: isLoading}]),
                       ) as Partial<SearchTransaction>)
-=======
-                data: transactionID
-                    ? {[`${ONYXKEYS.COLLECTION.TRANSACTION}${transactionID}`]: {isActionLoading: isLoading}}
->>>>>>> 4179eeff
                     : (Object.fromEntries(reportIDList.map((reportID) => [`${ONYXKEYS.COLLECTION.REPORT}${reportID}`, {isActionLoading: isLoading}])) as Partial<SearchReport>),
             },
         },
     ];
-<<<<<<< HEAD
-=======
-
->>>>>>> 4179eeff
     const optimisticData: OnyxUpdate[] = createActionLoadingData(true);
     const finallyData: OnyxUpdate[] = createActionLoadingData(false);
 
     API.write(WRITE_COMMANDS.APPROVE_MONEY_REQUEST_ON_SEARCH, {hash, reportIDList}, {optimisticData, finallyData});
 }
 
-<<<<<<< HEAD
 function payMoneyRequestOnSearch(hash: number, paymentData: PaymentData[], transactionIDList?: string[]) {
-=======
-function payMoneyRequestOnSearch(hash: number, paymentData: PaymentData[], transactionID?: string) {
->>>>>>> 4179eeff
     const createActionLoadingData = (isLoading: boolean): OnyxUpdate[] => [
         {
             onyxMethod: Onyx.METHOD.MERGE,
             key: `${ONYXKEYS.COLLECTION.SNAPSHOT}${hash}`,
             value: {
-<<<<<<< HEAD
                 data: transactionIDList
                     ? (Object.fromEntries(
                           transactionIDList.map((transactionID) => [`${ONYXKEYS.COLLECTION.TRANSACTION}${transactionID}`, {isActionLoading: isLoading}]),
                       ) as Partial<SearchTransaction>)
-=======
-                data: transactionID
-                    ? {[`${ONYXKEYS.COLLECTION.TRANSACTION}${transactionID}`]: {isActionLoading: isLoading}}
->>>>>>> 4179eeff
                     : (Object.fromEntries(paymentData.map((item) => [`${ONYXKEYS.COLLECTION.REPORT}${item.reportID}`, {isActionLoading: isLoading}])) as Partial<SearchReport>),
             },
         },

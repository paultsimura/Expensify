--- conflicted
+++ resolved
@@ -45,33 +45,21 @@
         {
             optimisticData: [
                 {
-<<<<<<< HEAD
-                    onyxMethod: CONST.ONYX.METHOD.MERGE,
-=======
-                    onyxMethod: Onyx.METHOD.MERGE,
->>>>>>> 6d17cc80
+                    onyxMethod: Onyx.METHOD.MERGE,
                     key: ONYXKEYS.ACCOUNT,
                     value: {...CONST.DEFAULT_ACCOUNT_DATA, isLoading: true},
                 },
             ],
             successData: [
                 {
-<<<<<<< HEAD
-                    onyxMethod: CONST.ONYX.METHOD.MERGE,
-=======
-                    onyxMethod: Onyx.METHOD.MERGE,
->>>>>>> 6d17cc80
+                    onyxMethod: Onyx.METHOD.MERGE,
                     key: ONYXKEYS.ACCOUNT,
                     value: {isLoading: false},
                 },
             ],
             failureData: [
                 {
-<<<<<<< HEAD
-                    onyxMethod: CONST.ONYX.METHOD.MERGE,
-=======
-                    onyxMethod: Onyx.METHOD.MERGE,
->>>>>>> 6d17cc80
+                    onyxMethod: Onyx.METHOD.MERGE,
                     key: ONYXKEYS.ACCOUNT,
                     value: {isLoading: false},
                 },
@@ -94,22 +82,14 @@
         {
             optimisticData: [
                 {
-<<<<<<< HEAD
-                    onyxMethod: CONST.ONYX.METHOD.MERGE,
-=======
-                    onyxMethod: Onyx.METHOD.MERGE,
->>>>>>> 6d17cc80
+                    onyxMethod: Onyx.METHOD.MERGE,
                     key: ONYXKEYS.FORMS.CLOSE_ACCOUNT_FORM,
                     value: {isLoading: true},
                 },
             ],
             failureData: [
                 {
-<<<<<<< HEAD
-                    onyxMethod: CONST.ONYX.METHOD.MERGE,
-=======
-                    onyxMethod: Onyx.METHOD.MERGE,
->>>>>>> 6d17cc80
+                    onyxMethod: Onyx.METHOD.MERGE,
                     key: ONYXKEYS.FORMS.CLOSE_ACCOUNT_FORM,
                     value: {isLoading: false},
                 },
@@ -136,11 +116,7 @@
 function requestContactMethodValidateCode(contactMethod) {
     const optimisticData = [
         {
-<<<<<<< HEAD
-            onyxMethod: CONST.ONYX.METHOD.MERGE,
-=======
-            onyxMethod: Onyx.METHOD.MERGE,
->>>>>>> 6d17cc80
+            onyxMethod: Onyx.METHOD.MERGE,
             key: ONYXKEYS.LOGIN_LIST,
             value: {
                 [contactMethod]: {
@@ -157,11 +133,7 @@
     ];
     const successData = [
         {
-<<<<<<< HEAD
-            onyxMethod: CONST.ONYX.METHOD.MERGE,
-=======
-            onyxMethod: Onyx.METHOD.MERGE,
->>>>>>> 6d17cc80
+            onyxMethod: Onyx.METHOD.MERGE,
             key: ONYXKEYS.LOGIN_LIST,
             value: {
                 [contactMethod]: {
@@ -175,11 +147,7 @@
     ];
     const failureData = [
         {
-<<<<<<< HEAD
-            onyxMethod: CONST.ONYX.METHOD.MERGE,
-=======
-            onyxMethod: Onyx.METHOD.MERGE,
->>>>>>> 6d17cc80
+            onyxMethod: Onyx.METHOD.MERGE,
             key: ONYXKEYS.LOGIN_LIST,
             value: {
                 [contactMethod]: {
@@ -220,22 +188,14 @@
         {
             optimisticData: [
                 {
-<<<<<<< HEAD
-                    onyxMethod: CONST.ONYX.METHOD.MERGE,
-=======
-                    onyxMethod: Onyx.METHOD.MERGE,
->>>>>>> 6d17cc80
+                    onyxMethod: Onyx.METHOD.MERGE,
                     key: ONYXKEYS.USER,
                     value: {isSubscribedToNewsletter: isSubscribed},
                 },
             ],
             failureData: [
                 {
-<<<<<<< HEAD
-                    onyxMethod: CONST.ONYX.METHOD.MERGE,
-=======
-                    onyxMethod: Onyx.METHOD.MERGE,
->>>>>>> 6d17cc80
+                    onyxMethod: Onyx.METHOD.MERGE,
                     key: ONYXKEYS.USER,
                     value: {isSubscribedToNewsletter: !isSubscribed},
                 },
@@ -262,11 +222,7 @@
 
     const optimisticData = [
         {
-<<<<<<< HEAD
-            onyxMethod: CONST.ONYX.METHOD.MERGE,
-=======
-            onyxMethod: Onyx.METHOD.MERGE,
->>>>>>> 6d17cc80
+            onyxMethod: Onyx.METHOD.MERGE,
             key: ONYXKEYS.LOGIN_LIST,
             value: {
                 [contactMethod]: {
@@ -283,11 +239,7 @@
     ];
     const successData = [
         {
-<<<<<<< HEAD
-            onyxMethod: CONST.ONYX.METHOD.MERGE,
-=======
-            onyxMethod: Onyx.METHOD.MERGE,
->>>>>>> 6d17cc80
+            onyxMethod: Onyx.METHOD.MERGE,
             key: ONYXKEYS.LOGIN_LIST,
             value: {
                 [contactMethod]: null,
@@ -296,11 +248,7 @@
     ];
     const failureData = [
         {
-<<<<<<< HEAD
-            onyxMethod: CONST.ONYX.METHOD.MERGE,
-=======
-            onyxMethod: Onyx.METHOD.MERGE,
->>>>>>> 6d17cc80
+            onyxMethod: Onyx.METHOD.MERGE,
             key: ONYXKEYS.LOGIN_LIST,
             value: {
                 [contactMethod]: {
@@ -356,11 +304,7 @@
 function addNewContactMethodAndNavigate(contactMethod, password) {
     const optimisticData = [
         {
-<<<<<<< HEAD
-            onyxMethod: CONST.ONYX.METHOD.MERGE,
-=======
-            onyxMethod: Onyx.METHOD.MERGE,
->>>>>>> 6d17cc80
+            onyxMethod: Onyx.METHOD.MERGE,
             key: ONYXKEYS.LOGIN_LIST,
             value: {
                 [contactMethod]: {
@@ -378,11 +322,7 @@
     ];
     const successData = [
         {
-<<<<<<< HEAD
-            onyxMethod: CONST.ONYX.METHOD.MERGE,
-=======
-            onyxMethod: Onyx.METHOD.MERGE,
->>>>>>> 6d17cc80
+            onyxMethod: Onyx.METHOD.MERGE,
             key: ONYXKEYS.LOGIN_LIST,
             value: {
                 [contactMethod]: {
@@ -395,11 +335,7 @@
     ];
     const failureData = [
         {
-<<<<<<< HEAD
-            onyxMethod: CONST.ONYX.METHOD.MERGE,
-=======
-            onyxMethod: Onyx.METHOD.MERGE,
->>>>>>> 6d17cc80
+            onyxMethod: Onyx.METHOD.MERGE,
             key: ONYXKEYS.LOGIN_LIST,
             value: {
                 [contactMethod]: {
@@ -458,11 +394,7 @@
 function validateSecondaryLogin(contactMethod, validateCode) {
     const optimisticData = [
         {
-<<<<<<< HEAD
-            onyxMethod: CONST.ONYX.METHOD.MERGE,
-=======
-            onyxMethod: Onyx.METHOD.MERGE,
->>>>>>> 6d17cc80
+            onyxMethod: Onyx.METHOD.MERGE,
             key: ONYXKEYS.LOGIN_LIST,
             value: {
                 [contactMethod]: {
@@ -478,11 +410,7 @@
     ];
     const successData = [
         {
-<<<<<<< HEAD
-            onyxMethod: CONST.ONYX.METHOD.MERGE,
-=======
-            onyxMethod: Onyx.METHOD.MERGE,
->>>>>>> 6d17cc80
+            onyxMethod: Onyx.METHOD.MERGE,
             key: ONYXKEYS.LOGIN_LIST,
             value: {
                 [contactMethod]: {
@@ -495,11 +423,7 @@
     ];
     const failureData = [
         {
-<<<<<<< HEAD
-            onyxMethod: CONST.ONYX.METHOD.MERGE,
-=======
-            onyxMethod: Onyx.METHOD.MERGE,
->>>>>>> 6d17cc80
+            onyxMethod: Onyx.METHOD.MERGE,
             key: ONYXKEYS.LOGIN_LIST,
             value: {
                 [contactMethod]: {
@@ -807,11 +731,7 @@
         {
             optimisticData: [
                 {
-<<<<<<< HEAD
-                    onyxMethod: CONST.ONYX.METHOD.MERGE,
-=======
-                    onyxMethod: Onyx.METHOD.MERGE,
->>>>>>> 6d17cc80
+                    onyxMethod: Onyx.METHOD.MERGE,
                     key: ONYXKEYS.WALLET_STATEMENT,
                     value: {
                         isGenerating: true,
@@ -820,11 +740,7 @@
             ],
             successData: [
                 {
-<<<<<<< HEAD
-                    onyxMethod: CONST.ONYX.METHOD.MERGE,
-=======
-                    onyxMethod: Onyx.METHOD.MERGE,
->>>>>>> 6d17cc80
+                    onyxMethod: Onyx.METHOD.MERGE,
                     key: ONYXKEYS.WALLET_STATEMENT,
                     value: {
                         isGenerating: false,
@@ -833,11 +749,7 @@
             ],
             failureData: [
                 {
-<<<<<<< HEAD
-                    onyxMethod: CONST.ONYX.METHOD.MERGE,
-=======
-                    onyxMethod: Onyx.METHOD.MERGE,
->>>>>>> 6d17cc80
+                    onyxMethod: Onyx.METHOD.MERGE,
                     key: ONYXKEYS.WALLET_STATEMENT,
                     value: {
                         isGenerating: false,

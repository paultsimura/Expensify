--- conflicted
+++ resolved
@@ -363,15 +363,6 @@
     const optimisticData: OnyxUpdate[] = [];
     const failureData: OnyxUpdate[] = [];
 
-<<<<<<< HEAD
-    const optimisticReportActions: OnyxUpdate[] = transactionsReportActions.map((action, index) => ({
-        onyxMethod: Onyx.METHOD.MERGE,
-        key: `${ONYXKEYS.COLLECTION.REPORT_ACTIONS}${action?.childReportID ?? CONST.DEFAULT_NUMBER_ID}`,
-        value: {
-            [optimisticDissmidedViolationReportActions.at(index)?.reportActionID ?? CONST.DEFAULT_NUMBER_ID]: optimisticDissmidedViolationReportActions.at(index) as ReportAction,
-        },
-    }));
-=======
     const optimisticReportActions: OnyxUpdate[] = transactionsReportActions.map((action, index) => {
         const optimisticDissmidedViolationReportAction = optimisticDissmidedViolationReportActions.at(index);
         return {
@@ -384,7 +375,6 @@
                 : undefined,
         };
     });
->>>>>>> 1d6d64f3
     const optimisticDataTransactionViolations: OnyxUpdate[] = currentTransactionViolations.map((transactionViolations) => ({
         onyxMethod: Onyx.METHOD.MERGE,
         key: `${ONYXKEYS.COLLECTION.TRANSACTION_VIOLATIONS}${transactionViolations.transactionID}`,
@@ -426,15 +416,6 @@
         },
     }));
 
-<<<<<<< HEAD
-    const failureReportActions: OnyxUpdate[] = transactionsReportActions.map((action, index) => ({
-        onyxMethod: Onyx.METHOD.MERGE,
-        key: `${ONYXKEYS.COLLECTION.REPORT_ACTIONS}${action?.childReportID ?? CONST.DEFAULT_NUMBER_ID}`,
-        value: {
-            [optimisticDissmidedViolationReportActions.at(index)?.reportActionID ?? CONST.DEFAULT_NUMBER_ID]: null,
-        },
-    }));
-=======
     const failureReportActions: OnyxUpdate[] = transactionsReportActions.map((action, index) => {
         const optimisticDissmidedViolationReportAction = optimisticDissmidedViolationReportActions.at(index);
         return {
@@ -447,13 +428,11 @@
                 : undefined,
         };
     });
->>>>>>> 1d6d64f3
 
     failureData.push(...failureDataTransactionViolations);
     failureData.push(...failureDataTransaction);
     failureData.push(...failureReportActions);
 
-<<<<<<< HEAD
     const successData: OnyxUpdate[] = transactionsReportActions.map((action, index) => ({
         onyxMethod: Onyx.METHOD.MERGE,
         key: `${ONYXKEYS.COLLECTION.REPORT_ACTIONS}${action?.childReportID ?? CONST.DEFAULT_NUMBER_ID}`,
@@ -461,20 +440,7 @@
             [optimisticDissmidedViolationReportActions.at(index)?.reportActionID ?? CONST.DEFAULT_NUMBER_ID]: null,
         },
     }));
-=======
-    const successData: OnyxUpdate[] = transactionsReportActions.map((action, index) => {
-        const optimisticDissmidedViolationReportAction = optimisticDissmidedViolationReportActions.at(index);
-        return {
-            onyxMethod: Onyx.METHOD.MERGE,
-            key: `${ONYXKEYS.COLLECTION.REPORT_ACTIONS}${action?.childReportID}`,
-            value: optimisticDissmidedViolationReportAction
-                ? {
-                      [optimisticDissmidedViolationReportAction.reportActionID]: null,
-                  }
-                : undefined,
-        };
-    });
->>>>>>> 1d6d64f3
+
     // We are creating duplicate resolved report actions for each duplicate transactions and all the report actions
     // should be correctly linked with their parent report but the BE is sometimes linking report actions to different
     // parent reports than the one we set optimistically, resulting in duplicate report actions. Therefore, we send the BE

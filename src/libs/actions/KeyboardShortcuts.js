import Onyx from 'react-native-onyx';
import ONYXKEYS from '../../ONYXKEYS';

let isShortcutsModalOpen;
Onyx.connect({
    key: ONYXKEYS.IS_SHORTCUTS_MODAL_OPEN,
    callback: (flag) => (isShortcutsModalOpen = flag),
<<<<<<< HEAD
=======
    initWithStoredValues: false,
>>>>>>> 6d17cc80
});

/**
 * Set keyboard shortcuts flag to show modal
 */
function showKeyboardShortcutModal() {
    if (isShortcutsModalOpen) {
        return;
    }
    Onyx.set(ONYXKEYS.IS_SHORTCUTS_MODAL_OPEN, true);
}

/**
 * Unset keyboard shortcuts flag to hide modal
 */
function hideKeyboardShortcutModal() {
    if (!isShortcutsModalOpen) {
        return;
    }
    Onyx.set(ONYXKEYS.IS_SHORTCUTS_MODAL_OPEN, false);
}

export {showKeyboardShortcutModal, hideKeyboardShortcutModal};<|MERGE_RESOLUTION|>--- conflicted
+++ resolved
@@ -5,10 +5,7 @@
 Onyx.connect({
     key: ONYXKEYS.IS_SHORTCUTS_MODAL_OPEN,
     callback: (flag) => (isShortcutsModalOpen = flag),
-<<<<<<< HEAD
-=======
     initWithStoredValues: false,
->>>>>>> 6d17cc80
 });
 
 /**

--- conflicted
+++ resolved
@@ -3,8 +3,9 @@
 import lodashGet from 'lodash/get';
 import ONYXKEYS from '../../ONYXKEYS';
 import * as API from '../API';
-<<<<<<< HEAD
+import CONST from '../../CONST';
 import CONFIG from '../../CONFIG';
+import Firebase from '../Firebase';
 import ROUTES from '../../ROUTES';
 
 let currentUserAccountID;
@@ -13,17 +14,11 @@
     callback: (val) => {
         currentUserAccountID = lodashGet(val, 'accountID', '');
     },
-=======
-import Firebase from '../Firebase';
-import CONST from '../../CONST';
-
 let isSidebarLoaded;
-
 Onyx.connect({
     key: ONYXKEYS.IS_SIDEBAR_LOADED,
     callback: val => isSidebarLoaded = val,
     initWithStoredValues: false,
->>>>>>> f4ea0258
 });
 
 /**
@@ -41,7 +36,6 @@
     Onyx.merge(ONYXKEYS.NVP_PREFERRED_LOCALE, locale);
 }
 
-<<<<<<< HEAD
 /**
  * This links to a page in e.com ensuring the user is logged in.
  * It does so by getting a validate code and redirecting to the validate URL with exitTo set to the URL
@@ -53,7 +47,8 @@
         Linking.openURL(CONFIG.EXPENSIFY.URL_EXPENSIFY_COM
             + ROUTES.VALIDATE_CODE_URL(currentUserAccountID, response.validateCode, url));
     });
-=======
+}
+
 function setSidebarLoaded() {
     if (isSidebarLoaded) {
         return;
@@ -61,15 +56,11 @@
 
     Onyx.set(ONYXKEYS.IS_SIDEBAR_LOADED, true);
     Firebase.stopTrace(CONST.TIMING.SIDEBAR_LOADED);
->>>>>>> f4ea0258
 }
 
 export {
     setCurrentURL,
     setLocale,
-<<<<<<< HEAD
     openSignedInLink,
-=======
     setSidebarLoaded,
->>>>>>> f4ea0258
 };
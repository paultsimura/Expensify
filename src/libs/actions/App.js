import moment from 'moment-timezone';
import {AppState} from 'react-native';
import Onyx from 'react-native-onyx';
import lodashGet from 'lodash/get';
import Str from 'expensify-common/lib/str';
import _ from 'underscore';
import * as API from '../API';
import ONYXKEYS from '../../ONYXKEYS';
import CONST from '../../CONST';
import Log from '../Log';
import Performance from '../Performance';
import * as Policy from './Policy';
import Navigation, {navigationRef} from '../Navigation/Navigation';
import ROUTES from '../../ROUTES';
import * as SessionUtils from '../SessionUtils';
import getCurrentUrl from '../Navigation/currentUrl';
import * as Session from './Session';
import * as ReportActionsUtils from '../ReportActionsUtils';
import Timing from './Timing';
import * as Browser from '../Browser';

let currentUserAccountID;
let currentUserEmail;
Onyx.connect({
    key: ONYXKEYS.SESSION,
    callback: (val) => {
        currentUserAccountID = lodashGet(val, 'accountID', '');
        currentUserEmail = lodashGet(val, 'email', '');
    },
});

let isSidebarLoaded;
Onyx.connect({
    key: ONYXKEYS.IS_SIDEBAR_LOADED,
    callback: (val) => (isSidebarLoaded = val),
    initWithStoredValues: false,
});

let preferredLocale;
Onyx.connect({
    key: ONYXKEYS.NVP_PREFERRED_LOCALE,
    callback: (val) => (preferredLocale = val),
});

let resolveIsReadyPromise;
const isReadyToOpenApp = new Promise((resolve) => {
    resolveIsReadyPromise = resolve;
});

function confirmReadyToOpenApp() {
    resolveIsReadyPromise();
}

/**
 * @param {Array} policies
 * @return {Array<String>} array of policy ids
 */
function getNonOptimisticPolicyIDs(policies) {
    return _.chain(policies)
        .reject((policy) => lodashGet(policy, 'pendingAction', null) === CONST.RED_BRICK_ROAD_PENDING_ACTION.ADD)
        .pluck('id')
        .compact()
        .value();
}

/**
 * @param {String} locale
 */
function setLocale(locale) {
    if (locale === preferredLocale) {
        return;
    }

    // If user is not signed in, change just locally.
    if (!currentUserAccountID) {
        Onyx.merge(ONYXKEYS.NVP_PREFERRED_LOCALE, locale);
        return;
    }

    // Optimistically change preferred locale
    const optimisticData = [
        {
            onyxMethod: Onyx.METHOD.MERGE,
            key: ONYXKEYS.NVP_PREFERRED_LOCALE,
            value: locale,
        },
    ];

    API.write(
        'UpdatePreferredLocale',
        {
            value: locale,
        },
        {optimisticData},
    );
}

/**
 * @param {String} locale
 */
function setLocaleAndNavigate(locale) {
    setLocale(locale);
    Navigation.navigate(ROUTES.SETTINGS_PREFERENCES);
}

function setSidebarLoaded() {
    if (isSidebarLoaded) {
        return;
    }

    Onyx.set(ONYXKEYS.IS_SIDEBAR_LOADED, true);
    Performance.markEnd(CONST.TIMING.SIDEBAR_LOADED);
    Performance.markStart(CONST.TIMING.REPORT_INITIAL_RENDER);
}

let appState;
AppState.addEventListener('change', (nextAppState) => {
    if (nextAppState.match(/inactive|background/) && appState === 'active') {
        Log.info('Flushing logs as app is going inactive', true, {}, true);
    }
    appState = nextAppState;
});

/**
 * Fetches data needed for app initialization
 * @param {boolean} [isReconnecting]
 */
function openApp(isReconnecting = false) {
    isReadyToOpenApp.then(() => {
        const connectionID = Onyx.connect({
            key: ONYXKEYS.COLLECTION.POLICY,
            waitForCollectionCallback: true,
            callback: (policies) => {
                // When the app reconnects we do a fast "sync" of the LHN and only return chats that have new messages. We achieve this by sending the most recent reportActionID.
                // we have locally. And then only update the user about chats with messages that have occurred after that reportActionID.
                //
                // - Look through the local report actions and reports to find the most recently modified report action or report.
                // - We send this to the server so that it can compute which new chats the user needs to see and return only those as an optimization.
                const params = {policyIDList: getNonOptimisticPolicyIDs(policies)};
                if (isReconnecting) {
                    Timing.start(CONST.TIMING.CALCULATE_MOST_RECENT_LAST_MODIFIED_ACTION);
                    params.mostRecentReportActionLastModified = ReportActionsUtils.getMostRecentReportActionLastModified();
                    Timing.end(CONST.TIMING.CALCULATE_MOST_RECENT_LAST_MODIFIED_ACTION, '', 500);
                }
                Onyx.disconnect(connectionID);

                // eslint-disable-next-line rulesdir/no-multiple-api-calls
                const apiMethod = isReconnecting ? API.write : API.read;
                apiMethod(isReconnecting ? 'ReconnectApp' : 'OpenApp', params, {
                    optimisticData: [
                        {
                            onyxMethod: Onyx.METHOD.MERGE,
                            key: ONYXKEYS.IS_LOADING_REPORT_DATA,
                            value: true,
                        },
                    ],
                    successData: [
                        {
                            onyxMethod: Onyx.METHOD.MERGE,
                            key: ONYXKEYS.IS_LOADING_REPORT_DATA,
                            value: false,
                        },
                    ],
                    failureData: [
                        {
                            onyxMethod: Onyx.METHOD.MERGE,
                            key: ONYXKEYS.IS_LOADING_REPORT_DATA,
                            value: false,
                        },
                    ],
                });
            },
        });
    });
}

/**
 * Refreshes data when the app reconnects
 */
function reconnectApp() {
    openApp(true);
}

/**
 * This promise is used so that deeplink component know when a transition is end.
 * This is necessary because we want to begin deeplink redirection after the transition is end.
 */
let resolveSignOnTransitionToFinishPromise;
const signOnTransitionToFinishPromise = new Promise((resolve) => {
    resolveSignOnTransitionToFinishPromise = resolve;
});

function waitForSignOnTransitionToFinish() {
    return signOnTransitionToFinishPromise;
}

function endSignOnTransition() {
    return resolveSignOnTransitionToFinishPromise();
}

/**
 * Create a new workspace and navigate to it
 *
 * @param {String} [policyOwnerEmail] Optional, the email of the account to make the owner of the policy
 * @param {Boolean} [makeMeAdmin] Optional, leave the calling account as an admin on the policy
 * @param {String} [policyName] Optional, custom policy name we will use for created workspace
 * @param {Boolean} [transitionFromOldDot] Optional, if the user is transitioning from old dot
 */
function createWorkspaceAndNavigateToIt(policyOwnerEmail = '', makeMeAdmin = false, policyName = '', transitionFromOldDot = false) {
    const policyID = Policy.generatePolicyID();
    const adminsChatReportID = Policy.createWorkspace(policyOwnerEmail, makeMeAdmin, policyName, policyID);
    Navigation.isNavigationReady()
        .then(() => {
            if (transitionFromOldDot) {
                // We must call goBack() to remove the /transition route from history
                Navigation.goBack();
            }

            // Get the reportID associated with the newly created #admins room and route the user to that chat
            const routeKey = lodashGet(navigationRef.getState(), 'routes[0].state.routes[0].key');
            Navigation.setParams({reportID: adminsChatReportID}, routeKey);

            Navigation.navigate(ROUTES.getWorkspaceInitialRoute(policyID));
        })
        .then(endSignOnTransition);
}

/**
 * This action runs when the Navigator is ready and the current route changes
 *
 * currentPath should be the path as reported by the NavigationContainer
 *
 * The transition link contains an exitTo param that contains the route to
 * navigate to after the user is signed in. A user can transition from OldDot
 * with a different account than the one they are currently signed in with, so
 * we only navigate if they are not signing in as a new user. Once they are
 * signed in as that new user, this action will run again and the navigation
 * will occur.

 * When the exitTo route is 'workspace/new', we create a new
 * workspace and navigate to it
 *
 * We subscribe to the session using withOnyx in the AuthScreens and
 * pass it in as a parameter. withOnyx guarantees that the value has been read
 * from Onyx because it will not render the AuthScreens until that point.
 * @param {Object} session
 * @param {Boolean} shouldNavigateToAdminChat Should we navigate to admin chat after creating workspace
 */
function setUpPoliciesAndNavigate(session, shouldNavigateToAdminChat) {
    const currentUrl = getCurrentUrl();
    if (!session || !currentUrl || !currentUrl.includes('exitTo')) {
        return;
    }

    const isLoggingInAsNewUser = SessionUtils.isLoggingInAsNewUser(currentUrl, session.email);
    const url = new URL(currentUrl);
    const exitTo = url.searchParams.get('exitTo');

    // Approved Accountants and Guides can enter a flow where they make a workspace for other users,
    // and those are passed as a search parameter when using transition links
    const policyOwnerEmail = url.searchParams.get('ownerEmail');
    const makeMeAdmin = url.searchParams.get('makeMeAdmin');
    const policyName = url.searchParams.get('policyName');

    // Sign out the current user if we're transitioning with a different user
    const isTransitioning = Str.startsWith(url.pathname, Str.normalizeUrl(ROUTES.TRANSITION_BETWEEN_APPS));
    if (isLoggingInAsNewUser && isTransitioning) {
        Session.signOut();
    }

    const shouldCreateFreePolicy = !isLoggingInAsNewUser && isTransitioning && exitTo === ROUTES.WORKSPACE_NEW;
    if (shouldCreateFreePolicy) {
<<<<<<< HEAD
        Policy.createWorkspace(policyOwnerEmail, makeMeAdmin, policyName, true, shouldNavigateToAdminChat);
=======
        createWorkspaceAndNavigateToIt(policyOwnerEmail, makeMeAdmin, policyName, true);
>>>>>>> 16a83ac3
        return;
    }
    if (!isLoggingInAsNewUser && exitTo) {
        Navigation.isNavigationReady()
            .then(() => {
                // We must call goBack() to remove the /transition route from history
                Navigation.goBack();
                Navigation.navigate(exitTo);
            })
            .then(endSignOnTransition);
    }
}

function openProfile(personalDetails) {
    const oldTimezoneData = personalDetails.timezone || {};
    let newTimezoneData = oldTimezoneData;

    if (lodashGet(oldTimezoneData, 'automatic', true)) {
        newTimezoneData = {
            automatic: true,
            selected: moment.tz.guess(true),
        };
    }

    API.write(
        'OpenProfile',
        {
            timezone: JSON.stringify(newTimezoneData),
        },
        {
            optimisticData: [
                {
                    onyxMethod: Onyx.METHOD.MERGE,
                    key: ONYXKEYS.PERSONAL_DETAILS_LIST,
                    value: {
                        [currentUserAccountID]: {
                            timezone: newTimezoneData,
                        },
                    },
                },
            ],
            failureData: [
                {
                    onyxMethod: Onyx.METHOD.MERGE,
                    key: ONYXKEYS.PERSONAL_DETAILS_LIST,
                    value: {
                        [currentUserAccountID]: {
                            timezone: oldTimezoneData,
                        },
                    },
                },
            ],
        },
    );
}

function beginDeepLinkRedirect() {
    // There's no support for anonymous users on desktop
    if (Session.isAnonymousUser()) {
        return;
    }

    if (!currentUserAccountID) {
        Browser.openRouteInDesktopApp();
        return;
    }

    // eslint-disable-next-line rulesdir/no-api-side-effects-method
    API.makeRequestWithSideEffects('OpenOldDotLink', {shouldRetry: false}, {}).then((response) => {
        Browser.openRouteInDesktopApp(response.shortLivedAuthToken, currentUserEmail);
    });
}

function beginDeepLinkRedirectAfterTransition() {
    waitForSignOnTransitionToFinish().then(beginDeepLinkRedirect);
}

export {
    setLocale,
    setLocaleAndNavigate,
    setSidebarLoaded,
    setUpPoliciesAndNavigate,
    openProfile,
    openApp,
    reconnectApp,
    confirmReadyToOpenApp,
    beginDeepLinkRedirect,
    beginDeepLinkRedirectAfterTransition,
    createWorkspaceAndNavigateToIt,
};<|MERGE_RESOLUTION|>--- conflicted
+++ resolved
@@ -10,7 +10,7 @@
 import Log from '../Log';
 import Performance from '../Performance';
 import * as Policy from './Policy';
-import Navigation, {navigationRef} from '../Navigation/Navigation';
+import Navigation from '../Navigation/Navigation';
 import ROUTES from '../../ROUTES';
 import * as SessionUtils from '../SessionUtils';
 import getCurrentUrl from '../Navigation/currentUrl';
@@ -205,8 +205,9 @@
  * @param {Boolean} [makeMeAdmin] Optional, leave the calling account as an admin on the policy
  * @param {String} [policyName] Optional, custom policy name we will use for created workspace
  * @param {Boolean} [transitionFromOldDot] Optional, if the user is transitioning from old dot
- */
-function createWorkspaceAndNavigateToIt(policyOwnerEmail = '', makeMeAdmin = false, policyName = '', transitionFromOldDot = false) {
+ * @param {Boolean} [shouldNavigateToAdminChat] Optional, navigate to the #admin room after creation
+ */
+function createWorkspaceAndNavigateToIt(policyOwnerEmail = '', makeMeAdmin = false, policyName = '', transitionFromOldDot = false, shouldNavigateToAdminChat = true) {
     const policyID = Policy.generatePolicyID();
     const adminsChatReportID = Policy.createWorkspace(policyOwnerEmail, makeMeAdmin, policyName, policyID);
     Navigation.isNavigationReady()
@@ -216,9 +217,9 @@
                 Navigation.goBack();
             }
 
-            // Get the reportID associated with the newly created #admins room and route the user to that chat
-            const routeKey = lodashGet(navigationRef.getState(), 'routes[0].state.routes[0].key');
-            Navigation.setParams({reportID: adminsChatReportID}, routeKey);
+            if (shouldNavigateToAdminChat) {
+                Navigation.navigate(ROUTES.getReportRoute(adminsChatReportID));
+            }
 
             Navigation.navigate(ROUTES.getWorkspaceInitialRoute(policyID));
         })
@@ -270,11 +271,7 @@
 
     const shouldCreateFreePolicy = !isLoggingInAsNewUser && isTransitioning && exitTo === ROUTES.WORKSPACE_NEW;
     if (shouldCreateFreePolicy) {
-<<<<<<< HEAD
-        Policy.createWorkspace(policyOwnerEmail, makeMeAdmin, policyName, true, shouldNavigateToAdminChat);
-=======
-        createWorkspaceAndNavigateToIt(policyOwnerEmail, makeMeAdmin, policyName, true);
->>>>>>> 16a83ac3
+        createWorkspaceAndNavigateToIt(policyOwnerEmail, makeMeAdmin, policyName, true, shouldNavigateToAdminChat);
         return;
     }
     if (!isLoggingInAsNewUser && exitTo) {

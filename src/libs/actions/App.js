--- conflicted
+++ resolved
@@ -305,24 +305,13 @@
         return;
     }
     if (!isLoggingInAsNewUser && exitTo) {
-        Navigation.isNavigationReady().then(() => {
-<<<<<<< HEAD
-            // The drawer navigation is only created after we have fetched reports from the server.
-            // Thus, if we use the standard navigation and try to navigate to a drawer route before
-            // the reports have been fetched, we will fail to navigate.
-            Navigation.isDrawerReady()
-                .then(() => {
-                    // We must call dismissModal() to remove the /transition route from history
-                    Navigation.dismissModal();
-                    Navigation.navigate(exitTo);
-                })
-                .then(endSignOnTransition);
-=======
-            // We must call goBack() to remove the /transition route from history
-            Navigation.goBack();
-            Navigation.navigate(exitTo);
->>>>>>> 5e5dc7ef
-        });
+        Navigation.isNavigationReady()
+            .then(() => {
+                // We must call goBack() to remove the /transition route from history
+                Navigation.goBack();
+                Navigation.navigate(exitTo);
+            })
+            .then(endSignOnTransition);
     }
 }
 

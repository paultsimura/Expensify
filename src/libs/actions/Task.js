import Onyx from 'react-native-onyx';
import lodashGet from 'lodash/get';
import Str from 'expensify-common/lib/str';
import ONYXKEYS from '../../ONYXKEYS';
import * as API from '../API';
import * as ReportUtils from '../ReportUtils';
import * as Report from './Report';
import Navigation from '../Navigation/Navigation';
import ROUTES from '../../ROUTES';
import CONST from '../../CONST';
import DateUtils from '../DateUtils';

/**
 * Clears out the task info from the store
 */
function clearOutTaskInfo() {
    Onyx.set(ONYXKEYS.TASK, null);
}

/**
 * Assign a task to a user
 * Function title is createTask for consistency with the rest of the actions
 * and also because we can create a task without assigning it to anyone
 * @param {String} currentUserEmail
 * @param {String} parentReportID
 * @param {String} title
 * @param {String} description
 * @param {String} assignee
 *
 */

function createTaskAndNavigate(currentUserEmail, parentReportID, title, description, assignee = '') {
    // Create the task report
    const optimisticTaskReport = ReportUtils.buildOptimisticTaskReport(currentUserEmail, assignee, parentReportID, title, description);

    // Grab the assigneeChatReportID if there is an assignee and if it's not the same as the parentReportID
    // then we create an optimistic add comment report action on the assignee's chat to notify them of the task
    const assigneeChatReportID = lodashGet(ReportUtils.getChatByParticipants([assignee]), 'reportID');
    const taskReportID = optimisticTaskReport.reportID;
    let optimisticAssigneeAddComment;
    if (assigneeChatReportID && assigneeChatReportID !== parentReportID) {
        optimisticAssigneeAddComment = ReportUtils.buildOptimisticTaskCommentReportAction(taskReportID, title, assignee, `Assigned a task to you: ${title}`);
    }

    // Create the CreatedReportAction on the task
    const optimisticTaskCreatedAction = ReportUtils.buildOptimisticCreatedReportAction(optimisticTaskReport.reportID);
    const optimisticAddCommentReport = ReportUtils.buildOptimisticTaskCommentReportAction(taskReportID, title, assignee, `Created a task: ${title}`);

    const currentTime = DateUtils.getDBTime();

    const lastCommentText = ReportUtils.formatReportLastMessageText(optimisticAddCommentReport.reportAction.message[0].text);

    const optimisticReport = {
        lastVisibleActionCreated: currentTime,
        lastMessageText: Str.htmlDecode(lastCommentText),
        lastActorEmail: currentUserEmail,
        lastReadTime: currentTime,
    };

    const optimisticData = [
        {
            onyxMethod: Onyx.METHOD.SET,
            key: `${ONYXKEYS.COLLECTION.REPORT}${optimisticTaskReport.reportID}`,
            value: optimisticTaskReport,
        },
        {
            onyxMethod: Onyx.METHOD.SET,
            key: `${ONYXKEYS.COLLECTION.REPORT_ACTIONS}${optimisticTaskReport.reportID}`,
            value: {[optimisticTaskCreatedAction.reportActionID]: optimisticTaskCreatedAction},
        },
        {
            onyxMethod: Onyx.METHOD.MERGE,
            key: `${ONYXKEYS.COLLECTION.REPORT_ACTIONS}${parentReportID}`,
            value: {[optimisticAddCommentReport.reportAction.reportActionID]: optimisticAddCommentReport.reportAction},
        },
        {
            onyxMethod: Onyx.METHOD.MERGE,
            key: `${ONYXKEYS.COLLECTION.REPORT}${parentReportID}`,
            value: optimisticReport,
        },
    ];

    const successData = [];

    const failureData = [
        {
            onyxMethod: Onyx.METHOD.SET,
            key: `${ONYXKEYS.COLLECTION.REPORT}${optimisticTaskReport.reportID}`,
            value: null,
        },
        {
            onyxMethod: Onyx.METHOD.MERGE,
            key: `${ONYXKEYS.COLLECTION.REPORT_ACTIONS}${optimisticTaskReport.reportID}`,
            value: {[optimisticTaskCreatedAction.reportActionID]: {pendingAction: null}},
        },
        {
            onyxMethod: Onyx.METHOD.MERGE,
            key: `${ONYXKEYS.COLLECTION.REPORT_ACTIONS}${parentReportID}`,
            value: {[optimisticAddCommentReport.reportAction.reportActionID]: {pendingAction: null}},
        },
    ];

    if (optimisticAssigneeAddComment) {
        const lastAssigneeCommentText = ReportUtils.formatReportLastMessageText(optimisticAssigneeAddComment.reportAction.message[0].text);

        const optimisticAssigneeReport = {
            lastVisibleActionCreated: currentTime,
            lastMessageText: Str.htmlDecode(lastAssigneeCommentText),
            lastActorEmail: currentUserEmail,
            lastReadTime: currentTime,
        };

        optimisticData.push(
            {
                onyxMethod: Onyx.METHOD.MERGE,
                key: `${ONYXKEYS.COLLECTION.REPORT_ACTIONS}${assigneeChatReportID}`,
                value: {[optimisticAssigneeAddComment.reportAction.reportActionID]: optimisticAssigneeAddComment.reportAction},
            },
            {
                onyxMethod: Onyx.METHOD.MERGE,
                key: `${ONYXKEYS.COLLECTION.REPORT}${assigneeChatReportID}`,
                value: optimisticAssigneeReport,
            },
        );

        failureData.push({
            onyxMethod: Onyx.METHOD.MERGE,
            key: `${ONYXKEYS.COLLECTION.REPORT_ACTIONS}${assigneeChatReportID}`,
            value: {[optimisticAssigneeAddComment.reportAction.reportActionID]: {pendingAction: null}},
        });
    }

    API.write(
        'CreateTask',
        {
            parentReportActionID: optimisticAddCommentReport.reportAction.reportActionID,
            parentReportID,
            taskReportID: optimisticTaskReport.reportID,
            createdTaskReportActionID: optimisticTaskCreatedAction.reportActionID,
            reportName: optimisticTaskReport.reportName,
            title: optimisticTaskReport.reportName,
            description: optimisticTaskReport.description,
            assignee,
            assigneeChatReportID,
            assigneeChatReportActionID: optimisticAssigneeAddComment ? optimisticAssigneeAddComment.reportAction.reportActionID : 0,
        },
        {optimisticData, successData, failureData},
    );

    clearOutTaskInfo();

    Navigation.navigate(ROUTES.getReportRoute(optimisticTaskReport.reportID));
}

/**
 * @function editTask
 * @param {object} report
 * @param {string} ownerEmail
 * @param {string} title
 * @param {string} description
 * @param {string} assignee
 * @returns {object} action
 *
 */

function editTaskAndNavigate(report, ownerEmail, title, description, assignee) {
    // Create the EditedReportAction on the task
    const editTaskReportAction = ReportUtils.buildOptimisticEditedTaskReportAction(ownerEmail);

    // Sometimes title is undefined, so we need to check for that, and we provide it to multiple functions
    const reportName = title || report.reportName;

    // If we make a change to the assignee, we want to add a comment to the assignee's chat
    let optimisticAssigneeAddComment;
    let assigneeChatReportID;
    if (assignee && assignee !== report.assignee) {
        assigneeChatReportID = ReportUtils.getChatByParticipants([assignee]).reportID;
        optimisticAssigneeAddComment = ReportUtils.buildOptimisticTaskCommentReportAction(report.reportID, reportName, assignee, `Assigned a task to you: ${reportName}`);
    }

    const optimisticData = [
        {
            onyxMethod: Onyx.METHOD.MERGE,
            key: `${ONYXKEYS.COLLECTION.REPORT_ACTIONS}${report.reportID}`,
            value: {[editTaskReportAction.reportActionID]: editTaskReportAction},
        },
        {
            onyxMethod: Onyx.METHOD.MERGE,
            key: `${ONYXKEYS.COLLECTION.REPORT}${report.reportID}`,
            value: {
                reportName,
                description: description || report.description,
                assignee: assignee || report.assignee,
            },
        },
    ];
    const successData = [];
    const failureData = [
        {
            onyxMethod: Onyx.METHOD.MERGE,
            key: `${ONYXKEYS.COLLECTION.REPORT_ACTIONS}${report.reportID}`,
            value: {[editTaskReportAction.reportActionID]: {pendingAction: null}},
        },
        {
            onyxMethod: Onyx.METHOD.MERGE,
            key: `${ONYXKEYS.COLLECTION.REPORT}${report.reportID}`,
            value: {reportName: report.reportName, description: report.description, assignee: report.assignee},
        },
    ];

    if (optimisticAssigneeAddComment) {
        const currentTime = DateUtils.getDBTime();
        const lastAssigneeCommentText = ReportUtils.formatReportLastMessageText(optimisticAssigneeAddComment.reportAction.message[0].text);

        const optimisticAssigneeReport = {
            lastVisibleActionCreated: currentTime,
            lastMessageText: Str.htmlDecode(lastAssigneeCommentText),
            lastActorEmail: ownerEmail,
            lastReadTime: currentTime,
        };

        optimisticData.push(
            {
                onyxMethod: Onyx.METHOD.MERGE,
                key: `${ONYXKEYS.COLLECTION.REPORT_ACTIONS}${assigneeChatReportID}`,
                value: {[optimisticAssigneeAddComment.reportAction.reportActionID]: optimisticAssigneeAddComment.reportAction},
            },
            {
                onyxMethod: Onyx.METHOD.MERGE,
                key: `${ONYXKEYS.COLLECTION.REPORT}${assigneeChatReportID}`,
                value: optimisticAssigneeReport,
            },
        );

        failureData.push({
            onyxMethod: Onyx.METHOD.MERGE,
            key: `${ONYXKEYS.COLLECTION.REPORT_ACTIONS}${assigneeChatReportID}`,
            value: {[optimisticAssigneeAddComment.reportAction.reportActionID]: {pendingAction: null}},
        });
    }

    API.write(
        'EditTask',
        {
            taskReportID: report.reportID,
            title: reportName,
            description: description || report.description,
            assignee: assignee || report.assignee,
            editedTaskReportActionID: editTaskReportAction.reportActionID,
            assigneeChatReportActionID: optimisticAssigneeAddComment ? optimisticAssigneeAddComment.reportAction.reportActionID : 0,
        },
        {optimisticData, successData, failureData},
    );

    Navigation.navigate(ROUTES.getReportRoute(report.reportID));
}

/**
 * Sets the report info for the task being viewed
 *
 * @param {Object} report
 */
function setTaskReport(report) {
    Onyx.merge(ONYXKEYS.TASK, {report});
}

/**
 * Sets the title and description values for the task
 * @param {string} title
 * @param {string} description
 */

function setDetailsValue(title, description) {
    // This is only needed for creation of a new task and so it should only be stored locally
    Onyx.merge(ONYXKEYS.TASK, {title, description});
}

/**
 * Sets the title value for the task
 * @param {string} title
 */
function setTitleValue(title) {
    Onyx.merge(ONYXKEYS.TASK, {title});
}

/**
 * Sets the description value for the task
 * @param {string} description
 */
function setDescriptionValue(description) {
    Onyx.merge(ONYXKEYS.TASK, {description});
}

/**
 * Sets the shareDestination value for the task
 * @param {string} shareDestination
 */
function setShareDestinationValue(shareDestination) {
    // This is only needed for creation of a new task and so it should only be stored locally
    Onyx.merge(ONYXKEYS.TASK, {shareDestination});
}

/**
 * Sets the assignee value for the task and checks for an existing chat with the assignee
 * If there is no existing chat, it creates an optimistic chat report
 * It also sets the shareDestination as that chat report if a share destination isn't already set
 * @param {string} assignee
 * @param {string} shareDestination
 */

function setAssigneeValue(assignee, shareDestination) {
    let newChat = {};
    const chat = ReportUtils.getChatByParticipants([assignee]);
    if (!chat) {
        newChat = ReportUtils.buildOptimisticChatReport([assignee]);
    }
    const reportID = chat ? chat.reportID : newChat.reportID;

    if (!shareDestination) {
        setShareDestinationValue(reportID);
    }

    Report.openReport(reportID, [assignee], newChat);

    // This is only needed for creation of a new task and so it should only be stored locally
    Onyx.merge(ONYXKEYS.TASK, {assignee});
}

/**
 * Sets the parentReportID value for the task
 * @param {string} parentReportID
 */

function setParentReportID(parentReportID) {
    // This is only needed for creation of a new task and so it should only be stored locally
    Onyx.merge(ONYXKEYS.TASK, {parentReportID});
}

/**
 * Clears out the task info from the store and navigates to the NewTaskDetails page
 * @param {string} reportID
 */
function clearOutTaskInfoAndNavigate(reportID) {
    clearOutTaskInfo();
    setParentReportID(reportID);
    Navigation.navigate(ROUTES.NEW_TASK_DETAILS);
}

<<<<<<< HEAD
function cancelTask(taskReportID, parentReportID, originalStateNum, originalStatusNum) {
    const optimisticCancelReportAction = ReportUtils.buildOptimisticCancelTaskReportAction(taskReportID);
    const optimisticReportActionID = optimisticCancelReportAction.reportActionID;

    const optimisticData = [
        {
            onyxMethod: Onyx.METHOD.MERGE,
            key: `${ONYXKEYS.COLLECTION.REPORT}${taskReportID}`,
            value: {
                stateNum: CONST.REPORT.STATE_NUM.SUBMITTED,
                statusNum: CONST.REPORT.STATUS.CLOSED,
            },
        },
        {
            onyxMethod: Onyx.METHOD.MERGE,
            key: `${ONYXKEYS.COLLECTION.REPORT_ACTIONS}${parentReportID}`,
            value: {
                [optimisticReportActionID]: optimisticCancelReportAction,
            },
        },
    ];

    const failureData = [
        {
            onyxMethod: Onyx.METHOD.MERGE,
            key: `${ONYXKEYS.COLLECTION.REPORT}${taskReportID}`,
            value: {
                stateNum: originalStateNum,
                statusNum: originalStatusNum,
            },
        },
        {
            onyxMethod: Onyx.METHOD.MERGE,
            key: `${ONYXKEYS.COLLECTION.REPORT_ACTIONS}${parentReportID}`,
            value: {
                [optimisticReportActionID]: null,
            },
        },
    ];

    API.write('CancelTask', {taskReportID, optimisticReportActionID}, {optimisticData, failureData});
}

export {createTaskAndNavigate, setTitleValue, setDescriptionValue, setDetailsValue, setAssigneeValue, setShareDestinationValue, clearOutTaskInfo, clearOutTaskInfoAndNavigate, cancelTask};
=======
/**
 * Get the assignee data
 *
 * @param {Object} details
 * @returns {Object}
 */
function getAssignee(details) {
    if (!details) {
        return {
            icons: [],
            displayName: '',
            subtitle: '',
        };
    }
    const source = ReportUtils.getAvatar(lodashGet(details, 'avatar', ''), lodashGet(details, 'login', ''));
    return {
        icons: [{source, type: 'avatar', name: details.login}],
        displayName: details.displayName,
        subtitle: details.login,
    };
}

/**
 * Get the share destination data
 * @param {Object} reportID
 * @param {Object} reports
 * @param {Object} personalDetails
 * @returns {Object}
 * */
function getShareDestination(reportID, reports, personalDetails) {
    const report = lodashGet(reports, `report_${reportID}`, {});
    return {
        icons: ReportUtils.getIcons(report, personalDetails),
        displayName: ReportUtils.getReportName(report),
        subtitle: ReportUtils.getChatRoomSubtitle(report),
    };
}

export {
    createTaskAndNavigate,
    editTaskAndNavigate,
    setTitleValue,
    setDescriptionValue,
    setTaskReport,
    setDetailsValue,
    setAssigneeValue,
    setShareDestinationValue,
    clearOutTaskInfo,
    clearOutTaskInfoAndNavigate,
    getAssignee,
    getShareDestination,
};
>>>>>>> 439d97f2
<|MERGE_RESOLUTION|>--- conflicted
+++ resolved
@@ -346,52 +346,6 @@
     Navigation.navigate(ROUTES.NEW_TASK_DETAILS);
 }
 
-<<<<<<< HEAD
-function cancelTask(taskReportID, parentReportID, originalStateNum, originalStatusNum) {
-    const optimisticCancelReportAction = ReportUtils.buildOptimisticCancelTaskReportAction(taskReportID);
-    const optimisticReportActionID = optimisticCancelReportAction.reportActionID;
-
-    const optimisticData = [
-        {
-            onyxMethod: Onyx.METHOD.MERGE,
-            key: `${ONYXKEYS.COLLECTION.REPORT}${taskReportID}`,
-            value: {
-                stateNum: CONST.REPORT.STATE_NUM.SUBMITTED,
-                statusNum: CONST.REPORT.STATUS.CLOSED,
-            },
-        },
-        {
-            onyxMethod: Onyx.METHOD.MERGE,
-            key: `${ONYXKEYS.COLLECTION.REPORT_ACTIONS}${parentReportID}`,
-            value: {
-                [optimisticReportActionID]: optimisticCancelReportAction,
-            },
-        },
-    ];
-
-    const failureData = [
-        {
-            onyxMethod: Onyx.METHOD.MERGE,
-            key: `${ONYXKEYS.COLLECTION.REPORT}${taskReportID}`,
-            value: {
-                stateNum: originalStateNum,
-                statusNum: originalStatusNum,
-            },
-        },
-        {
-            onyxMethod: Onyx.METHOD.MERGE,
-            key: `${ONYXKEYS.COLLECTION.REPORT_ACTIONS}${parentReportID}`,
-            value: {
-                [optimisticReportActionID]: null,
-            },
-        },
-    ];
-
-    API.write('CancelTask', {taskReportID, optimisticReportActionID}, {optimisticData, failureData});
-}
-
-export {createTaskAndNavigate, setTitleValue, setDescriptionValue, setDetailsValue, setAssigneeValue, setShareDestinationValue, clearOutTaskInfo, clearOutTaskInfoAndNavigate, cancelTask};
-=======
 /**
  * Get the assignee data
  *
@@ -430,6 +384,49 @@
     };
 }
 
+function cancelTask(taskReportID, parentReportID, originalStateNum, originalStatusNum) {
+    const optimisticCancelReportAction = ReportUtils.buildOptimisticCancelTaskReportAction(taskReportID);
+    const optimisticReportActionID = optimisticCancelReportAction.reportActionID;
+
+    const optimisticData = [
+        {
+            onyxMethod: Onyx.METHOD.MERGE,
+            key: `${ONYXKEYS.COLLECTION.REPORT}${taskReportID}`,
+            value: {
+                stateNum: CONST.REPORT.STATE_NUM.SUBMITTED,
+                statusNum: CONST.REPORT.STATUS.CLOSED,
+            },
+        },
+        {
+            onyxMethod: Onyx.METHOD.MERGE,
+            key: `${ONYXKEYS.COLLECTION.REPORT_ACTIONS}${parentReportID}`,
+            value: {
+                [optimisticReportActionID]: optimisticCancelReportAction,
+            },
+        },
+    ];
+
+    const failureData = [
+        {
+            onyxMethod: Onyx.METHOD.MERGE,
+            key: `${ONYXKEYS.COLLECTION.REPORT}${taskReportID}`,
+            value: {
+                stateNum: originalStateNum,
+                statusNum: originalStatusNum,
+            },
+        },
+        {
+            onyxMethod: Onyx.METHOD.MERGE,
+            key: `${ONYXKEYS.COLLECTION.REPORT_ACTIONS}${parentReportID}`,
+            value: {
+                [optimisticReportActionID]: null,
+            },
+        },
+    ];
+
+    API.write('CancelTask', {taskReportID, optimisticReportActionID}, {optimisticData, failureData});
+}
+
 export {
     createTaskAndNavigate,
     editTaskAndNavigate,
@@ -443,5 +440,5 @@
     clearOutTaskInfoAndNavigate,
     getAssignee,
     getShareDestination,
-};
->>>>>>> 439d97f2
+    cancelTask,
+};
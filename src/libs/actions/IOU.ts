--- conflicted
+++ resolved
@@ -6849,11 +6849,7 @@
         }
     }
 
-<<<<<<< HEAD
-    return isCurrentUserManager && !isOpenExpenseReport && !isApproved && !iouSettled && !isArchivedExpenseReport && !isTransactionBeingScanned && !hasViolations;
-=======
-    return isCurrentUserManager && !isOpenExpenseReport && !isApproved && !iouSettled && !isArchivedReport && !isTransactionBeingScanned && !hasNonHoldViolation;
->>>>>>> 70461d08
+    return isCurrentUserManager && !isOpenExpenseReport && !isApproved && !iouSettled && !isArchivedExpenseReport && !isTransactionBeingScanned && !hasNonHoldViolation;
 }
 
 function canIOUBePaid(

import type {StackScreenProps} from '@react-navigation/stack';
import {format} from 'date-fns';
import fastMerge from 'expensify-common/lib/fastMerge';
import Str from 'expensify-common/lib/str';
import Onyx from 'react-native-onyx';
import type {OnyxCollection, OnyxEntry, OnyxUpdate} from 'react-native-onyx';
import type {ValueOf} from 'type-fest';
import ReceiptGeneric from '@assets/images/receipt-generic.png';
import * as API from '@libs/API';
import type {
    ApproveMoneyRequestParams,
    CompleteSplitBillParams,
    CreateDistanceRequestParams,
    DeleteMoneyRequestParams,
    DetachReceiptParams,
    EditMoneyRequestParams,
    PayMoneyRequestParams,
    ReplaceReceiptParams,
    RequestMoneyParams,
    SendMoneyParams,
    SplitBillParams,
    StartSplitBillParams,
    SubmitReportParams,
    UpdateMoneyRequestParams,
} from '@libs/API/parameters';
import {WRITE_COMMANDS} from '@libs/API/types';
import * as CurrencyUtils from '@libs/CurrencyUtils';
import DateUtils from '@libs/DateUtils';
import * as ErrorUtils from '@libs/ErrorUtils';
import * as FileUtils from '@libs/fileDownload/FileUtils';
import * as IOUUtils from '@libs/IOUUtils';
import * as LocalePhoneNumber from '@libs/LocalePhoneNumber';
import * as Localize from '@libs/Localize';
import Navigation from '@libs/Navigation/Navigation';
import * as NextStepUtils from '@libs/NextStepUtils';
import * as NumberUtils from '@libs/NumberUtils';
import * as OptionsListUtils from '@libs/OptionsListUtils';
import Permissions from '@libs/Permissions';
import * as PolicyUtils from '@libs/PolicyUtils';
import * as ReportActionsUtils from '@libs/ReportActionsUtils';
import * as ReportUtils from '@libs/ReportUtils';
import type {OptimisticChatReport, OptimisticCreatedReportAction, OptimisticIOUReportAction, TransactionDetails} from '@libs/ReportUtils';
import * as TransactionUtils from '@libs/TransactionUtils';
import * as UserUtils from '@libs/UserUtils';
import ViolationsUtils from '@libs/Violations/ViolationsUtils';
import type {MoneyRequestNavigatorParamList} from '@navigation/types';
import CONST from '@src/CONST';
import ONYXKEYS from '@src/ONYXKEYS';
import ROUTES from '@src/ROUTES';
import type SCREENS from '@src/SCREENS';
import type * as OnyxTypes from '@src/types/onyx';
import type {Participant, Split} from '@src/types/onyx/IOU';
import type {ErrorFields, Errors, PendingFields} from '@src/types/onyx/OnyxCommon';
import type {PaymentMethodType} from '@src/types/onyx/OriginalMessage';
import type ReportAction from '@src/types/onyx/ReportAction';
import type {OnyxData} from '@src/types/onyx/Request';
import type {Comment, Receipt, ReceiptSource, TaxRate, TransactionChanges, WaypointCollection} from '@src/types/onyx/Transaction';
import type {EmptyObject} from '@src/types/utils/EmptyObject';
import {isEmptyObject} from '@src/types/utils/EmptyObject';
import * as Policy from './Policy';
import * as Report from './Report';

type MoneyRequestRoute = StackScreenProps<MoneyRequestNavigatorParamList, typeof SCREENS.MONEY_REQUEST.CATEGORY | typeof SCREENS.MONEY_REQUEST.CONFIRMATION>['route'];

type IOURequestType = ValueOf<typeof CONST.IOU.REQUEST_TYPE>;

type OneOnOneIOUReport = OnyxTypes.Report | undefined | null;

type MoneyRequestInformation = {
    payerAccountID: number;
    payerEmail: string;
    iouReport: OnyxTypes.Report;
    chatReport: OnyxTypes.Report;
    transaction: OnyxTypes.Transaction;
    iouAction: OptimisticIOUReportAction;
    createdChatReportActionID: string;
    createdIOUReportActionID: string;
    reportPreviewAction: OnyxTypes.ReportAction;
    onyxData: OnyxData;
};

type SplitData = {
    chatReportID: string;
    transactionID: string;
    reportActionID: string;
    policyID?: string;
    createdReportActionID?: string;
};

type SplitsAndOnyxData = {
    splitData: SplitData;
    splits: Split[];
    onyxData: OnyxData;
};

type UpdateMoneyRequestData = {
    params: UpdateMoneyRequestParams;
    onyxData: OnyxData;
};

type PayMoneyRequestData = {
    params: PayMoneyRequestParams;
    optimisticData: OnyxUpdate[];
    successData: OnyxUpdate[];
    failureData: OnyxUpdate[];
};

type SendMoneyParamsData = {
    params: SendMoneyParams;
    optimisticData: OnyxUpdate[];
    successData: OnyxUpdate[];
    failureData: OnyxUpdate[];
};

type OutstandingChildRequest = {
    hasOutstandingChildRequest?: boolean;
};

let betas: OnyxTypes.Beta[] = [];
Onyx.connect({
    key: ONYXKEYS.BETAS,
    callback: (value) => (betas = value ?? []),
});

let allPersonalDetails: OnyxTypes.PersonalDetailsList = {};
Onyx.connect({
    key: ONYXKEYS.PERSONAL_DETAILS_LIST,
    callback: (value) => {
        allPersonalDetails = value ?? {};
    },
});

let allReports: OnyxCollection<OnyxTypes.Report> = null;
Onyx.connect({
    key: ONYXKEYS.COLLECTION.REPORT,
    waitForCollectionCallback: true,
    callback: (value) => (allReports = value),
});

let allTransactions: NonNullable<OnyxCollection<OnyxTypes.Transaction>> = {};
Onyx.connect({
    key: ONYXKEYS.COLLECTION.TRANSACTION,
    waitForCollectionCallback: true,
    callback: (value) => {
        if (!value) {
            allTransactions = {};
            return;
        }

        allTransactions = value;
    },
});

let allTransactionDrafts: NonNullable<OnyxCollection<OnyxTypes.Transaction>> = {};
Onyx.connect({
    key: ONYXKEYS.COLLECTION.TRANSACTION_DRAFT,
    waitForCollectionCallback: true,
    callback: (value) => {
        allTransactionDrafts = value ?? {};
    },
});

let allTransactionViolations: NonNullable<OnyxCollection<OnyxTypes.TransactionViolations>> = {};
Onyx.connect({
    key: ONYXKEYS.COLLECTION.TRANSACTION_VIOLATIONS,
    waitForCollectionCallback: true,
    callback: (value) => {
        if (!value) {
            allTransactionViolations = {};
            return;
        }

        allTransactionViolations = value;
    },
});

let allDraftSplitTransactions: NonNullable<OnyxCollection<OnyxTypes.Transaction>> = {};
Onyx.connect({
    key: ONYXKEYS.COLLECTION.SPLIT_TRANSACTION_DRAFT,
    waitForCollectionCallback: true,
    callback: (value) => {
        allDraftSplitTransactions = value ?? {};
    },
});

let allNextSteps: NonNullable<OnyxCollection<OnyxTypes.ReportNextStep>> = {};
Onyx.connect({
    key: ONYXKEYS.COLLECTION.NEXT_STEP,
    waitForCollectionCallback: true,
    callback: (value) => {
        allNextSteps = value ?? {};
    },
});

let userAccountID = -1;
let currentUserEmail = '';
Onyx.connect({
    key: ONYXKEYS.SESSION,
    callback: (value) => {
        currentUserEmail = value?.email ?? '';
        userAccountID = value?.accountID ?? -1;
    },
});

let currentUserPersonalDetails: OnyxTypes.PersonalDetails | EmptyObject = {};
Onyx.connect({
    key: ONYXKEYS.PERSONAL_DETAILS_LIST,
    callback: (value) => {
        currentUserPersonalDetails = value?.[userAccountID] ?? {};
    },
});

let currentDate: OnyxEntry<string> = '';
Onyx.connect({
    key: ONYXKEYS.CURRENT_DATE,
    callback: (value) => {
        currentDate = value;
    },
});

/**
 * Initialize money request info
 * @param reportID to attach the transaction to
 * @param iouRequestType one of manual/scan/distance
 */
function initMoneyRequest(reportID: string, isFromGlobalCreate: boolean, iouRequestType: IOURequestType = CONST.IOU.REQUEST_TYPE.MANUAL) {
    // Generate a brand new transactionID
    const newTransactionID = CONST.IOU.OPTIMISTIC_TRANSACTION_ID;
    // Disabling this line since currentDate can be an empty string
    // eslint-disable-next-line @typescript-eslint/prefer-nullish-coalescing
    const created = currentDate || format(new Date(), 'yyyy-MM-dd');
    const comment: Comment = {};

    // Add initial empty waypoints when starting a distance request
    if (iouRequestType === CONST.IOU.REQUEST_TYPE.DISTANCE) {
        comment.waypoints = {
            waypoint0: {},
            waypoint1: {},
        };
    }

    // Store the transaction in Onyx and mark it as not saved so it can be cleaned up later
    // Use set() here so that there is no way that data will be leaked between objects when it gets reset
    Onyx.set(`${ONYXKEYS.COLLECTION.TRANSACTION_DRAFT}${newTransactionID}`, {
        amount: 0,
        comment,
        created,
        currency: currentUserPersonalDetails.localCurrencyCode ?? CONST.CURRENCY.USD,
        iouRequestType,
        reportID,
        transactionID: newTransactionID,
        isFromGlobalCreate,
        merchant: CONST.TRANSACTION.PARTIAL_TRANSACTION_MERCHANT,
    });
}

function clearMoneyRequest(transactionID: string) {
    Onyx.set(`${ONYXKEYS.COLLECTION.TRANSACTION_DRAFT}${transactionID}`, null);
}

// eslint-disable-next-line @typescript-eslint/naming-convention
function startMoneyRequest_temporaryForRefactor(iouType: ValueOf<typeof CONST.IOU.TYPE>, reportID: string) {
    clearMoneyRequest(CONST.IOU.OPTIMISTIC_TRANSACTION_ID);
    Navigation.navigate(ROUTES.MONEY_REQUEST_CREATE.getRoute(iouType, CONST.IOU.OPTIMISTIC_TRANSACTION_ID, reportID));
}

// eslint-disable-next-line @typescript-eslint/naming-convention
function setMoneyRequestAmount_temporaryForRefactor(transactionID: string, amount: number, currency: string, removeOriginalCurrency = false) {
    if (removeOriginalCurrency) {
        Onyx.merge(`${ONYXKEYS.COLLECTION.TRANSACTION_DRAFT}${transactionID}`, {amount, currency, originalCurrency: null});
        return;
    }
    Onyx.merge(`${ONYXKEYS.COLLECTION.TRANSACTION_DRAFT}${transactionID}`, {amount, currency});
}

// eslint-disable-next-line @typescript-eslint/naming-convention
function setMoneyRequestCreated(transactionID: string, created: string, isDraft: boolean) {
    Onyx.merge(`${isDraft ? ONYXKEYS.COLLECTION.TRANSACTION_DRAFT : ONYXKEYS.COLLECTION.TRANSACTION}${transactionID}`, {created});
}

// eslint-disable-next-line @typescript-eslint/naming-convention
function setMoneyRequestCurrency_temporaryForRefactor(transactionID: string, currency: string, removeOriginalCurrency = false) {
    if (removeOriginalCurrency) {
        Onyx.merge(`${ONYXKEYS.COLLECTION.TRANSACTION_DRAFT}${transactionID}`, {currency, originalCurrency: null});
        return;
    }
    Onyx.merge(`${ONYXKEYS.COLLECTION.TRANSACTION_DRAFT}${transactionID}`, {currency});
}

// eslint-disable-next-line @typescript-eslint/naming-convention
function setMoneyRequestOriginalCurrency_temporaryForRefactor(transactionID: string, originalCurrency: string) {
    Onyx.merge(`${ONYXKEYS.COLLECTION.TRANSACTION_DRAFT}${transactionID}`, {originalCurrency});
}

function setMoneyRequestDescription(transactionID: string, comment: string, isDraft: boolean) {
    Onyx.merge(`${isDraft ? ONYXKEYS.COLLECTION.TRANSACTION_DRAFT : ONYXKEYS.COLLECTION.TRANSACTION}${transactionID}`, {comment: {comment: comment.trim()}});
}

function setMoneyRequestMerchant(transactionID: string, merchant: string, isDraft: boolean) {
    Onyx.merge(`${isDraft ? ONYXKEYS.COLLECTION.TRANSACTION_DRAFT : ONYXKEYS.COLLECTION.TRANSACTION}${transactionID}`, {merchant});
}

function setMoneyRequestPendingFields(transactionID: string, pendingFields: PendingFields) {
    Onyx.merge(`${ONYXKEYS.COLLECTION.TRANSACTION_DRAFT}${transactionID}`, {pendingFields});
}

// eslint-disable-next-line @typescript-eslint/naming-convention
function setMoneyRequestCategory_temporaryForRefactor(transactionID: string, category: string) {
    Onyx.merge(`${ONYXKEYS.COLLECTION.TRANSACTION_DRAFT}${transactionID}`, {category});
}

// eslint-disable-next-line @typescript-eslint/naming-convention
function resetMoneyRequestCategory_temporaryForRefactor(transactionID: string) {
    Onyx.merge(`${ONYXKEYS.COLLECTION.TRANSACTION_DRAFT}${transactionID}`, {category: null});
}

function setMoneyRequestTag(transactionID: string, tag: string) {
    Onyx.merge(`${ONYXKEYS.COLLECTION.TRANSACTION_DRAFT}${transactionID}`, {tag});
}

// eslint-disable-next-line @typescript-eslint/naming-convention
function setMoneyRequestBillable_temporaryForRefactor(transactionID: string, billable: boolean) {
    Onyx.merge(`${ONYXKEYS.COLLECTION.TRANSACTION_DRAFT}${transactionID}`, {billable});
}

// eslint-disable-next-line @typescript-eslint/naming-convention
function setMoneyRequestParticipants_temporaryForRefactor(transactionID: string, participants: Participant[]) {
    Onyx.merge(`${ONYXKEYS.COLLECTION.TRANSACTION_DRAFT}${transactionID}`, {participants});
}

function setMoneyRequestReceipt(transactionID: string, source: string, filename: string, isDraft: boolean) {
    Onyx.merge(`${isDraft ? ONYXKEYS.COLLECTION.TRANSACTION_DRAFT : ONYXKEYS.COLLECTION.TRANSACTION}${transactionID}`, {
        receipt: {source},
        filename,
    });
}

/** Reset money request info from the store with its initial value */
function resetMoneyRequestInfo(id = '') {
    // Disabling this line since currentDate can be an empty string
    // eslint-disable-next-line @typescript-eslint/prefer-nullish-coalescing
    const created = currentDate || format(new Date(), CONST.DATE.FNS_FORMAT_STRING);
    Onyx.merge(ONYXKEYS.IOU, {
        id,
        amount: 0,
        currency: currentUserPersonalDetails.localCurrencyCode ?? CONST.CURRENCY.USD,
        comment: '',
        participants: [],
        merchant: CONST.TRANSACTION.PARTIAL_TRANSACTION_MERCHANT,
        category: '',
        tag: '',
        created,
        receiptPath: '',
        receiptFilename: '',
        transactionID: '',
        billable: null,
        isSplitRequest: false,
    });
}

/** Helper function to get the receipt error for money requests, or the generic error if there's no receipt */
function getReceiptError(receipt?: Receipt, filename?: string, isScanRequest = true): Errors | ErrorFields {
    return isEmptyObject(receipt) || !isScanRequest
        ? ErrorUtils.getMicroSecondOnyxError('iou.error.genericCreateFailureMessage')
        : ErrorUtils.getMicroSecondOnyxErrorObject({error: CONST.IOU.RECEIPT_ERROR, source: receipt.source?.toString() ?? '', filename: filename ?? ''});
}

/** Return the object to update hasOutstandingChildRequest */
function getOutstandingChildRequest(needsToBeManuallySubmitted: boolean, policy: OnyxEntry<OnyxTypes.Policy> | EmptyObject = null): OutstandingChildRequest {
    if (!needsToBeManuallySubmitted) {
        return {
            hasOutstandingChildRequest: false,
        };
    }

    if (PolicyUtils.isPolicyAdmin(policy)) {
        return {
            hasOutstandingChildRequest: true,
        };
    }

    // We don't need to update hasOutstandingChildRequest in this case
    return {};
}

/** Builds the Onyx data for a money request */
function buildOnyxDataForMoneyRequest(
    chatReport: OnyxEntry<OnyxTypes.Report>,
    iouReport: OnyxTypes.Report,
    transaction: OnyxTypes.Transaction,
    chatCreatedAction: OptimisticCreatedReportAction,
    iouCreatedAction: OptimisticCreatedReportAction,
    iouAction: OptimisticIOUReportAction,
    optimisticPersonalDetailListAction: OnyxTypes.PersonalDetailsList,
    reportPreviewAction: ReportAction,
    optimisticPolicyRecentlyUsedCategories: string[],
    optimisticPolicyRecentlyUsedTags: OnyxTypes.RecentlyUsedTags,
    isNewChatReport: boolean,
    shouldCreateNewMoneyRequestReport: boolean,
    policy?: OnyxEntry<OnyxTypes.Policy>,
    policyTagList?: OnyxEntry<OnyxTypes.PolicyTagList>,
    policyCategories?: OnyxEntry<OnyxTypes.PolicyCategories>,
    optimisticNextStep?: OnyxTypes.ReportNextStep | null,
    needsToBeManuallySubmitted = true,
): [OnyxUpdate[], OnyxUpdate[], OnyxUpdate[]] {
    const isScanRequest = TransactionUtils.isScanRequest(transaction);
    const outstandingChildRequest = getOutstandingChildRequest(needsToBeManuallySubmitted, policy);
    const optimisticData: OnyxUpdate[] = [];

    if (chatReport) {
        optimisticData.push({
            // Use SET for new reports because it doesn't exist yet, is faster and we need the data to be available when we navigate to the chat page
            onyxMethod: isNewChatReport ? Onyx.METHOD.SET : Onyx.METHOD.MERGE,
            key: `${ONYXKEYS.COLLECTION.REPORT}${chatReport.reportID}`,
            value: {
                ...chatReport,
                lastReadTime: DateUtils.getDBTime(),
                lastMessageTranslationKey: '',
                iouReportID: iouReport.reportID,
                ...outstandingChildRequest,
                ...(isNewChatReport ? {pendingFields: {createChat: CONST.RED_BRICK_ROAD_PENDING_ACTION.ADD}} : {}),
            },
        });
    }

    optimisticData.push(
        {
            onyxMethod: shouldCreateNewMoneyRequestReport ? Onyx.METHOD.SET : Onyx.METHOD.MERGE,
            key: `${ONYXKEYS.COLLECTION.REPORT}${iouReport.reportID}`,
            value: {
                ...iouReport,
                lastMessageText: iouAction.message?.[0].text,
                lastMessageHtml: iouAction.message?.[0].html,
                pendingFields: {
                    ...(shouldCreateNewMoneyRequestReport ? {createChat: CONST.RED_BRICK_ROAD_PENDING_ACTION.ADD} : {preview: CONST.RED_BRICK_ROAD_PENDING_ACTION.UPDATE}),
                },
            },
        },
        {
            onyxMethod: Onyx.METHOD.SET,
            key: `${ONYXKEYS.COLLECTION.TRANSACTION}${transaction.transactionID}`,
            value: transaction,
        },
        isNewChatReport
            ? {
                  onyxMethod: Onyx.METHOD.SET,
                  key: `${ONYXKEYS.COLLECTION.REPORT_ACTIONS}${chatReport?.reportID}`,
                  value: {
                      [chatCreatedAction.reportActionID]: chatCreatedAction,
                      [reportPreviewAction.reportActionID]: reportPreviewAction,
                  },
              }
            : {
                  onyxMethod: Onyx.METHOD.MERGE,
                  key: `${ONYXKEYS.COLLECTION.REPORT_ACTIONS}${chatReport?.reportID}`,
                  value: {
                      [reportPreviewAction.reportActionID]: reportPreviewAction,
                  },
              },
        shouldCreateNewMoneyRequestReport
            ? {
                  onyxMethod: Onyx.METHOD.SET,
                  key: `${ONYXKEYS.COLLECTION.REPORT_ACTIONS}${iouReport.reportID}`,
                  value: {
                      [iouCreatedAction.reportActionID]: iouCreatedAction as OnyxTypes.ReportAction,
                      [iouAction.reportActionID]: iouAction as OnyxTypes.ReportAction,
                  },
              }
            : {
                  onyxMethod: Onyx.METHOD.MERGE,
                  key: `${ONYXKEYS.COLLECTION.REPORT_ACTIONS}${iouReport.reportID}`,
                  value: {
                      [iouAction.reportActionID]: iouAction as OnyxTypes.ReportAction,
                  },
              },

        // Remove the temporary transaction used during the creation flow
        {
            onyxMethod: Onyx.METHOD.SET,
            key: `${ONYXKEYS.COLLECTION.TRANSACTION_DRAFT}${CONST.IOU.OPTIMISTIC_TRANSACTION_ID}`,
            value: null,
        },
    );

    if (optimisticPolicyRecentlyUsedCategories.length) {
        optimisticData.push({
            onyxMethod: Onyx.METHOD.SET,
            key: `${ONYXKEYS.COLLECTION.POLICY_RECENTLY_USED_CATEGORIES}${iouReport.policyID}`,
            value: optimisticPolicyRecentlyUsedCategories,
        });
    }

    if (!isEmptyObject(optimisticPolicyRecentlyUsedTags)) {
        optimisticData.push({
            onyxMethod: Onyx.METHOD.MERGE,
            key: `${ONYXKEYS.COLLECTION.POLICY_RECENTLY_USED_TAGS}${iouReport.policyID}`,
            value: optimisticPolicyRecentlyUsedTags,
        });
    }

    if (!isEmptyObject(optimisticPersonalDetailListAction)) {
        optimisticData.push({
            onyxMethod: Onyx.METHOD.MERGE,
            key: ONYXKEYS.PERSONAL_DETAILS_LIST,
            value: optimisticPersonalDetailListAction,
        });
    }

    if (!isEmptyObject(optimisticNextStep)) {
        optimisticData.push({
            onyxMethod: Onyx.METHOD.MERGE,
            key: `${ONYXKEYS.COLLECTION.NEXT_STEP}${iouReport.reportID}`,
            value: optimisticNextStep,
        });
    }

    const successData: OnyxUpdate[] = [];

    if (isNewChatReport) {
        successData.push({
            onyxMethod: Onyx.METHOD.MERGE,
            key: `${ONYXKEYS.COLLECTION.REPORT}${chatReport?.reportID}`,
            value: {
                pendingFields: null,
                errorFields: null,
            },
        });
    }

    successData.push(
        {
            onyxMethod: Onyx.METHOD.MERGE,
            key: `${ONYXKEYS.COLLECTION.REPORT}${iouReport.reportID}`,
            value: {
                pendingFields: null,
                errorFields: null,
            },
        },
        {
            onyxMethod: Onyx.METHOD.MERGE,
            key: `${ONYXKEYS.COLLECTION.TRANSACTION}${transaction.transactionID}`,
            value: {
                pendingAction: null,
                pendingFields: null,
            },
        },

        {
            onyxMethod: Onyx.METHOD.MERGE,
            key: `${ONYXKEYS.COLLECTION.REPORT_ACTIONS}${chatReport?.reportID}`,
            value: {
                ...(isNewChatReport
                    ? {
                          [chatCreatedAction.reportActionID]: {
                              pendingAction: null,
                              errors: null,
                          },
                      }
                    : {}),
                [reportPreviewAction.reportActionID]: {
                    pendingAction: null,
                },
            },
        },
        {
            onyxMethod: Onyx.METHOD.MERGE,
            key: `${ONYXKEYS.COLLECTION.REPORT_ACTIONS}${iouReport.reportID}`,
            value: {
                ...(shouldCreateNewMoneyRequestReport
                    ? {
                          [iouCreatedAction.reportActionID]: {
                              pendingAction: null,
                              errors: null,
                          },
                      }
                    : {}),
                [iouAction.reportActionID]: {
                    pendingAction: null,
                    errors: null,
                },
            },
        },
    );

    const failureData: OnyxUpdate[] = [
        {
            onyxMethod: Onyx.METHOD.MERGE,
            key: `${ONYXKEYS.COLLECTION.REPORT}${chatReport?.reportID}`,
            value: {
                iouReportID: chatReport?.iouReportID,
                lastReadTime: chatReport?.lastReadTime,
                pendingFields: null,
                hasOutstandingChildRequest: chatReport?.hasOutstandingChildRequest,
                ...(isNewChatReport
                    ? {
                          errorFields: {
                              createChat: ErrorUtils.getMicroSecondOnyxError('report.genericCreateReportFailureMessage'),
                          },
                      }
                    : {}),
            },
        },
        {
            onyxMethod: Onyx.METHOD.MERGE,
            key: `${ONYXKEYS.COLLECTION.REPORT}${iouReport.reportID}`,
            value: {
                pendingFields: null,
                errorFields: {
                    ...(shouldCreateNewMoneyRequestReport ? {createChat: ErrorUtils.getMicroSecondOnyxError('report.genericCreateReportFailureMessage')} : {}),
                },
            },
        },
        {
            onyxMethod: Onyx.METHOD.MERGE,
            key: `${ONYXKEYS.COLLECTION.TRANSACTION}${transaction.transactionID}`,
            value: {
                errors: ErrorUtils.getMicroSecondOnyxError('iou.error.genericCreateFailureMessage'),
                pendingAction: null,
                pendingFields: null,
            },
        },

        // Remove the temporary transaction used during the creation flow
        {
            onyxMethod: Onyx.METHOD.SET,
            key: `${ONYXKEYS.COLLECTION.TRANSACTION_DRAFT}${CONST.IOU.OPTIMISTIC_TRANSACTION_ID}`,
            value: null,
        },

        {
            onyxMethod: Onyx.METHOD.MERGE,
            key: `${ONYXKEYS.COLLECTION.REPORT_ACTIONS}${chatReport?.reportID}`,
            value: {
                ...(isNewChatReport
                    ? {
                          [chatCreatedAction.reportActionID]: {
                              // Disabling this line since transaction.filename can be an empty string
                              // eslint-disable-next-line @typescript-eslint/prefer-nullish-coalescing
                              errors: getReceiptError(transaction?.receipt, transaction.filename || transaction.receipt?.filename, isScanRequest),
                          },
                          [reportPreviewAction.reportActionID]: {
                              errors: ErrorUtils.getMicroSecondOnyxError(null),
                          },
                      }
                    : {
                          [reportPreviewAction.reportActionID]: {
                              created: reportPreviewAction.created,
                              // Disabling this line since transaction.filename can be an empty string
                              // eslint-disable-next-line @typescript-eslint/prefer-nullish-coalescing
                              errors: getReceiptError(transaction?.receipt, transaction.filename || transaction.receipt?.filename, isScanRequest),
                          },
                      }),
            },
        },
        {
            onyxMethod: Onyx.METHOD.MERGE,
            key: `${ONYXKEYS.COLLECTION.REPORT_ACTIONS}${iouReport.reportID}`,
            value: {
                ...(shouldCreateNewMoneyRequestReport
                    ? {
                          [iouCreatedAction.reportActionID]: {
                              // Disabling this line since transaction.filename can be an empty string
                              // eslint-disable-next-line @typescript-eslint/prefer-nullish-coalescing
                              errors: getReceiptError(transaction.receipt, transaction.filename || transaction.receipt?.filename, isScanRequest),
                          },
                          [iouAction.reportActionID]: {
                              errors: ErrorUtils.getMicroSecondOnyxError(null),
                          },
                      }
                    : {
                          [iouAction.reportActionID]: {
                              // Disabling this line since transaction.filename can be an empty string
                              // eslint-disable-next-line @typescript-eslint/prefer-nullish-coalescing
                              errors: getReceiptError(transaction.receipt, transaction.filename || transaction.receipt?.filename, isScanRequest),
                          },
                      }),
            },
        },
    ];

    // We don't need to compute violations unless we're on a paid policy
    if (!policy || !PolicyUtils.isPaidGroupPolicy(policy)) {
        return [optimisticData, successData, failureData];
    }

    const violationsOnyxData = ViolationsUtils.getViolationsOnyxData(transaction, [], !!policy.requiresTag, policyTagList ?? {}, !!policy.requiresCategory, policyCategories ?? {});

    if (violationsOnyxData) {
        optimisticData.push(violationsOnyxData);
        failureData.push({
            onyxMethod: Onyx.METHOD.SET,
            key: `${ONYXKEYS.COLLECTION.TRANSACTION_VIOLATIONS}${transaction.transactionID}`,
            value: [],
        });
    }

    return [optimisticData, successData, failureData];
}

/**
 * Gathers all the data needed to make a money request. It attempts to find existing reports, iouReports, and receipts. If it doesn't find them, then
 * it creates optimistic versions of them and uses those instead
 */
function getMoneyRequestInformation(
    parentChatReport: OnyxEntry<OnyxTypes.Report> | EmptyObject,
    participant: Participant,
    comment: string,
    amount: number,
    currency: string,
    created: string,
    merchant: string,
    receipt: Receipt | undefined,
    existingTransactionID: string | undefined,
    category: string | undefined,
    tag: string | undefined,
    billable: boolean | undefined,
    policy: OnyxEntry<OnyxTypes.Policy> | undefined,
    policyTagList: OnyxEntry<OnyxTypes.PolicyTagList> | undefined,
    policyCategories: OnyxEntry<OnyxTypes.PolicyCategories> | undefined,
    payeeAccountID = userAccountID,
    payeeEmail = currentUserEmail,
    moneyRequestReportID = '',
): MoneyRequestInformation {
    const payerEmail = OptionsListUtils.addSMSDomainIfPhoneNumber(participant.login ?? '');
    const payerAccountID = Number(participant.accountID);
    const isPolicyExpenseChat = participant.isPolicyExpenseChat;

    // STEP 1: Get existing chat report OR build a new optimistic one
    let isNewChatReport = false;
    let chatReport = !isEmptyObject(parentChatReport) && parentChatReport?.reportID ? parentChatReport : null;

    // If this is a policyExpenseChat, the chatReport must exist and we can get it from Onyx.
    // report is null if the flow is initiated from the global create menu. However, participant always stores the reportID if it exists, which is the case for policyExpenseChats
    if (!chatReport && isPolicyExpenseChat) {
        chatReport = allReports?.[`${ONYXKEYS.COLLECTION.REPORT}${participant.reportID}`] ?? null;
    }

    if (!chatReport) {
        chatReport = ReportUtils.getChatByParticipants([payerAccountID]);
    }

    // If we still don't have a report, it likely doens't exist and we need to build an optimistic one
    if (!chatReport) {
        isNewChatReport = true;
        chatReport = ReportUtils.buildOptimisticChatReport([payerAccountID]);
    }

    // STEP 2: Get the money request report. If the moneyRequestReportID has been provided, we want to add the transaction to this specific report.
    // If no such reportID has been provided, let's use the chatReport.iouReportID property. In case that is not present, build a new optimistic money request report.
    let iouReport: OnyxEntry<OnyxTypes.Report> = null;
    const shouldCreateNewMoneyRequestReport = !moneyRequestReportID && (!chatReport.iouReportID || ReportUtils.hasIOUWaitingOnCurrentUserBankAccount(chatReport));
    if (moneyRequestReportID) {
        iouReport = allReports?.[`${ONYXKEYS.COLLECTION.REPORT}${moneyRequestReportID}`] ?? null;
    } else if (!shouldCreateNewMoneyRequestReport) {
        iouReport = allReports?.[`${ONYXKEYS.COLLECTION.REPORT}${chatReport.iouReportID}`] ?? null;
    }

    // Check if the Scheduled Submit is enabled in case of expense report
    let needsToBeManuallySubmitted = true;
    let isFromPaidPolicy = false;
    if (isPolicyExpenseChat) {
        isFromPaidPolicy = PolicyUtils.isPaidGroupPolicy(policy ?? null);

        // If the scheduled submit is turned off on the policy, user needs to manually submit the report which is indicated by GBR in LHN
        needsToBeManuallySubmitted = isFromPaidPolicy && !policy?.harvesting?.enabled;

        // If the linked expense report on paid policy is not draft, we need to create a new draft expense report
        if (iouReport && isFromPaidPolicy && !ReportUtils.isDraftExpenseReport(iouReport)) {
            iouReport = null;
        }
    }

    if (iouReport) {
        if (isPolicyExpenseChat) {
            iouReport = {...iouReport};
            if (iouReport?.currency === currency && typeof iouReport.total === 'number') {
                // Because of the Expense reports are stored as negative values, we substract the total from the amount
                iouReport.total -= amount;
            }
        } else {
            iouReport = IOUUtils.updateIOUOwnerAndTotal(iouReport, payeeAccountID, amount, currency);
        }
    } else {
        iouReport = isPolicyExpenseChat
            ? ReportUtils.buildOptimisticExpenseReport(chatReport.reportID, chatReport.policyID ?? '', payeeAccountID, amount, currency)
            : ReportUtils.buildOptimisticIOUReport(payeeAccountID, payerAccountID, amount, chatReport.reportID, currency);
    }

    // STEP 3: Build optimistic receipt and transaction
    const receiptObject: Receipt = {};
    let filename;
    if (receipt?.source) {
        receiptObject.source = receipt.source;
        receiptObject.state = receipt.state ?? CONST.IOU.RECEIPT_STATE.SCANREADY;
        filename = receipt.name;
    }
    const existingTransaction = allTransactionDrafts[`${ONYXKEYS.COLLECTION.TRANSACTION_DRAFT}${CONST.IOU.OPTIMISTIC_TRANSACTION_ID}`];
    const isDistanceRequest = existingTransaction && existingTransaction.iouRequestType === CONST.IOU.REQUEST_TYPE.DISTANCE;
    let optimisticTransaction = TransactionUtils.buildOptimisticTransaction(
        ReportUtils.isExpenseReport(iouReport) ? -amount : amount,
        currency,
        iouReport.reportID,
        comment,
        created,
        '',
        '',
        merchant,
        receiptObject,
        filename,
        existingTransactionID,
        category,
        tag,
        billable,
        isDistanceRequest ? {waypoints: CONST.RED_BRICK_ROAD_PENDING_ACTION.ADD} : undefined,
    );

    const optimisticPolicyRecentlyUsedCategories = Policy.buildOptimisticPolicyRecentlyUsedCategories(iouReport.policyID, category);
    const optimisticPolicyRecentlyUsedTags = Policy.buildOptimisticPolicyRecentlyUsedTags(iouReport.policyID, tag);

    // If there is an existing transaction (which is the case for distance requests), then the data from the existing transaction
    // needs to be manually merged into the optimistic transaction. This is because buildOnyxDataForMoneyRequest() uses `Onyx.set()` for the transaction
    // data. This is a big can of worms to change it to `Onyx.merge()` as explored in https://expensify.slack.com/archives/C05DWUDHVK7/p1692139468252109.
    // I want to clean this up at some point, but it's possible this will live in the code for a while so I've created https://github.com/Expensify/App/issues/25417
    // to remind me to do this.
    if (isDistanceRequest) {
        optimisticTransaction = fastMerge(existingTransaction, optimisticTransaction, false);
    }

    // STEP 4: Build optimistic reportActions. We need:
    // 1. CREATED action for the chatReport
    // 2. CREATED action for the iouReport
    // 3. IOU action for the iouReport
    // 4. REPORTPREVIEW action for the chatReport
    // Note: The CREATED action for the IOU report must be optimistically generated before the IOU action so there's no chance that it appears after the IOU action in the chat
    const currentTime = DateUtils.getDBTime();
    const optimisticCreatedActionForChat = ReportUtils.buildOptimisticCreatedReportAction(payeeEmail);
    const optimisticCreatedActionForIOU = ReportUtils.buildOptimisticCreatedReportAction(payeeEmail, DateUtils.subtractMillisecondsFromDateTime(currentTime, 1));
    const iouAction = ReportUtils.buildOptimisticIOUReportAction(
        CONST.IOU.REPORT_ACTION_TYPE.CREATE,
        amount,
        currency,
        comment,
        [participant],
        optimisticTransaction.transactionID,
        undefined,
        iouReport.reportID,
        false,
        false,
        receiptObject,
        false,
        currentTime,
    );

    let reportPreviewAction = shouldCreateNewMoneyRequestReport ? null : ReportActionsUtils.getReportPreviewAction(chatReport.reportID, iouReport.reportID);
    if (reportPreviewAction) {
        reportPreviewAction = ReportUtils.updateReportPreview(iouReport, reportPreviewAction, false, comment, optimisticTransaction);
    } else {
        reportPreviewAction = ReportUtils.buildOptimisticReportPreview(chatReport, iouReport, comment, optimisticTransaction);

        // Generated ReportPreview action is a parent report action of the iou report.
        // We are setting the iou report's parentReportActionID to display subtitle correctly in IOU page when offline.
        iouReport.parentReportActionID = reportPreviewAction.reportActionID;
    }

    const shouldCreateOptimisticPersonalDetails = isNewChatReport && !allPersonalDetails[payerAccountID];
    // Add optimistic personal details for participant
    const optimisticPersonalDetailListAction = shouldCreateOptimisticPersonalDetails
        ? {
              [payerAccountID]: {
                  accountID: payerAccountID,
                  avatar: UserUtils.getDefaultAvatarURL(payerAccountID),
                  // Disabling this line since participant.displayName can be an empty string
                  // eslint-disable-next-line @typescript-eslint/prefer-nullish-coalescing
                  displayName: LocalePhoneNumber.formatPhoneNumber(participant.displayName || payerEmail),
                  login: participant.login,
                  isOptimisticPersonalDetail: true,
              },
          }
        : {};

    const optimisticNextStep = NextStepUtils.buildNextStep(iouReport, CONST.REPORT.STATUS_NUM.OPEN);

    // STEP 5: Build Onyx Data
    const [optimisticData, successData, failureData] = buildOnyxDataForMoneyRequest(
        chatReport,
        iouReport,
        optimisticTransaction,
        optimisticCreatedActionForChat,
        optimisticCreatedActionForIOU,
        iouAction,
        optimisticPersonalDetailListAction,
        reportPreviewAction,
        optimisticPolicyRecentlyUsedCategories,
        optimisticPolicyRecentlyUsedTags,
        isNewChatReport,
        shouldCreateNewMoneyRequestReport,
        policy,
        policyTagList,
        policyCategories,
        optimisticNextStep,
        needsToBeManuallySubmitted,
    );

    return {
        payerAccountID,
        payerEmail,
        iouReport,
        chatReport,
        transaction: optimisticTransaction,
        iouAction,
        createdChatReportActionID: isNewChatReport ? optimisticCreatedActionForChat.reportActionID : '0',
        createdIOUReportActionID: shouldCreateNewMoneyRequestReport ? optimisticCreatedActionForIOU.reportActionID : '0',
        reportPreviewAction,
        onyxData: {
            optimisticData,
            successData,
            failureData,
        },
    };
}

/** Requests money based on a distance (eg. mileage from a map) */
function createDistanceRequest(
    report: OnyxTypes.Report,
    participant: Participant,
    comment: string,
    created: string,
    category: string | undefined,
    tag: string | undefined,
    amount: number,
    currency: string,
    merchant: string,
    billable: boolean | undefined,
    validWaypoints: WaypointCollection,
    policy: OnyxEntry<OnyxTypes.Policy>,
    policyTagList: OnyxEntry<OnyxTypes.PolicyTagList>,
    policyCategories: OnyxEntry<OnyxTypes.PolicyCategories>,
) {
    // If the report is an iou or expense report, we should get the linked chat report to be passed to the getMoneyRequestInformation function
    const isMoneyRequestReport = ReportUtils.isMoneyRequestReport(report);
    const currentChatReport = isMoneyRequestReport ? ReportUtils.getReport(report.chatReportID) : report;
    const moneyRequestReportID = isMoneyRequestReport ? report.reportID : '';
    const currentCreated = DateUtils.enrichMoneyRequestTimestamp(created);

    const optimisticReceipt: Receipt = {
        source: ReceiptGeneric as ReceiptSource,
        state: CONST.IOU.RECEIPT_STATE.OPEN,
    };
    const {iouReport, chatReport, transaction, iouAction, createdChatReportActionID, createdIOUReportActionID, reportPreviewAction, onyxData} = getMoneyRequestInformation(
        currentChatReport,
        participant,
        comment,
        amount,
        currency,
        currentCreated,
        merchant,
        optimisticReceipt,
        undefined,
        category,
        tag,
        billable,
        policy,
        policyTagList,
        policyCategories,
        userAccountID,
        currentUserEmail,
        moneyRequestReportID,
    );

    const parameters: CreateDistanceRequestParams = {
        comment,
        iouReportID: iouReport.reportID,
        chatReportID: chatReport.reportID,
        transactionID: transaction.transactionID,
        reportActionID: iouAction.reportActionID,
        createdChatReportActionID,
        createdIOUReportActionID,
        reportPreviewReportActionID: reportPreviewAction.reportActionID,
        waypoints: JSON.stringify(validWaypoints),
        created: currentCreated,
        category,
        tag,
        billable,
    };

    API.write(WRITE_COMMANDS.CREATE_DISTANCE_REQUEST, parameters, onyxData);
    Navigation.dismissModal(isMoneyRequestReport ? report.reportID : chatReport.reportID);
    Report.notifyNewAction(chatReport.reportID, userAccountID);
}

/**
 * Compute the diff amount when we update the transaction
 */
function calculateDiffAmount(iouReport: OnyxEntry<OnyxTypes.Report>, updatedTransaction: OnyxEntry<OnyxTypes.Transaction>, transaction: OnyxEntry<OnyxTypes.Transaction>): number {
    if (!iouReport) {
        return 0;
    }
    const isExpenseReport = ReportUtils.isExpenseReport(iouReport);
    const updatedCurrency = TransactionUtils.getCurrency(updatedTransaction);
    const currentCurrency = TransactionUtils.getCurrency(transaction);

    const currentAmount = TransactionUtils.getAmount(transaction, isExpenseReport);
    const updatedAmount = TransactionUtils.getAmount(updatedTransaction, isExpenseReport);

    if (updatedCurrency === iouReport?.currency && currentCurrency !== iouReport?.currency) {
        // Add the diff to the total if we change the currency from a different currency to the currency of the IOU report
        return updatedAmount;
    }
    if (updatedCurrency !== iouReport?.currency && currentCurrency === iouReport?.currency) {
        // Subtract the diff from the total if we change the currency from the currency of IOU report to a different currency
        return -updatedAmount;
    }
    if (updatedCurrency === iouReport?.currency && updatedAmount !== currentAmount) {
        // Calculate the diff between the updated amount and the current amount if we change the amount and the currency of the transaction is the currency of the report
        return updatedAmount - currentAmount;
    }

    return 0;
}

/**
 * @param transactionID
 * @param transactionThreadReportID
 * @param transactionChanges
 * @param [transactionChanges.created] Present when updated the date field
 * @param policy  May be undefined, an empty object, or an object matching the Policy type (src/types/onyx/Policy.ts)
 * @param policyTagList
 * @param policyCategories
 * @param onlyIncludeChangedFields
 *               When 'true', then the returned params will only include the transaction details for the fields that were changed.
 *               When `false`, then the returned params will include all the transaction details, regardless of which fields were changed.
 *               This setting is necessary while the UpdateDistanceRequest API is refactored to be fully 1:1:1 in https://github.com/Expensify/App/issues/28358
 */
function getUpdateMoneyRequestParams(
    transactionID: string,
    transactionThreadReportID: string,
    transactionChanges: TransactionChanges,
    policy: OnyxEntry<OnyxTypes.Policy>,
    policyTagList: OnyxEntry<OnyxTypes.PolicyTagList>,
    policyCategories: OnyxEntry<OnyxTypes.PolicyCategories>,
    onlyIncludeChangedFields: boolean,
): UpdateMoneyRequestData {
    const optimisticData: OnyxUpdate[] = [];
    const successData: OnyxUpdate[] = [];
    const failureData: OnyxUpdate[] = [];

    // Step 1: Set any "pending fields" (ones updated while the user was offline) to have error messages in the failureData
    const pendingFields = Object.fromEntries(Object.keys(transactionChanges).map((key) => [key, CONST.RED_BRICK_ROAD_PENDING_ACTION.UPDATE]));
    const clearedPendingFields = Object.fromEntries(Object.keys(transactionChanges).map((key) => [key, null]));
    const errorFields = Object.fromEntries(Object.keys(pendingFields).map((key) => [key, {[DateUtils.getMicroseconds()]: Localize.translateLocal('iou.error.genericEditFailureMessage')}]));

    // Step 2: Get all the collections being updated
    const transactionThread = allReports?.[`${ONYXKEYS.COLLECTION.REPORT}${transactionThreadReportID}`] ?? null;
    const transaction = allTransactions?.[`${ONYXKEYS.COLLECTION.TRANSACTION}${transactionID}`];
    const iouReport = allReports?.[`${ONYXKEYS.COLLECTION.REPORT}${transactionThread?.parentReportID}`] ?? null;
    const isFromExpenseReport = ReportUtils.isExpenseReport(iouReport);
    const isScanning = TransactionUtils.hasReceipt(transaction) && TransactionUtils.isReceiptBeingScanned(transaction);
    let updatedTransaction = transaction ? TransactionUtils.getUpdatedTransaction(transaction, transactionChanges, isFromExpenseReport) : null;
    const transactionDetails = ReportUtils.getTransactionDetails(updatedTransaction);

    if (transactionDetails?.waypoints) {
        // This needs to be a JSON string since we're sending this to the MapBox API
        transactionDetails.waypoints = JSON.stringify(transactionDetails.waypoints);
    }

    const dataToIncludeInParams: Partial<TransactionDetails> | undefined = onlyIncludeChangedFields
        ? Object.fromEntries(Object.entries(transactionDetails ?? {}).filter(([key]) => Object.keys(transactionChanges).includes(key)))
        : transactionDetails;

    const params: UpdateMoneyRequestParams = {
        ...dataToIncludeInParams,
        reportID: iouReport?.reportID,
        transactionID,
    };

    const hasPendingWaypoints = 'waypoints' in transactionChanges;
    if (transaction && updatedTransaction && hasPendingWaypoints) {
        updatedTransaction = {
            ...updatedTransaction,
            amount: CONST.IOU.DEFAULT_AMOUNT,
            modifiedAmount: CONST.IOU.DEFAULT_AMOUNT,
            modifiedMerchant: Localize.translateLocal('iou.routePending'),
        };

        // Delete the draft transaction when editing waypoints when the server responds successfully and there are no errors
        successData.push({
            onyxMethod: Onyx.METHOD.SET,
            key: `${ONYXKEYS.COLLECTION.TRANSACTION_DRAFT}${transactionID}`,
            value: null,
        });

        // Revert the transaction's amount to the original value on failure.
        // The IOU Report will be fully reverted in the failureData further below.
        failureData.push({
            onyxMethod: Onyx.METHOD.MERGE,
            key: `${ONYXKEYS.COLLECTION.TRANSACTION}${transactionID}`,
            value: {
                amount: transaction.amount,
                modifiedAmount: transaction.modifiedAmount,
                modifiedMerchant: transaction.modifiedMerchant,
            },
        });
    }

    // Step 3: Build the modified expense report actions
    // We don't create a modified report action if we're updating the waypoints,
    // since there isn't actually any optimistic data we can create for them and the report action is created on the server
    // with the response from the MapBox API
    const updatedReportAction = ReportUtils.buildOptimisticModifiedExpenseReportAction(transactionThread, transaction, transactionChanges, isFromExpenseReport);
    if (!hasPendingWaypoints) {
        params.reportActionID = updatedReportAction.reportActionID;

        optimisticData.push({
            onyxMethod: Onyx.METHOD.MERGE,
            key: `${ONYXKEYS.COLLECTION.REPORT_ACTIONS}${transactionThread?.reportID}`,
            value: {
                [updatedReportAction.reportActionID]: updatedReportAction as OnyxTypes.ReportAction,
            },
        });
        successData.push({
            onyxMethod: Onyx.METHOD.MERGE,
            key: `${ONYXKEYS.COLLECTION.REPORT_ACTIONS}${transactionThread?.reportID}`,
            value: {
                [updatedReportAction.reportActionID]: {pendingAction: null},
            },
        });
        failureData.push({
            onyxMethod: Onyx.METHOD.MERGE,
            key: `${ONYXKEYS.COLLECTION.REPORT_ACTIONS}${transactionThread?.reportID}`,
            value: {
                [updatedReportAction.reportActionID]: {
                    ...(updatedReportAction as OnyxTypes.ReportAction),
                    errors: ErrorUtils.getMicroSecondOnyxError('iou.error.genericEditFailureMessage'),
                },
            },
        });
    }

<<<<<<< HEAD
        // Step 4: Compute the IOU total and update the report preview message (and report header) so LHN amount owed is correct.
        let updatedMoneyRequestReport = {...iouReport};
        const diff = calculateDiffAmount(iouReport, updatedTransaction, transaction);

        if (ReportUtils.isExpenseReport(iouReport) && typeof updatedMoneyRequestReport.total === 'number') {
            // For expense report, the amount is negative so we should subtract total from diff
            updatedMoneyRequestReport.total -= diff;
        } else {
            updatedMoneyRequestReport = iouReport
                ? IOUUtils.updateIOUOwnerAndTotal(iouReport, updatedReportAction.actorAccountID ?? -1, diff, TransactionUtils.getCurrency(transaction), false, true)
                : {};
        }
        updatedMoneyRequestReport.cachedTotal = CurrencyUtils.convertToDisplayString(updatedMoneyRequestReport.total, transactionDetails?.currency);
        optimisticData.push({
            onyxMethod: Onyx.METHOD.MERGE,
            key: `${ONYXKEYS.COLLECTION.REPORT}${iouReport?.reportID}`,
            value: updatedMoneyRequestReport,
        });
        successData.push({
            onyxMethod: Onyx.METHOD.MERGE,
            key: `${ONYXKEYS.COLLECTION.REPORT}${iouReport?.reportID}`,
            value: {pendingAction: null},
        });
=======
    // Step 4: Compute the IOU total and update the report preview message (and report header) so LHN amount owed is correct.
    let updatedMoneyRequestReport = {...iouReport};
    const diff = calculateDiffAmount(iouReport, updatedTransaction, transaction);

    if (ReportUtils.isExpenseReport(iouReport) && typeof updatedMoneyRequestReport.total === 'number') {
        // For expense report, the amount is negative so we should subtract total from diff
        updatedMoneyRequestReport.total -= diff;
    } else {
        updatedMoneyRequestReport = iouReport
            ? IOUUtils.updateIOUOwnerAndTotal(iouReport, updatedReportAction.actorAccountID ?? -1, diff, TransactionUtils.getCurrency(transaction), false, true)
            : {};
>>>>>>> 80e9c2b4
    }
    updatedMoneyRequestReport.cachedTotal = CurrencyUtils.convertToDisplayString(updatedMoneyRequestReport.total, transactionDetails?.currency);

    optimisticData.push({
        onyxMethod: Onyx.METHOD.MERGE,
        key: `${ONYXKEYS.COLLECTION.REPORT}${iouReport?.reportID}`,
        value: updatedMoneyRequestReport,
    });
    successData.push({
        onyxMethod: Onyx.METHOD.MERGE,
        key: `${ONYXKEYS.COLLECTION.REPORT}${iouReport?.reportID}`,
        value: {pendingAction: null},
    });

    // Optimistically modify the transaction and the transaction thread
    optimisticData.push({
        onyxMethod: Onyx.METHOD.MERGE,
        key: `${ONYXKEYS.COLLECTION.TRANSACTION}${transactionID}`,
        value: {
            ...updatedTransaction,
            pendingFields,
            isLoading: hasPendingWaypoints,
            errorFields: null,
        },
    });

    optimisticData.push({
        onyxMethod: Onyx.METHOD.MERGE,
        key: `${ONYXKEYS.COLLECTION.REPORT}${transactionThreadReportID}`,
        value: {
            lastActorAccountID: updatedReportAction.actorAccountID,
        },
    });

    if (isScanning && ('amount' in transactionChanges || 'currency' in transactionChanges)) {
        optimisticData.push(
            {
                onyxMethod: Onyx.METHOD.MERGE,
                key: `${ONYXKEYS.COLLECTION.REPORT_ACTIONS}${iouReport?.reportID}`,
                value: {
                    [transactionThread?.parentReportActionID ?? '']: {
                        whisperedToAccountIDs: [],
                    },
                },
            },
            {
                onyxMethod: Onyx.METHOD.MERGE,
                key: `${ONYXKEYS.COLLECTION.REPORT_ACTIONS}${iouReport?.parentReportID}`,
                value: {
                    [iouReport?.parentReportActionID ?? '']: {
                        whisperedToAccountIDs: [],
                    },
                },
            },
        );
    }

    // Update recently used categories if the category is changed
    if ('category' in transactionChanges) {
        const optimisticPolicyRecentlyUsedCategories = Policy.buildOptimisticPolicyRecentlyUsedCategories(iouReport?.policyID, transactionChanges.category);
        if (optimisticPolicyRecentlyUsedCategories.length) {
            optimisticData.push({
                onyxMethod: Onyx.METHOD.SET,
                key: `${ONYXKEYS.COLLECTION.POLICY_RECENTLY_USED_CATEGORIES}${iouReport?.policyID}`,
                value: optimisticPolicyRecentlyUsedCategories,
            });
        }
    }

    // Update recently used categories if the tag is changed
    if ('tag' in transactionChanges) {
        const optimisticPolicyRecentlyUsedTags = Policy.buildOptimisticPolicyRecentlyUsedTags(iouReport?.policyID, transactionChanges.tag);
        if (!isEmptyObject(optimisticPolicyRecentlyUsedTags)) {
            optimisticData.push({
                onyxMethod: Onyx.METHOD.MERGE,
                key: `${ONYXKEYS.COLLECTION.POLICY_RECENTLY_USED_TAGS}${iouReport?.policyID}`,
                value: optimisticPolicyRecentlyUsedTags,
            });
        }
    }

    // Clear out the error fields and loading states on success
    successData.push({
        onyxMethod: Onyx.METHOD.MERGE,
        key: `${ONYXKEYS.COLLECTION.TRANSACTION}${transactionID}`,
        value: {
            pendingFields: clearedPendingFields,
            isLoading: false,
            errorFields: null,
        },
    });

    // Clear out loading states, pending fields, and add the error fields
    failureData.push({
        onyxMethod: Onyx.METHOD.MERGE,
        key: `${ONYXKEYS.COLLECTION.TRANSACTION}${transactionID}`,
        value: {
            pendingFields: clearedPendingFields,
            isLoading: false,
            errorFields,
        },
    });

    if (iouReport) {
        // Reset the iouReport to its original state
        failureData.push({
            onyxMethod: Onyx.METHOD.MERGE,
            key: `${ONYXKEYS.COLLECTION.REPORT}${iouReport.reportID}`,
            value: iouReport,
        });
    }

    if (policy && PolicyUtils.isPaidGroupPolicy(policy) && updatedTransaction) {
        const currentTransactionViolations = allTransactionViolations[`${ONYXKEYS.COLLECTION.TRANSACTION_VIOLATIONS}${transactionID}`] ?? [];
        optimisticData.push(
            ViolationsUtils.getViolationsOnyxData(
                updatedTransaction,
                currentTransactionViolations,
                !!policy.requiresTag,
                policyTagList ?? {},
                !!policy.requiresCategory,
                policyCategories ?? {},
            ),
        );
        failureData.push({
            onyxMethod: Onyx.METHOD.MERGE,
            key: `${ONYXKEYS.COLLECTION.TRANSACTION_VIOLATIONS}${transactionID}`,
            value: currentTransactionViolations,
        });
    }

    // Reset the transaction thread to its original state
    failureData.push({
        onyxMethod: Onyx.METHOD.MERGE,
        key: `${ONYXKEYS.COLLECTION.REPORT}${transactionThreadReportID}`,
        value: transactionThread,
    });

    return {
        params,
        onyxData: {optimisticData, successData, failureData},
    };
}

/** Updates the created date of a money request */
function updateMoneyRequestDate(
    transactionID: string,
    transactionThreadReportID: string,
    value: string,
    policy: OnyxEntry<OnyxTypes.Policy>,
    policyTags: OnyxEntry<OnyxTypes.PolicyTagList>,
    policyCategories: OnyxEntry<OnyxTypes.PolicyCategories>,
) {
    const transactionChanges: TransactionChanges = {
        created: value,
    };
    const {params, onyxData} = getUpdateMoneyRequestParams(transactionID, transactionThreadReportID, transactionChanges, policy, policyTags, policyCategories, true);
    API.write(WRITE_COMMANDS.UPDATE_MONEY_REQUEST_DATE, params, onyxData);
}

/** Updates the billable field of a money request */
function updateMoneyRequestBillable(
    transactionID: string,
    transactionThreadReportID: string,
    value: boolean,
    policy: OnyxEntry<OnyxTypes.Policy>,
    policyTagList: OnyxEntry<OnyxTypes.PolicyTagList>,
    policyCategories: OnyxEntry<OnyxTypes.PolicyCategories>,
) {
    const transactionChanges: TransactionChanges = {
        billable: value,
    };
    const {params, onyxData} = getUpdateMoneyRequestParams(transactionID, transactionThreadReportID, transactionChanges, policy, policyTagList, policyCategories, true);
    API.write(WRITE_COMMANDS.UPDATE_MONEY_REQUEST_BILLABLE, params, onyxData);
}

/** Updates the merchant field of a money request */
function updateMoneyRequestMerchant(
    transactionID: string,
    transactionThreadReportID: string,
    value: string,
    policy: OnyxEntry<OnyxTypes.Policy>,
    policyTagList: OnyxEntry<OnyxTypes.PolicyTagList>,
    policyCategories: OnyxEntry<OnyxTypes.PolicyCategories>,
) {
    const transactionChanges: TransactionChanges = {
        merchant: value,
    };
    const {params, onyxData} = getUpdateMoneyRequestParams(transactionID, transactionThreadReportID, transactionChanges, policy, policyTagList, policyCategories, true);
    API.write(WRITE_COMMANDS.UPDATE_MONEY_REQUEST_MERCHANT, params, onyxData);
}

/** Updates the tag of a money request */
function updateMoneyRequestTag(
    transactionID: string,
    transactionThreadReportID: string,
    tag: string,
    policy: OnyxEntry<OnyxTypes.Policy>,
    policyTagList: OnyxEntry<OnyxTypes.PolicyTagList>,
    policyCategories: OnyxEntry<OnyxTypes.PolicyCategories>,
) {
    const transactionChanges: TransactionChanges = {
        tag,
    };
    const {params, onyxData} = getUpdateMoneyRequestParams(transactionID, transactionThreadReportID, transactionChanges, policy, policyTagList, policyCategories, true);
    API.write(WRITE_COMMANDS.UPDATE_MONEY_REQUEST_TAG, params, onyxData);
}

/** Updates the waypoints of a distance money request */
function updateMoneyRequestDistance(
    transactionID: string,
    transactionThreadReportID: string,
    waypoints: WaypointCollection,
    policy: OnyxEntry<OnyxTypes.Policy>,
    policyTagList: OnyxEntry<OnyxTypes.PolicyTagList>,
    policyCategories: OnyxEntry<OnyxTypes.PolicyCategories>,
) {
    const transactionChanges: TransactionChanges = {
        waypoints,
    };
    const {params, onyxData} = getUpdateMoneyRequestParams(transactionID, transactionThreadReportID, transactionChanges, policy, policyTagList, policyCategories, true);
    API.write(WRITE_COMMANDS.UPDATE_MONEY_REQUEST_DISTANCE, params, onyxData);
}

/** Updates the category of a money request */
function updateMoneyRequestCategory(
    transactionID: string,
    transactionThreadReportID: string,
    category: string,
    policy: OnyxEntry<OnyxTypes.Policy>,
    policyTagList: OnyxEntry<OnyxTypes.PolicyTagList>,
    policyCategories: OnyxEntry<OnyxTypes.PolicyCategories>,
) {
    const transactionChanges: TransactionChanges = {
        category,
    };
    const {params, onyxData} = getUpdateMoneyRequestParams(transactionID, transactionThreadReportID, transactionChanges, policy, policyTagList, policyCategories, true);
    API.write(WRITE_COMMANDS.UPDATE_MONEY_REQUEST_CATEGORY, params, onyxData);
}

/** Updates the description of a money request */
function updateMoneyRequestDescription(
    transactionID: string,
    transactionThreadReportID: string,
    comment: string,
    policy: OnyxEntry<OnyxTypes.Policy>,
    policyTagList: OnyxEntry<OnyxTypes.PolicyTagList>,
    policyCategories: OnyxEntry<OnyxTypes.PolicyCategories>,
) {
    const transactionChanges: TransactionChanges = {
        comment,
    };
    const {params, onyxData} = getUpdateMoneyRequestParams(transactionID, transactionThreadReportID, transactionChanges, policy, policyTagList, policyCategories, true);
    API.write(WRITE_COMMANDS.UPDATE_MONEY_REQUEST_DESCRIPTION, params, onyxData);
}

/** Edits an existing distance request */
function updateDistanceRequest(
    transactionID: string,
    transactionThreadReportID: string,
    transactionChanges: TransactionChanges,
    policy: OnyxTypes.Policy,
    policyTagList: OnyxTypes.PolicyTagList,
    policyCategories: OnyxTypes.PolicyCategories,
) {
    const {params, onyxData} = getUpdateMoneyRequestParams(transactionID, transactionThreadReportID, transactionChanges, policy, policyTagList, policyCategories, false);
    API.write(WRITE_COMMANDS.UPDATE_DISTANCE_REQUEST, params, onyxData);
}

/**
 * Request money from another user
 */
function requestMoney(
    report: OnyxTypes.Report,
    amount: number,
    currency: string,
    created: string,
    merchant: string,
    payeeEmail: string,
    payeeAccountID: number,
    participant: Participant,
    comment: string,
    receipt: Receipt,
    category?: string,
    tag?: string,
    taxCode = '',
    taxAmount = 0,
    billable?: boolean,
    policy?: OnyxEntry<OnyxTypes.Policy>,
    policyTagList?: OnyxEntry<OnyxTypes.PolicyTagList>,
    policyCategories?: OnyxEntry<OnyxTypes.PolicyCategories>,
    gpsPoints = undefined,
) {
    // If the report is iou or expense report, we should get the linked chat report to be passed to the getMoneyRequestInformation function
    const isMoneyRequestReport = ReportUtils.isMoneyRequestReport(report);
    const currentChatReport = isMoneyRequestReport ? ReportUtils.getReport(report.chatReportID) : report;
    const moneyRequestReportID = isMoneyRequestReport ? report.reportID : '';
    const currentCreated = DateUtils.enrichMoneyRequestTimestamp(created);
    const {payerAccountID, payerEmail, iouReport, chatReport, transaction, iouAction, createdChatReportActionID, createdIOUReportActionID, reportPreviewAction, onyxData} =
        getMoneyRequestInformation(
            currentChatReport,
            participant,
            comment,
            amount,
            currency,
            currentCreated,
            merchant,
            receipt,
            undefined,
            category,
            tag,
            billable,
            policy,
            policyTagList,
            policyCategories,
            payeeAccountID,
            payeeEmail,
            moneyRequestReportID,
        );
    const activeReportID = isMoneyRequestReport ? report.reportID : chatReport.reportID;

    const parameters: RequestMoneyParams = {
        debtorEmail: payerEmail,
        debtorAccountID: payerAccountID,
        amount,
        currency,
        comment,
        created: currentCreated,
        merchant,
        iouReportID: iouReport.reportID,
        chatReportID: chatReport.reportID,
        transactionID: transaction.transactionID,
        reportActionID: iouAction.reportActionID,
        createdChatReportActionID,
        createdIOUReportActionID,
        reportPreviewReportActionID: reportPreviewAction.reportActionID,
        receipt,
        receiptState: receipt?.state,
        category,
        tag,
        taxCode,
        taxAmount,
        billable,

        // This needs to be a string of JSON because of limitations with the fetch() API and nested objects
        gpsPoints: gpsPoints ? JSON.stringify(gpsPoints) : undefined,
    };

    API.write(WRITE_COMMANDS.REQUEST_MONEY, parameters, onyxData);
    resetMoneyRequestInfo();
    Navigation.dismissModal(activeReportID);
    Report.notifyNewAction(activeReportID, payeeAccountID);
}

/**
 * Build the Onyx data and IOU split necessary for splitting a bill with 3+ users.
 * 1. Build the optimistic Onyx data for the group chat, i.e. chatReport and iouReportAction creating the former if it doesn't yet exist.
 * 2. Loop over the group chat participant list, building optimistic or updating existing chatReports, iouReports and iouReportActions between the user and each participant.
 * We build both Onyx data and the IOU split that is sent as a request param and is used by Auth to create the chatReports, iouReports and iouReportActions in the database.
 * The IOU split has the following shape:
 *  [
 *      {email: 'currentUser', amount: 100},
 *      {email: 'user2', amount: 100, iouReportID: '100', chatReportID: '110', transactionID: '120', reportActionID: '130'},
 *      {email: 'user3', amount: 100, iouReportID: '200', chatReportID: '210', transactionID: '220', reportActionID: '230'}
 *  ]
 * @param amount - always in the smallest unit of the currency
 * @param existingSplitChatReportID - the report ID where the split bill happens, could be a group chat or a workspace chat
 */
function createSplitsAndOnyxData(
    participants: Participant[],
    currentUserLogin: string,
    currentUserAccountID: number,
    amount: number,
    comment: string,
    currency: string,
    merchant: string,
    created: string,
    category: string,
    tag: string,
    existingSplitChatReportID = '',
    billable = false,
): SplitsAndOnyxData {
    const currentUserEmailForIOUSplit = OptionsListUtils.addSMSDomainIfPhoneNumber(currentUserLogin);
    const participantAccountIDs = participants.map((participant) => Number(participant.accountID));
    const existingSplitChatReport =
        existingSplitChatReportID || participants[0].reportID
            ? allReports?.[`${ONYXKEYS.COLLECTION.REPORT}${existingSplitChatReportID || participants[0].reportID}`]
            : ReportUtils.getChatByParticipants(participantAccountIDs);
    const splitChatReport = existingSplitChatReport ?? ReportUtils.buildOptimisticChatReport(participantAccountIDs);
    const isOwnPolicyExpenseChat = !!splitChatReport.isOwnPolicyExpenseChat;

    const splitTransaction = TransactionUtils.buildOptimisticTransaction(
        amount,
        currency,
        CONST.REPORT.SPLIT_REPORTID,
        comment,
        created,
        '',
        '',
        merchant || Localize.translateLocal('iou.request'),
        undefined,
        undefined,
        undefined,
        category,
        tag,
        billable,
    );

    // Note: The created action must be optimistically generated before the IOU action so there's no chance that the created action appears after the IOU action in the chat
    const splitCreatedReportAction = ReportUtils.buildOptimisticCreatedReportAction(currentUserEmailForIOUSplit);
    const splitIOUReportAction = ReportUtils.buildOptimisticIOUReportAction(
        CONST.IOU.REPORT_ACTION_TYPE.SPLIT,
        amount,
        currency,
        comment,
        participants,
        splitTransaction.transactionID,
        undefined,
        '',
        false,
        false,
        {},
        isOwnPolicyExpenseChat,
    );

    splitChatReport.lastReadTime = DateUtils.getDBTime();
    splitChatReport.lastMessageText = splitIOUReportAction.message?.[0].text;
    splitChatReport.lastMessageHtml = splitIOUReportAction.message?.[0].html;

    // If we have an existing splitChatReport (group chat or workspace) use it's pending fields, otherwise indicate that we are adding a chat
    if (!existingSplitChatReport) {
        splitChatReport.pendingFields = {
            createChat: CONST.RED_BRICK_ROAD_PENDING_ACTION.ADD,
        };
    }

    const optimisticData: OnyxUpdate[] = [
        {
            // Use set for new reports because it doesn't exist yet, is faster,
            // and we need the data to be available when we navigate to the chat page
            onyxMethod: existingSplitChatReport ? Onyx.METHOD.MERGE : Onyx.METHOD.SET,
            key: `${ONYXKEYS.COLLECTION.REPORT}${splitChatReport.reportID}`,
            value: splitChatReport,
        },
        existingSplitChatReport
            ? {
                  onyxMethod: Onyx.METHOD.MERGE,
                  key: `${ONYXKEYS.COLLECTION.REPORT_ACTIONS}${splitChatReport.reportID}`,
                  value: {
                      [splitIOUReportAction.reportActionID]: splitIOUReportAction as OnyxTypes.ReportAction,
                  },
              }
            : {
                  onyxMethod: Onyx.METHOD.SET,
                  key: `${ONYXKEYS.COLLECTION.REPORT_ACTIONS}${splitChatReport.reportID}`,
                  value: {
                      [splitCreatedReportAction.reportActionID]: splitCreatedReportAction as OnyxTypes.ReportAction,
                      [splitIOUReportAction.reportActionID]: splitIOUReportAction as OnyxTypes.ReportAction,
                  },
              },
        {
            onyxMethod: Onyx.METHOD.SET,
            key: `${ONYXKEYS.COLLECTION.TRANSACTION}${splitTransaction.transactionID}`,
            value: splitTransaction,
        },
    ];

    const successData: OnyxUpdate[] = [
        {
            onyxMethod: Onyx.METHOD.MERGE,
            key: `${ONYXKEYS.COLLECTION.REPORT_ACTIONS}${splitChatReport.reportID}`,
            value: {
                ...(existingSplitChatReport ? {} : {[splitCreatedReportAction.reportActionID]: {pendingAction: null}}),
                [splitIOUReportAction.reportActionID]: {pendingAction: null},
            },
        },
        {
            onyxMethod: Onyx.METHOD.MERGE,
            key: `${ONYXKEYS.COLLECTION.TRANSACTION}${splitTransaction.transactionID}`,
            value: {pendingAction: null},
        },
        {
            onyxMethod: Onyx.METHOD.MERGE,
            key: `${ONYXKEYS.COLLECTION.TRANSACTION_DRAFT}${CONST.IOU.OPTIMISTIC_TRANSACTION_ID}`,
            value: null,
        },
    ];

    if (!existingSplitChatReport) {
        successData.push({
            onyxMethod: Onyx.METHOD.MERGE,
            key: `${ONYXKEYS.COLLECTION.REPORT}${splitChatReport.reportID}`,
            value: {pendingFields: {createChat: null}},
        });
    }

    const failureData: OnyxUpdate[] = [
        {
            onyxMethod: Onyx.METHOD.MERGE,
            key: `${ONYXKEYS.COLLECTION.TRANSACTION}${splitTransaction.transactionID}`,
            value: {
                errors: ErrorUtils.getMicroSecondOnyxError('iou.error.genericCreateFailureMessage'),
            },
        },
        {
            onyxMethod: Onyx.METHOD.MERGE,
            key: `${ONYXKEYS.COLLECTION.TRANSACTION_DRAFT}${CONST.IOU.OPTIMISTIC_TRANSACTION_ID}`,
            value: null,
        },
    ];

    if (existingSplitChatReport) {
        failureData.push({
            onyxMethod: Onyx.METHOD.MERGE,
            key: `${ONYXKEYS.COLLECTION.REPORT_ACTIONS}${splitChatReport.reportID}`,
            value: {
                [splitIOUReportAction.reportActionID]: {
                    errors: ErrorUtils.getMicroSecondOnyxError('iou.error.genericCreateFailureMessage'),
                },
            },
        });
    } else {
        failureData.push(
            {
                onyxMethod: Onyx.METHOD.MERGE,
                key: `${ONYXKEYS.COLLECTION.REPORT}${splitChatReport.reportID}`,
                value: {
                    errorFields: {
                        createChat: ErrorUtils.getMicroSecondOnyxError('report.genericCreateReportFailureMessage'),
                    },
                },
            },
            {
                onyxMethod: Onyx.METHOD.MERGE,
                key: `${ONYXKEYS.COLLECTION.REPORT_ACTIONS}${splitChatReport.reportID}`,
                value: {
                    [splitIOUReportAction.reportActionID]: {
                        errors: ErrorUtils.getMicroSecondOnyxError(null),
                    },
                },
            },
        );
    }

    // Loop through participants creating individual chats, iouReports and reportActionIDs as needed
    const splitAmount = IOUUtils.calculateAmount(participants.length, amount, currency, false);
    const splits: Split[] = [{email: currentUserEmailForIOUSplit, accountID: currentUserAccountID, amount: IOUUtils.calculateAmount(participants.length, amount, currency, true)}];

    const hasMultipleParticipants = participants.length > 1;
    participants.forEach((participant) => {
        // In a case when a participant is a workspace, even when a current user is not an owner of the workspace
        const isPolicyExpenseChat = ReportUtils.isPolicyExpenseChat(participant);

        // In case the participant is a workspace, email & accountID should remain undefined and won't be used in the rest of this code
        // participant.login is undefined when the request is initiated from a group DM with an unknown user, so we need to add a default
        const email = isOwnPolicyExpenseChat || isPolicyExpenseChat ? '' : OptionsListUtils.addSMSDomainIfPhoneNumber(participant.login ?? '').toLowerCase();
        const accountID = isOwnPolicyExpenseChat || isPolicyExpenseChat ? 0 : Number(participant.accountID);
        if (email === currentUserEmailForIOUSplit) {
            return;
        }

        // STEP 1: Get existing chat report OR build a new optimistic one
        // If we only have one participant and the request was initiated from the global create menu, i.e. !existingGroupChatReportID, the oneOnOneChatReport is the groupChatReport
        let oneOnOneChatReport: OnyxTypes.Report | OptimisticChatReport;
        let isNewOneOnOneChatReport = false;
        let shouldCreateOptimisticPersonalDetails = false;
        const personalDetailExists = accountID in allPersonalDetails;

        // If this is a split between two people only and the function
        // wasn't provided with an existing group chat report id
        // or, if the split is being made from the workspace chat, then the oneOnOneChatReport is the same as the splitChatReport
        // in this case existingSplitChatReport will belong to the policy expense chat and we won't be
        // entering code that creates optimistic personal details
        if ((!hasMultipleParticipants && !existingSplitChatReportID) || isOwnPolicyExpenseChat) {
            oneOnOneChatReport = splitChatReport;
            shouldCreateOptimisticPersonalDetails = !existingSplitChatReport && !personalDetailExists;
        } else {
            const existingChatReport = ReportUtils.getChatByParticipants([accountID]);
            isNewOneOnOneChatReport = !existingChatReport;
            shouldCreateOptimisticPersonalDetails = isNewOneOnOneChatReport && !personalDetailExists;
            oneOnOneChatReport = existingChatReport ?? ReportUtils.buildOptimisticChatReport([accountID]);
        }

        // STEP 2: Get existing IOU/Expense report and update its total OR build a new optimistic one
        // For Control policy expense chats, if the report is already approved, create a new expense report
        let oneOnOneIOUReport: OneOnOneIOUReport = oneOnOneChatReport.iouReportID ? allReports?.[`${ONYXKEYS.COLLECTION.REPORT}${oneOnOneChatReport.iouReportID}`] : null;
        const shouldCreateNewOneOnOneIOUReport =
            !oneOnOneIOUReport || (isOwnPolicyExpenseChat && ReportUtils.isControlPolicyExpenseReport(oneOnOneIOUReport) && ReportUtils.isReportApproved(oneOnOneIOUReport));

        if (!oneOnOneIOUReport || shouldCreateNewOneOnOneIOUReport) {
            oneOnOneIOUReport = isOwnPolicyExpenseChat
                ? ReportUtils.buildOptimisticExpenseReport(oneOnOneChatReport.reportID, oneOnOneChatReport.policyID ?? '', currentUserAccountID, splitAmount, currency)
                : ReportUtils.buildOptimisticIOUReport(currentUserAccountID, accountID, splitAmount, oneOnOneChatReport.reportID, currency);
        } else if (isOwnPolicyExpenseChat) {
            if (typeof oneOnOneIOUReport?.total === 'number') {
                // Because of the Expense reports are stored as negative values, we subtract the total from the amount
                oneOnOneIOUReport.total -= splitAmount;
            }
        } else {
            oneOnOneIOUReport = IOUUtils.updateIOUOwnerAndTotal(oneOnOneIOUReport, currentUserAccountID, splitAmount, currency);
        }

        // STEP 3: Build optimistic transaction
        const oneOnOneTransaction = TransactionUtils.buildOptimisticTransaction(
            ReportUtils.isExpenseReport(oneOnOneIOUReport) ? -splitAmount : splitAmount,
            currency,
            oneOnOneIOUReport.reportID,
            comment,
            created,
            CONST.IOU.TYPE.SPLIT,
            splitTransaction.transactionID,
            merchant || Localize.translateLocal('iou.request'),
            undefined,
            undefined,
            undefined,
            category,
            tag,
            billable,
        );

        // STEP 4: Build optimistic reportActions. We need:
        // 1. CREATED action for the chatReport
        // 2. CREATED action for the iouReport
        // 3. IOU action for the iouReport
        // 4. REPORTPREVIEW action for the chatReport
        // Note: The CREATED action for the IOU report must be optimistically generated before the IOU action so there's no chance that it appears after the IOU action in the chat
        const currentTime = DateUtils.getDBTime();
        const oneOnOneCreatedActionForChat = ReportUtils.buildOptimisticCreatedReportAction(currentUserEmailForIOUSplit);
        const oneOnOneCreatedActionForIOU = ReportUtils.buildOptimisticCreatedReportAction(currentUserEmailForIOUSplit, DateUtils.subtractMillisecondsFromDateTime(currentTime, 1));
        const oneOnOneIOUAction = ReportUtils.buildOptimisticIOUReportAction(
            CONST.IOU.REPORT_ACTION_TYPE.CREATE,
            splitAmount,
            currency,
            comment,
            [participant],
            oneOnOneTransaction.transactionID,
            undefined,
            oneOnOneIOUReport.reportID,
            undefined,
            undefined,
            undefined,
            undefined,
            currentTime,
        );

        // Add optimistic personal details for new participants
        const oneOnOnePersonalDetailListAction: OnyxTypes.PersonalDetailsList = shouldCreateOptimisticPersonalDetails
            ? {
                  [accountID]: {
                      accountID,
                      avatar: UserUtils.getDefaultAvatarURL(accountID),
                      // Disabling this line since participant.displayName can be an empty string
                      // eslint-disable-next-line @typescript-eslint/prefer-nullish-coalescing
                      displayName: LocalePhoneNumber.formatPhoneNumber(participant.displayName || email),
                      login: participant.login,
                      isOptimisticPersonalDetail: true,
                  },
              }
            : {};

        let oneOnOneReportPreviewAction = ReportActionsUtils.getReportPreviewAction(oneOnOneChatReport.reportID, oneOnOneIOUReport.reportID);
        if (oneOnOneReportPreviewAction) {
            oneOnOneReportPreviewAction = ReportUtils.updateReportPreview(oneOnOneIOUReport, oneOnOneReportPreviewAction);
        } else {
            oneOnOneReportPreviewAction = ReportUtils.buildOptimisticReportPreview(oneOnOneChatReport, oneOnOneIOUReport);
        }

        // Add category to optimistic policy recently used categories when a participant is a workspace
        const optimisticPolicyRecentlyUsedCategories = isPolicyExpenseChat ? Policy.buildOptimisticPolicyRecentlyUsedCategories(participant.policyID, category) : [];

        // Add tag to optimistic policy recently used tags when a participant is a workspace
        const optimisticPolicyRecentlyUsedTags = isPolicyExpenseChat ? Policy.buildOptimisticPolicyRecentlyUsedTags(participant.policyID, tag) : {};

        // STEP 5: Build Onyx Data
        const [oneOnOneOptimisticData, oneOnOneSuccessData, oneOnOneFailureData] = buildOnyxDataForMoneyRequest(
            oneOnOneChatReport,
            oneOnOneIOUReport,
            oneOnOneTransaction,
            oneOnOneCreatedActionForChat,
            oneOnOneCreatedActionForIOU,
            oneOnOneIOUAction,
            oneOnOnePersonalDetailListAction,
            oneOnOneReportPreviewAction,
            optimisticPolicyRecentlyUsedCategories,
            optimisticPolicyRecentlyUsedTags,
            isNewOneOnOneChatReport,
            shouldCreateNewOneOnOneIOUReport,
        );

        const individualSplit = {
            email,
            accountID,
            amount: splitAmount,
            iouReportID: oneOnOneIOUReport.reportID,
            chatReportID: oneOnOneChatReport.reportID,
            transactionID: oneOnOneTransaction.transactionID,
            reportActionID: oneOnOneIOUAction.reportActionID,
            createdChatReportActionID: oneOnOneCreatedActionForChat.reportActionID,
            createdIOUReportActionID: oneOnOneCreatedActionForIOU.reportActionID,
            reportPreviewReportActionID: oneOnOneReportPreviewAction.reportActionID,
        };

        splits.push(individualSplit);
        optimisticData.push(...oneOnOneOptimisticData);
        successData.push(...oneOnOneSuccessData);
        failureData.push(...oneOnOneFailureData);
    });

    const splitData: SplitData = {
        chatReportID: splitChatReport.reportID,
        transactionID: splitTransaction.transactionID,
        reportActionID: splitIOUReportAction.reportActionID,
        policyID: splitChatReport.policyID,
    };

    if (!existingSplitChatReport) {
        splitData.createdReportActionID = splitCreatedReportAction.reportActionID;
    }

    return {
        splitData,
        splits,
        onyxData: {optimisticData, successData, failureData},
    };
}

/**
 * @param amount - always in smallest currency unit
 * @param existingSplitChatReportID - Either a group DM or a workspace chat
 */
function splitBill(
    participants: Participant[],
    currentUserLogin: string,
    currentUserAccountID: number,
    amount: number,
    comment: string,
    currency: string,
    merchant: string,
    created: string,
    category: string,
    tag: string,
    existingSplitChatReportID = '',
    billable = false,
) {
    const currentCreated = DateUtils.enrichMoneyRequestTimestamp(created);
    const {splitData, splits, onyxData} = createSplitsAndOnyxData(
        participants,
        currentUserLogin,
        currentUserAccountID,
        amount,
        comment,
        currency,
        merchant,
        currentCreated,
        category,
        tag,
        existingSplitChatReportID,
        billable,
    );

    const parameters: SplitBillParams = {
        reportID: splitData.chatReportID,
        amount,
        splits: JSON.stringify(splits),
        currency,
        comment,
        category,
        merchant,
        created: currentCreated,
        tag,
        billable,
        transactionID: splitData.transactionID,
        reportActionID: splitData.reportActionID,
        createdReportActionID: splitData.createdReportActionID,
        policyID: splitData.policyID,
    };

    API.write(WRITE_COMMANDS.SPLIT_BILL, parameters, onyxData);

    resetMoneyRequestInfo();
    Navigation.dismissModal();
    Report.notifyNewAction(splitData.chatReportID, currentUserAccountID);
}

/**
 * @param amount - always in smallest currency unit
 */
function splitBillAndOpenReport(
    participants: Participant[],
    currentUserLogin: string,
    currentUserAccountID: number,
    amount: number,
    comment: string,
    currency: string,
    merchant: string,
    created: string,
    category: string,
    tag: string,
    billable: boolean,
) {
    const currentCreated = DateUtils.enrichMoneyRequestTimestamp(created);
    const {splitData, splits, onyxData} = createSplitsAndOnyxData(participants, currentUserLogin, currentUserAccountID, amount, comment, currency, merchant, currentCreated, category, tag);

    const parameters: SplitBillParams = {
        reportID: splitData.chatReportID,
        amount,
        splits: JSON.stringify(splits),
        currency,
        merchant,
        created: currentCreated,
        comment,
        category,
        tag,
        billable,
        transactionID: splitData.transactionID,
        reportActionID: splitData.reportActionID,
        createdReportActionID: splitData.createdReportActionID,
        policyID: splitData.policyID,
    };

    API.write(WRITE_COMMANDS.SPLIT_BILL_AND_OPEN_REPORT, parameters, onyxData);

    resetMoneyRequestInfo();
    Navigation.dismissModal(splitData.chatReportID);
    Report.notifyNewAction(splitData.chatReportID, currentUserAccountID);
}

/** Used exclusively for starting a split bill request that contains a receipt, the split request will be completed once the receipt is scanned
 *  or user enters details manually.
 *
 * @param existingSplitChatReportID - Either a group DM or a workspace chat
 */
function startSplitBill(
    participants: Participant[],
    currentUserLogin: string,
    currentUserAccountID: number,
    comment: string,
    category: string,
    tag: string,
    receipt: Receipt,
    existingSplitChatReportID = '',
    billable = false,
) {
    const currentUserEmailForIOUSplit = OptionsListUtils.addSMSDomainIfPhoneNumber(currentUserLogin);
    const participantAccountIDs = participants.map((participant) => Number(participant.accountID));
    const existingSplitChatReport =
        existingSplitChatReportID || participants[0].reportID
            ? allReports?.[`${ONYXKEYS.COLLECTION.REPORT}${existingSplitChatReportID || participants[0].reportID}`]
            : ReportUtils.getChatByParticipants(participantAccountIDs);
    const splitChatReport = existingSplitChatReport ?? ReportUtils.buildOptimisticChatReport(participantAccountIDs);
    const isOwnPolicyExpenseChat = !!splitChatReport.isOwnPolicyExpenseChat;

    const {name: filename, source, state = CONST.IOU.RECEIPT_STATE.SCANREADY} = receipt;
    const receiptObject: Receipt = {state, source};

    // ReportID is -2 (aka "deleted") on the group transaction
    const splitTransaction = TransactionUtils.buildOptimisticTransaction(
        0,
        CONST.CURRENCY.USD,
        CONST.REPORT.SPLIT_REPORTID,
        comment,
        '',
        '',
        '',
        CONST.TRANSACTION.PARTIAL_TRANSACTION_MERCHANT,
        receiptObject,
        filename,
        undefined,
        category,
        tag,
        billable,
    );

    // Note: The created action must be optimistically generated before the IOU action so there's no chance that the created action appears after the IOU action in the chat
    const splitChatCreatedReportAction = ReportUtils.buildOptimisticCreatedReportAction(currentUserEmailForIOUSplit);
    const splitIOUReportAction = ReportUtils.buildOptimisticIOUReportAction(
        CONST.IOU.REPORT_ACTION_TYPE.SPLIT,
        0,
        CONST.CURRENCY.USD,
        comment,
        participants,
        splitTransaction.transactionID,
        undefined,
        '',
        false,
        false,
        receiptObject,
        isOwnPolicyExpenseChat,
    );

    splitChatReport.lastReadTime = DateUtils.getDBTime();
    splitChatReport.lastMessageText = splitIOUReportAction.message?.[0].text;
    splitChatReport.lastMessageHtml = splitIOUReportAction.message?.[0].html;

    // If we have an existing splitChatReport (group chat or workspace) use it's pending fields, otherwise indicate that we are adding a chat
    if (!existingSplitChatReport) {
        splitChatReport.pendingFields = {
            createChat: CONST.RED_BRICK_ROAD_PENDING_ACTION.ADD,
        };
    }

    const optimisticData: OnyxUpdate[] = [
        {
            // Use set for new reports because it doesn't exist yet, is faster,
            // and we need the data to be available when we navigate to the chat page
            onyxMethod: existingSplitChatReport ? Onyx.METHOD.MERGE : Onyx.METHOD.SET,
            key: `${ONYXKEYS.COLLECTION.REPORT}${splitChatReport.reportID}`,
            value: splitChatReport,
        },
        existingSplitChatReport
            ? {
                  onyxMethod: Onyx.METHOD.MERGE,
                  key: `${ONYXKEYS.COLLECTION.REPORT_ACTIONS}${splitChatReport.reportID}`,
                  value: {
                      [splitIOUReportAction.reportActionID]: splitIOUReportAction as OnyxTypes.ReportAction,
                  },
              }
            : {
                  onyxMethod: Onyx.METHOD.SET,
                  key: `${ONYXKEYS.COLLECTION.REPORT_ACTIONS}${splitChatReport.reportID}`,
                  value: {
                      [splitChatCreatedReportAction.reportActionID]: splitChatCreatedReportAction,
                      [splitIOUReportAction.reportActionID]: splitIOUReportAction as OnyxTypes.ReportAction,
                  },
              },
        {
            onyxMethod: Onyx.METHOD.SET,
            key: `${ONYXKEYS.COLLECTION.TRANSACTION}${splitTransaction.transactionID}`,
            value: splitTransaction,
        },
    ];

    const successData: OnyxUpdate[] = [
        {
            onyxMethod: Onyx.METHOD.MERGE,
            key: `${ONYXKEYS.COLLECTION.REPORT_ACTIONS}${splitChatReport.reportID}`,
            value: {
                ...(existingSplitChatReport ? {} : {[splitChatCreatedReportAction.reportActionID]: {pendingAction: null}}),
                [splitIOUReportAction.reportActionID]: {pendingAction: null},
            },
        },
        {
            onyxMethod: Onyx.METHOD.MERGE,
            key: `${ONYXKEYS.COLLECTION.TRANSACTION}${splitTransaction.transactionID}`,
            value: {pendingAction: null},
        },
    ];

    if (!existingSplitChatReport) {
        successData.push({
            onyxMethod: Onyx.METHOD.MERGE,
            key: `${ONYXKEYS.COLLECTION.REPORT}${splitChatReport.reportID}`,
            value: {pendingFields: {createChat: null}},
        });
    }

    const failureData: OnyxUpdate[] = [
        {
            onyxMethod: Onyx.METHOD.MERGE,
            key: `${ONYXKEYS.COLLECTION.TRANSACTION}${splitTransaction.transactionID}`,
            value: {
                errors: ErrorUtils.getMicroSecondOnyxError('iou.error.genericCreateFailureMessage'),
            },
        },
    ];

    if (existingSplitChatReport) {
        failureData.push({
            onyxMethod: Onyx.METHOD.MERGE,
            key: `${ONYXKEYS.COLLECTION.REPORT_ACTIONS}${splitChatReport.reportID}`,
            value: {
                [splitIOUReportAction.reportActionID]: {
                    errors: getReceiptError(receipt, filename),
                },
            },
        });
    } else {
        failureData.push(
            {
                onyxMethod: Onyx.METHOD.MERGE,
                key: `${ONYXKEYS.COLLECTION.REPORT}${splitChatReport.reportID}`,
                value: {
                    errorFields: {
                        createChat: ErrorUtils.getMicroSecondOnyxError('report.genericCreateReportFailureMessage'),
                    },
                },
            },
            {
                onyxMethod: Onyx.METHOD.MERGE,
                key: `${ONYXKEYS.COLLECTION.REPORT_ACTIONS}${splitChatReport.reportID}`,
                value: {
                    [splitChatCreatedReportAction.reportActionID]: {
                        errors: ErrorUtils.getMicroSecondOnyxError('report.genericCreateReportFailureMessage'),
                    },
                    [splitIOUReportAction.reportActionID]: {
                        errors: getReceiptError(receipt, filename),
                    },
                },
            },
        );
    }

    const splits: Split[] = [{email: currentUserEmailForIOUSplit, accountID: currentUserAccountID}];

    participants.forEach((participant) => {
        // Disabling this line since participant.login can be an empty string
        // eslint-disable-next-line @typescript-eslint/prefer-nullish-coalescing
        const email = participant.isOwnPolicyExpenseChat ? '' : OptionsListUtils.addSMSDomainIfPhoneNumber(participant.login || participant.text || '').toLowerCase();
        const accountID = participant.isOwnPolicyExpenseChat ? 0 : Number(participant.accountID);
        if (email === currentUserEmailForIOUSplit) {
            return;
        }

        // When splitting with a workspace chat, we only need to supply the policyID and the workspace reportID as it's needed so we can update the report preview
        if (participant.isOwnPolicyExpenseChat) {
            splits.push({
                policyID: participant.policyID,
                chatReportID: splitChatReport.reportID,
            });
            return;
        }

        const participantPersonalDetails = allPersonalDetails[participant?.accountID ?? -1];
        if (!participantPersonalDetails) {
            optimisticData.push({
                onyxMethod: Onyx.METHOD.MERGE,
                key: ONYXKEYS.PERSONAL_DETAILS_LIST,
                value: {
                    [accountID]: {
                        accountID,
                        avatar: UserUtils.getDefaultAvatarURL(accountID),
                        // Disabling this line since participant.displayName can be an empty string
                        // eslint-disable-next-line @typescript-eslint/prefer-nullish-coalescing
                        displayName: LocalePhoneNumber.formatPhoneNumber(participant.displayName || email),
                        // Disabling this line since participant.login can be an empty string
                        // eslint-disable-next-line @typescript-eslint/prefer-nullish-coalescing
                        login: participant.login || participant.text,
                        isOptimisticPersonalDetail: true,
                    },
                },
            });
        }

        splits.push({
            email,
            accountID,
        });
    });

    participants.forEach((participant) => {
        const isPolicyExpenseChat = ReportUtils.isPolicyExpenseChat(participant);
        if (!isPolicyExpenseChat) {
            return;
        }

        const optimisticPolicyRecentlyUsedCategories = Policy.buildOptimisticPolicyRecentlyUsedCategories(participant.policyID, category);
        const optimisticPolicyRecentlyUsedTags = Policy.buildOptimisticPolicyRecentlyUsedTags(participant.policyID, tag);

        if (optimisticPolicyRecentlyUsedCategories.length > 0) {
            optimisticData.push({
                onyxMethod: Onyx.METHOD.SET,
                key: `${ONYXKEYS.COLLECTION.POLICY_RECENTLY_USED_CATEGORIES}${participant.policyID}`,
                value: optimisticPolicyRecentlyUsedCategories,
            });
        }

        if (!isEmptyObject(optimisticPolicyRecentlyUsedTags)) {
            optimisticData.push({
                onyxMethod: Onyx.METHOD.MERGE,
                key: `${ONYXKEYS.COLLECTION.POLICY_RECENTLY_USED_TAGS}${participant.policyID}`,
                value: optimisticPolicyRecentlyUsedTags,
            });
        }
    });

    // Save the new splits array into the transaction's comment in case the user calls CompleteSplitBill while offline
    optimisticData.push({
        onyxMethod: Onyx.METHOD.MERGE,
        key: `${ONYXKEYS.COLLECTION.TRANSACTION}${splitTransaction.transactionID}`,
        value: {
            comment: {
                splits,
            },
        },
    });

    const parameters: StartSplitBillParams = {
        chatReportID: splitChatReport.reportID,
        reportActionID: splitIOUReportAction.reportActionID,
        transactionID: splitTransaction.transactionID,
        splits: JSON.stringify(splits),
        receipt,
        comment,
        category,
        tag,
        isFromGroupDM: !existingSplitChatReport,
        billable,
        ...(existingSplitChatReport ? {} : {createdReportActionID: splitChatCreatedReportAction.reportActionID}),
    };

    API.write(WRITE_COMMANDS.START_SPLIT_BILL, parameters, {optimisticData, successData, failureData});

    resetMoneyRequestInfo();
    Navigation.dismissModalWithReport(splitChatReport);
    Report.notifyNewAction(splitChatReport.chatReportID ?? '', currentUserAccountID);
}

/** Used for editing a split bill while it's still scanning or when SmartScan fails, it completes a split bill started by startSplitBill above.
 *
 * @param chatReportID - The group chat or workspace reportID
 * @param reportAction - The split action that lives in the chatReport above
 * @param updatedTransaction - The updated **draft** split transaction
 * @param sessionAccountID - accountID of the current user
 * @param sessionEmail - email of the current user
 */
function completeSplitBill(chatReportID: string, reportAction: OnyxTypes.ReportAction, updatedTransaction: OnyxTypes.Transaction, sessionAccountID: number, sessionEmail: string) {
    const currentUserEmailForIOUSplit = OptionsListUtils.addSMSDomainIfPhoneNumber(sessionEmail);
    const {transactionID} = updatedTransaction;
    const unmodifiedTransaction = allTransactions[`${ONYXKEYS.COLLECTION.TRANSACTION}${transactionID}`];

    // Save optimistic updated transaction and action
    const optimisticData: OnyxUpdate[] = [
        {
            onyxMethod: Onyx.METHOD.MERGE,
            key: `${ONYXKEYS.COLLECTION.TRANSACTION}${transactionID}`,
            value: {
                ...updatedTransaction,
                receipt: {
                    state: CONST.IOU.RECEIPT_STATE.OPEN,
                },
            },
        },
        {
            onyxMethod: Onyx.METHOD.MERGE,
            key: `${ONYXKEYS.COLLECTION.REPORT_ACTIONS}${chatReportID}`,
            value: {
                [reportAction.reportActionID]: {
                    lastModified: DateUtils.getDBTime(),
                    whisperedToAccountIDs: [],
                },
            },
        },
    ];

    const successData: OnyxUpdate[] = [
        {
            onyxMethod: Onyx.METHOD.MERGE,
            key: `${ONYXKEYS.COLLECTION.TRANSACTION}${transactionID}`,
            value: {pendingAction: null},
        },
        {
            onyxMethod: Onyx.METHOD.MERGE,
            key: `${ONYXKEYS.COLLECTION.SPLIT_TRANSACTION_DRAFT}${transactionID}`,
            value: {pendingAction: null},
        },
    ];

    const failureData: OnyxUpdate[] = [
        {
            onyxMethod: Onyx.METHOD.MERGE,
            key: `${ONYXKEYS.COLLECTION.TRANSACTION}${transactionID}`,
            value: {
                ...unmodifiedTransaction,
                errors: ErrorUtils.getMicroSecondOnyxError('iou.error.genericCreateFailureMessage'),
            },
        },
        {
            onyxMethod: Onyx.METHOD.MERGE,
            key: `${ONYXKEYS.COLLECTION.REPORT_ACTIONS}${chatReportID}`,
            value: {
                [reportAction.reportActionID]: {
                    ...reportAction,
                    errors: ErrorUtils.getMicroSecondOnyxError('iou.error.genericCreateFailureMessage'),
                },
            },
        },
    ];

    const splitParticipants: Split[] = updatedTransaction.comment.splits ?? [];
    const {modifiedAmount: amount, modifiedCurrency: currency} = updatedTransaction;

    // Exclude the current user when calculating the split amount, `calculateAmount` takes it into account
    const splitAmount = IOUUtils.calculateAmount(splitParticipants.length - 1, amount ?? 0, currency ?? '', false);

    const splits: Split[] = [{email: currentUserEmailForIOUSplit}];
    splitParticipants.forEach((participant) => {
        // Skip creating the transaction for the current user
        if (participant.email === currentUserEmailForIOUSplit) {
            return;
        }
        const isPolicyExpenseChat = !!participant.policyID;

        if (!isPolicyExpenseChat) {
            // In case this is still the optimistic accountID saved in the splits array, return early as we cannot know
            // if there is an existing chat between the split creator and this participant
            // Instead, we will rely on Auth generating the report IDs and the user won't see any optimistic chats or reports created
            const participantPersonalDetails: OnyxTypes.PersonalDetails | EmptyObject = allPersonalDetails[participant?.accountID ?? -1] ?? {};
            if (!participantPersonalDetails || participantPersonalDetails.isOptimisticPersonalDetail) {
                splits.push({
                    email: participant.email,
                });
                return;
            }
        }

        let oneOnOneChatReport: OnyxTypes.Report | null;
        let isNewOneOnOneChatReport = false;
        if (isPolicyExpenseChat) {
            // The workspace chat reportID is saved in the splits array when starting a split bill with a workspace
            oneOnOneChatReport = allReports?.[`${ONYXKEYS.COLLECTION.REPORT}${participant.chatReportID}`] ?? null;
        } else {
            const existingChatReport = ReportUtils.getChatByParticipants(participant.accountID ? [participant.accountID] : []);
            isNewOneOnOneChatReport = !existingChatReport;
            oneOnOneChatReport = existingChatReport ?? ReportUtils.buildOptimisticChatReport(participant.accountID ? [participant.accountID] : []);
        }

        let oneOnOneIOUReport: OneOnOneIOUReport = oneOnOneChatReport?.iouReportID ? allReports?.[`${ONYXKEYS.COLLECTION.REPORT}${oneOnOneChatReport.iouReportID}`] : null;
        const shouldCreateNewOneOnOneIOUReport =
            !oneOnOneIOUReport || (isPolicyExpenseChat && ReportUtils.isControlPolicyExpenseReport(oneOnOneIOUReport) && ReportUtils.isReportApproved(oneOnOneIOUReport));

        if (!oneOnOneIOUReport || shouldCreateNewOneOnOneIOUReport) {
            oneOnOneIOUReport = isPolicyExpenseChat
                ? ReportUtils.buildOptimisticExpenseReport(oneOnOneChatReport?.reportID ?? '', participant.policyID ?? '', sessionAccountID, splitAmount, currency ?? '')
                : ReportUtils.buildOptimisticIOUReport(sessionAccountID, participant.accountID ?? -1, splitAmount, oneOnOneChatReport?.reportID ?? '', currency ?? '');
        } else if (isPolicyExpenseChat) {
            if (typeof oneOnOneIOUReport?.total === 'number') {
                // Because of the Expense reports are stored as negative values, we subtract the total from the amount
                oneOnOneIOUReport.total -= splitAmount;
            }
        } else {
            oneOnOneIOUReport = IOUUtils.updateIOUOwnerAndTotal(oneOnOneIOUReport, sessionAccountID, splitAmount, currency ?? '');
        }

        const oneOnOneTransaction = TransactionUtils.buildOptimisticTransaction(
            isPolicyExpenseChat ? -splitAmount : splitAmount,
            currency ?? '',
            oneOnOneIOUReport?.reportID ?? '',
            updatedTransaction.comment.comment,
            updatedTransaction.modifiedCreated,
            CONST.IOU.TYPE.SPLIT,
            transactionID,
            updatedTransaction.modifiedMerchant,
            {...updatedTransaction.receipt, state: CONST.IOU.RECEIPT_STATE.OPEN},
            updatedTransaction.filename,
            undefined,
            updatedTransaction.category,
            updatedTransaction.tag,
            updatedTransaction.billable,
        );

        const oneOnOneCreatedActionForChat = ReportUtils.buildOptimisticCreatedReportAction(currentUserEmailForIOUSplit);
        const oneOnOneCreatedActionForIOU = ReportUtils.buildOptimisticCreatedReportAction(currentUserEmailForIOUSplit);
        const oneOnOneIOUAction = ReportUtils.buildOptimisticIOUReportAction(
            CONST.IOU.REPORT_ACTION_TYPE.CREATE,
            splitAmount,
            currency ?? '',
            updatedTransaction.comment.comment ?? '',
            [participant],
            oneOnOneTransaction.transactionID,
            undefined,
            oneOnOneIOUReport?.reportID,
        );

        let oneOnOneReportPreviewAction = ReportActionsUtils.getReportPreviewAction(oneOnOneChatReport?.reportID ?? '', oneOnOneIOUReport?.reportID ?? '');
        if (oneOnOneReportPreviewAction) {
            oneOnOneReportPreviewAction = ReportUtils.updateReportPreview(oneOnOneIOUReport, oneOnOneReportPreviewAction);
        } else {
            oneOnOneReportPreviewAction = ReportUtils.buildOptimisticReportPreview(oneOnOneChatReport, oneOnOneIOUReport, '', oneOnOneTransaction);
        }

        const [oneOnOneOptimisticData, oneOnOneSuccessData, oneOnOneFailureData] = buildOnyxDataForMoneyRequest(
            oneOnOneChatReport,
            oneOnOneIOUReport,
            oneOnOneTransaction,
            oneOnOneCreatedActionForChat,
            oneOnOneCreatedActionForIOU,
            oneOnOneIOUAction,
            {},
            oneOnOneReportPreviewAction,
            [],
            {},
            isNewOneOnOneChatReport,
            shouldCreateNewOneOnOneIOUReport,
        );

        splits.push({
            email: participant.email,
            accountID: participant.accountID,
            policyID: participant.policyID,
            iouReportID: oneOnOneIOUReport?.reportID,
            chatReportID: oneOnOneChatReport?.reportID,
            transactionID: oneOnOneTransaction.transactionID,
            reportActionID: oneOnOneIOUAction.reportActionID,
            createdChatReportActionID: oneOnOneCreatedActionForChat.reportActionID,
            createdIOUReportActionID: oneOnOneCreatedActionForIOU.reportActionID,
            reportPreviewReportActionID: oneOnOneReportPreviewAction.reportActionID,
        });

        optimisticData.push(...oneOnOneOptimisticData);
        successData.push(...oneOnOneSuccessData);
        failureData.push(...oneOnOneFailureData);
    });

    const {
        amount: transactionAmount,
        currency: transactionCurrency,
        created: transactionCreated,
        merchant: transactionMerchant,
        comment: transactionComment,
        category: transactionCategory,
        tag: transactionTag,
    } = ReportUtils.getTransactionDetails(updatedTransaction) ?? {};

    const parameters: CompleteSplitBillParams = {
        transactionID,
        amount: transactionAmount,
        currency: transactionCurrency,
        created: transactionCreated,
        merchant: transactionMerchant,
        comment: transactionComment,
        category: transactionCategory,
        tag: transactionTag,
        splits: JSON.stringify(splits),
    };

    API.write(WRITE_COMMANDS.COMPLETE_SPLIT_BILL, parameters, {optimisticData, successData, failureData});
    Navigation.dismissModal(chatReportID);
    Report.notifyNewAction(chatReportID, sessionAccountID);
}

function setDraftSplitTransaction(transactionID: string, transactionChanges: TransactionChanges = {}) {
    let draftSplitTransaction = allDraftSplitTransactions[`${ONYXKEYS.COLLECTION.SPLIT_TRANSACTION_DRAFT}${transactionID}`];

    if (!draftSplitTransaction) {
        draftSplitTransaction = allTransactions[`${ONYXKEYS.COLLECTION.TRANSACTION}${transactionID}`];
    }

    const updatedTransaction = draftSplitTransaction ? TransactionUtils.getUpdatedTransaction(draftSplitTransaction, transactionChanges, false, false) : null;

    Onyx.merge(`${ONYXKEYS.COLLECTION.SPLIT_TRANSACTION_DRAFT}${transactionID}`, updatedTransaction);
}

function editRegularMoneyRequest(
    transactionID: string,
    transactionThreadReportID: string,
    transactionChanges: TransactionChanges,
    policy: OnyxTypes.Policy,
    policyTags: OnyxTypes.PolicyTagList,
    policyCategories: OnyxTypes.PolicyCategories,
) {
    // STEP 1: Get all collections we're updating
    const transactionThread = allReports?.[`${ONYXKEYS.COLLECTION.REPORT}${transactionThreadReportID}`] ?? null;
    const transaction = allTransactions[`${ONYXKEYS.COLLECTION.TRANSACTION}${transactionID}`];
    const iouReport = allReports?.[`${ONYXKEYS.COLLECTION.REPORT}${transactionThread?.parentReportID}`] ?? null;
    const chatReport = allReports?.[`${ONYXKEYS.COLLECTION.REPORT}${iouReport?.chatReportID}`] ?? null;
    const isFromExpenseReport = ReportUtils.isExpenseReport(iouReport);

    // STEP 2: Build new modified expense report action.
    const updatedReportAction = ReportUtils.buildOptimisticModifiedExpenseReportAction(transactionThread, transaction, transactionChanges, isFromExpenseReport);
    const updatedTransaction = transaction ? TransactionUtils.getUpdatedTransaction(transaction, transactionChanges, isFromExpenseReport) : null;

    // STEP 3: Compute the IOU total and update the report preview message so LHN amount owed is correct
    // Should only update if the transaction matches the currency of the report, else we wait for the update
    // from the server with the currency conversion
    let updatedMoneyRequestReport = {...iouReport};
    const updatedChatReport = {...chatReport};
    const diff = TransactionUtils.getAmount(transaction, true) - TransactionUtils.getAmount(updatedTransaction, true);
    if (updatedTransaction?.currency === iouReport?.currency && updatedTransaction?.modifiedAmount && diff !== 0) {
        if (ReportUtils.isExpenseReport(iouReport) && typeof updatedMoneyRequestReport.total === 'number') {
            updatedMoneyRequestReport.total += diff;
        } else {
            updatedMoneyRequestReport = iouReport
                ? IOUUtils.updateIOUOwnerAndTotal(iouReport, updatedReportAction.actorAccountID ?? -1, diff, TransactionUtils.getCurrency(transaction), false)
                : {};
        }

        updatedMoneyRequestReport.cachedTotal = CurrencyUtils.convertToDisplayString(updatedMoneyRequestReport.total, updatedTransaction.currency);

        // Update the last message of the IOU report
        const lastMessage = ReportUtils.getIOUReportActionMessage(
            iouReport?.reportID ?? '',
            CONST.IOU.REPORT_ACTION_TYPE.CREATE,
            updatedMoneyRequestReport.total ?? 0,
            '',
            updatedTransaction.currency,
            '',
            false,
        );
        updatedMoneyRequestReport.lastMessageText = lastMessage[0].text;
        updatedMoneyRequestReport.lastMessageHtml = lastMessage[0].html;

        // Update the last message of the chat report
        const hasNonReimbursableTransactions = ReportUtils.hasNonReimbursableTransactions(iouReport?.reportID);
        const messageText = Localize.translateLocal(hasNonReimbursableTransactions ? 'iou.payerSpentAmount' : 'iou.payerOwesAmount', {
            payer: ReportUtils.getPersonalDetailsForAccountID(updatedMoneyRequestReport.managerID ?? -1).login ?? '',
            amount: CurrencyUtils.convertToDisplayString(updatedMoneyRequestReport.total, updatedMoneyRequestReport.currency),
        });
        updatedChatReport.lastMessageText = messageText;
        updatedChatReport.lastMessageHtml = messageText;
    }

    const isScanning = TransactionUtils.hasReceipt(updatedTransaction) && TransactionUtils.isReceiptBeingScanned(updatedTransaction);

    // STEP 4: Compose the optimistic data
    const currentTime = DateUtils.getDBTime();
    const optimisticData: OnyxUpdate[] = [
        {
            onyxMethod: Onyx.METHOD.MERGE,
            key: `${ONYXKEYS.COLLECTION.REPORT_ACTIONS}${transactionThread?.reportID}`,
            value: {
                [updatedReportAction.reportActionID]: updatedReportAction as OnyxTypes.ReportAction,
            },
        },
        {
            onyxMethod: Onyx.METHOD.MERGE,
            key: `${ONYXKEYS.COLLECTION.TRANSACTION}${transactionID}`,
            value: updatedTransaction,
        },
        {
            onyxMethod: Onyx.METHOD.MERGE,
            key: `${ONYXKEYS.COLLECTION.REPORT}${iouReport?.reportID}`,
            value: updatedMoneyRequestReport,
        },
        {
            onyxMethod: Onyx.METHOD.MERGE,
            key: `${ONYXKEYS.COLLECTION.REPORT}${iouReport?.chatReportID}`,
            value: updatedChatReport,
        },
        {
            onyxMethod: Onyx.METHOD.MERGE,
            key: `${ONYXKEYS.COLLECTION.REPORT}${transactionThreadReportID}`,
            value: {
                lastReadTime: currentTime,
                lastVisibleActionCreated: currentTime,
            },
        },
    ];

    if (!isScanning) {
        optimisticData.push(
            {
                onyxMethod: Onyx.METHOD.MERGE,
                key: `${ONYXKEYS.COLLECTION.REPORT_ACTIONS}${iouReport?.reportID}`,
                value: {
                    [transactionThread?.parentReportActionID ?? '']: {
                        whisperedToAccountIDs: [],
                    },
                },
            },
            {
                onyxMethod: Onyx.METHOD.MERGE,
                key: `${ONYXKEYS.COLLECTION.REPORT_ACTIONS}${iouReport?.parentReportID}`,
                value: {
                    [iouReport?.parentReportActionID ?? '']: {
                        whisperedToAccountIDs: [],
                    },
                },
            },
        );
    }

    // Update recently used categories if the category is changed
    if ('category' in transactionChanges) {
        const optimisticPolicyRecentlyUsedCategories = Policy.buildOptimisticPolicyRecentlyUsedCategories(iouReport?.policyID, transactionChanges.category);
        if (optimisticPolicyRecentlyUsedCategories.length) {
            optimisticData.push({
                onyxMethod: Onyx.METHOD.SET,
                key: `${ONYXKEYS.COLLECTION.POLICY_RECENTLY_USED_CATEGORIES}${iouReport?.policyID}`,
                value: optimisticPolicyRecentlyUsedCategories,
            });
        }
    }

    // Update recently used categories if the tag is changed
    if ('tag' in transactionChanges) {
        const optimisticPolicyRecentlyUsedTags = Policy.buildOptimisticPolicyRecentlyUsedTags(iouReport?.policyID, transactionChanges.tag);
        if (!isEmptyObject(optimisticPolicyRecentlyUsedTags)) {
            optimisticData.push({
                onyxMethod: Onyx.METHOD.MERGE,
                key: `${ONYXKEYS.COLLECTION.POLICY_RECENTLY_USED_TAGS}${iouReport?.policyID}`,
                value: optimisticPolicyRecentlyUsedTags,
            });
        }
    }

    const successData: OnyxUpdate[] = [
        {
            onyxMethod: Onyx.METHOD.MERGE,
            key: `${ONYXKEYS.COLLECTION.REPORT_ACTIONS}${transactionThread?.reportID}`,
            value: {
                [updatedReportAction.reportActionID]: {pendingAction: null},
            },
        },
        {
            onyxMethod: Onyx.METHOD.MERGE,
            key: `${ONYXKEYS.COLLECTION.TRANSACTION}${transactionID}`,
            value: {
                pendingFields: {
                    comment: null,
                    amount: null,
                    created: null,
                    currency: null,
                    merchant: null,
                    billable: null,
                    category: null,
                    tag: null,
                },
            },
        },
        {
            onyxMethod: Onyx.METHOD.MERGE,
            key: `${ONYXKEYS.COLLECTION.REPORT}${iouReport?.reportID}`,
            value: {pendingAction: null},
        },
    ];

    const failureData: OnyxUpdate[] = [
        {
            onyxMethod: Onyx.METHOD.MERGE,
            key: `${ONYXKEYS.COLLECTION.REPORT_ACTIONS}${transactionThread?.reportID}`,
            value: {
                [updatedReportAction.reportActionID]: {
                    errors: ErrorUtils.getMicroSecondOnyxError('iou.error.genericEditFailureMessage'),
                },
            },
        },
        {
            onyxMethod: Onyx.METHOD.MERGE,
            key: `${ONYXKEYS.COLLECTION.TRANSACTION}${transactionID}`,
            value: {
                ...transaction,
                modifiedCreated: transaction?.modifiedCreated ? transaction.modifiedCreated : null,
                modifiedAmount: transaction?.modifiedAmount ? transaction.modifiedAmount : null,
                modifiedCurrency: transaction?.modifiedCurrency ? transaction.modifiedCurrency : null,
                modifiedMerchant: transaction?.modifiedMerchant ? transaction.modifiedMerchant : null,
                modifiedWaypoints: transaction?.modifiedWaypoints ? transaction.modifiedWaypoints : null,
                pendingFields: null,
            },
        },
        {
            onyxMethod: Onyx.METHOD.MERGE,
            key: `${ONYXKEYS.COLLECTION.REPORT}${iouReport?.reportID}`,
            value: {
                ...iouReport,
                cachedTotal: iouReport?.cachedTotal ? iouReport?.cachedTotal : null,
            },
        },
        {
            onyxMethod: Onyx.METHOD.MERGE,
            key: `${ONYXKEYS.COLLECTION.REPORT}${iouReport?.chatReportID}`,
            value: chatReport,
        },
        {
            onyxMethod: Onyx.METHOD.MERGE,
            key: `${ONYXKEYS.COLLECTION.REPORT}${transactionThreadReportID}`,
            value: {
                lastReadTime: transactionThread?.lastReadTime,
                lastVisibleActionCreated: transactionThread?.lastVisibleActionCreated,
            },
        },
    ];

    // Add transaction violations if we have a paid policy and an updated transaction
    if (policy && PolicyUtils.isPaidGroupPolicy(policy) && updatedTransaction) {
        const currentTransactionViolations = allTransactionViolations[`${ONYXKEYS.COLLECTION.TRANSACTION_VIOLATIONS}${transactionID}`] ?? [];
        const updatedViolationsOnyxData = ViolationsUtils.getViolationsOnyxData(
            updatedTransaction,
            currentTransactionViolations,
            !!policy.requiresTag,
            policyTags,
            !!policy.requiresCategory,
            policyCategories,
        );
        optimisticData.push(updatedViolationsOnyxData);
        failureData.push({
            onyxMethod: Onyx.METHOD.MERGE,
            key: `${ONYXKEYS.COLLECTION.TRANSACTION_VIOLATIONS}${transactionID}`,
            value: currentTransactionViolations,
        });
    }

    // STEP 6: Call the API endpoint
    const {created, amount, currency, comment, merchant, category, billable, tag} = ReportUtils.getTransactionDetails(updatedTransaction) ?? {};

    const parameters: EditMoneyRequestParams = {
        transactionID,
        reportActionID: updatedReportAction.reportActionID,
        created,
        amount,
        currency,
        comment,
        merchant,
        category,
        billable,
        tag,
    };

    API.write(WRITE_COMMANDS.EDIT_MONEY_REQUEST, parameters, {optimisticData, successData, failureData});
}

function editMoneyRequest(
    transaction: OnyxTypes.Transaction,
    transactionThreadReportID: string,
    transactionChanges: TransactionChanges,
    policy: OnyxTypes.Policy,
    policyTags: OnyxTypes.PolicyTagList,
    policyCategories: OnyxTypes.PolicyCategories,
) {
    if (TransactionUtils.isDistanceRequest(transaction)) {
        updateDistanceRequest(transaction.transactionID, transactionThreadReportID, transactionChanges, policy, policyTags, policyCategories);
    } else {
        editRegularMoneyRequest(transaction.transactionID, transactionThreadReportID, transactionChanges, policy, policyTags, policyCategories);
    }
}

/** Updates the amount and currency fields of a money request */
function updateMoneyRequestAmountAndCurrency(
    transactionID: string,
    transactionThreadReportID: string,
    currency: string,
    amount: number,
    policy: OnyxEntry<OnyxTypes.Policy>,
    policyTagList: OnyxEntry<OnyxTypes.PolicyTagList>,
    policyCategories: OnyxEntry<OnyxTypes.PolicyCategories>,
) {
    const transactionChanges = {
        amount,
        currency,
    };
    const {params, onyxData} = getUpdateMoneyRequestParams(transactionID, transactionThreadReportID, transactionChanges, policy, policyTagList, policyCategories, true);
    API.write(WRITE_COMMANDS.UPDATE_MONEY_REQUEST_AMOUNT_AND_CURRENCY, params, onyxData);
}

function deleteMoneyRequest(transactionID: string, reportAction: OnyxTypes.ReportAction, isSingleTransactionView = false) {
    // STEP 1: Get all collections we're updating
    const iouReportID = reportAction?.actionName === CONST.REPORT.ACTIONS.TYPE.IOU ? reportAction.originalMessage.IOUReportID : '';
    const iouReport = allReports?.[`${ONYXKEYS.COLLECTION.REPORT}${iouReportID}`] ?? null;
    const chatReport = allReports?.[`${ONYXKEYS.COLLECTION.REPORT}${iouReport?.chatReportID}`];
    const reportPreviewAction = ReportActionsUtils.getReportPreviewAction(iouReport?.chatReportID ?? '', iouReport?.reportID ?? '');
    const transaction = allTransactions[`${ONYXKEYS.COLLECTION.TRANSACTION}${transactionID}`];
    const transactionViolations = allTransactionViolations[`${ONYXKEYS.COLLECTION.TRANSACTION_VIOLATIONS}${transactionID}`];
    const transactionThreadID = reportAction.childReportID;
    let transactionThread = null;
    if (transactionThreadID) {
        transactionThread = allReports?.[`${ONYXKEYS.COLLECTION.REPORT}${transactionThreadID}`] ?? null;
    }

    // STEP 2: Decide if we need to:
    // 1. Delete the transactionThread - delete if there are no visible comments in the thread
    // 2. Update the moneyRequestPreview to show [Deleted request] - update if the transactionThread exists AND it isn't being deleted
    const shouldDeleteTransactionThread = transactionThreadID ? (reportAction?.childVisibleActionCount ?? 0) === 0 : false;
    const shouldShowDeletedRequestMessage = !!transactionThreadID && !shouldDeleteTransactionThread;

    // STEP 3: Update the IOU reportAction and decide if the iouReport should be deleted. We delete the iouReport if there are no visible comments left in the report.
    const updatedReportAction = {
        [reportAction.reportActionID]: {
            pendingAction: shouldShowDeletedRequestMessage ? CONST.RED_BRICK_ROAD_PENDING_ACTION.UPDATE : CONST.RED_BRICK_ROAD_PENDING_ACTION.DELETE,
            previousMessage: reportAction.message,
            message: [
                {
                    type: 'COMMENT',
                    html: '',
                    text: '',
                    isEdited: true,
                    isDeletedParentAction: shouldShowDeletedRequestMessage,
                },
            ],
            originalMessage: {
                IOUTransactionID: null,
            },
            errors: undefined,
        },
    } as OnyxTypes.ReportActions;

    const lastVisibleAction = ReportActionsUtils.getLastVisibleAction(iouReport?.reportID ?? '', updatedReportAction);
    const iouReportLastMessageText = ReportActionsUtils.getLastVisibleMessage(iouReport?.reportID ?? '', updatedReportAction).lastMessageText;
    const shouldDeleteIOUReport =
        iouReportLastMessageText.length === 0 && !ReportActionsUtils.isDeletedParentAction(lastVisibleAction) && (!transactionThreadID || shouldDeleteTransactionThread);

    // STEP 4: Update the iouReport and reportPreview with new totals and messages if it wasn't deleted
    let updatedIOUReport: OnyxTypes.Report | null;
    const currency = TransactionUtils.getCurrency(transaction);
    const updatedReportPreviewAction: OnyxTypes.ReportAction | EmptyObject = {...reportPreviewAction};
    updatedReportPreviewAction.pendingAction = shouldDeleteIOUReport ? CONST.RED_BRICK_ROAD_PENDING_ACTION.DELETE : CONST.RED_BRICK_ROAD_PENDING_ACTION.UPDATE;
    if (iouReport && ReportUtils.isExpenseReport(iouReport)) {
        updatedIOUReport = {...iouReport};

        if (typeof updatedIOUReport.total === 'number' && currency === iouReport?.currency) {
            // Because of the Expense reports are stored as negative values, we add the total from the amount
            updatedIOUReport.total += TransactionUtils.getAmount(transaction, true);
        }
    } else {
        updatedIOUReport = IOUUtils.updateIOUOwnerAndTotal(iouReport, reportAction.actorAccountID ?? -1, TransactionUtils.getAmount(transaction, false), currency, true);
    }

    if (updatedIOUReport) {
        updatedIOUReport.lastMessageText = iouReportLastMessageText;
        updatedIOUReport.lastVisibleActionCreated = lastVisibleAction?.created;
    }

    const hasNonReimbursableTransactions = ReportUtils.hasNonReimbursableTransactions(iouReport?.reportID);
    const messageText = Localize.translateLocal(hasNonReimbursableTransactions ? 'iou.payerSpentAmount' : 'iou.payerOwesAmount', {
        payer: ReportUtils.getPersonalDetailsForAccountID(updatedIOUReport?.managerID ?? -1).login ?? '',
        amount: CurrencyUtils.convertToDisplayString(updatedIOUReport?.total, updatedIOUReport?.currency),
    });

    if (updatedReportPreviewAction?.message?.[0]) {
        updatedReportPreviewAction.message[0].text = messageText;
        updatedReportPreviewAction.message[0].html = shouldDeleteIOUReport ? '' : messageText;
    }

    if (updatedReportPreviewAction && reportPreviewAction?.childMoneyRequestCount && reportPreviewAction?.childMoneyRequestCount > 0) {
        updatedReportPreviewAction.childMoneyRequestCount = reportPreviewAction.childMoneyRequestCount - 1;
    }

    // STEP 5: Build Onyx data
    const optimisticData: OnyxUpdate[] = [
        {
            onyxMethod: Onyx.METHOD.SET,
            key: `${ONYXKEYS.COLLECTION.TRANSACTION}${transactionID}`,
            value: null,
        },
    ];

    if (Permissions.canUseViolations(betas)) {
        optimisticData.push({
            onyxMethod: Onyx.METHOD.SET,
            key: `${ONYXKEYS.COLLECTION.TRANSACTION_VIOLATIONS}${transactionID}`,
            value: null,
        });
    }

    if (shouldDeleteTransactionThread) {
        optimisticData.push(
            {
                onyxMethod: Onyx.METHOD.SET,
                key: `${ONYXKEYS.COLLECTION.REPORT}${transactionThreadID}`,
                value: null,
            },
            {
                onyxMethod: Onyx.METHOD.SET,
                key: `${ONYXKEYS.COLLECTION.REPORT_ACTIONS}${transactionThreadID}`,
                value: null,
            },
        );
    }

    optimisticData.push(
        {
            onyxMethod: Onyx.METHOD.MERGE,
            key: `${ONYXKEYS.COLLECTION.REPORT_ACTIONS}${iouReport?.reportID}`,
            value: updatedReportAction,
        },
        {
            onyxMethod: Onyx.METHOD.MERGE,
            key: `${ONYXKEYS.COLLECTION.REPORT}${iouReport?.reportID}`,
            value: updatedIOUReport,
        },
        {
            onyxMethod: Onyx.METHOD.MERGE,
            key: `${ONYXKEYS.COLLECTION.REPORT_ACTIONS}${chatReport?.reportID}`,
            value: {
                [reportPreviewAction?.reportActionID ?? '']: updatedReportPreviewAction,
            },
        },
    );

    if (!shouldDeleteIOUReport && updatedReportPreviewAction.childMoneyRequestCount === 0) {
        optimisticData.push({
            onyxMethod: Onyx.METHOD.MERGE,
            key: `${ONYXKEYS.COLLECTION.REPORT}${chatReport?.reportID}`,
            value: {
                hasOutstandingChildRequest: false,
            },
        });
    }

    if (shouldDeleteIOUReport) {
        optimisticData.push({
            onyxMethod: Onyx.METHOD.MERGE,
            key: `${ONYXKEYS.COLLECTION.REPORT}${chatReport?.reportID}`,
            value: {
                hasOutstandingChildRequest: false,
                iouReportID: null,
                lastMessageText: ReportActionsUtils.getLastVisibleMessage(iouReport?.chatReportID ?? '', {[reportPreviewAction?.reportActionID ?? '']: null})?.lastMessageText,
                lastVisibleActionCreated: ReportActionsUtils.getLastVisibleAction(iouReport?.chatReportID ?? '', {[reportPreviewAction?.reportActionID ?? '']: null})?.created,
            },
        });
    }

    const successData: OnyxUpdate[] = [
        {
            onyxMethod: Onyx.METHOD.MERGE,
            key: `${ONYXKEYS.COLLECTION.REPORT_ACTIONS}${iouReport?.reportID}`,
            value: {
                [reportAction.reportActionID]: shouldDeleteIOUReport
                    ? null
                    : {
                          pendingAction: null,
                      },
            },
        },
        {
            onyxMethod: Onyx.METHOD.MERGE,
            key: `${ONYXKEYS.COLLECTION.REPORT_ACTIONS}${chatReport?.reportID}`,
            value: {
                [reportPreviewAction?.reportActionID ?? '']: shouldDeleteIOUReport
                    ? null
                    : {
                          pendingAction: null,
                          errors: null,
                      },
            },
        },
    ];

    if (shouldDeleteIOUReport) {
        successData.push({
            onyxMethod: Onyx.METHOD.SET,
            key: `${ONYXKEYS.COLLECTION.REPORT}${iouReport?.reportID}`,
            value: null,
        });
    }

    const failureData: OnyxUpdate[] = [
        {
            onyxMethod: Onyx.METHOD.SET,
            key: `${ONYXKEYS.COLLECTION.TRANSACTION}${transactionID}`,
            value: transaction,
        },
    ];

    if (Permissions.canUseViolations(betas)) {
        failureData.push({
            onyxMethod: Onyx.METHOD.SET,
            key: `${ONYXKEYS.COLLECTION.TRANSACTION_VIOLATIONS}${transactionID}`,
            value: transactionViolations,
        });
    }

    if (shouldDeleteTransactionThread) {
        failureData.push({
            onyxMethod: Onyx.METHOD.SET,
            key: `${ONYXKEYS.COLLECTION.REPORT}${transactionThreadID}`,
            value: transactionThread,
        });
    }

    failureData.push(
        {
            onyxMethod: Onyx.METHOD.MERGE,
            key: `${ONYXKEYS.COLLECTION.REPORT_ACTIONS}${iouReport?.reportID}`,
            value: {
                [reportAction.reportActionID]: {
                    ...reportAction,
                    pendingAction: null,
                    errors: ErrorUtils.getMicroSecondOnyxError('iou.error.genericDeleteFailureMessage'),
                },
            },
        },
        shouldDeleteIOUReport
            ? {
                  onyxMethod: Onyx.METHOD.SET,
                  key: `${ONYXKEYS.COLLECTION.REPORT}${iouReport?.reportID}`,
                  value: iouReport,
              }
            : {
                  onyxMethod: Onyx.METHOD.MERGE,
                  key: `${ONYXKEYS.COLLECTION.REPORT}${iouReport?.reportID}`,
                  value: iouReport,
              },
        {
            onyxMethod: Onyx.METHOD.MERGE,
            key: `${ONYXKEYS.COLLECTION.REPORT_ACTIONS}${chatReport?.reportID}`,
            value: {
                [reportPreviewAction?.reportActionID ?? '']: {
                    ...reportPreviewAction,
                    pendingAction: null,
                    errors: ErrorUtils.getMicroSecondOnyxError('iou.error.genericDeleteFailureMessage'),
                },
            },
        },
    );

    if (chatReport && shouldDeleteIOUReport) {
        failureData.push({
            onyxMethod: Onyx.METHOD.MERGE,
            key: `${ONYXKEYS.COLLECTION.REPORT}${chatReport.reportID}`,
            value: chatReport,
        });
    }

    if (!shouldDeleteIOUReport && updatedReportPreviewAction.childMoneyRequestCount === 0) {
        failureData.push({
            onyxMethod: Onyx.METHOD.MERGE,
            key: `${ONYXKEYS.COLLECTION.REPORT}${chatReport?.reportID}`,
            value: {
                hasOutstandingChildRequest: true,
            },
        });
    }

    const parameters: DeleteMoneyRequestParams = {
        transactionID,
        reportActionID: reportAction.reportActionID,
    };

    // STEP 6: Make the API request
    API.write(WRITE_COMMANDS.DELETE_MONEY_REQUEST, parameters, {optimisticData, successData, failureData});

    // STEP 7: Navigate the user depending on which page they are on and which resources were deleted
    if (iouReport && isSingleTransactionView && shouldDeleteTransactionThread && !shouldDeleteIOUReport) {
        // Pop the deleted report screen before navigating. This prevents navigating to the Concierge chat due to the missing report.
        Navigation.goBack(ROUTES.REPORT_WITH_ID.getRoute(iouReport.reportID));
        return;
    }

    if (iouReport?.chatReportID && shouldDeleteIOUReport) {
        // Pop the deleted report screen before navigating. This prevents navigating to the Concierge chat due to the missing report.
        Navigation.goBack(ROUTES.REPORT_WITH_ID.getRoute(iouReport.chatReportID));
    }
}

/**
 * @param managerID - Account ID of the person sending the money
 * @param recipient - The user receiving the money
 */
function getSendMoneyParams(
    report: OnyxTypes.Report,
    amount: number,
    currency: string,
    comment: string,
    paymentMethodType: PaymentMethodType,
    managerID: number,
    recipient: Participant,
): SendMoneyParamsData {
    const recipientEmail = OptionsListUtils.addSMSDomainIfPhoneNumber(recipient.login ?? '');
    const recipientAccountID = Number(recipient.accountID);
    const newIOUReportDetails = JSON.stringify({
        amount,
        currency,
        requestorEmail: recipientEmail,
        requestorAccountID: recipientAccountID,
        comment,
        idempotencyKey: Str.guid(),
    });

    let chatReport = report.reportID ? report : null;
    let isNewChat = false;
    if (!chatReport) {
        chatReport = ReportUtils.getChatByParticipants([recipientAccountID]);
    }
    if (!chatReport) {
        chatReport = ReportUtils.buildOptimisticChatReport([recipientAccountID]);
        isNewChat = true;
    }
    const optimisticIOUReport = ReportUtils.buildOptimisticIOUReport(recipientAccountID, managerID, amount, chatReport.reportID, currency, true);

    const optimisticTransaction = TransactionUtils.buildOptimisticTransaction(amount, currency, optimisticIOUReport.reportID, comment);
    const optimisticTransactionData: OnyxUpdate = {
        onyxMethod: Onyx.METHOD.SET,
        key: `${ONYXKEYS.COLLECTION.TRANSACTION}${optimisticTransaction.transactionID}`,
        value: optimisticTransaction,
    };

    // Note: The created action must be optimistically generated before the IOU action so there's no chance that the created action appears after the IOU action in the chat
    const optimisticCreatedAction = ReportUtils.buildOptimisticCreatedReportAction(recipientEmail);
    const optimisticIOUReportAction = ReportUtils.buildOptimisticIOUReportAction(
        CONST.IOU.REPORT_ACTION_TYPE.PAY,
        amount,
        currency,
        comment,
        [recipient],
        optimisticTransaction.transactionID,
        paymentMethodType,
        optimisticIOUReport.reportID,
        false,
        true,
    );

    const reportPreviewAction = ReportUtils.buildOptimisticReportPreview(chatReport, optimisticIOUReport);

    // Change the method to set for new reports because it doesn't exist yet, is faster,
    // and we need the data to be available when we navigate to the chat page
    const optimisticChatReportData: OnyxUpdate = isNewChat
        ? {
              onyxMethod: Onyx.METHOD.SET,
              key: `${ONYXKEYS.COLLECTION.REPORT}${chatReport.reportID}`,
              value: {
                  ...chatReport,
                  // Set and clear pending fields on the chat report
                  pendingFields: {createChat: CONST.RED_BRICK_ROAD_PENDING_ACTION.ADD},
                  lastReadTime: DateUtils.getDBTime(),
                  lastVisibleActionCreated: reportPreviewAction.created,
              },
          }
        : {
              onyxMethod: Onyx.METHOD.MERGE,
              key: `${ONYXKEYS.COLLECTION.REPORT}${chatReport.reportID}`,
              value: {
                  ...chatReport,
                  lastReadTime: DateUtils.getDBTime(),
                  lastVisibleActionCreated: reportPreviewAction.created,
              },
          };
    const optimisticIOUReportData: OnyxUpdate = {
        onyxMethod: Onyx.METHOD.SET,
        key: `${ONYXKEYS.COLLECTION.REPORT}${optimisticIOUReport.reportID}`,
        value: {
            ...optimisticIOUReport,
            lastMessageText: optimisticIOUReportAction.message?.[0].text,
            lastMessageHtml: optimisticIOUReportAction.message?.[0].html,
        },
    };
    const optimisticIOUReportActionsData: OnyxUpdate = {
        onyxMethod: Onyx.METHOD.MERGE,
        key: `${ONYXKEYS.COLLECTION.REPORT_ACTIONS}${optimisticIOUReport.reportID}`,
        value: {
            [optimisticIOUReportAction.reportActionID]: {
                ...(optimisticIOUReportAction as OnyxTypes.ReportAction),
                pendingAction: CONST.RED_BRICK_ROAD_PENDING_ACTION.ADD,
            },
        },
    };
    const optimisticChatReportActionsData: OnyxUpdate = {
        onyxMethod: Onyx.METHOD.MERGE,
        key: `${ONYXKEYS.COLLECTION.REPORT_ACTIONS}${chatReport.reportID}`,
        value: {
            [reportPreviewAction.reportActionID]: reportPreviewAction,
        },
    };

    const successData: OnyxUpdate[] = [
        {
            onyxMethod: Onyx.METHOD.MERGE,
            key: `${ONYXKEYS.COLLECTION.REPORT_ACTIONS}${optimisticIOUReport.reportID}`,
            value: {
                [optimisticIOUReportAction.reportActionID]: {
                    pendingAction: null,
                },
            },
        },
        {
            onyxMethod: Onyx.METHOD.MERGE,
            key: `${ONYXKEYS.COLLECTION.TRANSACTION}${optimisticTransaction.transactionID}`,
            value: {pendingAction: null},
        },
        {
            onyxMethod: Onyx.METHOD.MERGE,
            key: `${ONYXKEYS.COLLECTION.REPORT_ACTIONS}${chatReport.reportID}`,
            value: {
                [reportPreviewAction.reportActionID]: {
                    pendingAction: null,
                },
            },
        },
    ];

    const failureData: OnyxUpdate[] = [
        {
            onyxMethod: Onyx.METHOD.MERGE,
            key: `${ONYXKEYS.COLLECTION.TRANSACTION}${optimisticTransaction.transactionID}`,
            value: {
                errors: ErrorUtils.getMicroSecondOnyxError('iou.error.other'),
            },
        },
    ];

    let optimisticPersonalDetailListData: OnyxUpdate | EmptyObject = {};

    // Now, let's add the data we need just when we are creating a new chat report
    if (isNewChat) {
        successData.push({
            onyxMethod: Onyx.METHOD.MERGE,
            key: `${ONYXKEYS.COLLECTION.REPORT}${chatReport.reportID}`,
            value: {pendingFields: null},
        });
        failureData.push(
            {
                onyxMethod: Onyx.METHOD.MERGE,
                key: `${ONYXKEYS.COLLECTION.REPORT}${chatReport.reportID}`,
                value: {
                    errorFields: {
                        createChat: ErrorUtils.getMicroSecondOnyxError('report.genericCreateReportFailureMessage'),
                    },
                },
            },
            {
                onyxMethod: Onyx.METHOD.MERGE,
                key: `${ONYXKEYS.COLLECTION.REPORT_ACTIONS}${optimisticIOUReport.reportID}`,
                value: {
                    [optimisticIOUReportAction.reportActionID]: {
                        errors: ErrorUtils.getMicroSecondOnyxError(null),
                    },
                },
            },
        );

        // Add optimistic personal details for recipient
        optimisticPersonalDetailListData = {
            onyxMethod: Onyx.METHOD.MERGE,
            key: ONYXKEYS.PERSONAL_DETAILS_LIST,
            value: {
                [recipientAccountID]: {
                    accountID: recipientAccountID,
                    avatar: UserUtils.getDefaultAvatarURL(recipient.accountID),
                    // Disabling this line since participant.displayName can be an empty string
                    // eslint-disable-next-line @typescript-eslint/prefer-nullish-coalescing
                    displayName: recipient.displayName || recipient.login,
                    login: recipient.login,
                },
            },
        };

        if (optimisticChatReportActionsData.value) {
            // Add an optimistic created action to the optimistic chat reportActions data
            optimisticChatReportActionsData.value[optimisticCreatedAction.reportActionID] = optimisticCreatedAction;
        }
    } else {
        failureData.push({
            onyxMethod: Onyx.METHOD.MERGE,
            key: `${ONYXKEYS.COLLECTION.REPORT_ACTIONS}${optimisticIOUReport.reportID}`,
            value: {
                [optimisticIOUReportAction.reportActionID]: {
                    errors: ErrorUtils.getMicroSecondOnyxError('iou.error.other'),
                },
            },
        });
    }

    const optimisticData: OnyxUpdate[] = [optimisticChatReportData, optimisticIOUReportData, optimisticChatReportActionsData, optimisticIOUReportActionsData, optimisticTransactionData];
    if (!isEmptyObject(optimisticPersonalDetailListData)) {
        optimisticData.push(optimisticPersonalDetailListData);
    }

    return {
        params: {
            iouReportID: optimisticIOUReport.reportID,
            chatReportID: chatReport.reportID,
            reportActionID: optimisticIOUReportAction.reportActionID,
            paymentMethodType,
            transactionID: optimisticTransaction.transactionID,
            newIOUReportDetails,
            createdReportActionID: isNewChat ? optimisticCreatedAction.reportActionID : '0',
            reportPreviewReportActionID: reportPreviewAction.reportActionID,
        },
        optimisticData,
        successData,
        failureData,
    };
}

function getPayMoneyRequestParams(chatReport: OnyxTypes.Report, iouReport: OnyxTypes.Report, recipient: Participant, paymentMethodType: PaymentMethodType): PayMoneyRequestData {
    const total = iouReport.total ?? 0;
    const optimisticIOUReportAction = ReportUtils.buildOptimisticIOUReportAction(
        CONST.IOU.REPORT_ACTION_TYPE.PAY,
        ReportUtils.isExpenseReport(iouReport) ? -total : total,
        iouReport.currency ?? '',
        '',
        [recipient],
        '',
        paymentMethodType,
        iouReport.reportID,
        true,
    );

    // In some instances, the report preview action might not be available to the payer (only whispered to the requestor)
    // hence we need to make the updates to the action safely.
    let optimisticReportPreviewAction = null;
    const reportPreviewAction = ReportActionsUtils.getReportPreviewAction(chatReport.reportID, iouReport.reportID);
    if (reportPreviewAction) {
        optimisticReportPreviewAction = ReportUtils.updateReportPreview(iouReport, reportPreviewAction, true);
    }

    const currentNextStep = allNextSteps[`${ONYXKEYS.COLLECTION.NEXT_STEP}${iouReport.reportID}`] ?? null;
    const optimisticNextStep = NextStepUtils.buildNextStep(iouReport, CONST.REPORT.STATUS_NUM.REIMBURSED, {isPaidWithExpensify: paymentMethodType === CONST.IOU.PAYMENT_TYPE.VBBA});

    const optimisticData: OnyxUpdate[] = [
        {
            onyxMethod: Onyx.METHOD.MERGE,
            key: `${ONYXKEYS.COLLECTION.REPORT}${chatReport.reportID}`,
            value: {
                ...chatReport,
                lastReadTime: DateUtils.getDBTime(),
                lastVisibleActionCreated: optimisticIOUReportAction.created,
                hasOutstandingChildRequest: false,
                iouReportID: null,
                lastMessageText: optimisticIOUReportAction.message?.[0].text,
                lastMessageHtml: optimisticIOUReportAction.message?.[0].html,
            },
        },
        {
            onyxMethod: Onyx.METHOD.MERGE,
            key: `${ONYXKEYS.COLLECTION.REPORT_ACTIONS}${iouReport.reportID}`,
            value: {
                [optimisticIOUReportAction.reportActionID]: {
                    ...(optimisticIOUReportAction as OnyxTypes.ReportAction),
                    pendingAction: CONST.RED_BRICK_ROAD_PENDING_ACTION.ADD,
                },
            },
        },
        {
            onyxMethod: Onyx.METHOD.MERGE,
            key: `${ONYXKEYS.COLLECTION.REPORT}${iouReport.reportID}`,
            value: {
                ...iouReport,
                lastMessageText: optimisticIOUReportAction.message?.[0].text,
                lastMessageHtml: optimisticIOUReportAction.message?.[0].html,
                hasOutstandingChildRequest: false,
                statusNum: CONST.REPORT.STATUS_NUM.REIMBURSED,
                pendingFields: {
                    preview: CONST.RED_BRICK_ROAD_PENDING_ACTION.UPDATE,
                    reimbursed: CONST.RED_BRICK_ROAD_PENDING_ACTION.UPDATE,
                },
            },
        },
        {
            onyxMethod: Onyx.METHOD.MERGE,
            key: ONYXKEYS.NVP_LAST_PAYMENT_METHOD,
            value: {[iouReport.policyID ?? '']: paymentMethodType},
        },
        {
            onyxMethod: Onyx.METHOD.MERGE,
            key: `${ONYXKEYS.COLLECTION.NEXT_STEP}${iouReport.reportID}`,
            value: optimisticNextStep,
        },
    ];

    const successData: OnyxUpdate[] = [
        {
            onyxMethod: Onyx.METHOD.MERGE,
            key: `${ONYXKEYS.COLLECTION.REPORT_ACTIONS}${iouReport.reportID}`,
            value: {
                [optimisticIOUReportAction.reportActionID]: {
                    pendingAction: null,
                },
            },
        },
        {
            onyxMethod: Onyx.METHOD.MERGE,
            key: `${ONYXKEYS.COLLECTION.REPORT}${iouReport.reportID}`,
            value: {
                pendingFields: {
                    preview: null,
                    reimbursed: null,
                },
            },
        },
    ];

    const failureData: OnyxUpdate[] = [
        {
            onyxMethod: Onyx.METHOD.MERGE,
            key: `${ONYXKEYS.COLLECTION.REPORT_ACTIONS}${iouReport.reportID}`,
            value: {
                [optimisticIOUReportAction.reportActionID]: {
                    errors: ErrorUtils.getMicroSecondOnyxError('iou.error.other'),
                },
            },
        },
        {
            onyxMethod: Onyx.METHOD.MERGE,
            key: `${ONYXKEYS.COLLECTION.REPORT}${iouReport.reportID}`,
            value: iouReport,
        },
        {
            onyxMethod: Onyx.METHOD.MERGE,
            key: `${ONYXKEYS.COLLECTION.REPORT}${chatReport.reportID}`,
            value: chatReport,
        },
        {
            onyxMethod: Onyx.METHOD.MERGE,
            key: `${ONYXKEYS.COLLECTION.NEXT_STEP}${iouReport.reportID}`,
            value: currentNextStep,
        },
    ];

    // In case the report preview action is loaded locally, let's update it.
    if (optimisticReportPreviewAction) {
        optimisticData.push({
            onyxMethod: Onyx.METHOD.MERGE,
            key: `${ONYXKEYS.COLLECTION.REPORT_ACTIONS}${chatReport.reportID}`,
            value: {
                [optimisticReportPreviewAction.reportActionID]: optimisticReportPreviewAction,
            },
        });
        failureData.push({
            onyxMethod: Onyx.METHOD.MERGE,
            key: `${ONYXKEYS.COLLECTION.REPORT_ACTIONS}${chatReport.reportID}`,
            value: {
                [optimisticReportPreviewAction.reportActionID]: {
                    created: optimisticReportPreviewAction.created,
                },
            },
        });
    }

    return {
        params: {
            iouReportID: iouReport.reportID,
            chatReportID: chatReport.reportID,
            reportActionID: optimisticIOUReportAction.reportActionID,
            paymentMethodType,
        },
        optimisticData,
        successData,
        failureData,
    };
}

/**
 * @param managerID - Account ID of the person sending the money
 * @param recipient - The user receiving the money
 */
function sendMoneyElsewhere(report: OnyxTypes.Report, amount: number, currency: string, comment: string, managerID: number, recipient: Participant) {
    const {params, optimisticData, successData, failureData} = getSendMoneyParams(report, amount, currency, comment, CONST.IOU.PAYMENT_TYPE.ELSEWHERE, managerID, recipient);

    API.write(WRITE_COMMANDS.SEND_MONEY_ELSEWHERE, params, {optimisticData, successData, failureData});

    resetMoneyRequestInfo();
    Navigation.dismissModal(params.chatReportID);
    Report.notifyNewAction(params.chatReportID, managerID);
}

/**
 * @param managerID - Account ID of the person sending the money
 * @param recipient - The user receiving the money
 */
function sendMoneyWithWallet(report: OnyxTypes.Report, amount: number, currency: string, comment: string, managerID: number, recipient: Participant) {
    const {params, optimisticData, successData, failureData} = getSendMoneyParams(report, amount, currency, comment, CONST.IOU.PAYMENT_TYPE.EXPENSIFY, managerID, recipient);

    API.write(WRITE_COMMANDS.SEND_MONEY_WITH_WALLET, params, {optimisticData, successData, failureData});

    resetMoneyRequestInfo();
    Navigation.dismissModal(params.chatReportID);
    Report.notifyNewAction(params.chatReportID, managerID);
}

function approveMoneyRequest(expenseReport: OnyxTypes.Report | EmptyObject) {
    const currentNextStep = allNextSteps[`${ONYXKEYS.COLLECTION.NEXT_STEP}${expenseReport.reportID}`] ?? null;
    const optimisticApprovedReportAction = ReportUtils.buildOptimisticApprovedReportAction(expenseReport.total ?? 0, expenseReport.currency ?? '', expenseReport.reportID);
    const optimisticNextStep = NextStepUtils.buildNextStep(expenseReport, CONST.REPORT.STATUS_NUM.APPROVED);

    const optimisticReportActionsData: OnyxUpdate = {
        onyxMethod: Onyx.METHOD.MERGE,
        key: `${ONYXKEYS.COLLECTION.REPORT_ACTIONS}${expenseReport.reportID}`,
        value: {
            [optimisticApprovedReportAction.reportActionID]: {
                ...(optimisticApprovedReportAction as OnyxTypes.ReportAction),
                pendingAction: CONST.RED_BRICK_ROAD_PENDING_ACTION.ADD,
            },
        },
    };
    const optimisticIOUReportData: OnyxUpdate = {
        onyxMethod: Onyx.METHOD.MERGE,
        key: `${ONYXKEYS.COLLECTION.REPORT}${expenseReport.reportID}`,
        value: {
            ...expenseReport,
            lastMessageText: optimisticApprovedReportAction.message?.[0].text,
            lastMessageHtml: optimisticApprovedReportAction.message?.[0].html,
            stateNum: CONST.REPORT.STATE_NUM.APPROVED,
            statusNum: CONST.REPORT.STATUS_NUM.APPROVED,
        },
    };
    const optimisticNextStepData: OnyxUpdate = {
        onyxMethod: Onyx.METHOD.MERGE,
        key: `${ONYXKEYS.COLLECTION.NEXT_STEP}${expenseReport.reportID}`,
        value: optimisticNextStep,
    };
    const optimisticData: OnyxUpdate[] = [optimisticIOUReportData, optimisticReportActionsData, optimisticNextStepData];

    const successData: OnyxUpdate[] = [
        {
            onyxMethod: Onyx.METHOD.MERGE,
            key: `${ONYXKEYS.COLLECTION.REPORT_ACTIONS}${expenseReport.reportID}`,
            value: {
                [optimisticApprovedReportAction.reportActionID]: {
                    pendingAction: null,
                },
            },
        },
    ];

    const failureData: OnyxUpdate[] = [
        {
            onyxMethod: Onyx.METHOD.MERGE,
            key: `${ONYXKEYS.COLLECTION.REPORT_ACTIONS}${expenseReport.reportID}`,
            value: {
                [expenseReport.reportActionID ?? '']: {
                    errors: ErrorUtils.getMicroSecondOnyxError('iou.error.other'),
                },
            },
        },
        {
            onyxMethod: Onyx.METHOD.MERGE,
            key: `${ONYXKEYS.COLLECTION.NEXT_STEP}${expenseReport.reportID}`,
            value: currentNextStep,
        },
    ];

    const parameters: ApproveMoneyRequestParams = {
        reportID: expenseReport.reportID,
        approvedReportActionID: optimisticApprovedReportAction.reportActionID,
    };

    API.write(WRITE_COMMANDS.APPROVE_MONEY_REQUEST, parameters, {optimisticData, successData, failureData});
}

function submitReport(expenseReport: OnyxTypes.Report) {
    const currentNextStep = allNextSteps[`${ONYXKEYS.COLLECTION.NEXT_STEP}${expenseReport.reportID}`] ?? null;
    const optimisticSubmittedReportAction = ReportUtils.buildOptimisticSubmittedReportAction(expenseReport?.total ?? 0, expenseReport.currency ?? '', expenseReport.reportID);
    const parentReport = ReportUtils.getReport(expenseReport.parentReportID);
    const policy = ReportUtils.getPolicy(expenseReport.policyID);
    const isCurrentUserManager = currentUserPersonalDetails.accountID === expenseReport.managerID;
    const optimisticNextStep = NextStepUtils.buildNextStep(expenseReport, CONST.REPORT.STATUS_NUM.SUBMITTED);

    const optimisticData: OnyxUpdate[] = [
        {
            onyxMethod: Onyx.METHOD.MERGE,
            key: `${ONYXKEYS.COLLECTION.REPORT_ACTIONS}${expenseReport.reportID}`,
            value: {
                [optimisticSubmittedReportAction.reportActionID]: {
                    ...(optimisticSubmittedReportAction as OnyxTypes.ReportAction),
                    pendingAction: CONST.RED_BRICK_ROAD_PENDING_ACTION.ADD,
                },
            },
        },
        {
            onyxMethod: Onyx.METHOD.MERGE,
            key: `${ONYXKEYS.COLLECTION.REPORT}${expenseReport.reportID}`,
            value: {
                ...expenseReport,
                lastMessageText: optimisticSubmittedReportAction.message?.[0].text ?? '',
                lastMessageHtml: optimisticSubmittedReportAction.message?.[0].html ?? '',
                stateNum: CONST.REPORT.STATE_NUM.SUBMITTED,
                statusNum: CONST.REPORT.STATUS_NUM.SUBMITTED,
            },
        },
        {
            onyxMethod: Onyx.METHOD.MERGE,
            key: `${ONYXKEYS.COLLECTION.NEXT_STEP}${expenseReport.reportID}`,
            value: optimisticNextStep,
        },
    ];

    if (parentReport?.reportID) {
        optimisticData.push({
            onyxMethod: Onyx.METHOD.MERGE,
            key: `${ONYXKEYS.COLLECTION.REPORT}${parentReport.reportID}`,
            value: {
                ...parentReport,
                // In case its a manager who force submitted the report, they are the next user who needs to take an action
                hasOutstandingChildRequest: isCurrentUserManager,
                iouReportID: null,
            },
        });
    }

    const successData: OnyxUpdate[] = [
        {
            onyxMethod: Onyx.METHOD.MERGE,
            key: `${ONYXKEYS.COLLECTION.REPORT_ACTIONS}${expenseReport.reportID}`,
            value: {
                [optimisticSubmittedReportAction.reportActionID]: {
                    pendingAction: null,
                },
            },
        },
    ];

    const failureData: OnyxUpdate[] = [
        {
            onyxMethod: Onyx.METHOD.MERGE,
            key: `${ONYXKEYS.COLLECTION.REPORT_ACTIONS}${expenseReport.reportID}`,
            value: {
                [optimisticSubmittedReportAction.reportActionID]: {
                    errors: ErrorUtils.getMicroSecondOnyxError('iou.error.other'),
                },
            },
        },
        {
            onyxMethod: Onyx.METHOD.MERGE,
            key: `${ONYXKEYS.COLLECTION.REPORT}${expenseReport.reportID}`,
            value: {
                statusNum: CONST.REPORT.STATUS_NUM.OPEN,
                stateNum: CONST.REPORT.STATE_NUM.OPEN,
            },
        },
        {
            onyxMethod: Onyx.METHOD.MERGE,
            key: `${ONYXKEYS.COLLECTION.NEXT_STEP}${expenseReport.reportID}`,
            value: currentNextStep,
        },
    ];

    if (parentReport?.reportID) {
        failureData.push({
            onyxMethod: Onyx.METHOD.MERGE,
            key: `${ONYXKEYS.COLLECTION.REPORT}${parentReport.reportID}`,
            value: {
                hasOutstandingChildRequest: parentReport.hasOutstandingChildRequest,
                iouReportID: expenseReport.reportID,
            },
        });
    }

    const parameters: SubmitReportParams = {
        reportID: expenseReport.reportID,
        managerAccountID: policy.submitsTo ?? expenseReport.managerID,
        reportActionID: optimisticSubmittedReportAction.reportActionID,
    };

    API.write(WRITE_COMMANDS.SUBMIT_REPORT, parameters, {optimisticData, successData, failureData});
}

function cancelPayment(expenseReport: OnyxTypes.Report, chatReport: OnyxTypes.Report) {
    const optimisticReportAction = ReportUtils.buildOptimisticCancelPaymentReportAction(expenseReport.reportID, -(expenseReport.total ?? 0), expenseReport.currency ?? '');
    const policy = ReportUtils.getPolicy(chatReport.policyID);
    const isFree = policy && policy.type === CONST.POLICY.TYPE.FREE;
    const approvalMode = policy.approvalMode ?? CONST.POLICY.APPROVAL_MODE.BASIC;
    let stateNum: ValueOf<typeof CONST.REPORT.STATE_NUM> = CONST.REPORT.STATE_NUM.SUBMITTED;
    let statusNum: ValueOf<typeof CONST.REPORT.STATUS_NUM> = CONST.REPORT.STATUS_NUM.SUBMITTED;
    if (!isFree) {
        stateNum = approvalMode === CONST.POLICY.APPROVAL_MODE.OPTIONAL ? CONST.REPORT.STATE_NUM.SUBMITTED : CONST.REPORT.STATE_NUM.APPROVED;
        statusNum = approvalMode === CONST.POLICY.APPROVAL_MODE.OPTIONAL ? CONST.REPORT.STATUS_NUM.CLOSED : CONST.REPORT.STATUS_NUM.APPROVED;
    }
    const optimisticNextStep = NextStepUtils.buildNextStep(expenseReport, statusNum);
    const optimisticData: OnyxUpdate[] = [
        {
            onyxMethod: Onyx.METHOD.MERGE,
            key: `${ONYXKEYS.COLLECTION.REPORT_ACTIONS}${expenseReport.reportID}`,
            value: {
                [optimisticReportAction.reportActionID]: {
                    ...(optimisticReportAction as OnyxTypes.ReportAction),
                    pendingAction: CONST.RED_BRICK_ROAD_PENDING_ACTION.ADD,
                },
            },
        },
        {
            onyxMethod: Onyx.METHOD.MERGE,
            key: `${ONYXKEYS.COLLECTION.REPORT}${expenseReport.reportID}`,
            value: {
                ...expenseReport,
                lastMessageText: optimisticReportAction.message?.[0].text,
                lastMessageHtml: optimisticReportAction.message?.[0].html,
                stateNum,
                statusNum,
            },
        },
    ];

    if (!isFree) {
        optimisticData.push({
            onyxMethod: Onyx.METHOD.MERGE,
            key: `${ONYXKEYS.COLLECTION.NEXT_STEP}${expenseReport.reportID}`,
            value: optimisticNextStep,
        });
    }

    const successData: OnyxUpdate[] = [
        {
            onyxMethod: Onyx.METHOD.MERGE,
            key: `${ONYXKEYS.COLLECTION.REPORT_ACTIONS}${expenseReport.reportID}`,
            value: {
                [optimisticReportAction.reportActionID]: {
                    pendingAction: null,
                },
            },
        },
    ];

    const failureData: OnyxUpdate[] = [
        {
            onyxMethod: Onyx.METHOD.MERGE,
            key: `${ONYXKEYS.COLLECTION.REPORT_ACTIONS}${expenseReport.reportID}`,
            value: {
                [optimisticReportAction.reportActionID ?? '']: {
                    errors: ErrorUtils.getMicroSecondOnyxError('iou.error.other'),
                },
            },
        },
        {
            onyxMethod: Onyx.METHOD.MERGE,
            key: `${ONYXKEYS.COLLECTION.REPORT}${expenseReport.reportID}`,
            value: {
                statusNum: CONST.REPORT.STATUS_NUM.REIMBURSED,
            },
        },
    ];

    if (chatReport?.reportID) {
        failureData.push({
            onyxMethod: Onyx.METHOD.MERGE,
            key: `${ONYXKEYS.COLLECTION.REPORT}${chatReport.reportID}`,
            value: {
                hasOutstandingChildRequest: true,
                iouReportID: expenseReport.reportID,
            },
        });
    }
    if (!isFree) {
        failureData.push({
            onyxMethod: Onyx.METHOD.MERGE,
            key: `${ONYXKEYS.COLLECTION.NEXT_STEP}${expenseReport.reportID}`,
            value: NextStepUtils.buildNextStep(expenseReport, CONST.REPORT.STATUS_NUM.REIMBURSED),
        });
    }

    API.write(
        WRITE_COMMANDS.CANCEL_PAYMENT,
        {
            iouReportID: expenseReport.reportID,
            chatReportID: chatReport.reportID,
            managerAccountID: expenseReport.managerID ?? 0,
            reportActionID: optimisticReportAction.reportActionID,
        },
        {optimisticData, successData, failureData},
    );
}

function payMoneyRequest(paymentType: PaymentMethodType, chatReport: OnyxTypes.Report, iouReport: OnyxTypes.Report) {
    const recipient = {accountID: iouReport.ownerAccountID};
    const {params, optimisticData, successData, failureData} = getPayMoneyRequestParams(chatReport, iouReport, recipient, paymentType);

    // For now we need to call the PayMoneyRequestWithWallet API since PayMoneyRequest was not updated to work with
    // Expensify Wallets.
    const apiCommand = paymentType === CONST.IOU.PAYMENT_TYPE.EXPENSIFY ? WRITE_COMMANDS.PAY_MONEY_REQUEST_WITH_WALLET : WRITE_COMMANDS.PAY_MONEY_REQUEST;

    API.write(apiCommand, params, {optimisticData, successData, failureData});
    Navigation.dismissModalWithReport(chatReport);
}

function detachReceipt(transactionID: string) {
    const transaction = allTransactions[`${ONYXKEYS.COLLECTION.TRANSACTION}${transactionID}`];
    const newTransaction = transaction ? {...transaction, filename: '', receipt: {}} : null;

    const optimisticData: OnyxUpdate[] = [
        {
            onyxMethod: Onyx.METHOD.SET,
            key: `${ONYXKEYS.COLLECTION.TRANSACTION}${transactionID}`,
            value: newTransaction,
        },
    ];

    const failureData: OnyxUpdate[] = [
        {
            onyxMethod: Onyx.METHOD.MERGE,
            key: `${ONYXKEYS.COLLECTION.TRANSACTION}${transactionID}`,
            value: transaction,
        },
    ];

    const parameters: DetachReceiptParams = {transactionID};

    API.write(WRITE_COMMANDS.DETACH_RECEIPT, parameters, {optimisticData, failureData});
}

function replaceReceipt(transactionID: string, file: File, source: string) {
    const transaction = allTransactions[`${ONYXKEYS.COLLECTION.TRANSACTION}${transactionID}`];
    const oldReceipt = transaction?.receipt ?? {};
    const receiptOptimistic = {
        source,
        state: CONST.IOU.RECEIPT_STATE.OPEN,
    };

    const optimisticData: OnyxUpdate[] = [
        {
            onyxMethod: Onyx.METHOD.MERGE,
            key: `${ONYXKEYS.COLLECTION.TRANSACTION}${transactionID}`,
            value: {
                receipt: receiptOptimistic,
                filename: file.name,
            },
        },
    ];

    const failureData: OnyxUpdate[] = [
        {
            onyxMethod: Onyx.METHOD.MERGE,
            key: `${ONYXKEYS.COLLECTION.TRANSACTION}${transactionID}`,
            value: {
                receipt: oldReceipt,
                filename: transaction?.filename,
                errors: getReceiptError(receiptOptimistic, file.name),
            },
        },
    ];

    const parameters: ReplaceReceiptParams = {
        transactionID,
        receipt: file,
    };

    API.write(WRITE_COMMANDS.REPLACE_RECEIPT, parameters, {optimisticData, failureData});
}

/**
 * Finds the participants for an IOU based on the attached report
 * @param transactionID of the transaction to set the participants of
 * @param report attached to the transaction
 */
function setMoneyRequestParticipantsFromReport(transactionID: string, report: OnyxTypes.Report) {
    // If the report is iou or expense report, we should get the chat report to set participant for request money
    const chatReport = ReportUtils.isMoneyRequestReport(report) ? ReportUtils.getReport(report.chatReportID) : report;
    const currentUserAccountID = currentUserPersonalDetails.accountID;
    const participants: Participant[] = ReportUtils.isPolicyExpenseChat(chatReport)
        ? [{reportID: chatReport?.reportID, isPolicyExpenseChat: true, selected: true}]
        : (chatReport?.participantAccountIDs ?? []).filter((accountID) => currentUserAccountID !== accountID).map((accountID) => ({accountID, selected: true}));

    Onyx.merge(`${ONYXKEYS.COLLECTION.TRANSACTION_DRAFT}${transactionID}`, {participants, participantsAutoAssigned: true});
}

/** Initialize money request info and navigate to the MoneyRequest page */
function startMoneyRequest(iouType: string, reportID = '') {
    resetMoneyRequestInfo(`${iouType}${reportID}`);
    Navigation.navigate(ROUTES.MONEY_REQUEST.getRoute(iouType, reportID));
}

function setMoneyRequestId(id: string) {
    Onyx.merge(ONYXKEYS.IOU, {id});
}

function setMoneyRequestAmount(amount: number) {
    Onyx.merge(ONYXKEYS.IOU, {amount});
}

function setMoneyRequestCurrency(currency: string) {
    Onyx.merge(ONYXKEYS.IOU, {currency});
}

function setMoneyRequestCategory(category: string) {
    Onyx.merge(ONYXKEYS.IOU, {category});
}

function resetMoneyRequestCategory() {
    Onyx.merge(ONYXKEYS.IOU, {category: ''});
}

function setMoneyRequestTaxRate(transactionID: string, taxRate: TaxRate) {
    Onyx.merge(`${ONYXKEYS.COLLECTION.TRANSACTION_DRAFT}${transactionID}`, {taxRate});
}

function setMoneyRequestTaxAmount(transactionID: string, taxAmount: number) {
    Onyx.merge(`${ONYXKEYS.COLLECTION.TRANSACTION_DRAFT}${transactionID}`, {taxAmount});
}

function setMoneyRequestBillable(billable: boolean) {
    Onyx.merge(ONYXKEYS.IOU, {billable});
}

function setMoneyRequestParticipants(participants: Participant[], isSplitRequest?: boolean) {
    Onyx.merge(ONYXKEYS.IOU, {participants, isSplitRequest});
}

function setShownHoldUseExplanation() {
    Onyx.set(ONYXKEYS.NVP_HOLD_USE_EXPLAINED, true);
}

function setUpDistanceTransaction() {
    const transactionID = NumberUtils.rand64();
    Onyx.merge(`${ONYXKEYS.COLLECTION.TRANSACTION}${transactionID}`, {
        transactionID,
        comment: {type: CONST.TRANSACTION.TYPE.CUSTOM_UNIT, customUnit: {name: CONST.CUSTOM_UNITS.NAME_DISTANCE}},
    });
    Onyx.merge(ONYXKEYS.IOU, {transactionID});
}

/** Navigates to the next IOU page based on where the IOU request was started */
function navigateToNextPage(iou: OnyxEntry<OnyxTypes.IOU>, iouType: string, report?: OnyxTypes.Report, path = '') {
    const moneyRequestID = `${iouType}${report?.reportID ?? ''}`;
    const shouldReset = iou?.id !== moneyRequestID && !!report?.reportID;

    // If the money request ID in Onyx does not match the ID from params, we want to start a new request
    // with the ID from params. We need to clear the participants in case the new request is initiated from FAB.
    if (shouldReset) {
        resetMoneyRequestInfo(moneyRequestID);
    }

    // If we're adding a receipt, that means the user came from the confirmation page and we need to navigate back to it.
    if (path.slice(1) === ROUTES.MONEY_REQUEST_RECEIPT.getRoute(iouType, report?.reportID)) {
        Navigation.navigate(ROUTES.MONEY_REQUEST_CONFIRMATION.getRoute(iouType, report?.reportID));
        return;
    }

    // If a request is initiated on a report, skip the participants selection step and navigate to the confirmation page.
    if (report?.reportID) {
        // If the report is iou or expense report, we should get the chat report to set participant for request money
        const chatReport = ReportUtils.isMoneyRequestReport(report) ? ReportUtils.getReport(report.chatReportID) : report;
        // Reinitialize the participants when the money request ID in Onyx does not match the ID from params
        if (!iou?.participants?.length || shouldReset) {
            const currentUserAccountID = currentUserPersonalDetails.accountID;
            const participants: Participant[] = ReportUtils.isPolicyExpenseChat(chatReport)
                ? [{reportID: chatReport?.reportID, isPolicyExpenseChat: true, selected: true}]
                : (chatReport?.participantAccountIDs ?? []).filter((accountID) => currentUserAccountID !== accountID).map((accountID) => ({accountID, selected: true}));
            setMoneyRequestParticipants(participants);
            resetMoneyRequestCategory();
        }
        Navigation.navigate(ROUTES.MONEY_REQUEST_CONFIRMATION.getRoute(iouType, report.reportID));
        return;
    }
    Navigation.navigate(ROUTES.MONEY_REQUEST_PARTICIPANTS.getRoute(iouType));
}

/**
 *  When the money request or split bill creation flow is initialized via FAB, the reportID is not passed as a navigation
 * parameter.
 * Gets a report id from the first participant of the IOU object stored in Onyx.
 */
function getIOUReportID(iou?: OnyxTypes.IOU, route?: MoneyRequestRoute): string {
    // Disabling this line for safeness as nullish coalescing works only if the value is undefined or null
    // eslint-disable-next-line @typescript-eslint/prefer-nullish-coalescing
    return route?.params.reportID || iou?.participants?.[0]?.reportID || '';
}

/**
 * Put money request on HOLD
 */
function putOnHold(transactionID: string, comment: string, reportID: string) {
    const createdReportAction = ReportUtils.buildOptimisticHoldReportAction(comment);

    const optimisticData: OnyxUpdate[] = [
        {
            onyxMethod: Onyx.METHOD.MERGE,
            key: `${ONYXKEYS.COLLECTION.REPORT_ACTIONS}${reportID}`,
            value: {
                [createdReportAction.reportActionID]: createdReportAction as ReportAction,
            },
        },
        {
            onyxMethod: Onyx.METHOD.MERGE,
            key: `${ONYXKEYS.COLLECTION.TRANSACTION}${transactionID}`,
            value: {
                comment: {
                    hold: createdReportAction.reportActionID,
                },
            },
        },
    ];

    const successData: OnyxUpdate[] = [];

    const failureData: OnyxUpdate[] = [
        {
            onyxMethod: Onyx.METHOD.MERGE,
            key: `${ONYXKEYS.COLLECTION.TRANSACTION}${transactionID}`,
            value: {
                comment: {
                    hold: null,
                },
            },
        },
    ];

    API.write(
        'HoldRequest',
        {
            transactionID,
            comment,
            reportActionID: createdReportAction.reportActionID,
        },
        {optimisticData, successData, failureData},
    );
}

/**
 * Remove money request from HOLD
 */
function unholdRequest(transactionID: string, reportID: string) {
    const createdReportAction = ReportUtils.buildOptimisticUnHoldReportAction();

    const optimisticData: OnyxUpdate[] = [
        {
            onyxMethod: Onyx.METHOD.MERGE,
            key: `${ONYXKEYS.COLLECTION.REPORT_ACTIONS}${reportID}`,
            value: {
                [createdReportAction.reportActionID]: createdReportAction as ReportAction,
            },
        },
        {
            onyxMethod: Onyx.METHOD.MERGE,
            key: `${ONYXKEYS.COLLECTION.TRANSACTION}${transactionID}`,
            value: {
                comment: {
                    hold: null,
                },
            },
        },
    ];

    const successData: OnyxUpdate[] = [
        {
            onyxMethod: Onyx.METHOD.MERGE,
            key: `${ONYXKEYS.COLLECTION.TRANSACTION}${transactionID}`,
            value: {
                comment: {
                    hold: null,
                },
            },
        },
    ];

    API.write(
        'UnHoldRequest',
        {
            transactionID,
            reportActionID: createdReportAction.reportActionID,
        },
        {optimisticData, successData, failureData: []},
    );
}
// eslint-disable-next-line rulesdir/no-negated-variables
function navigateToStartStepIfScanFileCannotBeRead(
    receiptFilename: string,
    receiptPath: string,
    onSuccess: (file: File) => void,
    requestType: ValueOf<typeof CONST.IOU.REQUEST_TYPE>,
    iouType: ValueOf<typeof CONST.IOU.TYPE>,
    transactionID: string,
    reportID: string,
) {
    if (!receiptFilename || !receiptPath) {
        return;
    }

    const onFailure = () => {
        setMoneyRequestReceipt(transactionID, '', '', true);
        if (requestType === CONST.IOU.REQUEST_TYPE.MANUAL) {
            Navigation.navigate(ROUTES.MONEY_REQUEST_STEP_SCAN.getRoute(CONST.IOU.ACTION.CREATE, iouType, transactionID, reportID, Navigation.getActiveRouteWithoutParams()));
            return;
        }
        IOUUtils.navigateToStartMoneyRequestStep(requestType, iouType, transactionID, reportID);
    };
    FileUtils.readFileAsync(receiptPath, receiptFilename, onSuccess, onFailure);
}

/** Save the preferred payment method for a policy */
function savePreferredPaymentMethod(policyID: string, paymentMethod: PaymentMethodType) {
    Onyx.merge(`${ONYXKEYS.NVP_LAST_PAYMENT_METHOD}`, {[policyID]: paymentMethod});
}

export {
    setMoneyRequestParticipants,
    createDistanceRequest,
    deleteMoneyRequest,
    splitBill,
    splitBillAndOpenReport,
    setDraftSplitTransaction,
    startSplitBill,
    completeSplitBill,
    requestMoney,
    sendMoneyElsewhere,
    approveMoneyRequest,
    submitReport,
    payMoneyRequest,
    sendMoneyWithWallet,
    startMoneyRequest,
    initMoneyRequest,
    startMoneyRequest_temporaryForRefactor,
    resetMoneyRequestCategory,
    resetMoneyRequestCategory_temporaryForRefactor,
    resetMoneyRequestInfo,
    setMoneyRequestAmount_temporaryForRefactor,
    setMoneyRequestBillable_temporaryForRefactor,
    setMoneyRequestCategory_temporaryForRefactor,
    setMoneyRequestCreated,
    setMoneyRequestCurrency_temporaryForRefactor,
    setMoneyRequestDescription,
    setMoneyRequestOriginalCurrency_temporaryForRefactor,
    setMoneyRequestParticipants_temporaryForRefactor,
    setMoneyRequestPendingFields,
    setMoneyRequestReceipt,
    setMoneyRequestAmount,
    setMoneyRequestBillable,
    setMoneyRequestCategory,
    setMoneyRequestCurrency,
    setMoneyRequestId,
    setMoneyRequestMerchant,
    setMoneyRequestParticipantsFromReport,
    setMoneyRequestTag,
    setMoneyRequestTaxAmount,
    setMoneyRequestTaxRate,
    setUpDistanceTransaction,
    setShownHoldUseExplanation,
    navigateToNextPage,
    updateMoneyRequestDate,
    updateMoneyRequestBillable,
    updateMoneyRequestMerchant,
    updateMoneyRequestTag,
    updateMoneyRequestDistance,
    updateMoneyRequestCategory,
    updateMoneyRequestAmountAndCurrency,
    updateMoneyRequestDescription,
    replaceReceipt,
    detachReceipt,
    getIOUReportID,
    editMoneyRequest,
    putOnHold,
    unholdRequest,
    cancelPayment,
    navigateToStartStepIfScanFileCannotBeRead,
    savePreferredPaymentMethod,
};<|MERGE_RESOLUTION|>--- conflicted
+++ resolved
@@ -1136,31 +1136,6 @@
         });
     }
 
-<<<<<<< HEAD
-        // Step 4: Compute the IOU total and update the report preview message (and report header) so LHN amount owed is correct.
-        let updatedMoneyRequestReport = {...iouReport};
-        const diff = calculateDiffAmount(iouReport, updatedTransaction, transaction);
-
-        if (ReportUtils.isExpenseReport(iouReport) && typeof updatedMoneyRequestReport.total === 'number') {
-            // For expense report, the amount is negative so we should subtract total from diff
-            updatedMoneyRequestReport.total -= diff;
-        } else {
-            updatedMoneyRequestReport = iouReport
-                ? IOUUtils.updateIOUOwnerAndTotal(iouReport, updatedReportAction.actorAccountID ?? -1, diff, TransactionUtils.getCurrency(transaction), false, true)
-                : {};
-        }
-        updatedMoneyRequestReport.cachedTotal = CurrencyUtils.convertToDisplayString(updatedMoneyRequestReport.total, transactionDetails?.currency);
-        optimisticData.push({
-            onyxMethod: Onyx.METHOD.MERGE,
-            key: `${ONYXKEYS.COLLECTION.REPORT}${iouReport?.reportID}`,
-            value: updatedMoneyRequestReport,
-        });
-        successData.push({
-            onyxMethod: Onyx.METHOD.MERGE,
-            key: `${ONYXKEYS.COLLECTION.REPORT}${iouReport?.reportID}`,
-            value: {pendingAction: null},
-        });
-=======
     // Step 4: Compute the IOU total and update the report preview message (and report header) so LHN amount owed is correct.
     let updatedMoneyRequestReport = {...iouReport};
     const diff = calculateDiffAmount(iouReport, updatedTransaction, transaction);
@@ -1172,7 +1147,6 @@
         updatedMoneyRequestReport = iouReport
             ? IOUUtils.updateIOUOwnerAndTotal(iouReport, updatedReportAction.actorAccountID ?? -1, diff, TransactionUtils.getCurrency(transaction), false, true)
             : {};
->>>>>>> 80e9c2b4
     }
     updatedMoneyRequestReport.cachedTotal = CurrencyUtils.convertToDisplayString(updatedMoneyRequestReport.total, transactionDetails?.currency);
 

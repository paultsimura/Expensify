--- conflicted
+++ resolved
@@ -2514,12 +2514,8 @@
             CONST.IOU.REPORT_ACTION_TYPE.CREATE,
             splitAmount,
             currency ?? '',
-<<<<<<< HEAD
             updatedTransaction?.comment.comment ?? '',
-=======
-            updatedTransaction.comment.comment ?? '',
             currentUserEmailForIOUSplit,
->>>>>>> 65ad0a90
             [participant],
             oneOnOneTransaction.transactionID,
             undefined,

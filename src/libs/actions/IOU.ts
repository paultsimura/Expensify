import type {ParamListBase, StackNavigationState} from '@react-navigation/native';
import {format} from 'date-fns';
import fastMerge from 'expensify-common/lib/fastMerge';
import Str from 'expensify-common/lib/str';
import Onyx from 'react-native-onyx';
import type {OnyxCollection, OnyxEntry, OnyxUpdate} from 'react-native-onyx';
import type {ValueOf} from 'type-fest';
import ReceiptGeneric from '@assets/images/receipt-generic.png';
import * as API from '@libs/API';
import type {
    ApproveMoneyRequestParams,
    CompleteSplitBillParams,
    CreateDistanceRequestParams,
    DeleteMoneyRequestParams,
    DetachReceiptParams,
    EditMoneyRequestParams,
    PayMoneyRequestParams,
    ReplaceReceiptParams,
    RequestMoneyParams,
    SendMoneyParams,
    SplitBillParams,
    StartSplitBillParams,
    SubmitReportParams,
    TrackExpenseParams,
    UpdateMoneyRequestParams,
} from '@libs/API/parameters';
import {WRITE_COMMANDS} from '@libs/API/types';
import * as CollectionUtils from '@libs/CollectionUtils';
import * as CurrencyUtils from '@libs/CurrencyUtils';
import DateUtils from '@libs/DateUtils';
import DistanceRequestUtils from '@libs/DistanceRequestUtils';
import * as ErrorUtils from '@libs/ErrorUtils';
import * as FileUtils from '@libs/fileDownload/FileUtils';
import * as IOUUtils from '@libs/IOUUtils';
import * as LocalePhoneNumber from '@libs/LocalePhoneNumber';
import * as Localize from '@libs/Localize';
import Navigation from '@libs/Navigation/Navigation';
import * as NextStepUtils from '@libs/NextStepUtils';
import type {TaxRatesOption} from '@libs/OptionsListUtils';
import Permissions from '@libs/Permissions';
import * as PhoneNumber from '@libs/PhoneNumber';
import * as PolicyUtils from '@libs/PolicyUtils';
import * as ReportActionsUtils from '@libs/ReportActionsUtils';
import * as ReportUtils from '@libs/ReportUtils';
import type {OptimisticChatReport, OptimisticCreatedReportAction, OptimisticIOUReportAction, TransactionDetails} from '@libs/ReportUtils';
import * as TransactionUtils from '@libs/TransactionUtils';
import * as UserUtils from '@libs/UserUtils';
import ViolationsUtils from '@libs/Violations/ViolationsUtils';
import type {NavigationPartialRoute} from '@navigation/types';
import CONST from '@src/CONST';
import ONYXKEYS from '@src/ONYXKEYS';
import ROUTES from '@src/ROUTES';
import type * as OnyxTypes from '@src/types/onyx';
import type {Participant, Split} from '@src/types/onyx/IOU';
import type {ErrorFields, Errors} from '@src/types/onyx/OnyxCommon';
import type {PaymentMethodType} from '@src/types/onyx/OriginalMessage';
import type ReportAction from '@src/types/onyx/ReportAction';
import type {OnyxData} from '@src/types/onyx/Request';
import type {Comment, Receipt, ReceiptSource, TransactionChanges, WaypointCollection} from '@src/types/onyx/Transaction';
import type {EmptyObject} from '@src/types/utils/EmptyObject';
import {isEmptyObject} from '@src/types/utils/EmptyObject';
import * as CachedPDFPaths from './CachedPDFPaths';
import * as Policy from './Policy';
import * as Report from './Report';

type IOURequestType = ValueOf<typeof CONST.IOU.REQUEST_TYPE>;

type OneOnOneIOUReport = OnyxTypes.Report | undefined | null;

type MoneyRequestInformation = {
    payerAccountID: number;
    payerEmail: string;
    iouReport: OnyxTypes.Report;
    chatReport: OnyxTypes.Report;
    transaction: OnyxTypes.Transaction;
    iouAction: OptimisticIOUReportAction;
    createdChatReportActionID: string;
    createdIOUReportActionID: string;
    reportPreviewAction: OnyxTypes.ReportAction;
    transactionThreadReportID: string;
    createdReportActionIDForThread: string;
    onyxData: OnyxData;
};

type TrackExpenseInformation = {
    iouReport?: OnyxTypes.Report;
    chatReport: OnyxTypes.Report;
    transaction: OnyxTypes.Transaction;
    iouAction: OptimisticIOUReportAction;
    createdChatReportActionID: string;
    createdIOUReportActionID?: string;
    reportPreviewAction?: OnyxTypes.ReportAction;
    transactionThreadReportID: string;
    createdReportActionIDForThread: string;
    onyxData: OnyxData;
};

type SplitData = {
    chatReportID: string;
    transactionID: string;
    reportActionID: string;
    policyID?: string;
    createdReportActionID?: string;
    chatType?: string;
};

type SplitsAndOnyxData = {
    splitData: SplitData;
    splits: Split[];
    onyxData: OnyxData;
};

type UpdateMoneyRequestData = {
    params: UpdateMoneyRequestParams;
    onyxData: OnyxData;
};

type PayMoneyRequestData = {
    params: PayMoneyRequestParams;
    optimisticData: OnyxUpdate[];
    successData: OnyxUpdate[];
    failureData: OnyxUpdate[];
};

type SendMoneyParamsData = {
    params: SendMoneyParams;
    optimisticData: OnyxUpdate[];
    successData: OnyxUpdate[];
    failureData: OnyxUpdate[];
};

type GPSPoint = {
    lat: number;
    long: number;
};

let betas: OnyxTypes.Beta[] = [];
Onyx.connect({
    key: ONYXKEYS.BETAS,
    callback: (value) => (betas = value ?? []),
});

let allPersonalDetails: OnyxTypes.PersonalDetailsList = {};
Onyx.connect({
    key: ONYXKEYS.PERSONAL_DETAILS_LIST,
    callback: (value) => {
        allPersonalDetails = value ?? {};
    },
});

let allReports: OnyxCollection<OnyxTypes.Report> = null;
Onyx.connect({
    key: ONYXKEYS.COLLECTION.REPORT,
    waitForCollectionCallback: true,
    callback: (value) => (allReports = value),
});

let allTransactions: NonNullable<OnyxCollection<OnyxTypes.Transaction>> = {};
Onyx.connect({
    key: ONYXKEYS.COLLECTION.TRANSACTION,
    waitForCollectionCallback: true,
    callback: (value) => {
        if (!value) {
            allTransactions = {};
            return;
        }

        allTransactions = value;
    },
});

let allTransactionDrafts: NonNullable<OnyxCollection<OnyxTypes.Transaction>> = {};
Onyx.connect({
    key: ONYXKEYS.COLLECTION.TRANSACTION_DRAFT,
    waitForCollectionCallback: true,
    callback: (value) => {
        allTransactionDrafts = value ?? {};
    },
});

let allTransactionViolations: NonNullable<OnyxCollection<OnyxTypes.TransactionViolations>> = {};
Onyx.connect({
    key: ONYXKEYS.COLLECTION.TRANSACTION_VIOLATIONS,
    waitForCollectionCallback: true,
    callback: (value) => {
        if (!value) {
            allTransactionViolations = {};
            return;
        }

        allTransactionViolations = value;
    },
});

let allDraftSplitTransactions: NonNullable<OnyxCollection<OnyxTypes.Transaction>> = {};
Onyx.connect({
    key: ONYXKEYS.COLLECTION.SPLIT_TRANSACTION_DRAFT,
    waitForCollectionCallback: true,
    callback: (value) => {
        allDraftSplitTransactions = value ?? {};
    },
});

let allNextSteps: NonNullable<OnyxCollection<OnyxTypes.ReportNextStep>> = {};
Onyx.connect({
    key: ONYXKEYS.COLLECTION.NEXT_STEP,
    waitForCollectionCallback: true,
    callback: (value) => {
        allNextSteps = value ?? {};
    },
});

let userAccountID = -1;
let currentUserEmail = '';
Onyx.connect({
    key: ONYXKEYS.SESSION,
    callback: (value) => {
        currentUserEmail = value?.email ?? '';
        userAccountID = value?.accountID ?? -1;
    },
});

let currentUserPersonalDetails: OnyxTypes.PersonalDetails | EmptyObject = {};
Onyx.connect({
    key: ONYXKEYS.PERSONAL_DETAILS_LIST,
    callback: (value) => {
        currentUserPersonalDetails = value?.[userAccountID] ?? {};
    },
});

let currentDate: OnyxEntry<string> = '';
Onyx.connect({
    key: ONYXKEYS.CURRENT_DATE,
    callback: (value) => {
        currentDate = value;
    },
});

let quickAction: OnyxEntry<OnyxTypes.QuickAction> = {};
Onyx.connect({
    key: ONYXKEYS.NVP_QUICK_ACTION_GLOBAL_CREATE,
    callback: (value) => {
        quickAction = value;
    },
});

let allPolicies: OnyxCollection<OnyxTypes.Policy>;
Onyx.connect({
    key: ONYXKEYS.COLLECTION.POLICY,
    waitForCollectionCallback: true,
    callback: (value) => (allPolicies = value),
});

const reportActionsByReport: OnyxCollection<OnyxTypes.ReportActions> = {};
Onyx.connect({
    key: ONYXKEYS.COLLECTION.REPORT_ACTIONS,
    callback: (actions, key) => {
        if (!key || !actions) {
            return;
        }

        const reportID = CollectionUtils.extractCollectionItemID(key);
        reportActionsByReport[reportID] = actions;
    },
});

/**
 * Returns the policy of the report
 */
function getPolicy(policyID: string | undefined): OnyxTypes.Policy | EmptyObject {
    if (!allPolicies || !policyID) {
        return {};
    }
    return allPolicies[`${ONYXKEYS.COLLECTION.POLICY}${policyID}`] ?? {};
}

/**
 * Initialize money request info
 * @param reportID to attach the transaction to
 * @param policy
 * @param isFromGlobalCreate
 * @param iouRequestType one of manual/scan/distance
 */
function initMoneyRequest(reportID: string, policy: OnyxEntry<OnyxTypes.Policy>, isFromGlobalCreate: boolean, iouRequestType: IOURequestType = CONST.IOU.REQUEST_TYPE.MANUAL) {
    // Generate a brand new transactionID
    const newTransactionID = CONST.IOU.OPTIMISTIC_TRANSACTION_ID;
    // Disabling this line since currentDate can be an empty string
    // eslint-disable-next-line @typescript-eslint/prefer-nullish-coalescing
    const created = currentDate || format(new Date(), 'yyyy-MM-dd');
    const comment: Comment = {};

    // Add initial empty waypoints when starting a distance request
    if (iouRequestType === CONST.IOU.REQUEST_TYPE.DISTANCE) {
        comment.waypoints = {
            waypoint0: {},
            waypoint1: {},
        };
        if (!isFromGlobalCreate) {
<<<<<<< HEAD
            const report = allReports?.[`${ONYXKEYS.COLLECTION.REPORT}${reportID}`] ?? null;
            const parentReport = allReports?.[`${ONYXKEYS.COLLECTION.REPORT}${report?.parentReportID}`] ?? null;
            let customUnitRateID: string = CONST.CUSTOM_UNITS.FAKE_P2P_ID;
            if (ReportUtils.isPolicyExpenseChat(report) || ReportUtils.isPolicyExpenseChat(parentReport)) {
                customUnitRateID = lastSelectedDistanceRates?.[policy?.id ?? ''] ?? DistanceRequestUtils.getDefaultMileageRate(policy)?.customUnitRateID ?? '';
            }
=======
            const customUnitRateID = DistanceRequestUtils.getCustomUnitRateID(reportID);
>>>>>>> 592bf7a5
            comment.customUnit = {customUnitRateID};
        }
    }

    // Store the transaction in Onyx and mark it as not saved so it can be cleaned up later
    // Use set() here so that there is no way that data will be leaked between objects when it gets reset
    Onyx.set(`${ONYXKEYS.COLLECTION.TRANSACTION_DRAFT}${newTransactionID}`, {
        amount: 0,
        comment,
        created,
        currency: currentUserPersonalDetails.localCurrencyCode ?? CONST.CURRENCY.USD,
        iouRequestType,
        reportID,
        transactionID: newTransactionID,
        isFromGlobalCreate,
        merchant: CONST.TRANSACTION.PARTIAL_TRANSACTION_MERCHANT,
    });
}

function clearMoneyRequest(transactionID: string) {
    Onyx.set(`${ONYXKEYS.COLLECTION.TRANSACTION_DRAFT}${transactionID}`, null);
}

/**
 * Update money request-related pages IOU type params
 */
function updateMoneyRequestTypeParams(routes: StackNavigationState<ParamListBase>['routes'] | NavigationPartialRoute[], newIouType: string, tab?: string) {
    routes.forEach((route) => {
        const tabList = [CONST.TAB_REQUEST.DISTANCE, CONST.TAB_REQUEST.MANUAL, CONST.TAB_REQUEST.SCAN] as string[];
        if (!route.name.startsWith('Money_Request_') && !tabList.includes(route.name)) {
            return;
        }
        const newParams: Record<string, unknown> = {iouType: newIouType};
        if (route.name === 'Money_Request_Create') {
            // Both screen and nested params are needed to properly update the nested tab navigator
            newParams.params = {...newParams};
            newParams.screen = tab;
        }
        Navigation.setParams(newParams, route.key ?? '');

        // Recursively update nested money request tab params
        updateMoneyRequestTypeParams(route.state?.routes ?? [], newIouType, tab);
    });
}

// eslint-disable-next-line @typescript-eslint/naming-convention
function startMoneyRequest(iouType: ValueOf<typeof CONST.IOU.TYPE>, reportID: string, requestType?: IOURequestType) {
    clearMoneyRequest(CONST.IOU.OPTIMISTIC_TRANSACTION_ID);
    switch (requestType) {
        case CONST.IOU.REQUEST_TYPE.MANUAL:
            Navigation.navigate(ROUTES.MONEY_REQUEST_CREATE_TAB_MANUAL.getRoute(CONST.IOU.ACTION.CREATE, iouType, CONST.IOU.OPTIMISTIC_TRANSACTION_ID, reportID));
            return;
        case CONST.IOU.REQUEST_TYPE.SCAN:
            Navigation.navigate(ROUTES.MONEY_REQUEST_CREATE_TAB_SCAN.getRoute(CONST.IOU.ACTION.CREATE, iouType, CONST.IOU.OPTIMISTIC_TRANSACTION_ID, reportID));
            return;
        case CONST.IOU.REQUEST_TYPE.DISTANCE:
            Navigation.navigate(ROUTES.MONEY_REQUEST_CREATE_TAB_DISTANCE.getRoute(CONST.IOU.ACTION.CREATE, iouType, CONST.IOU.OPTIMISTIC_TRANSACTION_ID, reportID));
            return;
        default:
            Navigation.navigate(ROUTES.MONEY_REQUEST_CREATE.getRoute(CONST.IOU.ACTION.CREATE, iouType, CONST.IOU.OPTIMISTIC_TRANSACTION_ID, reportID));
    }
}

// eslint-disable-next-line @typescript-eslint/naming-convention
function setMoneyRequestAmount_temporaryForRefactor(transactionID: string, amount: number, currency: string, removeOriginalCurrency = false) {
    if (removeOriginalCurrency) {
        Onyx.merge(`${ONYXKEYS.COLLECTION.TRANSACTION_DRAFT}${transactionID}`, {
            amount,
            currency,
            originalCurrency: null,
        });
        return;
    }
    Onyx.merge(`${ONYXKEYS.COLLECTION.TRANSACTION_DRAFT}${transactionID}`, {amount, currency});
}

// eslint-disable-next-line @typescript-eslint/naming-convention
function setMoneyRequestCreated(transactionID: string, created: string, isDraft: boolean) {
    Onyx.merge(`${isDraft ? ONYXKEYS.COLLECTION.TRANSACTION_DRAFT : ONYXKEYS.COLLECTION.TRANSACTION}${transactionID}`, {created});
}

// eslint-disable-next-line @typescript-eslint/naming-convention
function setMoneyRequestCurrency_temporaryForRefactor(transactionID: string, currency: string, removeOriginalCurrency = false, isEditing = false) {
    const fieldToUpdate = isEditing ? 'modifiedCurrency' : 'currency';
    if (removeOriginalCurrency) {
        Onyx.merge(`${ONYXKEYS.COLLECTION.TRANSACTION_DRAFT}${transactionID}`, {
            [fieldToUpdate]: currency,
            originalCurrency: null,
        });
        return;
    }
    Onyx.merge(`${ONYXKEYS.COLLECTION.TRANSACTION_DRAFT}${transactionID}`, {[fieldToUpdate]: currency});
}

// eslint-disable-next-line @typescript-eslint/naming-convention
function setMoneyRequestOriginalCurrency_temporaryForRefactor(transactionID: string, originalCurrency: string) {
    Onyx.merge(`${ONYXKEYS.COLLECTION.TRANSACTION_DRAFT}${transactionID}`, {originalCurrency});
}

function setMoneyRequestDescription(transactionID: string, comment: string, isDraft: boolean) {
    Onyx.merge(`${isDraft ? ONYXKEYS.COLLECTION.TRANSACTION_DRAFT : ONYXKEYS.COLLECTION.TRANSACTION}${transactionID}`, {comment: {comment: comment.trim()}});
}

function setMoneyRequestMerchant(transactionID: string, merchant: string, isDraft: boolean) {
    Onyx.merge(`${isDraft ? ONYXKEYS.COLLECTION.TRANSACTION_DRAFT : ONYXKEYS.COLLECTION.TRANSACTION}${transactionID}`, {merchant});
}

function setMoneyRequestPendingFields(transactionID: string, pendingFields: OnyxTypes.Transaction['pendingFields']) {
    Onyx.merge(`${ONYXKEYS.COLLECTION.TRANSACTION_DRAFT}${transactionID}`, {pendingFields});
}

function setMoneyRequestCategory(transactionID: string, category: string) {
    Onyx.merge(`${ONYXKEYS.COLLECTION.TRANSACTION_DRAFT}${transactionID}`, {category});
}

function setMoneyRequestTag(transactionID: string, tag: string) {
    Onyx.merge(`${ONYXKEYS.COLLECTION.TRANSACTION_DRAFT}${transactionID}`, {tag});
}

// eslint-disable-next-line @typescript-eslint/naming-convention
function setMoneyRequestBillable_temporaryForRefactor(transactionID: string, billable: boolean) {
    Onyx.merge(`${ONYXKEYS.COLLECTION.TRANSACTION_DRAFT}${transactionID}`, {billable});
}

// eslint-disable-next-line @typescript-eslint/naming-convention
function setMoneyRequestParticipants_temporaryForRefactor(transactionID: string, participants: Participant[] = []) {
    Onyx.merge(`${ONYXKEYS.COLLECTION.TRANSACTION_DRAFT}${transactionID}`, {participants});
}

function setMoneyRequestReceipt(transactionID: string, source: string, filename: string, isDraft: boolean, type?: string) {
    Onyx.merge(`${isDraft ? ONYXKEYS.COLLECTION.TRANSACTION_DRAFT : ONYXKEYS.COLLECTION.TRANSACTION}${transactionID}`, {
        receipt: {source, type: type ?? ''},
        filename,
    });
}

<<<<<<< HEAD
/** Set custom unit rateID for the transaction draft */
function setCustomUnitRateID(transactionID: string, reportID: string) {
    const report = allReports?.[`${ONYXKEYS.COLLECTION.REPORT}${reportID}`] ?? null;
    const parentReport = allReports?.[`${ONYXKEYS.COLLECTION.REPORT}${report?.parentReportID}`] ?? null;
    const policy = getPolicy(report?.policyID) ?? null;

    let customUnitRateID: string = CONST.CUSTOM_UNITS.FAKE_P2P_ID;

    if (ReportUtils.isPolicyExpenseChat(report) || ReportUtils.isPolicyExpenseChat(parentReport)) {
        customUnitRateID = lastSelectedDistanceRates?.[policy?.id ?? ''] ?? DistanceRequestUtils.getDefaultMileageRate(policy)?.customUnitRateID ?? '';
    }

    Onyx.merge(`${ONYXKEYS.COLLECTION.TRANSACTION_DRAFT}${transactionID}`, {comment: {customUnit: {customUnitRateID}}});
}

function setMoneyRequestDistanceRate(transactionID: string, rateID: string, policyID: string, isDraft: boolean) {
    Onyx.merge(ONYXKEYS.NVP_LAST_SELECTED_DISTANCE_RATES, {[policyID]: rateID});
    Onyx.merge(`${isDraft ? ONYXKEYS.COLLECTION.TRANSACTION_DRAFT : ONYXKEYS.COLLECTION.TRANSACTION}${transactionID}`, {comment: {customUnit: {customUnitRateID: rateID}}});
=======
/**
 * Set custom unit rateID for the transaction draft
 */
function setCustomUnitRateID(transactionID: string, customUnitRateID: string) {
    Onyx.merge(`${ONYXKEYS.COLLECTION.TRANSACTION_DRAFT}${transactionID}`, {comment: {customUnit: {customUnitRateID}}});
}

/** Update transaction distance rate */
function updateDistanceRequestRate(transactionID: string, rateID: string, policyID: string) {
    Onyx.merge(ONYXKEYS.NVP_LAST_SELECTED_DISTANCE_RATES, {[policyID]: rateID});
    Onyx.merge(`${ONYXKEYS.COLLECTION.TRANSACTION_DRAFT}${transactionID}`, {comment: {customUnit: {customUnitRateID: rateID}}});
>>>>>>> 592bf7a5
}

/** Reset money request info from the store with its initial value */
function resetMoneyRequestInfo(id = '') {
    // Disabling this line since currentDate can be an empty string
    // eslint-disable-next-line @typescript-eslint/prefer-nullish-coalescing
    const created = currentDate || format(new Date(), CONST.DATE.FNS_FORMAT_STRING);
    Onyx.merge(ONYXKEYS.IOU, {
        id,
        amount: 0,
        currency: currentUserPersonalDetails.localCurrencyCode ?? CONST.CURRENCY.USD,
        comment: '',
        participants: [],
        merchant: CONST.TRANSACTION.PARTIAL_TRANSACTION_MERCHANT,
        category: '',
        tag: '',
        created,
        receiptPath: '',
        receiptFilename: '',
        transactionID: '',
        billable: null,
        isSplitRequest: false,
    });
}

/** Helper function to get the receipt error for money requests, or the generic error if there's no receipt */
function getReceiptError(receipt?: Receipt, filename?: string, isScanRequest = true, errorKey?: number): Errors | ErrorFields {
    return isEmptyObject(receipt) || !isScanRequest
        ? ErrorUtils.getMicroSecondOnyxError('iou.error.genericCreateFailureMessage', false, errorKey)
        : ErrorUtils.getMicroSecondOnyxErrorObject(
              {
                  error: CONST.IOU.RECEIPT_ERROR,
                  source: receipt.source?.toString() ?? '',
                  filename: filename ?? '',
              },
              errorKey,
          );
}

/** Builds the Onyx data for a money request */
function buildOnyxDataForMoneyRequest(
    chatReport: OnyxEntry<OnyxTypes.Report>,
    iouReport: OnyxTypes.Report,
    transaction: OnyxTypes.Transaction,
    chatCreatedAction: OptimisticCreatedReportAction,
    iouCreatedAction: OptimisticCreatedReportAction,
    iouAction: OptimisticIOUReportAction,
    optimisticPersonalDetailListAction: OnyxTypes.PersonalDetailsList,
    reportPreviewAction: ReportAction,
    optimisticPolicyRecentlyUsedCategories: string[],
    optimisticPolicyRecentlyUsedTags: OnyxTypes.RecentlyUsedTags,
    isNewChatReport: boolean,
    transactionThreadReport: OptimisticChatReport,
    transactionThreadCreatedReportAction: OptimisticCreatedReportAction,
    shouldCreateNewMoneyRequestReport: boolean,
    policy?: OnyxEntry<OnyxTypes.Policy>,
    policyTagList?: OnyxEntry<OnyxTypes.PolicyTagList>,
    policyCategories?: OnyxEntry<OnyxTypes.PolicyCategories>,
    optimisticNextStep?: OnyxTypes.ReportNextStep | null,
    isOneOnOneSplit = false,
): [OnyxUpdate[], OnyxUpdate[], OnyxUpdate[]] {
    const isScanRequest = TransactionUtils.isScanRequest(transaction);
    const outstandingChildRequest = ReportUtils.getOutstandingChildRequest(iouReport);
    const clearedPendingFields = Object.fromEntries(Object.keys(transaction.pendingFields ?? {}).map((key) => [key, null]));
    const optimisticData: OnyxUpdate[] = [];
    let newQuickAction: ValueOf<typeof CONST.QUICK_ACTIONS> = isScanRequest ? CONST.QUICK_ACTIONS.REQUEST_SCAN : CONST.QUICK_ACTIONS.REQUEST_MANUAL;
    if (TransactionUtils.isDistanceRequest(transaction)) {
        newQuickAction = CONST.QUICK_ACTIONS.REQUEST_DISTANCE;
    }

    if (chatReport) {
        optimisticData.push({
            // Use SET for new reports because it doesn't exist yet, is faster and we need the data to be available when we navigate to the chat page
            onyxMethod: isNewChatReport ? Onyx.METHOD.SET : Onyx.METHOD.MERGE,
            key: `${ONYXKEYS.COLLECTION.REPORT}${chatReport.reportID}`,
            value: {
                ...chatReport,
                lastReadTime: DateUtils.getDBTime(),
                lastMessageTranslationKey: '',
                iouReportID: iouReport.reportID,
                ...outstandingChildRequest,
                ...(isNewChatReport ? {pendingFields: {createChat: CONST.RED_BRICK_ROAD_PENDING_ACTION.ADD}} : {}),
            },
        });
    }

    optimisticData.push(
        {
            onyxMethod: shouldCreateNewMoneyRequestReport ? Onyx.METHOD.SET : Onyx.METHOD.MERGE,
            key: `${ONYXKEYS.COLLECTION.REPORT}${iouReport.reportID}`,
            value: {
                ...iouReport,
                lastMessageText: iouAction.message?.[0]?.text,
                lastMessageHtml: iouAction.message?.[0]?.html,
                pendingFields: {
                    ...(shouldCreateNewMoneyRequestReport ? {createChat: CONST.RED_BRICK_ROAD_PENDING_ACTION.ADD} : {preview: CONST.RED_BRICK_ROAD_PENDING_ACTION.UPDATE}),
                },
            },
        },
        {
            onyxMethod: Onyx.METHOD.SET,
            key: `${ONYXKEYS.COLLECTION.TRANSACTION}${transaction.transactionID}`,
            value: transaction,
        },
        isNewChatReport
            ? {
                  onyxMethod: Onyx.METHOD.SET,
                  key: `${ONYXKEYS.COLLECTION.REPORT_ACTIONS}${chatReport?.reportID}`,
                  value: {
                      [chatCreatedAction.reportActionID]: chatCreatedAction,
                      [reportPreviewAction.reportActionID]: reportPreviewAction,
                  },
              }
            : {
                  onyxMethod: Onyx.METHOD.MERGE,
                  key: `${ONYXKEYS.COLLECTION.REPORT_ACTIONS}${chatReport?.reportID}`,
                  value: {
                      [reportPreviewAction.reportActionID]: reportPreviewAction,
                  },
              },
        shouldCreateNewMoneyRequestReport
            ? {
                  onyxMethod: Onyx.METHOD.SET,
                  key: `${ONYXKEYS.COLLECTION.REPORT_ACTIONS}${iouReport.reportID}`,
                  value: {
                      [iouCreatedAction.reportActionID]: iouCreatedAction as OnyxTypes.ReportAction,
                      [iouAction.reportActionID]: iouAction as OnyxTypes.ReportAction,
                  },
              }
            : {
                  onyxMethod: Onyx.METHOD.MERGE,
                  key: `${ONYXKEYS.COLLECTION.REPORT_ACTIONS}${iouReport.reportID}`,
                  value: {
                      [iouAction.reportActionID]: iouAction as OnyxTypes.ReportAction,
                  },
              },

        {
            onyxMethod: Onyx.METHOD.MERGE,
            key: `${ONYXKEYS.COLLECTION.REPORT}${transactionThreadReport.reportID}`,
            value: transactionThreadReport,
        },
        {
            onyxMethod: Onyx.METHOD.MERGE,
            key: `${ONYXKEYS.COLLECTION.REPORT_ACTIONS}${transactionThreadReport.reportID}`,
            value: {
                [transactionThreadCreatedReportAction.reportActionID]: transactionThreadCreatedReportAction,
            },
        },

        // Remove the temporary transaction used during the creation flow
        {
            onyxMethod: Onyx.METHOD.SET,
            key: `${ONYXKEYS.COLLECTION.TRANSACTION_DRAFT}${CONST.IOU.OPTIMISTIC_TRANSACTION_ID}`,
            value: null,
        },
    );

    if (!isOneOnOneSplit) {
        optimisticData.push({
            onyxMethod: Onyx.METHOD.SET,
            key: ONYXKEYS.NVP_QUICK_ACTION_GLOBAL_CREATE,
            value: {
                action: newQuickAction,
                chatReportID: chatReport?.reportID,
                isFirstQuickAction: isEmptyObject(quickAction),
            },
        });
    }

    if (optimisticPolicyRecentlyUsedCategories.length) {
        optimisticData.push({
            onyxMethod: Onyx.METHOD.SET,
            key: `${ONYXKEYS.COLLECTION.POLICY_RECENTLY_USED_CATEGORIES}${iouReport.policyID}`,
            value: optimisticPolicyRecentlyUsedCategories,
        });
    }

    if (!isEmptyObject(optimisticPolicyRecentlyUsedTags)) {
        optimisticData.push({
            onyxMethod: Onyx.METHOD.MERGE,
            key: `${ONYXKEYS.COLLECTION.POLICY_RECENTLY_USED_TAGS}${iouReport.policyID}`,
            value: optimisticPolicyRecentlyUsedTags,
        });
    }

    if (!isEmptyObject(optimisticPersonalDetailListAction)) {
        optimisticData.push({
            onyxMethod: Onyx.METHOD.MERGE,
            key: ONYXKEYS.PERSONAL_DETAILS_LIST,
            value: optimisticPersonalDetailListAction,
        });
    }

    if (!isEmptyObject(optimisticNextStep)) {
        optimisticData.push({
            onyxMethod: Onyx.METHOD.MERGE,
            key: `${ONYXKEYS.COLLECTION.NEXT_STEP}${iouReport.reportID}`,
            value: optimisticNextStep,
        });
    }

    const successData: OnyxUpdate[] = [];

    if (isNewChatReport) {
        successData.push({
            onyxMethod: Onyx.METHOD.MERGE,
            key: `${ONYXKEYS.COLLECTION.REPORT}${chatReport?.reportID}`,
            value: {
                pendingFields: null,
                errorFields: null,
                isOptimisticReport: false,
            },
        });
    }

    successData.push(
        {
            onyxMethod: Onyx.METHOD.MERGE,
            key: `${ONYXKEYS.COLLECTION.REPORT}${iouReport.reportID}`,
            value: {
                pendingFields: null,
                errorFields: null,
            },
        },
        {
            onyxMethod: Onyx.METHOD.MERGE,
            key: `${ONYXKEYS.COLLECTION.REPORT}${transactionThreadReport.reportID}`,
            value: {
                pendingFields: null,
                errorFields: null,
            },
        },
        {
            onyxMethod: Onyx.METHOD.MERGE,
            key: `${ONYXKEYS.COLLECTION.TRANSACTION}${transaction.transactionID}`,
            value: {
                pendingAction: null,
                pendingFields: clearedPendingFields,
            },
        },

        {
            onyxMethod: Onyx.METHOD.MERGE,
            key: `${ONYXKEYS.COLLECTION.REPORT_ACTIONS}${chatReport?.reportID}`,
            value: {
                ...(isNewChatReport
                    ? {
                          [chatCreatedAction.reportActionID]: {
                              pendingAction: null,
                              errors: null,
                          },
                      }
                    : {}),
                [reportPreviewAction.reportActionID]: {
                    pendingAction: null,
                },
            },
        },
        {
            onyxMethod: Onyx.METHOD.MERGE,
            key: `${ONYXKEYS.COLLECTION.REPORT_ACTIONS}${iouReport.reportID}`,
            value: {
                ...(shouldCreateNewMoneyRequestReport
                    ? {
                          [iouCreatedAction.reportActionID]: {
                              pendingAction: null,
                              errors: null,
                          },
                      }
                    : {}),
                [iouAction.reportActionID]: {
                    pendingAction: null,
                    errors: null,
                },
            },
        },
        {
            onyxMethod: Onyx.METHOD.MERGE,
            key: `${ONYXKEYS.COLLECTION.REPORT_ACTIONS}${transactionThreadReport.reportID}`,
            value: {
                [transactionThreadCreatedReportAction.reportActionID]: {
                    pendingAction: null,
                    errors: null,
                },
            },
        },
    );

    const errorKey = DateUtils.getMicroseconds();

    const failureData: OnyxUpdate[] = [
        {
            onyxMethod: Onyx.METHOD.MERGE,
            key: `${ONYXKEYS.COLLECTION.REPORT}${chatReport?.reportID}`,
            value: {
                iouReportID: chatReport?.iouReportID,
                lastReadTime: chatReport?.lastReadTime,
                pendingFields: null,
                hasOutstandingChildRequest: chatReport?.hasOutstandingChildRequest,
                ...(isNewChatReport
                    ? {
                          errorFields: {
                              createChat: ErrorUtils.getMicroSecondOnyxError('report.genericCreateReportFailureMessage'),
                          },
                      }
                    : {}),
            },
        },
        {
            onyxMethod: Onyx.METHOD.MERGE,
            key: `${ONYXKEYS.COLLECTION.REPORT}${iouReport.reportID}`,
            value: {
                pendingFields: null,
                errorFields: {
                    ...(shouldCreateNewMoneyRequestReport ? {createChat: ErrorUtils.getMicroSecondOnyxError('report.genericCreateReportFailureMessage')} : {}),
                },
            },
        },
        {
            onyxMethod: Onyx.METHOD.MERGE,
            key: `${ONYXKEYS.COLLECTION.REPORT}${transactionThreadReport.reportID}`,
            value: {
                errorFields: {
                    createChat: ErrorUtils.getMicroSecondOnyxError('report.genericCreateReportFailureMessage'),
                },
            },
        },
        {
            onyxMethod: Onyx.METHOD.MERGE,
            key: `${ONYXKEYS.COLLECTION.TRANSACTION}${transaction.transactionID}`,
            value: {
                errors: ErrorUtils.getMicroSecondOnyxError('iou.error.genericCreateFailureMessage'),
                pendingAction: null,
                pendingFields: clearedPendingFields,
            },
        },
        {
            onyxMethod: Onyx.METHOD.MERGE,
            key: `${ONYXKEYS.COLLECTION.REPORT_ACTIONS}${iouReport.reportID}`,
            value: {
                ...(shouldCreateNewMoneyRequestReport
                    ? {
                          [iouCreatedAction.reportActionID]: {
                              // Disabling this line since transaction.filename can be an empty string
                              // eslint-disable-next-line @typescript-eslint/prefer-nullish-coalescing
                              errors: getReceiptError(transaction.receipt, transaction.filename || transaction.receipt?.filename, isScanRequest, errorKey),
                          },
                          [iouAction.reportActionID]: {
                              errors: ErrorUtils.getMicroSecondOnyxError('iou.error.genericCreateFailureMessage'),
                          },
                      }
                    : {
                          [iouAction.reportActionID]: {
                              // Disabling this line since transaction.filename can be an empty string
                              // eslint-disable-next-line @typescript-eslint/prefer-nullish-coalescing
                              errors: getReceiptError(transaction.receipt, transaction.filename || transaction.receipt?.filename, isScanRequest, errorKey),
                          },
                      }),
            },
        },
        {
            onyxMethod: Onyx.METHOD.MERGE,
            key: `${ONYXKEYS.COLLECTION.REPORT_ACTIONS}${transactionThreadReport.reportID}`,
            value: {
                [transactionThreadCreatedReportAction.reportActionID]: {
                    errors: ErrorUtils.getMicroSecondOnyxError('iou.error.genericCreateFailureMessage', false, errorKey),
                },
            },
        },
    ];

    // We don't need to compute violations unless we're on a paid policy
    if (!policy || !PolicyUtils.isPaidGroupPolicy(policy)) {
        return [optimisticData, successData, failureData];
    }

    const violationsOnyxData = ViolationsUtils.getViolationsOnyxData(transaction, [], !!policy.requiresTag, policyTagList ?? {}, !!policy.requiresCategory, policyCategories ?? {});

    if (violationsOnyxData) {
        optimisticData.push(violationsOnyxData);
        failureData.push({
            onyxMethod: Onyx.METHOD.SET,
            key: `${ONYXKEYS.COLLECTION.TRANSACTION_VIOLATIONS}${transaction.transactionID}`,
            value: [],
        });
    }

    return [optimisticData, successData, failureData];
}

/** Builds the Onyx data for track expense */
function buildOnyxDataForTrackExpense(
    chatReport: OnyxEntry<OnyxTypes.Report>,
    iouReport: OnyxEntry<OnyxTypes.Report>,
    transaction: OnyxTypes.Transaction,
    iouCreatedAction: OptimisticCreatedReportAction,
    iouAction: OptimisticIOUReportAction,
    reportPreviewAction: OnyxEntry<ReportAction>,
    transactionThreadReport: OptimisticChatReport,
    transactionThreadCreatedReportAction: OptimisticCreatedReportAction,
    shouldCreateNewMoneyRequestReport: boolean,
    policy?: OnyxEntry<OnyxTypes.Policy>,
    policyTagList?: OnyxEntry<OnyxTypes.PolicyTagList>,
    policyCategories?: OnyxEntry<OnyxTypes.PolicyCategories>,
): [OnyxUpdate[], OnyxUpdate[], OnyxUpdate[]] {
    const isScanRequest = TransactionUtils.isScanRequest(transaction);
    const clearedPendingFields = Object.fromEntries(Object.keys(transaction.pendingFields ?? {}).map((key) => [key, null]));
    const optimisticData: OnyxUpdate[] = [];

    if (chatReport) {
        optimisticData.push({
            onyxMethod: Onyx.METHOD.MERGE,
            key: `${ONYXKEYS.COLLECTION.REPORT}${chatReport.reportID}`,
            value: {
                ...chatReport,
                lastMessageText: iouAction.message?.[0]?.text,
                lastMessageHtml: iouAction.message?.[0]?.html,
                lastReadTime: DateUtils.getDBTime(),
                iouReportID: iouReport?.reportID,
            },
        });
    }

    if (iouReport) {
        optimisticData.push(
            {
                onyxMethod: shouldCreateNewMoneyRequestReport ? Onyx.METHOD.SET : Onyx.METHOD.MERGE,
                key: `${ONYXKEYS.COLLECTION.REPORT}${iouReport.reportID}`,
                value: {
                    ...iouReport,
                    lastMessageText: iouAction.message?.[0]?.text,
                    lastMessageHtml: iouAction.message?.[0]?.html,
                    pendingFields: {
                        ...(shouldCreateNewMoneyRequestReport ? {createChat: CONST.RED_BRICK_ROAD_PENDING_ACTION.ADD} : {preview: CONST.RED_BRICK_ROAD_PENDING_ACTION.UPDATE}),
                    },
                },
            },
            shouldCreateNewMoneyRequestReport
                ? {
                      onyxMethod: Onyx.METHOD.SET,
                      key: `${ONYXKEYS.COLLECTION.REPORT_ACTIONS}${iouReport.reportID}`,
                      value: {
                          [iouCreatedAction.reportActionID]: iouCreatedAction as OnyxTypes.ReportAction,
                          [iouAction.reportActionID]: iouAction as OnyxTypes.ReportAction,
                      },
                  }
                : {
                      onyxMethod: Onyx.METHOD.MERGE,
                      key: `${ONYXKEYS.COLLECTION.REPORT_ACTIONS}${iouReport.reportID}`,
                      value: {
                          [iouAction.reportActionID]: iouAction as OnyxTypes.ReportAction,
                      },
                  },
            {
                onyxMethod: Onyx.METHOD.MERGE,
                key: `${ONYXKEYS.COLLECTION.REPORT_ACTIONS}${chatReport?.reportID}`,
                value: {
                    ...(reportPreviewAction && {[reportPreviewAction.reportActionID]: reportPreviewAction}),
                },
            },
        );
    } else {
        optimisticData.push({
            onyxMethod: Onyx.METHOD.MERGE,
            key: `${ONYXKEYS.COLLECTION.REPORT_ACTIONS}${chatReport?.reportID}`,
            value: {
                [iouAction.reportActionID]: iouAction as OnyxTypes.ReportAction,
            },
        });
    }

    optimisticData.push(
        {
            onyxMethod: Onyx.METHOD.SET,
            key: `${ONYXKEYS.COLLECTION.TRANSACTION}${transaction.transactionID}`,
            value: transaction,
        },
        {
            onyxMethod: Onyx.METHOD.MERGE,
            key: `${ONYXKEYS.COLLECTION.REPORT}${transactionThreadReport.reportID}`,
            value: transactionThreadReport,
        },
        {
            onyxMethod: Onyx.METHOD.MERGE,
            key: `${ONYXKEYS.COLLECTION.REPORT_ACTIONS}${transactionThreadReport.reportID}`,
            value: {
                [transactionThreadCreatedReportAction.reportActionID]: transactionThreadCreatedReportAction,
            },
        },

        // Remove the temporary transaction used during the creation flow
        {
            onyxMethod: Onyx.METHOD.SET,
            key: `${ONYXKEYS.COLLECTION.TRANSACTION_DRAFT}${CONST.IOU.OPTIMISTIC_TRANSACTION_ID}`,
            value: null,
        },
    );

    const successData: OnyxUpdate[] = [];

    if (iouReport) {
        successData.push(
            {
                onyxMethod: Onyx.METHOD.MERGE,
                key: `${ONYXKEYS.COLLECTION.REPORT}${iouReport?.reportID}`,
                value: {
                    pendingFields: null,
                    errorFields: null,
                },
            },
            {
                onyxMethod: Onyx.METHOD.MERGE,
                key: `${ONYXKEYS.COLLECTION.REPORT_ACTIONS}${iouReport?.reportID}`,
                value: {
                    ...(shouldCreateNewMoneyRequestReport
                        ? {
                              [iouCreatedAction.reportActionID]: {
                                  pendingAction: null,
                                  errors: null,
                              },
                          }
                        : {}),
                    [iouAction.reportActionID]: {
                        pendingAction: null,
                        errors: null,
                    },
                },
            },
            {
                onyxMethod: Onyx.METHOD.MERGE,
                key: `${ONYXKEYS.COLLECTION.REPORT_ACTIONS}${chatReport?.reportID}`,
                value: {
                    ...(reportPreviewAction && {[reportPreviewAction.reportActionID]: {pendingAction: null}}),
                },
            },
        );
    } else {
        successData.push({
            onyxMethod: Onyx.METHOD.MERGE,
            key: `${ONYXKEYS.COLLECTION.REPORT_ACTIONS}${chatReport?.reportID}`,
            value: {
                [iouAction.reportActionID]: {
                    pendingAction: null,
                    errors: null,
                },
                ...(reportPreviewAction && {[reportPreviewAction.reportActionID]: {pendingAction: null}}),
            },
        });
    }

    successData.push(
        {
            onyxMethod: Onyx.METHOD.MERGE,
            key: `${ONYXKEYS.COLLECTION.REPORT}${transactionThreadReport.reportID}`,
            value: {
                pendingFields: null,
                errorFields: null,
            },
        },
        {
            onyxMethod: Onyx.METHOD.MERGE,
            key: `${ONYXKEYS.COLLECTION.TRANSACTION}${transaction.transactionID}`,
            value: {
                pendingAction: null,
                pendingFields: clearedPendingFields,
            },
        },
        {
            onyxMethod: Onyx.METHOD.MERGE,
            key: `${ONYXKEYS.COLLECTION.REPORT_ACTIONS}${transactionThreadReport.reportID}`,
            value: {
                [transactionThreadCreatedReportAction.reportActionID]: {
                    pendingAction: null,
                    errors: null,
                },
            },
        },
    );

    const failureData: OnyxUpdate[] = [];

    if (iouReport) {
        failureData.push(
            {
                onyxMethod: Onyx.METHOD.MERGE,
                key: `${ONYXKEYS.COLLECTION.REPORT}${iouReport.reportID}`,
                value: {
                    pendingFields: null,
                    errorFields: {
                        ...(shouldCreateNewMoneyRequestReport ? {createChat: ErrorUtils.getMicroSecondOnyxError('report.genericCreateReportFailureMessage')} : {}),
                    },
                },
            },
            {
                onyxMethod: Onyx.METHOD.MERGE,
                key: `${ONYXKEYS.COLLECTION.REPORT_ACTIONS}${iouReport.reportID}`,
                value: {
                    ...(shouldCreateNewMoneyRequestReport
                        ? {
                              [iouCreatedAction.reportActionID]: {
                                  // Disabling this line since transaction.filename can be an empty string
                                  // eslint-disable-next-line @typescript-eslint/prefer-nullish-coalescing
                                  errors: getReceiptError(transaction.receipt, transaction.filename || transaction.receipt?.filename, isScanRequest),
                              },
                              [iouAction.reportActionID]: {
                                  errors: ErrorUtils.getMicroSecondOnyxError('iou.error.genericCreateFailureMessage'),
                              },
                          }
                        : {
                              [iouAction.reportActionID]: {
                                  // Disabling this line since transaction.filename can be an empty string
                                  // eslint-disable-next-line @typescript-eslint/prefer-nullish-coalescing
                                  errors: getReceiptError(transaction.receipt, transaction.filename || transaction.receipt?.filename, isScanRequest),
                              },
                          }),
                },
            },
        );
    } else {
        failureData.push({
            onyxMethod: Onyx.METHOD.MERGE,
            key: `${ONYXKEYS.COLLECTION.REPORT_ACTIONS}${chatReport?.reportID}`,
            value: {
                [iouAction.reportActionID]: {
                    // Disabling this line since transaction.filename can be an empty string
                    // eslint-disable-next-line @typescript-eslint/prefer-nullish-coalescing
                    errors: getReceiptError(transaction.receipt, transaction.filename || transaction.receipt?.filename, isScanRequest),
                },
            },
        });
    }

    failureData.push(
        {
            onyxMethod: Onyx.METHOD.MERGE,
            key: `${ONYXKEYS.COLLECTION.REPORT}${chatReport?.reportID}`,
            value: {
                lastReadTime: chatReport?.lastReadTime,
                lastMessageText: chatReport?.lastMessageText,
                lastMessageHtml: chatReport?.lastMessageHtml,
            },
        },
        {
            onyxMethod: Onyx.METHOD.MERGE,
            key: `${ONYXKEYS.COLLECTION.REPORT}${transactionThreadReport.reportID}`,
            value: {
                errorFields: {
                    createChat: ErrorUtils.getMicroSecondOnyxError('report.genericCreateReportFailureMessage'),
                },
            },
        },
        {
            onyxMethod: Onyx.METHOD.MERGE,
            key: `${ONYXKEYS.COLLECTION.TRANSACTION}${transaction.transactionID}`,
            value: {
                errors: ErrorUtils.getMicroSecondOnyxError('iou.error.genericCreateFailureMessage'),
                pendingAction: null,
                pendingFields: clearedPendingFields,
            },
        },
        {
            onyxMethod: Onyx.METHOD.MERGE,
            key: `${ONYXKEYS.COLLECTION.REPORT_ACTIONS}${transactionThreadReport.reportID}`,
            value: {
                [transactionThreadCreatedReportAction.reportActionID]: {
                    errors: ErrorUtils.getMicroSecondOnyxError('iou.error.genericCreateFailureMessage'),
                },
            },
        },
    );

    // We don't need to compute violations unless we're on a paid policy
    if (!policy || !PolicyUtils.isPaidGroupPolicy(policy)) {
        return [optimisticData, successData, failureData];
    }

    const violationsOnyxData = ViolationsUtils.getViolationsOnyxData(transaction, [], !!policy.requiresTag, policyTagList ?? {}, !!policy.requiresCategory, policyCategories ?? {});

    if (violationsOnyxData) {
        optimisticData.push(violationsOnyxData);
        failureData.push({
            onyxMethod: Onyx.METHOD.SET,
            key: `${ONYXKEYS.COLLECTION.TRANSACTION_VIOLATIONS}${transaction.transactionID}`,
            value: [],
        });
    }

    return [optimisticData, successData, failureData];
}

/**
 * Gathers all the data needed to make a money request. It attempts to find existing reports, iouReports, and receipts. If it doesn't find them, then
 * it creates optimistic versions of them and uses those instead
 */
function getMoneyRequestInformation(
    parentChatReport: OnyxEntry<OnyxTypes.Report> | EmptyObject,
    participant: Participant,
    comment: string,
    amount: number,
    currency: string,
    created: string,
    merchant: string,
    receipt: Receipt | undefined,
    existingTransactionID: string | undefined,
    category: string | undefined,
    tag: string | undefined,
    billable: boolean | undefined,
    policy: OnyxEntry<OnyxTypes.Policy> | undefined,
    policyTagList: OnyxEntry<OnyxTypes.PolicyTagList> | undefined,
    policyCategories: OnyxEntry<OnyxTypes.PolicyCategories> | undefined,
    payeeAccountID = userAccountID,
    payeeEmail = currentUserEmail,
    moneyRequestReportID = '',
): MoneyRequestInformation {
    const payerEmail = PhoneNumber.addSMSDomainIfPhoneNumber(participant.login ?? '');
    const payerAccountID = Number(participant.accountID);
    const isPolicyExpenseChat = participant.isPolicyExpenseChat;

    // STEP 1: Get existing chat report OR build a new optimistic one
    let isNewChatReport = false;
    let chatReport = !isEmptyObject(parentChatReport) && parentChatReport?.reportID ? parentChatReport : null;

    // If this is a policyExpenseChat, the chatReport must exist and we can get it from Onyx.
    // report is null if the flow is initiated from the global create menu. However, participant always stores the reportID if it exists, which is the case for policyExpenseChats
    if (!chatReport && isPolicyExpenseChat) {
        chatReport = allReports?.[`${ONYXKEYS.COLLECTION.REPORT}${participant.reportID}`] ?? null;
    }

    if (!chatReport) {
        chatReport = ReportUtils.getChatByParticipants([payerAccountID]);
    }

    // If we still don't have a report, it likely doens't exist and we need to build an optimistic one
    if (!chatReport) {
        isNewChatReport = true;
        chatReport = ReportUtils.buildOptimisticChatReport([payerAccountID]);
    }

    // STEP 2: Get the money request report. If the moneyRequestReportID has been provided, we want to add the transaction to this specific report.
    // If no such reportID has been provided, let's use the chatReport.iouReportID property. In case that is not present, build a new optimistic money request report.
    let iouReport: OnyxEntry<OnyxTypes.Report> = null;
    if (moneyRequestReportID) {
        iouReport = allReports?.[`${ONYXKEYS.COLLECTION.REPORT}${moneyRequestReportID}`] ?? null;
    } else {
        iouReport = allReports?.[`${ONYXKEYS.COLLECTION.REPORT}${chatReport.iouReportID}`] ?? null;
    }

    const shouldCreateNewMoneyRequestReport = ReportUtils.shouldCreateNewMoneyRequestReport(iouReport, chatReport);

    if (!iouReport || shouldCreateNewMoneyRequestReport) {
        iouReport = isPolicyExpenseChat
            ? ReportUtils.buildOptimisticExpenseReport(chatReport.reportID, chatReport.policyID ?? '', payeeAccountID, amount, currency)
            : ReportUtils.buildOptimisticIOUReport(payeeAccountID, payerAccountID, amount, chatReport.reportID, currency);
    } else if (isPolicyExpenseChat) {
        iouReport = {...iouReport};
        if (iouReport?.currency === currency && typeof iouReport.total === 'number') {
            // Because of the Expense reports are stored as negative values, we subtract the total from the amount
            iouReport.total -= amount;
        }
    } else {
        iouReport = IOUUtils.updateIOUOwnerAndTotal(iouReport, payeeAccountID, amount, currency);
    }

    // STEP 3: Build optimistic receipt and transaction
    const receiptObject: Receipt = {};
    let filename;
    if (receipt?.source) {
        receiptObject.source = receipt.source;
        receiptObject.state = receipt.state ?? CONST.IOU.RECEIPT_STATE.SCANREADY;
        filename = receipt.name;
    }
    const existingTransaction = allTransactionDrafts[`${ONYXKEYS.COLLECTION.TRANSACTION_DRAFT}${CONST.IOU.OPTIMISTIC_TRANSACTION_ID}`];
    const isDistanceRequest = existingTransaction && existingTransaction.iouRequestType === CONST.IOU.REQUEST_TYPE.DISTANCE;
    let optimisticTransaction = TransactionUtils.buildOptimisticTransaction(
        ReportUtils.isExpenseReport(iouReport) ? -amount : amount,
        currency,
        iouReport.reportID,
        comment,
        created,
        '',
        '',
        merchant,
        receiptObject,
        filename,
        existingTransactionID,
        category,
        tag,
        billable,
        isDistanceRequest ? {waypoints: CONST.RED_BRICK_ROAD_PENDING_ACTION.ADD} : undefined,
    );

    const optimisticPolicyRecentlyUsedCategories = Policy.buildOptimisticPolicyRecentlyUsedCategories(iouReport.policyID, category);
    const optimisticPolicyRecentlyUsedTags = Policy.buildOptimisticPolicyRecentlyUsedTags(iouReport.policyID, tag);

    // If there is an existing transaction (which is the case for distance requests), then the data from the existing transaction
    // needs to be manually merged into the optimistic transaction. This is because buildOnyxDataForMoneyRequest() uses `Onyx.set()` for the transaction
    // data. This is a big can of worms to change it to `Onyx.merge()` as explored in https://expensify.slack.com/archives/C05DWUDHVK7/p1692139468252109.
    // I want to clean this up at some point, but it's possible this will live in the code for a while so I've created https://github.com/Expensify/App/issues/25417
    // to remind me to do this.
    if (isDistanceRequest) {
        optimisticTransaction = fastMerge(existingTransaction, optimisticTransaction, false);
    }

    // STEP 4: Build optimistic reportActions. We need:
    // 1. CREATED action for the chatReport
    // 2. CREATED action for the iouReport
    // 3. IOU action for the iouReport
    // 4. The transaction thread, which requires the iouAction, and CREATED action for the transaction thread
    // 5. REPORTPREVIEW action for the chatReport
    // Note: The CREATED action for the IOU report must be optimistically generated before the IOU action so there's no chance that it appears after the IOU action in the chat
    const [optimisticCreatedActionForChat, optimisticCreatedActionForIOUReport, iouAction, optimisticTransactionThread, optimisticCreatedActionForTransactionThread] =
        ReportUtils.buildOptimisticMoneyRequestEntities(
            iouReport,
            CONST.IOU.REPORT_ACTION_TYPE.CREATE,
            amount,
            currency,
            comment,
            payeeEmail,
            [participant],
            optimisticTransaction.transactionID,
            undefined,
            false,
            false,
            receiptObject,
            false,
        );

    let reportPreviewAction = shouldCreateNewMoneyRequestReport ? null : ReportActionsUtils.getReportPreviewAction(chatReport.reportID, iouReport.reportID);
    if (reportPreviewAction) {
        reportPreviewAction = ReportUtils.updateReportPreview(iouReport, reportPreviewAction, false, comment, optimisticTransaction);
    } else {
        reportPreviewAction = ReportUtils.buildOptimisticReportPreview(chatReport, iouReport, comment, optimisticTransaction);

        // Generated ReportPreview action is a parent report action of the iou report.
        // We are setting the iou report's parentReportActionID to display subtitle correctly in IOU page when offline.
        iouReport.parentReportActionID = reportPreviewAction.reportActionID;
    }

    const shouldCreateOptimisticPersonalDetails = isNewChatReport && !allPersonalDetails[payerAccountID];
    // Add optimistic personal details for participant
    const optimisticPersonalDetailListAction = shouldCreateOptimisticPersonalDetails
        ? {
              [payerAccountID]: {
                  accountID: payerAccountID,
                  avatar: UserUtils.getDefaultAvatarURL(payerAccountID),
                  // Disabling this line since participant.displayName can be an empty string
                  // eslint-disable-next-line @typescript-eslint/prefer-nullish-coalescing
                  displayName: LocalePhoneNumber.formatPhoneNumber(participant.displayName || payerEmail),
                  login: participant.login,
                  isOptimisticPersonalDetail: true,
              },
          }
        : {};

    const optimisticNextStep = NextStepUtils.buildNextStep(iouReport, CONST.REPORT.STATUS_NUM.OPEN);

    // STEP 5: Build Onyx Data
    const [optimisticData, successData, failureData] = buildOnyxDataForMoneyRequest(
        chatReport,
        iouReport,
        optimisticTransaction,
        optimisticCreatedActionForChat,
        optimisticCreatedActionForIOUReport,
        iouAction,
        optimisticPersonalDetailListAction,
        reportPreviewAction,
        optimisticPolicyRecentlyUsedCategories,
        optimisticPolicyRecentlyUsedTags,
        isNewChatReport,
        optimisticTransactionThread,
        optimisticCreatedActionForTransactionThread,
        shouldCreateNewMoneyRequestReport,
        policy,
        policyTagList,
        policyCategories,
        optimisticNextStep,
    );

    return {
        payerAccountID,
        payerEmail,
        iouReport,
        chatReport,
        transaction: optimisticTransaction,
        iouAction,
        createdChatReportActionID: isNewChatReport ? optimisticCreatedActionForChat.reportActionID : '0',
        createdIOUReportActionID: shouldCreateNewMoneyRequestReport ? optimisticCreatedActionForIOUReport.reportActionID : '0',
        reportPreviewAction,
        transactionThreadReportID: optimisticTransactionThread.reportID,
        createdReportActionIDForThread: optimisticCreatedActionForTransactionThread.reportActionID,
        onyxData: {
            optimisticData,
            successData,
            failureData,
        },
    };
}

/**
 * Gathers all the data needed to make an expense. It attempts to find existing reports, iouReports, and receipts. If it doesn't find them, then
 * it creates optimistic versions of them and uses those instead
 */
function getTrackExpenseInformation(
    parentChatReport: OnyxEntry<OnyxTypes.Report> | EmptyObject,
    participant: Participant,
    comment: string,
    amount: number,
    currency: string,
    created: string,
    merchant: string,
    receipt: Receipt | undefined,
    category: string | undefined,
    tag: string | undefined,
    billable: boolean | undefined,
    policy: OnyxEntry<OnyxTypes.Policy> | undefined,
    policyTagList: OnyxEntry<OnyxTypes.PolicyTagList> | undefined,
    policyCategories: OnyxEntry<OnyxTypes.PolicyCategories> | undefined,
    payeeEmail = currentUserEmail,
    payeeAccountID = userAccountID,
    moneyRequestReportID = '',
): TrackExpenseInformation | EmptyObject {
    const isPolicyExpenseChat = participant.isPolicyExpenseChat;

    // STEP 1: Get existing chat report
    let chatReport = !isEmptyObject(parentChatReport) && parentChatReport?.reportID ? parentChatReport : null;

    // The chatReport always exists, and we can get it from Onyx if chatReport is null.
    if (!chatReport) {
        chatReport = allReports?.[`${ONYXKEYS.COLLECTION.REPORT}${participant.reportID}`] ?? null;
    }

    // If we still don't have a report, it likely doesn't exist, and we will early return here as it should not happen
    // Maybe later, we can build an optimistic selfDM chat.
    if (!chatReport) {
        return {};
    }

    // STEP 2: If not in the self-DM flow, we need to use the money request report.
    // For this, first use the chatReport.iouReportID property. Build a new optimistic money request report if needed.
    const shouldUseMoneyReport = !!isPolicyExpenseChat;

    let iouReport: OnyxEntry<OnyxTypes.Report> = null;
    let shouldCreateNewMoneyRequestReport = false;

    if (shouldUseMoneyReport) {
        if (moneyRequestReportID) {
            iouReport = allReports?.[`${ONYXKEYS.COLLECTION.REPORT}${moneyRequestReportID}`] ?? null;
        } else {
            iouReport = allReports?.[`${ONYXKEYS.COLLECTION.REPORT}${chatReport.iouReportID}`] ?? null;
        }

        shouldCreateNewMoneyRequestReport = ReportUtils.shouldCreateNewMoneyRequestReport(iouReport, chatReport);
        if (!iouReport || shouldCreateNewMoneyRequestReport) {
            iouReport = ReportUtils.buildOptimisticExpenseReport(chatReport.reportID, chatReport.policyID ?? '', payeeAccountID, amount, currency, false);
        } else {
            iouReport = {...iouReport};
            if (iouReport?.currency === currency && typeof iouReport.total === 'number' && typeof iouReport.nonReimbursableTotal === 'number') {
                // Because of the Expense reports are stored as negative values, we subtract the total from the amount
                iouReport.total -= amount;
                iouReport.nonReimbursableTotal -= amount;
            }
        }
    }

    // If shouldUseMoneyReport is true, the iouReport was defined.
    // But we'll use the `shouldUseMoneyReport && iouReport` check further instead of `shouldUseMoneyReport` to avoid TS errors.

    // STEP 3: Build optimistic receipt and transaction
    const receiptObject: Receipt = {};
    let filename;
    if (receipt?.source) {
        receiptObject.source = receipt.source;
        receiptObject.state = receipt.state ?? CONST.IOU.RECEIPT_STATE.SCANREADY;
        filename = receipt.name;
    }
    const existingTransaction = allTransactionDrafts[`${ONYXKEYS.COLLECTION.TRANSACTION_DRAFT}${CONST.IOU.OPTIMISTIC_TRANSACTION_ID}`];
    const isDistanceRequest = existingTransaction && existingTransaction.iouRequestType === CONST.IOU.REQUEST_TYPE.DISTANCE;
    let optimisticTransaction = TransactionUtils.buildOptimisticTransaction(
        ReportUtils.isExpenseReport(iouReport) ? -amount : amount,
        currency,
        shouldUseMoneyReport && iouReport ? iouReport.reportID : '0',
        comment,
        created,
        '',
        '',
        merchant,
        receiptObject,
        filename,
        null,
        category,
        tag,
        billable,
        isDistanceRequest ? {waypoints: CONST.RED_BRICK_ROAD_PENDING_ACTION.ADD} : undefined,
        false,
    );

    // If there is an existing transaction (which is the case for distance requests), then the data from the existing transaction
    // needs to be manually merged into the optimistic transaction. This is because buildOnyxDataForMoneyRequest() uses `Onyx.set()` for the transaction
    // data. This is a big can of worms to change it to `Onyx.merge()` as explored in https://expensify.slack.com/archives/C05DWUDHVK7/p1692139468252109.
    // I want to clean this up at some point, but it's possible this will live in the code for a while so I've created https://github.com/Expensify/App/issues/25417
    // to remind me to do this.
    if (isDistanceRequest) {
        optimisticTransaction = fastMerge(existingTransaction, optimisticTransaction, false);
    }

    // STEP 4: Build optimistic reportActions. We need:
    // 1. CREATED action for the iouReport (if tracking in the Expense chat)
    // 2. IOU action for the iouReport (if tracking in the Expense chat), otherwise – for chatReport
    // 3. The transaction thread, which requires the iouAction, and CREATED action for the transaction thread
    // 4. REPORTPREVIEW action for the chatReport (if tracking in the Expense chat)
    const [, optimisticCreatedActionForIOUReport, iouAction, optimisticTransactionThread, optimisticCreatedActionForTransactionThread] = ReportUtils.buildOptimisticMoneyRequestEntities(
        shouldUseMoneyReport && iouReport ? iouReport : chatReport,
        CONST.IOU.REPORT_ACTION_TYPE.TRACK,
        amount,
        currency,
        comment,
        payeeEmail,
        [participant],
        optimisticTransaction.transactionID,
        undefined,
        false,
        false,
        receiptObject,
        false,
        !shouldUseMoneyReport,
    );

    let reportPreviewAction: OnyxEntry<OnyxTypes.ReportAction> = null;
    if (shouldUseMoneyReport && iouReport) {
        reportPreviewAction = shouldCreateNewMoneyRequestReport ? null : ReportActionsUtils.getReportPreviewAction(chatReport.reportID, iouReport.reportID);
        if (reportPreviewAction) {
            reportPreviewAction = ReportUtils.updateReportPreview(iouReport, reportPreviewAction, false, comment, optimisticTransaction);
        } else {
            reportPreviewAction = ReportUtils.buildOptimisticReportPreview(chatReport, iouReport, comment, optimisticTransaction);

            // Generated ReportPreview action is a parent report action of the iou report.
            // We are setting the iou report's parentReportActionID to display subtitle correctly in IOU page when offline.
            iouReport.parentReportActionID = reportPreviewAction.reportActionID;
        }
    }

    // STEP 5: Build Onyx Data
    const [optimisticData, successData, failureData] = buildOnyxDataForTrackExpense(
        chatReport,
        iouReport,
        optimisticTransaction,
        optimisticCreatedActionForIOUReport,
        iouAction,
        reportPreviewAction,
        optimisticTransactionThread,
        optimisticCreatedActionForTransactionThread,
        shouldCreateNewMoneyRequestReport,
        policy,
        policyTagList,
        policyCategories,
    );

    return {
        chatReport,
        iouReport: iouReport ?? undefined,
        transaction: optimisticTransaction,
        iouAction,
        createdChatReportActionID: '0',
        createdIOUReportActionID: shouldCreateNewMoneyRequestReport ? optimisticCreatedActionForIOUReport.reportActionID : '0',
        reportPreviewAction: reportPreviewAction ?? undefined,
        transactionThreadReportID: optimisticTransactionThread.reportID,
        createdReportActionIDForThread: optimisticCreatedActionForTransactionThread.reportActionID,
        onyxData: {
            optimisticData,
            successData,
            failureData,
        },
    };
}

/** Requests money based on a distance (e.g. mileage from a map) */
function createDistanceRequest(
    report: OnyxEntry<OnyxTypes.Report>,
    participant: Participant,
    comment: string,
    created: string,
    category: string | undefined,
    tag: string | undefined,
    amount: number,
    currency: string,
    merchant: string,
    billable: boolean | undefined,
    validWaypoints: WaypointCollection,
    policy: OnyxEntry<OnyxTypes.Policy>,
    policyTagList: OnyxEntry<OnyxTypes.PolicyTagList>,
    policyCategories: OnyxEntry<OnyxTypes.PolicyCategories>,
) {
    // If the report is an iou or expense report, we should get the linked chat report to be passed to the getMoneyRequestInformation function
    const isMoneyRequestReport = ReportUtils.isMoneyRequestReport(report);
    const currentChatReport = isMoneyRequestReport ? ReportUtils.getReport(report?.chatReportID) : report;
    const moneyRequestReportID = isMoneyRequestReport ? report?.reportID : '';
    const currentCreated = DateUtils.enrichMoneyRequestTimestamp(created);

    const optimisticReceipt: Receipt = {
        source: ReceiptGeneric as ReceiptSource,
        state: CONST.IOU.RECEIPT_STATE.OPEN,
    };
    const {
        iouReport,
        chatReport,
        transaction,
        iouAction,
        createdChatReportActionID,
        createdIOUReportActionID,
        reportPreviewAction,
        transactionThreadReportID,
        createdReportActionIDForThread,
        payerEmail,
        onyxData,
    } = getMoneyRequestInformation(
        currentChatReport,
        participant,
        comment,
        amount,
        currency,
        currentCreated,
        merchant,
        optimisticReceipt,
        undefined,
        category,
        tag,
        billable,
        policy,
        policyTagList,
        policyCategories,
        userAccountID,
        currentUserEmail,
        moneyRequestReportID,
    );

    const activeReportID = isMoneyRequestReport ? report?.reportID ?? '' : chatReport.reportID;
    const parameters: CreateDistanceRequestParams = {
        comment,
        iouReportID: iouReport.reportID,
        chatReportID: chatReport.reportID,
        transactionID: transaction.transactionID,
        reportActionID: iouAction.reportActionID,
        createdChatReportActionID,
        createdIOUReportActionID,
        reportPreviewReportActionID: reportPreviewAction.reportActionID,
        waypoints: JSON.stringify(validWaypoints),
        created: currentCreated,
        category,
        tag,
        billable,
        transactionThreadReportID,
        createdReportActionIDForThread,
        payerEmail,
    };

    API.write(WRITE_COMMANDS.CREATE_DISTANCE_REQUEST, parameters, onyxData);
    Navigation.dismissModal(activeReportID);
    Report.notifyNewAction(activeReportID, userAccountID);
}

/**
 * Compute the diff amount when we update the transaction
 */
function calculateDiffAmount(iouReport: OnyxEntry<OnyxTypes.Report>, updatedTransaction: OnyxEntry<OnyxTypes.Transaction>, transaction: OnyxEntry<OnyxTypes.Transaction>): number {
    if (!iouReport) {
        return 0;
    }
    const isExpenseReport = ReportUtils.isExpenseReport(iouReport);
    const updatedCurrency = TransactionUtils.getCurrency(updatedTransaction);
    const currentCurrency = TransactionUtils.getCurrency(transaction);

    const currentAmount = TransactionUtils.getAmount(transaction, isExpenseReport);
    const updatedAmount = TransactionUtils.getAmount(updatedTransaction, isExpenseReport);

    if (updatedCurrency === iouReport?.currency && currentCurrency !== iouReport?.currency) {
        // Add the diff to the total if we change the currency from a different currency to the currency of the IOU report
        return updatedAmount;
    }
    if (updatedCurrency !== iouReport?.currency && currentCurrency === iouReport?.currency) {
        // Subtract the diff from the total if we change the currency from the currency of IOU report to a different currency
        return -updatedAmount;
    }
    if (updatedCurrency === iouReport?.currency && updatedAmount !== currentAmount) {
        // Calculate the diff between the updated amount and the current amount if we change the amount and the currency of the transaction is the currency of the report
        return updatedAmount - currentAmount;
    }

    return 0;
}

/**
 * @param transactionID
 * @param transactionThreadReportID
 * @param transactionChanges
 * @param [transactionChanges.created] Present when updated the date field
 * @param policy  May be undefined, an empty object, or an object matching the Policy type (src/types/onyx/Policy.ts)
 * @param policyTagList
 * @param policyCategories
 * @param onlyIncludeChangedFields
 *               When 'true', then the returned params will only include the transaction details for the fields that were changed.
 *               When `false`, then the returned params will include all the transaction details, regardless of which fields were changed.
 *               This setting is necessary while the UpdateDistanceRequest API is refactored to be fully 1:1:1 in https://github.com/Expensify/App/issues/28358
 */
function getUpdateMoneyRequestParams(
    transactionID: string,
    transactionThreadReportID: string,
    transactionChanges: TransactionChanges,
    policy: OnyxEntry<OnyxTypes.Policy>,
    policyTagList: OnyxEntry<OnyxTypes.PolicyTagList>,
    policyCategories: OnyxEntry<OnyxTypes.PolicyCategories>,
    onlyIncludeChangedFields: boolean,
): UpdateMoneyRequestData {
    const optimisticData: OnyxUpdate[] = [];
    const successData: OnyxUpdate[] = [];
    const failureData: OnyxUpdate[] = [];

    // Step 1: Set any "pending fields" (ones updated while the user was offline) to have error messages in the failureData
    const pendingFields = Object.fromEntries(Object.keys(transactionChanges).map((key) => [key, CONST.RED_BRICK_ROAD_PENDING_ACTION.UPDATE]));
    const clearedPendingFields = Object.fromEntries(Object.keys(transactionChanges).map((key) => [key, null]));
    const errorFields = Object.fromEntries(Object.keys(pendingFields).map((key) => [key, {[DateUtils.getMicroseconds()]: Localize.translateLocal('iou.error.genericEditFailureMessage')}]));

    // Step 2: Get all the collections being updated
    const transactionThread = allReports?.[`${ONYXKEYS.COLLECTION.REPORT}${transactionThreadReportID}`] ?? null;
    const transaction = allTransactions?.[`${ONYXKEYS.COLLECTION.TRANSACTION}${transactionID}`];
    const iouReport = allReports?.[`${ONYXKEYS.COLLECTION.REPORT}${transactionThread?.parentReportID}`] ?? null;
    const isFromExpenseReport = ReportUtils.isExpenseReport(iouReport);
    const isScanning = TransactionUtils.hasReceipt(transaction) && TransactionUtils.isReceiptBeingScanned(transaction);
    let updatedTransaction = transaction ? TransactionUtils.getUpdatedTransaction(transaction, transactionChanges, isFromExpenseReport) : null;
    const transactionDetails = ReportUtils.getTransactionDetails(updatedTransaction);

    if (transactionDetails?.waypoints) {
        // This needs to be a JSON string since we're sending this to the MapBox API
        transactionDetails.waypoints = JSON.stringify(transactionDetails.waypoints);
    }

    const dataToIncludeInParams: Partial<TransactionDetails> | undefined = onlyIncludeChangedFields
        ? Object.fromEntries(Object.entries(transactionDetails ?? {}).filter(([key]) => Object.keys(transactionChanges).includes(key)))
        : transactionDetails;

    const params: UpdateMoneyRequestParams = {
        ...dataToIncludeInParams,
        reportID: iouReport?.reportID,
        transactionID,
    };

    const hasPendingWaypoints = 'waypoints' in transactionChanges;
    if (transaction && updatedTransaction && hasPendingWaypoints) {
        updatedTransaction = {
            ...updatedTransaction,
            amount: CONST.IOU.DEFAULT_AMOUNT,
            modifiedAmount: CONST.IOU.DEFAULT_AMOUNT,
            modifiedMerchant: Localize.translateLocal('iou.routePending'),
        };

        // Delete the draft transaction when editing waypoints when the server responds successfully and there are no errors
        successData.push({
            onyxMethod: Onyx.METHOD.SET,
            key: `${ONYXKEYS.COLLECTION.TRANSACTION_DRAFT}${transactionID}`,
            value: null,
        });

        // Revert the transaction's amount to the original value on failure.
        // The IOU Report will be fully reverted in the failureData further below.
        failureData.push({
            onyxMethod: Onyx.METHOD.MERGE,
            key: `${ONYXKEYS.COLLECTION.TRANSACTION}${transactionID}`,
            value: {
                amount: transaction.amount,
                modifiedAmount: transaction.modifiedAmount,
                modifiedMerchant: transaction.modifiedMerchant,
            },
        });
    }

    // Step 3: Build the modified expense report actions
    // We don't create a modified report action if we're updating the waypoints,
    // since there isn't actually any optimistic data we can create for them and the report action is created on the server
    // with the response from the MapBox API
    const updatedReportAction = ReportUtils.buildOptimisticModifiedExpenseReportAction(transactionThread, transaction, transactionChanges, isFromExpenseReport, policy);
    if (!hasPendingWaypoints) {
        params.reportActionID = updatedReportAction.reportActionID;

        optimisticData.push({
            onyxMethod: Onyx.METHOD.MERGE,
            key: `${ONYXKEYS.COLLECTION.REPORT_ACTIONS}${transactionThread?.reportID}`,
            value: {
                [updatedReportAction.reportActionID]: updatedReportAction as OnyxTypes.ReportAction,
            },
        });
        successData.push({
            onyxMethod: Onyx.METHOD.MERGE,
            key: `${ONYXKEYS.COLLECTION.REPORT_ACTIONS}${transactionThread?.reportID}`,
            value: {
                [updatedReportAction.reportActionID]: {pendingAction: null},
            },
        });
        failureData.push({
            onyxMethod: Onyx.METHOD.MERGE,
            key: `${ONYXKEYS.COLLECTION.REPORT_ACTIONS}${transactionThread?.reportID}`,
            value: {
                [updatedReportAction.reportActionID]: {
                    ...(updatedReportAction as OnyxTypes.ReportAction),
                    errors: ErrorUtils.getMicroSecondOnyxError('iou.error.genericEditFailureMessage'),
                },
            },
        });
    }

    // Step 4: Compute the IOU total and update the report preview message (and report header) so LHN amount owed is correct.
    const diff = calculateDiffAmount(iouReport, updatedTransaction, transaction);

    let updatedMoneyRequestReport: OnyxTypes.Report | EmptyObject;
    if (!iouReport) {
        updatedMoneyRequestReport = {};
    } else if (ReportUtils.isExpenseReport(iouReport) && typeof iouReport.total === 'number') {
        // For expense report, the amount is negative, so we should subtract total from diff
        updatedMoneyRequestReport = {
            ...iouReport,
            total: iouReport.total - diff,
        };
    } else {
        updatedMoneyRequestReport = IOUUtils.updateIOUOwnerAndTotal(iouReport, updatedReportAction.actorAccountID ?? -1, diff, TransactionUtils.getCurrency(transaction), false, true);
    }

    updatedMoneyRequestReport.cachedTotal = CurrencyUtils.convertToDisplayString(updatedMoneyRequestReport.total, transactionDetails?.currency);

    optimisticData.push(
        {
            onyxMethod: Onyx.METHOD.MERGE,
            key: `${ONYXKEYS.COLLECTION.REPORT}${iouReport?.reportID}`,
            value: updatedMoneyRequestReport,
        },
        {
            onyxMethod: Onyx.METHOD.MERGE,
            key: `${ONYXKEYS.COLLECTION.REPORT}${iouReport?.parentReportID}`,
            value: ReportUtils.getOutstandingChildRequest(updatedMoneyRequestReport),
        },
    );
    successData.push({
        onyxMethod: Onyx.METHOD.MERGE,
        key: `${ONYXKEYS.COLLECTION.REPORT}${iouReport?.reportID}`,
        value: {pendingAction: null},
    });

    // Optimistically modify the transaction and the transaction thread
    optimisticData.push({
        onyxMethod: Onyx.METHOD.MERGE,
        key: `${ONYXKEYS.COLLECTION.TRANSACTION}${transactionID}`,
        value: {
            ...updatedTransaction,
            pendingFields,
            isLoading: hasPendingWaypoints,
            errorFields: null,
        },
    });

    optimisticData.push({
        onyxMethod: Onyx.METHOD.MERGE,
        key: `${ONYXKEYS.COLLECTION.REPORT}${transactionThreadReportID}`,
        value: {
            lastActorAccountID: updatedReportAction.actorAccountID,
        },
    });

    if (isScanning && ('amount' in transactionChanges || 'currency' in transactionChanges)) {
        optimisticData.push(
            {
                onyxMethod: Onyx.METHOD.MERGE,
                key: `${ONYXKEYS.COLLECTION.REPORT_ACTIONS}${iouReport?.reportID}`,
                value: {
                    [transactionThread?.parentReportActionID ?? '']: {
                        whisperedToAccountIDs: [],
                    },
                },
            },
            {
                onyxMethod: Onyx.METHOD.MERGE,
                key: `${ONYXKEYS.COLLECTION.REPORT_ACTIONS}${iouReport?.parentReportID}`,
                value: {
                    [iouReport?.parentReportActionID ?? '']: {
                        whisperedToAccountIDs: [],
                    },
                },
            },
        );
    }

    // Update recently used categories if the category is changed
    if ('category' in transactionChanges) {
        const optimisticPolicyRecentlyUsedCategories = Policy.buildOptimisticPolicyRecentlyUsedCategories(iouReport?.policyID, transactionChanges.category);
        if (optimisticPolicyRecentlyUsedCategories.length) {
            optimisticData.push({
                onyxMethod: Onyx.METHOD.SET,
                key: `${ONYXKEYS.COLLECTION.POLICY_RECENTLY_USED_CATEGORIES}${iouReport?.policyID}`,
                value: optimisticPolicyRecentlyUsedCategories,
            });
        }
    }

    // Update recently used categories if the tag is changed
    if ('tag' in transactionChanges) {
        const optimisticPolicyRecentlyUsedTags = Policy.buildOptimisticPolicyRecentlyUsedTags(iouReport?.policyID, transactionChanges.tag);
        if (!isEmptyObject(optimisticPolicyRecentlyUsedTags)) {
            optimisticData.push({
                onyxMethod: Onyx.METHOD.MERGE,
                key: `${ONYXKEYS.COLLECTION.POLICY_RECENTLY_USED_TAGS}${iouReport?.policyID}`,
                value: optimisticPolicyRecentlyUsedTags,
            });
        }
    }

    // Clear out the error fields and loading states on success
    successData.push({
        onyxMethod: Onyx.METHOD.MERGE,
        key: `${ONYXKEYS.COLLECTION.TRANSACTION}${transactionID}`,
        value: {
            pendingFields: clearedPendingFields,
            isLoading: false,
            errorFields: null,
        },
    });

    // Clear out loading states, pending fields, and add the error fields
    failureData.push({
        onyxMethod: Onyx.METHOD.MERGE,
        key: `${ONYXKEYS.COLLECTION.TRANSACTION}${transactionID}`,
        value: {
            pendingFields: clearedPendingFields,
            isLoading: false,
            errorFields,
        },
    });

    if (iouReport) {
        // Reset the iouReport to its original state
        failureData.push({
            onyxMethod: Onyx.METHOD.MERGE,
            key: `${ONYXKEYS.COLLECTION.REPORT}${iouReport.reportID}`,
            value: iouReport,
        });
    }

    if (policy && PolicyUtils.isPaidGroupPolicy(policy) && updatedTransaction) {
        const currentTransactionViolations = allTransactionViolations[`${ONYXKEYS.COLLECTION.TRANSACTION_VIOLATIONS}${transactionID}`] ?? [];
        optimisticData.push(
            ViolationsUtils.getViolationsOnyxData(
                updatedTransaction,
                currentTransactionViolations,
                !!policy.requiresTag,
                policyTagList ?? {},
                !!policy.requiresCategory,
                policyCategories ?? {},
            ),
        );
        failureData.push({
            onyxMethod: Onyx.METHOD.MERGE,
            key: `${ONYXKEYS.COLLECTION.TRANSACTION_VIOLATIONS}${transactionID}`,
            value: currentTransactionViolations,
        });
    }

    // Reset the transaction thread to its original state
    failureData.push({
        onyxMethod: Onyx.METHOD.MERGE,
        key: `${ONYXKEYS.COLLECTION.REPORT}${transactionThreadReportID}`,
        value: transactionThread,
    });

    return {
        params,
        onyxData: {optimisticData, successData, failureData},
    };
}

/**
 * @param transactionID
 * @param transactionThreadReportID
 * @param transactionChanges
 * @param [transactionChanges.created] Present when updated the date field
 * @param onlyIncludeChangedFields
 *               When 'true', then the returned params will only include the transaction details for the fields that were changed.
 *               When `false`, then the returned params will include all the transaction details, regardless of which fields were changed.
 *               This setting is necessary while the UpdateDistanceRequest API is refactored to be fully 1:1:1 in https://github.com/Expensify/App/issues/28358
 */
function getUpdateTrackExpenseParams(
    transactionID: string,
    transactionThreadReportID: string,
    transactionChanges: TransactionChanges,
    onlyIncludeChangedFields: boolean,
    policy: OnyxEntry<OnyxTypes.Policy>,
): UpdateMoneyRequestData {
    const optimisticData: OnyxUpdate[] = [];
    const successData: OnyxUpdate[] = [];
    const failureData: OnyxUpdate[] = [];

    // Step 1: Set any "pending fields" (ones updated while the user was offline) to have error messages in the failureData
    const pendingFields = Object.fromEntries(Object.keys(transactionChanges).map((key) => [key, CONST.RED_BRICK_ROAD_PENDING_ACTION.UPDATE]));
    const clearedPendingFields = Object.fromEntries(Object.keys(transactionChanges).map((key) => [key, null]));
    const errorFields = Object.fromEntries(Object.keys(pendingFields).map((key) => [key, {[DateUtils.getMicroseconds()]: Localize.translateLocal('iou.error.genericEditFailureMessage')}]));

    // Step 2: Get all the collections being updated
    const transactionThread = allReports?.[`${ONYXKEYS.COLLECTION.REPORT}${transactionThreadReportID}`] ?? null;
    const transaction = allTransactions?.[`${ONYXKEYS.COLLECTION.TRANSACTION}${transactionID}`];
    const chatReport = allReports?.[`${ONYXKEYS.COLLECTION.REPORT}${transactionThread?.parentReportID}`] ?? null;
    const isScanning = TransactionUtils.hasReceipt(transaction) && TransactionUtils.isReceiptBeingScanned(transaction);
    let updatedTransaction = transaction ? TransactionUtils.getUpdatedTransaction(transaction, transactionChanges, false) : null;
    const transactionDetails = ReportUtils.getTransactionDetails(updatedTransaction);

    if (transactionDetails?.waypoints) {
        // This needs to be a JSON string since we're sending this to the MapBox API
        transactionDetails.waypoints = JSON.stringify(transactionDetails.waypoints);
    }

    const dataToIncludeInParams: Partial<TransactionDetails> | undefined = onlyIncludeChangedFields
        ? Object.fromEntries(Object.entries(transactionDetails ?? {}).filter(([key]) => Object.keys(transactionChanges).includes(key)))
        : transactionDetails;

    const params: UpdateMoneyRequestParams = {
        ...dataToIncludeInParams,
        reportID: chatReport?.reportID,
        transactionID,
    };

    const hasPendingWaypoints = 'waypoints' in transactionChanges;
    if (transaction && updatedTransaction && hasPendingWaypoints) {
        updatedTransaction = {
            ...updatedTransaction,
            amount: CONST.IOU.DEFAULT_AMOUNT,
            modifiedAmount: CONST.IOU.DEFAULT_AMOUNT,
            modifiedMerchant: Localize.translateLocal('iou.routePending'),
        };

        // Delete the draft transaction when editing waypoints when the server responds successfully and there are no errors
        successData.push({
            onyxMethod: Onyx.METHOD.SET,
            key: `${ONYXKEYS.COLLECTION.TRANSACTION_DRAFT}${transactionID}`,
            value: null,
        });

        // Revert the transaction's amount to the original value on failure.
        // The IOU Report will be fully reverted in the failureData further below.
        failureData.push({
            onyxMethod: Onyx.METHOD.MERGE,
            key: `${ONYXKEYS.COLLECTION.TRANSACTION}${transactionID}`,
            value: {
                amount: transaction.amount,
                modifiedAmount: transaction.modifiedAmount,
                modifiedMerchant: transaction.modifiedMerchant,
            },
        });
    }

    // Step 3: Build the modified expense report actions
    // We don't create a modified report action if we're updating the waypoints,
    // since there isn't actually any optimistic data we can create for them and the report action is created on the server
    // with the response from the MapBox API
    const updatedReportAction = ReportUtils.buildOptimisticModifiedExpenseReportAction(transactionThread, transaction, transactionChanges, false, policy);
    if (!hasPendingWaypoints) {
        params.reportActionID = updatedReportAction.reportActionID;

        optimisticData.push({
            onyxMethod: Onyx.METHOD.MERGE,
            key: `${ONYXKEYS.COLLECTION.REPORT_ACTIONS}${transactionThread?.reportID}`,
            value: {
                [updatedReportAction.reportActionID]: updatedReportAction as OnyxTypes.ReportAction,
            },
        });
        successData.push({
            onyxMethod: Onyx.METHOD.MERGE,
            key: `${ONYXKEYS.COLLECTION.REPORT_ACTIONS}${transactionThread?.reportID}`,
            value: {
                [updatedReportAction.reportActionID]: {pendingAction: null},
            },
        });
        failureData.push({
            onyxMethod: Onyx.METHOD.MERGE,
            key: `${ONYXKEYS.COLLECTION.REPORT_ACTIONS}${transactionThread?.reportID}`,
            value: {
                [updatedReportAction.reportActionID]: {
                    ...(updatedReportAction as OnyxTypes.ReportAction),
                    errors: ErrorUtils.getMicroSecondOnyxError('iou.error.genericEditFailureMessage'),
                },
            },
        });
    }

    // Step 4: Update the report preview message (and report header) so LHN amount tracked is correct.
    // Optimistically modify the transaction and the transaction thread
    optimisticData.push({
        onyxMethod: Onyx.METHOD.MERGE,
        key: `${ONYXKEYS.COLLECTION.TRANSACTION}${transactionID}`,
        value: {
            ...updatedTransaction,
            pendingFields,
            isLoading: hasPendingWaypoints,
            errorFields: null,
        },
    });

    optimisticData.push({
        onyxMethod: Onyx.METHOD.MERGE,
        key: `${ONYXKEYS.COLLECTION.REPORT}${transactionThreadReportID}`,
        value: {
            lastActorAccountID: updatedReportAction.actorAccountID,
        },
    });

    if (isScanning && ('amount' in transactionChanges || 'currency' in transactionChanges)) {
        optimisticData.push({
            onyxMethod: Onyx.METHOD.MERGE,
            key: `${ONYXKEYS.COLLECTION.REPORT_ACTIONS}${chatReport?.reportID}`,
            value: {
                [transactionThread?.parentReportActionID ?? '']: {
                    whisperedToAccountIDs: [],
                },
            },
        });
    }

    // Clear out the error fields and loading states on success
    successData.push({
        onyxMethod: Onyx.METHOD.MERGE,
        key: `${ONYXKEYS.COLLECTION.TRANSACTION}${transactionID}`,
        value: {
            pendingFields: clearedPendingFields,
            isLoading: false,
            errorFields: null,
        },
    });

    // Clear out loading states, pending fields, and add the error fields
    failureData.push({
        onyxMethod: Onyx.METHOD.MERGE,
        key: `${ONYXKEYS.COLLECTION.TRANSACTION}${transactionID}`,
        value: {
            pendingFields: clearedPendingFields,
            isLoading: false,
            errorFields,
        },
    });

    // Reset the transaction thread to its original state
    failureData.push({
        onyxMethod: Onyx.METHOD.MERGE,
        key: `${ONYXKEYS.COLLECTION.REPORT}${transactionThreadReportID}`,
        value: transactionThread,
    });

    return {
        params,
        onyxData: {optimisticData, successData, failureData},
    };
}

/** Updates the created date of a money request */
function updateMoneyRequestDate(
    transactionID: string,
    transactionThreadReportID: string,
    value: string,
    policy: OnyxEntry<OnyxTypes.Policy>,
    policyTags: OnyxEntry<OnyxTypes.PolicyTagList>,
    policyCategories: OnyxEntry<OnyxTypes.PolicyCategories>,
) {
    const transactionChanges: TransactionChanges = {
        created: value,
    };
    const transactionThreadReport = allReports?.[`${ONYXKEYS.COLLECTION.REPORT}${transactionThreadReportID}`] ?? null;
    let data: UpdateMoneyRequestData;
    if (ReportUtils.isTrackExpenseReport(transactionThreadReport)) {
        data = getUpdateTrackExpenseParams(transactionID, transactionThreadReportID, transactionChanges, true, policy);
    } else {
        data = getUpdateMoneyRequestParams(transactionID, transactionThreadReportID, transactionChanges, policy, policyTags, policyCategories, true);
    }
    const {params, onyxData} = data;
    API.write(WRITE_COMMANDS.UPDATE_MONEY_REQUEST_DATE, params, onyxData);
}

/** Updates the billable field of a money request */
function updateMoneyRequestBillable(
    transactionID: string,
    transactionThreadReportID: string,
    value: boolean,
    policy: OnyxEntry<OnyxTypes.Policy>,
    policyTagList: OnyxEntry<OnyxTypes.PolicyTagList>,
    policyCategories: OnyxEntry<OnyxTypes.PolicyCategories>,
) {
    const transactionChanges: TransactionChanges = {
        billable: value,
    };
    const {params, onyxData} = getUpdateMoneyRequestParams(transactionID, transactionThreadReportID, transactionChanges, policy, policyTagList, policyCategories, true);
    API.write(WRITE_COMMANDS.UPDATE_MONEY_REQUEST_BILLABLE, params, onyxData);
}

/** Updates the merchant field of a money request */
function updateMoneyRequestMerchant(
    transactionID: string,
    transactionThreadReportID: string,
    value: string,
    policy: OnyxEntry<OnyxTypes.Policy>,
    policyTagList: OnyxEntry<OnyxTypes.PolicyTagList>,
    policyCategories: OnyxEntry<OnyxTypes.PolicyCategories>,
) {
    const transactionChanges: TransactionChanges = {
        merchant: value,
    };
    const transactionThreadReport = allReports?.[`${ONYXKEYS.COLLECTION.REPORT}${transactionThreadReportID}`] ?? null;
    let data: UpdateMoneyRequestData;
    if (ReportUtils.isTrackExpenseReport(transactionThreadReport)) {
        data = getUpdateTrackExpenseParams(transactionID, transactionThreadReportID, transactionChanges, true, policy);
    } else {
        data = getUpdateMoneyRequestParams(transactionID, transactionThreadReportID, transactionChanges, policy, policyTagList, policyCategories, true);
    }
    const {params, onyxData} = data;
    API.write(WRITE_COMMANDS.UPDATE_MONEY_REQUEST_MERCHANT, params, onyxData);
}

/** Updates the tag of a money request */
function updateMoneyRequestTag(
    transactionID: string,
    transactionThreadReportID: string,
    tag: string,
    policy: OnyxEntry<OnyxTypes.Policy>,
    policyTagList: OnyxEntry<OnyxTypes.PolicyTagList>,
    policyCategories: OnyxEntry<OnyxTypes.PolicyCategories>,
) {
    const transactionChanges: TransactionChanges = {
        tag,
    };
    const {params, onyxData} = getUpdateMoneyRequestParams(transactionID, transactionThreadReportID, transactionChanges, policy, policyTagList, policyCategories, true);
    API.write(WRITE_COMMANDS.UPDATE_MONEY_REQUEST_TAG, params, onyxData);
}

/** Updates the created tax amount of a money request */
function updateMoneyRequestTaxAmount(
    transactionID: string,
    optimisticReportActionID: string,
    taxAmount: number,
    policy: OnyxEntry<OnyxTypes.Policy>,
    policyTagList: OnyxEntry<OnyxTypes.PolicyTagList>,
    policyCategories: OnyxEntry<OnyxTypes.PolicyCategories>,
) {
    const transactionChanges = {
        taxAmount,
    };
    const {params, onyxData} = getUpdateMoneyRequestParams(transactionID, optimisticReportActionID, transactionChanges, policy, policyTagList, policyCategories, true);
    API.write('UpdateMoneyRequestTaxAmount', params, onyxData);
}

/** Updates the created tax rate of a money request */
function updateMoneyRequestTaxRate(
    transactionID: string,
    optimisticReportActionID: string,
    taxCode: string,
    policy: OnyxEntry<OnyxTypes.Policy>,
    policyTagList: OnyxEntry<OnyxTypes.PolicyTagList>,
    policyCategories: OnyxEntry<OnyxTypes.PolicyCategories>,
) {
    const transactionChanges = {
        taxCode,
    };
    const {params, onyxData} = getUpdateMoneyRequestParams(transactionID, optimisticReportActionID, transactionChanges, policy, policyTagList, policyCategories, true);
    API.write('UpdateMoneyRequestTaxRate', params, onyxData);
}

type UpdateMoneyRequestDistanceParams = {
    transactionID: string;
    transactionThreadReportID: string;
    waypoints: WaypointCollection;
    policy?: OnyxEntry<OnyxTypes.Policy>;
    policyTagList?: OnyxEntry<OnyxTypes.PolicyTagList>;
    policyCategories?: OnyxEntry<OnyxTypes.PolicyCategories>;
};

/** Updates the waypoints of a distance money request */
function updateMoneyRequestDistance({
    transactionID,
    transactionThreadReportID,
    waypoints,
    policy = {} as OnyxTypes.Policy,
    policyTagList = {},
    policyCategories = {},
}: UpdateMoneyRequestDistanceParams) {
    const transactionChanges: TransactionChanges = {
        waypoints,
    };
    const transactionThreadReport = allReports?.[`${ONYXKEYS.COLLECTION.REPORT}${transactionThreadReportID}`] ?? null;
    let data: UpdateMoneyRequestData;
    if (ReportUtils.isTrackExpenseReport(transactionThreadReport)) {
        data = getUpdateTrackExpenseParams(transactionID, transactionThreadReportID, transactionChanges, true, policy);
    } else {
        data = getUpdateMoneyRequestParams(transactionID, transactionThreadReportID, transactionChanges, policy, policyTagList, policyCategories, true);
    }
    const {params, onyxData} = data;
    API.write(WRITE_COMMANDS.UPDATE_MONEY_REQUEST_DISTANCE, params, onyxData);
}

/** Updates the category of a money request */
function updateMoneyRequestCategory(
    transactionID: string,
    transactionThreadReportID: string,
    category: string,
    policy: OnyxEntry<OnyxTypes.Policy>,
    policyTagList: OnyxEntry<OnyxTypes.PolicyTagList>,
    policyCategories: OnyxEntry<OnyxTypes.PolicyCategories>,
) {
    const transactionChanges: TransactionChanges = {
        category,
    };
    const {params, onyxData} = getUpdateMoneyRequestParams(transactionID, transactionThreadReportID, transactionChanges, policy, policyTagList, policyCategories, true);
    API.write(WRITE_COMMANDS.UPDATE_MONEY_REQUEST_CATEGORY, params, onyxData);
}

/** Updates the description of a money request */
function updateMoneyRequestDescription(
    transactionID: string,
    transactionThreadReportID: string,
    comment: string,
    policy: OnyxEntry<OnyxTypes.Policy>,
    policyTagList: OnyxEntry<OnyxTypes.PolicyTagList>,
    policyCategories: OnyxEntry<OnyxTypes.PolicyCategories>,
) {
    const transactionChanges: TransactionChanges = {
        comment,
    };
    const transactionThreadReport = allReports?.[`${ONYXKEYS.COLLECTION.REPORT}${transactionThreadReportID}`] ?? null;
    let data: UpdateMoneyRequestData;
    if (ReportUtils.isTrackExpenseReport(transactionThreadReport)) {
        data = getUpdateTrackExpenseParams(transactionID, transactionThreadReportID, transactionChanges, true, policy);
    } else {
        data = getUpdateMoneyRequestParams(transactionID, transactionThreadReportID, transactionChanges, policy, policyTagList, policyCategories, true);
    }
    const {params, onyxData} = data;
    API.write(WRITE_COMMANDS.UPDATE_MONEY_REQUEST_DESCRIPTION, params, onyxData);
}

function updateMoneyRequestDistanceRate(
    transactionID: string,
    transactionThreadReportID: string,
    rateID: string,
    policy: OnyxEntry<OnyxTypes.Policy>,
    policyTagList: OnyxEntry<OnyxTypes.PolicyTagList>,
    policyCategories: OnyxEntry<OnyxTypes.PolicyCategories>,
) {
    const transactionChanges: TransactionChanges = {
        customUnitRateID: rateID,
    };
    const transactionThreadReport = allReports?.[`${ONYXKEYS.COLLECTION.REPORT}${transactionThreadReportID}`] ?? null;

    let data: UpdateMoneyRequestData;
    if (ReportUtils.isTrackExpenseReport(transactionThreadReport)) {
        data = getUpdateTrackExpenseParams(transactionID, transactionThreadReportID, transactionChanges, true, policy);
    } else {
        data = getUpdateMoneyRequestParams(transactionID, transactionThreadReportID, transactionChanges, policy, policyTagList, policyCategories, true);
    }
    const {params, onyxData} = data;
    API.write(WRITE_COMMANDS.UPDATE_MONEY_REQUEST_RATE, params, onyxData);
}

/** Edits an existing distance request */
function updateDistanceRequest(
    transactionID: string,
    transactionThreadReportID: string,
    transactionChanges: TransactionChanges,
    policy: OnyxTypes.Policy,
    policyTagList: OnyxTypes.PolicyTagList,
    policyCategories: OnyxTypes.PolicyCategories,
) {
    const {params, onyxData} = getUpdateMoneyRequestParams(transactionID, transactionThreadReportID, transactionChanges, policy, policyTagList, policyCategories, false);
    API.write(WRITE_COMMANDS.UPDATE_DISTANCE_REQUEST, params, onyxData);
}

/**
 * Request money from another user
 */
function requestMoney(
    report: OnyxEntry<OnyxTypes.Report>,
    amount: number,
    currency: string,
    created: string,
    merchant: string,
    payeeEmail: string | undefined,
    payeeAccountID: number,
    participant: Participant,
    comment: string,
    receipt: Receipt | undefined,
    category?: string,
    tag?: string,
    taxCode = '',
    taxAmount = 0,
    billable?: boolean,
    policy?: OnyxEntry<OnyxTypes.Policy>,
    policyTagList?: OnyxEntry<OnyxTypes.PolicyTagList>,
    policyCategories?: OnyxEntry<OnyxTypes.PolicyCategories>,
    gpsPoints?: GPSPoint,
) {
    // If the report is iou or expense report, we should get the linked chat report to be passed to the getMoneyRequestInformation function
    const isMoneyRequestReport = ReportUtils.isMoneyRequestReport(report);
    const currentChatReport = isMoneyRequestReport ? ReportUtils.getReport(report?.chatReportID) : report;
    const moneyRequestReportID = isMoneyRequestReport ? report?.reportID : '';
    const currentCreated = DateUtils.enrichMoneyRequestTimestamp(created);
    const {
        payerAccountID,
        payerEmail,
        iouReport,
        chatReport,
        transaction,
        iouAction,
        createdChatReportActionID,
        createdIOUReportActionID,
        reportPreviewAction,
        transactionThreadReportID,
        createdReportActionIDForThread,
        onyxData,
    } = getMoneyRequestInformation(
        currentChatReport,
        participant,
        comment,
        amount,
        currency,
        currentCreated,
        merchant,
        receipt,
        undefined,
        category,
        tag,
        billable,
        policy,
        policyTagList,
        policyCategories,
        payeeAccountID,
        payeeEmail,
        moneyRequestReportID,
    );
    const activeReportID = isMoneyRequestReport ? report?.reportID : chatReport.reportID;

    const parameters: RequestMoneyParams = {
        debtorEmail: payerEmail,
        debtorAccountID: payerAccountID,
        amount,
        currency,
        comment,
        created: currentCreated,
        merchant,
        iouReportID: iouReport.reportID,
        chatReportID: chatReport.reportID,
        transactionID: transaction.transactionID,
        reportActionID: iouAction.reportActionID,
        createdChatReportActionID,
        createdIOUReportActionID,
        reportPreviewReportActionID: reportPreviewAction.reportActionID,
        receipt,
        receiptState: receipt?.state,
        category,
        tag,
        taxCode,
        taxAmount,
        billable,
        // This needs to be a string of JSON because of limitations with the fetch() API and nested objects
        gpsPoints: gpsPoints ? JSON.stringify(gpsPoints) : undefined,
        transactionThreadReportID,
        createdReportActionIDForThread,
    };

    API.write(WRITE_COMMANDS.REQUEST_MONEY, parameters, onyxData);
    resetMoneyRequestInfo();
    Navigation.dismissModal(activeReportID);
    if (activeReportID) {
        Report.notifyNewAction(activeReportID, payeeAccountID);
    }
}

/**
 * Track an expense
 */
function trackExpense(
    report: OnyxTypes.Report,
    amount: number,
    currency: string,
    created: string,
    merchant: string,
    payeeEmail: string | undefined,
    payeeAccountID: number,
    participant: Participant,
    comment: string,
    receipt?: Receipt,
    category?: string,
    tag?: string,
    taxCode = '',
    taxAmount = 0,
    billable?: boolean,
    policy?: OnyxEntry<OnyxTypes.Policy>,
    policyTagList?: OnyxEntry<OnyxTypes.PolicyTagList>,
    policyCategories?: OnyxEntry<OnyxTypes.PolicyCategories>,
    gpsPoints?: GPSPoint,
    validWaypoints?: WaypointCollection,
) {
    const isMoneyRequestReport = ReportUtils.isMoneyRequestReport(report);
    const currentChatReport = isMoneyRequestReport ? ReportUtils.getReport(report.chatReportID) : report;
    const moneyRequestReportID = isMoneyRequestReport ? report.reportID : '';

    const currentCreated = DateUtils.enrichMoneyRequestTimestamp(created);
    const {
        iouReport,
        chatReport,
        transaction,
        iouAction,
        createdChatReportActionID,
        createdIOUReportActionID,
        reportPreviewAction,
        transactionThreadReportID,
        createdReportActionIDForThread,
        onyxData,
    } = getTrackExpenseInformation(
        currentChatReport,
        participant,
        comment,
        amount,
        currency,
        currentCreated,
        merchant,
        receipt,
        category,
        tag,
        billable,
        policy,
        policyTagList,
        policyCategories,
        payeeEmail,
        payeeAccountID,
        moneyRequestReportID,
    );
    const activeReportID = isMoneyRequestReport ? report.reportID : chatReport.reportID;

    const parameters: TrackExpenseParams = {
        amount,
        currency,
        comment,
        created: currentCreated,
        merchant,
        iouReportID: iouReport?.reportID,
        chatReportID: chatReport.reportID,
        transactionID: transaction.transactionID,
        reportActionID: iouAction.reportActionID,
        createdChatReportActionID,
        createdIOUReportActionID,
        reportPreviewReportActionID: reportPreviewAction?.reportActionID,
        receipt,
        receiptState: receipt?.state,
        category,
        tag,
        taxCode,
        taxAmount,
        billable,
        // This needs to be a string of JSON because of limitations with the fetch() API and nested objects
        gpsPoints: gpsPoints ? JSON.stringify(gpsPoints) : undefined,
        transactionThreadReportID,
        createdReportActionIDForThread,
        waypoints: validWaypoints ? JSON.stringify(validWaypoints) : undefined,
    };

    API.write(WRITE_COMMANDS.TRACK_EXPENSE, parameters, onyxData);
    resetMoneyRequestInfo();
    Navigation.dismissModal(activeReportID);
    Report.notifyNewAction(activeReportID, payeeAccountID);
}

function getOrCreateOptimisticSplitChatReport(existingSplitChatReportID: string, participants: Participant[], participantAccountIDs: number[], currentUserAccountID: number) {
    // The existing chat report could be passed as reportID or exist on the sole "participant" (in this case a report option)
    const existingChatReportID = existingSplitChatReportID || participants[0].reportID;

    // Check if the report is available locally if we do have one
    let existingSplitChatReport = allReports?.[`${ONYXKEYS.COLLECTION.REPORT}${existingChatReportID}`];

    // If we do not have one locally then we will search for a chat with the same participants (only for 1:1 chats).
    const shouldGetOrCreateOneOneDM = participants.length < 2;
    if (!existingSplitChatReport && shouldGetOrCreateOneOneDM) {
        existingSplitChatReport = ReportUtils.getChatByParticipants(participantAccountIDs);
    }

    // We found an existing chat report we are done...
    if (existingSplitChatReport) {
        // Yes, these are the same, but give the caller a way to identify if we created a new report or not
        return {existingSplitChatReport, splitChatReport: existingSplitChatReport};
    }

    // No existing chat by this point we need to create it
    const allParticipantsAccountIDs = [...participantAccountIDs, currentUserAccountID];

    // Create a Group Chat if we have multiple participants
    if (participants.length > 1) {
        const splitChatReport = ReportUtils.buildOptimisticChatReport(
            allParticipantsAccountIDs,
            '',
            CONST.REPORT.CHAT_TYPE.GROUP,
            undefined,
            undefined,
            undefined,
            undefined,
            undefined,
            undefined,
            CONST.REPORT.NOTIFICATION_PREFERENCE.HIDDEN,
        );
        return {existingSplitChatReport: null, splitChatReport};
    }

    // Otherwise, create a new 1:1 chat report
    const splitChatReport = ReportUtils.buildOptimisticChatReport(allParticipantsAccountIDs);
    return {existingSplitChatReport: null, splitChatReport};
}

/**
 * Build the Onyx data and IOU split necessary for splitting a bill with 3+ users.
 * 1. Build the optimistic Onyx data for the group chat, i.e. chatReport and iouReportAction creating the former if it doesn't yet exist.
 * 2. Loop over the group chat participant list, building optimistic or updating existing chatReports, iouReports and iouReportActions between the user and each participant.
 * We build both Onyx data and the IOU split that is sent as a request param and is used by Auth to create the chatReports, iouReports and iouReportActions in the database.
 * The IOU split has the following shape:
 *  [
 *      {email: 'currentUser', amount: 100},
 *      {email: 'user2', amount: 100, iouReportID: '100', chatReportID: '110', transactionID: '120', reportActionID: '130'},
 *      {email: 'user3', amount: 100, iouReportID: '200', chatReportID: '210', transactionID: '220', reportActionID: '230'}
 *  ]
 * @param amount - always in the smallest unit of the currency
 * @param existingSplitChatReportID - the report ID where the split bill happens, could be a group chat or a workspace chat
 */
function createSplitsAndOnyxData(
    participants: Participant[],
    currentUserLogin: string,
    currentUserAccountID: number,
    amount: number,
    comment: string,
    currency: string,
    merchant: string,
    created: string,
    category: string,
    tag: string,
    existingSplitChatReportID = '',
    billable = false,
    iouRequestType: IOURequestType = CONST.IOU.REQUEST_TYPE.MANUAL,
): SplitsAndOnyxData {
    const currentUserEmailForIOUSplit = PhoneNumber.addSMSDomainIfPhoneNumber(currentUserLogin);
    const participantAccountIDs = participants.map((participant) => Number(participant.accountID));

    const {splitChatReport, existingSplitChatReport} = getOrCreateOptimisticSplitChatReport(existingSplitChatReportID, participants, participantAccountIDs, currentUserAccountID);
    const isOwnPolicyExpenseChat = !!splitChatReport.isOwnPolicyExpenseChat;

    const splitTransaction = TransactionUtils.buildOptimisticTransaction(
        amount,
        currency,
        CONST.REPORT.SPLIT_REPORTID,
        comment,
        created,
        '',
        '',
        merchant || Localize.translateLocal('iou.request'),
        undefined,
        undefined,
        undefined,
        category,
        tag,
        billable,
    );

    // Note: The created action must be optimistically generated before the IOU action so there's no chance that the created action appears after the IOU action in the chat
    const splitCreatedReportAction = ReportUtils.buildOptimisticCreatedReportAction(currentUserEmailForIOUSplit);
    const splitIOUReportAction = ReportUtils.buildOptimisticIOUReportAction(
        CONST.IOU.REPORT_ACTION_TYPE.SPLIT,
        amount,
        currency,
        comment,
        participants,
        splitTransaction.transactionID,
        undefined,
        '',
        false,
        false,
        {},
        isOwnPolicyExpenseChat,
    );

    splitChatReport.lastReadTime = DateUtils.getDBTime();
    splitChatReport.lastMessageText = splitIOUReportAction.message?.[0]?.text;
    splitChatReport.lastMessageHtml = splitIOUReportAction.message?.[0]?.html;

    // If we have an existing splitChatReport (group chat or workspace) use it's pending fields, otherwise indicate that we are adding a chat
    if (!existingSplitChatReport) {
        splitChatReport.pendingFields = {
            createChat: CONST.RED_BRICK_ROAD_PENDING_ACTION.ADD,
        };
    }

    const optimisticData: OnyxUpdate[] = [
        {
            // Use set for new reports because it doesn't exist yet, is faster,
            // and we need the data to be available when we navigate to the chat page
            onyxMethod: existingSplitChatReport ? Onyx.METHOD.MERGE : Onyx.METHOD.SET,
            key: `${ONYXKEYS.COLLECTION.REPORT}${splitChatReport.reportID}`,
            value: splitChatReport,
        },
        {
            onyxMethod: Onyx.METHOD.SET,
            key: ONYXKEYS.NVP_QUICK_ACTION_GLOBAL_CREATE,
            value: {
                action: iouRequestType === CONST.IOU.REQUEST_TYPE.DISTANCE ? CONST.QUICK_ACTIONS.SPLIT_DISTANCE : CONST.QUICK_ACTIONS.SPLIT_MANUAL,
                chatReportID: splitChatReport.reportID,
                isFirstQuickAction: isEmptyObject(quickAction),
            },
        },
        existingSplitChatReport
            ? {
                  onyxMethod: Onyx.METHOD.MERGE,
                  key: `${ONYXKEYS.COLLECTION.REPORT_ACTIONS}${splitChatReport.reportID}`,
                  value: {
                      [splitIOUReportAction.reportActionID]: splitIOUReportAction as OnyxTypes.ReportAction,
                  },
              }
            : {
                  onyxMethod: Onyx.METHOD.SET,
                  key: `${ONYXKEYS.COLLECTION.REPORT_ACTIONS}${splitChatReport.reportID}`,
                  value: {
                      [splitCreatedReportAction.reportActionID]: splitCreatedReportAction as OnyxTypes.ReportAction,
                      [splitIOUReportAction.reportActionID]: splitIOUReportAction as OnyxTypes.ReportAction,
                  },
              },
        {
            onyxMethod: Onyx.METHOD.SET,
            key: `${ONYXKEYS.COLLECTION.TRANSACTION}${splitTransaction.transactionID}`,
            value: splitTransaction,
        },
        {
            onyxMethod: Onyx.METHOD.MERGE,
            key: `${ONYXKEYS.COLLECTION.TRANSACTION_DRAFT}${CONST.IOU.OPTIMISTIC_TRANSACTION_ID}`,
            value: null,
        },
    ];

    const successData: OnyxUpdate[] = [
        {
            onyxMethod: Onyx.METHOD.MERGE,
            key: `${ONYXKEYS.COLLECTION.REPORT_ACTIONS}${splitChatReport.reportID}`,
            value: {
                ...(existingSplitChatReport ? {} : {[splitCreatedReportAction.reportActionID]: {pendingAction: null}}),
                [splitIOUReportAction.reportActionID]: {pendingAction: null},
            },
        },
        {
            onyxMethod: Onyx.METHOD.MERGE,
            key: `${ONYXKEYS.COLLECTION.TRANSACTION}${splitTransaction.transactionID}`,
            value: {pendingAction: null},
        },
    ];

    if (!existingSplitChatReport) {
        successData.push({
            onyxMethod: Onyx.METHOD.MERGE,
            key: `${ONYXKEYS.COLLECTION.REPORT}${splitChatReport.reportID}`,
            value: {pendingFields: {createChat: null}},
        });
    }

    const failureData: OnyxUpdate[] = [
        {
            onyxMethod: Onyx.METHOD.MERGE,
            key: `${ONYXKEYS.COLLECTION.TRANSACTION}${splitTransaction.transactionID}`,
            value: {
                errors: ErrorUtils.getMicroSecondOnyxError('iou.error.genericCreateFailureMessage'),
            },
        },
    ];

    if (existingSplitChatReport) {
        failureData.push({
            onyxMethod: Onyx.METHOD.MERGE,
            key: `${ONYXKEYS.COLLECTION.REPORT_ACTIONS}${splitChatReport.reportID}`,
            value: {
                [splitIOUReportAction.reportActionID]: {
                    errors: ErrorUtils.getMicroSecondOnyxError('iou.error.genericCreateFailureMessage'),
                },
            },
        });
    } else {
        failureData.push(
            {
                onyxMethod: Onyx.METHOD.MERGE,
                key: `${ONYXKEYS.COLLECTION.REPORT}${splitChatReport.reportID}`,
                value: {
                    errorFields: {
                        createChat: ErrorUtils.getMicroSecondOnyxError('report.genericCreateReportFailureMessage'),
                    },
                },
            },
            {
                onyxMethod: Onyx.METHOD.MERGE,
                key: `${ONYXKEYS.COLLECTION.REPORT_ACTIONS}${splitChatReport.reportID}`,
                value: {
                    [splitIOUReportAction.reportActionID]: {
                        errors: ErrorUtils.getMicroSecondOnyxError('iou.error.genericCreateFailureMessage'),
                    },
                },
            },
        );
    }

    // Loop through participants creating individual chats, iouReports and reportActionIDs as needed
    const splitAmount = IOUUtils.calculateAmount(participants.length, amount, currency, false);
    const splits: Split[] = [
        {
            email: currentUserEmailForIOUSplit,
            accountID: currentUserAccountID,
            amount: IOUUtils.calculateAmount(participants.length, amount, currency, true),
        },
    ];

    const hasMultipleParticipants = participants.length > 1;
    participants.forEach((participant) => {
        // In a case when a participant is a workspace, even when a current user is not an owner of the workspace
        const isPolicyExpenseChat = ReportUtils.isPolicyExpenseChat(participant);

        // In case the participant is a workspace, email & accountID should remain undefined and won't be used in the rest of this code
        // participant.login is undefined when the request is initiated from a group DM with an unknown user, so we need to add a default
        const email = isOwnPolicyExpenseChat || isPolicyExpenseChat ? '' : PhoneNumber.addSMSDomainIfPhoneNumber(participant.login ?? '').toLowerCase();
        const accountID = isOwnPolicyExpenseChat || isPolicyExpenseChat ? 0 : Number(participant.accountID);
        if (email === currentUserEmailForIOUSplit) {
            return;
        }

        // STEP 1: Get existing chat report OR build a new optimistic one
        // If we only have one participant and the request was initiated from the global create menu, i.e. !existingGroupChatReportID, the oneOnOneChatReport is the groupChatReport
        let oneOnOneChatReport: OnyxTypes.Report | OptimisticChatReport;
        let isNewOneOnOneChatReport = false;
        let shouldCreateOptimisticPersonalDetails = false;
        const personalDetailExists = accountID in allPersonalDetails;

        // If this is a split between two people only and the function
        // wasn't provided with an existing group chat report id
        // or, if the split is being made from the workspace chat, then the oneOnOneChatReport is the same as the splitChatReport
        // in this case existingSplitChatReport will belong to the policy expense chat and we won't be
        // entering code that creates optimistic personal details
        if ((!hasMultipleParticipants && !existingSplitChatReportID) || isOwnPolicyExpenseChat) {
            oneOnOneChatReport = splitChatReport;
            shouldCreateOptimisticPersonalDetails = !existingSplitChatReport && !personalDetailExists;
        } else {
            const existingChatReport = ReportUtils.getChatByParticipants([accountID]);
            isNewOneOnOneChatReport = !existingChatReport;
            shouldCreateOptimisticPersonalDetails = isNewOneOnOneChatReport && !personalDetailExists;
            oneOnOneChatReport = existingChatReport ?? ReportUtils.buildOptimisticChatReport([accountID]);
        }

        // STEP 2: Get existing IOU/Expense report and update its total OR build a new optimistic one
        let oneOnOneIOUReport: OneOnOneIOUReport = oneOnOneChatReport.iouReportID ? allReports?.[`${ONYXKEYS.COLLECTION.REPORT}${oneOnOneChatReport.iouReportID}`] : null;
        const shouldCreateNewOneOnOneIOUReport = ReportUtils.shouldCreateNewMoneyRequestReport(oneOnOneIOUReport, oneOnOneChatReport);

        if (!oneOnOneIOUReport || shouldCreateNewOneOnOneIOUReport) {
            oneOnOneIOUReport = isOwnPolicyExpenseChat
                ? ReportUtils.buildOptimisticExpenseReport(oneOnOneChatReport.reportID, oneOnOneChatReport.policyID ?? '', currentUserAccountID, splitAmount, currency)
                : ReportUtils.buildOptimisticIOUReport(currentUserAccountID, accountID, splitAmount, oneOnOneChatReport.reportID, currency);
        } else if (isOwnPolicyExpenseChat) {
            if (typeof oneOnOneIOUReport?.total === 'number') {
                // Because of the Expense reports are stored as negative values, we subtract the total from the amount
                oneOnOneIOUReport.total -= splitAmount;
            }
        } else {
            oneOnOneIOUReport = IOUUtils.updateIOUOwnerAndTotal(oneOnOneIOUReport, currentUserAccountID, splitAmount, currency);
        }

        // STEP 3: Build optimistic transaction
        const oneOnOneTransaction = TransactionUtils.buildOptimisticTransaction(
            ReportUtils.isExpenseReport(oneOnOneIOUReport) ? -splitAmount : splitAmount,
            currency,
            oneOnOneIOUReport.reportID,
            comment,
            created,
            CONST.IOU.TYPE.SPLIT,
            splitTransaction.transactionID,
            merchant || Localize.translateLocal('iou.request'),
            undefined,
            undefined,
            undefined,
            category,
            tag,
            billable,
        );

        // STEP 4: Build optimistic reportActions. We need:
        // 1. CREATED action for the chatReport
        // 2. CREATED action for the iouReport
        // 3. IOU action for the iouReport
        // 4. Transaction Thread and the CREATED action for it
        // 5. REPORTPREVIEW action for the chatReport
        const [oneOnOneCreatedActionForChat, oneOnOneCreatedActionForIOU, oneOnOneIOUAction, optimisticTransactionThread, optimisticCreatedActionForTransactionThread] =
            ReportUtils.buildOptimisticMoneyRequestEntities(
                oneOnOneIOUReport,
                CONST.IOU.REPORT_ACTION_TYPE.CREATE,
                splitAmount,
                currency,
                comment,
                currentUserEmailForIOUSplit,
                [participant],
                oneOnOneTransaction.transactionID,
            );

        // Add optimistic personal details for new participants
        const oneOnOnePersonalDetailListAction: OnyxTypes.PersonalDetailsList = shouldCreateOptimisticPersonalDetails
            ? {
                  [accountID]: {
                      accountID,
                      avatar: UserUtils.getDefaultAvatarURL(accountID),
                      // Disabling this line since participant.displayName can be an empty string
                      // eslint-disable-next-line @typescript-eslint/prefer-nullish-coalescing
                      displayName: LocalePhoneNumber.formatPhoneNumber(participant.displayName || email),
                      login: participant.login,
                      isOptimisticPersonalDetail: true,
                  },
              }
            : {};

        let oneOnOneReportPreviewAction = ReportActionsUtils.getReportPreviewAction(oneOnOneChatReport.reportID, oneOnOneIOUReport.reportID);
        if (oneOnOneReportPreviewAction) {
            oneOnOneReportPreviewAction = ReportUtils.updateReportPreview(oneOnOneIOUReport, oneOnOneReportPreviewAction);
        } else {
            oneOnOneReportPreviewAction = ReportUtils.buildOptimisticReportPreview(oneOnOneChatReport, oneOnOneIOUReport);
        }

        // Add category to optimistic policy recently used categories when a participant is a workspace
        const optimisticPolicyRecentlyUsedCategories = isPolicyExpenseChat ? Policy.buildOptimisticPolicyRecentlyUsedCategories(participant.policyID, category) : [];

        // Add tag to optimistic policy recently used tags when a participant is a workspace
        const optimisticPolicyRecentlyUsedTags = isPolicyExpenseChat ? Policy.buildOptimisticPolicyRecentlyUsedTags(participant.policyID, tag) : {};

        // STEP 5: Build Onyx Data
        const [oneOnOneOptimisticData, oneOnOneSuccessData, oneOnOneFailureData] = buildOnyxDataForMoneyRequest(
            oneOnOneChatReport,
            oneOnOneIOUReport,
            oneOnOneTransaction,
            oneOnOneCreatedActionForChat,
            oneOnOneCreatedActionForIOU,
            oneOnOneIOUAction,
            oneOnOnePersonalDetailListAction,
            oneOnOneReportPreviewAction,
            optimisticPolicyRecentlyUsedCategories,
            optimisticPolicyRecentlyUsedTags,
            isNewOneOnOneChatReport,
            optimisticTransactionThread,
            optimisticCreatedActionForTransactionThread,
            shouldCreateNewOneOnOneIOUReport,
            null,
            null,
            null,
            null,
            true,
        );

        const individualSplit = {
            email,
            accountID,
            amount: splitAmount,
            iouReportID: oneOnOneIOUReport.reportID,
            chatReportID: oneOnOneChatReport.reportID,
            transactionID: oneOnOneTransaction.transactionID,
            reportActionID: oneOnOneIOUAction.reportActionID,
            createdChatReportActionID: oneOnOneCreatedActionForChat.reportActionID,
            createdIOUReportActionID: oneOnOneCreatedActionForIOU.reportActionID,
            reportPreviewReportActionID: oneOnOneReportPreviewAction.reportActionID,
            transactionThreadReportID: optimisticTransactionThread.reportID,
            createdReportActionIDForThread: optimisticCreatedActionForTransactionThread.reportActionID,
        };

        splits.push(individualSplit);
        optimisticData.push(...oneOnOneOptimisticData);
        successData.push(...oneOnOneSuccessData);
        failureData.push(...oneOnOneFailureData);
    });

    const splitData: SplitData = {
        chatReportID: splitChatReport.reportID,
        transactionID: splitTransaction.transactionID,
        reportActionID: splitIOUReportAction.reportActionID,
        policyID: splitChatReport.policyID,
        chatType: splitChatReport.chatType,
    };

    if (!existingSplitChatReport) {
        splitData.createdReportActionID = splitCreatedReportAction.reportActionID;
    }

    return {
        splitData,
        splits,
        onyxData: {optimisticData, successData, failureData},
    };
}

type SplitBillActionsParams = {
    participants: Participant[];
    currentUserLogin: string;
    currentUserAccountID: number;
    amount: number;
    comment: string;
    currency: string;
    merchant: string;
    created: string;
    category?: string;
    tag?: string;
    billable?: boolean;
    iouRequestType?: IOURequestType;
    existingSplitChatReportID?: string;
};

/**
 * @param amount - always in smallest currency unit
 * @param existingSplitChatReportID - Either a group DM or a workspace chat
 */
function splitBill({
    participants,
    currentUserLogin,
    currentUserAccountID,
    amount,
    comment,
    currency,
    merchant,
    created,
    category = '',
    tag = '',
    billable = false,
    iouRequestType = CONST.IOU.REQUEST_TYPE.MANUAL,
    existingSplitChatReportID = '',
}: SplitBillActionsParams) {
    const currentCreated = DateUtils.enrichMoneyRequestTimestamp(created);
    const {splitData, splits, onyxData} = createSplitsAndOnyxData(
        participants,
        currentUserLogin,
        currentUserAccountID,
        amount,
        comment,
        currency,
        merchant,
        currentCreated,
        category,
        tag,
        existingSplitChatReportID,
        billable,
        iouRequestType,
    );

    const parameters: SplitBillParams = {
        reportID: splitData.chatReportID,
        amount,
        splits: JSON.stringify(splits),
        currency,
        comment,
        category,
        merchant,
        created: currentCreated,
        tag,
        billable,
        transactionID: splitData.transactionID,
        reportActionID: splitData.reportActionID,
        createdReportActionID: splitData.createdReportActionID,
        policyID: splitData.policyID,
        chatType: splitData.chatType,
    };

    API.write(WRITE_COMMANDS.SPLIT_BILL, parameters, onyxData);

    resetMoneyRequestInfo();
    Navigation.dismissModal(existingSplitChatReportID);
    Report.notifyNewAction(splitData.chatReportID, currentUserAccountID);
}

/**
 * @param amount - always in the smallest currency unit
 */
function splitBillAndOpenReport({
    participants,
    currentUserLogin,
    currentUserAccountID,
    amount,
    comment,
    currency,
    merchant,
    created,
    category = '',
    tag = '',
    billable = false,
    iouRequestType = CONST.IOU.REQUEST_TYPE.MANUAL,
}: SplitBillActionsParams) {
    const currentCreated = DateUtils.enrichMoneyRequestTimestamp(created);
    const {splitData, splits, onyxData} = createSplitsAndOnyxData(
        participants,
        currentUserLogin,
        currentUserAccountID,
        amount,
        comment,
        currency,
        merchant,
        currentCreated,
        category,
        tag,
        '',
        billable,
        iouRequestType,
    );

    const parameters: SplitBillParams = {
        reportID: splitData.chatReportID,
        amount,
        splits: JSON.stringify(splits),
        currency,
        merchant,
        created: currentCreated,
        comment,
        category,
        tag,
        billable,
        transactionID: splitData.transactionID,
        reportActionID: splitData.reportActionID,
        createdReportActionID: splitData.createdReportActionID,
        policyID: splitData.policyID,
        chatType: splitData.chatType,
    };

    API.write(WRITE_COMMANDS.SPLIT_BILL_AND_OPEN_REPORT, parameters, onyxData);

    resetMoneyRequestInfo();
    Navigation.dismissModal(splitData.chatReportID);
    Report.notifyNewAction(splitData.chatReportID, currentUserAccountID);
}

type StartSplitBilActionParams = {
    participants: Participant[];
    currentUserLogin: string;
    currentUserAccountID: number;
    comment: string;
    receipt: Receipt;
    existingSplitChatReportID?: string;
    billable?: boolean;
    category: string | undefined;
    tag: string | undefined;
    currency: string;
};

/** Used exclusively for starting a split bill request that contains a receipt, the split request will be completed once the receipt is scanned
 *  or user enters details manually.
 *
 * @param existingSplitChatReportID - Either a group DM or a workspace chat
 */
function startSplitBill({
    participants,
    currentUserLogin,
    currentUserAccountID,
    comment,
    receipt,
    existingSplitChatReportID = '',
    billable = false,
    category = '',
    tag = '',
    currency,
}: StartSplitBilActionParams) {
    const currentUserEmailForIOUSplit = PhoneNumber.addSMSDomainIfPhoneNumber(currentUserLogin);
    const participantAccountIDs = participants.map((participant) => Number(participant.accountID));
    const {splitChatReport, existingSplitChatReport} = getOrCreateOptimisticSplitChatReport(existingSplitChatReportID, participants, participantAccountIDs, currentUserAccountID);
    const isOwnPolicyExpenseChat = !!splitChatReport.isOwnPolicyExpenseChat;

    const {name: filename, source, state = CONST.IOU.RECEIPT_STATE.SCANREADY} = receipt;
    const receiptObject: Receipt = {state, source};

    // ReportID is -2 (aka "deleted") on the group transaction
    const splitTransaction = TransactionUtils.buildOptimisticTransaction(
        0,
        currency,
        CONST.REPORT.SPLIT_REPORTID,
        comment,
        '',
        '',
        '',
        CONST.TRANSACTION.PARTIAL_TRANSACTION_MERCHANT,
        receiptObject,
        filename,
        undefined,
        category,
        tag,
        billable,
    );

    // Note: The created action must be optimistically generated before the IOU action so there's no chance that the created action appears after the IOU action in the chat
    const splitChatCreatedReportAction = ReportUtils.buildOptimisticCreatedReportAction(currentUserEmailForIOUSplit);
    const splitIOUReportAction = ReportUtils.buildOptimisticIOUReportAction(
        CONST.IOU.REPORT_ACTION_TYPE.SPLIT,
        0,
        CONST.CURRENCY.USD,
        comment,
        participants,
        splitTransaction.transactionID,
        undefined,
        '',
        false,
        false,
        receiptObject,
        isOwnPolicyExpenseChat,
    );

    splitChatReport.lastReadTime = DateUtils.getDBTime();
    splitChatReport.lastMessageText = splitIOUReportAction.message?.[0]?.text;
    splitChatReport.lastMessageHtml = splitIOUReportAction.message?.[0]?.html;

    // If we have an existing splitChatReport (group chat or workspace) use it's pending fields, otherwise indicate that we are adding a chat
    if (!existingSplitChatReport) {
        splitChatReport.pendingFields = {
            createChat: CONST.RED_BRICK_ROAD_PENDING_ACTION.ADD,
        };
    }

    const optimisticData: OnyxUpdate[] = [
        {
            // Use set for new reports because it doesn't exist yet, is faster,
            // and we need the data to be available when we navigate to the chat page
            onyxMethod: existingSplitChatReport ? Onyx.METHOD.MERGE : Onyx.METHOD.SET,
            key: `${ONYXKEYS.COLLECTION.REPORT}${splitChatReport.reportID}`,
            value: splitChatReport,
        },
        {
            onyxMethod: Onyx.METHOD.SET,
            key: ONYXKEYS.NVP_QUICK_ACTION_GLOBAL_CREATE,
            value: {
                action: CONST.QUICK_ACTIONS.SPLIT_SCAN,
                chatReportID: splitChatReport.reportID,
                isFirstQuickAction: isEmptyObject(quickAction),
            },
        },
        existingSplitChatReport
            ? {
                  onyxMethod: Onyx.METHOD.MERGE,
                  key: `${ONYXKEYS.COLLECTION.REPORT_ACTIONS}${splitChatReport.reportID}`,
                  value: {
                      [splitIOUReportAction.reportActionID]: splitIOUReportAction as OnyxTypes.ReportAction,
                  },
              }
            : {
                  onyxMethod: Onyx.METHOD.SET,
                  key: `${ONYXKEYS.COLLECTION.REPORT_ACTIONS}${splitChatReport.reportID}`,
                  value: {
                      [splitChatCreatedReportAction.reportActionID]: splitChatCreatedReportAction,
                      [splitIOUReportAction.reportActionID]: splitIOUReportAction as OnyxTypes.ReportAction,
                  },
              },
        {
            onyxMethod: Onyx.METHOD.SET,
            key: `${ONYXKEYS.COLLECTION.TRANSACTION}${splitTransaction.transactionID}`,
            value: splitTransaction,
        },
    ];

    const successData: OnyxUpdate[] = [
        {
            onyxMethod: Onyx.METHOD.MERGE,
            key: `${ONYXKEYS.COLLECTION.REPORT_ACTIONS}${splitChatReport.reportID}`,
            value: {
                ...(existingSplitChatReport ? {} : {[splitChatCreatedReportAction.reportActionID]: {pendingAction: null}}),
                [splitIOUReportAction.reportActionID]: {pendingAction: null},
            },
        },
        {
            onyxMethod: Onyx.METHOD.MERGE,
            key: `${ONYXKEYS.COLLECTION.TRANSACTION}${splitTransaction.transactionID}`,
            value: {pendingAction: null},
        },
    ];

    if (!existingSplitChatReport) {
        successData.push({
            onyxMethod: Onyx.METHOD.MERGE,
            key: `${ONYXKEYS.COLLECTION.REPORT}${splitChatReport.reportID}`,
            value: {pendingFields: {createChat: null}},
        });
    }

    const failureData: OnyxUpdate[] = [
        {
            onyxMethod: Onyx.METHOD.MERGE,
            key: `${ONYXKEYS.COLLECTION.TRANSACTION}${splitTransaction.transactionID}`,
            value: {
                errors: ErrorUtils.getMicroSecondOnyxError('iou.error.genericCreateFailureMessage'),
            },
        },
    ];

    if (existingSplitChatReport) {
        failureData.push({
            onyxMethod: Onyx.METHOD.MERGE,
            key: `${ONYXKEYS.COLLECTION.REPORT_ACTIONS}${splitChatReport.reportID}`,
            value: {
                [splitIOUReportAction.reportActionID]: {
                    errors: getReceiptError(receipt, filename),
                },
            },
        });
    } else {
        failureData.push(
            {
                onyxMethod: Onyx.METHOD.MERGE,
                key: `${ONYXKEYS.COLLECTION.REPORT}${splitChatReport.reportID}`,
                value: {
                    errorFields: {
                        createChat: ErrorUtils.getMicroSecondOnyxError('report.genericCreateReportFailureMessage'),
                    },
                },
            },
            {
                onyxMethod: Onyx.METHOD.MERGE,
                key: `${ONYXKEYS.COLLECTION.REPORT_ACTIONS}${splitChatReport.reportID}`,
                value: {
                    [splitChatCreatedReportAction.reportActionID]: {
                        errors: ErrorUtils.getMicroSecondOnyxError('report.genericCreateReportFailureMessage'),
                    },
                    [splitIOUReportAction.reportActionID]: {
                        errors: getReceiptError(receipt, filename),
                    },
                },
            },
        );
    }

    const splits: Split[] = [{email: currentUserEmailForIOUSplit, accountID: currentUserAccountID}];

    participants.forEach((participant) => {
        // Disabling this line since participant.login can be an empty string
        // eslint-disable-next-line @typescript-eslint/prefer-nullish-coalescing
        const email = participant.isOwnPolicyExpenseChat ? '' : PhoneNumber.addSMSDomainIfPhoneNumber(participant.login || participant.text || '').toLowerCase();
        const accountID = participant.isOwnPolicyExpenseChat ? 0 : Number(participant.accountID);
        if (email === currentUserEmailForIOUSplit) {
            return;
        }

        // When splitting with a workspace chat, we only need to supply the policyID and the workspace reportID as it's needed so we can update the report preview
        if (participant.isOwnPolicyExpenseChat) {
            splits.push({
                policyID: participant.policyID,
                chatReportID: splitChatReport.reportID,
            });
            return;
        }

        const participantPersonalDetails = allPersonalDetails[participant?.accountID ?? -1];
        if (!participantPersonalDetails) {
            optimisticData.push({
                onyxMethod: Onyx.METHOD.MERGE,
                key: ONYXKEYS.PERSONAL_DETAILS_LIST,
                value: {
                    [accountID]: {
                        accountID,
                        avatar: UserUtils.getDefaultAvatarURL(accountID),
                        // Disabling this line since participant.displayName can be an empty string
                        // eslint-disable-next-line @typescript-eslint/prefer-nullish-coalescing
                        displayName: LocalePhoneNumber.formatPhoneNumber(participant.displayName || email),
                        // Disabling this line since participant.login can be an empty string
                        // eslint-disable-next-line @typescript-eslint/prefer-nullish-coalescing
                        login: participant.login || participant.text,
                        isOptimisticPersonalDetail: true,
                    },
                },
            });
        }

        splits.push({
            email,
            accountID,
        });
    });

    participants.forEach((participant) => {
        const isPolicyExpenseChat = ReportUtils.isPolicyExpenseChat(participant);
        if (!isPolicyExpenseChat) {
            return;
        }

        const optimisticPolicyRecentlyUsedCategories = Policy.buildOptimisticPolicyRecentlyUsedCategories(participant.policyID, category);
        const optimisticPolicyRecentlyUsedTags = Policy.buildOptimisticPolicyRecentlyUsedTags(participant.policyID, tag);

        if (optimisticPolicyRecentlyUsedCategories.length > 0) {
            optimisticData.push({
                onyxMethod: Onyx.METHOD.SET,
                key: `${ONYXKEYS.COLLECTION.POLICY_RECENTLY_USED_CATEGORIES}${participant.policyID}`,
                value: optimisticPolicyRecentlyUsedCategories,
            });
        }

        if (!isEmptyObject(optimisticPolicyRecentlyUsedTags)) {
            optimisticData.push({
                onyxMethod: Onyx.METHOD.MERGE,
                key: `${ONYXKEYS.COLLECTION.POLICY_RECENTLY_USED_TAGS}${participant.policyID}`,
                value: optimisticPolicyRecentlyUsedTags,
            });
        }
    });

    // Save the new splits array into the transaction's comment in case the user calls CompleteSplitBill while offline
    optimisticData.push({
        onyxMethod: Onyx.METHOD.MERGE,
        key: `${ONYXKEYS.COLLECTION.TRANSACTION}${splitTransaction.transactionID}`,
        value: {
            comment: {
                splits,
            },
        },
    });

    const parameters: StartSplitBillParams = {
        chatReportID: splitChatReport.reportID,
        reportActionID: splitIOUReportAction.reportActionID,
        transactionID: splitTransaction.transactionID,
        splits: JSON.stringify(splits),
        receipt,
        comment,
        category,
        tag,
        currency,
        isFromGroupDM: !existingSplitChatReport,
        billable,
        ...(existingSplitChatReport ? {} : {createdReportActionID: splitChatCreatedReportAction.reportActionID}),
        chatType: splitChatReport?.chatType,
    };

    API.write(WRITE_COMMANDS.START_SPLIT_BILL, parameters, {optimisticData, successData, failureData});

    resetMoneyRequestInfo();
    Navigation.dismissModalWithReport(splitChatReport);
    Report.notifyNewAction(splitChatReport.chatReportID ?? '', currentUserAccountID);
}

/** Used for editing a split bill while it's still scanning or when SmartScan fails, it completes a split bill started by startSplitBill above.
 *
 * @param chatReportID - The group chat or workspace reportID
 * @param reportAction - The split action that lives in the chatReport above
 * @param updatedTransaction - The updated **draft** split transaction
 * @param sessionAccountID - accountID of the current user
 * @param sessionEmail - email of the current user
 */
function completeSplitBill(chatReportID: string, reportAction: OnyxTypes.ReportAction, updatedTransaction: OnyxEntry<OnyxTypes.Transaction>, sessionAccountID: number, sessionEmail: string) {
    const currentUserEmailForIOUSplit = PhoneNumber.addSMSDomainIfPhoneNumber(sessionEmail);
    const transactionID = updatedTransaction?.transactionID ?? '';
    const unmodifiedTransaction = allTransactions[`${ONYXKEYS.COLLECTION.TRANSACTION}${transactionID}`];

    // Save optimistic updated transaction and action
    const optimisticData: OnyxUpdate[] = [
        {
            onyxMethod: Onyx.METHOD.MERGE,
            key: `${ONYXKEYS.COLLECTION.TRANSACTION}${transactionID}`,
            value: {
                ...updatedTransaction,
                receipt: {
                    state: CONST.IOU.RECEIPT_STATE.OPEN,
                },
            },
        },
        {
            onyxMethod: Onyx.METHOD.MERGE,
            key: `${ONYXKEYS.COLLECTION.REPORT_ACTIONS}${chatReportID}`,
            value: {
                [reportAction.reportActionID]: {
                    lastModified: DateUtils.getDBTime(),
                    whisperedToAccountIDs: [],
                },
            },
        },
    ];

    const successData: OnyxUpdate[] = [
        {
            onyxMethod: Onyx.METHOD.MERGE,
            key: `${ONYXKEYS.COLLECTION.TRANSACTION}${transactionID}`,
            value: {pendingAction: null},
        },
        {
            onyxMethod: Onyx.METHOD.MERGE,
            key: `${ONYXKEYS.COLLECTION.SPLIT_TRANSACTION_DRAFT}${transactionID}`,
            value: {pendingAction: null},
        },
    ];

    const failureData: OnyxUpdate[] = [
        {
            onyxMethod: Onyx.METHOD.MERGE,
            key: `${ONYXKEYS.COLLECTION.TRANSACTION}${transactionID}`,
            value: {
                ...unmodifiedTransaction,
                errors: ErrorUtils.getMicroSecondOnyxError('iou.error.genericCreateFailureMessage'),
            },
        },
        {
            onyxMethod: Onyx.METHOD.MERGE,
            key: `${ONYXKEYS.COLLECTION.REPORT_ACTIONS}${chatReportID}`,
            value: {
                [reportAction.reportActionID]: {
                    ...reportAction,
                    errors: ErrorUtils.getMicroSecondOnyxError('iou.error.genericCreateFailureMessage'),
                },
            },
        },
    ];

    const splitParticipants: Split[] = updatedTransaction?.comment.splits ?? [];
    const amount = updatedTransaction?.modifiedAmount;
    const currency = updatedTransaction?.modifiedCurrency;

    // Exclude the current user when calculating the split amount, `calculateAmount` takes it into account
    const splitAmount = IOUUtils.calculateAmount(splitParticipants.length - 1, amount ?? 0, currency ?? '', false);

    const splits: Split[] = [{email: currentUserEmailForIOUSplit}];
    splitParticipants.forEach((participant) => {
        // Skip creating the transaction for the current user
        if (participant.email === currentUserEmailForIOUSplit) {
            return;
        }
        const isPolicyExpenseChat = !!participant.policyID;

        if (!isPolicyExpenseChat) {
            // In case this is still the optimistic accountID saved in the splits array, return early as we cannot know
            // if there is an existing chat between the split creator and this participant
            // Instead, we will rely on Auth generating the report IDs and the user won't see any optimistic chats or reports created
            const participantPersonalDetails: OnyxTypes.PersonalDetails | EmptyObject = allPersonalDetails[participant?.accountID ?? -1] ?? {};
            if (!participantPersonalDetails || participantPersonalDetails.isOptimisticPersonalDetail) {
                splits.push({
                    email: participant.email,
                });
                return;
            }
        }

        let oneOnOneChatReport: OnyxTypes.Report | null;
        let isNewOneOnOneChatReport = false;
        if (isPolicyExpenseChat) {
            // The workspace chat reportID is saved in the splits array when starting a split bill with a workspace
            oneOnOneChatReport = allReports?.[`${ONYXKEYS.COLLECTION.REPORT}${participant.chatReportID}`] ?? null;
        } else {
            const existingChatReport = ReportUtils.getChatByParticipants(participant.accountID ? [participant.accountID] : []);
            isNewOneOnOneChatReport = !existingChatReport;
            oneOnOneChatReport = existingChatReport ?? ReportUtils.buildOptimisticChatReport(participant.accountID ? [participant.accountID] : []);
        }

        let oneOnOneIOUReport: OneOnOneIOUReport = oneOnOneChatReport?.iouReportID ? allReports?.[`${ONYXKEYS.COLLECTION.REPORT}${oneOnOneChatReport.iouReportID}`] : null;
        const shouldCreateNewOneOnOneIOUReport = ReportUtils.shouldCreateNewMoneyRequestReport(oneOnOneIOUReport, oneOnOneChatReport);

        if (!oneOnOneIOUReport || shouldCreateNewOneOnOneIOUReport) {
            oneOnOneIOUReport = isPolicyExpenseChat
                ? ReportUtils.buildOptimisticExpenseReport(oneOnOneChatReport?.reportID ?? '', participant.policyID ?? '', sessionAccountID, splitAmount, currency ?? '')
                : ReportUtils.buildOptimisticIOUReport(sessionAccountID, participant.accountID ?? -1, splitAmount, oneOnOneChatReport?.reportID ?? '', currency ?? '');
        } else if (isPolicyExpenseChat) {
            if (typeof oneOnOneIOUReport?.total === 'number') {
                // Because of the Expense reports are stored as negative values, we subtract the total from the amount
                oneOnOneIOUReport.total -= splitAmount;
            }
        } else {
            oneOnOneIOUReport = IOUUtils.updateIOUOwnerAndTotal(oneOnOneIOUReport, sessionAccountID, splitAmount, currency ?? '');
        }

        const oneOnOneTransaction = TransactionUtils.buildOptimisticTransaction(
            isPolicyExpenseChat ? -splitAmount : splitAmount,
            currency ?? '',
            oneOnOneIOUReport?.reportID ?? '',
            updatedTransaction?.comment.comment,
            updatedTransaction?.modifiedCreated,
            CONST.IOU.TYPE.SPLIT,
            transactionID,
            updatedTransaction?.modifiedMerchant,
            {...updatedTransaction?.receipt, state: CONST.IOU.RECEIPT_STATE.OPEN},
            updatedTransaction?.filename,
            undefined,
            updatedTransaction?.category,
            updatedTransaction?.tag,
            updatedTransaction?.billable,
        );

        const [oneOnOneCreatedActionForChat, oneOnOneCreatedActionForIOU, oneOnOneIOUAction, optimisticTransactionThread, optimisticCreatedActionForTransactionThread] =
            ReportUtils.buildOptimisticMoneyRequestEntities(
                oneOnOneIOUReport,
                CONST.IOU.REPORT_ACTION_TYPE.CREATE,
                splitAmount,
                currency ?? '',
                updatedTransaction?.comment.comment ?? '',
                currentUserEmailForIOUSplit,
                [participant],
                oneOnOneTransaction.transactionID,
                undefined,
            );

        let oneOnOneReportPreviewAction = ReportActionsUtils.getReportPreviewAction(oneOnOneChatReport?.reportID ?? '', oneOnOneIOUReport?.reportID ?? '');
        if (oneOnOneReportPreviewAction) {
            oneOnOneReportPreviewAction = ReportUtils.updateReportPreview(oneOnOneIOUReport, oneOnOneReportPreviewAction);
        } else {
            oneOnOneReportPreviewAction = ReportUtils.buildOptimisticReportPreview(oneOnOneChatReport, oneOnOneIOUReport, '', oneOnOneTransaction);
        }

        const [oneOnOneOptimisticData, oneOnOneSuccessData, oneOnOneFailureData] = buildOnyxDataForMoneyRequest(
            oneOnOneChatReport,
            oneOnOneIOUReport,
            oneOnOneTransaction,
            oneOnOneCreatedActionForChat,
            oneOnOneCreatedActionForIOU,
            oneOnOneIOUAction,
            {},
            oneOnOneReportPreviewAction,
            [],
            {},
            isNewOneOnOneChatReport,
            optimisticTransactionThread,
            optimisticCreatedActionForTransactionThread,
            shouldCreateNewOneOnOneIOUReport,
            null,
            null,
            null,
            null,
            true,
        );

        splits.push({
            email: participant.email,
            accountID: participant.accountID,
            policyID: participant.policyID,
            iouReportID: oneOnOneIOUReport?.reportID,
            chatReportID: oneOnOneChatReport?.reportID,
            transactionID: oneOnOneTransaction.transactionID,
            reportActionID: oneOnOneIOUAction.reportActionID,
            createdChatReportActionID: oneOnOneCreatedActionForChat.reportActionID,
            createdIOUReportActionID: oneOnOneCreatedActionForIOU.reportActionID,
            reportPreviewReportActionID: oneOnOneReportPreviewAction.reportActionID,
            transactionThreadReportID: optimisticTransactionThread.reportID,
            createdReportActionIDForThread: optimisticCreatedActionForTransactionThread.reportActionID,
        });

        optimisticData.push(...oneOnOneOptimisticData);
        successData.push(...oneOnOneSuccessData);
        failureData.push(...oneOnOneFailureData);
    });

    const {
        amount: transactionAmount,
        currency: transactionCurrency,
        created: transactionCreated,
        merchant: transactionMerchant,
        comment: transactionComment,
        category: transactionCategory,
        tag: transactionTag,
    } = ReportUtils.getTransactionDetails(updatedTransaction) ?? {};

    const parameters: CompleteSplitBillParams = {
        transactionID,
        amount: transactionAmount,
        currency: transactionCurrency,
        created: transactionCreated,
        merchant: transactionMerchant,
        comment: transactionComment,
        category: transactionCategory,
        tag: transactionTag,
        splits: JSON.stringify(splits),
    };

    API.write(WRITE_COMMANDS.COMPLETE_SPLIT_BILL, parameters, {optimisticData, successData, failureData});
    Navigation.dismissModal(chatReportID);
    Report.notifyNewAction(chatReportID, sessionAccountID);
}

function setDraftSplitTransaction(transactionID: string, transactionChanges: TransactionChanges = {}) {
    let draftSplitTransaction = allDraftSplitTransactions[`${ONYXKEYS.COLLECTION.SPLIT_TRANSACTION_DRAFT}${transactionID}`];

    if (!draftSplitTransaction) {
        draftSplitTransaction = allTransactions[`${ONYXKEYS.COLLECTION.TRANSACTION}${transactionID}`];
    }

    const updatedTransaction = draftSplitTransaction ? TransactionUtils.getUpdatedTransaction(draftSplitTransaction, transactionChanges, false, false) : null;

    Onyx.merge(`${ONYXKEYS.COLLECTION.SPLIT_TRANSACTION_DRAFT}${transactionID}`, updatedTransaction);
}

function editRegularMoneyRequest(
    transactionID: string,
    transactionThreadReportID: string,
    transactionChanges: TransactionChanges,
    policy: OnyxTypes.Policy,
    policyTags: OnyxTypes.PolicyTagList,
    policyCategories: OnyxTypes.PolicyCategories,
) {
    // STEP 1: Get all collections we're updating
    const transactionThread = allReports?.[`${ONYXKEYS.COLLECTION.REPORT}${transactionThreadReportID}`] ?? null;
    const transaction = allTransactions[`${ONYXKEYS.COLLECTION.TRANSACTION}${transactionID}`];
    const iouReport = allReports?.[`${ONYXKEYS.COLLECTION.REPORT}${transactionThread?.parentReportID}`] ?? null;
    const chatReport = allReports?.[`${ONYXKEYS.COLLECTION.REPORT}${iouReport?.chatReportID}`] ?? null;
    const isFromExpenseReport = ReportUtils.isExpenseReport(iouReport);

    // STEP 2: Build new modified expense report action.
    const updatedReportAction = ReportUtils.buildOptimisticModifiedExpenseReportAction(transactionThread, transaction, transactionChanges, isFromExpenseReport, policy);
    const updatedTransaction = transaction ? TransactionUtils.getUpdatedTransaction(transaction, transactionChanges, isFromExpenseReport) : null;

    // STEP 3: Compute the IOU total and update the report preview message so LHN amount owed is correct
    // Should only update if the transaction matches the currency of the report, else we wait for the update
    // from the server with the currency conversion
    let updatedMoneyRequestReport = {...iouReport};
    const updatedChatReport = {...chatReport};
    const diff = TransactionUtils.getAmount(transaction, true) - TransactionUtils.getAmount(updatedTransaction, true);
    if (updatedTransaction?.currency === iouReport?.currency && updatedTransaction?.modifiedAmount && diff !== 0) {
        if (ReportUtils.isExpenseReport(iouReport) && typeof updatedMoneyRequestReport.total === 'number') {
            updatedMoneyRequestReport.total += diff;
        } else {
            updatedMoneyRequestReport = iouReport
                ? IOUUtils.updateIOUOwnerAndTotal(iouReport, updatedReportAction.actorAccountID ?? -1, diff, TransactionUtils.getCurrency(transaction), false)
                : {};
        }

        updatedMoneyRequestReport.cachedTotal = CurrencyUtils.convertToDisplayString(updatedMoneyRequestReport.total, updatedTransaction.currency);

        // Update the last message of the IOU report
        const lastMessage = ReportUtils.getIOUReportActionMessage(
            iouReport?.reportID ?? '',
            CONST.IOU.REPORT_ACTION_TYPE.CREATE,
            updatedMoneyRequestReport.total ?? 0,
            '',
            updatedTransaction.currency,
            '',
            false,
        );
        updatedMoneyRequestReport.lastMessageText = lastMessage[0].text;
        updatedMoneyRequestReport.lastMessageHtml = lastMessage[0].html;

        // Update the last message of the chat report
        const hasNonReimbursableTransactions = ReportUtils.hasNonReimbursableTransactions(iouReport?.reportID);
        const messageText = Localize.translateLocal(hasNonReimbursableTransactions ? 'iou.payerSpentAmount' : 'iou.payerOwesAmount', {
            payer: ReportUtils.getPersonalDetailsForAccountID(updatedMoneyRequestReport.managerID ?? -1).login ?? '',
            amount: CurrencyUtils.convertToDisplayString(updatedMoneyRequestReport.total, updatedMoneyRequestReport.currency),
        });
        updatedChatReport.lastMessageText = messageText;
        updatedChatReport.lastMessageHtml = messageText;
    }

    const isScanning = TransactionUtils.hasReceipt(updatedTransaction) && TransactionUtils.isReceiptBeingScanned(updatedTransaction);

    // STEP 4: Compose the optimistic data
    const currentTime = DateUtils.getDBTime();
    const optimisticData: OnyxUpdate[] = [
        {
            onyxMethod: Onyx.METHOD.MERGE,
            key: `${ONYXKEYS.COLLECTION.REPORT_ACTIONS}${transactionThread?.reportID}`,
            value: {
                [updatedReportAction.reportActionID]: updatedReportAction as OnyxTypes.ReportAction,
            },
        },
        {
            onyxMethod: Onyx.METHOD.MERGE,
            key: `${ONYXKEYS.COLLECTION.TRANSACTION}${transactionID}`,
            value: updatedTransaction,
        },
        {
            onyxMethod: Onyx.METHOD.MERGE,
            key: `${ONYXKEYS.COLLECTION.REPORT}${iouReport?.reportID}`,
            value: updatedMoneyRequestReport,
        },
        {
            onyxMethod: Onyx.METHOD.MERGE,
            key: `${ONYXKEYS.COLLECTION.REPORT}${iouReport?.chatReportID}`,
            value: updatedChatReport,
        },
        {
            onyxMethod: Onyx.METHOD.MERGE,
            key: `${ONYXKEYS.COLLECTION.REPORT}${transactionThreadReportID}`,
            value: {
                lastReadTime: currentTime,
                lastVisibleActionCreated: currentTime,
            },
        },
    ];

    if (!isScanning) {
        optimisticData.push(
            {
                onyxMethod: Onyx.METHOD.MERGE,
                key: `${ONYXKEYS.COLLECTION.REPORT_ACTIONS}${iouReport?.reportID}`,
                value: {
                    [transactionThread?.parentReportActionID ?? '']: {
                        whisperedToAccountIDs: [],
                    },
                },
            },
            {
                onyxMethod: Onyx.METHOD.MERGE,
                key: `${ONYXKEYS.COLLECTION.REPORT_ACTIONS}${iouReport?.parentReportID}`,
                value: {
                    [iouReport?.parentReportActionID ?? '']: {
                        whisperedToAccountIDs: [],
                    },
                },
            },
        );
    }

    // Update recently used categories if the category is changed
    if ('category' in transactionChanges) {
        const optimisticPolicyRecentlyUsedCategories = Policy.buildOptimisticPolicyRecentlyUsedCategories(iouReport?.policyID, transactionChanges.category);
        if (optimisticPolicyRecentlyUsedCategories.length) {
            optimisticData.push({
                onyxMethod: Onyx.METHOD.SET,
                key: `${ONYXKEYS.COLLECTION.POLICY_RECENTLY_USED_CATEGORIES}${iouReport?.policyID}`,
                value: optimisticPolicyRecentlyUsedCategories,
            });
        }
    }

    // Update recently used categories if the tag is changed
    if ('tag' in transactionChanges) {
        const optimisticPolicyRecentlyUsedTags = Policy.buildOptimisticPolicyRecentlyUsedTags(iouReport?.policyID, transactionChanges.tag);
        if (!isEmptyObject(optimisticPolicyRecentlyUsedTags)) {
            optimisticData.push({
                onyxMethod: Onyx.METHOD.MERGE,
                key: `${ONYXKEYS.COLLECTION.POLICY_RECENTLY_USED_TAGS}${iouReport?.policyID}`,
                value: optimisticPolicyRecentlyUsedTags,
            });
        }
    }

    const successData: OnyxUpdate[] = [
        {
            onyxMethod: Onyx.METHOD.MERGE,
            key: `${ONYXKEYS.COLLECTION.REPORT_ACTIONS}${transactionThread?.reportID}`,
            value: {
                [updatedReportAction.reportActionID]: {pendingAction: null},
            },
        },
        {
            onyxMethod: Onyx.METHOD.MERGE,
            key: `${ONYXKEYS.COLLECTION.TRANSACTION}${transactionID}`,
            value: {
                pendingFields: {
                    comment: null,
                    amount: null,
                    created: null,
                    currency: null,
                    merchant: null,
                    billable: null,
                    category: null,
                    tag: null,
                },
            },
        },
        {
            onyxMethod: Onyx.METHOD.MERGE,
            key: `${ONYXKEYS.COLLECTION.REPORT}${iouReport?.reportID}`,
            value: {pendingAction: null},
        },
    ];

    const failureData: OnyxUpdate[] = [
        {
            onyxMethod: Onyx.METHOD.MERGE,
            key: `${ONYXKEYS.COLLECTION.REPORT_ACTIONS}${transactionThread?.reportID}`,
            value: {
                [updatedReportAction.reportActionID]: {
                    errors: ErrorUtils.getMicroSecondOnyxError('iou.error.genericEditFailureMessage'),
                },
            },
        },
        {
            onyxMethod: Onyx.METHOD.MERGE,
            key: `${ONYXKEYS.COLLECTION.TRANSACTION}${transactionID}`,
            value: {
                ...transaction,
                modifiedCreated: transaction?.modifiedCreated ? transaction.modifiedCreated : null,
                modifiedAmount: transaction?.modifiedAmount ? transaction.modifiedAmount : null,
                modifiedCurrency: transaction?.modifiedCurrency ? transaction.modifiedCurrency : null,
                modifiedMerchant: transaction?.modifiedMerchant ? transaction.modifiedMerchant : null,
                modifiedWaypoints: transaction?.modifiedWaypoints ? transaction.modifiedWaypoints : null,
                pendingFields: null,
            },
        },
        {
            onyxMethod: Onyx.METHOD.MERGE,
            key: `${ONYXKEYS.COLLECTION.REPORT}${iouReport?.reportID}`,
            value: {
                ...iouReport,
                cachedTotal: iouReport?.cachedTotal ? iouReport?.cachedTotal : null,
            },
        },
        {
            onyxMethod: Onyx.METHOD.MERGE,
            key: `${ONYXKEYS.COLLECTION.REPORT}${iouReport?.chatReportID}`,
            value: chatReport,
        },
        {
            onyxMethod: Onyx.METHOD.MERGE,
            key: `${ONYXKEYS.COLLECTION.REPORT}${transactionThreadReportID}`,
            value: {
                lastReadTime: transactionThread?.lastReadTime,
                lastVisibleActionCreated: transactionThread?.lastVisibleActionCreated,
            },
        },
    ];

    // Add transaction violations if we have a paid policy and an updated transaction
    if (policy && PolicyUtils.isPaidGroupPolicy(policy) && updatedTransaction) {
        const currentTransactionViolations = allTransactionViolations[`${ONYXKEYS.COLLECTION.TRANSACTION_VIOLATIONS}${transactionID}`] ?? [];
        const updatedViolationsOnyxData = ViolationsUtils.getViolationsOnyxData(
            updatedTransaction,
            currentTransactionViolations,
            !!policy.requiresTag,
            policyTags,
            !!policy.requiresCategory,
            policyCategories,
        );
        optimisticData.push(updatedViolationsOnyxData);
        failureData.push({
            onyxMethod: Onyx.METHOD.MERGE,
            key: `${ONYXKEYS.COLLECTION.TRANSACTION_VIOLATIONS}${transactionID}`,
            value: currentTransactionViolations,
        });
    }

    // STEP 6: Call the API endpoint
    const {created, amount, currency, comment, merchant, category, billable, tag} = ReportUtils.getTransactionDetails(updatedTransaction) ?? {};

    const parameters: EditMoneyRequestParams = {
        transactionID,
        reportActionID: updatedReportAction.reportActionID,
        created,
        amount,
        currency,
        comment,
        merchant,
        category,
        billable,
        tag,
    };

    API.write(WRITE_COMMANDS.EDIT_MONEY_REQUEST, parameters, {optimisticData, successData, failureData});
}

function editMoneyRequest(
    transaction: OnyxTypes.Transaction,
    transactionThreadReportID: string,
    transactionChanges: TransactionChanges,
    policy: OnyxTypes.Policy,
    policyTags: OnyxTypes.PolicyTagList,
    policyCategories: OnyxTypes.PolicyCategories,
) {
    if (TransactionUtils.isDistanceRequest(transaction)) {
        updateDistanceRequest(transaction.transactionID, transactionThreadReportID, transactionChanges, policy, policyTags, policyCategories);
    } else {
        editRegularMoneyRequest(transaction.transactionID, transactionThreadReportID, transactionChanges, policy, policyTags, policyCategories);
    }
}

type UpdateMoneyRequestAmountAndCurrencyParams = {
    transactionID: string;
    transactionThreadReportID: string;
    currency: string;
    amount: number;
    policy?: OnyxEntry<OnyxTypes.Policy>;
    policyTagList?: OnyxEntry<OnyxTypes.PolicyTagList>;
    policyCategories?: OnyxEntry<OnyxTypes.PolicyCategories>;
};

/** Updates the amount and currency fields of a money request */
function updateMoneyRequestAmountAndCurrency({
    transactionID,
    transactionThreadReportID,
    currency,
    amount,
    policy,
    policyTagList,
    policyCategories,
}: UpdateMoneyRequestAmountAndCurrencyParams) {
    const transactionChanges = {
        amount,
        currency,
    };
    const {params, onyxData} = getUpdateMoneyRequestParams(
        transactionID,
        transactionThreadReportID,
        transactionChanges,
        policy ?? null,
        policyTagList ?? null,
        policyCategories ?? null,
        true,
    );
    API.write(WRITE_COMMANDS.UPDATE_MONEY_REQUEST_AMOUNT_AND_CURRENCY, params, onyxData);
}

function deleteMoneyRequest(transactionID: string, reportAction: OnyxTypes.ReportAction, isSingleTransactionView = false) {
    // STEP 1: Get all collections we're updating
    const iouReportID = reportAction?.actionName === CONST.REPORT.ACTIONS.TYPE.IOU ? reportAction.originalMessage.IOUReportID : '';
    const iouReport = allReports?.[`${ONYXKEYS.COLLECTION.REPORT}${iouReportID}`] ?? null;
    const chatReport = allReports?.[`${ONYXKEYS.COLLECTION.REPORT}${iouReport?.chatReportID}`];
    const reportPreviewAction = ReportActionsUtils.getReportPreviewAction(iouReport?.chatReportID ?? '', iouReport?.reportID ?? '');
    const transaction = allTransactions[`${ONYXKEYS.COLLECTION.TRANSACTION}${transactionID}`];
    const transactionViolations = allTransactionViolations[`${ONYXKEYS.COLLECTION.TRANSACTION_VIOLATIONS}${transactionID}`];
    const transactionThreadID = reportAction.childReportID;
    let transactionThread = null;
    if (transactionThreadID) {
        transactionThread = allReports?.[`${ONYXKEYS.COLLECTION.REPORT}${transactionThreadID}`] ?? null;
    }

    // STEP 2: Decide if we need to:
    // 1. Delete the transactionThread - delete if there are no visible comments in the thread
    // 2. Update the moneyRequestPreview to show [Deleted request] - update if the transactionThread exists AND it isn't being deleted
    const shouldDeleteTransactionThread = transactionThreadID ? (reportAction?.childVisibleActionCount ?? 0) === 0 : false;
    const shouldShowDeletedRequestMessage = !!transactionThreadID && !shouldDeleteTransactionThread;

    // STEP 3: Update the IOU reportAction and decide if the iouReport should be deleted. We delete the iouReport if there are no visible comments left in the report.
    const updatedReportAction = {
        [reportAction.reportActionID]: {
            pendingAction: shouldShowDeletedRequestMessage ? CONST.RED_BRICK_ROAD_PENDING_ACTION.UPDATE : CONST.RED_BRICK_ROAD_PENDING_ACTION.DELETE,
            previousMessage: reportAction.message,
            message: [
                {
                    type: 'COMMENT',
                    html: '',
                    text: '',
                    isEdited: true,
                    isDeletedParentAction: shouldShowDeletedRequestMessage,
                },
            ],
            originalMessage: {
                IOUTransactionID: null,
            },
            errors: undefined,
        },
    } as OnyxTypes.ReportActions;

    const lastVisibleAction = ReportActionsUtils.getLastVisibleAction(iouReport?.reportID ?? '', updatedReportAction);
    const iouReportLastMessageText = ReportActionsUtils.getLastVisibleMessage(iouReport?.reportID ?? '', updatedReportAction).lastMessageText;
    const shouldDeleteIOUReport =
        iouReportLastMessageText.length === 0 && !ReportActionsUtils.isDeletedParentAction(lastVisibleAction) && (!transactionThreadID || shouldDeleteTransactionThread);

    // STEP 4: Update the iouReport and reportPreview with new totals and messages if it wasn't deleted
    let updatedIOUReport: OnyxTypes.Report | null;
    const currency = TransactionUtils.getCurrency(transaction);
    const updatedReportPreviewAction: OnyxTypes.ReportAction | EmptyObject = {...reportPreviewAction};
    updatedReportPreviewAction.pendingAction = shouldDeleteIOUReport ? CONST.RED_BRICK_ROAD_PENDING_ACTION.DELETE : CONST.RED_BRICK_ROAD_PENDING_ACTION.UPDATE;
    if (iouReport && ReportUtils.isExpenseReport(iouReport)) {
        updatedIOUReport = {...iouReport};

        if (typeof updatedIOUReport.total === 'number' && currency === iouReport?.currency) {
            // Because of the Expense reports are stored as negative values, we add the total from the amount
            const amountDiff = TransactionUtils.getAmount(transaction, true);
            updatedIOUReport.total += amountDiff;

            if (!transaction?.reimbursable && typeof updatedIOUReport.nonReimbursableTotal === 'number') {
                updatedIOUReport.nonReimbursableTotal += amountDiff;
            }
        }
    } else {
        updatedIOUReport = IOUUtils.updateIOUOwnerAndTotal(iouReport, reportAction.actorAccountID ?? -1, TransactionUtils.getAmount(transaction, false), currency, true);
    }

    if (updatedIOUReport) {
        updatedIOUReport.lastMessageText = iouReportLastMessageText;
        updatedIOUReport.lastVisibleActionCreated = lastVisibleAction?.created;
    }

    const hasNonReimbursableTransactions = ReportUtils.hasNonReimbursableTransactions(iouReport?.reportID);
    const messageText = Localize.translateLocal(hasNonReimbursableTransactions ? 'iou.payerSpentAmount' : 'iou.payerOwesAmount', {
        payer: ReportUtils.getPersonalDetailsForAccountID(updatedIOUReport?.managerID ?? -1).login ?? '',
        amount: CurrencyUtils.convertToDisplayString(updatedIOUReport?.total, updatedIOUReport?.currency),
    });

    if (updatedReportPreviewAction?.message?.[0]) {
        updatedReportPreviewAction.message[0].text = messageText;
        updatedReportPreviewAction.message[0].deleted = shouldDeleteIOUReport ? DateUtils.getDBTime() : '';
    }

    if (updatedReportPreviewAction && reportPreviewAction?.childMoneyRequestCount && reportPreviewAction?.childMoneyRequestCount > 0) {
        updatedReportPreviewAction.childMoneyRequestCount = reportPreviewAction.childMoneyRequestCount - 1;
    }

    // STEP 5: Build Onyx data
    const optimisticData: OnyxUpdate[] = [
        {
            onyxMethod: Onyx.METHOD.SET,
            key: `${ONYXKEYS.COLLECTION.TRANSACTION}${transactionID}`,
            value: null,
        },
    ];

    if (Permissions.canUseViolations(betas)) {
        optimisticData.push({
            onyxMethod: Onyx.METHOD.SET,
            key: `${ONYXKEYS.COLLECTION.TRANSACTION_VIOLATIONS}${transactionID}`,
            value: null,
        });
    }

    if (shouldDeleteTransactionThread) {
        optimisticData.push(
            {
                onyxMethod: Onyx.METHOD.SET,
                key: `${ONYXKEYS.COLLECTION.REPORT}${transactionThreadID}`,
                value: null,
            },
            {
                onyxMethod: Onyx.METHOD.SET,
                key: `${ONYXKEYS.COLLECTION.REPORT_ACTIONS}${transactionThreadID}`,
                value: null,
            },
        );
    }

    optimisticData.push(
        {
            onyxMethod: Onyx.METHOD.MERGE,
            key: `${ONYXKEYS.COLLECTION.REPORT_ACTIONS}${iouReport?.reportID}`,
            value: updatedReportAction,
        },
        {
            onyxMethod: Onyx.METHOD.MERGE,
            key: `${ONYXKEYS.COLLECTION.REPORT}${iouReport?.reportID}`,
            value: updatedIOUReport,
        },
        {
            onyxMethod: Onyx.METHOD.MERGE,
            key: `${ONYXKEYS.COLLECTION.REPORT_ACTIONS}${chatReport?.reportID}`,
            value: {
                [reportPreviewAction?.reportActionID ?? '']: updatedReportPreviewAction,
            },
        },
        {
            onyxMethod: Onyx.METHOD.MERGE,
            key: `${ONYXKEYS.COLLECTION.REPORT}${chatReport?.reportID}`,
            value: ReportUtils.getOutstandingChildRequest(updatedIOUReport),
        },
    );

    if (!shouldDeleteIOUReport && updatedReportPreviewAction.childMoneyRequestCount === 0) {
        optimisticData.push({
            onyxMethod: Onyx.METHOD.MERGE,
            key: `${ONYXKEYS.COLLECTION.REPORT}${chatReport?.reportID}`,
            value: {
                hasOutstandingChildRequest: false,
            },
        });
    }

    if (shouldDeleteIOUReport) {
        optimisticData.push({
            onyxMethod: Onyx.METHOD.MERGE,
            key: `${ONYXKEYS.COLLECTION.REPORT}${chatReport?.reportID}`,
            value: {
                hasOutstandingChildRequest: false,
                iouReportID: null,
                lastMessageText: ReportActionsUtils.getLastVisibleMessage(iouReport?.chatReportID ?? '', {[reportPreviewAction?.reportActionID ?? '']: null})?.lastMessageText,
                lastVisibleActionCreated: ReportActionsUtils.getLastVisibleAction(iouReport?.chatReportID ?? '', {[reportPreviewAction?.reportActionID ?? '']: null})?.created,
            },
        });
    }

    const successData: OnyxUpdate[] = [
        {
            onyxMethod: Onyx.METHOD.MERGE,
            key: `${ONYXKEYS.COLLECTION.REPORT_ACTIONS}${iouReport?.reportID}`,
            value: {
                [reportAction.reportActionID]: shouldDeleteIOUReport
                    ? null
                    : {
                          pendingAction: null,
                      },
            },
        },
        {
            onyxMethod: Onyx.METHOD.MERGE,
            key: `${ONYXKEYS.COLLECTION.REPORT_ACTIONS}${chatReport?.reportID}`,
            value: {
                [reportPreviewAction?.reportActionID ?? '']: {
                    pendingAction: null,
                    errors: null,
                },
            },
        },
    ];

    if (shouldDeleteIOUReport) {
        successData.push({
            onyxMethod: Onyx.METHOD.SET,
            key: `${ONYXKEYS.COLLECTION.REPORT}${iouReport?.reportID}`,
            value: null,
        });
    }

    const failureData: OnyxUpdate[] = [
        {
            onyxMethod: Onyx.METHOD.SET,
            key: `${ONYXKEYS.COLLECTION.TRANSACTION}${transactionID}`,
            value: transaction,
        },
    ];

    if (Permissions.canUseViolations(betas)) {
        failureData.push({
            onyxMethod: Onyx.METHOD.SET,
            key: `${ONYXKEYS.COLLECTION.TRANSACTION_VIOLATIONS}${transactionID}`,
            value: transactionViolations,
        });
    }

    if (shouldDeleteTransactionThread) {
        failureData.push({
            onyxMethod: Onyx.METHOD.SET,
            key: `${ONYXKEYS.COLLECTION.REPORT}${transactionThreadID}`,
            value: transactionThread,
        });
    }

    const errorKey = DateUtils.getMicroseconds();

    failureData.push(
        {
            onyxMethod: Onyx.METHOD.MERGE,
            key: `${ONYXKEYS.COLLECTION.REPORT_ACTIONS}${iouReport?.reportID}`,
            value: {
                [reportAction.reportActionID]: {
                    ...reportAction,
                    pendingAction: null,
                    errors: {
                        [errorKey]: ['iou.error.genericDeleteFailureMessage', {isTranslated: false}],
                    },
                },
            },
        },
        shouldDeleteIOUReport
            ? {
                  onyxMethod: Onyx.METHOD.SET,
                  key: `${ONYXKEYS.COLLECTION.REPORT}${iouReport?.reportID}`,
                  value: iouReport,
              }
            : {
                  onyxMethod: Onyx.METHOD.MERGE,
                  key: `${ONYXKEYS.COLLECTION.REPORT}${iouReport?.reportID}`,
                  value: iouReport,
              },
        {
            onyxMethod: Onyx.METHOD.MERGE,
            key: `${ONYXKEYS.COLLECTION.REPORT_ACTIONS}${chatReport?.reportID}`,
            value: {
                [reportPreviewAction?.reportActionID ?? '']: {
                    ...reportPreviewAction,
                    pendingAction: null,
                    errors: {
                        [errorKey]: ['iou.error.genericDeleteFailureMessage', {isTranslated: false}],
                    },
                },
            },
        },
    );

    if (chatReport && shouldDeleteIOUReport) {
        failureData.push({
            onyxMethod: Onyx.METHOD.MERGE,
            key: `${ONYXKEYS.COLLECTION.REPORT}${chatReport.reportID}`,
            value: chatReport,
        });
    }

    if (!shouldDeleteIOUReport && updatedReportPreviewAction.childMoneyRequestCount === 0) {
        failureData.push({
            onyxMethod: Onyx.METHOD.MERGE,
            key: `${ONYXKEYS.COLLECTION.REPORT}${chatReport?.reportID}`,
            value: {
                hasOutstandingChildRequest: true,
            },
        });
    }

    const parameters: DeleteMoneyRequestParams = {
        transactionID,
        reportActionID: reportAction.reportActionID,
    };

    // STEP 6: Make the API request
    API.write(WRITE_COMMANDS.DELETE_MONEY_REQUEST, parameters, {optimisticData, successData, failureData});
    CachedPDFPaths.clearByKey(transactionID);

    // STEP 7: Navigate the user depending on which page they are on and which resources were deleted
    if (iouReport && isSingleTransactionView && shouldDeleteTransactionThread && !shouldDeleteIOUReport) {
        // Pop the deleted report screen before navigating. This prevents navigating to the Concierge chat due to the missing report.
        Navigation.goBack(ROUTES.REPORT_WITH_ID.getRoute(iouReport.reportID));
        return;
    }

    if (iouReport?.chatReportID && shouldDeleteIOUReport) {
        // Pop the deleted report screen before navigating. This prevents navigating to the Concierge chat due to the missing report.
        Navigation.goBack(ROUTES.REPORT_WITH_ID.getRoute(iouReport.chatReportID));
    }
}

function deleteTrackExpense(chatReportID: string, transactionID: string, reportAction: OnyxTypes.ReportAction, isSingleTransactionView = false) {
    // STEP 1: Get all collections we're updating
    const chatReport = allReports?.[`${ONYXKEYS.COLLECTION.REPORT}${chatReportID}`] ?? null;
    if (!ReportUtils.isSelfDM(chatReport)) {
        return deleteMoneyRequest(transactionID, reportAction, isSingleTransactionView);
    }

    const transaction = allTransactions[`${ONYXKEYS.COLLECTION.TRANSACTION}${transactionID}`];
    const transactionViolations = allTransactionViolations[`${ONYXKEYS.COLLECTION.TRANSACTION_VIOLATIONS}${transactionID}`];
    const transactionThreadID = reportAction.childReportID;
    let transactionThread = null;
    if (transactionThreadID) {
        transactionThread = allReports?.[`${ONYXKEYS.COLLECTION.REPORT}${transactionThreadID}`] ?? null;
    }

    // STEP 2: Decide if we need to:
    // 1. Delete the transactionThread - delete if there are no visible comments in the thread
    // 2. Update the moneyRequestPreview to show [Deleted request] - update if the transactionThread exists AND it isn't being deleted
    const shouldDeleteTransactionThread = transactionThreadID ? (reportAction?.childVisibleActionCount ?? 0) === 0 : false;
    const shouldShowDeletedRequestMessage = !!transactionThreadID && !shouldDeleteTransactionThread;

    // STEP 3: Update the IOU reportAction.
    const updatedReportAction = {
        [reportAction.reportActionID]: {
            pendingAction: shouldShowDeletedRequestMessage ? CONST.RED_BRICK_ROAD_PENDING_ACTION.UPDATE : CONST.RED_BRICK_ROAD_PENDING_ACTION.DELETE,
            previousMessage: reportAction.message,
            message: [
                {
                    type: 'COMMENT',
                    html: '',
                    text: '',
                    isEdited: true,
                    isDeletedParentAction: shouldShowDeletedRequestMessage,
                },
            ],
            originalMessage: {
                IOUTransactionID: null,
            },
            errors: undefined,
        },
    } as OnyxTypes.ReportActions;

    const lastVisibleAction = ReportActionsUtils.getLastVisibleAction(chatReport?.reportID ?? '', updatedReportAction);
    const reportLastMessageText = ReportActionsUtils.getLastVisibleMessage(chatReport?.reportID ?? '', updatedReportAction).lastMessageText;

    // STEP 4: Build Onyx data
    const optimisticData: OnyxUpdate[] = [
        {
            onyxMethod: Onyx.METHOD.SET,
            key: `${ONYXKEYS.COLLECTION.TRANSACTION}${transactionID}`,
            value: null,
        },
    ];

    if (Permissions.canUseViolations(betas)) {
        optimisticData.push({
            onyxMethod: Onyx.METHOD.SET,
            key: `${ONYXKEYS.COLLECTION.TRANSACTION_VIOLATIONS}${transactionID}`,
            value: null,
        });
    }

    if (shouldDeleteTransactionThread) {
        optimisticData.push(
            {
                onyxMethod: Onyx.METHOD.SET,
                key: `${ONYXKEYS.COLLECTION.REPORT}${transactionThreadID}`,
                value: null,
            },
            {
                onyxMethod: Onyx.METHOD.SET,
                key: `${ONYXKEYS.COLLECTION.REPORT_ACTIONS}${transactionThreadID}`,
                value: null,
            },
        );
    }

    optimisticData.push(
        {
            onyxMethod: Onyx.METHOD.MERGE,
            key: `${ONYXKEYS.COLLECTION.REPORT_ACTIONS}${chatReport?.reportID}`,
            value: updatedReportAction,
        },
        {
            onyxMethod: Onyx.METHOD.MERGE,
            key: `${ONYXKEYS.COLLECTION.REPORT}${chatReport?.reportID}`,
            value: {
                lastMessageText: reportLastMessageText,
                lastVisibleActionCreated: lastVisibleAction?.created,
            },
        },
    );

    const successData: OnyxUpdate[] = [
        {
            onyxMethod: Onyx.METHOD.MERGE,
            key: `${ONYXKEYS.COLLECTION.REPORT_ACTIONS}${chatReport?.reportID}`,
            value: {
                [reportAction.reportActionID]: {
                    pendingAction: null,
                    errors: null,
                },
            },
        },
    ];

    const failureData: OnyxUpdate[] = [
        {
            onyxMethod: Onyx.METHOD.SET,
            key: `${ONYXKEYS.COLLECTION.TRANSACTION}${transactionID}`,
            value: transaction,
        },
    ];

    if (Permissions.canUseViolations(betas)) {
        failureData.push({
            onyxMethod: Onyx.METHOD.SET,
            key: `${ONYXKEYS.COLLECTION.TRANSACTION_VIOLATIONS}${transactionID}`,
            value: transactionViolations,
        });
    }

    if (shouldDeleteTransactionThread) {
        failureData.push({
            onyxMethod: Onyx.METHOD.SET,
            key: `${ONYXKEYS.COLLECTION.REPORT}${transactionThreadID}`,
            value: transactionThread,
        });
    }

    failureData.push(
        {
            onyxMethod: Onyx.METHOD.MERGE,
            key: `${ONYXKEYS.COLLECTION.REPORT_ACTIONS}${chatReport?.reportID}`,
            value: {
                [reportAction.reportActionID]: {
                    ...reportAction,
                    pendingAction: null,
                    errors: ErrorUtils.getMicroSecondOnyxError('iou.error.genericDeleteFailureMessage'),
                },
            },
        },
        {
            onyxMethod: Onyx.METHOD.MERGE,
            key: `${ONYXKEYS.COLLECTION.REPORT}${chatReport?.reportID}`,
            value: chatReport,
        },
    );

    const parameters: DeleteMoneyRequestParams = {
        transactionID,
        reportActionID: reportAction.reportActionID,
    };

    // STEP 6: Make the API request
    API.write(WRITE_COMMANDS.DELETE_MONEY_REQUEST, parameters, {optimisticData, successData, failureData});
    CachedPDFPaths.clearByKey(transactionID);

    // STEP 7: Navigate the user depending on which page they are on and which resources were deleted
    if (isSingleTransactionView && shouldDeleteTransactionThread) {
        // Pop the deleted report screen before navigating. This prevents navigating to the Concierge chat due to the missing report.
        Navigation.goBack(ROUTES.REPORT_WITH_ID.getRoute(chatReport?.reportID ?? ''));
    }
}

/**
 * @param managerID - Account ID of the person sending the money
 * @param recipient - The user receiving the money
 */
function getSendMoneyParams(
    report: OnyxEntry<OnyxTypes.Report> | EmptyObject,
    amount: number,
    currency: string,
    comment: string,
    paymentMethodType: PaymentMethodType,
    managerID: number,
    recipient: Participant,
): SendMoneyParamsData {
    const recipientEmail = PhoneNumber.addSMSDomainIfPhoneNumber(recipient.login ?? '');
    const recipientAccountID = Number(recipient.accountID);
    const newIOUReportDetails = JSON.stringify({
        amount,
        currency,
        requestorEmail: recipientEmail,
        requestorAccountID: recipientAccountID,
        comment,
        idempotencyKey: Str.guid(),
    });

    let chatReport = !isEmptyObject(report) && report?.reportID ? report : ReportUtils.getChatByParticipants([recipientAccountID]);
    let isNewChat = false;
    if (!chatReport) {
        chatReport = ReportUtils.buildOptimisticChatReport([recipientAccountID]);
        isNewChat = true;
    }
    const optimisticIOUReport = ReportUtils.buildOptimisticIOUReport(recipientAccountID, managerID, amount, chatReport.reportID, currency, true);

    const optimisticTransaction = TransactionUtils.buildOptimisticTransaction(amount, currency, optimisticIOUReport.reportID, comment);
    const optimisticTransactionData: OnyxUpdate = {
        onyxMethod: Onyx.METHOD.SET,
        key: `${ONYXKEYS.COLLECTION.TRANSACTION}${optimisticTransaction.transactionID}`,
        value: optimisticTransaction,
    };

    const [optimisticCreatedActionForChat, optimisticCreatedActionForIOUReport, optimisticIOUReportAction, optimisticTransactionThread, optimisticCreatedActionForTransactionThread] =
        ReportUtils.buildOptimisticMoneyRequestEntities(
            optimisticIOUReport,
            CONST.IOU.REPORT_ACTION_TYPE.PAY,
            amount,
            currency,
            comment,
            recipientEmail,
            [recipient],
            optimisticTransaction.transactionID,
            paymentMethodType,
            false,
            true,
        );

    const reportPreviewAction = ReportUtils.buildOptimisticReportPreview(chatReport, optimisticIOUReport);

    // Change the method to set for new reports because it doesn't exist yet, is faster,
    // and we need the data to be available when we navigate to the chat page
    const optimisticChatReportData: OnyxUpdate = isNewChat
        ? {
              onyxMethod: Onyx.METHOD.SET,
              key: `${ONYXKEYS.COLLECTION.REPORT}${chatReport.reportID}`,
              value: {
                  ...chatReport,
                  // Set and clear pending fields on the chat report
                  pendingFields: {createChat: CONST.RED_BRICK_ROAD_PENDING_ACTION.ADD},
                  lastReadTime: DateUtils.getDBTime(),
                  lastVisibleActionCreated: reportPreviewAction.created,
              },
          }
        : {
              onyxMethod: Onyx.METHOD.MERGE,
              key: `${ONYXKEYS.COLLECTION.REPORT}${chatReport.reportID}`,
              value: {
                  ...chatReport,
                  lastReadTime: DateUtils.getDBTime(),
                  lastVisibleActionCreated: reportPreviewAction.created,
              },
          };
    const optimisticQuickActionData: OnyxUpdate = {
        onyxMethod: Onyx.METHOD.SET,
        key: ONYXKEYS.NVP_QUICK_ACTION_GLOBAL_CREATE,
        value: {
            action: CONST.QUICK_ACTIONS.SEND_MONEY,
            chatReportID: chatReport.reportID,
            isFirstQuickAction: isEmptyObject(quickAction),
        },
    };
    const optimisticIOUReportData: OnyxUpdate = {
        onyxMethod: Onyx.METHOD.SET,
        key: `${ONYXKEYS.COLLECTION.REPORT}${optimisticIOUReport.reportID}`,
        value: {
            ...optimisticIOUReport,
            lastMessageText: optimisticIOUReportAction.message?.[0]?.text,
            lastMessageHtml: optimisticIOUReportAction.message?.[0]?.html,
        },
    };
    const optimisticTransactionThreadData: OnyxUpdate = {
        onyxMethod: Onyx.METHOD.SET,
        key: `${ONYXKEYS.COLLECTION.REPORT}${optimisticTransactionThread.reportID}`,
        value: optimisticTransactionThread,
    };
    const optimisticIOUReportActionsData: OnyxUpdate = {
        onyxMethod: Onyx.METHOD.MERGE,
        key: `${ONYXKEYS.COLLECTION.REPORT_ACTIONS}${optimisticIOUReport.reportID}`,
        value: {
            [optimisticCreatedActionForIOUReport.reportActionID]: optimisticCreatedActionForIOUReport,
            [optimisticIOUReportAction.reportActionID]: {
                ...(optimisticIOUReportAction as OnyxTypes.ReportAction),
                pendingAction: CONST.RED_BRICK_ROAD_PENDING_ACTION.ADD,
            },
        },
    };
    const optimisticChatReportActionsData: OnyxUpdate = {
        onyxMethod: Onyx.METHOD.MERGE,
        key: `${ONYXKEYS.COLLECTION.REPORT_ACTIONS}${chatReport.reportID}`,
        value: {
            [reportPreviewAction.reportActionID]: reportPreviewAction,
        },
    };
    const optimisticTransactionThreadReportActionsData: OnyxUpdate = {
        onyxMethod: Onyx.METHOD.MERGE,
        key: `${ONYXKEYS.COLLECTION.REPORT_ACTIONS}${optimisticTransactionThread.reportID}`,
        value: {
            [optimisticCreatedActionForTransactionThread.reportActionID]: optimisticCreatedActionForTransactionThread,
        },
    };

    const successData: OnyxUpdate[] = [
        {
            onyxMethod: Onyx.METHOD.MERGE,
            key: `${ONYXKEYS.COLLECTION.REPORT_ACTIONS}${optimisticIOUReport.reportID}`,
            value: {
                [optimisticIOUReportAction.reportActionID]: {
                    pendingAction: null,
                },
            },
        },
        {
            onyxMethod: Onyx.METHOD.MERGE,
            key: `${ONYXKEYS.COLLECTION.TRANSACTION}${optimisticTransaction.transactionID}`,
            value: {pendingAction: null},
        },
        {
            onyxMethod: Onyx.METHOD.MERGE,
            key: `${ONYXKEYS.COLLECTION.REPORT_ACTIONS}${chatReport.reportID}`,
            value: {
                [reportPreviewAction.reportActionID]: {
                    pendingAction: null,
                },
            },
        },
        {
            onyxMethod: Onyx.METHOD.MERGE,
            key: `${ONYXKEYS.COLLECTION.REPORT_ACTIONS}${optimisticTransactionThread.reportID}`,
            value: {
                [optimisticCreatedActionForTransactionThread.reportActionID]: {
                    pendingAction: null,
                },
            },
        },
    ];

    const failureData: OnyxUpdate[] = [
        {
            onyxMethod: Onyx.METHOD.MERGE,
            key: `${ONYXKEYS.COLLECTION.TRANSACTION}${optimisticTransaction.transactionID}`,
            value: {
                errors: ErrorUtils.getMicroSecondOnyxError('iou.error.other'),
            },
        },
        {
            onyxMethod: Onyx.METHOD.MERGE,
            key: `${ONYXKEYS.COLLECTION.REPORT}${optimisticTransactionThread.reportID}`,
            value: {
                errorFields: {
                    createChat: ErrorUtils.getMicroSecondOnyxError('report.genericCreateReportFailureMessage'),
                },
            },
        },
        {
            onyxMethod: Onyx.METHOD.MERGE,
            key: `${ONYXKEYS.COLLECTION.REPORT_ACTIONS}${optimisticTransactionThread.reportID}`,
            value: {
                [optimisticCreatedActionForTransactionThread.reportActionID]: {
                    errors: ErrorUtils.getMicroSecondOnyxError('iou.error.genericCreateFailureMessage'),
                },
            },
        },
    ];

    let optimisticPersonalDetailListData: OnyxUpdate | EmptyObject = {};

    // Now, let's add the data we need just when we are creating a new chat report
    if (isNewChat) {
        successData.push({
            onyxMethod: Onyx.METHOD.MERGE,
            key: `${ONYXKEYS.COLLECTION.REPORT}${chatReport.reportID}`,
            value: {pendingFields: null},
        });
        failureData.push(
            {
                onyxMethod: Onyx.METHOD.MERGE,
                key: `${ONYXKEYS.COLLECTION.REPORT}${chatReport.reportID}`,
                value: {
                    errorFields: {
                        createChat: ErrorUtils.getMicroSecondOnyxError('report.genericCreateReportFailureMessage'),
                    },
                },
            },
            {
                onyxMethod: Onyx.METHOD.MERGE,
                key: `${ONYXKEYS.COLLECTION.REPORT_ACTIONS}${optimisticIOUReport.reportID}`,
                value: {
                    [optimisticIOUReportAction.reportActionID]: {
                        errors: ErrorUtils.getMicroSecondOnyxError('iou.error.genericCreateFailureMessage'),
                    },
                },
            },
        );

        // Add optimistic personal details for recipient
        optimisticPersonalDetailListData = {
            onyxMethod: Onyx.METHOD.MERGE,
            key: ONYXKEYS.PERSONAL_DETAILS_LIST,
            value: {
                [recipientAccountID]: {
                    accountID: recipientAccountID,
                    avatar: UserUtils.getDefaultAvatarURL(recipient.accountID),
                    // Disabling this line since participant.displayName can be an empty string
                    // eslint-disable-next-line @typescript-eslint/prefer-nullish-coalescing
                    displayName: recipient.displayName || recipient.login,
                    login: recipient.login,
                },
            },
        };

        if (optimisticChatReportActionsData.value) {
            // Add an optimistic created action to the optimistic chat reportActions data
            optimisticChatReportActionsData.value[optimisticCreatedActionForChat.reportActionID] = optimisticCreatedActionForChat;
        }
    } else {
        failureData.push({
            onyxMethod: Onyx.METHOD.MERGE,
            key: `${ONYXKEYS.COLLECTION.REPORT_ACTIONS}${optimisticIOUReport.reportID}`,
            value: {
                [optimisticIOUReportAction.reportActionID]: {
                    errors: ErrorUtils.getMicroSecondOnyxError('iou.error.other'),
                },
            },
        });
    }

    const optimisticData: OnyxUpdate[] = [
        optimisticChatReportData,
        optimisticQuickActionData,
        optimisticIOUReportData,
        optimisticChatReportActionsData,
        optimisticIOUReportActionsData,
        optimisticTransactionData,
        optimisticTransactionThreadData,
        optimisticTransactionThreadReportActionsData,
    ];

    if (!isEmptyObject(optimisticPersonalDetailListData)) {
        optimisticData.push(optimisticPersonalDetailListData);
    }

    return {
        params: {
            iouReportID: optimisticIOUReport.reportID,
            chatReportID: chatReport.reportID,
            reportActionID: optimisticIOUReportAction.reportActionID,
            paymentMethodType,
            transactionID: optimisticTransaction.transactionID,
            newIOUReportDetails,
            createdReportActionID: isNewChat ? optimisticCreatedActionForChat.reportActionID : '0',
            reportPreviewReportActionID: reportPreviewAction.reportActionID,
            createdIOUReportActionID: optimisticCreatedActionForIOUReport.reportActionID,
            transactionThreadReportID: optimisticTransactionThread.reportID,
            createdReportActionIDForThread: optimisticCreatedActionForTransactionThread.reportActionID,
        },
        optimisticData,
        successData,
        failureData,
    };
}

function getPayMoneyRequestParams(
    chatReport: OnyxTypes.Report,
    iouReport: OnyxTypes.Report,
    recipient: Participant,
    paymentMethodType: PaymentMethodType,
    full: boolean,
): PayMoneyRequestData {
    let total = (iouReport.total ?? 0) - (iouReport.nonReimbursableTotal ?? 0);
    if (ReportUtils.hasHeldExpenses(iouReport.reportID) && !full && !!iouReport.unheldTotal) {
        total = iouReport.unheldTotal;
    }

    const optimisticIOUReportAction = ReportUtils.buildOptimisticIOUReportAction(
        CONST.IOU.REPORT_ACTION_TYPE.PAY,
        ReportUtils.isExpenseReport(iouReport) ? -total : total,
        iouReport.currency ?? '',
        '',
        [recipient],
        '',
        paymentMethodType,
        iouReport.reportID,
        true,
    );

    // In some instances, the report preview action might not be available to the payer (only whispered to the requestor)
    // hence we need to make the updates to the action safely.
    let optimisticReportPreviewAction = null;
    const reportPreviewAction = ReportActionsUtils.getReportPreviewAction(chatReport.reportID, iouReport.reportID);
    if (reportPreviewAction) {
        optimisticReportPreviewAction = ReportUtils.updateReportPreview(iouReport, reportPreviewAction, true);
    }

    const currentNextStep = allNextSteps[`${ONYXKEYS.COLLECTION.NEXT_STEP}${iouReport.reportID}`] ?? null;
    const optimisticNextStep = NextStepUtils.buildNextStep(iouReport, CONST.REPORT.STATUS_NUM.REIMBURSED, {isPaidWithExpensify: paymentMethodType === CONST.IOU.PAYMENT_TYPE.VBBA});

    const optimisticData: OnyxUpdate[] = [
        {
            onyxMethod: Onyx.METHOD.MERGE,
            key: `${ONYXKEYS.COLLECTION.REPORT}${chatReport.reportID}`,
            value: {
                ...chatReport,
                lastReadTime: DateUtils.getDBTime(),
                lastVisibleActionCreated: optimisticIOUReportAction.created,
                hasOutstandingChildRequest: false,
                iouReportID: null,
                lastMessageText: optimisticIOUReportAction.message?.[0]?.text,
                lastMessageHtml: optimisticIOUReportAction.message?.[0]?.html,
            },
        },
        {
            onyxMethod: Onyx.METHOD.MERGE,
            key: `${ONYXKEYS.COLLECTION.REPORT_ACTIONS}${iouReport.reportID}`,
            value: {
                [optimisticIOUReportAction.reportActionID]: {
                    ...(optimisticIOUReportAction as OnyxTypes.ReportAction),
                    pendingAction: CONST.RED_BRICK_ROAD_PENDING_ACTION.ADD,
                },
            },
        },
        {
            onyxMethod: Onyx.METHOD.MERGE,
            key: `${ONYXKEYS.COLLECTION.REPORT}${iouReport.reportID}`,
            value: {
                ...iouReport,
                lastMessageText: optimisticIOUReportAction.message?.[0]?.text,
                lastMessageHtml: optimisticIOUReportAction.message?.[0]?.html,
                hasOutstandingChildRequest: false,
                statusNum: CONST.REPORT.STATUS_NUM.REIMBURSED,
                pendingFields: {
                    preview: CONST.RED_BRICK_ROAD_PENDING_ACTION.UPDATE,
                    reimbursed: CONST.RED_BRICK_ROAD_PENDING_ACTION.UPDATE,
                    partial: full ? null : CONST.RED_BRICK_ROAD_PENDING_ACTION.UPDATE,
                },
            },
        },
        {
            onyxMethod: Onyx.METHOD.MERGE,
            key: ONYXKEYS.NVP_LAST_PAYMENT_METHOD,
            value: {[iouReport.policyID ?? '']: paymentMethodType},
        },
        {
            onyxMethod: Onyx.METHOD.MERGE,
            key: `${ONYXKEYS.COLLECTION.NEXT_STEP}${iouReport.reportID}`,
            value: optimisticNextStep,
        },
    ];

    const successData: OnyxUpdate[] = [
        {
            onyxMethod: Onyx.METHOD.MERGE,
            key: `${ONYXKEYS.COLLECTION.REPORT}${iouReport.reportID}`,
            value: {
                pendingFields: {
                    preview: null,
                    reimbursed: null,
                    partial: null,
                },
            },
        },
    ];

    const failureData: OnyxUpdate[] = [
        {
            onyxMethod: Onyx.METHOD.MERGE,
            key: `${ONYXKEYS.COLLECTION.REPORT_ACTIONS}${iouReport.reportID}`,
            value: {
                [optimisticIOUReportAction.reportActionID]: {
                    errors: ErrorUtils.getMicroSecondOnyxError('iou.error.other'),
                },
            },
        },
        {
            onyxMethod: Onyx.METHOD.MERGE,
            key: `${ONYXKEYS.COLLECTION.REPORT}${iouReport.reportID}`,
            value: {
                ...iouReport,
            },
        },
        {
            onyxMethod: Onyx.METHOD.MERGE,
            key: `${ONYXKEYS.COLLECTION.REPORT}${chatReport.reportID}`,
            value: chatReport,
        },
        {
            onyxMethod: Onyx.METHOD.MERGE,
            key: `${ONYXKEYS.COLLECTION.NEXT_STEP}${iouReport.reportID}`,
            value: currentNextStep,
        },
    ];

    // In case the report preview action is loaded locally, let's update it.
    if (optimisticReportPreviewAction) {
        optimisticData.push({
            onyxMethod: Onyx.METHOD.MERGE,
            key: `${ONYXKEYS.COLLECTION.REPORT_ACTIONS}${chatReport.reportID}`,
            value: {
                [optimisticReportPreviewAction.reportActionID]: optimisticReportPreviewAction,
            },
        });
        failureData.push({
            onyxMethod: Onyx.METHOD.MERGE,
            key: `${ONYXKEYS.COLLECTION.REPORT_ACTIONS}${chatReport.reportID}`,
            value: {
                [optimisticReportPreviewAction.reportActionID]: {
                    created: optimisticReportPreviewAction.created,
                },
            },
        });
    }

    return {
        params: {
            iouReportID: iouReport.reportID,
            chatReportID: chatReport.reportID,
            reportActionID: optimisticIOUReportAction.reportActionID,
            paymentMethodType,
            full,
            amount: Math.abs(total),
        },
        optimisticData,
        successData,
        failureData,
    };
}

/**
 * @param managerID - Account ID of the person sending the money
 * @param recipient - The user receiving the money
 */
function sendMoneyElsewhere(report: OnyxEntry<OnyxTypes.Report>, amount: number, currency: string, comment: string, managerID: number, recipient: Participant) {
    const {params, optimisticData, successData, failureData} = getSendMoneyParams(report, amount, currency, comment, CONST.IOU.PAYMENT_TYPE.ELSEWHERE, managerID, recipient);

    API.write(WRITE_COMMANDS.SEND_MONEY_ELSEWHERE, params, {optimisticData, successData, failureData});

    resetMoneyRequestInfo();
    Navigation.dismissModal(params.chatReportID);
    Report.notifyNewAction(params.chatReportID, managerID);
}

/**
 * @param managerID - Account ID of the person sending the money
 * @param recipient - The user receiving the money
 */
function sendMoneyWithWallet(report: OnyxEntry<OnyxTypes.Report>, amount: number, currency: string, comment: string, managerID: number, recipient: Participant | ReportUtils.OptionData) {
    const {params, optimisticData, successData, failureData} = getSendMoneyParams(report, amount, currency, comment, CONST.IOU.PAYMENT_TYPE.EXPENSIFY, managerID, recipient);

    API.write(WRITE_COMMANDS.SEND_MONEY_WITH_WALLET, params, {optimisticData, successData, failureData});

    resetMoneyRequestInfo();
    Navigation.dismissModal(params.chatReportID);
    Report.notifyNewAction(params.chatReportID, managerID);
}

function canApproveIOU(iouReport: OnyxEntry<OnyxTypes.Report> | EmptyObject, chatReport: OnyxEntry<OnyxTypes.Report> | EmptyObject, policy: OnyxEntry<OnyxTypes.Policy> | EmptyObject) {
    if (isEmptyObject(chatReport)) {
        return false;
    }
    const isPaidGroupPolicy = ReportUtils.isPaidGroupPolicyExpenseChat(chatReport);
    if (!isPaidGroupPolicy) {
        return false;
    }

    const isOnInstantSubmitPolicy = PolicyUtils.isInstantSubmitEnabled(policy);
    const isOnSubmitAndClosePolicy = PolicyUtils.isSubmitAndClose(policy);
    if (isOnInstantSubmitPolicy && isOnSubmitAndClosePolicy) {
        return false;
    }

    const managerID = iouReport?.managerID ?? 0;
    const isCurrentUserManager = managerID === userAccountID;
    const isPolicyExpenseChat = ReportUtils.isPolicyExpenseChat(chatReport);

    const isOpenExpenseReport = isPolicyExpenseChat && ReportUtils.isOpenExpenseReport(iouReport);
    const isApproved = ReportUtils.isReportApproved(iouReport);
    const iouSettled = ReportUtils.isSettled(iouReport?.reportID);
    const isArchivedReport = ReportUtils.isArchivedRoom(iouReport);

    return isCurrentUserManager && !isOpenExpenseReport && !isApproved && !iouSettled && !isArchivedReport;
}

function canIOUBePaid(iouReport: OnyxEntry<OnyxTypes.Report> | EmptyObject, chatReport: OnyxEntry<OnyxTypes.Report> | EmptyObject, policy: OnyxEntry<OnyxTypes.Policy> | EmptyObject) {
    const isPolicyExpenseChat = ReportUtils.isPolicyExpenseChat(chatReport);
    const iouCanceled = ReportUtils.isArchivedRoom(chatReport);

    if (isEmptyObject(iouReport)) {
        return false;
    }

    if (policy?.reimbursementChoice === CONST.POLICY.REIMBURSEMENT_CHOICES.REIMBURSEMENT_NO) {
        return false;
    }

    const isPayer = ReportUtils.isPayer(
        {
            email: currentUserEmail,
            accountID: userAccountID,
        },
        iouReport,
    );

    const isOpenExpenseReport = isPolicyExpenseChat && ReportUtils.isOpenExpenseReport(iouReport);
    const iouSettled = ReportUtils.isSettled(iouReport?.reportID);

    const {reimbursableSpend} = ReportUtils.getMoneyRequestSpendBreakdown(iouReport);
    const isAutoReimbursable = policy?.reimbursementChoice === CONST.POLICY.REIMBURSEMENT_CHOICES.REIMBURSEMENT_YES ? false : ReportUtils.canBeAutoReimbursed(iouReport, policy);
    const shouldBeApproved = canApproveIOU(iouReport, chatReport, policy);

    return isPayer && !isOpenExpenseReport && !iouSettled && !iouReport?.isWaitingOnBankAccount && reimbursableSpend !== 0 && !iouCanceled && !isAutoReimbursable && !shouldBeApproved;
}

function hasIOUToApproveOrPay(chatReport: OnyxEntry<OnyxTypes.Report> | EmptyObject, excludedIOUReportID: string): boolean {
    const chatReportActions = reportActionsByReport?.[chatReport?.reportID ?? ''] ?? {};

    return Object.values(chatReportActions).some((action) => {
        const iouReport = ReportUtils.getReport(action.childReportID ?? '');
        const policy = getPolicy(iouReport?.policyID);
        const shouldShowSettlementButton = canIOUBePaid(iouReport, chatReport, policy) || canApproveIOU(iouReport, chatReport, policy);
        return action.childReportID?.toString() !== excludedIOUReportID && action.actionName === CONST.REPORT.ACTIONS.TYPE.REPORTPREVIEW && shouldShowSettlementButton;
    });
}

function approveMoneyRequest(expenseReport: OnyxTypes.Report | EmptyObject, full?: boolean) {
    const currentNextStep = allNextSteps[`${ONYXKEYS.COLLECTION.NEXT_STEP}${expenseReport.reportID}`] ?? null;
    let total = expenseReport.total ?? 0;
    const hasHeldExpenses = ReportUtils.hasHeldExpenses(expenseReport.reportID);
    if (hasHeldExpenses && !full && !!expenseReport.unheldTotal) {
        total = expenseReport.unheldTotal;
    }
    const optimisticApprovedReportAction = ReportUtils.buildOptimisticApprovedReportAction(total, expenseReport.currency ?? '', expenseReport.reportID);
    const optimisticNextStep = NextStepUtils.buildNextStep(expenseReport, CONST.REPORT.STATUS_NUM.APPROVED);
    const chatReport = ReportUtils.getReport(expenseReport.chatReportID);

    const optimisticReportActionsData: OnyxUpdate = {
        onyxMethod: Onyx.METHOD.MERGE,
        key: `${ONYXKEYS.COLLECTION.REPORT_ACTIONS}${expenseReport.reportID}`,
        value: {
            [optimisticApprovedReportAction.reportActionID]: {
                ...(optimisticApprovedReportAction as OnyxTypes.ReportAction),
                pendingAction: CONST.RED_BRICK_ROAD_PENDING_ACTION.ADD,
            },
        },
    };
    const optimisticIOUReportData: OnyxUpdate = {
        onyxMethod: Onyx.METHOD.MERGE,
        key: `${ONYXKEYS.COLLECTION.REPORT}${expenseReport.reportID}`,
        value: {
            ...expenseReport,
            lastMessageText: optimisticApprovedReportAction.message?.[0]?.text,
            lastMessageHtml: optimisticApprovedReportAction.message?.[0]?.html,
            stateNum: CONST.REPORT.STATE_NUM.APPROVED,
            statusNum: CONST.REPORT.STATUS_NUM.APPROVED,
            pendingFields: {
                partial: full ? null : CONST.RED_BRICK_ROAD_PENDING_ACTION.UPDATE,
            },
        },
    };

    const optimisticChatReportData: OnyxUpdate = {
        onyxMethod: Onyx.METHOD.MERGE,
        key: `${ONYXKEYS.COLLECTION.REPORT}${expenseReport?.chatReportID}`,
        value: {
            hasOutstandingChildRequest: hasIOUToApproveOrPay(chatReport, expenseReport?.reportID ?? ''),
        },
    };

    const optimisticNextStepData: OnyxUpdate = {
        onyxMethod: Onyx.METHOD.MERGE,
        key: `${ONYXKEYS.COLLECTION.NEXT_STEP}${expenseReport.reportID}`,
        value: optimisticNextStep,
    };
    const optimisticData: OnyxUpdate[] = [optimisticIOUReportData, optimisticReportActionsData, optimisticNextStepData, optimisticChatReportData];

    const successData: OnyxUpdate[] = [
        {
            onyxMethod: Onyx.METHOD.MERGE,
            key: `${ONYXKEYS.COLLECTION.REPORT_ACTIONS}${expenseReport.reportID}`,
            value: {
                [optimisticApprovedReportAction.reportActionID]: {
                    pendingAction: null,
                },
            },
        },
        {
            onyxMethod: Onyx.METHOD.MERGE,
            key: `${ONYXKEYS.COLLECTION.REPORT}${expenseReport.reportID}`,
            value: {
                pendingFields: {
                    partial: null,
                },
            },
        },
    ];

    const failureData: OnyxUpdate[] = [
        {
            onyxMethod: Onyx.METHOD.MERGE,
            key: `${ONYXKEYS.COLLECTION.REPORT_ACTIONS}${expenseReport.reportID}`,
            value: {
                [optimisticApprovedReportAction.reportActionID]: {
                    errors: ErrorUtils.getMicroSecondOnyxError('iou.error.other'),
                },
            },
        },
        {
            onyxMethod: Onyx.METHOD.MERGE,
            key: `${ONYXKEYS.COLLECTION.REPORT}${expenseReport.chatReportID}`,
            value: {
                hasOutstandingChildRequest: chatReport?.hasOutstandingChildRequest,
                pendingFields: {
                    partial: null,
                },
            },
        },
        {
            onyxMethod: Onyx.METHOD.MERGE,
            key: `${ONYXKEYS.COLLECTION.NEXT_STEP}${expenseReport.reportID}`,
            value: currentNextStep,
        },
    ];

    // Clear hold reason of all transactions if we approve all requests
    if (full && hasHeldExpenses) {
        const heldTransactions = ReportUtils.getAllHeldTransactions(expenseReport.reportID);
        heldTransactions.forEach((heldTransaction) => {
            optimisticData.push({
                onyxMethod: Onyx.METHOD.MERGE,
                key: `${ONYXKEYS.COLLECTION.TRANSACTION}${heldTransaction.transactionID}`,
                value: {
                    comment: {
                        hold: '',
                    },
                },
            });
            failureData.push({
                onyxMethod: Onyx.METHOD.MERGE,
                key: `${ONYXKEYS.COLLECTION.TRANSACTION}${heldTransaction.transactionID}`,
                value: {
                    comment: {
                        hold: heldTransaction.comment.hold,
                    },
                },
            });
        });
    }

    const parameters: ApproveMoneyRequestParams = {
        reportID: expenseReport.reportID,
        approvedReportActionID: optimisticApprovedReportAction.reportActionID,
        full,
    };

    API.write(WRITE_COMMANDS.APPROVE_MONEY_REQUEST, parameters, {optimisticData, successData, failureData});
}

function submitReport(expenseReport: OnyxTypes.Report) {
    const currentNextStep = allNextSteps[`${ONYXKEYS.COLLECTION.NEXT_STEP}${expenseReport.reportID}`] ?? null;
    const parentReport = ReportUtils.getReport(expenseReport.parentReportID);
    const policy = getPolicy(expenseReport.policyID);
    const isCurrentUserManager = currentUserPersonalDetails.accountID === expenseReport.managerID;
    const isSubmitAndClosePolicy = PolicyUtils.isSubmitAndClose(policy);
    const adminAccountID = policy.role === CONST.POLICY.ROLE.ADMIN ? currentUserPersonalDetails.accountID : undefined;
    const optimisticSubmittedReportAction = ReportUtils.buildOptimisticSubmittedReportAction(expenseReport?.total ?? 0, expenseReport.currency ?? '', expenseReport.reportID, adminAccountID);
    const optimisticNextStep = NextStepUtils.buildNextStep(expenseReport, isSubmitAndClosePolicy ? CONST.REPORT.STATUS_NUM.CLOSED : CONST.REPORT.STATUS_NUM.SUBMITTED);

    const optimisticData: OnyxUpdate[] = !isSubmitAndClosePolicy
        ? [
              {
                  onyxMethod: Onyx.METHOD.MERGE,
                  key: `${ONYXKEYS.COLLECTION.REPORT_ACTIONS}${expenseReport.reportID}`,
                  value: {
                      [optimisticSubmittedReportAction.reportActionID]: {
                          ...(optimisticSubmittedReportAction as OnyxTypes.ReportAction),
                          pendingAction: CONST.RED_BRICK_ROAD_PENDING_ACTION.ADD,
                      },
                  },
              },
              {
                  onyxMethod: Onyx.METHOD.MERGE,
                  key: `${ONYXKEYS.COLLECTION.REPORT}${expenseReport.reportID}`,
                  value: {
                      ...expenseReport,
                      lastMessageText: optimisticSubmittedReportAction.message?.[0]?.text ?? '',
                      lastMessageHtml: optimisticSubmittedReportAction.message?.[0]?.html ?? '',
                      stateNum: CONST.REPORT.STATE_NUM.SUBMITTED,
                      statusNum: CONST.REPORT.STATUS_NUM.SUBMITTED,
                  },
              },
          ]
        : [
              {
                  onyxMethod: Onyx.METHOD.MERGE,
                  key: `${ONYXKEYS.COLLECTION.REPORT}${expenseReport.reportID}`,
                  value: {
                      ...expenseReport,
                      stateNum: CONST.REPORT.STATE_NUM.APPROVED,
                      statusNum: CONST.REPORT.STATUS_NUM.CLOSED,
                  },
              },
          ];

    optimisticData.push({
        onyxMethod: Onyx.METHOD.MERGE,
        key: `${ONYXKEYS.COLLECTION.NEXT_STEP}${expenseReport.reportID}`,
        value: optimisticNextStep,
    });

    if (parentReport?.reportID) {
        optimisticData.push({
            onyxMethod: Onyx.METHOD.MERGE,
            key: `${ONYXKEYS.COLLECTION.REPORT}${parentReport.reportID}`,
            value: {
                ...parentReport,
                // In case its a manager who force submitted the report, they are the next user who needs to take an action
                hasOutstandingChildRequest: isCurrentUserManager,
                iouReportID: null,
            },
        });
    }

    const successData: OnyxUpdate[] = [];
    if (!isSubmitAndClosePolicy) {
        successData.push({
            onyxMethod: Onyx.METHOD.MERGE,
            key: `${ONYXKEYS.COLLECTION.REPORT_ACTIONS}${expenseReport.reportID}`,
            value: {
                [optimisticSubmittedReportAction.reportActionID]: {
                    pendingAction: null,
                },
            },
        });
    }

    const failureData: OnyxUpdate[] = [
        {
            onyxMethod: Onyx.METHOD.MERGE,
            key: `${ONYXKEYS.COLLECTION.REPORT}${expenseReport.reportID}`,
            value: {
                statusNum: CONST.REPORT.STATUS_NUM.OPEN,
                stateNum: CONST.REPORT.STATE_NUM.OPEN,
            },
        },
        {
            onyxMethod: Onyx.METHOD.MERGE,
            key: `${ONYXKEYS.COLLECTION.NEXT_STEP}${expenseReport.reportID}`,
            value: currentNextStep,
        },
    ];
    if (!isSubmitAndClosePolicy) {
        failureData.push({
            onyxMethod: Onyx.METHOD.MERGE,
            key: `${ONYXKEYS.COLLECTION.REPORT_ACTIONS}${expenseReport.reportID}`,
            value: {
                [optimisticSubmittedReportAction.reportActionID]: {
                    errors: ErrorUtils.getMicroSecondOnyxError('iou.error.other'),
                },
            },
        });
    }

    if (parentReport?.reportID) {
        failureData.push({
            onyxMethod: Onyx.METHOD.MERGE,
            key: `${ONYXKEYS.COLLECTION.REPORT}${parentReport.reportID}`,
            value: {
                hasOutstandingChildRequest: parentReport.hasOutstandingChildRequest,
                iouReportID: expenseReport.reportID,
            },
        });
    }

    const parameters: SubmitReportParams = {
        reportID: expenseReport.reportID,
        managerAccountID: policy.submitsTo ?? expenseReport.managerID,
        reportActionID: optimisticSubmittedReportAction.reportActionID,
    };

    API.write(WRITE_COMMANDS.SUBMIT_REPORT, parameters, {optimisticData, successData, failureData});
}

function cancelPayment(expenseReport: OnyxTypes.Report, chatReport: OnyxTypes.Report) {
    const optimisticReportAction = ReportUtils.buildOptimisticCancelPaymentReportAction(expenseReport.reportID, -(expenseReport.total ?? 0), expenseReport.currency ?? '');
    const policy = getPolicy(chatReport.policyID);
    const isFree = policy && policy.type === CONST.POLICY.TYPE.FREE;
    const approvalMode = policy.approvalMode ?? CONST.POLICY.APPROVAL_MODE.BASIC;
    let stateNum: ValueOf<typeof CONST.REPORT.STATE_NUM> = CONST.REPORT.STATE_NUM.SUBMITTED;
    let statusNum: ValueOf<typeof CONST.REPORT.STATUS_NUM> = CONST.REPORT.STATUS_NUM.SUBMITTED;
    if (!isFree) {
        stateNum = approvalMode === CONST.POLICY.APPROVAL_MODE.OPTIONAL ? CONST.REPORT.STATE_NUM.SUBMITTED : CONST.REPORT.STATE_NUM.APPROVED;
        statusNum = approvalMode === CONST.POLICY.APPROVAL_MODE.OPTIONAL ? CONST.REPORT.STATUS_NUM.CLOSED : CONST.REPORT.STATUS_NUM.APPROVED;
    }
    const optimisticNextStep = NextStepUtils.buildNextStep(expenseReport, statusNum);
    const optimisticData: OnyxUpdate[] = [
        {
            onyxMethod: Onyx.METHOD.MERGE,
            key: `${ONYXKEYS.COLLECTION.REPORT_ACTIONS}${expenseReport.reportID}`,
            value: {
                [optimisticReportAction.reportActionID]: {
                    ...(optimisticReportAction as OnyxTypes.ReportAction),
                    pendingAction: CONST.RED_BRICK_ROAD_PENDING_ACTION.ADD,
                },
            },
        },
        {
            onyxMethod: Onyx.METHOD.MERGE,
            key: `${ONYXKEYS.COLLECTION.REPORT}${expenseReport.reportID}`,
            value: {
                ...expenseReport,
                lastMessageText: optimisticReportAction.message?.[0]?.text,
                lastMessageHtml: optimisticReportAction.message?.[0]?.html,
                stateNum,
                statusNum,
            },
        },
    ];

    if (!isFree) {
        optimisticData.push({
            onyxMethod: Onyx.METHOD.MERGE,
            key: `${ONYXKEYS.COLLECTION.NEXT_STEP}${expenseReport.reportID}`,
            value: optimisticNextStep,
        });
    }

    const successData: OnyxUpdate[] = [
        {
            onyxMethod: Onyx.METHOD.MERGE,
            key: `${ONYXKEYS.COLLECTION.REPORT_ACTIONS}${expenseReport.reportID}`,
            value: {
                [optimisticReportAction.reportActionID]: {
                    pendingAction: null,
                },
            },
        },
    ];

    const failureData: OnyxUpdate[] = [
        {
            onyxMethod: Onyx.METHOD.MERGE,
            key: `${ONYXKEYS.COLLECTION.REPORT_ACTIONS}${expenseReport.reportID}`,
            value: {
                [optimisticReportAction.reportActionID ?? '']: {
                    errors: ErrorUtils.getMicroSecondOnyxError('iou.error.other'),
                },
            },
        },
        {
            onyxMethod: Onyx.METHOD.MERGE,
            key: `${ONYXKEYS.COLLECTION.REPORT}${expenseReport.reportID}`,
            value: {
                statusNum: CONST.REPORT.STATUS_NUM.REIMBURSED,
            },
        },
    ];

    if (chatReport?.reportID) {
        failureData.push({
            onyxMethod: Onyx.METHOD.MERGE,
            key: `${ONYXKEYS.COLLECTION.REPORT}${chatReport.reportID}`,
            value: {
                hasOutstandingChildRequest: true,
                iouReportID: expenseReport.reportID,
            },
        });
    }
    if (!isFree) {
        failureData.push({
            onyxMethod: Onyx.METHOD.MERGE,
            key: `${ONYXKEYS.COLLECTION.NEXT_STEP}${expenseReport.reportID}`,
            value: NextStepUtils.buildNextStep(expenseReport, CONST.REPORT.STATUS_NUM.REIMBURSED),
        });
    }

    API.write(
        WRITE_COMMANDS.CANCEL_PAYMENT,
        {
            iouReportID: expenseReport.reportID,
            chatReportID: chatReport.reportID,
            managerAccountID: expenseReport.managerID ?? 0,
            reportActionID: optimisticReportAction.reportActionID,
        },
        {optimisticData, successData, failureData},
    );
}

function payMoneyRequest(paymentType: PaymentMethodType, chatReport: OnyxTypes.Report, iouReport: OnyxTypes.Report, full = true) {
    const recipient = {accountID: iouReport.ownerAccountID};
    const {params, optimisticData, successData, failureData} = getPayMoneyRequestParams(chatReport, iouReport, recipient, paymentType, full);

    // For now, we need to call the PayMoneyRequestWithWallet API since PayMoneyRequest was not updated to work with
    // Expensify Wallets.
    const apiCommand = paymentType === CONST.IOU.PAYMENT_TYPE.EXPENSIFY ? WRITE_COMMANDS.PAY_MONEY_REQUEST_WITH_WALLET : WRITE_COMMANDS.PAY_MONEY_REQUEST;

    API.write(apiCommand, params, {optimisticData, successData, failureData});
    Navigation.dismissModalWithReport(chatReport);
}

function detachReceipt(transactionID: string) {
    const transaction = allTransactions[`${ONYXKEYS.COLLECTION.TRANSACTION}${transactionID}`];
    const newTransaction = transaction ? {...transaction, filename: '', receipt: {}} : null;

    const optimisticData: OnyxUpdate[] = [
        {
            onyxMethod: Onyx.METHOD.SET,
            key: `${ONYXKEYS.COLLECTION.TRANSACTION}${transactionID}`,
            value: newTransaction,
        },
    ];

    const failureData: OnyxUpdate[] = [
        {
            onyxMethod: Onyx.METHOD.MERGE,
            key: `${ONYXKEYS.COLLECTION.TRANSACTION}${transactionID}`,
            value: transaction,
        },
    ];

    const parameters: DetachReceiptParams = {transactionID};

    API.write(WRITE_COMMANDS.DETACH_RECEIPT, parameters, {optimisticData, failureData});
}

function replaceReceipt(transactionID: string, file: File, source: string) {
    const transaction = allTransactions[`${ONYXKEYS.COLLECTION.TRANSACTION}${transactionID}`];
    const oldReceipt = transaction?.receipt ?? {};
    const receiptOptimistic = {
        source,
        state: CONST.IOU.RECEIPT_STATE.OPEN,
    };

    const optimisticData: OnyxUpdate[] = [
        {
            onyxMethod: Onyx.METHOD.MERGE,
            key: `${ONYXKEYS.COLLECTION.TRANSACTION}${transactionID}`,
            value: {
                receipt: receiptOptimistic,
                filename: file.name,
            },
        },
    ];

    const failureData: OnyxUpdate[] = [
        {
            onyxMethod: Onyx.METHOD.MERGE,
            key: `${ONYXKEYS.COLLECTION.TRANSACTION}${transactionID}`,
            value: {
                receipt: oldReceipt,
                filename: transaction?.filename,
                errors: getReceiptError(receiptOptimistic, file.name),
            },
        },
    ];

    const parameters: ReplaceReceiptParams = {
        transactionID,
        receipt: file,
    };

    API.write(WRITE_COMMANDS.REPLACE_RECEIPT, parameters, {optimisticData, failureData});
}

/**
 * Finds the participants for an IOU based on the attached report
 * @param transactionID of the transaction to set the participants of
 * @param report attached to the transaction
 */
function setMoneyRequestParticipantsFromReport(transactionID: string, report: OnyxEntry<OnyxTypes.Report>) {
    // If the report is iou or expense report, we should get the chat report to set participant for request money
    const chatReport = ReportUtils.isMoneyRequestReport(report) ? ReportUtils.getReport(report?.chatReportID) : report;
    const currentUserAccountID = currentUserPersonalDetails.accountID;
    const shouldAddAsReport = !isEmptyObject(chatReport) && ReportUtils.isSelfDM(chatReport);
    const participants: Participant[] =
        ReportUtils.isPolicyExpenseChat(chatReport) || shouldAddAsReport
            ? [
                  {
                      accountID: 0,
                      reportID: chatReport?.reportID,
                      isPolicyExpenseChat: ReportUtils.isPolicyExpenseChat(chatReport),
                      selected: true,
                  },
              ]
            : (chatReport?.participantAccountIDs ?? [])
                  .filter((accountID) => currentUserAccountID !== accountID)
                  .map((accountID) => ({
                      accountID,
                      selected: true,
                  }));

    Onyx.merge(`${ONYXKEYS.COLLECTION.TRANSACTION_DRAFT}${transactionID}`, {
        participants,
        participantsAutoAssigned: true,
    });
}

function setMoneyRequestId(id: string) {
    Onyx.merge(ONYXKEYS.IOU, {id});
}

function setMoneyRequestAmount(amount: number) {
    Onyx.merge(ONYXKEYS.IOU, {amount});
}

function setMoneyRequestCurrency(currency: string) {
    Onyx.merge(ONYXKEYS.IOU, {currency});
}

function setMoneyRequestTaxRate(transactionID: string, taxRate: TaxRatesOption) {
    Onyx.merge(`${ONYXKEYS.COLLECTION.TRANSACTION_DRAFT}${transactionID}`, {taxRate});
}

function setMoneyRequestTaxAmount(transactionID: string, taxAmount: number, isDraft: boolean) {
    Onyx.merge(`${isDraft ? ONYXKEYS.COLLECTION.TRANSACTION_DRAFT : ONYXKEYS.COLLECTION.TRANSACTION}${transactionID}`, {taxAmount});
}

function setMoneyRequestBillable(billable: boolean) {
    Onyx.merge(ONYXKEYS.IOU, {billable});
}

function setMoneyRequestParticipants(participants: Participant[], isSplitRequest?: boolean) {
    Onyx.merge(ONYXKEYS.IOU, {participants, isSplitRequest});
}

function setShownHoldUseExplanation() {
    Onyx.set(ONYXKEYS.NVP_HOLD_USE_EXPLAINED, true);
}

/**
 * Put money request on HOLD
 */
function putOnHold(transactionID: string, comment: string, reportID: string) {
    const createdReportAction = ReportUtils.buildOptimisticHoldReportAction();
    const createdReportActionComment = ReportUtils.buildOptimisticHoldReportActionComment(comment);

    const optimisticData: OnyxUpdate[] = [
        {
            onyxMethod: Onyx.METHOD.MERGE,
            key: `${ONYXKEYS.COLLECTION.REPORT_ACTIONS}${reportID}`,
            value: {
                [createdReportAction.reportActionID]: createdReportAction as ReportAction,
                [createdReportActionComment.reportActionID]: createdReportActionComment as ReportAction,
            },
        },
        {
            onyxMethod: Onyx.METHOD.MERGE,
            key: `${ONYXKEYS.COLLECTION.TRANSACTION}${transactionID}`,
            value: {
                pendingAction: CONST.RED_BRICK_ROAD_PENDING_ACTION.UPDATE,
                comment: {
                    hold: createdReportAction.reportActionID,
                },
            },
        },
    ];

    const successData: OnyxUpdate[] = [
        {
            onyxMethod: Onyx.METHOD.MERGE,
            key: `${ONYXKEYS.COLLECTION.TRANSACTION}${transactionID}`,
            value: {
                pendingAction: null,
            },
        },
    ];

    const failureData: OnyxUpdate[] = [
        {
            onyxMethod: Onyx.METHOD.MERGE,
            key: `${ONYXKEYS.COLLECTION.TRANSACTION}${transactionID}`,
            value: {
                pendingAction: null,
                comment: {
                    hold: null,
                },
            },
        },
    ];

    API.write(
        'HoldRequest',
        {
            transactionID,
            comment,
            reportActionID: createdReportAction.reportActionID,
            commentReportActionID: createdReportActionComment.reportActionID,
        },
        {optimisticData, successData, failureData},
    );
}

/**
 * Remove money request from HOLD
 */
function unholdRequest(transactionID: string, reportID: string) {
    const createdReportAction = ReportUtils.buildOptimisticUnHoldReportAction();

    const optimisticData: OnyxUpdate[] = [
        {
            onyxMethod: Onyx.METHOD.MERGE,
            key: `${ONYXKEYS.COLLECTION.REPORT_ACTIONS}${reportID}`,
            value: {
                [createdReportAction.reportActionID]: createdReportAction as ReportAction,
            },
        },
        {
            onyxMethod: Onyx.METHOD.MERGE,
            key: `${ONYXKEYS.COLLECTION.TRANSACTION}${transactionID}`,
            value: {
                pendingAction: CONST.RED_BRICK_ROAD_PENDING_ACTION.UPDATE,
                comment: {
                    hold: null,
                },
            },
        },
    ];

    const successData: OnyxUpdate[] = [
        {
            onyxMethod: Onyx.METHOD.MERGE,
            key: `${ONYXKEYS.COLLECTION.TRANSACTION}${transactionID}`,
            value: {
                pendingAction: null,
                comment: {
                    hold: null,
                },
            },
        },
    ];

    const failureData: OnyxUpdate[] = [
        {
            onyxMethod: Onyx.METHOD.MERGE,
            key: `${ONYXKEYS.COLLECTION.TRANSACTION}${transactionID}`,
            value: {
                pendingAction: null,
            },
        },
    ];

    API.write(
        'UnHoldRequest',
        {
            transactionID,
            reportActionID: createdReportAction.reportActionID,
        },
        {optimisticData, successData, failureData},
    );
}

// eslint-disable-next-line rulesdir/no-negated-variables
function navigateToStartStepIfScanFileCannotBeRead(
    receiptFilename: string | undefined,
    receiptPath: ReceiptSource | undefined,
    onSuccess: (file: File) => void,
    requestType: IOURequestType,
    iouType: ValueOf<typeof CONST.IOU.TYPE>,
    transactionID: string,
    reportID: string,
    receiptType: string | undefined,
) {
    if (!receiptFilename || !receiptPath) {
        return;
    }

    const onFailure = () => {
        setMoneyRequestReceipt(transactionID, '', '', true);
        if (requestType === CONST.IOU.REQUEST_TYPE.MANUAL) {
            Navigation.navigate(ROUTES.MONEY_REQUEST_STEP_SCAN.getRoute(CONST.IOU.ACTION.CREATE, iouType, transactionID, reportID, Navigation.getActiveRouteWithoutParams()));
            return;
        }
        IOUUtils.navigateToStartMoneyRequestStep(requestType, iouType, transactionID, reportID);
    };
    FileUtils.readFileAsync(receiptPath.toString(), receiptFilename, onSuccess, onFailure, receiptType);
}

/** Save the preferred payment method for a policy */
function savePreferredPaymentMethod(policyID: string, paymentMethod: PaymentMethodType) {
    Onyx.merge(`${ONYXKEYS.NVP_LAST_PAYMENT_METHOD}`, {[policyID]: paymentMethod});
}

export type {GPSPoint as GpsPoint, IOURequestType};
export {
    setMoneyRequestParticipants,
    createDistanceRequest,
    deleteMoneyRequest,
    deleteTrackExpense,
    splitBill,
    splitBillAndOpenReport,
    setDraftSplitTransaction,
    startSplitBill,
    completeSplitBill,
    requestMoney,
    sendMoneyElsewhere,
    approveMoneyRequest,
    submitReport,
    payMoneyRequest,
    sendMoneyWithWallet,
    initMoneyRequest,
    startMoneyRequest,
    resetMoneyRequestInfo,
    clearMoneyRequest,
    updateMoneyRequestTypeParams,
    setMoneyRequestAmount_temporaryForRefactor,
    setMoneyRequestBillable_temporaryForRefactor,
    setMoneyRequestCreated,
    setMoneyRequestCurrency_temporaryForRefactor,
    setMoneyRequestDescription,
    setMoneyRequestOriginalCurrency_temporaryForRefactor,
    setMoneyRequestParticipants_temporaryForRefactor,
    setMoneyRequestPendingFields,
    setMoneyRequestReceipt,
    setMoneyRequestAmount,
    setMoneyRequestBillable,
    setMoneyRequestCategory,
    setMoneyRequestCurrency,
    setMoneyRequestId,
    setMoneyRequestMerchant,
    setMoneyRequestParticipantsFromReport,
    setMoneyRequestTag,
    setMoneyRequestTaxAmount,
    setMoneyRequestTaxRate,
    setMoneyRequestDistanceRate,
    setShownHoldUseExplanation,
    setCustomUnitRateID,
    updateMoneyRequestDate,
    updateMoneyRequestBillable,
    updateMoneyRequestMerchant,
    updateMoneyRequestTag,
    updateMoneyRequestTaxAmount,
    updateMoneyRequestTaxRate,
    updateMoneyRequestDistance,
    updateMoneyRequestCategory,
    updateMoneyRequestAmountAndCurrency,
    updateMoneyRequestDescription,
    updateMoneyRequestDistanceRate,
    replaceReceipt,
    detachReceipt,
    editMoneyRequest,
    putOnHold,
    unholdRequest,
    cancelPayment,
    navigateToStartStepIfScanFileCannotBeRead,
    savePreferredPaymentMethod,
    trackExpense,
    canIOUBePaid,
    canApproveIOU,
    updateDistanceRequestRate,
};<|MERGE_RESOLUTION|>--- conflicted
+++ resolved
@@ -296,16 +296,7 @@
             waypoint1: {},
         };
         if (!isFromGlobalCreate) {
-<<<<<<< HEAD
-            const report = allReports?.[`${ONYXKEYS.COLLECTION.REPORT}${reportID}`] ?? null;
-            const parentReport = allReports?.[`${ONYXKEYS.COLLECTION.REPORT}${report?.parentReportID}`] ?? null;
-            let customUnitRateID: string = CONST.CUSTOM_UNITS.FAKE_P2P_ID;
-            if (ReportUtils.isPolicyExpenseChat(report) || ReportUtils.isPolicyExpenseChat(parentReport)) {
-                customUnitRateID = lastSelectedDistanceRates?.[policy?.id ?? ''] ?? DistanceRequestUtils.getDefaultMileageRate(policy)?.customUnitRateID ?? '';
-            }
-=======
             const customUnitRateID = DistanceRequestUtils.getCustomUnitRateID(reportID);
->>>>>>> 592bf7a5
             comment.customUnit = {customUnitRateID};
         }
     }
@@ -442,26 +433,6 @@
     });
 }
 
-<<<<<<< HEAD
-/** Set custom unit rateID for the transaction draft */
-function setCustomUnitRateID(transactionID: string, reportID: string) {
-    const report = allReports?.[`${ONYXKEYS.COLLECTION.REPORT}${reportID}`] ?? null;
-    const parentReport = allReports?.[`${ONYXKEYS.COLLECTION.REPORT}${report?.parentReportID}`] ?? null;
-    const policy = getPolicy(report?.policyID) ?? null;
-
-    let customUnitRateID: string = CONST.CUSTOM_UNITS.FAKE_P2P_ID;
-
-    if (ReportUtils.isPolicyExpenseChat(report) || ReportUtils.isPolicyExpenseChat(parentReport)) {
-        customUnitRateID = lastSelectedDistanceRates?.[policy?.id ?? ''] ?? DistanceRequestUtils.getDefaultMileageRate(policy)?.customUnitRateID ?? '';
-    }
-
-    Onyx.merge(`${ONYXKEYS.COLLECTION.TRANSACTION_DRAFT}${transactionID}`, {comment: {customUnit: {customUnitRateID}}});
-}
-
-function setMoneyRequestDistanceRate(transactionID: string, rateID: string, policyID: string, isDraft: boolean) {
-    Onyx.merge(ONYXKEYS.NVP_LAST_SELECTED_DISTANCE_RATES, {[policyID]: rateID});
-    Onyx.merge(`${isDraft ? ONYXKEYS.COLLECTION.TRANSACTION_DRAFT : ONYXKEYS.COLLECTION.TRANSACTION}${transactionID}`, {comment: {customUnit: {customUnitRateID: rateID}}});
-=======
 /**
  * Set custom unit rateID for the transaction draft
  */
@@ -469,11 +440,9 @@
     Onyx.merge(`${ONYXKEYS.COLLECTION.TRANSACTION_DRAFT}${transactionID}`, {comment: {customUnit: {customUnitRateID}}});
 }
 
-/** Update transaction distance rate */
-function updateDistanceRequestRate(transactionID: string, rateID: string, policyID: string) {
+function setMoneyRequestDistanceRate(transactionID: string, rateID: string, policyID: string, isDraft: boolean) {
     Onyx.merge(ONYXKEYS.NVP_LAST_SELECTED_DISTANCE_RATES, {[policyID]: rateID});
-    Onyx.merge(`${ONYXKEYS.COLLECTION.TRANSACTION_DRAFT}${transactionID}`, {comment: {customUnit: {customUnitRateID: rateID}}});
->>>>>>> 592bf7a5
+    Onyx.merge(`${isDraft ? ONYXKEYS.COLLECTION.TRANSACTION_DRAFT : ONYXKEYS.COLLECTION.TRANSACTION}${transactionID}`, {comment: {customUnit: {customUnitRateID: rateID}}});
 }
 
 /** Reset money request info from the store with its initial value */
@@ -5698,5 +5667,4 @@
     trackExpense,
     canIOUBePaid,
     canApproveIOU,
-    updateDistanceRequestRate,
 };
--- conflicted
+++ resolved
@@ -325,23 +325,19 @@
 // eslint-disable-next-line @typescript-eslint/naming-convention
 function startMoneyRequest(iouType: ValueOf<typeof CONST.IOU.TYPE>, reportID: string, requestType?: ValueOf<typeof CONST.IOU.REQUEST_TYPE>) {
     clearMoneyRequest(CONST.IOU.OPTIMISTIC_TRANSACTION_ID);
-<<<<<<< HEAD
     switch (requestType) {
         case CONST.IOU.REQUEST_TYPE.MANUAL:
-            Navigation.navigate(ROUTES.MONEY_REQUEST_CREATE_TAB_MANUAL.getRoute(iouType, CONST.IOU.OPTIMISTIC_TRANSACTION_ID, reportID));
+            Navigation.navigate(ROUTES.MONEY_REQUEST_CREATE_TAB_MANUAL.getRoute(CONST.IOU.ACTION.CREATE, iouType, CONST.IOU.OPTIMISTIC_TRANSACTION_ID, reportID));
             return;
         case CONST.IOU.REQUEST_TYPE.SCAN:
-            Navigation.navigate(ROUTES.MONEY_REQUEST_CREATE_TAB_SCAN.getRoute(iouType, CONST.IOU.OPTIMISTIC_TRANSACTION_ID, reportID));
+            Navigation.navigate(ROUTES.MONEY_REQUEST_CREATE_TAB_SCAN.getRoute(CONST.IOU.ACTION.CREATE, iouType, CONST.IOU.OPTIMISTIC_TRANSACTION_ID, reportID));
             return;
         case CONST.IOU.REQUEST_TYPE.DISTANCE:
-            Navigation.navigate(ROUTES.MONEY_REQUEST_CREATE_TAB_DISTANCE.getRoute(iouType, CONST.IOU.OPTIMISTIC_TRANSACTION_ID, reportID));
+            Navigation.navigate(ROUTES.MONEY_REQUEST_CREATE_TAB_DISTANCE.getRoute(CONST.IOU.ACTION.CREATE, iouType, CONST.IOU.OPTIMISTIC_TRANSACTION_ID, reportID));
             return;
         default:
-            Navigation.navigate(ROUTES.MONEY_REQUEST_CREATE.getRoute(iouType, CONST.IOU.OPTIMISTIC_TRANSACTION_ID, reportID));
-    }
-=======
-    Navigation.navigate(ROUTES.MONEY_REQUEST_CREATE.getRoute(CONST.IOU.ACTION.CREATE, iouType, CONST.IOU.OPTIMISTIC_TRANSACTION_ID, reportID));
->>>>>>> 0aa0ffa8
+            Navigation.navigate(ROUTES.MONEY_REQUEST_CREATE.getRoute(CONST.IOU.ACTION.CREATE, iouType, CONST.IOU.OPTIMISTIC_TRANSACTION_ID, reportID))
+    }
 }
 
 // eslint-disable-next-line @typescript-eslint/naming-convention

import type {ParamListBase, StackNavigationState} from '@react-navigation/native';
import type {StackScreenProps} from '@react-navigation/stack';
import {format} from 'date-fns';
import fastMerge from 'expensify-common/lib/fastMerge';
import Str from 'expensify-common/lib/str';
import Onyx from 'react-native-onyx';
import type {OnyxCollection, OnyxEntry, OnyxUpdate} from 'react-native-onyx';
import type {ValueOf} from 'type-fest';
import ReceiptGeneric from '@assets/images/receipt-generic.png';
import * as API from '@libs/API';
import type {
    ApproveMoneyRequestParams,
    CompleteSplitBillParams,
    CreateDistanceRequestParams,
    DeleteMoneyRequestParams,
    DetachReceiptParams,
    EditMoneyRequestParams,
    PayMoneyRequestParams,
    ReplaceReceiptParams,
    RequestMoneyParams,
    SendMoneyParams,
    SplitBillParams,
    StartSplitBillParams,
    SubmitReportParams,
    UpdateMoneyRequestParams,
} from '@libs/API/parameters';
import {WRITE_COMMANDS} from '@libs/API/types';
import * as CurrencyUtils from '@libs/CurrencyUtils';
import DateUtils from '@libs/DateUtils';
import DistanceRequestUtils from '@libs/DistanceRequestUtils';
import * as ErrorUtils from '@libs/ErrorUtils';
import * as FileUtils from '@libs/fileDownload/FileUtils';
import * as IOUUtils from '@libs/IOUUtils';
import * as LocalePhoneNumber from '@libs/LocalePhoneNumber';
import * as Localize from '@libs/Localize';
import Navigation from '@libs/Navigation/Navigation';
import * as NextStepUtils from '@libs/NextStepUtils';
import * as NumberUtils from '@libs/NumberUtils';
import Permissions from '@libs/Permissions';
import * as PhoneNumber from '@libs/PhoneNumber';
import * as PolicyUtils from '@libs/PolicyUtils';
import * as ReportActionsUtils from '@libs/ReportActionsUtils';
import * as ReportUtils from '@libs/ReportUtils';
import type {OptimisticChatReport, OptimisticCreatedReportAction, OptimisticIOUReportAction, TransactionDetails} from '@libs/ReportUtils';
import * as TransactionUtils from '@libs/TransactionUtils';
import * as UserUtils from '@libs/UserUtils';
import ViolationsUtils from '@libs/Violations/ViolationsUtils';
import type {MoneyRequestNavigatorParamList, NavigationPartialRoute} from '@navigation/types';
import CONST from '@src/CONST';
import ONYXKEYS from '@src/ONYXKEYS';
import ROUTES from '@src/ROUTES';
import type SCREENS from '@src/SCREENS';
import type * as OnyxTypes from '@src/types/onyx';
import type {Participant, Split} from '@src/types/onyx/IOU';
import type {ErrorFields, Errors} from '@src/types/onyx/OnyxCommon';
import type {PaymentMethodType} from '@src/types/onyx/OriginalMessage';
import type ReportAction from '@src/types/onyx/ReportAction';
import type {OnyxData} from '@src/types/onyx/Request';
import type {Comment, Receipt, ReceiptSource, TaxRate, TransactionChanges, WaypointCollection} from '@src/types/onyx/Transaction';
import type {EmptyObject} from '@src/types/utils/EmptyObject';
import {isEmptyObject} from '@src/types/utils/EmptyObject';
import * as CachedPDFPaths from './CachedPDFPaths';
import * as Policy from './Policy';
import * as Report from './Report';

type MoneyRequestRoute = StackScreenProps<MoneyRequestNavigatorParamList, typeof SCREENS.MONEY_REQUEST.CONFIRMATION>['route'];

type IOURequestType = ValueOf<typeof CONST.IOU.REQUEST_TYPE>;

type OneOnOneIOUReport = OnyxTypes.Report | undefined | null;

type MoneyRequestInformation = {
    payerAccountID: number;
    payerEmail: string;
    iouReport: OnyxTypes.Report;
    chatReport: OnyxTypes.Report;
    transaction: OnyxTypes.Transaction;
    iouAction: OptimisticIOUReportAction;
    createdChatReportActionID: string;
    createdIOUReportActionID: string;
    reportPreviewAction: OnyxTypes.ReportAction;
    transactionThreadReportID: string;
    createdReportActionIDForThread: string;
    onyxData: OnyxData;
};

type SplitData = {
    chatReportID: string;
    transactionID: string;
    reportActionID: string;
    policyID?: string;
    createdReportActionID?: string;
};

type SplitsAndOnyxData = {
    splitData: SplitData;
    splits: Split[];
    onyxData: OnyxData;
};

type UpdateMoneyRequestData = {
    params: UpdateMoneyRequestParams;
    onyxData: OnyxData;
};

type PayMoneyRequestData = {
    params: PayMoneyRequestParams;
    optimisticData: OnyxUpdate[];
    successData: OnyxUpdate[];
    failureData: OnyxUpdate[];
};

type SendMoneyParamsData = {
    params: SendMoneyParams;
    optimisticData: OnyxUpdate[];
    successData: OnyxUpdate[];
    failureData: OnyxUpdate[];
};

type OutstandingChildRequest = {
    hasOutstandingChildRequest?: boolean;
};

let betas: OnyxTypes.Beta[] = [];
Onyx.connect({
    key: ONYXKEYS.BETAS,
    callback: (value) => (betas = value ?? []),
});

let allPersonalDetails: OnyxTypes.PersonalDetailsList = {};
Onyx.connect({
    key: ONYXKEYS.PERSONAL_DETAILS_LIST,
    callback: (value) => {
        allPersonalDetails = value ?? {};
    },
});

let allReports: OnyxCollection<OnyxTypes.Report> = null;
Onyx.connect({
    key: ONYXKEYS.COLLECTION.REPORT,
    waitForCollectionCallback: true,
    callback: (value) => (allReports = value),
});

let allTransactions: NonNullable<OnyxCollection<OnyxTypes.Transaction>> = {};
Onyx.connect({
    key: ONYXKEYS.COLLECTION.TRANSACTION,
    waitForCollectionCallback: true,
    callback: (value) => {
        if (!value) {
            allTransactions = {};
            return;
        }

        allTransactions = value;
    },
});

let allTransactionDrafts: NonNullable<OnyxCollection<OnyxTypes.Transaction>> = {};
Onyx.connect({
    key: ONYXKEYS.COLLECTION.TRANSACTION_DRAFT,
    waitForCollectionCallback: true,
    callback: (value) => {
        allTransactionDrafts = value ?? {};
    },
});

let allTransactionViolations: NonNullable<OnyxCollection<OnyxTypes.TransactionViolations>> = {};
Onyx.connect({
    key: ONYXKEYS.COLLECTION.TRANSACTION_VIOLATIONS,
    waitForCollectionCallback: true,
    callback: (value) => {
        if (!value) {
            allTransactionViolations = {};
            return;
        }

        allTransactionViolations = value;
    },
});

let allDraftSplitTransactions: NonNullable<OnyxCollection<OnyxTypes.Transaction>> = {};
Onyx.connect({
    key: ONYXKEYS.COLLECTION.SPLIT_TRANSACTION_DRAFT,
    waitForCollectionCallback: true,
    callback: (value) => {
        allDraftSplitTransactions = value ?? {};
    },
});

let allNextSteps: NonNullable<OnyxCollection<OnyxTypes.ReportNextStep>> = {};
Onyx.connect({
    key: ONYXKEYS.COLLECTION.NEXT_STEP,
    waitForCollectionCallback: true,
    callback: (value) => {
        allNextSteps = value ?? {};
    },
});

let userAccountID = -1;
let currentUserEmail = '';
Onyx.connect({
    key: ONYXKEYS.SESSION,
    callback: (value) => {
        currentUserEmail = value?.email ?? '';
        userAccountID = value?.accountID ?? -1;
    },
});

let currentUserPersonalDetails: OnyxTypes.PersonalDetails | EmptyObject = {};
Onyx.connect({
    key: ONYXKEYS.PERSONAL_DETAILS_LIST,
    callback: (value) => {
        currentUserPersonalDetails = value?.[userAccountID] ?? {};
    },
});

let currentDate: OnyxEntry<string> = '';
Onyx.connect({
    key: ONYXKEYS.CURRENT_DATE,
    callback: (value) => {
        currentDate = value;
    },
});

let lastSelectedDistanceRates: OnyxEntry<OnyxTypes.LastSelectedDistanceRates> = {};
Onyx.connect({
    key: ONYXKEYS.NVP_LAST_SELECTED_DISTANCE_RATES,
    callback: (value) => {
        lastSelectedDistanceRates = value;
    },
});

/**
 * Initialize money request info
 * @param reportID to attach the transaction to
 * @param policy
 * @param isFromGlobalCreate
 * @param iouRequestType one of manual/scan/distance
 */
function initMoneyRequest(reportID: string, policy: OnyxEntry<OnyxTypes.Policy>, isFromGlobalCreate: boolean, iouRequestType: IOURequestType = CONST.IOU.REQUEST_TYPE.MANUAL) {
    // Generate a brand new transactionID
    const newTransactionID = CONST.IOU.OPTIMISTIC_TRANSACTION_ID;
    // Disabling this line since currentDate can be an empty string
    // eslint-disable-next-line @typescript-eslint/prefer-nullish-coalescing
    const created = currentDate || format(new Date(), 'yyyy-MM-dd');
    const comment: Comment = {};

    // Add initial empty waypoints when starting a distance request
    if (iouRequestType === CONST.IOU.REQUEST_TYPE.DISTANCE) {
        comment.waypoints = {
            waypoint0: {},
            waypoint1: {},
        };
        const report = allReports?.[`${ONYXKEYS.COLLECTION.REPORT}${reportID}`] ?? null;
        let customUnitRateID: string = CONST.CUSTOM_UNITS.FAKE_P2P_ID;
        if (ReportUtils.isPolicyExpenseChat(report)) {
            customUnitRateID = lastSelectedDistanceRates?.[policy?.id ?? ''] ?? DistanceRequestUtils.getDefaultMileageRate(policy)?.customUnitRateID ?? '';
        }
        comment.customUnit = {customUnitRateID};
    }

    // Store the transaction in Onyx and mark it as not saved so it can be cleaned up later
    // Use set() here so that there is no way that data will be leaked between objects when it gets reset
    Onyx.set(`${ONYXKEYS.COLLECTION.TRANSACTION_DRAFT}${newTransactionID}`, {
        amount: 0,
        comment,
        created,
        currency: currentUserPersonalDetails.localCurrencyCode ?? CONST.CURRENCY.USD,
        iouRequestType,
        reportID,
        transactionID: newTransactionID,
        isFromGlobalCreate,
        merchant: CONST.TRANSACTION.PARTIAL_TRANSACTION_MERCHANT,
    });
}

function clearMoneyRequest(transactionID: string) {
    Onyx.set(`${ONYXKEYS.COLLECTION.TRANSACTION_DRAFT}${transactionID}`, null);
}

/**
 * Update money request-related pages IOU type params
 */
function updateMoneyRequestTypeParams(routes: StackNavigationState<ParamListBase>['routes'] | NavigationPartialRoute[], newIouType: string, tab: string) {
    routes.forEach((route) => {
        const tabList = [CONST.TAB_REQUEST.DISTANCE, CONST.TAB_REQUEST.MANUAL, CONST.TAB_REQUEST.SCAN] as string[];
        if (!route.name.startsWith('Money_Request_') && !tabList.includes(route.name)) {
            return;
        }
        const newParams: Record<string, unknown> = {iouType: newIouType};
        if (route.name === 'Money_Request_Create') {
            // Both screen and nested params are needed to properly update the nested tab navigator
            newParams.params = {...newParams};
            newParams.screen = tab;
        }
        Navigation.setParams(newParams, route.key ?? '');

        // Recursively update nested money request tab params
        updateMoneyRequestTypeParams(route.state?.routes ?? [], newIouType, tab);
    });
}

// eslint-disable-next-line @typescript-eslint/naming-convention
function startMoneyRequest_temporaryForRefactor(iouType: ValueOf<typeof CONST.IOU.TYPE>, reportID: string) {
    clearMoneyRequest(CONST.IOU.OPTIMISTIC_TRANSACTION_ID);
    Navigation.navigate(ROUTES.MONEY_REQUEST_CREATE.getRoute(iouType, CONST.IOU.OPTIMISTIC_TRANSACTION_ID, reportID));
}

// eslint-disable-next-line @typescript-eslint/naming-convention
function setMoneyRequestAmount_temporaryForRefactor(transactionID: string, amount: number, currency: string, removeOriginalCurrency = false) {
    if (removeOriginalCurrency) {
        Onyx.merge(`${ONYXKEYS.COLLECTION.TRANSACTION_DRAFT}${transactionID}`, {amount, currency, originalCurrency: null});
        return;
    }
    Onyx.merge(`${ONYXKEYS.COLLECTION.TRANSACTION_DRAFT}${transactionID}`, {amount, currency});
}

// eslint-disable-next-line @typescript-eslint/naming-convention
function setMoneyRequestCreated(transactionID: string, created: string, isDraft: boolean) {
    Onyx.merge(`${isDraft ? ONYXKEYS.COLLECTION.TRANSACTION_DRAFT : ONYXKEYS.COLLECTION.TRANSACTION}${transactionID}`, {created});
}

// eslint-disable-next-line @typescript-eslint/naming-convention
function setMoneyRequestCurrency_temporaryForRefactor(transactionID: string, currency: string, removeOriginalCurrency = false) {
    if (removeOriginalCurrency) {
        Onyx.merge(`${ONYXKEYS.COLLECTION.TRANSACTION_DRAFT}${transactionID}`, {currency, originalCurrency: null});
        return;
    }
    Onyx.merge(`${ONYXKEYS.COLLECTION.TRANSACTION_DRAFT}${transactionID}`, {currency});
}

// eslint-disable-next-line @typescript-eslint/naming-convention
function setMoneyRequestOriginalCurrency_temporaryForRefactor(transactionID: string, originalCurrency: string) {
    Onyx.merge(`${ONYXKEYS.COLLECTION.TRANSACTION_DRAFT}${transactionID}`, {originalCurrency});
}

function setMoneyRequestDescription(transactionID: string, comment: string, isDraft: boolean) {
    Onyx.merge(`${isDraft ? ONYXKEYS.COLLECTION.TRANSACTION_DRAFT : ONYXKEYS.COLLECTION.TRANSACTION}${transactionID}`, {comment: {comment: comment.trim()}});
}

function setMoneyRequestMerchant(transactionID: string, merchant: string, isDraft: boolean) {
    Onyx.merge(`${isDraft ? ONYXKEYS.COLLECTION.TRANSACTION_DRAFT : ONYXKEYS.COLLECTION.TRANSACTION}${transactionID}`, {merchant});
}

function setMoneyRequestPendingFields(transactionID: string, pendingFields: OnyxTypes.Transaction['pendingFields']) {
    Onyx.merge(`${ONYXKEYS.COLLECTION.TRANSACTION_DRAFT}${transactionID}`, {pendingFields});
}

function setMoneyRequestCategory(transactionID: string, category: string) {
    Onyx.merge(`${ONYXKEYS.COLLECTION.TRANSACTION_DRAFT}${transactionID}`, {category});
}

function setMoneyRequestTag(transactionID: string, tag: string) {
    Onyx.merge(`${ONYXKEYS.COLLECTION.TRANSACTION_DRAFT}${transactionID}`, {tag});
}

// eslint-disable-next-line @typescript-eslint/naming-convention
function setMoneyRequestBillable_temporaryForRefactor(transactionID: string, billable: boolean) {
    Onyx.merge(`${ONYXKEYS.COLLECTION.TRANSACTION_DRAFT}${transactionID}`, {billable});
}

// eslint-disable-next-line @typescript-eslint/naming-convention
function setMoneyRequestParticipants_temporaryForRefactor(transactionID: string, participants: Participant[]) {
    Onyx.merge(`${ONYXKEYS.COLLECTION.TRANSACTION_DRAFT}${transactionID}`, {participants});
}

function setMoneyRequestReceipt(transactionID: string, source: string, filename: string, isDraft: boolean, type?: string) {
    Onyx.merge(`${isDraft ? ONYXKEYS.COLLECTION.TRANSACTION_DRAFT : ONYXKEYS.COLLECTION.TRANSACTION}${transactionID}`, {
        receipt: {source, type: type ?? ''},
        filename,
    });
}

/** Reset money request info from the store with its initial value */
function resetMoneyRequestInfo(id = '') {
    // Disabling this line since currentDate can be an empty string
    // eslint-disable-next-line @typescript-eslint/prefer-nullish-coalescing
    const created = currentDate || format(new Date(), CONST.DATE.FNS_FORMAT_STRING);
    Onyx.merge(ONYXKEYS.IOU, {
        id,
        amount: 0,
        currency: currentUserPersonalDetails.localCurrencyCode ?? CONST.CURRENCY.USD,
        comment: '',
        participants: [],
        merchant: CONST.TRANSACTION.PARTIAL_TRANSACTION_MERCHANT,
        category: '',
        tag: '',
        created,
        receiptPath: '',
        receiptFilename: '',
        transactionID: '',
        billable: null,
        isSplitRequest: false,
    });
}

/** Helper function to get the receipt error for money requests, or the generic error if there's no receipt */
function getReceiptError(receipt?: Receipt, filename?: string, isScanRequest = true): Errors | ErrorFields {
    return isEmptyObject(receipt) || !isScanRequest
        ? ErrorUtils.getMicroSecondOnyxError('iou.error.genericCreateFailureMessage')
        : ErrorUtils.getMicroSecondOnyxErrorObject({error: CONST.IOU.RECEIPT_ERROR, source: receipt.source?.toString() ?? '', filename: filename ?? ''});
}

function needsToBeManuallySubmitted(iouReport: OnyxTypes.Report) {
    const isPolicyExpenseChat = ReportUtils.isExpenseReport(iouReport);

    if (isPolicyExpenseChat) {
        const policy = ReportUtils.getPolicy(iouReport.policyID);
        const isFromPaidPolicy = PolicyUtils.isPaidGroupPolicy(policy);

        // If the scheduled submit is turned off on the policy, user needs to manually submit the report which is indicated by GBR in LHN
        return isFromPaidPolicy && !policy.harvesting?.enabled;
    }

    return true;
}

/**
 * Return the object to update hasOutstandingChildRequest
 */
function getOutstandingChildRequest(policy: OnyxEntry<OnyxTypes.Policy> | EmptyObject, iouReport: OnyxTypes.Report): OutstandingChildRequest {
    if (!needsToBeManuallySubmitted(iouReport)) {
        return {
            hasOutstandingChildRequest: false,
        };
    }

    if (PolicyUtils.isPolicyAdmin(policy)) {
        return {
            hasOutstandingChildRequest: true,
        };
    }

    return {
        hasOutstandingChildRequest: iouReport.managerID === userAccountID && iouReport.total !== 0,
    };
}

/** Builds the Onyx data for a money request */
function buildOnyxDataForMoneyRequest(
    chatReport: OnyxEntry<OnyxTypes.Report>,
    iouReport: OnyxTypes.Report,
    transaction: OnyxTypes.Transaction,
    chatCreatedAction: OptimisticCreatedReportAction,
    iouCreatedAction: OptimisticCreatedReportAction,
    iouAction: OptimisticIOUReportAction,
    optimisticPersonalDetailListAction: OnyxTypes.PersonalDetailsList,
    reportPreviewAction: ReportAction,
    optimisticPolicyRecentlyUsedCategories: string[],
    optimisticPolicyRecentlyUsedTags: OnyxTypes.RecentlyUsedTags,
    isNewChatReport: boolean,
    transactionThreadReport: OptimisticChatReport,
    transactionThreadCreatedReportAction: OptimisticCreatedReportAction,
    shouldCreateNewMoneyRequestReport: boolean,
    policy?: OnyxEntry<OnyxTypes.Policy>,
    policyTagList?: OnyxEntry<OnyxTypes.PolicyTagList>,
    policyCategories?: OnyxEntry<OnyxTypes.PolicyCategories>,
    optimisticNextStep?: OnyxTypes.ReportNextStep | null,
): [OnyxUpdate[], OnyxUpdate[], OnyxUpdate[]] {
    const isScanRequest = TransactionUtils.isScanRequest(transaction);
    const outstandingChildRequest = getOutstandingChildRequest(policy ?? {}, iouReport);
    const clearedPendingFields = Object.fromEntries(Object.keys(transaction.pendingFields ?? {}).map((key) => [key, null]));
    const optimisticData: OnyxUpdate[] = [];

    if (chatReport) {
        optimisticData.push({
            // Use SET for new reports because it doesn't exist yet, is faster and we need the data to be available when we navigate to the chat page
            onyxMethod: isNewChatReport ? Onyx.METHOD.SET : Onyx.METHOD.MERGE,
            key: `${ONYXKEYS.COLLECTION.REPORT}${chatReport.reportID}`,
            value: {
                ...chatReport,
                lastReadTime: DateUtils.getDBTime(),
                lastMessageTranslationKey: '',
                iouReportID: iouReport.reportID,
                ...outstandingChildRequest,
                ...(isNewChatReport ? {pendingFields: {createChat: CONST.RED_BRICK_ROAD_PENDING_ACTION.ADD}} : {}),
            },
        });
    }

    optimisticData.push(
        {
            onyxMethod: shouldCreateNewMoneyRequestReport ? Onyx.METHOD.SET : Onyx.METHOD.MERGE,
            key: `${ONYXKEYS.COLLECTION.REPORT}${iouReport.reportID}`,
            value: {
                ...iouReport,
                lastMessageText: iouAction.message?.[0].text,
                lastMessageHtml: iouAction.message?.[0].html,
                pendingFields: {
                    ...(shouldCreateNewMoneyRequestReport ? {createChat: CONST.RED_BRICK_ROAD_PENDING_ACTION.ADD} : {preview: CONST.RED_BRICK_ROAD_PENDING_ACTION.UPDATE}),
                },
            },
        },
        {
            onyxMethod: Onyx.METHOD.SET,
            key: `${ONYXKEYS.COLLECTION.TRANSACTION}${transaction.transactionID}`,
            value: transaction,
        },
        isNewChatReport
            ? {
                  onyxMethod: Onyx.METHOD.SET,
                  key: `${ONYXKEYS.COLLECTION.REPORT_ACTIONS}${chatReport?.reportID}`,
                  value: {
                      [chatCreatedAction.reportActionID]: chatCreatedAction,
                      [reportPreviewAction.reportActionID]: reportPreviewAction,
                  },
              }
            : {
                  onyxMethod: Onyx.METHOD.MERGE,
                  key: `${ONYXKEYS.COLLECTION.REPORT_ACTIONS}${chatReport?.reportID}`,
                  value: {
                      [reportPreviewAction.reportActionID]: reportPreviewAction,
                  },
              },
        shouldCreateNewMoneyRequestReport
            ? {
                  onyxMethod: Onyx.METHOD.SET,
                  key: `${ONYXKEYS.COLLECTION.REPORT_ACTIONS}${iouReport.reportID}`,
                  value: {
                      [iouCreatedAction.reportActionID]: iouCreatedAction as OnyxTypes.ReportAction,
                      [iouAction.reportActionID]: iouAction as OnyxTypes.ReportAction,
                  },
              }
            : {
                  onyxMethod: Onyx.METHOD.MERGE,
                  key: `${ONYXKEYS.COLLECTION.REPORT_ACTIONS}${iouReport.reportID}`,
                  value: {
                      [iouAction.reportActionID]: iouAction as OnyxTypes.ReportAction,
                  },
              },

        {
            onyxMethod: Onyx.METHOD.MERGE,
            key: `${ONYXKEYS.COLLECTION.REPORT}${transactionThreadReport.reportID}`,
            value: transactionThreadReport,
        },
        {
            onyxMethod: Onyx.METHOD.MERGE,
            key: `${ONYXKEYS.COLLECTION.REPORT_ACTIONS}${transactionThreadReport.reportID}`,
            value: {
                [transactionThreadCreatedReportAction.reportActionID]: transactionThreadCreatedReportAction,
            },
        },

        // Remove the temporary transaction used during the creation flow
        {
            onyxMethod: Onyx.METHOD.SET,
            key: `${ONYXKEYS.COLLECTION.TRANSACTION_DRAFT}${CONST.IOU.OPTIMISTIC_TRANSACTION_ID}`,
            value: null,
        },
    );

    if (optimisticPolicyRecentlyUsedCategories.length) {
        optimisticData.push({
            onyxMethod: Onyx.METHOD.SET,
            key: `${ONYXKEYS.COLLECTION.POLICY_RECENTLY_USED_CATEGORIES}${iouReport.policyID}`,
            value: optimisticPolicyRecentlyUsedCategories,
        });
    }

    if (!isEmptyObject(optimisticPolicyRecentlyUsedTags)) {
        optimisticData.push({
            onyxMethod: Onyx.METHOD.MERGE,
            key: `${ONYXKEYS.COLLECTION.POLICY_RECENTLY_USED_TAGS}${iouReport.policyID}`,
            value: optimisticPolicyRecentlyUsedTags,
        });
    }

    if (!isEmptyObject(optimisticPersonalDetailListAction)) {
        optimisticData.push({
            onyxMethod: Onyx.METHOD.MERGE,
            key: ONYXKEYS.PERSONAL_DETAILS_LIST,
            value: optimisticPersonalDetailListAction,
        });
    }

    if (!isEmptyObject(optimisticNextStep)) {
        optimisticData.push({
            onyxMethod: Onyx.METHOD.MERGE,
            key: `${ONYXKEYS.COLLECTION.NEXT_STEP}${iouReport.reportID}`,
            value: optimisticNextStep,
        });
    }

    const successData: OnyxUpdate[] = [];

    if (isNewChatReport) {
        successData.push({
            onyxMethod: Onyx.METHOD.MERGE,
            key: `${ONYXKEYS.COLLECTION.REPORT}${chatReport?.reportID}`,
            value: {
                pendingFields: null,
                errorFields: null,
            },
        });
    }

    successData.push(
        {
            onyxMethod: Onyx.METHOD.MERGE,
            key: `${ONYXKEYS.COLLECTION.REPORT}${iouReport.reportID}`,
            value: {
                pendingFields: null,
                errorFields: null,
            },
        },
        {
            onyxMethod: Onyx.METHOD.MERGE,
            key: `${ONYXKEYS.COLLECTION.REPORT}${transactionThreadReport.reportID}`,
            value: {
                pendingFields: null,
                errorFields: null,
            },
        },
        {
            onyxMethod: Onyx.METHOD.MERGE,
            key: `${ONYXKEYS.COLLECTION.TRANSACTION}${transaction.transactionID}`,
            value: {
                pendingAction: null,
                pendingFields: clearedPendingFields,
            },
        },

        {
            onyxMethod: Onyx.METHOD.MERGE,
            key: `${ONYXKEYS.COLLECTION.REPORT_ACTIONS}${chatReport?.reportID}`,
            value: {
                ...(isNewChatReport
                    ? {
                          [chatCreatedAction.reportActionID]: {
                              pendingAction: null,
                              errors: null,
                          },
                      }
                    : {}),
                [reportPreviewAction.reportActionID]: {
                    pendingAction: null,
                },
            },
        },
        {
            onyxMethod: Onyx.METHOD.MERGE,
            key: `${ONYXKEYS.COLLECTION.REPORT_ACTIONS}${iouReport.reportID}`,
            value: {
                ...(shouldCreateNewMoneyRequestReport
                    ? {
                          [iouCreatedAction.reportActionID]: {
                              pendingAction: null,
                              errors: null,
                          },
                      }
                    : {}),
                [iouAction.reportActionID]: {
                    pendingAction: null,
                    errors: null,
                },
            },
        },
        {
            onyxMethod: Onyx.METHOD.MERGE,
            key: `${ONYXKEYS.COLLECTION.REPORT_ACTIONS}${transactionThreadReport.reportID}`,
            value: {
                [transactionThreadCreatedReportAction.reportActionID]: {
                    pendingAction: null,
                    errors: null,
                },
            },
        },
    );

    const failureData: OnyxUpdate[] = [
        {
            onyxMethod: Onyx.METHOD.MERGE,
            key: `${ONYXKEYS.COLLECTION.REPORT}${chatReport?.reportID}`,
            value: {
                iouReportID: chatReport?.iouReportID,
                lastReadTime: chatReport?.lastReadTime,
                pendingFields: null,
                hasOutstandingChildRequest: chatReport?.hasOutstandingChildRequest,
                ...(isNewChatReport
                    ? {
                          errorFields: {
                              createChat: ErrorUtils.getMicroSecondOnyxError('report.genericCreateReportFailureMessage'),
                          },
                      }
                    : {}),
            },
        },
        {
            onyxMethod: Onyx.METHOD.MERGE,
            key: `${ONYXKEYS.COLLECTION.REPORT}${iouReport.reportID}`,
            value: {
                pendingFields: null,
                errorFields: {
                    ...(shouldCreateNewMoneyRequestReport ? {createChat: ErrorUtils.getMicroSecondOnyxError('report.genericCreateReportFailureMessage')} : {}),
                },
            },
        },
        {
            onyxMethod: Onyx.METHOD.MERGE,
            key: `${ONYXKEYS.COLLECTION.REPORT}${transactionThreadReport.reportID}`,
            value: {
                errorFields: {
                    createChat: ErrorUtils.getMicroSecondOnyxError('report.genericCreateReportFailureMessage'),
                },
            },
        },
        {
            onyxMethod: Onyx.METHOD.MERGE,
            key: `${ONYXKEYS.COLLECTION.TRANSACTION}${transaction.transactionID}`,
            value: {
                errors: ErrorUtils.getMicroSecondOnyxError('iou.error.genericCreateFailureMessage'),
                pendingAction: null,
                pendingFields: clearedPendingFields,
            },
        },
        {
            onyxMethod: Onyx.METHOD.MERGE,
            key: `${ONYXKEYS.COLLECTION.REPORT_ACTIONS}${chatReport?.reportID}`,
            value: {
                ...(isNewChatReport
                    ? {
                          [chatCreatedAction.reportActionID]: {
                              // Disabling this line since transaction.filename can be an empty string
                              // eslint-disable-next-line @typescript-eslint/prefer-nullish-coalescing
                              errors: getReceiptError(transaction?.receipt, transaction.filename || transaction.receipt?.filename, isScanRequest),
                          },
                          [reportPreviewAction.reportActionID]: {
                              errors: ErrorUtils.getMicroSecondOnyxError(null),
                          },
                      }
                    : {
                          [reportPreviewAction.reportActionID]: {
                              created: reportPreviewAction.created,
                              // Disabling this line since transaction.filename can be an empty string
                              // eslint-disable-next-line @typescript-eslint/prefer-nullish-coalescing
                              errors: getReceiptError(transaction?.receipt, transaction.filename || transaction.receipt?.filename, isScanRequest),
                          },
                      }),
            },
        },
        {
            onyxMethod: Onyx.METHOD.MERGE,
            key: `${ONYXKEYS.COLLECTION.REPORT_ACTIONS}${iouReport.reportID}`,
            value: {
                ...(shouldCreateNewMoneyRequestReport
                    ? {
                          [iouCreatedAction.reportActionID]: {
                              // Disabling this line since transaction.filename can be an empty string
                              // eslint-disable-next-line @typescript-eslint/prefer-nullish-coalescing
                              errors: getReceiptError(transaction.receipt, transaction.filename || transaction.receipt?.filename, isScanRequest),
                          },
                          [iouAction.reportActionID]: {
                              errors: ErrorUtils.getMicroSecondOnyxError(null),
                          },
                      }
                    : {
                          [iouAction.reportActionID]: {
                              // Disabling this line since transaction.filename can be an empty string
                              // eslint-disable-next-line @typescript-eslint/prefer-nullish-coalescing
                              errors: getReceiptError(transaction.receipt, transaction.filename || transaction.receipt?.filename, isScanRequest),
                          },
                      }),
            },
        },
        {
            onyxMethod: Onyx.METHOD.MERGE,
            key: `${ONYXKEYS.COLLECTION.REPORT_ACTIONS}${transactionThreadReport.reportID}`,
            value: {
                [transactionThreadCreatedReportAction.reportActionID]: {
                    errors: ErrorUtils.getMicroSecondOnyxError('iou.error.genericCreateFailureMessage'),
                },
            },
        },
    ];

    // We don't need to compute violations unless we're on a paid policy
    if (!policy || !PolicyUtils.isPaidGroupPolicy(policy)) {
        return [optimisticData, successData, failureData];
    }

    const violationsOnyxData = ViolationsUtils.getViolationsOnyxData(transaction, [], !!policy.requiresTag, policyTagList ?? {}, !!policy.requiresCategory, policyCategories ?? {});

    if (violationsOnyxData) {
        optimisticData.push(violationsOnyxData);
        failureData.push({
            onyxMethod: Onyx.METHOD.SET,
            key: `${ONYXKEYS.COLLECTION.TRANSACTION_VIOLATIONS}${transaction.transactionID}`,
            value: [],
        });
    }

    return [optimisticData, successData, failureData];
}

/**
 * Gathers all the data needed to make a money request. It attempts to find existing reports, iouReports, and receipts. If it doesn't find them, then
 * it creates optimistic versions of them and uses those instead
 */
function getMoneyRequestInformation(
    parentChatReport: OnyxEntry<OnyxTypes.Report> | EmptyObject,
    participant: Participant,
    comment: string,
    amount: number,
    currency: string,
    created: string,
    merchant: string,
    receipt: Receipt | undefined,
    existingTransactionID: string | undefined,
    category: string | undefined,
    tag: string | undefined,
    billable: boolean | undefined,
    policy: OnyxEntry<OnyxTypes.Policy> | undefined,
    policyTagList: OnyxEntry<OnyxTypes.PolicyTagList> | undefined,
    policyCategories: OnyxEntry<OnyxTypes.PolicyCategories> | undefined,
    payeeAccountID = userAccountID,
    payeeEmail = currentUserEmail,
    moneyRequestReportID = '',
): MoneyRequestInformation {
    const payerEmail = PhoneNumber.addSMSDomainIfPhoneNumber(participant.login ?? '');
    const payerAccountID = Number(participant.accountID);
    const isPolicyExpenseChat = participant.isPolicyExpenseChat;

    // STEP 1: Get existing chat report OR build a new optimistic one
    let isNewChatReport = false;
    let chatReport = !isEmptyObject(parentChatReport) && parentChatReport?.reportID ? parentChatReport : null;

    // If this is a policyExpenseChat, the chatReport must exist and we can get it from Onyx.
    // report is null if the flow is initiated from the global create menu. However, participant always stores the reportID if it exists, which is the case for policyExpenseChats
    if (!chatReport && isPolicyExpenseChat) {
        chatReport = allReports?.[`${ONYXKEYS.COLLECTION.REPORT}${participant.reportID}`] ?? null;
    }

    if (!chatReport) {
        chatReport = ReportUtils.getChatByParticipants([payerAccountID]);
    }

    // If we still don't have a report, it likely doens't exist and we need to build an optimistic one
    if (!chatReport) {
        isNewChatReport = true;
        chatReport = ReportUtils.buildOptimisticChatReport([payerAccountID]);
    }

    // STEP 2: Get the money request report. If the moneyRequestReportID has been provided, we want to add the transaction to this specific report.
    // If no such reportID has been provided, let's use the chatReport.iouReportID property. In case that is not present, build a new optimistic money request report.
    let iouReport: OnyxEntry<OnyxTypes.Report> = null;
    if (moneyRequestReportID) {
        iouReport = allReports?.[`${ONYXKEYS.COLLECTION.REPORT}${moneyRequestReportID}`] ?? null;
    } else {
        iouReport = allReports?.[`${ONYXKEYS.COLLECTION.REPORT}${chatReport.iouReportID}`] ?? null;
    }

    const shouldCreateNewMoneyRequestReport = ReportUtils.shouldCreateNewMoneyRequestReport(iouReport, chatReport);

    if (!iouReport || shouldCreateNewMoneyRequestReport) {
        iouReport = isPolicyExpenseChat
            ? ReportUtils.buildOptimisticExpenseReport(chatReport.reportID, chatReport.policyID ?? '', payeeAccountID, amount, currency)
            : ReportUtils.buildOptimisticIOUReport(payeeAccountID, payerAccountID, amount, chatReport.reportID, currency);
    } else if (isPolicyExpenseChat) {
        iouReport = {...iouReport};
        if (iouReport?.currency === currency && typeof iouReport.total === 'number') {
            // Because of the Expense reports are stored as negative values, we subtract the total from the amount
            iouReport.total -= amount;
        }
    } else {
        iouReport = IOUUtils.updateIOUOwnerAndTotal(iouReport, payeeAccountID, amount, currency);
    }

    // STEP 3: Build optimistic receipt and transaction
    const receiptObject: Receipt = {};
    let filename;
    if (receipt?.source) {
        receiptObject.source = receipt.source;
        receiptObject.state = receipt.state ?? CONST.IOU.RECEIPT_STATE.SCANREADY;
        filename = receipt.name;
    }
    const existingTransaction = allTransactionDrafts[`${ONYXKEYS.COLLECTION.TRANSACTION_DRAFT}${CONST.IOU.OPTIMISTIC_TRANSACTION_ID}`];
    const isDistanceRequest = existingTransaction && existingTransaction.iouRequestType === CONST.IOU.REQUEST_TYPE.DISTANCE;
    let optimisticTransaction = TransactionUtils.buildOptimisticTransaction(
        ReportUtils.isExpenseReport(iouReport) ? -amount : amount,
        currency,
        iouReport.reportID,
        comment,
        created,
        '',
        '',
        merchant,
        receiptObject,
        filename,
        existingTransactionID,
        category,
        tag,
        billable,
        isDistanceRequest ? {waypoints: CONST.RED_BRICK_ROAD_PENDING_ACTION.ADD} : undefined,
    );

    const optimisticPolicyRecentlyUsedCategories = Policy.buildOptimisticPolicyRecentlyUsedCategories(iouReport.policyID, category);
    const optimisticPolicyRecentlyUsedTags = Policy.buildOptimisticPolicyRecentlyUsedTags(iouReport.policyID, tag);

    // If there is an existing transaction (which is the case for distance requests), then the data from the existing transaction
    // needs to be manually merged into the optimistic transaction. This is because buildOnyxDataForMoneyRequest() uses `Onyx.set()` for the transaction
    // data. This is a big can of worms to change it to `Onyx.merge()` as explored in https://expensify.slack.com/archives/C05DWUDHVK7/p1692139468252109.
    // I want to clean this up at some point, but it's possible this will live in the code for a while so I've created https://github.com/Expensify/App/issues/25417
    // to remind me to do this.
    if (isDistanceRequest) {
        optimisticTransaction = fastMerge(existingTransaction, optimisticTransaction, false);
    }

    // STEP 4: Build optimistic reportActions. We need:
    // 1. CREATED action for the chatReport
    // 2. CREATED action for the iouReport
    // 3. IOU action for the iouReport
    // 4. The transaction thread, which requires the iouAction, and CREATED action for the transaction thread
    // 5. REPORTPREVIEW action for the chatReport
    // Note: The CREATED action for the IOU report must be optimistically generated before the IOU action so there's no chance that it appears after the IOU action in the chat
    const currentTime = DateUtils.getDBTime();
    const optimisticCreatedActionForChat = ReportUtils.buildOptimisticCreatedReportAction(payeeEmail);
    const optimisticCreatedActionForIOU = ReportUtils.buildOptimisticCreatedReportAction(payeeEmail, DateUtils.subtractMillisecondsFromDateTime(currentTime, 1));
    const iouAction = ReportUtils.buildOptimisticIOUReportAction(
        CONST.IOU.REPORT_ACTION_TYPE.CREATE,
        amount,
        currency,
        comment,
        [participant],
        optimisticTransaction.transactionID,
        undefined,
        iouReport.reportID,
        false,
        false,
        receiptObject,
        false,
        currentTime,
    );
    const optimisticTransactionThread = ReportUtils.buildTransactionThread(iouAction, iouReport.reportID);
    const optimisticCreatedActionForTransactionThread = ReportUtils.buildOptimisticCreatedReportAction(payeeEmail);

    let reportPreviewAction = shouldCreateNewMoneyRequestReport ? null : ReportActionsUtils.getReportPreviewAction(chatReport.reportID, iouReport.reportID);
    if (reportPreviewAction) {
        reportPreviewAction = ReportUtils.updateReportPreview(iouReport, reportPreviewAction, false, comment, optimisticTransaction);
    } else {
        reportPreviewAction = ReportUtils.buildOptimisticReportPreview(chatReport, iouReport, comment, optimisticTransaction);

        // Generated ReportPreview action is a parent report action of the iou report.
        // We are setting the iou report's parentReportActionID to display subtitle correctly in IOU page when offline.
        iouReport.parentReportActionID = reportPreviewAction.reportActionID;
    }

    const shouldCreateOptimisticPersonalDetails = isNewChatReport && !allPersonalDetails[payerAccountID];
    // Add optimistic personal details for participant
    const optimisticPersonalDetailListAction = shouldCreateOptimisticPersonalDetails
        ? {
              [payerAccountID]: {
                  accountID: payerAccountID,
                  avatar: UserUtils.getDefaultAvatarURL(payerAccountID),
                  // Disabling this line since participant.displayName can be an empty string
                  // eslint-disable-next-line @typescript-eslint/prefer-nullish-coalescing
                  displayName: LocalePhoneNumber.formatPhoneNumber(participant.displayName || payerEmail),
                  login: participant.login,
                  isOptimisticPersonalDetail: true,
              },
          }
        : {};

    const optimisticNextStep = NextStepUtils.buildNextStep(iouReport, CONST.REPORT.STATUS_NUM.OPEN);

    // STEP 5: Build Onyx Data
    const [optimisticData, successData, failureData] = buildOnyxDataForMoneyRequest(
        chatReport,
        iouReport,
        optimisticTransaction,
        optimisticCreatedActionForChat,
        optimisticCreatedActionForIOU,
        iouAction,
        optimisticPersonalDetailListAction,
        reportPreviewAction,
        optimisticPolicyRecentlyUsedCategories,
        optimisticPolicyRecentlyUsedTags,
        isNewChatReport,
        optimisticTransactionThread,
        optimisticCreatedActionForTransactionThread,
        shouldCreateNewMoneyRequestReport,
        policy,
        policyTagList,
        policyCategories,
        optimisticNextStep,
    );

    return {
        payerAccountID,
        payerEmail,
        iouReport,
        chatReport,
        transaction: optimisticTransaction,
        iouAction,
        createdChatReportActionID: isNewChatReport ? optimisticCreatedActionForChat.reportActionID : '0',
        createdIOUReportActionID: shouldCreateNewMoneyRequestReport ? optimisticCreatedActionForIOU.reportActionID : '0',
        reportPreviewAction,
        transactionThreadReportID: optimisticTransactionThread.reportID,
        createdReportActionIDForThread: optimisticCreatedActionForTransactionThread.reportActionID,
        onyxData: {
            optimisticData,
            successData,
            failureData,
        },
    };
}

/** Requests money based on a distance (eg. mileage from a map) */
function createDistanceRequest(
    report: OnyxTypes.Report,
    participant: Participant,
    comment: string,
    created: string,
    category: string | undefined,
    tag: string | undefined,
    amount: number,
    currency: string,
    merchant: string,
    billable: boolean | undefined,
    validWaypoints: WaypointCollection,
    policy: OnyxEntry<OnyxTypes.Policy>,
    policyTagList: OnyxEntry<OnyxTypes.PolicyTagList>,
    policyCategories: OnyxEntry<OnyxTypes.PolicyCategories>,
) {
    // If the report is an iou or expense report, we should get the linked chat report to be passed to the getMoneyRequestInformation function
    const isMoneyRequestReport = ReportUtils.isMoneyRequestReport(report);
    const currentChatReport = isMoneyRequestReport ? ReportUtils.getReport(report.chatReportID) : report;
    const moneyRequestReportID = isMoneyRequestReport ? report.reportID : '';
    const currentCreated = DateUtils.enrichMoneyRequestTimestamp(created);

    const optimisticReceipt: Receipt = {
        source: ReceiptGeneric as ReceiptSource,
        state: CONST.IOU.RECEIPT_STATE.OPEN,
    };
    const {
        iouReport,
        chatReport,
        transaction,
        iouAction,
        createdChatReportActionID,
        createdIOUReportActionID,
        reportPreviewAction,
        transactionThreadReportID,
        createdReportActionIDForThread,
        payerEmail,
        onyxData,
    } = getMoneyRequestInformation(
        currentChatReport,
        participant,
        comment,
        amount,
        currency,
        currentCreated,
        merchant,
        optimisticReceipt,
        undefined,
        category,
        tag,
        billable,
        policy,
        policyTagList,
        policyCategories,
        userAccountID,
        currentUserEmail,
        moneyRequestReportID,
    );

    const parameters: CreateDistanceRequestParams = {
        comment,
        iouReportID: iouReport.reportID,
        chatReportID: chatReport.reportID,
        transactionID: transaction.transactionID,
        reportActionID: iouAction.reportActionID,
        createdChatReportActionID,
        createdIOUReportActionID,
        reportPreviewReportActionID: reportPreviewAction.reportActionID,
        waypoints: JSON.stringify(validWaypoints),
        created: currentCreated,
        category,
        tag,
        billable,
        transactionThreadReportID,
        createdReportActionIDForThread,
        payerEmail,
    };

    API.write(WRITE_COMMANDS.CREATE_DISTANCE_REQUEST, parameters, onyxData);
    Navigation.dismissModal(isMoneyRequestReport ? report.reportID : chatReport.reportID);
    Report.notifyNewAction(chatReport.reportID, userAccountID);
}

/**
 * Compute the diff amount when we update the transaction
 */
function calculateDiffAmount(iouReport: OnyxEntry<OnyxTypes.Report>, updatedTransaction: OnyxEntry<OnyxTypes.Transaction>, transaction: OnyxEntry<OnyxTypes.Transaction>): number {
    if (!iouReport) {
        return 0;
    }
    const isExpenseReport = ReportUtils.isExpenseReport(iouReport);
    const updatedCurrency = TransactionUtils.getCurrency(updatedTransaction);
    const currentCurrency = TransactionUtils.getCurrency(transaction);

    const currentAmount = TransactionUtils.getAmount(transaction, isExpenseReport);
    const updatedAmount = TransactionUtils.getAmount(updatedTransaction, isExpenseReport);

    if (updatedCurrency === iouReport?.currency && currentCurrency !== iouReport?.currency) {
        // Add the diff to the total if we change the currency from a different currency to the currency of the IOU report
        return updatedAmount;
    }
    if (updatedCurrency !== iouReport?.currency && currentCurrency === iouReport?.currency) {
        // Subtract the diff from the total if we change the currency from the currency of IOU report to a different currency
        return -updatedAmount;
    }
    if (updatedCurrency === iouReport?.currency && updatedAmount !== currentAmount) {
        // Calculate the diff between the updated amount and the current amount if we change the amount and the currency of the transaction is the currency of the report
        return updatedAmount - currentAmount;
    }

    return 0;
}

/**
 * @param transactionID
 * @param transactionThreadReportID
 * @param transactionChanges
 * @param [transactionChanges.created] Present when updated the date field
 * @param policy  May be undefined, an empty object, or an object matching the Policy type (src/types/onyx/Policy.ts)
 * @param policyTagList
 * @param policyCategories
 * @param onlyIncludeChangedFields
 *               When 'true', then the returned params will only include the transaction details for the fields that were changed.
 *               When `false`, then the returned params will include all the transaction details, regardless of which fields were changed.
 *               This setting is necessary while the UpdateDistanceRequest API is refactored to be fully 1:1:1 in https://github.com/Expensify/App/issues/28358
 */
function getUpdateMoneyRequestParams(
    transactionID: string,
    transactionThreadReportID: string,
    transactionChanges: TransactionChanges,
    policy: OnyxEntry<OnyxTypes.Policy>,
    policyTagList: OnyxEntry<OnyxTypes.PolicyTagList>,
    policyCategories: OnyxEntry<OnyxTypes.PolicyCategories>,
    onlyIncludeChangedFields: boolean,
): UpdateMoneyRequestData {
    const optimisticData: OnyxUpdate[] = [];
    const successData: OnyxUpdate[] = [];
    const failureData: OnyxUpdate[] = [];

    // Step 1: Set any "pending fields" (ones updated while the user was offline) to have error messages in the failureData
    const pendingFields = Object.fromEntries(Object.keys(transactionChanges).map((key) => [key, CONST.RED_BRICK_ROAD_PENDING_ACTION.UPDATE]));
    const clearedPendingFields = Object.fromEntries(Object.keys(transactionChanges).map((key) => [key, null]));
    const errorFields = Object.fromEntries(Object.keys(pendingFields).map((key) => [key, {[DateUtils.getMicroseconds()]: Localize.translateLocal('iou.error.genericEditFailureMessage')}]));

    // Step 2: Get all the collections being updated
    const transactionThread = allReports?.[`${ONYXKEYS.COLLECTION.REPORT}${transactionThreadReportID}`] ?? null;
    const transaction = allTransactions?.[`${ONYXKEYS.COLLECTION.TRANSACTION}${transactionID}`];
    const iouReport = allReports?.[`${ONYXKEYS.COLLECTION.REPORT}${transactionThread?.parentReportID}`] ?? null;
    const isFromExpenseReport = ReportUtils.isExpenseReport(iouReport);
    const isScanning = TransactionUtils.hasReceipt(transaction) && TransactionUtils.isReceiptBeingScanned(transaction);
    let updatedTransaction = transaction ? TransactionUtils.getUpdatedTransaction(transaction, transactionChanges, isFromExpenseReport) : null;
    const transactionDetails = ReportUtils.getTransactionDetails(updatedTransaction);

    if (transactionDetails?.waypoints) {
        // This needs to be a JSON string since we're sending this to the MapBox API
        transactionDetails.waypoints = JSON.stringify(transactionDetails.waypoints);
    }

    const dataToIncludeInParams: Partial<TransactionDetails> | undefined = onlyIncludeChangedFields
        ? Object.fromEntries(Object.entries(transactionDetails ?? {}).filter(([key]) => Object.keys(transactionChanges).includes(key)))
        : transactionDetails;

    const params: UpdateMoneyRequestParams = {
        ...dataToIncludeInParams,
        reportID: iouReport?.reportID,
        transactionID,
    };

    const hasPendingWaypoints = 'waypoints' in transactionChanges;
    if (transaction && updatedTransaction && hasPendingWaypoints) {
        updatedTransaction = {
            ...updatedTransaction,
            amount: CONST.IOU.DEFAULT_AMOUNT,
            modifiedAmount: CONST.IOU.DEFAULT_AMOUNT,
            modifiedMerchant: Localize.translateLocal('iou.routePending'),
        };

        // Delete the draft transaction when editing waypoints when the server responds successfully and there are no errors
        successData.push({
            onyxMethod: Onyx.METHOD.SET,
            key: `${ONYXKEYS.COLLECTION.TRANSACTION_DRAFT}${transactionID}`,
            value: null,
        });

        // Revert the transaction's amount to the original value on failure.
        // The IOU Report will be fully reverted in the failureData further below.
        failureData.push({
            onyxMethod: Onyx.METHOD.MERGE,
            key: `${ONYXKEYS.COLLECTION.TRANSACTION}${transactionID}`,
            value: {
                amount: transaction.amount,
                modifiedAmount: transaction.modifiedAmount,
                modifiedMerchant: transaction.modifiedMerchant,
            },
        });
    }

    // Step 3: Build the modified expense report actions
    // We don't create a modified report action if we're updating the waypoints,
    // since there isn't actually any optimistic data we can create for them and the report action is created on the server
    // with the response from the MapBox API
    const updatedReportAction = ReportUtils.buildOptimisticModifiedExpenseReportAction(transactionThread, transaction, transactionChanges, isFromExpenseReport);
    if (!hasPendingWaypoints) {
        params.reportActionID = updatedReportAction.reportActionID;

        optimisticData.push({
            onyxMethod: Onyx.METHOD.MERGE,
            key: `${ONYXKEYS.COLLECTION.REPORT_ACTIONS}${transactionThread?.reportID}`,
            value: {
                [updatedReportAction.reportActionID]: updatedReportAction as OnyxTypes.ReportAction,
            },
        });
        successData.push({
            onyxMethod: Onyx.METHOD.MERGE,
            key: `${ONYXKEYS.COLLECTION.REPORT_ACTIONS}${transactionThread?.reportID}`,
            value: {
                [updatedReportAction.reportActionID]: {pendingAction: null},
            },
        });
        failureData.push({
            onyxMethod: Onyx.METHOD.MERGE,
            key: `${ONYXKEYS.COLLECTION.REPORT_ACTIONS}${transactionThread?.reportID}`,
            value: {
                [updatedReportAction.reportActionID]: {
                    ...(updatedReportAction as OnyxTypes.ReportAction),
                    errors: ErrorUtils.getMicroSecondOnyxError('iou.error.genericEditFailureMessage'),
                },
            },
        });
    }

    // Step 4: Compute the IOU total and update the report preview message (and report header) so LHN amount owed is correct.
    let updatedMoneyRequestReport = {...iouReport};
    const diff = calculateDiffAmount(iouReport, updatedTransaction, transaction);

    if (ReportUtils.isExpenseReport(iouReport) && typeof updatedMoneyRequestReport.total === 'number') {
        // For expense report, the amount is negative so we should subtract total from diff
        updatedMoneyRequestReport.total -= diff;
    } else {
        updatedMoneyRequestReport = iouReport
            ? IOUUtils.updateIOUOwnerAndTotal(iouReport, updatedReportAction.actorAccountID ?? -1, diff, TransactionUtils.getCurrency(transaction), false, true)
            : {};
    }
    updatedMoneyRequestReport.cachedTotal = CurrencyUtils.convertToDisplayString(updatedMoneyRequestReport.total, transactionDetails?.currency);

    optimisticData.push(
        {
            onyxMethod: Onyx.METHOD.MERGE,
            key: `${ONYXKEYS.COLLECTION.REPORT}${iouReport?.reportID}`,
            value: updatedMoneyRequestReport,
        },
        {
            onyxMethod: Onyx.METHOD.MERGE,
            key: `${ONYXKEYS.COLLECTION.REPORT}${iouReport?.parentReportID}`,
            value: {
                hasOutstandingChildRequest:
                    iouReport && needsToBeManuallySubmitted(iouReport) && updatedMoneyRequestReport.managerID === userAccountID && updatedMoneyRequestReport.total !== 0,
            },
        },
    );
    successData.push({
        onyxMethod: Onyx.METHOD.MERGE,
        key: `${ONYXKEYS.COLLECTION.REPORT}${iouReport?.reportID}`,
        value: {pendingAction: null},
    });

    // Optimistically modify the transaction and the transaction thread
    optimisticData.push({
        onyxMethod: Onyx.METHOD.MERGE,
        key: `${ONYXKEYS.COLLECTION.TRANSACTION}${transactionID}`,
        value: {
            ...updatedTransaction,
            pendingFields,
            isLoading: hasPendingWaypoints,
            errorFields: null,
        },
    });

    optimisticData.push({
        onyxMethod: Onyx.METHOD.MERGE,
        key: `${ONYXKEYS.COLLECTION.REPORT}${transactionThreadReportID}`,
        value: {
            lastActorAccountID: updatedReportAction.actorAccountID,
        },
    });

    if (isScanning && ('amount' in transactionChanges || 'currency' in transactionChanges)) {
        optimisticData.push(
            {
                onyxMethod: Onyx.METHOD.MERGE,
                key: `${ONYXKEYS.COLLECTION.REPORT_ACTIONS}${iouReport?.reportID}`,
                value: {
                    [transactionThread?.parentReportActionID ?? '']: {
                        whisperedToAccountIDs: [],
                    },
                },
            },
            {
                onyxMethod: Onyx.METHOD.MERGE,
                key: `${ONYXKEYS.COLLECTION.REPORT_ACTIONS}${iouReport?.parentReportID}`,
                value: {
                    [iouReport?.parentReportActionID ?? '']: {
                        whisperedToAccountIDs: [],
                    },
                },
            },
        );
    }

    // Update recently used categories if the category is changed
    if ('category' in transactionChanges) {
        const optimisticPolicyRecentlyUsedCategories = Policy.buildOptimisticPolicyRecentlyUsedCategories(iouReport?.policyID, transactionChanges.category);
        if (optimisticPolicyRecentlyUsedCategories.length) {
            optimisticData.push({
                onyxMethod: Onyx.METHOD.SET,
                key: `${ONYXKEYS.COLLECTION.POLICY_RECENTLY_USED_CATEGORIES}${iouReport?.policyID}`,
                value: optimisticPolicyRecentlyUsedCategories,
            });
        }
    }

    // Update recently used categories if the tag is changed
    if ('tag' in transactionChanges) {
        const optimisticPolicyRecentlyUsedTags = Policy.buildOptimisticPolicyRecentlyUsedTags(iouReport?.policyID, transactionChanges.tag);
        if (!isEmptyObject(optimisticPolicyRecentlyUsedTags)) {
            optimisticData.push({
                onyxMethod: Onyx.METHOD.MERGE,
                key: `${ONYXKEYS.COLLECTION.POLICY_RECENTLY_USED_TAGS}${iouReport?.policyID}`,
                value: optimisticPolicyRecentlyUsedTags,
            });
        }
    }

    // Clear out the error fields and loading states on success
    successData.push({
        onyxMethod: Onyx.METHOD.MERGE,
        key: `${ONYXKEYS.COLLECTION.TRANSACTION}${transactionID}`,
        value: {
            pendingFields: clearedPendingFields,
            isLoading: false,
            errorFields: null,
        },
    });

    // Clear out loading states, pending fields, and add the error fields
    failureData.push({
        onyxMethod: Onyx.METHOD.MERGE,
        key: `${ONYXKEYS.COLLECTION.TRANSACTION}${transactionID}`,
        value: {
            pendingFields: clearedPendingFields,
            isLoading: false,
            errorFields,
        },
    });

    if (iouReport) {
        // Reset the iouReport to its original state
        failureData.push({
            onyxMethod: Onyx.METHOD.MERGE,
            key: `${ONYXKEYS.COLLECTION.REPORT}${iouReport.reportID}`,
            value: iouReport,
        });
    }

    if (policy && PolicyUtils.isPaidGroupPolicy(policy) && updatedTransaction) {
        const currentTransactionViolations = allTransactionViolations[`${ONYXKEYS.COLLECTION.TRANSACTION_VIOLATIONS}${transactionID}`] ?? [];
        optimisticData.push(
            ViolationsUtils.getViolationsOnyxData(
                updatedTransaction,
                currentTransactionViolations,
                !!policy.requiresTag,
                policyTagList ?? {},
                !!policy.requiresCategory,
                policyCategories ?? {},
            ),
        );
        failureData.push({
            onyxMethod: Onyx.METHOD.MERGE,
            key: `${ONYXKEYS.COLLECTION.TRANSACTION_VIOLATIONS}${transactionID}`,
            value: currentTransactionViolations,
        });
    }

    // Reset the transaction thread to its original state
    failureData.push({
        onyxMethod: Onyx.METHOD.MERGE,
        key: `${ONYXKEYS.COLLECTION.REPORT}${transactionThreadReportID}`,
        value: transactionThread,
    });

    return {
        params,
        onyxData: {optimisticData, successData, failureData},
    };
}

/** Updates the created date of a money request */
function updateMoneyRequestDate(
    transactionID: string,
    transactionThreadReportID: string,
    value: string,
    policy: OnyxEntry<OnyxTypes.Policy>,
    policyTags: OnyxEntry<OnyxTypes.PolicyTagList>,
    policyCategories: OnyxEntry<OnyxTypes.PolicyCategories>,
) {
    const transactionChanges: TransactionChanges = {
        created: value,
    };
    const {params, onyxData} = getUpdateMoneyRequestParams(transactionID, transactionThreadReportID, transactionChanges, policy, policyTags, policyCategories, true);
    API.write(WRITE_COMMANDS.UPDATE_MONEY_REQUEST_DATE, params, onyxData);
}

/** Updates the billable field of a money request */
function updateMoneyRequestBillable(
    transactionID: string,
    transactionThreadReportID: string,
    value: boolean,
    policy: OnyxEntry<OnyxTypes.Policy>,
    policyTagList: OnyxEntry<OnyxTypes.PolicyTagList>,
    policyCategories: OnyxEntry<OnyxTypes.PolicyCategories>,
) {
    const transactionChanges: TransactionChanges = {
        billable: value,
    };
    const {params, onyxData} = getUpdateMoneyRequestParams(transactionID, transactionThreadReportID, transactionChanges, policy, policyTagList, policyCategories, true);
    API.write(WRITE_COMMANDS.UPDATE_MONEY_REQUEST_BILLABLE, params, onyxData);
}

/** Updates the merchant field of a money request */
function updateMoneyRequestMerchant(
    transactionID: string,
    transactionThreadReportID: string,
    value: string,
    policy: OnyxEntry<OnyxTypes.Policy>,
    policyTagList: OnyxEntry<OnyxTypes.PolicyTagList>,
    policyCategories: OnyxEntry<OnyxTypes.PolicyCategories>,
) {
    const transactionChanges: TransactionChanges = {
        merchant: value,
    };
    const {params, onyxData} = getUpdateMoneyRequestParams(transactionID, transactionThreadReportID, transactionChanges, policy, policyTagList, policyCategories, true);
    API.write(WRITE_COMMANDS.UPDATE_MONEY_REQUEST_MERCHANT, params, onyxData);
}

/** Updates the tag of a money request */
function updateMoneyRequestTag(
    transactionID: string,
    transactionThreadReportID: string,
    tag: string,
    policy: OnyxEntry<OnyxTypes.Policy>,
    policyTagList: OnyxEntry<OnyxTypes.PolicyTagList>,
    policyCategories: OnyxEntry<OnyxTypes.PolicyCategories>,
) {
    const transactionChanges: TransactionChanges = {
        tag,
    };
    const {params, onyxData} = getUpdateMoneyRequestParams(transactionID, transactionThreadReportID, transactionChanges, policy, policyTagList, policyCategories, true);
    API.write(WRITE_COMMANDS.UPDATE_MONEY_REQUEST_TAG, params, onyxData);
}

/** Updates the waypoints of a distance money request */
function updateMoneyRequestDistance(
    transactionID: string,
    transactionThreadReportID: string,
    waypoints: WaypointCollection,
    policy: OnyxEntry<OnyxTypes.Policy>,
    policyTagList: OnyxEntry<OnyxTypes.PolicyTagList>,
    policyCategories: OnyxEntry<OnyxTypes.PolicyCategories>,
) {
    const transactionChanges: TransactionChanges = {
        waypoints,
    };
    const {params, onyxData} = getUpdateMoneyRequestParams(transactionID, transactionThreadReportID, transactionChanges, policy, policyTagList, policyCategories, true);
    API.write(WRITE_COMMANDS.UPDATE_MONEY_REQUEST_DISTANCE, params, onyxData);
}

/** Updates the category of a money request */
function updateMoneyRequestCategory(
    transactionID: string,
    transactionThreadReportID: string,
    category: string,
    policy: OnyxEntry<OnyxTypes.Policy>,
    policyTagList: OnyxEntry<OnyxTypes.PolicyTagList>,
    policyCategories: OnyxEntry<OnyxTypes.PolicyCategories>,
) {
    const transactionChanges: TransactionChanges = {
        category,
    };
    const {params, onyxData} = getUpdateMoneyRequestParams(transactionID, transactionThreadReportID, transactionChanges, policy, policyTagList, policyCategories, true);
    API.write(WRITE_COMMANDS.UPDATE_MONEY_REQUEST_CATEGORY, params, onyxData);
}

/** Updates the description of a money request */
function updateMoneyRequestDescription(
    transactionID: string,
    transactionThreadReportID: string,
    comment: string,
    policy: OnyxEntry<OnyxTypes.Policy>,
    policyTagList: OnyxEntry<OnyxTypes.PolicyTagList>,
    policyCategories: OnyxEntry<OnyxTypes.PolicyCategories>,
) {
    const transactionChanges: TransactionChanges = {
        comment,
    };
    const {params, onyxData} = getUpdateMoneyRequestParams(transactionID, transactionThreadReportID, transactionChanges, policy, policyTagList, policyCategories, true);
    API.write(WRITE_COMMANDS.UPDATE_MONEY_REQUEST_DESCRIPTION, params, onyxData);
}

/** Edits an existing distance request */
function updateDistanceRequest(
    transactionID: string,
    transactionThreadReportID: string,
    transactionChanges: TransactionChanges,
    policy: OnyxTypes.Policy,
    policyTagList: OnyxTypes.PolicyTagList,
    policyCategories: OnyxTypes.PolicyCategories,
) {
    const {params, onyxData} = getUpdateMoneyRequestParams(transactionID, transactionThreadReportID, transactionChanges, policy, policyTagList, policyCategories, false);
    API.write(WRITE_COMMANDS.UPDATE_DISTANCE_REQUEST, params, onyxData);
}

/**
 * Request money from another user
 */
function requestMoney(
    report: OnyxTypes.Report,
    amount: number,
    currency: string,
    created: string,
    merchant: string,
    payeeEmail: string,
    payeeAccountID: number,
    participant: Participant,
    comment: string,
    receipt: Receipt,
    category?: string,
    tag?: string,
    taxCode = '',
    taxAmount = 0,
    billable?: boolean,
    policy?: OnyxEntry<OnyxTypes.Policy>,
    policyTagList?: OnyxEntry<OnyxTypes.PolicyTagList>,
    policyCategories?: OnyxEntry<OnyxTypes.PolicyCategories>,
    gpsPoints = undefined,
) {
    // If the report is iou or expense report, we should get the linked chat report to be passed to the getMoneyRequestInformation function
    const isMoneyRequestReport = ReportUtils.isMoneyRequestReport(report);
    const currentChatReport = isMoneyRequestReport ? ReportUtils.getReport(report.chatReportID) : report;
    const moneyRequestReportID = isMoneyRequestReport ? report.reportID : '';
    const currentCreated = DateUtils.enrichMoneyRequestTimestamp(created);
    const {
        payerAccountID,
        payerEmail,
        iouReport,
        chatReport,
        transaction,
        iouAction,
        createdChatReportActionID,
        createdIOUReportActionID,
        reportPreviewAction,
        transactionThreadReportID,
        createdReportActionIDForThread,
        onyxData,
    } = getMoneyRequestInformation(
        currentChatReport,
        participant,
        comment,
        amount,
        currency,
        currentCreated,
        merchant,
        receipt,
        undefined,
        category,
        tag,
        billable,
        policy,
        policyTagList,
        policyCategories,
        payeeAccountID,
        payeeEmail,
        moneyRequestReportID,
    );
    const activeReportID = isMoneyRequestReport ? report.reportID : chatReport.reportID;

    const parameters: RequestMoneyParams = {
        debtorEmail: payerEmail,
        debtorAccountID: payerAccountID,
        amount,
        currency,
        comment,
        created: currentCreated,
        merchant,
        iouReportID: iouReport.reportID,
        chatReportID: chatReport.reportID,
        transactionID: transaction.transactionID,
        reportActionID: iouAction.reportActionID,
        createdChatReportActionID,
        createdIOUReportActionID,
        reportPreviewReportActionID: reportPreviewAction.reportActionID,
        receipt,
        receiptState: receipt?.state,
        category,
        tag,
        taxCode,
        taxAmount,
        billable,
        // This needs to be a string of JSON because of limitations with the fetch() API and nested objects
        gpsPoints: gpsPoints ? JSON.stringify(gpsPoints) : undefined,
        transactionThreadReportID,
        createdReportActionIDForThread,
    };

    API.write(WRITE_COMMANDS.REQUEST_MONEY, parameters, onyxData);
    resetMoneyRequestInfo();
    Navigation.dismissModal(activeReportID);
    Report.notifyNewAction(activeReportID, payeeAccountID);
}

/**
 * Build the Onyx data and IOU split necessary for splitting a bill with 3+ users.
 * 1. Build the optimistic Onyx data for the group chat, i.e. chatReport and iouReportAction creating the former if it doesn't yet exist.
 * 2. Loop over the group chat participant list, building optimistic or updating existing chatReports, iouReports and iouReportActions between the user and each participant.
 * We build both Onyx data and the IOU split that is sent as a request param and is used by Auth to create the chatReports, iouReports and iouReportActions in the database.
 * The IOU split has the following shape:
 *  [
 *      {email: 'currentUser', amount: 100},
 *      {email: 'user2', amount: 100, iouReportID: '100', chatReportID: '110', transactionID: '120', reportActionID: '130'},
 *      {email: 'user3', amount: 100, iouReportID: '200', chatReportID: '210', transactionID: '220', reportActionID: '230'}
 *  ]
 * @param amount - always in the smallest unit of the currency
 * @param existingSplitChatReportID - the report ID where the split bill happens, could be a group chat or a workspace chat
 */
function createSplitsAndOnyxData(
    participants: Participant[],
    currentUserLogin: string,
    currentUserAccountID: number,
    amount: number,
    comment: string,
    currency: string,
    merchant: string,
    created: string,
    category: string,
    tag: string,
    existingSplitChatReportID = '',
    billable = false,
): SplitsAndOnyxData {
    const currentUserEmailForIOUSplit = PhoneNumber.addSMSDomainIfPhoneNumber(currentUserLogin);
    const participantAccountIDs = participants.map((participant) => Number(participant.accountID));
    const existingSplitChatReport =
        existingSplitChatReportID || participants[0].reportID
            ? allReports?.[`${ONYXKEYS.COLLECTION.REPORT}${existingSplitChatReportID || participants[0].reportID}`]
            : ReportUtils.getChatByParticipants(participantAccountIDs);
    const splitChatReport = existingSplitChatReport ?? ReportUtils.buildOptimisticChatReport(participantAccountIDs);
    const isOwnPolicyExpenseChat = !!splitChatReport.isOwnPolicyExpenseChat;

    const splitTransaction = TransactionUtils.buildOptimisticTransaction(
        amount,
        currency,
        CONST.REPORT.SPLIT_REPORTID,
        comment,
        created,
        '',
        '',
        merchant || Localize.translateLocal('iou.request'),
        undefined,
        undefined,
        undefined,
        category,
        tag,
        billable,
    );

    // Note: The created action must be optimistically generated before the IOU action so there's no chance that the created action appears after the IOU action in the chat
    const splitCreatedReportAction = ReportUtils.buildOptimisticCreatedReportAction(currentUserEmailForIOUSplit);
    const splitIOUReportAction = ReportUtils.buildOptimisticIOUReportAction(
        CONST.IOU.REPORT_ACTION_TYPE.SPLIT,
        amount,
        currency,
        comment,
        participants,
        splitTransaction.transactionID,
        undefined,
        '',
        false,
        false,
        {},
        isOwnPolicyExpenseChat,
    );

    splitChatReport.lastReadTime = DateUtils.getDBTime();
    splitChatReport.lastMessageText = splitIOUReportAction.message?.[0].text;
    splitChatReport.lastMessageHtml = splitIOUReportAction.message?.[0].html;

    // If we have an existing splitChatReport (group chat or workspace) use it's pending fields, otherwise indicate that we are adding a chat
    if (!existingSplitChatReport) {
        splitChatReport.pendingFields = {
            createChat: CONST.RED_BRICK_ROAD_PENDING_ACTION.ADD,
        };
    }

    const optimisticData: OnyxUpdate[] = [
        {
            // Use set for new reports because it doesn't exist yet, is faster,
            // and we need the data to be available when we navigate to the chat page
            onyxMethod: existingSplitChatReport ? Onyx.METHOD.MERGE : Onyx.METHOD.SET,
            key: `${ONYXKEYS.COLLECTION.REPORT}${splitChatReport.reportID}`,
            value: splitChatReport,
        },
        existingSplitChatReport
            ? {
                  onyxMethod: Onyx.METHOD.MERGE,
                  key: `${ONYXKEYS.COLLECTION.REPORT_ACTIONS}${splitChatReport.reportID}`,
                  value: {
                      [splitIOUReportAction.reportActionID]: splitIOUReportAction as OnyxTypes.ReportAction,
                  },
              }
            : {
                  onyxMethod: Onyx.METHOD.SET,
                  key: `${ONYXKEYS.COLLECTION.REPORT_ACTIONS}${splitChatReport.reportID}`,
                  value: {
                      [splitCreatedReportAction.reportActionID]: splitCreatedReportAction as OnyxTypes.ReportAction,
                      [splitIOUReportAction.reportActionID]: splitIOUReportAction as OnyxTypes.ReportAction,
                  },
              },
        {
            onyxMethod: Onyx.METHOD.SET,
            key: `${ONYXKEYS.COLLECTION.TRANSACTION}${splitTransaction.transactionID}`,
            value: splitTransaction,
        },
        {
            onyxMethod: Onyx.METHOD.MERGE,
            key: `${ONYXKEYS.COLLECTION.TRANSACTION_DRAFT}${CONST.IOU.OPTIMISTIC_TRANSACTION_ID}`,
            value: null,
        },
    ];

    const successData: OnyxUpdate[] = [
        {
            onyxMethod: Onyx.METHOD.MERGE,
            key: `${ONYXKEYS.COLLECTION.REPORT_ACTIONS}${splitChatReport.reportID}`,
            value: {
                ...(existingSplitChatReport ? {} : {[splitCreatedReportAction.reportActionID]: {pendingAction: null}}),
                [splitIOUReportAction.reportActionID]: {pendingAction: null},
            },
        },
        {
            onyxMethod: Onyx.METHOD.MERGE,
            key: `${ONYXKEYS.COLLECTION.TRANSACTION}${splitTransaction.transactionID}`,
            value: {pendingAction: null},
        },
    ];

    if (!existingSplitChatReport) {
        successData.push({
            onyxMethod: Onyx.METHOD.MERGE,
            key: `${ONYXKEYS.COLLECTION.REPORT}${splitChatReport.reportID}`,
            value: {pendingFields: {createChat: null}},
        });
    }

    const failureData: OnyxUpdate[] = [
        {
            onyxMethod: Onyx.METHOD.MERGE,
            key: `${ONYXKEYS.COLLECTION.TRANSACTION}${splitTransaction.transactionID}`,
            value: {
                errors: ErrorUtils.getMicroSecondOnyxError('iou.error.genericCreateFailureMessage'),
            },
        },
    ];

    if (existingSplitChatReport) {
        failureData.push({
            onyxMethod: Onyx.METHOD.MERGE,
            key: `${ONYXKEYS.COLLECTION.REPORT_ACTIONS}${splitChatReport.reportID}`,
            value: {
                [splitIOUReportAction.reportActionID]: {
                    errors: ErrorUtils.getMicroSecondOnyxError('iou.error.genericCreateFailureMessage'),
                },
            },
        });
    } else {
        failureData.push(
            {
                onyxMethod: Onyx.METHOD.MERGE,
                key: `${ONYXKEYS.COLLECTION.REPORT}${splitChatReport.reportID}`,
                value: {
                    errorFields: {
                        createChat: ErrorUtils.getMicroSecondOnyxError('report.genericCreateReportFailureMessage'),
                    },
                },
            },
            {
                onyxMethod: Onyx.METHOD.MERGE,
                key: `${ONYXKEYS.COLLECTION.REPORT_ACTIONS}${splitChatReport.reportID}`,
                value: {
                    [splitIOUReportAction.reportActionID]: {
                        errors: ErrorUtils.getMicroSecondOnyxError(null),
                    },
                },
            },
        );
    }

    // Loop through participants creating individual chats, iouReports and reportActionIDs as needed
    const splitAmount = IOUUtils.calculateAmount(participants.length, amount, currency, false);
    const splits: Split[] = [{email: currentUserEmailForIOUSplit, accountID: currentUserAccountID, amount: IOUUtils.calculateAmount(participants.length, amount, currency, true)}];

    const hasMultipleParticipants = participants.length > 1;
    participants.forEach((participant) => {
        // In a case when a participant is a workspace, even when a current user is not an owner of the workspace
        const isPolicyExpenseChat = ReportUtils.isPolicyExpenseChat(participant);

        // In case the participant is a workspace, email & accountID should remain undefined and won't be used in the rest of this code
        // participant.login is undefined when the request is initiated from a group DM with an unknown user, so we need to add a default
        const email = isOwnPolicyExpenseChat || isPolicyExpenseChat ? '' : PhoneNumber.addSMSDomainIfPhoneNumber(participant.login ?? '').toLowerCase();
        const accountID = isOwnPolicyExpenseChat || isPolicyExpenseChat ? 0 : Number(participant.accountID);
        if (email === currentUserEmailForIOUSplit) {
            return;
        }

        // STEP 1: Get existing chat report OR build a new optimistic one
        // If we only have one participant and the request was initiated from the global create menu, i.e. !existingGroupChatReportID, the oneOnOneChatReport is the groupChatReport
        let oneOnOneChatReport: OnyxTypes.Report | OptimisticChatReport;
        let isNewOneOnOneChatReport = false;
        let shouldCreateOptimisticPersonalDetails = false;
        const personalDetailExists = accountID in allPersonalDetails;

        // If this is a split between two people only and the function
        // wasn't provided with an existing group chat report id
        // or, if the split is being made from the workspace chat, then the oneOnOneChatReport is the same as the splitChatReport
        // in this case existingSplitChatReport will belong to the policy expense chat and we won't be
        // entering code that creates optimistic personal details
        if ((!hasMultipleParticipants && !existingSplitChatReportID) || isOwnPolicyExpenseChat) {
            oneOnOneChatReport = splitChatReport;
            shouldCreateOptimisticPersonalDetails = !existingSplitChatReport && !personalDetailExists;
        } else {
            const existingChatReport = ReportUtils.getChatByParticipants([accountID]);
            isNewOneOnOneChatReport = !existingChatReport;
            shouldCreateOptimisticPersonalDetails = isNewOneOnOneChatReport && !personalDetailExists;
            oneOnOneChatReport = existingChatReport ?? ReportUtils.buildOptimisticChatReport([accountID]);
        }

        // STEP 2: Get existing IOU/Expense report and update its total OR build a new optimistic one
        let oneOnOneIOUReport: OneOnOneIOUReport = oneOnOneChatReport.iouReportID ? allReports?.[`${ONYXKEYS.COLLECTION.REPORT}${oneOnOneChatReport.iouReportID}`] : null;
        const shouldCreateNewOneOnOneIOUReport = ReportUtils.shouldCreateNewMoneyRequestReport(oneOnOneIOUReport, oneOnOneChatReport);

        if (!oneOnOneIOUReport || shouldCreateNewOneOnOneIOUReport) {
            oneOnOneIOUReport = isOwnPolicyExpenseChat
                ? ReportUtils.buildOptimisticExpenseReport(oneOnOneChatReport.reportID, oneOnOneChatReport.policyID ?? '', currentUserAccountID, splitAmount, currency)
                : ReportUtils.buildOptimisticIOUReport(currentUserAccountID, accountID, splitAmount, oneOnOneChatReport.reportID, currency);
        } else if (isOwnPolicyExpenseChat) {
            if (typeof oneOnOneIOUReport?.total === 'number') {
                // Because of the Expense reports are stored as negative values, we subtract the total from the amount
                oneOnOneIOUReport.total -= splitAmount;
            }
        } else {
            oneOnOneIOUReport = IOUUtils.updateIOUOwnerAndTotal(oneOnOneIOUReport, currentUserAccountID, splitAmount, currency);
        }

        // STEP 3: Build optimistic transaction
        const oneOnOneTransaction = TransactionUtils.buildOptimisticTransaction(
            ReportUtils.isExpenseReport(oneOnOneIOUReport) ? -splitAmount : splitAmount,
            currency,
            oneOnOneIOUReport.reportID,
            comment,
            created,
            CONST.IOU.TYPE.SPLIT,
            splitTransaction.transactionID,
            merchant || Localize.translateLocal('iou.request'),
            undefined,
            undefined,
            undefined,
            category,
            tag,
            billable,
        );

        // STEP 4: Build optimistic reportActions. We need:
        // 1. CREATED action for the chatReport
        // 2. CREATED action for the iouReport
        // 3. IOU action for the iouReport
        // 4. REPORTPREVIEW action for the chatReport
        // Note: The CREATED action for the IOU report must be optimistically generated before the IOU action so there's no chance that it appears after the IOU action in the chat
        const currentTime = DateUtils.getDBTime();
        const oneOnOneCreatedActionForChat = ReportUtils.buildOptimisticCreatedReportAction(currentUserEmailForIOUSplit);
        const oneOnOneCreatedActionForIOU = ReportUtils.buildOptimisticCreatedReportAction(currentUserEmailForIOUSplit, DateUtils.subtractMillisecondsFromDateTime(currentTime, 1));
        const oneOnOneIOUAction = ReportUtils.buildOptimisticIOUReportAction(
            CONST.IOU.REPORT_ACTION_TYPE.CREATE,
            splitAmount,
            currency,
            comment,
            [participant],
            oneOnOneTransaction.transactionID,
            undefined,
            oneOnOneIOUReport.reportID,
            undefined,
            undefined,
            undefined,
            undefined,
            currentTime,
        );

        // Add optimistic personal details for new participants
        const oneOnOnePersonalDetailListAction: OnyxTypes.PersonalDetailsList = shouldCreateOptimisticPersonalDetails
            ? {
                  [accountID]: {
                      accountID,
                      avatar: UserUtils.getDefaultAvatarURL(accountID),
                      // Disabling this line since participant.displayName can be an empty string
                      // eslint-disable-next-line @typescript-eslint/prefer-nullish-coalescing
                      displayName: LocalePhoneNumber.formatPhoneNumber(participant.displayName || email),
                      login: participant.login,
                      isOptimisticPersonalDetail: true,
                  },
              }
            : {};

        let oneOnOneReportPreviewAction = ReportActionsUtils.getReportPreviewAction(oneOnOneChatReport.reportID, oneOnOneIOUReport.reportID);
        if (oneOnOneReportPreviewAction) {
            oneOnOneReportPreviewAction = ReportUtils.updateReportPreview(oneOnOneIOUReport, oneOnOneReportPreviewAction);
        } else {
            oneOnOneReportPreviewAction = ReportUtils.buildOptimisticReportPreview(oneOnOneChatReport, oneOnOneIOUReport);
        }

        // Add category to optimistic policy recently used categories when a participant is a workspace
        const optimisticPolicyRecentlyUsedCategories = isPolicyExpenseChat ? Policy.buildOptimisticPolicyRecentlyUsedCategories(participant.policyID, category) : [];

        // Add tag to optimistic policy recently used tags when a participant is a workspace
        const optimisticPolicyRecentlyUsedTags = isPolicyExpenseChat ? Policy.buildOptimisticPolicyRecentlyUsedTags(participant.policyID, tag) : {};

        // Create optimistic transactionThread
        const optimisticTransactionThread = ReportUtils.buildTransactionThread(oneOnOneIOUAction, oneOnOneIOUReport.reportID);
        const optimisticCreatedActionForTransactionThread = ReportUtils.buildOptimisticCreatedReportAction(currentUserEmailForIOUSplit);

        // STEP 5: Build Onyx Data
        const [oneOnOneOptimisticData, oneOnOneSuccessData, oneOnOneFailureData] = buildOnyxDataForMoneyRequest(
            oneOnOneChatReport,
            oneOnOneIOUReport,
            oneOnOneTransaction,
            oneOnOneCreatedActionForChat,
            oneOnOneCreatedActionForIOU,
            oneOnOneIOUAction,
            oneOnOnePersonalDetailListAction,
            oneOnOneReportPreviewAction,
            optimisticPolicyRecentlyUsedCategories,
            optimisticPolicyRecentlyUsedTags,
            isNewOneOnOneChatReport,
            optimisticTransactionThread,
            optimisticCreatedActionForTransactionThread,
            shouldCreateNewOneOnOneIOUReport,
        );

        const individualSplit = {
            email,
            accountID,
            amount: splitAmount,
            iouReportID: oneOnOneIOUReport.reportID,
            chatReportID: oneOnOneChatReport.reportID,
            transactionID: oneOnOneTransaction.transactionID,
            reportActionID: oneOnOneIOUAction.reportActionID,
            createdChatReportActionID: oneOnOneCreatedActionForChat.reportActionID,
            createdIOUReportActionID: oneOnOneCreatedActionForIOU.reportActionID,
            reportPreviewReportActionID: oneOnOneReportPreviewAction.reportActionID,
            transactionThreadReportID: optimisticTransactionThread.reportID,
            createdReportActionIDForThread: optimisticCreatedActionForTransactionThread.reportActionID,
        };

        splits.push(individualSplit);
        optimisticData.push(...oneOnOneOptimisticData);
        successData.push(...oneOnOneSuccessData);
        failureData.push(...oneOnOneFailureData);
    });

    const splitData: SplitData = {
        chatReportID: splitChatReport.reportID,
        transactionID: splitTransaction.transactionID,
        reportActionID: splitIOUReportAction.reportActionID,
        policyID: splitChatReport.policyID,
    };

    if (!existingSplitChatReport) {
        splitData.createdReportActionID = splitCreatedReportAction.reportActionID;
    }

    return {
        splitData,
        splits,
        onyxData: {optimisticData, successData, failureData},
    };
}

/**
 * @param amount - always in smallest currency unit
 * @param existingSplitChatReportID - Either a group DM or a workspace chat
 */
function splitBill(
    participants: Participant[],
    currentUserLogin: string,
    currentUserAccountID: number,
    amount: number,
    comment: string,
    currency: string,
    merchant: string,
    created: string,
    category: string,
    tag: string,
    existingSplitChatReportID = '',
    billable = false,
) {
    const currentCreated = DateUtils.enrichMoneyRequestTimestamp(created);
    const {splitData, splits, onyxData} = createSplitsAndOnyxData(
        participants,
        currentUserLogin,
        currentUserAccountID,
        amount,
        comment,
        currency,
        merchant,
        currentCreated,
        category,
        tag,
        existingSplitChatReportID,
        billable,
    );

    const parameters: SplitBillParams = {
        reportID: splitData.chatReportID,
        amount,
        splits: JSON.stringify(splits),
        currency,
        comment,
        category,
        merchant,
        created: currentCreated,
        tag,
        billable,
        transactionID: splitData.transactionID,
        reportActionID: splitData.reportActionID,
        createdReportActionID: splitData.createdReportActionID,
        policyID: splitData.policyID,
    };

    API.write(WRITE_COMMANDS.SPLIT_BILL, parameters, onyxData);

    resetMoneyRequestInfo();
    Navigation.dismissModal();
    Report.notifyNewAction(splitData.chatReportID, currentUserAccountID);
}

/**
 * @param amount - always in smallest currency unit
 */
function splitBillAndOpenReport(
    participants: Participant[],
    currentUserLogin: string,
    currentUserAccountID: number,
    amount: number,
    comment: string,
    currency: string,
    merchant: string,
    created: string,
    category: string,
    tag: string,
    billable: boolean,
) {
    const currentCreated = DateUtils.enrichMoneyRequestTimestamp(created);
    const {splitData, splits, onyxData} = createSplitsAndOnyxData(participants, currentUserLogin, currentUserAccountID, amount, comment, currency, merchant, currentCreated, category, tag);

    const parameters: SplitBillParams = {
        reportID: splitData.chatReportID,
        amount,
        splits: JSON.stringify(splits),
        currency,
        merchant,
        created: currentCreated,
        comment,
        category,
        tag,
        billable,
        transactionID: splitData.transactionID,
        reportActionID: splitData.reportActionID,
        createdReportActionID: splitData.createdReportActionID,
        policyID: splitData.policyID,
    };

    API.write(WRITE_COMMANDS.SPLIT_BILL_AND_OPEN_REPORT, parameters, onyxData);

    resetMoneyRequestInfo();
    Navigation.dismissModal(splitData.chatReportID);
    Report.notifyNewAction(splitData.chatReportID, currentUserAccountID);
}

/** Used exclusively for starting a split bill request that contains a receipt, the split request will be completed once the receipt is scanned
 *  or user enters details manually.
 *
 * @param existingSplitChatReportID - Either a group DM or a workspace chat
 */
function startSplitBill(
    participants: Participant[],
    currentUserLogin: string,
    currentUserAccountID: number,
    comment: string,
    category: string,
    tag: string,
    receipt: Receipt,
    existingSplitChatReportID = '',
    billable = false,
) {
    const currentUserEmailForIOUSplit = PhoneNumber.addSMSDomainIfPhoneNumber(currentUserLogin);
    const participantAccountIDs = participants.map((participant) => Number(participant.accountID));
    const existingSplitChatReport =
        existingSplitChatReportID || participants[0].reportID
            ? allReports?.[`${ONYXKEYS.COLLECTION.REPORT}${existingSplitChatReportID || participants[0].reportID}`]
            : ReportUtils.getChatByParticipants(participantAccountIDs);
    const splitChatReport = existingSplitChatReport ?? ReportUtils.buildOptimisticChatReport(participantAccountIDs);
    const isOwnPolicyExpenseChat = !!splitChatReport.isOwnPolicyExpenseChat;

    const {name: filename, source, state = CONST.IOU.RECEIPT_STATE.SCANREADY} = receipt;
    const receiptObject: Receipt = {state, source};

    // ReportID is -2 (aka "deleted") on the group transaction
    const splitTransaction = TransactionUtils.buildOptimisticTransaction(
        0,
        CONST.CURRENCY.USD,
        CONST.REPORT.SPLIT_REPORTID,
        comment,
        '',
        '',
        '',
        CONST.TRANSACTION.PARTIAL_TRANSACTION_MERCHANT,
        receiptObject,
        filename,
        undefined,
        category,
        tag,
        billable,
    );

    // Note: The created action must be optimistically generated before the IOU action so there's no chance that the created action appears after the IOU action in the chat
    const splitChatCreatedReportAction = ReportUtils.buildOptimisticCreatedReportAction(currentUserEmailForIOUSplit);
    const splitIOUReportAction = ReportUtils.buildOptimisticIOUReportAction(
        CONST.IOU.REPORT_ACTION_TYPE.SPLIT,
        0,
        CONST.CURRENCY.USD,
        comment,
        participants,
        splitTransaction.transactionID,
        undefined,
        '',
        false,
        false,
        receiptObject,
        isOwnPolicyExpenseChat,
    );

    splitChatReport.lastReadTime = DateUtils.getDBTime();
    splitChatReport.lastMessageText = splitIOUReportAction.message?.[0].text;
    splitChatReport.lastMessageHtml = splitIOUReportAction.message?.[0].html;

    // If we have an existing splitChatReport (group chat or workspace) use it's pending fields, otherwise indicate that we are adding a chat
    if (!existingSplitChatReport) {
        splitChatReport.pendingFields = {
            createChat: CONST.RED_BRICK_ROAD_PENDING_ACTION.ADD,
        };
    }

    const optimisticData: OnyxUpdate[] = [
        {
            // Use set for new reports because it doesn't exist yet, is faster,
            // and we need the data to be available when we navigate to the chat page
            onyxMethod: existingSplitChatReport ? Onyx.METHOD.MERGE : Onyx.METHOD.SET,
            key: `${ONYXKEYS.COLLECTION.REPORT}${splitChatReport.reportID}`,
            value: splitChatReport,
        },
        existingSplitChatReport
            ? {
                  onyxMethod: Onyx.METHOD.MERGE,
                  key: `${ONYXKEYS.COLLECTION.REPORT_ACTIONS}${splitChatReport.reportID}`,
                  value: {
                      [splitIOUReportAction.reportActionID]: splitIOUReportAction as OnyxTypes.ReportAction,
                  },
              }
            : {
                  onyxMethod: Onyx.METHOD.SET,
                  key: `${ONYXKEYS.COLLECTION.REPORT_ACTIONS}${splitChatReport.reportID}`,
                  value: {
                      [splitChatCreatedReportAction.reportActionID]: splitChatCreatedReportAction,
                      [splitIOUReportAction.reportActionID]: splitIOUReportAction as OnyxTypes.ReportAction,
                  },
              },
        {
            onyxMethod: Onyx.METHOD.SET,
            key: `${ONYXKEYS.COLLECTION.TRANSACTION}${splitTransaction.transactionID}`,
            value: splitTransaction,
        },
    ];

    const successData: OnyxUpdate[] = [
        {
            onyxMethod: Onyx.METHOD.MERGE,
            key: `${ONYXKEYS.COLLECTION.REPORT_ACTIONS}${splitChatReport.reportID}`,
            value: {
                ...(existingSplitChatReport ? {} : {[splitChatCreatedReportAction.reportActionID]: {pendingAction: null}}),
                [splitIOUReportAction.reportActionID]: {pendingAction: null},
            },
        },
        {
            onyxMethod: Onyx.METHOD.MERGE,
            key: `${ONYXKEYS.COLLECTION.TRANSACTION}${splitTransaction.transactionID}`,
            value: {pendingAction: null},
        },
    ];

    if (!existingSplitChatReport) {
        successData.push({
            onyxMethod: Onyx.METHOD.MERGE,
            key: `${ONYXKEYS.COLLECTION.REPORT}${splitChatReport.reportID}`,
            value: {pendingFields: {createChat: null}},
        });
    }

    const failureData: OnyxUpdate[] = [
        {
            onyxMethod: Onyx.METHOD.MERGE,
            key: `${ONYXKEYS.COLLECTION.TRANSACTION}${splitTransaction.transactionID}`,
            value: {
                errors: ErrorUtils.getMicroSecondOnyxError('iou.error.genericCreateFailureMessage'),
            },
        },
    ];

    if (existingSplitChatReport) {
        failureData.push({
            onyxMethod: Onyx.METHOD.MERGE,
            key: `${ONYXKEYS.COLLECTION.REPORT_ACTIONS}${splitChatReport.reportID}`,
            value: {
                [splitIOUReportAction.reportActionID]: {
                    errors: getReceiptError(receipt, filename),
                },
            },
        });
    } else {
        failureData.push(
            {
                onyxMethod: Onyx.METHOD.MERGE,
                key: `${ONYXKEYS.COLLECTION.REPORT}${splitChatReport.reportID}`,
                value: {
                    errorFields: {
                        createChat: ErrorUtils.getMicroSecondOnyxError('report.genericCreateReportFailureMessage'),
                    },
                },
            },
            {
                onyxMethod: Onyx.METHOD.MERGE,
                key: `${ONYXKEYS.COLLECTION.REPORT_ACTIONS}${splitChatReport.reportID}`,
                value: {
                    [splitChatCreatedReportAction.reportActionID]: {
                        errors: ErrorUtils.getMicroSecondOnyxError('report.genericCreateReportFailureMessage'),
                    },
                    [splitIOUReportAction.reportActionID]: {
                        errors: getReceiptError(receipt, filename),
                    },
                },
            },
        );
    }

    const splits: Split[] = [{email: currentUserEmailForIOUSplit, accountID: currentUserAccountID}];

    participants.forEach((participant) => {
        // Disabling this line since participant.login can be an empty string
        // eslint-disable-next-line @typescript-eslint/prefer-nullish-coalescing
        const email = participant.isOwnPolicyExpenseChat ? '' : PhoneNumber.addSMSDomainIfPhoneNumber(participant.login || participant.text || '').toLowerCase();
        const accountID = participant.isOwnPolicyExpenseChat ? 0 : Number(participant.accountID);
        if (email === currentUserEmailForIOUSplit) {
            return;
        }

        // When splitting with a workspace chat, we only need to supply the policyID and the workspace reportID as it's needed so we can update the report preview
        if (participant.isOwnPolicyExpenseChat) {
            splits.push({
                policyID: participant.policyID,
                chatReportID: splitChatReport.reportID,
            });
            return;
        }

        const participantPersonalDetails = allPersonalDetails[participant?.accountID ?? -1];
        if (!participantPersonalDetails) {
            optimisticData.push({
                onyxMethod: Onyx.METHOD.MERGE,
                key: ONYXKEYS.PERSONAL_DETAILS_LIST,
                value: {
                    [accountID]: {
                        accountID,
                        avatar: UserUtils.getDefaultAvatarURL(accountID),
                        // Disabling this line since participant.displayName can be an empty string
                        // eslint-disable-next-line @typescript-eslint/prefer-nullish-coalescing
                        displayName: LocalePhoneNumber.formatPhoneNumber(participant.displayName || email),
                        // Disabling this line since participant.login can be an empty string
                        // eslint-disable-next-line @typescript-eslint/prefer-nullish-coalescing
                        login: participant.login || participant.text,
                        isOptimisticPersonalDetail: true,
                    },
                },
            });
        }

        splits.push({
            email,
            accountID,
        });
    });

    participants.forEach((participant) => {
        const isPolicyExpenseChat = ReportUtils.isPolicyExpenseChat(participant);
        if (!isPolicyExpenseChat) {
            return;
        }

        const optimisticPolicyRecentlyUsedCategories = Policy.buildOptimisticPolicyRecentlyUsedCategories(participant.policyID, category);
        const optimisticPolicyRecentlyUsedTags = Policy.buildOptimisticPolicyRecentlyUsedTags(participant.policyID, tag);

        if (optimisticPolicyRecentlyUsedCategories.length > 0) {
            optimisticData.push({
                onyxMethod: Onyx.METHOD.SET,
                key: `${ONYXKEYS.COLLECTION.POLICY_RECENTLY_USED_CATEGORIES}${participant.policyID}`,
                value: optimisticPolicyRecentlyUsedCategories,
            });
        }

        if (!isEmptyObject(optimisticPolicyRecentlyUsedTags)) {
            optimisticData.push({
                onyxMethod: Onyx.METHOD.MERGE,
                key: `${ONYXKEYS.COLLECTION.POLICY_RECENTLY_USED_TAGS}${participant.policyID}`,
                value: optimisticPolicyRecentlyUsedTags,
            });
        }
    });

    // Save the new splits array into the transaction's comment in case the user calls CompleteSplitBill while offline
    optimisticData.push({
        onyxMethod: Onyx.METHOD.MERGE,
        key: `${ONYXKEYS.COLLECTION.TRANSACTION}${splitTransaction.transactionID}`,
        value: {
            comment: {
                splits,
            },
        },
    });

    const parameters: StartSplitBillParams = {
        chatReportID: splitChatReport.reportID,
        reportActionID: splitIOUReportAction.reportActionID,
        transactionID: splitTransaction.transactionID,
        splits: JSON.stringify(splits),
        receipt,
        comment,
        category,
        tag,
        isFromGroupDM: !existingSplitChatReport,
        billable,
        ...(existingSplitChatReport ? {} : {createdReportActionID: splitChatCreatedReportAction.reportActionID}),
    };

    API.write(WRITE_COMMANDS.START_SPLIT_BILL, parameters, {optimisticData, successData, failureData});

    resetMoneyRequestInfo();
    Navigation.dismissModalWithReport(splitChatReport);
    Report.notifyNewAction(splitChatReport.chatReportID ?? '', currentUserAccountID);
}

/** Used for editing a split bill while it's still scanning or when SmartScan fails, it completes a split bill started by startSplitBill above.
 *
 * @param chatReportID - The group chat or workspace reportID
 * @param reportAction - The split action that lives in the chatReport above
 * @param updatedTransaction - The updated **draft** split transaction
 * @param sessionAccountID - accountID of the current user
 * @param sessionEmail - email of the current user
 */
<<<<<<< HEAD
function completeSplitBill(chatReportID: string, reportAction: OnyxTypes.ReportAction, updatedTransaction: OnyxEntry<OnyxTypes.Transaction>, sessionAccountID: number, sessionEmail: string) {
    const currentUserEmailForIOUSplit = OptionsListUtils.addSMSDomainIfPhoneNumber(sessionEmail);
    const transactionID = updatedTransaction?.transactionID ?? '';
=======
function completeSplitBill(chatReportID: string, reportAction: OnyxTypes.ReportAction, updatedTransaction: OnyxTypes.Transaction, sessionAccountID: number, sessionEmail: string) {
    const currentUserEmailForIOUSplit = PhoneNumber.addSMSDomainIfPhoneNumber(sessionEmail);
    const {transactionID} = updatedTransaction;
>>>>>>> 54691988
    const unmodifiedTransaction = allTransactions[`${ONYXKEYS.COLLECTION.TRANSACTION}${transactionID}`];

    // Save optimistic updated transaction and action
    const optimisticData: OnyxUpdate[] = [
        {
            onyxMethod: Onyx.METHOD.MERGE,
            key: `${ONYXKEYS.COLLECTION.TRANSACTION}${transactionID}`,
            value: {
                ...updatedTransaction,
                receipt: {
                    state: CONST.IOU.RECEIPT_STATE.OPEN,
                },
            },
        },
        {
            onyxMethod: Onyx.METHOD.MERGE,
            key: `${ONYXKEYS.COLLECTION.REPORT_ACTIONS}${chatReportID}`,
            value: {
                [reportAction.reportActionID]: {
                    lastModified: DateUtils.getDBTime(),
                    whisperedToAccountIDs: [],
                },
            },
        },
    ];

    const successData: OnyxUpdate[] = [
        {
            onyxMethod: Onyx.METHOD.MERGE,
            key: `${ONYXKEYS.COLLECTION.TRANSACTION}${transactionID}`,
            value: {pendingAction: null},
        },
        {
            onyxMethod: Onyx.METHOD.MERGE,
            key: `${ONYXKEYS.COLLECTION.SPLIT_TRANSACTION_DRAFT}${transactionID}`,
            value: {pendingAction: null},
        },
    ];

    const failureData: OnyxUpdate[] = [
        {
            onyxMethod: Onyx.METHOD.MERGE,
            key: `${ONYXKEYS.COLLECTION.TRANSACTION}${transactionID}`,
            value: {
                ...unmodifiedTransaction,
                errors: ErrorUtils.getMicroSecondOnyxError('iou.error.genericCreateFailureMessage'),
            },
        },
        {
            onyxMethod: Onyx.METHOD.MERGE,
            key: `${ONYXKEYS.COLLECTION.REPORT_ACTIONS}${chatReportID}`,
            value: {
                [reportAction.reportActionID]: {
                    ...reportAction,
                    errors: ErrorUtils.getMicroSecondOnyxError('iou.error.genericCreateFailureMessage'),
                },
            },
        },
    ];

    const splitParticipants: Split[] = updatedTransaction?.comment.splits ?? [];
    const amount = updatedTransaction?.modifiedAmount;
    const currency = updatedTransaction?.modifiedCurrency;

    // Exclude the current user when calculating the split amount, `calculateAmount` takes it into account
    const splitAmount = IOUUtils.calculateAmount(splitParticipants.length - 1, amount ?? 0, currency ?? '', false);

    const splits: Split[] = [{email: currentUserEmailForIOUSplit}];
    splitParticipants.forEach((participant) => {
        // Skip creating the transaction for the current user
        if (participant.email === currentUserEmailForIOUSplit) {
            return;
        }
        const isPolicyExpenseChat = !!participant.policyID;

        if (!isPolicyExpenseChat) {
            // In case this is still the optimistic accountID saved in the splits array, return early as we cannot know
            // if there is an existing chat between the split creator and this participant
            // Instead, we will rely on Auth generating the report IDs and the user won't see any optimistic chats or reports created
            const participantPersonalDetails: OnyxTypes.PersonalDetails | EmptyObject = allPersonalDetails[participant?.accountID ?? -1] ?? {};
            if (!participantPersonalDetails || participantPersonalDetails.isOptimisticPersonalDetail) {
                splits.push({
                    email: participant.email,
                });
                return;
            }
        }

        let oneOnOneChatReport: OnyxTypes.Report | null;
        let isNewOneOnOneChatReport = false;
        if (isPolicyExpenseChat) {
            // The workspace chat reportID is saved in the splits array when starting a split bill with a workspace
            oneOnOneChatReport = allReports?.[`${ONYXKEYS.COLLECTION.REPORT}${participant.chatReportID}`] ?? null;
        } else {
            const existingChatReport = ReportUtils.getChatByParticipants(participant.accountID ? [participant.accountID] : []);
            isNewOneOnOneChatReport = !existingChatReport;
            oneOnOneChatReport = existingChatReport ?? ReportUtils.buildOptimisticChatReport(participant.accountID ? [participant.accountID] : []);
        }

        let oneOnOneIOUReport: OneOnOneIOUReport = oneOnOneChatReport?.iouReportID ? allReports?.[`${ONYXKEYS.COLLECTION.REPORT}${oneOnOneChatReport.iouReportID}`] : null;
        const shouldCreateNewOneOnOneIOUReport = ReportUtils.shouldCreateNewMoneyRequestReport(oneOnOneIOUReport, oneOnOneChatReport);

        if (!oneOnOneIOUReport || shouldCreateNewOneOnOneIOUReport) {
            oneOnOneIOUReport = isPolicyExpenseChat
                ? ReportUtils.buildOptimisticExpenseReport(oneOnOneChatReport?.reportID ?? '', participant.policyID ?? '', sessionAccountID, splitAmount, currency ?? '')
                : ReportUtils.buildOptimisticIOUReport(sessionAccountID, participant.accountID ?? -1, splitAmount, oneOnOneChatReport?.reportID ?? '', currency ?? '');
        } else if (isPolicyExpenseChat) {
            if (typeof oneOnOneIOUReport?.total === 'number') {
                // Because of the Expense reports are stored as negative values, we subtract the total from the amount
                oneOnOneIOUReport.total -= splitAmount;
            }
        } else {
            oneOnOneIOUReport = IOUUtils.updateIOUOwnerAndTotal(oneOnOneIOUReport, sessionAccountID, splitAmount, currency ?? '');
        }

        const oneOnOneTransaction = TransactionUtils.buildOptimisticTransaction(
            isPolicyExpenseChat ? -splitAmount : splitAmount,
            currency ?? '',
            oneOnOneIOUReport?.reportID ?? '',
            updatedTransaction?.comment.comment,
            updatedTransaction?.modifiedCreated,
            CONST.IOU.TYPE.SPLIT,
            transactionID,
            updatedTransaction?.modifiedMerchant,
            {...updatedTransaction?.receipt, state: CONST.IOU.RECEIPT_STATE.OPEN},
            updatedTransaction?.filename,
            undefined,
            updatedTransaction?.category,
            updatedTransaction?.tag,
            updatedTransaction?.billable,
        );

        const oneOnOneCreatedActionForChat = ReportUtils.buildOptimisticCreatedReportAction(currentUserEmailForIOUSplit);
        const oneOnOneCreatedActionForIOU = ReportUtils.buildOptimisticCreatedReportAction(currentUserEmailForIOUSplit);
        const oneOnOneIOUAction = ReportUtils.buildOptimisticIOUReportAction(
            CONST.IOU.REPORT_ACTION_TYPE.CREATE,
            splitAmount,
            currency ?? '',
            updatedTransaction?.comment.comment ?? '',
            [participant],
            oneOnOneTransaction.transactionID,
            undefined,
            oneOnOneIOUReport?.reportID,
        );

        let oneOnOneReportPreviewAction = ReportActionsUtils.getReportPreviewAction(oneOnOneChatReport?.reportID ?? '', oneOnOneIOUReport?.reportID ?? '');
        if (oneOnOneReportPreviewAction) {
            oneOnOneReportPreviewAction = ReportUtils.updateReportPreview(oneOnOneIOUReport, oneOnOneReportPreviewAction);
        } else {
            oneOnOneReportPreviewAction = ReportUtils.buildOptimisticReportPreview(oneOnOneChatReport, oneOnOneIOUReport, '', oneOnOneTransaction);
        }

        const optimisticTransactionThread = ReportUtils.buildTransactionThread(oneOnOneIOUAction, oneOnOneIOUReport.reportID);
        const optimisticCreatedActionForTransactionThread = ReportUtils.buildOptimisticCreatedReportAction(currentUserEmailForIOUSplit);

        const [oneOnOneOptimisticData, oneOnOneSuccessData, oneOnOneFailureData] = buildOnyxDataForMoneyRequest(
            oneOnOneChatReport,
            oneOnOneIOUReport,
            oneOnOneTransaction,
            oneOnOneCreatedActionForChat,
            oneOnOneCreatedActionForIOU,
            oneOnOneIOUAction,
            {},
            oneOnOneReportPreviewAction,
            [],
            {},
            isNewOneOnOneChatReport,
            optimisticTransactionThread,
            optimisticCreatedActionForTransactionThread,
            shouldCreateNewOneOnOneIOUReport,
        );

        splits.push({
            email: participant.email,
            accountID: participant.accountID,
            policyID: participant.policyID,
            iouReportID: oneOnOneIOUReport?.reportID,
            chatReportID: oneOnOneChatReport?.reportID,
            transactionID: oneOnOneTransaction.transactionID,
            reportActionID: oneOnOneIOUAction.reportActionID,
            createdChatReportActionID: oneOnOneCreatedActionForChat.reportActionID,
            createdIOUReportActionID: oneOnOneCreatedActionForIOU.reportActionID,
            reportPreviewReportActionID: oneOnOneReportPreviewAction.reportActionID,
            transactionThreadReportID: optimisticTransactionThread.reportID,
            createdReportActionIDForThread: optimisticCreatedActionForTransactionThread.reportActionID,
        });

        optimisticData.push(...oneOnOneOptimisticData);
        successData.push(...oneOnOneSuccessData);
        failureData.push(...oneOnOneFailureData);
    });

    const {
        amount: transactionAmount,
        currency: transactionCurrency,
        created: transactionCreated,
        merchant: transactionMerchant,
        comment: transactionComment,
        category: transactionCategory,
        tag: transactionTag,
    } = ReportUtils.getTransactionDetails(updatedTransaction) ?? {};

    const parameters: CompleteSplitBillParams = {
        transactionID,
        amount: transactionAmount,
        currency: transactionCurrency,
        created: transactionCreated,
        merchant: transactionMerchant,
        comment: transactionComment,
        category: transactionCategory,
        tag: transactionTag,
        splits: JSON.stringify(splits),
    };

    API.write(WRITE_COMMANDS.COMPLETE_SPLIT_BILL, parameters, {optimisticData, successData, failureData});
    Navigation.dismissModal(chatReportID);
    Report.notifyNewAction(chatReportID, sessionAccountID);
}

function setDraftSplitTransaction(transactionID: string, transactionChanges: TransactionChanges = {}) {
    let draftSplitTransaction = allDraftSplitTransactions[`${ONYXKEYS.COLLECTION.SPLIT_TRANSACTION_DRAFT}${transactionID}`];

    if (!draftSplitTransaction) {
        draftSplitTransaction = allTransactions[`${ONYXKEYS.COLLECTION.TRANSACTION}${transactionID}`];
    }

    const updatedTransaction = draftSplitTransaction ? TransactionUtils.getUpdatedTransaction(draftSplitTransaction, transactionChanges, false, false) : null;

    Onyx.merge(`${ONYXKEYS.COLLECTION.SPLIT_TRANSACTION_DRAFT}${transactionID}`, updatedTransaction);
}

function editRegularMoneyRequest(
    transactionID: string,
    transactionThreadReportID: string,
    transactionChanges: TransactionChanges,
    policy: OnyxTypes.Policy,
    policyTags: OnyxTypes.PolicyTagList,
    policyCategories: OnyxTypes.PolicyCategories,
) {
    // STEP 1: Get all collections we're updating
    const transactionThread = allReports?.[`${ONYXKEYS.COLLECTION.REPORT}${transactionThreadReportID}`] ?? null;
    const transaction = allTransactions[`${ONYXKEYS.COLLECTION.TRANSACTION}${transactionID}`];
    const iouReport = allReports?.[`${ONYXKEYS.COLLECTION.REPORT}${transactionThread?.parentReportID}`] ?? null;
    const chatReport = allReports?.[`${ONYXKEYS.COLLECTION.REPORT}${iouReport?.chatReportID}`] ?? null;
    const isFromExpenseReport = ReportUtils.isExpenseReport(iouReport);

    // STEP 2: Build new modified expense report action.
    const updatedReportAction = ReportUtils.buildOptimisticModifiedExpenseReportAction(transactionThread, transaction, transactionChanges, isFromExpenseReport);
    const updatedTransaction = transaction ? TransactionUtils.getUpdatedTransaction(transaction, transactionChanges, isFromExpenseReport) : null;

    // STEP 3: Compute the IOU total and update the report preview message so LHN amount owed is correct
    // Should only update if the transaction matches the currency of the report, else we wait for the update
    // from the server with the currency conversion
    let updatedMoneyRequestReport = {...iouReport};
    const updatedChatReport = {...chatReport};
    const diff = TransactionUtils.getAmount(transaction, true) - TransactionUtils.getAmount(updatedTransaction, true);
    if (updatedTransaction?.currency === iouReport?.currency && updatedTransaction?.modifiedAmount && diff !== 0) {
        if (ReportUtils.isExpenseReport(iouReport) && typeof updatedMoneyRequestReport.total === 'number') {
            updatedMoneyRequestReport.total += diff;
        } else {
            updatedMoneyRequestReport = iouReport
                ? IOUUtils.updateIOUOwnerAndTotal(iouReport, updatedReportAction.actorAccountID ?? -1, diff, TransactionUtils.getCurrency(transaction), false)
                : {};
        }

        updatedMoneyRequestReport.cachedTotal = CurrencyUtils.convertToDisplayString(updatedMoneyRequestReport.total, updatedTransaction.currency);

        // Update the last message of the IOU report
        const lastMessage = ReportUtils.getIOUReportActionMessage(
            iouReport?.reportID ?? '',
            CONST.IOU.REPORT_ACTION_TYPE.CREATE,
            updatedMoneyRequestReport.total ?? 0,
            '',
            updatedTransaction.currency,
            '',
            false,
        );
        updatedMoneyRequestReport.lastMessageText = lastMessage[0].text;
        updatedMoneyRequestReport.lastMessageHtml = lastMessage[0].html;

        // Update the last message of the chat report
        const hasNonReimbursableTransactions = ReportUtils.hasNonReimbursableTransactions(iouReport?.reportID);
        const messageText = Localize.translateLocal(hasNonReimbursableTransactions ? 'iou.payerSpentAmount' : 'iou.payerOwesAmount', {
            payer: ReportUtils.getPersonalDetailsForAccountID(updatedMoneyRequestReport.managerID ?? -1).login ?? '',
            amount: CurrencyUtils.convertToDisplayString(updatedMoneyRequestReport.total, updatedMoneyRequestReport.currency),
        });
        updatedChatReport.lastMessageText = messageText;
        updatedChatReport.lastMessageHtml = messageText;
    }

    const isScanning = TransactionUtils.hasReceipt(updatedTransaction) && TransactionUtils.isReceiptBeingScanned(updatedTransaction);

    // STEP 4: Compose the optimistic data
    const currentTime = DateUtils.getDBTime();
    const optimisticData: OnyxUpdate[] = [
        {
            onyxMethod: Onyx.METHOD.MERGE,
            key: `${ONYXKEYS.COLLECTION.REPORT_ACTIONS}${transactionThread?.reportID}`,
            value: {
                [updatedReportAction.reportActionID]: updatedReportAction as OnyxTypes.ReportAction,
            },
        },
        {
            onyxMethod: Onyx.METHOD.MERGE,
            key: `${ONYXKEYS.COLLECTION.TRANSACTION}${transactionID}`,
            value: updatedTransaction,
        },
        {
            onyxMethod: Onyx.METHOD.MERGE,
            key: `${ONYXKEYS.COLLECTION.REPORT}${iouReport?.reportID}`,
            value: updatedMoneyRequestReport,
        },
        {
            onyxMethod: Onyx.METHOD.MERGE,
            key: `${ONYXKEYS.COLLECTION.REPORT}${iouReport?.chatReportID}`,
            value: updatedChatReport,
        },
        {
            onyxMethod: Onyx.METHOD.MERGE,
            key: `${ONYXKEYS.COLLECTION.REPORT}${transactionThreadReportID}`,
            value: {
                lastReadTime: currentTime,
                lastVisibleActionCreated: currentTime,
            },
        },
    ];

    if (!isScanning) {
        optimisticData.push(
            {
                onyxMethod: Onyx.METHOD.MERGE,
                key: `${ONYXKEYS.COLLECTION.REPORT_ACTIONS}${iouReport?.reportID}`,
                value: {
                    [transactionThread?.parentReportActionID ?? '']: {
                        whisperedToAccountIDs: [],
                    },
                },
            },
            {
                onyxMethod: Onyx.METHOD.MERGE,
                key: `${ONYXKEYS.COLLECTION.REPORT_ACTIONS}${iouReport?.parentReportID}`,
                value: {
                    [iouReport?.parentReportActionID ?? '']: {
                        whisperedToAccountIDs: [],
                    },
                },
            },
        );
    }

    // Update recently used categories if the category is changed
    if ('category' in transactionChanges) {
        const optimisticPolicyRecentlyUsedCategories = Policy.buildOptimisticPolicyRecentlyUsedCategories(iouReport?.policyID, transactionChanges.category);
        if (optimisticPolicyRecentlyUsedCategories.length) {
            optimisticData.push({
                onyxMethod: Onyx.METHOD.SET,
                key: `${ONYXKEYS.COLLECTION.POLICY_RECENTLY_USED_CATEGORIES}${iouReport?.policyID}`,
                value: optimisticPolicyRecentlyUsedCategories,
            });
        }
    }

    // Update recently used categories if the tag is changed
    if ('tag' in transactionChanges) {
        const optimisticPolicyRecentlyUsedTags = Policy.buildOptimisticPolicyRecentlyUsedTags(iouReport?.policyID, transactionChanges.tag);
        if (!isEmptyObject(optimisticPolicyRecentlyUsedTags)) {
            optimisticData.push({
                onyxMethod: Onyx.METHOD.MERGE,
                key: `${ONYXKEYS.COLLECTION.POLICY_RECENTLY_USED_TAGS}${iouReport?.policyID}`,
                value: optimisticPolicyRecentlyUsedTags,
            });
        }
    }

    const successData: OnyxUpdate[] = [
        {
            onyxMethod: Onyx.METHOD.MERGE,
            key: `${ONYXKEYS.COLLECTION.REPORT_ACTIONS}${transactionThread?.reportID}`,
            value: {
                [updatedReportAction.reportActionID]: {pendingAction: null},
            },
        },
        {
            onyxMethod: Onyx.METHOD.MERGE,
            key: `${ONYXKEYS.COLLECTION.TRANSACTION}${transactionID}`,
            value: {
                pendingFields: {
                    comment: null,
                    amount: null,
                    created: null,
                    currency: null,
                    merchant: null,
                    billable: null,
                    category: null,
                    tag: null,
                },
            },
        },
        {
            onyxMethod: Onyx.METHOD.MERGE,
            key: `${ONYXKEYS.COLLECTION.REPORT}${iouReport?.reportID}`,
            value: {pendingAction: null},
        },
    ];

    const failureData: OnyxUpdate[] = [
        {
            onyxMethod: Onyx.METHOD.MERGE,
            key: `${ONYXKEYS.COLLECTION.REPORT_ACTIONS}${transactionThread?.reportID}`,
            value: {
                [updatedReportAction.reportActionID]: {
                    errors: ErrorUtils.getMicroSecondOnyxError('iou.error.genericEditFailureMessage'),
                },
            },
        },
        {
            onyxMethod: Onyx.METHOD.MERGE,
            key: `${ONYXKEYS.COLLECTION.TRANSACTION}${transactionID}`,
            value: {
                ...transaction,
                modifiedCreated: transaction?.modifiedCreated ? transaction.modifiedCreated : null,
                modifiedAmount: transaction?.modifiedAmount ? transaction.modifiedAmount : null,
                modifiedCurrency: transaction?.modifiedCurrency ? transaction.modifiedCurrency : null,
                modifiedMerchant: transaction?.modifiedMerchant ? transaction.modifiedMerchant : null,
                modifiedWaypoints: transaction?.modifiedWaypoints ? transaction.modifiedWaypoints : null,
                pendingFields: null,
            },
        },
        {
            onyxMethod: Onyx.METHOD.MERGE,
            key: `${ONYXKEYS.COLLECTION.REPORT}${iouReport?.reportID}`,
            value: {
                ...iouReport,
                cachedTotal: iouReport?.cachedTotal ? iouReport?.cachedTotal : null,
            },
        },
        {
            onyxMethod: Onyx.METHOD.MERGE,
            key: `${ONYXKEYS.COLLECTION.REPORT}${iouReport?.chatReportID}`,
            value: chatReport,
        },
        {
            onyxMethod: Onyx.METHOD.MERGE,
            key: `${ONYXKEYS.COLLECTION.REPORT}${transactionThreadReportID}`,
            value: {
                lastReadTime: transactionThread?.lastReadTime,
                lastVisibleActionCreated: transactionThread?.lastVisibleActionCreated,
            },
        },
    ];

    // Add transaction violations if we have a paid policy and an updated transaction
    if (policy && PolicyUtils.isPaidGroupPolicy(policy) && updatedTransaction) {
        const currentTransactionViolations = allTransactionViolations[`${ONYXKEYS.COLLECTION.TRANSACTION_VIOLATIONS}${transactionID}`] ?? [];
        const updatedViolationsOnyxData = ViolationsUtils.getViolationsOnyxData(
            updatedTransaction,
            currentTransactionViolations,
            !!policy.requiresTag,
            policyTags,
            !!policy.requiresCategory,
            policyCategories,
        );
        optimisticData.push(updatedViolationsOnyxData);
        failureData.push({
            onyxMethod: Onyx.METHOD.MERGE,
            key: `${ONYXKEYS.COLLECTION.TRANSACTION_VIOLATIONS}${transactionID}`,
            value: currentTransactionViolations,
        });
    }

    // STEP 6: Call the API endpoint
    const {created, amount, currency, comment, merchant, category, billable, tag} = ReportUtils.getTransactionDetails(updatedTransaction) ?? {};

    const parameters: EditMoneyRequestParams = {
        transactionID,
        reportActionID: updatedReportAction.reportActionID,
        created,
        amount,
        currency,
        comment,
        merchant,
        category,
        billable,
        tag,
    };

    API.write(WRITE_COMMANDS.EDIT_MONEY_REQUEST, parameters, {optimisticData, successData, failureData});
}

function editMoneyRequest(
    transaction: OnyxTypes.Transaction,
    transactionThreadReportID: string,
    transactionChanges: TransactionChanges,
    policy: OnyxTypes.Policy,
    policyTags: OnyxTypes.PolicyTagList,
    policyCategories: OnyxTypes.PolicyCategories,
) {
    if (TransactionUtils.isDistanceRequest(transaction)) {
        updateDistanceRequest(transaction.transactionID, transactionThreadReportID, transactionChanges, policy, policyTags, policyCategories);
    } else {
        editRegularMoneyRequest(transaction.transactionID, transactionThreadReportID, transactionChanges, policy, policyTags, policyCategories);
    }
}

/** Updates the amount and currency fields of a money request */
function updateMoneyRequestAmountAndCurrency(
    transactionID: string,
    transactionThreadReportID: string,
    currency: string,
    amount: number,
    policy: OnyxEntry<OnyxTypes.Policy>,
    policyTagList: OnyxEntry<OnyxTypes.PolicyTagList>,
    policyCategories: OnyxEntry<OnyxTypes.PolicyCategories>,
) {
    const transactionChanges = {
        amount,
        currency,
    };
    const {params, onyxData} = getUpdateMoneyRequestParams(transactionID, transactionThreadReportID, transactionChanges, policy, policyTagList, policyCategories, true);
    API.write(WRITE_COMMANDS.UPDATE_MONEY_REQUEST_AMOUNT_AND_CURRENCY, params, onyxData);
}

function deleteMoneyRequest(transactionID: string, reportAction: OnyxTypes.ReportAction, isSingleTransactionView = false) {
    // STEP 1: Get all collections we're updating
    const iouReportID = reportAction?.actionName === CONST.REPORT.ACTIONS.TYPE.IOU ? reportAction.originalMessage.IOUReportID : '';
    const iouReport = allReports?.[`${ONYXKEYS.COLLECTION.REPORT}${iouReportID}`] ?? null;
    const chatReport = allReports?.[`${ONYXKEYS.COLLECTION.REPORT}${iouReport?.chatReportID}`];
    const reportPreviewAction = ReportActionsUtils.getReportPreviewAction(iouReport?.chatReportID ?? '', iouReport?.reportID ?? '');
    const transaction = allTransactions[`${ONYXKEYS.COLLECTION.TRANSACTION}${transactionID}`];
    const transactionViolations = allTransactionViolations[`${ONYXKEYS.COLLECTION.TRANSACTION_VIOLATIONS}${transactionID}`];
    const transactionThreadID = reportAction.childReportID;
    let transactionThread = null;
    if (transactionThreadID) {
        transactionThread = allReports?.[`${ONYXKEYS.COLLECTION.REPORT}${transactionThreadID}`] ?? null;
    }

    // STEP 2: Decide if we need to:
    // 1. Delete the transactionThread - delete if there are no visible comments in the thread
    // 2. Update the moneyRequestPreview to show [Deleted request] - update if the transactionThread exists AND it isn't being deleted
    const shouldDeleteTransactionThread = transactionThreadID ? (reportAction?.childVisibleActionCount ?? 0) === 0 : false;
    const shouldShowDeletedRequestMessage = !!transactionThreadID && !shouldDeleteTransactionThread;

    // STEP 3: Update the IOU reportAction and decide if the iouReport should be deleted. We delete the iouReport if there are no visible comments left in the report.
    const updatedReportAction = {
        [reportAction.reportActionID]: {
            pendingAction: shouldShowDeletedRequestMessage ? CONST.RED_BRICK_ROAD_PENDING_ACTION.UPDATE : CONST.RED_BRICK_ROAD_PENDING_ACTION.DELETE,
            previousMessage: reportAction.message,
            message: [
                {
                    type: 'COMMENT',
                    html: '',
                    text: '',
                    isEdited: true,
                    isDeletedParentAction: shouldShowDeletedRequestMessage,
                },
            ],
            originalMessage: {
                IOUTransactionID: null,
            },
            errors: undefined,
        },
    } as OnyxTypes.ReportActions;

    const lastVisibleAction = ReportActionsUtils.getLastVisibleAction(iouReport?.reportID ?? '', updatedReportAction);
    const iouReportLastMessageText = ReportActionsUtils.getLastVisibleMessage(iouReport?.reportID ?? '', updatedReportAction).lastMessageText;
    const shouldDeleteIOUReport =
        iouReportLastMessageText.length === 0 && !ReportActionsUtils.isDeletedParentAction(lastVisibleAction) && (!transactionThreadID || shouldDeleteTransactionThread);

    // STEP 4: Update the iouReport and reportPreview with new totals and messages if it wasn't deleted
    let updatedIOUReport: OnyxTypes.Report | null;
    const currency = TransactionUtils.getCurrency(transaction);
    const updatedReportPreviewAction: OnyxTypes.ReportAction | EmptyObject = {...reportPreviewAction};
    updatedReportPreviewAction.pendingAction = shouldDeleteIOUReport ? CONST.RED_BRICK_ROAD_PENDING_ACTION.DELETE : CONST.RED_BRICK_ROAD_PENDING_ACTION.UPDATE;
    if (iouReport && ReportUtils.isExpenseReport(iouReport)) {
        updatedIOUReport = {...iouReport};

        if (typeof updatedIOUReport.total === 'number' && currency === iouReport?.currency) {
            // Because of the Expense reports are stored as negative values, we add the total from the amount
            updatedIOUReport.total += TransactionUtils.getAmount(transaction, true);
        }
    } else {
        updatedIOUReport = IOUUtils.updateIOUOwnerAndTotal(iouReport, reportAction.actorAccountID ?? -1, TransactionUtils.getAmount(transaction, false), currency, true);
    }

    if (updatedIOUReport) {
        updatedIOUReport.lastMessageText = iouReportLastMessageText;
        updatedIOUReport.lastVisibleActionCreated = lastVisibleAction?.created;
    }

    const hasNonReimbursableTransactions = ReportUtils.hasNonReimbursableTransactions(iouReport?.reportID);
    const messageText = Localize.translateLocal(hasNonReimbursableTransactions ? 'iou.payerSpentAmount' : 'iou.payerOwesAmount', {
        payer: ReportUtils.getPersonalDetailsForAccountID(updatedIOUReport?.managerID ?? -1).login ?? '',
        amount: CurrencyUtils.convertToDisplayString(updatedIOUReport?.total, updatedIOUReport?.currency),
    });

    if (updatedReportPreviewAction?.message?.[0]) {
        updatedReportPreviewAction.message[0].text = messageText;
        updatedReportPreviewAction.message[0].html = shouldDeleteIOUReport ? '' : messageText;
    }

    if (updatedReportPreviewAction && reportPreviewAction?.childMoneyRequestCount && reportPreviewAction?.childMoneyRequestCount > 0) {
        updatedReportPreviewAction.childMoneyRequestCount = reportPreviewAction.childMoneyRequestCount - 1;
    }

    // STEP 5: Build Onyx data
    const optimisticData: OnyxUpdate[] = [
        {
            onyxMethod: Onyx.METHOD.SET,
            key: `${ONYXKEYS.COLLECTION.TRANSACTION}${transactionID}`,
            value: null,
        },
    ];

    if (Permissions.canUseViolations(betas)) {
        optimisticData.push({
            onyxMethod: Onyx.METHOD.SET,
            key: `${ONYXKEYS.COLLECTION.TRANSACTION_VIOLATIONS}${transactionID}`,
            value: null,
        });
    }

    if (shouldDeleteTransactionThread) {
        optimisticData.push(
            {
                onyxMethod: Onyx.METHOD.SET,
                key: `${ONYXKEYS.COLLECTION.REPORT}${transactionThreadID}`,
                value: null,
            },
            {
                onyxMethod: Onyx.METHOD.SET,
                key: `${ONYXKEYS.COLLECTION.REPORT_ACTIONS}${transactionThreadID}`,
                value: null,
            },
        );
    }

    optimisticData.push(
        {
            onyxMethod: Onyx.METHOD.MERGE,
            key: `${ONYXKEYS.COLLECTION.REPORT_ACTIONS}${iouReport?.reportID}`,
            value: updatedReportAction,
        },
        {
            onyxMethod: Onyx.METHOD.MERGE,
            key: `${ONYXKEYS.COLLECTION.REPORT}${iouReport?.reportID}`,
            value: updatedIOUReport,
        },
        {
            onyxMethod: Onyx.METHOD.MERGE,
            key: `${ONYXKEYS.COLLECTION.REPORT_ACTIONS}${chatReport?.reportID}`,
            value: {
                [reportPreviewAction?.reportActionID ?? '']: updatedReportPreviewAction,
            },
        },
        {
            onyxMethod: Onyx.METHOD.MERGE,
            key: `${ONYXKEYS.COLLECTION.REPORT}${chatReport?.reportID}`,
            value: {
                hasOutstandingChildRequest: iouReport && needsToBeManuallySubmitted(iouReport) && updatedIOUReport?.managerID === userAccountID && updatedIOUReport.total !== 0,
            },
        },
    );

    if (!shouldDeleteIOUReport && updatedReportPreviewAction.childMoneyRequestCount === 0) {
        optimisticData.push({
            onyxMethod: Onyx.METHOD.MERGE,
            key: `${ONYXKEYS.COLLECTION.REPORT}${chatReport?.reportID}`,
            value: {
                hasOutstandingChildRequest: false,
            },
        });
    }

    if (shouldDeleteIOUReport) {
        optimisticData.push({
            onyxMethod: Onyx.METHOD.MERGE,
            key: `${ONYXKEYS.COLLECTION.REPORT}${chatReport?.reportID}`,
            value: {
                hasOutstandingChildRequest: false,
                iouReportID: null,
                lastMessageText: ReportActionsUtils.getLastVisibleMessage(iouReport?.chatReportID ?? '', {[reportPreviewAction?.reportActionID ?? '']: null})?.lastMessageText,
                lastVisibleActionCreated: ReportActionsUtils.getLastVisibleAction(iouReport?.chatReportID ?? '', {[reportPreviewAction?.reportActionID ?? '']: null})?.created,
            },
        });
    }

    const successData: OnyxUpdate[] = [
        {
            onyxMethod: Onyx.METHOD.MERGE,
            key: `${ONYXKEYS.COLLECTION.REPORT_ACTIONS}${iouReport?.reportID}`,
            value: {
                [reportAction.reportActionID]: shouldDeleteIOUReport
                    ? null
                    : {
                          pendingAction: null,
                      },
            },
        },
        {
            onyxMethod: Onyx.METHOD.MERGE,
            key: `${ONYXKEYS.COLLECTION.REPORT_ACTIONS}${chatReport?.reportID}`,
            value: {
                [reportPreviewAction?.reportActionID ?? '']: shouldDeleteIOUReport
                    ? null
                    : {
                          pendingAction: null,
                          errors: null,
                      },
            },
        },
    ];

    if (shouldDeleteIOUReport) {
        successData.push({
            onyxMethod: Onyx.METHOD.SET,
            key: `${ONYXKEYS.COLLECTION.REPORT}${iouReport?.reportID}`,
            value: null,
        });
    }

    const failureData: OnyxUpdate[] = [
        {
            onyxMethod: Onyx.METHOD.SET,
            key: `${ONYXKEYS.COLLECTION.TRANSACTION}${transactionID}`,
            value: transaction,
        },
    ];

    if (Permissions.canUseViolations(betas)) {
        failureData.push({
            onyxMethod: Onyx.METHOD.SET,
            key: `${ONYXKEYS.COLLECTION.TRANSACTION_VIOLATIONS}${transactionID}`,
            value: transactionViolations,
        });
    }

    if (shouldDeleteTransactionThread) {
        failureData.push({
            onyxMethod: Onyx.METHOD.SET,
            key: `${ONYXKEYS.COLLECTION.REPORT}${transactionThreadID}`,
            value: transactionThread,
        });
    }

    failureData.push(
        {
            onyxMethod: Onyx.METHOD.MERGE,
            key: `${ONYXKEYS.COLLECTION.REPORT_ACTIONS}${iouReport?.reportID}`,
            value: {
                [reportAction.reportActionID]: {
                    ...reportAction,
                    pendingAction: null,
                    errors: ErrorUtils.getMicroSecondOnyxError('iou.error.genericDeleteFailureMessage'),
                },
            },
        },
        shouldDeleteIOUReport
            ? {
                  onyxMethod: Onyx.METHOD.SET,
                  key: `${ONYXKEYS.COLLECTION.REPORT}${iouReport?.reportID}`,
                  value: iouReport,
              }
            : {
                  onyxMethod: Onyx.METHOD.MERGE,
                  key: `${ONYXKEYS.COLLECTION.REPORT}${iouReport?.reportID}`,
                  value: iouReport,
              },
        {
            onyxMethod: Onyx.METHOD.MERGE,
            key: `${ONYXKEYS.COLLECTION.REPORT_ACTIONS}${chatReport?.reportID}`,
            value: {
                [reportPreviewAction?.reportActionID ?? '']: {
                    ...reportPreviewAction,
                    pendingAction: null,
                    errors: ErrorUtils.getMicroSecondOnyxError('iou.error.genericDeleteFailureMessage'),
                },
            },
        },
    );

    if (chatReport && shouldDeleteIOUReport) {
        failureData.push({
            onyxMethod: Onyx.METHOD.MERGE,
            key: `${ONYXKEYS.COLLECTION.REPORT}${chatReport.reportID}`,
            value: chatReport,
        });
    }

    if (!shouldDeleteIOUReport && updatedReportPreviewAction.childMoneyRequestCount === 0) {
        failureData.push({
            onyxMethod: Onyx.METHOD.MERGE,
            key: `${ONYXKEYS.COLLECTION.REPORT}${chatReport?.reportID}`,
            value: {
                hasOutstandingChildRequest: true,
            },
        });
    }

    const parameters: DeleteMoneyRequestParams = {
        transactionID,
        reportActionID: reportAction.reportActionID,
    };

    // STEP 6: Make the API request
    API.write(WRITE_COMMANDS.DELETE_MONEY_REQUEST, parameters, {optimisticData, successData, failureData});
    CachedPDFPaths.clearByKey(transactionID);

    // STEP 7: Navigate the user depending on which page they are on and which resources were deleted
    if (iouReport && isSingleTransactionView && shouldDeleteTransactionThread && !shouldDeleteIOUReport) {
        // Pop the deleted report screen before navigating. This prevents navigating to the Concierge chat due to the missing report.
        Navigation.goBack(ROUTES.REPORT_WITH_ID.getRoute(iouReport.reportID));
        return;
    }

    if (iouReport?.chatReportID && shouldDeleteIOUReport) {
        // Pop the deleted report screen before navigating. This prevents navigating to the Concierge chat due to the missing report.
        Navigation.goBack(ROUTES.REPORT_WITH_ID.getRoute(iouReport.chatReportID));
    }
}

/**
 * @param managerID - Account ID of the person sending the money
 * @param recipient - The user receiving the money
 */
function getSendMoneyParams(
    report: OnyxTypes.Report,
    amount: number,
    currency: string,
    comment: string,
    paymentMethodType: PaymentMethodType,
    managerID: number,
    recipient: Participant,
): SendMoneyParamsData {
    const recipientEmail = PhoneNumber.addSMSDomainIfPhoneNumber(recipient.login ?? '');
    const recipientAccountID = Number(recipient.accountID);
    const newIOUReportDetails = JSON.stringify({
        amount,
        currency,
        requestorEmail: recipientEmail,
        requestorAccountID: recipientAccountID,
        comment,
        idempotencyKey: Str.guid(),
    });

    let chatReport = report.reportID ? report : null;
    let isNewChat = false;
    if (!chatReport) {
        chatReport = ReportUtils.getChatByParticipants([recipientAccountID]);
    }
    if (!chatReport) {
        chatReport = ReportUtils.buildOptimisticChatReport([recipientAccountID]);
        isNewChat = true;
    }
    const optimisticIOUReport = ReportUtils.buildOptimisticIOUReport(recipientAccountID, managerID, amount, chatReport.reportID, currency, true);

    const optimisticTransaction = TransactionUtils.buildOptimisticTransaction(amount, currency, optimisticIOUReport.reportID, comment);
    const optimisticTransactionData: OnyxUpdate = {
        onyxMethod: Onyx.METHOD.SET,
        key: `${ONYXKEYS.COLLECTION.TRANSACTION}${optimisticTransaction.transactionID}`,
        value: optimisticTransaction,
    };

    // Note: The created action must be optimistically generated before the IOU action so there's no chance that the created action appears after the IOU action in the chat
    const optimisticCreatedAction = ReportUtils.buildOptimisticCreatedReportAction(recipientEmail);
    const optimisticIOUReportAction = ReportUtils.buildOptimisticIOUReportAction(
        CONST.IOU.REPORT_ACTION_TYPE.PAY,
        amount,
        currency,
        comment,
        [recipient],
        optimisticTransaction.transactionID,
        paymentMethodType,
        optimisticIOUReport.reportID,
        false,
        true,
    );

    const reportPreviewAction = ReportUtils.buildOptimisticReportPreview(chatReport, optimisticIOUReport);

    const optimisticTransactionThread = ReportUtils.buildTransactionThread(optimisticIOUReportAction, optimisticIOUReport.reportID);
    const optimisticCreatedActionForTransactionThread = ReportUtils.buildOptimisticCreatedReportAction(recipientEmail);

    // Change the method to set for new reports because it doesn't exist yet, is faster,
    // and we need the data to be available when we navigate to the chat page
    const optimisticChatReportData: OnyxUpdate = isNewChat
        ? {
              onyxMethod: Onyx.METHOD.SET,
              key: `${ONYXKEYS.COLLECTION.REPORT}${chatReport.reportID}`,
              value: {
                  ...chatReport,
                  // Set and clear pending fields on the chat report
                  pendingFields: {createChat: CONST.RED_BRICK_ROAD_PENDING_ACTION.ADD},
                  lastReadTime: DateUtils.getDBTime(),
                  lastVisibleActionCreated: reportPreviewAction.created,
              },
          }
        : {
              onyxMethod: Onyx.METHOD.MERGE,
              key: `${ONYXKEYS.COLLECTION.REPORT}${chatReport.reportID}`,
              value: {
                  ...chatReport,
                  lastReadTime: DateUtils.getDBTime(),
                  lastVisibleActionCreated: reportPreviewAction.created,
              },
          };
    const optimisticIOUReportData: OnyxUpdate = {
        onyxMethod: Onyx.METHOD.SET,
        key: `${ONYXKEYS.COLLECTION.REPORT}${optimisticIOUReport.reportID}`,
        value: {
            ...optimisticIOUReport,
            lastMessageText: optimisticIOUReportAction.message?.[0].text,
            lastMessageHtml: optimisticIOUReportAction.message?.[0].html,
        },
    };
    const optimisticTransactionThreadData: OnyxUpdate = {
        onyxMethod: Onyx.METHOD.SET,
        key: `${ONYXKEYS.COLLECTION.REPORT}${optimisticTransactionThread.reportID}`,
        value: optimisticTransactionThread,
    };
    const optimisticIOUReportActionsData: OnyxUpdate = {
        onyxMethod: Onyx.METHOD.MERGE,
        key: `${ONYXKEYS.COLLECTION.REPORT_ACTIONS}${optimisticIOUReport.reportID}`,
        value: {
            [optimisticIOUReportAction.reportActionID]: {
                ...(optimisticIOUReportAction as OnyxTypes.ReportAction),
                pendingAction: CONST.RED_BRICK_ROAD_PENDING_ACTION.ADD,
            },
        },
    };
    const optimisticChatReportActionsData: OnyxUpdate = {
        onyxMethod: Onyx.METHOD.MERGE,
        key: `${ONYXKEYS.COLLECTION.REPORT_ACTIONS}${chatReport.reportID}`,
        value: {
            [reportPreviewAction.reportActionID]: reportPreviewAction,
        },
    };
    const optimisticTransactionThreadReportActionsData: OnyxUpdate = {
        onyxMethod: Onyx.METHOD.MERGE,
        key: `${ONYXKEYS.COLLECTION.REPORT_ACTIONS}${optimisticTransactionThread.reportID}`,
        value: {
            [optimisticCreatedActionForTransactionThread.reportActionID]: optimisticCreatedActionForTransactionThread,
        },
    };

    const successData: OnyxUpdate[] = [
        {
            onyxMethod: Onyx.METHOD.MERGE,
            key: `${ONYXKEYS.COLLECTION.REPORT_ACTIONS}${optimisticIOUReport.reportID}`,
            value: {
                [optimisticIOUReportAction.reportActionID]: {
                    pendingAction: null,
                },
            },
        },
        {
            onyxMethod: Onyx.METHOD.MERGE,
            key: `${ONYXKEYS.COLLECTION.TRANSACTION}${optimisticTransaction.transactionID}`,
            value: {pendingAction: null},
        },
        {
            onyxMethod: Onyx.METHOD.MERGE,
            key: `${ONYXKEYS.COLLECTION.REPORT_ACTIONS}${chatReport.reportID}`,
            value: {
                [reportPreviewAction.reportActionID]: {
                    pendingAction: null,
                },
            },
        },
        {
            onyxMethod: Onyx.METHOD.MERGE,
            key: `${ONYXKEYS.COLLECTION.REPORT_ACTIONS}${optimisticTransactionThread.reportID}`,
            value: {
                [optimisticCreatedActionForTransactionThread.reportActionID]: {
                    pendingAction: null,
                },
            },
        },
    ];

    const failureData: OnyxUpdate[] = [
        {
            onyxMethod: Onyx.METHOD.MERGE,
            key: `${ONYXKEYS.COLLECTION.TRANSACTION}${optimisticTransaction.transactionID}`,
            value: {
                errors: ErrorUtils.getMicroSecondOnyxError('iou.error.other'),
            },
        },
        {
            onyxMethod: Onyx.METHOD.MERGE,
            key: `${ONYXKEYS.COLLECTION.REPORT}${optimisticTransactionThread.reportID}`,
            value: {
                errorFields: {
                    createChat: ErrorUtils.getMicroSecondOnyxError('report.genericCreateReportFailureMessage'),
                },
            },
        },
        {
            onyxMethod: Onyx.METHOD.MERGE,
            key: `${ONYXKEYS.COLLECTION.REPORT_ACTIONS}${optimisticTransactionThread.reportID}`,
            value: {
                [optimisticCreatedActionForTransactionThread.reportActionID]: {
                    errors: ErrorUtils.getMicroSecondOnyxError('iou.error.genericCreateFailureMessage'),
                },
            },
        },
    ];

    let optimisticPersonalDetailListData: OnyxUpdate | EmptyObject = {};

    // Now, let's add the data we need just when we are creating a new chat report
    if (isNewChat) {
        successData.push({
            onyxMethod: Onyx.METHOD.MERGE,
            key: `${ONYXKEYS.COLLECTION.REPORT}${chatReport.reportID}`,
            value: {pendingFields: null},
        });
        failureData.push(
            {
                onyxMethod: Onyx.METHOD.MERGE,
                key: `${ONYXKEYS.COLLECTION.REPORT}${chatReport.reportID}`,
                value: {
                    errorFields: {
                        createChat: ErrorUtils.getMicroSecondOnyxError('report.genericCreateReportFailureMessage'),
                    },
                },
            },
            {
                onyxMethod: Onyx.METHOD.MERGE,
                key: `${ONYXKEYS.COLLECTION.REPORT_ACTIONS}${optimisticIOUReport.reportID}`,
                value: {
                    [optimisticIOUReportAction.reportActionID]: {
                        errors: ErrorUtils.getMicroSecondOnyxError(null),
                    },
                },
            },
        );

        // Add optimistic personal details for recipient
        optimisticPersonalDetailListData = {
            onyxMethod: Onyx.METHOD.MERGE,
            key: ONYXKEYS.PERSONAL_DETAILS_LIST,
            value: {
                [recipientAccountID]: {
                    accountID: recipientAccountID,
                    avatar: UserUtils.getDefaultAvatarURL(recipient.accountID),
                    // Disabling this line since participant.displayName can be an empty string
                    // eslint-disable-next-line @typescript-eslint/prefer-nullish-coalescing
                    displayName: recipient.displayName || recipient.login,
                    login: recipient.login,
                },
            },
        };

        if (optimisticChatReportActionsData.value) {
            // Add an optimistic created action to the optimistic chat reportActions data
            optimisticChatReportActionsData.value[optimisticCreatedAction.reportActionID] = optimisticCreatedAction;
        }
    } else {
        failureData.push({
            onyxMethod: Onyx.METHOD.MERGE,
            key: `${ONYXKEYS.COLLECTION.REPORT_ACTIONS}${optimisticIOUReport.reportID}`,
            value: {
                [optimisticIOUReportAction.reportActionID]: {
                    errors: ErrorUtils.getMicroSecondOnyxError('iou.error.other'),
                },
            },
        });
    }

    const optimisticData: OnyxUpdate[] = [
        optimisticChatReportData,
        optimisticIOUReportData,
        optimisticChatReportActionsData,
        optimisticIOUReportActionsData,
        optimisticTransactionData,
        optimisticTransactionThreadData,
        optimisticTransactionThreadReportActionsData,
    ];

    if (!isEmptyObject(optimisticPersonalDetailListData)) {
        optimisticData.push(optimisticPersonalDetailListData);
    }

    return {
        params: {
            iouReportID: optimisticIOUReport.reportID,
            chatReportID: chatReport.reportID,
            reportActionID: optimisticIOUReportAction.reportActionID,
            paymentMethodType,
            transactionID: optimisticTransaction.transactionID,
            newIOUReportDetails,
            createdReportActionID: isNewChat ? optimisticCreatedAction.reportActionID : '0',
            reportPreviewReportActionID: reportPreviewAction.reportActionID,
            transactionThreadReportID: optimisticTransactionThread.reportID,
            createdReportActionIDForThread: optimisticCreatedActionForTransactionThread.reportActionID,
        },
        optimisticData,
        successData,
        failureData,
    };
}

function getPayMoneyRequestParams(chatReport: OnyxTypes.Report, iouReport: OnyxTypes.Report, recipient: Participant, paymentMethodType: PaymentMethodType): PayMoneyRequestData {
    const total = iouReport.total ?? 0;
    const optimisticIOUReportAction = ReportUtils.buildOptimisticIOUReportAction(
        CONST.IOU.REPORT_ACTION_TYPE.PAY,
        ReportUtils.isExpenseReport(iouReport) ? -total : total,
        iouReport.currency ?? '',
        '',
        [recipient],
        '',
        paymentMethodType,
        iouReport.reportID,
        true,
    );

    // In some instances, the report preview action might not be available to the payer (only whispered to the requestor)
    // hence we need to make the updates to the action safely.
    let optimisticReportPreviewAction = null;
    const reportPreviewAction = ReportActionsUtils.getReportPreviewAction(chatReport.reportID, iouReport.reportID);
    if (reportPreviewAction) {
        optimisticReportPreviewAction = ReportUtils.updateReportPreview(iouReport, reportPreviewAction, true);
    }

    const currentNextStep = allNextSteps[`${ONYXKEYS.COLLECTION.NEXT_STEP}${iouReport.reportID}`] ?? null;
    const optimisticNextStep = NextStepUtils.buildNextStep(iouReport, CONST.REPORT.STATUS_NUM.REIMBURSED, {isPaidWithExpensify: paymentMethodType === CONST.IOU.PAYMENT_TYPE.VBBA});

    const optimisticData: OnyxUpdate[] = [
        {
            onyxMethod: Onyx.METHOD.MERGE,
            key: `${ONYXKEYS.COLLECTION.REPORT}${chatReport.reportID}`,
            value: {
                ...chatReport,
                lastReadTime: DateUtils.getDBTime(),
                lastVisibleActionCreated: optimisticIOUReportAction.created,
                hasOutstandingChildRequest: false,
                iouReportID: null,
                lastMessageText: optimisticIOUReportAction.message?.[0].text,
                lastMessageHtml: optimisticIOUReportAction.message?.[0].html,
            },
        },
        {
            onyxMethod: Onyx.METHOD.MERGE,
            key: `${ONYXKEYS.COLLECTION.REPORT_ACTIONS}${iouReport.reportID}`,
            value: {
                [optimisticIOUReportAction.reportActionID]: {
                    ...(optimisticIOUReportAction as OnyxTypes.ReportAction),
                    pendingAction: CONST.RED_BRICK_ROAD_PENDING_ACTION.ADD,
                },
            },
        },
        {
            onyxMethod: Onyx.METHOD.MERGE,
            key: `${ONYXKEYS.COLLECTION.REPORT}${iouReport.reportID}`,
            value: {
                ...iouReport,
                lastMessageText: optimisticIOUReportAction.message?.[0].text,
                lastMessageHtml: optimisticIOUReportAction.message?.[0].html,
                hasOutstandingChildRequest: false,
                statusNum: CONST.REPORT.STATUS_NUM.REIMBURSED,
                pendingFields: {
                    preview: CONST.RED_BRICK_ROAD_PENDING_ACTION.UPDATE,
                    reimbursed: CONST.RED_BRICK_ROAD_PENDING_ACTION.UPDATE,
                },
            },
        },
        {
            onyxMethod: Onyx.METHOD.MERGE,
            key: ONYXKEYS.NVP_LAST_PAYMENT_METHOD,
            value: {[iouReport.policyID ?? '']: paymentMethodType},
        },
        {
            onyxMethod: Onyx.METHOD.MERGE,
            key: `${ONYXKEYS.COLLECTION.NEXT_STEP}${iouReport.reportID}`,
            value: optimisticNextStep,
        },
    ];

    const successData: OnyxUpdate[] = [
        {
            onyxMethod: Onyx.METHOD.MERGE,
            key: `${ONYXKEYS.COLLECTION.REPORT_ACTIONS}${iouReport.reportID}`,
            value: {
                [optimisticIOUReportAction.reportActionID]: {
                    pendingAction: null,
                },
            },
        },
        {
            onyxMethod: Onyx.METHOD.MERGE,
            key: `${ONYXKEYS.COLLECTION.REPORT}${iouReport.reportID}`,
            value: {
                pendingFields: {
                    preview: null,
                    reimbursed: null,
                },
            },
        },
    ];

    const failureData: OnyxUpdate[] = [
        {
            onyxMethod: Onyx.METHOD.MERGE,
            key: `${ONYXKEYS.COLLECTION.REPORT_ACTIONS}${iouReport.reportID}`,
            value: {
                [optimisticIOUReportAction.reportActionID]: {
                    errors: ErrorUtils.getMicroSecondOnyxError('iou.error.other'),
                },
            },
        },
        {
            onyxMethod: Onyx.METHOD.MERGE,
            key: `${ONYXKEYS.COLLECTION.REPORT}${iouReport.reportID}`,
            value: iouReport,
        },
        {
            onyxMethod: Onyx.METHOD.MERGE,
            key: `${ONYXKEYS.COLLECTION.REPORT}${chatReport.reportID}`,
            value: chatReport,
        },
        {
            onyxMethod: Onyx.METHOD.MERGE,
            key: `${ONYXKEYS.COLLECTION.NEXT_STEP}${iouReport.reportID}`,
            value: currentNextStep,
        },
    ];

    // In case the report preview action is loaded locally, let's update it.
    if (optimisticReportPreviewAction) {
        optimisticData.push({
            onyxMethod: Onyx.METHOD.MERGE,
            key: `${ONYXKEYS.COLLECTION.REPORT_ACTIONS}${chatReport.reportID}`,
            value: {
                [optimisticReportPreviewAction.reportActionID]: optimisticReportPreviewAction,
            },
        });
        failureData.push({
            onyxMethod: Onyx.METHOD.MERGE,
            key: `${ONYXKEYS.COLLECTION.REPORT_ACTIONS}${chatReport.reportID}`,
            value: {
                [optimisticReportPreviewAction.reportActionID]: {
                    created: optimisticReportPreviewAction.created,
                },
            },
        });
    }

    return {
        params: {
            iouReportID: iouReport.reportID,
            chatReportID: chatReport.reportID,
            reportActionID: optimisticIOUReportAction.reportActionID,
            paymentMethodType,
            amount: Math.abs(total),
        },
        optimisticData,
        successData,
        failureData,
    };
}

/**
 * @param managerID - Account ID of the person sending the money
 * @param recipient - The user receiving the money
 */
function sendMoneyElsewhere(report: OnyxTypes.Report, amount: number, currency: string, comment: string, managerID: number, recipient: Participant) {
    const {params, optimisticData, successData, failureData} = getSendMoneyParams(report, amount, currency, comment, CONST.IOU.PAYMENT_TYPE.ELSEWHERE, managerID, recipient);

    API.write(WRITE_COMMANDS.SEND_MONEY_ELSEWHERE, params, {optimisticData, successData, failureData});

    resetMoneyRequestInfo();
    Navigation.dismissModal(params.chatReportID);
    Report.notifyNewAction(params.chatReportID, managerID);
}

/**
 * @param managerID - Account ID of the person sending the money
 * @param recipient - The user receiving the money
 */
function sendMoneyWithWallet(report: OnyxTypes.Report, amount: number, currency: string, comment: string, managerID: number, recipient: Participant) {
    const {params, optimisticData, successData, failureData} = getSendMoneyParams(report, amount, currency, comment, CONST.IOU.PAYMENT_TYPE.EXPENSIFY, managerID, recipient);

    API.write(WRITE_COMMANDS.SEND_MONEY_WITH_WALLET, params, {optimisticData, successData, failureData});

    resetMoneyRequestInfo();
    Navigation.dismissModal(params.chatReportID);
    Report.notifyNewAction(params.chatReportID, managerID);
}

function canIOUBePaid(iouReport: OnyxEntry<OnyxTypes.Report> | EmptyObject, chatReport: OnyxEntry<OnyxTypes.Report> | EmptyObject, policy: OnyxEntry<OnyxTypes.Policy> | EmptyObject) {
    const isPolicyExpenseChat = ReportUtils.isPolicyExpenseChat(chatReport);
    const iouCanceled = ReportUtils.isArchivedRoom(chatReport);

    if (isEmptyObject(iouReport)) {
        return false;
    }

    const isPayer = ReportUtils.isPayer(
        {
            email: currentUserEmail,
            accountID: userAccountID,
        },
        iouReport,
    );

    const isOpenExpenseReport = isPolicyExpenseChat && ReportUtils.isOpenExpenseReport(iouReport);
    const iouSettled = ReportUtils.isSettled(iouReport?.reportID);

    const {reimbursableSpend} = ReportUtils.getMoneyRequestSpendBreakdown(iouReport);
    const isAutoReimbursable = ReportUtils.canBeAutoReimbursed(iouReport, policy);
    return isPayer && !isOpenExpenseReport && !iouSettled && !iouReport?.isWaitingOnBankAccount && reimbursableSpend !== 0 && !iouCanceled && !isAutoReimbursable;
}

function canApproveIOU(iouReport: OnyxEntry<OnyxTypes.Report> | EmptyObject, chatReport: OnyxEntry<OnyxTypes.Report> | EmptyObject, policy: OnyxEntry<OnyxTypes.Policy> | EmptyObject) {
    if (isEmptyObject(chatReport)) {
        return false;
    }
    const isPaidGroupPolicy = ReportUtils.isPaidGroupPolicyExpenseChat(chatReport);
    if (!isPaidGroupPolicy) {
        return false;
    }

    const isOnInstantSubmitPolicy = PolicyUtils.isInstantSubmitEnabled(policy);
    const isOnSubmitAndClosePolicy = PolicyUtils.isSubmitAndClose(policy);
    if (isOnInstantSubmitPolicy && isOnSubmitAndClosePolicy) {
        return false;
    }

    const managerID = iouReport?.managerID ?? 0;
    const isCurrentUserManager = managerID === userAccountID;
    const isPolicyExpenseChat = ReportUtils.isPolicyExpenseChat(chatReport);

    const isOpenExpenseReport = isPolicyExpenseChat && ReportUtils.isOpenExpenseReport(iouReport);
    const isApproved = ReportUtils.isReportApproved(iouReport);
    const iouSettled = ReportUtils.isSettled(iouReport?.reportID);

    return isCurrentUserManager && !isOpenExpenseReport && !isApproved && !iouSettled;
}

function hasIOUToApproveOrPay(chatReport: OnyxEntry<OnyxTypes.Report> | EmptyObject, excludedIOUReportID: string): boolean {
    const chatReportActions = ReportActionsUtils.getAllReportActions(chatReport?.reportID ?? '');

    return Object.values(chatReportActions).some((action) => {
        const iouReport = ReportUtils.getReport(action.childReportID ?? '');
        const policy = ReportUtils.getPolicy(iouReport?.policyID);

        const shouldShowSettlementButton = canIOUBePaid(iouReport, chatReport, policy) || canApproveIOU(iouReport, chatReport, policy);
        return action.childReportID?.toString() !== excludedIOUReportID && action.actionName === CONST.REPORT.ACTIONS.TYPE.REPORTPREVIEW && shouldShowSettlementButton;
    });
}

function approveMoneyRequest(expenseReport: OnyxTypes.Report | EmptyObject) {
    const currentNextStep = allNextSteps[`${ONYXKEYS.COLLECTION.NEXT_STEP}${expenseReport.reportID}`] ?? null;
    const optimisticApprovedReportAction = ReportUtils.buildOptimisticApprovedReportAction(expenseReport.total ?? 0, expenseReport.currency ?? '', expenseReport.reportID);
    const optimisticNextStep = NextStepUtils.buildNextStep(expenseReport, CONST.REPORT.STATUS_NUM.APPROVED);
    const chatReport = ReportUtils.getReport(expenseReport.chatReportID);

    const optimisticReportActionsData: OnyxUpdate = {
        onyxMethod: Onyx.METHOD.MERGE,
        key: `${ONYXKEYS.COLLECTION.REPORT_ACTIONS}${expenseReport.reportID}`,
        value: {
            [optimisticApprovedReportAction.reportActionID]: {
                ...(optimisticApprovedReportAction as OnyxTypes.ReportAction),
                pendingAction: CONST.RED_BRICK_ROAD_PENDING_ACTION.ADD,
            },
        },
    };
    const optimisticIOUReportData: OnyxUpdate = {
        onyxMethod: Onyx.METHOD.MERGE,
        key: `${ONYXKEYS.COLLECTION.REPORT}${expenseReport.reportID}`,
        value: {
            ...expenseReport,
            lastMessageText: optimisticApprovedReportAction.message?.[0].text,
            lastMessageHtml: optimisticApprovedReportAction.message?.[0].html,
            stateNum: CONST.REPORT.STATE_NUM.APPROVED,
            statusNum: CONST.REPORT.STATUS_NUM.APPROVED,
        },
    };

    const optimisticChatReportData: OnyxUpdate = {
        onyxMethod: Onyx.METHOD.MERGE,
        key: `${ONYXKEYS.COLLECTION.REPORT}${expenseReport?.chatReportID}`,
        value: {
            hasOutstandingChildRequest: hasIOUToApproveOrPay(chatReport, expenseReport?.reportID ?? ''),
        },
    };

    const optimisticNextStepData: OnyxUpdate = {
        onyxMethod: Onyx.METHOD.MERGE,
        key: `${ONYXKEYS.COLLECTION.NEXT_STEP}${expenseReport.reportID}`,
        value: optimisticNextStep,
    };
    const optimisticData: OnyxUpdate[] = [optimisticIOUReportData, optimisticReportActionsData, optimisticNextStepData, optimisticChatReportData];

    const successData: OnyxUpdate[] = [
        {
            onyxMethod: Onyx.METHOD.MERGE,
            key: `${ONYXKEYS.COLLECTION.REPORT_ACTIONS}${expenseReport.reportID}`,
            value: {
                [optimisticApprovedReportAction.reportActionID]: {
                    pendingAction: null,
                },
            },
        },
    ];

    const failureData: OnyxUpdate[] = [
        {
            onyxMethod: Onyx.METHOD.MERGE,
            key: `${ONYXKEYS.COLLECTION.REPORT_ACTIONS}${expenseReport.reportID}`,
            value: {
                [expenseReport.reportActionID ?? '']: {
                    errors: ErrorUtils.getMicroSecondOnyxError('iou.error.other'),
                },
            },
        },
        {
            onyxMethod: Onyx.METHOD.MERGE,
            key: `${ONYXKEYS.COLLECTION.REPORT}${expenseReport.chatReportID}`,
            value: {
                hasOutstandingChildRequest: chatReport?.hasOutstandingChildRequest,
            },
        },
        {
            onyxMethod: Onyx.METHOD.MERGE,
            key: `${ONYXKEYS.COLLECTION.NEXT_STEP}${expenseReport.reportID}`,
            value: currentNextStep,
        },
    ];

    const parameters: ApproveMoneyRequestParams = {
        reportID: expenseReport.reportID,
        approvedReportActionID: optimisticApprovedReportAction.reportActionID,
    };

    API.write(WRITE_COMMANDS.APPROVE_MONEY_REQUEST, parameters, {optimisticData, successData, failureData});
}

function submitReport(expenseReport: OnyxTypes.Report) {
    const currentNextStep = allNextSteps[`${ONYXKEYS.COLLECTION.NEXT_STEP}${expenseReport.reportID}`] ?? null;
    const optimisticSubmittedReportAction = ReportUtils.buildOptimisticSubmittedReportAction(expenseReport?.total ?? 0, expenseReport.currency ?? '', expenseReport.reportID);
    const parentReport = ReportUtils.getReport(expenseReport.parentReportID);
    const policy = ReportUtils.getPolicy(expenseReport.policyID);
    const isCurrentUserManager = currentUserPersonalDetails.accountID === expenseReport.managerID;
    const optimisticNextStep = NextStepUtils.buildNextStep(expenseReport, CONST.REPORT.STATUS_NUM.SUBMITTED);

    const optimisticData: OnyxUpdate[] = [
        {
            onyxMethod: Onyx.METHOD.MERGE,
            key: `${ONYXKEYS.COLLECTION.REPORT_ACTIONS}${expenseReport.reportID}`,
            value: {
                [optimisticSubmittedReportAction.reportActionID]: {
                    ...(optimisticSubmittedReportAction as OnyxTypes.ReportAction),
                    pendingAction: CONST.RED_BRICK_ROAD_PENDING_ACTION.ADD,
                },
            },
        },
        {
            onyxMethod: Onyx.METHOD.MERGE,
            key: `${ONYXKEYS.COLLECTION.REPORT}${expenseReport.reportID}`,
            value: {
                ...expenseReport,
                lastMessageText: optimisticSubmittedReportAction.message?.[0].text ?? '',
                lastMessageHtml: optimisticSubmittedReportAction.message?.[0].html ?? '',
                stateNum: CONST.REPORT.STATE_NUM.SUBMITTED,
                statusNum: CONST.REPORT.STATUS_NUM.SUBMITTED,
            },
        },
        {
            onyxMethod: Onyx.METHOD.MERGE,
            key: `${ONYXKEYS.COLLECTION.NEXT_STEP}${expenseReport.reportID}`,
            value: optimisticNextStep,
        },
    ];

    if (parentReport?.reportID) {
        optimisticData.push({
            onyxMethod: Onyx.METHOD.MERGE,
            key: `${ONYXKEYS.COLLECTION.REPORT}${parentReport.reportID}`,
            value: {
                ...parentReport,
                // In case its a manager who force submitted the report, they are the next user who needs to take an action
                hasOutstandingChildRequest: isCurrentUserManager,
                iouReportID: null,
            },
        });
    }

    const successData: OnyxUpdate[] = [
        {
            onyxMethod: Onyx.METHOD.MERGE,
            key: `${ONYXKEYS.COLLECTION.REPORT_ACTIONS}${expenseReport.reportID}`,
            value: {
                [optimisticSubmittedReportAction.reportActionID]: {
                    pendingAction: null,
                },
            },
        },
    ];

    const failureData: OnyxUpdate[] = [
        {
            onyxMethod: Onyx.METHOD.MERGE,
            key: `${ONYXKEYS.COLLECTION.REPORT_ACTIONS}${expenseReport.reportID}`,
            value: {
                [optimisticSubmittedReportAction.reportActionID]: {
                    errors: ErrorUtils.getMicroSecondOnyxError('iou.error.other'),
                },
            },
        },
        {
            onyxMethod: Onyx.METHOD.MERGE,
            key: `${ONYXKEYS.COLLECTION.REPORT}${expenseReport.reportID}`,
            value: {
                statusNum: CONST.REPORT.STATUS_NUM.OPEN,
                stateNum: CONST.REPORT.STATE_NUM.OPEN,
            },
        },
        {
            onyxMethod: Onyx.METHOD.MERGE,
            key: `${ONYXKEYS.COLLECTION.NEXT_STEP}${expenseReport.reportID}`,
            value: currentNextStep,
        },
    ];

    if (parentReport?.reportID) {
        failureData.push({
            onyxMethod: Onyx.METHOD.MERGE,
            key: `${ONYXKEYS.COLLECTION.REPORT}${parentReport.reportID}`,
            value: {
                hasOutstandingChildRequest: parentReport.hasOutstandingChildRequest,
                iouReportID: expenseReport.reportID,
            },
        });
    }

    const parameters: SubmitReportParams = {
        reportID: expenseReport.reportID,
        managerAccountID: policy.submitsTo ?? expenseReport.managerID,
        reportActionID: optimisticSubmittedReportAction.reportActionID,
    };

    API.write(WRITE_COMMANDS.SUBMIT_REPORT, parameters, {optimisticData, successData, failureData});
}

function cancelPayment(expenseReport: OnyxTypes.Report, chatReport: OnyxTypes.Report) {
    const optimisticReportAction = ReportUtils.buildOptimisticCancelPaymentReportAction(expenseReport.reportID, -(expenseReport.total ?? 0), expenseReport.currency ?? '');
    const policy = ReportUtils.getPolicy(chatReport.policyID);
    const isFree = policy && policy.type === CONST.POLICY.TYPE.FREE;
    const approvalMode = policy.approvalMode ?? CONST.POLICY.APPROVAL_MODE.BASIC;
    let stateNum: ValueOf<typeof CONST.REPORT.STATE_NUM> = CONST.REPORT.STATE_NUM.SUBMITTED;
    let statusNum: ValueOf<typeof CONST.REPORT.STATUS_NUM> = CONST.REPORT.STATUS_NUM.SUBMITTED;
    if (!isFree) {
        stateNum = approvalMode === CONST.POLICY.APPROVAL_MODE.OPTIONAL ? CONST.REPORT.STATE_NUM.SUBMITTED : CONST.REPORT.STATE_NUM.APPROVED;
        statusNum = approvalMode === CONST.POLICY.APPROVAL_MODE.OPTIONAL ? CONST.REPORT.STATUS_NUM.CLOSED : CONST.REPORT.STATUS_NUM.APPROVED;
    }
    const optimisticNextStep = NextStepUtils.buildNextStep(expenseReport, statusNum);
    const optimisticData: OnyxUpdate[] = [
        {
            onyxMethod: Onyx.METHOD.MERGE,
            key: `${ONYXKEYS.COLLECTION.REPORT_ACTIONS}${expenseReport.reportID}`,
            value: {
                [optimisticReportAction.reportActionID]: {
                    ...(optimisticReportAction as OnyxTypes.ReportAction),
                    pendingAction: CONST.RED_BRICK_ROAD_PENDING_ACTION.ADD,
                },
            },
        },
        {
            onyxMethod: Onyx.METHOD.MERGE,
            key: `${ONYXKEYS.COLLECTION.REPORT}${expenseReport.reportID}`,
            value: {
                ...expenseReport,
                lastMessageText: optimisticReportAction.message?.[0].text,
                lastMessageHtml: optimisticReportAction.message?.[0].html,
                stateNum,
                statusNum,
            },
        },
    ];

    if (!isFree) {
        optimisticData.push({
            onyxMethod: Onyx.METHOD.MERGE,
            key: `${ONYXKEYS.COLLECTION.NEXT_STEP}${expenseReport.reportID}`,
            value: optimisticNextStep,
        });
    }

    const successData: OnyxUpdate[] = [
        {
            onyxMethod: Onyx.METHOD.MERGE,
            key: `${ONYXKEYS.COLLECTION.REPORT_ACTIONS}${expenseReport.reportID}`,
            value: {
                [optimisticReportAction.reportActionID]: {
                    pendingAction: null,
                },
            },
        },
    ];

    const failureData: OnyxUpdate[] = [
        {
            onyxMethod: Onyx.METHOD.MERGE,
            key: `${ONYXKEYS.COLLECTION.REPORT_ACTIONS}${expenseReport.reportID}`,
            value: {
                [optimisticReportAction.reportActionID ?? '']: {
                    errors: ErrorUtils.getMicroSecondOnyxError('iou.error.other'),
                },
            },
        },
        {
            onyxMethod: Onyx.METHOD.MERGE,
            key: `${ONYXKEYS.COLLECTION.REPORT}${expenseReport.reportID}`,
            value: {
                statusNum: CONST.REPORT.STATUS_NUM.REIMBURSED,
            },
        },
    ];

    if (chatReport?.reportID) {
        failureData.push({
            onyxMethod: Onyx.METHOD.MERGE,
            key: `${ONYXKEYS.COLLECTION.REPORT}${chatReport.reportID}`,
            value: {
                hasOutstandingChildRequest: true,
                iouReportID: expenseReport.reportID,
            },
        });
    }
    if (!isFree) {
        failureData.push({
            onyxMethod: Onyx.METHOD.MERGE,
            key: `${ONYXKEYS.COLLECTION.NEXT_STEP}${expenseReport.reportID}`,
            value: NextStepUtils.buildNextStep(expenseReport, CONST.REPORT.STATUS_NUM.REIMBURSED),
        });
    }

    API.write(
        WRITE_COMMANDS.CANCEL_PAYMENT,
        {
            iouReportID: expenseReport.reportID,
            chatReportID: chatReport.reportID,
            managerAccountID: expenseReport.managerID ?? 0,
            reportActionID: optimisticReportAction.reportActionID,
        },
        {optimisticData, successData, failureData},
    );
}

function payMoneyRequest(paymentType: PaymentMethodType, chatReport: OnyxTypes.Report, iouReport: OnyxTypes.Report) {
    const recipient = {accountID: iouReport.ownerAccountID};
    const {params, optimisticData, successData, failureData} = getPayMoneyRequestParams(chatReport, iouReport, recipient, paymentType);

    // For now we need to call the PayMoneyRequestWithWallet API since PayMoneyRequest was not updated to work with
    // Expensify Wallets.
    const apiCommand = paymentType === CONST.IOU.PAYMENT_TYPE.EXPENSIFY ? WRITE_COMMANDS.PAY_MONEY_REQUEST_WITH_WALLET : WRITE_COMMANDS.PAY_MONEY_REQUEST;

    API.write(apiCommand, params, {optimisticData, successData, failureData});
    Navigation.dismissModalWithReport(chatReport);
}

function detachReceipt(transactionID: string) {
    const transaction = allTransactions[`${ONYXKEYS.COLLECTION.TRANSACTION}${transactionID}`];
    const newTransaction = transaction ? {...transaction, filename: '', receipt: {}} : null;

    const optimisticData: OnyxUpdate[] = [
        {
            onyxMethod: Onyx.METHOD.SET,
            key: `${ONYXKEYS.COLLECTION.TRANSACTION}${transactionID}`,
            value: newTransaction,
        },
    ];

    const failureData: OnyxUpdate[] = [
        {
            onyxMethod: Onyx.METHOD.MERGE,
            key: `${ONYXKEYS.COLLECTION.TRANSACTION}${transactionID}`,
            value: transaction,
        },
    ];

    const parameters: DetachReceiptParams = {transactionID};

    API.write(WRITE_COMMANDS.DETACH_RECEIPT, parameters, {optimisticData, failureData});
}

function replaceReceipt(transactionID: string, file: File, source: string) {
    const transaction = allTransactions[`${ONYXKEYS.COLLECTION.TRANSACTION}${transactionID}`];
    const oldReceipt = transaction?.receipt ?? {};
    const receiptOptimistic = {
        source,
        state: CONST.IOU.RECEIPT_STATE.OPEN,
    };

    const optimisticData: OnyxUpdate[] = [
        {
            onyxMethod: Onyx.METHOD.MERGE,
            key: `${ONYXKEYS.COLLECTION.TRANSACTION}${transactionID}`,
            value: {
                receipt: receiptOptimistic,
                filename: file.name,
            },
        },
    ];

    const failureData: OnyxUpdate[] = [
        {
            onyxMethod: Onyx.METHOD.MERGE,
            key: `${ONYXKEYS.COLLECTION.TRANSACTION}${transactionID}`,
            value: {
                receipt: oldReceipt,
                filename: transaction?.filename,
                errors: getReceiptError(receiptOptimistic, file.name),
            },
        },
    ];

    const parameters: ReplaceReceiptParams = {
        transactionID,
        receipt: file,
    };

    API.write(WRITE_COMMANDS.REPLACE_RECEIPT, parameters, {optimisticData, failureData});
}

/**
 * Finds the participants for an IOU based on the attached report
 * @param transactionID of the transaction to set the participants of
 * @param report attached to the transaction
 */
function setMoneyRequestParticipantsFromReport(transactionID: string, report: OnyxTypes.Report) {
    // If the report is iou or expense report, we should get the chat report to set participant for request money
    const chatReport = ReportUtils.isMoneyRequestReport(report) ? ReportUtils.getReport(report.chatReportID) : report;
    const currentUserAccountID = currentUserPersonalDetails.accountID;
    const participants: Participant[] = ReportUtils.isPolicyExpenseChat(chatReport)
        ? [{reportID: chatReport?.reportID, isPolicyExpenseChat: true, selected: true}]
        : (chatReport?.participantAccountIDs ?? []).filter((accountID) => currentUserAccountID !== accountID).map((accountID) => ({accountID, selected: true}));

    Onyx.merge(`${ONYXKEYS.COLLECTION.TRANSACTION_DRAFT}${transactionID}`, {participants, participantsAutoAssigned: true});
}

/** Initialize money request info and navigate to the MoneyRequest page */
function startMoneyRequest(iouType: string, reportID = '') {
    resetMoneyRequestInfo(`${iouType}${reportID}`);
    Navigation.navigate(ROUTES.MONEY_REQUEST.getRoute(iouType, reportID));
}

function setMoneyRequestId(id: string) {
    Onyx.merge(ONYXKEYS.IOU, {id});
}

function setMoneyRequestAmount(amount: number) {
    Onyx.merge(ONYXKEYS.IOU, {amount});
}

function setMoneyRequestCurrency(currency: string) {
    Onyx.merge(ONYXKEYS.IOU, {currency});
}

function setMoneyRequestTaxRate(transactionID: string, taxRate: TaxRate) {
    Onyx.merge(`${ONYXKEYS.COLLECTION.TRANSACTION_DRAFT}${transactionID}`, {taxRate});
}

function setMoneyRequestTaxAmount(transactionID: string, taxAmount: number) {
    Onyx.merge(`${ONYXKEYS.COLLECTION.TRANSACTION_DRAFT}${transactionID}`, {taxAmount});
}

function setMoneyRequestBillable(billable: boolean) {
    Onyx.merge(ONYXKEYS.IOU, {billable});
}

function setMoneyRequestParticipants(participants: Participant[], isSplitRequest?: boolean) {
    Onyx.merge(ONYXKEYS.IOU, {participants, isSplitRequest});
}

function setShownHoldUseExplanation() {
    Onyx.set(ONYXKEYS.NVP_HOLD_USE_EXPLAINED, true);
}

function setUpDistanceTransaction() {
    const transactionID = NumberUtils.rand64();
    Onyx.merge(`${ONYXKEYS.COLLECTION.TRANSACTION}${transactionID}`, {
        transactionID,
        comment: {type: CONST.TRANSACTION.TYPE.CUSTOM_UNIT, customUnit: {name: CONST.CUSTOM_UNITS.NAME_DISTANCE}},
    });
    Onyx.merge(ONYXKEYS.IOU, {transactionID});
}

/** Navigates to the next IOU page based on where the IOU request was started */
function navigateToNextPage(iou: OnyxEntry<OnyxTypes.IOU>, iouType: string, report?: OnyxEntry<OnyxTypes.Report>, path = '') {
    const moneyRequestID = `${iouType}${report?.reportID ?? ''}`;
    const shouldReset = iou?.id !== moneyRequestID && !!report?.reportID;

    // If the money request ID in Onyx does not match the ID from params, we want to start a new request
    // with the ID from params. We need to clear the participants in case the new request is initiated from FAB.
    if (shouldReset) {
        resetMoneyRequestInfo(moneyRequestID);
    }

    // If we're adding a receipt, that means the user came from the confirmation page and we need to navigate back to it.
    if (path.slice(1) === ROUTES.MONEY_REQUEST_RECEIPT.getRoute(iouType, report?.reportID)) {
        Navigation.navigate(ROUTES.MONEY_REQUEST_CONFIRMATION.getRoute(iouType, report?.reportID));
        return;
    }

    // If a request is initiated on a report, skip the participants selection step and navigate to the confirmation page.
    if (report?.reportID) {
        // If the report is iou or expense report, we should get the chat report to set participant for request money
        const chatReport = ReportUtils.isMoneyRequestReport(report) ? ReportUtils.getReport(report.chatReportID) : report;
        // Reinitialize the participants when the money request ID in Onyx does not match the ID from params
        if (!iou?.participants?.length || shouldReset) {
            const currentUserAccountID = currentUserPersonalDetails.accountID;
            const participants: Participant[] = ReportUtils.isPolicyExpenseChat(chatReport)
                ? [{reportID: chatReport?.reportID, isPolicyExpenseChat: true, selected: true}]
                : (chatReport?.participantAccountIDs ?? []).filter((accountID) => currentUserAccountID !== accountID).map((accountID) => ({accountID, selected: true}));
            setMoneyRequestParticipants(participants);
        }
        Navigation.navigate(ROUTES.MONEY_REQUEST_CONFIRMATION.getRoute(iouType, report.reportID));
        return;
    }
    Navigation.navigate(ROUTES.MONEY_REQUEST_PARTICIPANTS.getRoute(iouType));
}

/**
 *  When the money request or split bill creation flow is initialized via FAB, the reportID is not passed as a navigation
 * parameter.
 * Gets a report id from the first participant of the IOU object stored in Onyx.
 */
function getIOUReportID(iou?: OnyxTypes.IOU, route?: MoneyRequestRoute): string {
    // Disabling this line for safeness as nullish coalescing works only if the value is undefined or null
    // eslint-disable-next-line @typescript-eslint/prefer-nullish-coalescing
    return route?.params.reportID || iou?.participants?.[0]?.reportID || '';
}

/**
 * Put money request on HOLD
 */
function putOnHold(transactionID: string, comment: string, reportID: string) {
    const createdReportAction = ReportUtils.buildOptimisticHoldReportAction(comment);

    const optimisticData: OnyxUpdate[] = [
        {
            onyxMethod: Onyx.METHOD.MERGE,
            key: `${ONYXKEYS.COLLECTION.REPORT_ACTIONS}${reportID}`,
            value: {
                [createdReportAction.reportActionID]: createdReportAction as ReportAction,
            },
        },
        {
            onyxMethod: Onyx.METHOD.MERGE,
            key: `${ONYXKEYS.COLLECTION.TRANSACTION}${transactionID}`,
            value: {
                comment: {
                    hold: createdReportAction.reportActionID,
                },
            },
        },
    ];

    const successData: OnyxUpdate[] = [];

    const failureData: OnyxUpdate[] = [
        {
            onyxMethod: Onyx.METHOD.MERGE,
            key: `${ONYXKEYS.COLLECTION.TRANSACTION}${transactionID}`,
            value: {
                comment: {
                    hold: null,
                },
            },
        },
    ];

    API.write(
        'HoldRequest',
        {
            transactionID,
            comment,
            reportActionID: createdReportAction.reportActionID,
        },
        {optimisticData, successData, failureData},
    );
}

/**
 * Remove money request from HOLD
 */
function unholdRequest(transactionID: string, reportID: string) {
    const createdReportAction = ReportUtils.buildOptimisticUnHoldReportAction();

    const optimisticData: OnyxUpdate[] = [
        {
            onyxMethod: Onyx.METHOD.MERGE,
            key: `${ONYXKEYS.COLLECTION.REPORT_ACTIONS}${reportID}`,
            value: {
                [createdReportAction.reportActionID]: createdReportAction as ReportAction,
            },
        },
        {
            onyxMethod: Onyx.METHOD.MERGE,
            key: `${ONYXKEYS.COLLECTION.TRANSACTION}${transactionID}`,
            value: {
                comment: {
                    hold: null,
                },
            },
        },
    ];

    const successData: OnyxUpdate[] = [
        {
            onyxMethod: Onyx.METHOD.MERGE,
            key: `${ONYXKEYS.COLLECTION.TRANSACTION}${transactionID}`,
            value: {
                comment: {
                    hold: null,
                },
            },
        },
    ];

    API.write(
        'UnHoldRequest',
        {
            transactionID,
            reportActionID: createdReportAction.reportActionID,
        },
        {optimisticData, successData, failureData: []},
    );
}
// eslint-disable-next-line rulesdir/no-negated-variables
function navigateToStartStepIfScanFileCannotBeRead(
    receiptFilename: string,
    receiptPath: string,
    onSuccess: (file: File) => void,
    requestType: ValueOf<typeof CONST.IOU.REQUEST_TYPE>,
    iouType: ValueOf<typeof CONST.IOU.TYPE>,
    transactionID: string,
    reportID: string,
    receiptType: string,
) {
    if (!receiptFilename || !receiptPath) {
        return;
    }

    const onFailure = () => {
        setMoneyRequestReceipt(transactionID, '', '', true);
        if (requestType === CONST.IOU.REQUEST_TYPE.MANUAL) {
            Navigation.navigate(ROUTES.MONEY_REQUEST_STEP_SCAN.getRoute(CONST.IOU.ACTION.CREATE, iouType, transactionID, reportID, Navigation.getActiveRouteWithoutParams()));
            return;
        }
        IOUUtils.navigateToStartMoneyRequestStep(requestType, iouType, transactionID, reportID);
    };
    FileUtils.readFileAsync(receiptPath, receiptFilename, onSuccess, onFailure, receiptType);
}

/** Save the preferred payment method for a policy */
function savePreferredPaymentMethod(policyID: string, paymentMethod: PaymentMethodType) {
    Onyx.merge(`${ONYXKEYS.NVP_LAST_PAYMENT_METHOD}`, {[policyID]: paymentMethod});
}

export {
    setMoneyRequestParticipants,
    createDistanceRequest,
    deleteMoneyRequest,
    splitBill,
    splitBillAndOpenReport,
    setDraftSplitTransaction,
    startSplitBill,
    completeSplitBill,
    requestMoney,
    sendMoneyElsewhere,
    approveMoneyRequest,
    submitReport,
    payMoneyRequest,
    sendMoneyWithWallet,
    startMoneyRequest,
    initMoneyRequest,
    startMoneyRequest_temporaryForRefactor,
    resetMoneyRequestInfo,
    clearMoneyRequest,
    updateMoneyRequestTypeParams,
    setMoneyRequestAmount_temporaryForRefactor,
    setMoneyRequestBillable_temporaryForRefactor,
    setMoneyRequestCreated,
    setMoneyRequestCurrency_temporaryForRefactor,
    setMoneyRequestDescription,
    setMoneyRequestOriginalCurrency_temporaryForRefactor,
    setMoneyRequestParticipants_temporaryForRefactor,
    setMoneyRequestPendingFields,
    setMoneyRequestReceipt,
    setMoneyRequestAmount,
    setMoneyRequestBillable,
    setMoneyRequestCategory,
    setMoneyRequestCurrency,
    setMoneyRequestId,
    setMoneyRequestMerchant,
    setMoneyRequestParticipantsFromReport,
    setMoneyRequestTag,
    setMoneyRequestTaxAmount,
    setMoneyRequestTaxRate,
    setUpDistanceTransaction,
    setShownHoldUseExplanation,
    navigateToNextPage,
    updateMoneyRequestDate,
    updateMoneyRequestBillable,
    updateMoneyRequestMerchant,
    updateMoneyRequestTag,
    updateMoneyRequestDistance,
    updateMoneyRequestCategory,
    updateMoneyRequestAmountAndCurrency,
    updateMoneyRequestDescription,
    replaceReceipt,
    detachReceipt,
    getIOUReportID,
    editMoneyRequest,
    putOnHold,
    unholdRequest,
    cancelPayment,
    navigateToStartStepIfScanFileCannotBeRead,
    savePreferredPaymentMethod,
    canIOUBePaid,
    canApproveIOU,
};<|MERGE_RESOLUTION|>--- conflicted
+++ resolved
@@ -2388,15 +2388,9 @@
  * @param sessionAccountID - accountID of the current user
  * @param sessionEmail - email of the current user
  */
-<<<<<<< HEAD
 function completeSplitBill(chatReportID: string, reportAction: OnyxTypes.ReportAction, updatedTransaction: OnyxEntry<OnyxTypes.Transaction>, sessionAccountID: number, sessionEmail: string) {
-    const currentUserEmailForIOUSplit = OptionsListUtils.addSMSDomainIfPhoneNumber(sessionEmail);
+    const currentUserEmailForIOUSplit = PhoneNumber.addSMSDomainIfPhoneNumber(sessionEmail);
     const transactionID = updatedTransaction?.transactionID ?? '';
-=======
-function completeSplitBill(chatReportID: string, reportAction: OnyxTypes.ReportAction, updatedTransaction: OnyxTypes.Transaction, sessionAccountID: number, sessionEmail: string) {
-    const currentUserEmailForIOUSplit = PhoneNumber.addSMSDomainIfPhoneNumber(sessionEmail);
-    const {transactionID} = updatedTransaction;
->>>>>>> 54691988
     const unmodifiedTransaction = allTransactions[`${ONYXKEYS.COLLECTION.TRANSACTION}${transactionID}`];
 
     // Save optimistic updated transaction and action

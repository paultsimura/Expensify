import type {StackScreenProps} from '@react-navigation/stack';
import {format} from 'date-fns';
import fastMerge from 'expensify-common/lib/fastMerge';
import Str from 'expensify-common/lib/str';
import Onyx from 'react-native-onyx';
import type {OnyxCollection, OnyxEntry, OnyxUpdate} from 'react-native-onyx';
import type {ValueOf} from 'type-fest';
import ReceiptGeneric from '@assets/images/receipt-generic.png';
import * as API from '@libs/API';
import type {
    ApproveMoneyRequestParams,
    CompleteSplitBillParams,
    CreateDistanceRequestParams,
    DeleteMoneyRequestParams,
    DetachReceiptParams,
    EditMoneyRequestParams,
    PayMoneyRequestParams,
    ReplaceReceiptParams,
    RequestMoneyParams,
    SendMoneyParams,
    SplitBillParams,
    StartSplitBillParams,
    SubmitReportParams,
    UpdateMoneyRequestParams,
} from '@libs/API/parameters';
import {WRITE_COMMANDS} from '@libs/API/types';
import * as CurrencyUtils from '@libs/CurrencyUtils';
import DateUtils from '@libs/DateUtils';
import * as ErrorUtils from '@libs/ErrorUtils';
import * as FileUtils from '@libs/fileDownload/FileUtils';
import * as IOUUtils from '@libs/IOUUtils';
import * as LocalePhoneNumber from '@libs/LocalePhoneNumber';
import * as Localize from '@libs/Localize';
import Navigation from '@libs/Navigation/Navigation';
import * as NextStepUtils from '@libs/NextStepUtils';
import * as NumberUtils from '@libs/NumberUtils';
import * as OptionsListUtils from '@libs/OptionsListUtils';
import Permissions from '@libs/Permissions';
import * as PolicyUtils from '@libs/PolicyUtils';
import * as ReportActionsUtils from '@libs/ReportActionsUtils';
import * as ReportUtils from '@libs/ReportUtils';
import type {OptimisticChatReport, OptimisticCreatedReportAction, OptimisticIOUReportAction, TransactionDetails} from '@libs/ReportUtils';
import * as TransactionUtils from '@libs/TransactionUtils';
import * as UserUtils from '@libs/UserUtils';
import ViolationsUtils from '@libs/Violations/ViolationsUtils';
import type {MoneyRequestNavigatorParamList} from '@navigation/types';
import CONST from '@src/CONST';
import ONYXKEYS from '@src/ONYXKEYS';
import ROUTES from '@src/ROUTES';
import type SCREENS from '@src/SCREENS';
import type * as OnyxTypes from '@src/types/onyx';
import type {Participant, Split} from '@src/types/onyx/IOU';
import type {ErrorFields, Errors, PendingFields} from '@src/types/onyx/OnyxCommon';
import type {PaymentMethodType} from '@src/types/onyx/OriginalMessage';
import type ReportAction from '@src/types/onyx/ReportAction';
import type {OnyxData} from '@src/types/onyx/Request';
import type {Comment, Receipt, ReceiptSource, TaxRate, TransactionChanges, WaypointCollection} from '@src/types/onyx/Transaction';
import type {EmptyObject} from '@src/types/utils/EmptyObject';
import {isEmptyObject} from '@src/types/utils/EmptyObject';
import * as Policy from './Policy';
import * as Report from './Report';

type MoneyRequestRoute = StackScreenProps<MoneyRequestNavigatorParamList, typeof SCREENS.MONEY_REQUEST.CONFIRMATION>['route'];

type IOURequestType = ValueOf<typeof CONST.IOU.REQUEST_TYPE>;

type OneOnOneIOUReport = OnyxTypes.Report | undefined | null;

type MoneyRequestInformation = {
    payerAccountID: number;
    payerEmail: string;
    iouReport: OnyxTypes.Report;
    chatReport: OnyxTypes.Report;
    transaction: OnyxTypes.Transaction;
    iouAction: OptimisticIOUReportAction;
    createdChatReportActionID: string;
    createdIOUReportActionID: string;
    reportPreviewAction: OnyxTypes.ReportAction;
    transactionThreadReportID: string;
    createdReportActionIDForThread: string;
    onyxData: OnyxData;
};

type SplitData = {
    chatReportID: string;
    transactionID: string;
    reportActionID: string;
    policyID?: string;
    createdReportActionID?: string;
};

type SplitsAndOnyxData = {
    splitData: SplitData;
    splits: Split[];
    onyxData: OnyxData;
};

type UpdateMoneyRequestData = {
    params: UpdateMoneyRequestParams;
    onyxData: OnyxData;
};

type PayMoneyRequestData = {
    params: PayMoneyRequestParams;
    optimisticData: OnyxUpdate[];
    successData: OnyxUpdate[];
    failureData: OnyxUpdate[];
};

type SendMoneyParamsData = {
    params: SendMoneyParams;
    optimisticData: OnyxUpdate[];
    successData: OnyxUpdate[];
    failureData: OnyxUpdate[];
};

type OutstandingChildRequest = {
    hasOutstandingChildRequest?: boolean;
};

let betas: OnyxTypes.Beta[] = [];
Onyx.connect({
    key: ONYXKEYS.BETAS,
    callback: (value) => (betas = value ?? []),
});

let allPersonalDetails: OnyxTypes.PersonalDetailsList = {};
Onyx.connect({
    key: ONYXKEYS.PERSONAL_DETAILS_LIST,
    callback: (value) => {
        allPersonalDetails = value ?? {};
    },
});

let allReports: OnyxCollection<OnyxTypes.Report> = null;
Onyx.connect({
    key: ONYXKEYS.COLLECTION.REPORT,
    waitForCollectionCallback: true,
    callback: (value) => (allReports = value),
});

let allTransactions: NonNullable<OnyxCollection<OnyxTypes.Transaction>> = {};
Onyx.connect({
    key: ONYXKEYS.COLLECTION.TRANSACTION,
    waitForCollectionCallback: true,
    callback: (value) => {
        if (!value) {
            allTransactions = {};
            return;
        }

        allTransactions = value;
    },
});

let allTransactionDrafts: NonNullable<OnyxCollection<OnyxTypes.Transaction>> = {};
Onyx.connect({
    key: ONYXKEYS.COLLECTION.TRANSACTION_DRAFT,
    waitForCollectionCallback: true,
    callback: (value) => {
        allTransactionDrafts = value ?? {};
    },
});

let allTransactionViolations: NonNullable<OnyxCollection<OnyxTypes.TransactionViolations>> = {};
Onyx.connect({
    key: ONYXKEYS.COLLECTION.TRANSACTION_VIOLATIONS,
    waitForCollectionCallback: true,
    callback: (value) => {
        if (!value) {
            allTransactionViolations = {};
            return;
        }

        allTransactionViolations = value;
    },
});

let allDraftSplitTransactions: NonNullable<OnyxCollection<OnyxTypes.Transaction>> = {};
Onyx.connect({
    key: ONYXKEYS.COLLECTION.SPLIT_TRANSACTION_DRAFT,
    waitForCollectionCallback: true,
    callback: (value) => {
        allDraftSplitTransactions = value ?? {};
    },
});

let allNextSteps: NonNullable<OnyxCollection<OnyxTypes.ReportNextStep>> = {};
Onyx.connect({
    key: ONYXKEYS.COLLECTION.NEXT_STEP,
    waitForCollectionCallback: true,
    callback: (value) => {
        allNextSteps = value ?? {};
    },
});

let userAccountID = -1;
let currentUserEmail = '';
Onyx.connect({
    key: ONYXKEYS.SESSION,
    callback: (value) => {
        currentUserEmail = value?.email ?? '';
        userAccountID = value?.accountID ?? -1;
    },
});

let currentUserPersonalDetails: OnyxTypes.PersonalDetails | EmptyObject = {};
Onyx.connect({
    key: ONYXKEYS.PERSONAL_DETAILS_LIST,
    callback: (value) => {
        currentUserPersonalDetails = value?.[userAccountID] ?? {};
    },
});

let currentDate: OnyxEntry<string> = '';
Onyx.connect({
    key: ONYXKEYS.CURRENT_DATE,
    callback: (value) => {
        currentDate = value;
    },
});

/**
 * Initialize money request info
 * @param reportID to attach the transaction to
 * @param iouRequestType one of manual/scan/distance
 */
function initMoneyRequest(reportID: string, isFromGlobalCreate: boolean, iouRequestType: IOURequestType = CONST.IOU.REQUEST_TYPE.MANUAL) {
    // Generate a brand new transactionID
    const newTransactionID = CONST.IOU.OPTIMISTIC_TRANSACTION_ID;
    // Disabling this line since currentDate can be an empty string
    // eslint-disable-next-line @typescript-eslint/prefer-nullish-coalescing
    const created = currentDate || format(new Date(), 'yyyy-MM-dd');
    const comment: Comment = {};

    // Add initial empty waypoints when starting a distance request
    if (iouRequestType === CONST.IOU.REQUEST_TYPE.DISTANCE) {
        comment.waypoints = {
            waypoint0: {},
            waypoint1: {},
        };
    }

    // Store the transaction in Onyx and mark it as not saved so it can be cleaned up later
    // Use set() here so that there is no way that data will be leaked between objects when it gets reset
    Onyx.set(`${ONYXKEYS.COLLECTION.TRANSACTION_DRAFT}${newTransactionID}`, {
        amount: 0,
        comment,
        created,
        currency: currentUserPersonalDetails.localCurrencyCode ?? CONST.CURRENCY.USD,
        iouRequestType,
        reportID,
        transactionID: newTransactionID,
        isFromGlobalCreate,
        merchant: CONST.TRANSACTION.PARTIAL_TRANSACTION_MERCHANT,
    });
}

function clearMoneyRequest(transactionID: string) {
    Onyx.set(`${ONYXKEYS.COLLECTION.TRANSACTION_DRAFT}${transactionID}`, null);
}

// eslint-disable-next-line @typescript-eslint/naming-convention
function startMoneyRequest_temporaryForRefactor(iouType: ValueOf<typeof CONST.IOU.TYPE>, reportID: string) {
    clearMoneyRequest(CONST.IOU.OPTIMISTIC_TRANSACTION_ID);
    Navigation.navigate(ROUTES.MONEY_REQUEST_CREATE.getRoute(iouType, CONST.IOU.OPTIMISTIC_TRANSACTION_ID, reportID));
}

// eslint-disable-next-line @typescript-eslint/naming-convention
function setMoneyRequestAmount_temporaryForRefactor(transactionID: string, amount: number, currency: string, removeOriginalCurrency = false) {
    if (removeOriginalCurrency) {
        Onyx.merge(`${ONYXKEYS.COLLECTION.TRANSACTION_DRAFT}${transactionID}`, {amount, currency, originalCurrency: null});
        return;
    }
    Onyx.merge(`${ONYXKEYS.COLLECTION.TRANSACTION_DRAFT}${transactionID}`, {amount, currency});
}

// eslint-disable-next-line @typescript-eslint/naming-convention
function setMoneyRequestCreated(transactionID: string, created: string, isDraft: boolean) {
    Onyx.merge(`${isDraft ? ONYXKEYS.COLLECTION.TRANSACTION_DRAFT : ONYXKEYS.COLLECTION.TRANSACTION}${transactionID}`, {created});
}

// eslint-disable-next-line @typescript-eslint/naming-convention
function setMoneyRequestCurrency_temporaryForRefactor(transactionID: string, currency: string, removeOriginalCurrency = false) {
    if (removeOriginalCurrency) {
        Onyx.merge(`${ONYXKEYS.COLLECTION.TRANSACTION_DRAFT}${transactionID}`, {currency, originalCurrency: null});
        return;
    }
    Onyx.merge(`${ONYXKEYS.COLLECTION.TRANSACTION_DRAFT}${transactionID}`, {currency});
}

// eslint-disable-next-line @typescript-eslint/naming-convention
function setMoneyRequestOriginalCurrency_temporaryForRefactor(transactionID: string, originalCurrency: string) {
    Onyx.merge(`${ONYXKEYS.COLLECTION.TRANSACTION_DRAFT}${transactionID}`, {originalCurrency});
}

function setMoneyRequestDescription(transactionID: string, comment: string, isDraft: boolean) {
    Onyx.merge(`${isDraft ? ONYXKEYS.COLLECTION.TRANSACTION_DRAFT : ONYXKEYS.COLLECTION.TRANSACTION}${transactionID}`, {comment: {comment: comment.trim()}});
}

function setMoneyRequestMerchant(transactionID: string, merchant: string, isDraft: boolean) {
    Onyx.merge(`${isDraft ? ONYXKEYS.COLLECTION.TRANSACTION_DRAFT : ONYXKEYS.COLLECTION.TRANSACTION}${transactionID}`, {merchant});
}

function setMoneyRequestPendingFields(transactionID: string, pendingFields: PendingFields) {
    Onyx.merge(`${ONYXKEYS.COLLECTION.TRANSACTION_DRAFT}${transactionID}`, {pendingFields});
}

function setMoneyRequestCategory(transactionID: string, category: string) {
    Onyx.merge(`${ONYXKEYS.COLLECTION.TRANSACTION_DRAFT}${transactionID}`, {category});
}

function setMoneyRequestTag(transactionID: string, tag: string) {
    Onyx.merge(`${ONYXKEYS.COLLECTION.TRANSACTION_DRAFT}${transactionID}`, {tag});
}

// eslint-disable-next-line @typescript-eslint/naming-convention
function setMoneyRequestBillable_temporaryForRefactor(transactionID: string, billable: boolean) {
    Onyx.merge(`${ONYXKEYS.COLLECTION.TRANSACTION_DRAFT}${transactionID}`, {billable});
}

// eslint-disable-next-line @typescript-eslint/naming-convention
function setMoneyRequestParticipants_temporaryForRefactor(transactionID: string, participants: Participant[]) {
    Onyx.merge(`${ONYXKEYS.COLLECTION.TRANSACTION_DRAFT}${transactionID}`, {participants});
}

function setMoneyRequestReceipt(transactionID: string, source: string, filename: string, isDraft: boolean) {
    Onyx.merge(`${isDraft ? ONYXKEYS.COLLECTION.TRANSACTION_DRAFT : ONYXKEYS.COLLECTION.TRANSACTION}${transactionID}`, {
        receipt: {source},
        filename,
    });
}

/** Reset money request info from the store with its initial value */
function resetMoneyRequestInfo(id = '') {
    // Disabling this line since currentDate can be an empty string
    // eslint-disable-next-line @typescript-eslint/prefer-nullish-coalescing
    const created = currentDate || format(new Date(), CONST.DATE.FNS_FORMAT_STRING);
    Onyx.merge(ONYXKEYS.IOU, {
        id,
        amount: 0,
        currency: currentUserPersonalDetails.localCurrencyCode ?? CONST.CURRENCY.USD,
        comment: '',
        participants: [],
        merchant: CONST.TRANSACTION.PARTIAL_TRANSACTION_MERCHANT,
        category: '',
        tag: '',
        created,
        receiptPath: '',
        receiptFilename: '',
        transactionID: '',
        billable: null,
        isSplitRequest: false,
    });
}

/** Helper function to get the receipt error for money requests, or the generic error if there's no receipt */
function getReceiptError(receipt?: Receipt, filename?: string, isScanRequest = true): Errors | ErrorFields {
    return isEmptyObject(receipt) || !isScanRequest
        ? ErrorUtils.getMicroSecondOnyxError('iou.error.genericCreateFailureMessage')
        : ErrorUtils.getMicroSecondOnyxErrorObject({error: CONST.IOU.RECEIPT_ERROR, source: receipt.source?.toString() ?? '', filename: filename ?? ''});
}

function needsToBeManuallySubmitted(iouReport: OnyxTypes.Report) {
    const isPolicyExpenseChat = ReportUtils.isExpenseReport(iouReport);

    if (isPolicyExpenseChat) {
        const policy = ReportUtils.getPolicy(iouReport.policyID);
        const isFromPaidPolicy = PolicyUtils.isPaidGroupPolicy(policy);

        // If the scheduled submit is turned off on the policy, user needs to manually submit the report which is indicated by GBR in LHN
        return isFromPaidPolicy && !policy.harvesting?.enabled;
    }

    return true;
}

/**
 * Return the object to update hasOutstandingChildRequest
 */
function getOutstandingChildRequest(policy: OnyxEntry<OnyxTypes.Policy> | EmptyObject, iouReport: OnyxTypes.Report): OutstandingChildRequest {
    if (!needsToBeManuallySubmitted(iouReport)) {
        return {
            hasOutstandingChildRequest: false,
        };
    }

    if (PolicyUtils.isPolicyAdmin(policy)) {
        return {
            hasOutstandingChildRequest: true,
        };
    }

    return {
        hasOutstandingChildRequest: iouReport.managerID === userAccountID && iouReport.total !== 0,
    };
}

/** Builds the Onyx data for a money request */
function buildOnyxDataForMoneyRequest(
    chatReport: OnyxEntry<OnyxTypes.Report>,
    iouReport: OnyxTypes.Report,
    transaction: OnyxTypes.Transaction,
    chatCreatedAction: OptimisticCreatedReportAction,
    iouCreatedAction: OptimisticCreatedReportAction,
    iouAction: OptimisticIOUReportAction,
    optimisticPersonalDetailListAction: OnyxTypes.PersonalDetailsList,
    reportPreviewAction: ReportAction,
    optimisticPolicyRecentlyUsedCategories: string[],
    optimisticPolicyRecentlyUsedTags: OnyxTypes.RecentlyUsedTags,
    isNewChatReport: boolean,
    transactionThreadReport: OptimisticChatReport,
    transactionThreadCreatedReportAction: OptimisticCreatedReportAction,
    shouldCreateNewMoneyRequestReport: boolean,
    policy?: OnyxEntry<OnyxTypes.Policy>,
    policyTagList?: OnyxEntry<OnyxTypes.PolicyTagList>,
    policyCategories?: OnyxEntry<OnyxTypes.PolicyCategories>,
    optimisticNextStep?: OnyxTypes.ReportNextStep | null,
): [OnyxUpdate[], OnyxUpdate[], OnyxUpdate[]] {
    const isScanRequest = TransactionUtils.isScanRequest(transaction);
<<<<<<< HEAD
    const outstandingChildRequest = getOutstandingChildRequest(policy ?? {}, iouReport);
=======
    const outstandingChildRequest = getOutstandingChildRequest(needsToBeManuallySubmitted, policy);
    const clearedPendingFields = Object.fromEntries(Object.keys(transaction.pendingFields ?? {}).map((key) => [key, null]));
>>>>>>> e9fb49d9
    const optimisticData: OnyxUpdate[] = [];

    if (chatReport) {
        optimisticData.push({
            // Use SET for new reports because it doesn't exist yet, is faster and we need the data to be available when we navigate to the chat page
            onyxMethod: isNewChatReport ? Onyx.METHOD.SET : Onyx.METHOD.MERGE,
            key: `${ONYXKEYS.COLLECTION.REPORT}${chatReport.reportID}`,
            value: {
                ...chatReport,
                lastReadTime: DateUtils.getDBTime(),
                lastMessageTranslationKey: '',
                iouReportID: iouReport.reportID,
                ...outstandingChildRequest,
                ...(isNewChatReport ? {pendingFields: {createChat: CONST.RED_BRICK_ROAD_PENDING_ACTION.ADD}} : {}),
            },
        });
    }

    optimisticData.push(
        {
            onyxMethod: shouldCreateNewMoneyRequestReport ? Onyx.METHOD.SET : Onyx.METHOD.MERGE,
            key: `${ONYXKEYS.COLLECTION.REPORT}${iouReport.reportID}`,
            value: {
                ...iouReport,
                lastMessageText: iouAction.message?.[0].text,
                lastMessageHtml: iouAction.message?.[0].html,
                pendingFields: {
                    ...(shouldCreateNewMoneyRequestReport ? {createChat: CONST.RED_BRICK_ROAD_PENDING_ACTION.ADD} : {preview: CONST.RED_BRICK_ROAD_PENDING_ACTION.UPDATE}),
                },
            },
        },
        {
            onyxMethod: Onyx.METHOD.SET,
            key: `${ONYXKEYS.COLLECTION.TRANSACTION}${transaction.transactionID}`,
            value: transaction,
        },
        isNewChatReport
            ? {
                  onyxMethod: Onyx.METHOD.SET,
                  key: `${ONYXKEYS.COLLECTION.REPORT_ACTIONS}${chatReport?.reportID}`,
                  value: {
                      [chatCreatedAction.reportActionID]: chatCreatedAction,
                      [reportPreviewAction.reportActionID]: reportPreviewAction,
                  },
              }
            : {
                  onyxMethod: Onyx.METHOD.MERGE,
                  key: `${ONYXKEYS.COLLECTION.REPORT_ACTIONS}${chatReport?.reportID}`,
                  value: {
                      [reportPreviewAction.reportActionID]: reportPreviewAction,
                  },
              },
        shouldCreateNewMoneyRequestReport
            ? {
                  onyxMethod: Onyx.METHOD.SET,
                  key: `${ONYXKEYS.COLLECTION.REPORT_ACTIONS}${iouReport.reportID}`,
                  value: {
                      [iouCreatedAction.reportActionID]: iouCreatedAction as OnyxTypes.ReportAction,
                      [iouAction.reportActionID]: iouAction as OnyxTypes.ReportAction,
                  },
              }
            : {
                  onyxMethod: Onyx.METHOD.MERGE,
                  key: `${ONYXKEYS.COLLECTION.REPORT_ACTIONS}${iouReport.reportID}`,
                  value: {
                      [iouAction.reportActionID]: iouAction as OnyxTypes.ReportAction,
                  },
              },

        {
            onyxMethod: Onyx.METHOD.MERGE,
            key: `${ONYXKEYS.COLLECTION.REPORT}${transactionThreadReport.reportID}`,
            value: transactionThreadReport,
        },
        {
            onyxMethod: Onyx.METHOD.MERGE,
            key: `${ONYXKEYS.COLLECTION.REPORT_ACTIONS}${transactionThreadReport.reportID}`,
            value: {
                [transactionThreadCreatedReportAction.reportActionID]: transactionThreadCreatedReportAction,
            },
        },

        // Remove the temporary transaction used during the creation flow
        {
            onyxMethod: Onyx.METHOD.SET,
            key: `${ONYXKEYS.COLLECTION.TRANSACTION_DRAFT}${CONST.IOU.OPTIMISTIC_TRANSACTION_ID}`,
            value: null,
        },
    );

    if (optimisticPolicyRecentlyUsedCategories.length) {
        optimisticData.push({
            onyxMethod: Onyx.METHOD.SET,
            key: `${ONYXKEYS.COLLECTION.POLICY_RECENTLY_USED_CATEGORIES}${iouReport.policyID}`,
            value: optimisticPolicyRecentlyUsedCategories,
        });
    }

    if (!isEmptyObject(optimisticPolicyRecentlyUsedTags)) {
        optimisticData.push({
            onyxMethod: Onyx.METHOD.MERGE,
            key: `${ONYXKEYS.COLLECTION.POLICY_RECENTLY_USED_TAGS}${iouReport.policyID}`,
            value: optimisticPolicyRecentlyUsedTags,
        });
    }

    if (!isEmptyObject(optimisticPersonalDetailListAction)) {
        optimisticData.push({
            onyxMethod: Onyx.METHOD.MERGE,
            key: ONYXKEYS.PERSONAL_DETAILS_LIST,
            value: optimisticPersonalDetailListAction,
        });
    }

    if (!isEmptyObject(optimisticNextStep)) {
        optimisticData.push({
            onyxMethod: Onyx.METHOD.MERGE,
            key: `${ONYXKEYS.COLLECTION.NEXT_STEP}${iouReport.reportID}`,
            value: optimisticNextStep,
        });
    }

    const successData: OnyxUpdate[] = [];

    if (isNewChatReport) {
        successData.push({
            onyxMethod: Onyx.METHOD.MERGE,
            key: `${ONYXKEYS.COLLECTION.REPORT}${chatReport?.reportID}`,
            value: {
                pendingFields: null,
                errorFields: null,
            },
        });
    }

    successData.push(
        {
            onyxMethod: Onyx.METHOD.MERGE,
            key: `${ONYXKEYS.COLLECTION.REPORT}${iouReport.reportID}`,
            value: {
                pendingFields: null,
                errorFields: null,
            },
        },
        {
            onyxMethod: Onyx.METHOD.MERGE,
            key: `${ONYXKEYS.COLLECTION.REPORT}${transactionThreadReport.reportID}`,
            value: {
                pendingFields: null,
                errorFields: null,
            },
        },
        {
            onyxMethod: Onyx.METHOD.MERGE,
            key: `${ONYXKEYS.COLLECTION.TRANSACTION}${transaction.transactionID}`,
            value: {
                pendingAction: null,
                pendingFields: clearedPendingFields,
            },
        },

        {
            onyxMethod: Onyx.METHOD.MERGE,
            key: `${ONYXKEYS.COLLECTION.REPORT_ACTIONS}${chatReport?.reportID}`,
            value: {
                ...(isNewChatReport
                    ? {
                          [chatCreatedAction.reportActionID]: {
                              pendingAction: null,
                              errors: null,
                          },
                      }
                    : {}),
                [reportPreviewAction.reportActionID]: {
                    pendingAction: null,
                },
            },
        },
        {
            onyxMethod: Onyx.METHOD.MERGE,
            key: `${ONYXKEYS.COLLECTION.REPORT_ACTIONS}${iouReport.reportID}`,
            value: {
                ...(shouldCreateNewMoneyRequestReport
                    ? {
                          [iouCreatedAction.reportActionID]: {
                              pendingAction: null,
                              errors: null,
                          },
                      }
                    : {}),
                [iouAction.reportActionID]: {
                    pendingAction: null,
                    errors: null,
                },
            },
        },
        {
            onyxMethod: Onyx.METHOD.MERGE,
            key: `${ONYXKEYS.COLLECTION.REPORT_ACTIONS}${transactionThreadReport.reportID}`,
            value: {
                [transactionThreadCreatedReportAction.reportActionID]: {
                    pendingAction: null,
                    errors: null,
                },
            },
        },
    );

    const failureData: OnyxUpdate[] = [
        {
            onyxMethod: Onyx.METHOD.MERGE,
            key: `${ONYXKEYS.COLLECTION.REPORT}${chatReport?.reportID}`,
            value: {
                iouReportID: chatReport?.iouReportID,
                lastReadTime: chatReport?.lastReadTime,
                pendingFields: null,
                hasOutstandingChildRequest: chatReport?.hasOutstandingChildRequest,
                ...(isNewChatReport
                    ? {
                          errorFields: {
                              createChat: ErrorUtils.getMicroSecondOnyxError('report.genericCreateReportFailureMessage'),
                          },
                      }
                    : {}),
            },
        },
        {
            onyxMethod: Onyx.METHOD.MERGE,
            key: `${ONYXKEYS.COLLECTION.REPORT}${iouReport.reportID}`,
            value: {
                pendingFields: null,
                errorFields: {
                    ...(shouldCreateNewMoneyRequestReport ? {createChat: ErrorUtils.getMicroSecondOnyxError('report.genericCreateReportFailureMessage')} : {}),
                },
            },
        },
        {
            onyxMethod: Onyx.METHOD.MERGE,
            key: `${ONYXKEYS.COLLECTION.REPORT}${transactionThreadReport.reportID}`,
            value: {
                errorFields: {
                    createChat: ErrorUtils.getMicroSecondOnyxError('report.genericCreateReportFailureMessage'),
                },
            },
        },
        {
            onyxMethod: Onyx.METHOD.MERGE,
            key: `${ONYXKEYS.COLLECTION.TRANSACTION}${transaction.transactionID}`,
            value: {
                errors: ErrorUtils.getMicroSecondOnyxError('iou.error.genericCreateFailureMessage'),
                pendingAction: null,
                pendingFields: clearedPendingFields,
            },
        },
        {
            onyxMethod: Onyx.METHOD.MERGE,
            key: `${ONYXKEYS.COLLECTION.REPORT_ACTIONS}${chatReport?.reportID}`,
            value: {
                ...(isNewChatReport
                    ? {
                          [chatCreatedAction.reportActionID]: {
                              // Disabling this line since transaction.filename can be an empty string
                              // eslint-disable-next-line @typescript-eslint/prefer-nullish-coalescing
                              errors: getReceiptError(transaction?.receipt, transaction.filename || transaction.receipt?.filename, isScanRequest),
                          },
                          [reportPreviewAction.reportActionID]: {
                              errors: ErrorUtils.getMicroSecondOnyxError(null),
                          },
                      }
                    : {
                          [reportPreviewAction.reportActionID]: {
                              created: reportPreviewAction.created,
                              // Disabling this line since transaction.filename can be an empty string
                              // eslint-disable-next-line @typescript-eslint/prefer-nullish-coalescing
                              errors: getReceiptError(transaction?.receipt, transaction.filename || transaction.receipt?.filename, isScanRequest),
                          },
                      }),
            },
        },
        {
            onyxMethod: Onyx.METHOD.MERGE,
            key: `${ONYXKEYS.COLLECTION.REPORT_ACTIONS}${iouReport.reportID}`,
            value: {
                ...(shouldCreateNewMoneyRequestReport
                    ? {
                          [iouCreatedAction.reportActionID]: {
                              // Disabling this line since transaction.filename can be an empty string
                              // eslint-disable-next-line @typescript-eslint/prefer-nullish-coalescing
                              errors: getReceiptError(transaction.receipt, transaction.filename || transaction.receipt?.filename, isScanRequest),
                          },
                          [iouAction.reportActionID]: {
                              errors: ErrorUtils.getMicroSecondOnyxError(null),
                          },
                      }
                    : {
                          [iouAction.reportActionID]: {
                              // Disabling this line since transaction.filename can be an empty string
                              // eslint-disable-next-line @typescript-eslint/prefer-nullish-coalescing
                              errors: getReceiptError(transaction.receipt, transaction.filename || transaction.receipt?.filename, isScanRequest),
                          },
                      }),
            },
        },
        {
            onyxMethod: Onyx.METHOD.MERGE,
            key: `${ONYXKEYS.COLLECTION.REPORT_ACTIONS}${transactionThreadReport.reportID}`,
            value: {
                [transactionThreadCreatedReportAction.reportActionID]: {
                    errors: ErrorUtils.getMicroSecondOnyxError('iou.error.genericCreateFailureMessage'),
                },
            },
        },
    ];

    // We don't need to compute violations unless we're on a paid policy
    if (!policy || !PolicyUtils.isPaidGroupPolicy(policy)) {
        return [optimisticData, successData, failureData];
    }

    const violationsOnyxData = ViolationsUtils.getViolationsOnyxData(transaction, [], !!policy.requiresTag, policyTagList ?? {}, !!policy.requiresCategory, policyCategories ?? {});

    if (violationsOnyxData) {
        optimisticData.push(violationsOnyxData);
        failureData.push({
            onyxMethod: Onyx.METHOD.SET,
            key: `${ONYXKEYS.COLLECTION.TRANSACTION_VIOLATIONS}${transaction.transactionID}`,
            value: [],
        });
    }

    return [optimisticData, successData, failureData];
}

/**
 * Gathers all the data needed to make a money request. It attempts to find existing reports, iouReports, and receipts. If it doesn't find them, then
 * it creates optimistic versions of them and uses those instead
 */
function getMoneyRequestInformation(
    parentChatReport: OnyxEntry<OnyxTypes.Report> | EmptyObject,
    participant: Participant,
    comment: string,
    amount: number,
    currency: string,
    created: string,
    merchant: string,
    receipt: Receipt | undefined,
    existingTransactionID: string | undefined,
    category: string | undefined,
    tag: string | undefined,
    billable: boolean | undefined,
    policy: OnyxEntry<OnyxTypes.Policy> | undefined,
    policyTagList: OnyxEntry<OnyxTypes.PolicyTagList> | undefined,
    policyCategories: OnyxEntry<OnyxTypes.PolicyCategories> | undefined,
    payeeAccountID = userAccountID,
    payeeEmail = currentUserEmail,
    moneyRequestReportID = '',
): MoneyRequestInformation {
    const payerEmail = OptionsListUtils.addSMSDomainIfPhoneNumber(participant.login ?? '');
    const payerAccountID = Number(participant.accountID);
    const isPolicyExpenseChat = participant.isPolicyExpenseChat;

    // STEP 1: Get existing chat report OR build a new optimistic one
    let isNewChatReport = false;
    let chatReport = !isEmptyObject(parentChatReport) && parentChatReport?.reportID ? parentChatReport : null;

    // If this is a policyExpenseChat, the chatReport must exist and we can get it from Onyx.
    // report is null if the flow is initiated from the global create menu. However, participant always stores the reportID if it exists, which is the case for policyExpenseChats
    if (!chatReport && isPolicyExpenseChat) {
        chatReport = allReports?.[`${ONYXKEYS.COLLECTION.REPORT}${participant.reportID}`] ?? null;
    }

    if (!chatReport) {
        chatReport = ReportUtils.getChatByParticipants([payerAccountID]);
    }

    // If we still don't have a report, it likely doens't exist and we need to build an optimistic one
    if (!chatReport) {
        isNewChatReport = true;
        chatReport = ReportUtils.buildOptimisticChatReport([payerAccountID]);
    }

    // STEP 2: Get the money request report. If the moneyRequestReportID has been provided, we want to add the transaction to this specific report.
    // If no such reportID has been provided, let's use the chatReport.iouReportID property. In case that is not present, build a new optimistic money request report.
    let iouReport: OnyxEntry<OnyxTypes.Report> = null;
    const shouldCreateNewMoneyRequestReport = !moneyRequestReportID && (!chatReport.iouReportID || ReportUtils.hasIOUWaitingOnCurrentUserBankAccount(chatReport));
    if (moneyRequestReportID) {
        iouReport = allReports?.[`${ONYXKEYS.COLLECTION.REPORT}${moneyRequestReportID}`] ?? null;
    } else if (!shouldCreateNewMoneyRequestReport) {
        iouReport = allReports?.[`${ONYXKEYS.COLLECTION.REPORT}${chatReport.iouReportID}`] ?? null;
    }

    let isFromPaidPolicy = false;
    if (isPolicyExpenseChat) {
        isFromPaidPolicy = PolicyUtils.isPaidGroupPolicy(policy ?? null);

        // If the linked expense report on paid policy is not draft, we need to create a new draft expense report
        if (iouReport && isFromPaidPolicy && !ReportUtils.isDraftExpenseReport(iouReport)) {
            iouReport = null;
        }
    }

    if (iouReport) {
        if (isPolicyExpenseChat) {
            iouReport = {...iouReport};
            if (iouReport?.currency === currency && typeof iouReport.total === 'number') {
                // Because of the Expense reports are stored as negative values, we substract the total from the amount
                iouReport.total -= amount;
            }
        } else {
            iouReport = IOUUtils.updateIOUOwnerAndTotal(iouReport, payeeAccountID, amount, currency);
        }
    } else {
        iouReport = isPolicyExpenseChat
            ? ReportUtils.buildOptimisticExpenseReport(chatReport.reportID, chatReport.policyID ?? '', payeeAccountID, amount, currency)
            : ReportUtils.buildOptimisticIOUReport(payeeAccountID, payerAccountID, amount, chatReport.reportID, currency);
    }

    // STEP 3: Build optimistic receipt and transaction
    const receiptObject: Receipt = {};
    let filename;
    if (receipt?.source) {
        receiptObject.source = receipt.source;
        receiptObject.state = receipt.state ?? CONST.IOU.RECEIPT_STATE.SCANREADY;
        filename = receipt.name;
    }
    const existingTransaction = allTransactionDrafts[`${ONYXKEYS.COLLECTION.TRANSACTION_DRAFT}${CONST.IOU.OPTIMISTIC_TRANSACTION_ID}`];
    const isDistanceRequest = existingTransaction && existingTransaction.iouRequestType === CONST.IOU.REQUEST_TYPE.DISTANCE;
    let optimisticTransaction = TransactionUtils.buildOptimisticTransaction(
        ReportUtils.isExpenseReport(iouReport) ? -amount : amount,
        currency,
        iouReport.reportID,
        comment,
        created,
        '',
        '',
        merchant,
        receiptObject,
        filename,
        existingTransactionID,
        category,
        tag,
        billable,
        isDistanceRequest ? {waypoints: CONST.RED_BRICK_ROAD_PENDING_ACTION.ADD} : undefined,
    );

    const optimisticPolicyRecentlyUsedCategories = Policy.buildOptimisticPolicyRecentlyUsedCategories(iouReport.policyID, category);
    const optimisticPolicyRecentlyUsedTags = Policy.buildOptimisticPolicyRecentlyUsedTags(iouReport.policyID, tag);

    // If there is an existing transaction (which is the case for distance requests), then the data from the existing transaction
    // needs to be manually merged into the optimistic transaction. This is because buildOnyxDataForMoneyRequest() uses `Onyx.set()` for the transaction
    // data. This is a big can of worms to change it to `Onyx.merge()` as explored in https://expensify.slack.com/archives/C05DWUDHVK7/p1692139468252109.
    // I want to clean this up at some point, but it's possible this will live in the code for a while so I've created https://github.com/Expensify/App/issues/25417
    // to remind me to do this.
    if (isDistanceRequest) {
        optimisticTransaction = fastMerge(existingTransaction, optimisticTransaction, false);
    }

    // STEP 4: Build optimistic reportActions. We need:
    // 1. CREATED action for the chatReport
    // 2. CREATED action for the iouReport
    // 3. IOU action for the iouReport
    // 4. The transaction thread, which requires the iouAction, and CREATED action for the transaction thread
    // 5. REPORTPREVIEW action for the chatReport
    // Note: The CREATED action for the IOU report must be optimistically generated before the IOU action so there's no chance that it appears after the IOU action in the chat
    const currentTime = DateUtils.getDBTime();
    const optimisticCreatedActionForChat = ReportUtils.buildOptimisticCreatedReportAction(payeeEmail);
    const optimisticCreatedActionForIOU = ReportUtils.buildOptimisticCreatedReportAction(payeeEmail, DateUtils.subtractMillisecondsFromDateTime(currentTime, 1));
    const iouAction = ReportUtils.buildOptimisticIOUReportAction(
        CONST.IOU.REPORT_ACTION_TYPE.CREATE,
        amount,
        currency,
        comment,
        [participant],
        optimisticTransaction.transactionID,
        undefined,
        iouReport.reportID,
        false,
        false,
        receiptObject,
        false,
        currentTime,
    );
    const optimisticTransactionThread = ReportUtils.buildTransactionThread(iouAction, iouReport.reportID);
    const optimisticCreatedActionForTransactionThread = ReportUtils.buildOptimisticCreatedReportAction(payeeEmail);

    let reportPreviewAction = shouldCreateNewMoneyRequestReport ? null : ReportActionsUtils.getReportPreviewAction(chatReport.reportID, iouReport.reportID);
    if (reportPreviewAction) {
        reportPreviewAction = ReportUtils.updateReportPreview(iouReport, reportPreviewAction, false, comment, optimisticTransaction);
    } else {
        reportPreviewAction = ReportUtils.buildOptimisticReportPreview(chatReport, iouReport, comment, optimisticTransaction);

        // Generated ReportPreview action is a parent report action of the iou report.
        // We are setting the iou report's parentReportActionID to display subtitle correctly in IOU page when offline.
        iouReport.parentReportActionID = reportPreviewAction.reportActionID;
    }

    const shouldCreateOptimisticPersonalDetails = isNewChatReport && !allPersonalDetails[payerAccountID];
    // Add optimistic personal details for participant
    const optimisticPersonalDetailListAction = shouldCreateOptimisticPersonalDetails
        ? {
              [payerAccountID]: {
                  accountID: payerAccountID,
                  avatar: UserUtils.getDefaultAvatarURL(payerAccountID),
                  // Disabling this line since participant.displayName can be an empty string
                  // eslint-disable-next-line @typescript-eslint/prefer-nullish-coalescing
                  displayName: LocalePhoneNumber.formatPhoneNumber(participant.displayName || payerEmail),
                  login: participant.login,
                  isOptimisticPersonalDetail: true,
              },
          }
        : {};

    const optimisticNextStep = NextStepUtils.buildNextStep(iouReport, CONST.REPORT.STATUS_NUM.OPEN);

    // STEP 5: Build Onyx Data
    const [optimisticData, successData, failureData] = buildOnyxDataForMoneyRequest(
        chatReport,
        iouReport,
        optimisticTransaction,
        optimisticCreatedActionForChat,
        optimisticCreatedActionForIOU,
        iouAction,
        optimisticPersonalDetailListAction,
        reportPreviewAction,
        optimisticPolicyRecentlyUsedCategories,
        optimisticPolicyRecentlyUsedTags,
        isNewChatReport,
        optimisticTransactionThread,
        optimisticCreatedActionForTransactionThread,
        shouldCreateNewMoneyRequestReport,
        policy,
        policyTagList,
        policyCategories,
        optimisticNextStep,
    );

    return {
        payerAccountID,
        payerEmail,
        iouReport,
        chatReport,
        transaction: optimisticTransaction,
        iouAction,
        createdChatReportActionID: isNewChatReport ? optimisticCreatedActionForChat.reportActionID : '0',
        createdIOUReportActionID: shouldCreateNewMoneyRequestReport ? optimisticCreatedActionForIOU.reportActionID : '0',
        reportPreviewAction,
        transactionThreadReportID: optimisticTransactionThread.reportID,
        createdReportActionIDForThread: optimisticCreatedActionForTransactionThread.reportActionID,
        onyxData: {
            optimisticData,
            successData,
            failureData,
        },
    };
}

/** Requests money based on a distance (eg. mileage from a map) */
function createDistanceRequest(
    report: OnyxTypes.Report,
    participant: Participant,
    comment: string,
    created: string,
    category: string | undefined,
    tag: string | undefined,
    amount: number,
    currency: string,
    merchant: string,
    billable: boolean | undefined,
    validWaypoints: WaypointCollection,
    policy: OnyxEntry<OnyxTypes.Policy>,
    policyTagList: OnyxEntry<OnyxTypes.PolicyTagList>,
    policyCategories: OnyxEntry<OnyxTypes.PolicyCategories>,
) {
    // If the report is an iou or expense report, we should get the linked chat report to be passed to the getMoneyRequestInformation function
    const isMoneyRequestReport = ReportUtils.isMoneyRequestReport(report);
    const currentChatReport = isMoneyRequestReport ? ReportUtils.getReport(report.chatReportID) : report;
    const moneyRequestReportID = isMoneyRequestReport ? report.reportID : '';
    const currentCreated = DateUtils.enrichMoneyRequestTimestamp(created);

    const optimisticReceipt: Receipt = {
        source: ReceiptGeneric as ReceiptSource,
        state: CONST.IOU.RECEIPT_STATE.OPEN,
    };
    const {
        iouReport,
        chatReport,
        transaction,
        iouAction,
        createdChatReportActionID,
        createdIOUReportActionID,
        reportPreviewAction,
        transactionThreadReportID,
        createdReportActionIDForThread,
        onyxData,
    } = getMoneyRequestInformation(
        currentChatReport,
        participant,
        comment,
        amount,
        currency,
        currentCreated,
        merchant,
        optimisticReceipt,
        undefined,
        category,
        tag,
        billable,
        policy,
        policyTagList,
        policyCategories,
        userAccountID,
        currentUserEmail,
        moneyRequestReportID,
    );

    const parameters: CreateDistanceRequestParams = {
        comment,
        iouReportID: iouReport.reportID,
        chatReportID: chatReport.reportID,
        transactionID: transaction.transactionID,
        reportActionID: iouAction.reportActionID,
        createdChatReportActionID,
        createdIOUReportActionID,
        reportPreviewReportActionID: reportPreviewAction.reportActionID,
        waypoints: JSON.stringify(validWaypoints),
        created: currentCreated,
        category,
        tag,
        billable,
        transactionThreadReportID,
        createdReportActionIDForThread,
    };

    API.write(WRITE_COMMANDS.CREATE_DISTANCE_REQUEST, parameters, onyxData);
    Navigation.dismissModal(isMoneyRequestReport ? report.reportID : chatReport.reportID);
    Report.notifyNewAction(chatReport.reportID, userAccountID);
}

/**
 * Compute the diff amount when we update the transaction
 */
function calculateDiffAmount(iouReport: OnyxEntry<OnyxTypes.Report>, updatedTransaction: OnyxEntry<OnyxTypes.Transaction>, transaction: OnyxEntry<OnyxTypes.Transaction>): number {
    if (!iouReport) {
        return 0;
    }
    const isExpenseReport = ReportUtils.isExpenseReport(iouReport);
    const updatedCurrency = TransactionUtils.getCurrency(updatedTransaction);
    const currentCurrency = TransactionUtils.getCurrency(transaction);

    const currentAmount = TransactionUtils.getAmount(transaction, isExpenseReport);
    const updatedAmount = TransactionUtils.getAmount(updatedTransaction, isExpenseReport);

    if (updatedCurrency === iouReport?.currency && currentCurrency !== iouReport?.currency) {
        // Add the diff to the total if we change the currency from a different currency to the currency of the IOU report
        return updatedAmount;
    }
    if (updatedCurrency !== iouReport?.currency && currentCurrency === iouReport?.currency) {
        // Subtract the diff from the total if we change the currency from the currency of IOU report to a different currency
        return -updatedAmount;
    }
    if (updatedCurrency === iouReport?.currency && updatedAmount !== currentAmount) {
        // Calculate the diff between the updated amount and the current amount if we change the amount and the currency of the transaction is the currency of the report
        return updatedAmount - currentAmount;
    }

    return 0;
}

/**
 * @param transactionID
 * @param transactionThreadReportID
 * @param transactionChanges
 * @param [transactionChanges.created] Present when updated the date field
 * @param policy  May be undefined, an empty object, or an object matching the Policy type (src/types/onyx/Policy.ts)
 * @param policyTagList
 * @param policyCategories
 * @param onlyIncludeChangedFields
 *               When 'true', then the returned params will only include the transaction details for the fields that were changed.
 *               When `false`, then the returned params will include all the transaction details, regardless of which fields were changed.
 *               This setting is necessary while the UpdateDistanceRequest API is refactored to be fully 1:1:1 in https://github.com/Expensify/App/issues/28358
 */
function getUpdateMoneyRequestParams(
    transactionID: string,
    transactionThreadReportID: string,
    transactionChanges: TransactionChanges,
    policy: OnyxEntry<OnyxTypes.Policy>,
    policyTagList: OnyxEntry<OnyxTypes.PolicyTagList>,
    policyCategories: OnyxEntry<OnyxTypes.PolicyCategories>,
    onlyIncludeChangedFields: boolean,
): UpdateMoneyRequestData {
    const optimisticData: OnyxUpdate[] = [];
    const successData: OnyxUpdate[] = [];
    const failureData: OnyxUpdate[] = [];

    // Step 1: Set any "pending fields" (ones updated while the user was offline) to have error messages in the failureData
    const pendingFields = Object.fromEntries(Object.keys(transactionChanges).map((key) => [key, CONST.RED_BRICK_ROAD_PENDING_ACTION.UPDATE]));
    const clearedPendingFields = Object.fromEntries(Object.keys(transactionChanges).map((key) => [key, null]));
    const errorFields = Object.fromEntries(Object.keys(pendingFields).map((key) => [key, {[DateUtils.getMicroseconds()]: Localize.translateLocal('iou.error.genericEditFailureMessage')}]));

    // Step 2: Get all the collections being updated
    const transactionThread = allReports?.[`${ONYXKEYS.COLLECTION.REPORT}${transactionThreadReportID}`] ?? null;
    const transaction = allTransactions?.[`${ONYXKEYS.COLLECTION.TRANSACTION}${transactionID}`];
    const iouReport = allReports?.[`${ONYXKEYS.COLLECTION.REPORT}${transactionThread?.parentReportID}`] ?? null;
    const isFromExpenseReport = ReportUtils.isExpenseReport(iouReport);
    const isScanning = TransactionUtils.hasReceipt(transaction) && TransactionUtils.isReceiptBeingScanned(transaction);
    let updatedTransaction = transaction ? TransactionUtils.getUpdatedTransaction(transaction, transactionChanges, isFromExpenseReport) : null;
    const transactionDetails = ReportUtils.getTransactionDetails(updatedTransaction);

    if (transactionDetails?.waypoints) {
        // This needs to be a JSON string since we're sending this to the MapBox API
        transactionDetails.waypoints = JSON.stringify(transactionDetails.waypoints);
    }

    const dataToIncludeInParams: Partial<TransactionDetails> | undefined = onlyIncludeChangedFields
        ? Object.fromEntries(Object.entries(transactionDetails ?? {}).filter(([key]) => Object.keys(transactionChanges).includes(key)))
        : transactionDetails;

    const params: UpdateMoneyRequestParams = {
        ...dataToIncludeInParams,
        reportID: iouReport?.reportID,
        transactionID,
    };

    const hasPendingWaypoints = 'waypoints' in transactionChanges;
    if (transaction && updatedTransaction && hasPendingWaypoints) {
        updatedTransaction = {
            ...updatedTransaction,
            amount: CONST.IOU.DEFAULT_AMOUNT,
            modifiedAmount: CONST.IOU.DEFAULT_AMOUNT,
            modifiedMerchant: Localize.translateLocal('iou.routePending'),
        };

        // Delete the draft transaction when editing waypoints when the server responds successfully and there are no errors
        successData.push({
            onyxMethod: Onyx.METHOD.SET,
            key: `${ONYXKEYS.COLLECTION.TRANSACTION_DRAFT}${transactionID}`,
            value: null,
        });

        // Revert the transaction's amount to the original value on failure.
        // The IOU Report will be fully reverted in the failureData further below.
        failureData.push({
            onyxMethod: Onyx.METHOD.MERGE,
            key: `${ONYXKEYS.COLLECTION.TRANSACTION}${transactionID}`,
            value: {
                amount: transaction.amount,
                modifiedAmount: transaction.modifiedAmount,
                modifiedMerchant: transaction.modifiedMerchant,
            },
        });
    }

    // Step 3: Build the modified expense report actions
    // We don't create a modified report action if we're updating the waypoints,
    // since there isn't actually any optimistic data we can create for them and the report action is created on the server
    // with the response from the MapBox API
    const updatedReportAction = ReportUtils.buildOptimisticModifiedExpenseReportAction(transactionThread, transaction, transactionChanges, isFromExpenseReport);
    if (!hasPendingWaypoints) {
        params.reportActionID = updatedReportAction.reportActionID;

        optimisticData.push({
            onyxMethod: Onyx.METHOD.MERGE,
            key: `${ONYXKEYS.COLLECTION.REPORT_ACTIONS}${transactionThread?.reportID}`,
            value: {
                [updatedReportAction.reportActionID]: updatedReportAction as OnyxTypes.ReportAction,
            },
        });
        successData.push({
            onyxMethod: Onyx.METHOD.MERGE,
            key: `${ONYXKEYS.COLLECTION.REPORT_ACTIONS}${transactionThread?.reportID}`,
            value: {
                [updatedReportAction.reportActionID]: {pendingAction: null},
            },
        });
        failureData.push({
            onyxMethod: Onyx.METHOD.MERGE,
            key: `${ONYXKEYS.COLLECTION.REPORT_ACTIONS}${transactionThread?.reportID}`,
            value: {
                [updatedReportAction.reportActionID]: {
                    ...(updatedReportAction as OnyxTypes.ReportAction),
                    errors: ErrorUtils.getMicroSecondOnyxError('iou.error.genericEditFailureMessage'),
                },
            },
        });
    }

    // Step 4: Compute the IOU total and update the report preview message (and report header) so LHN amount owed is correct.
    let updatedMoneyRequestReport = {...iouReport};
    const diff = calculateDiffAmount(iouReport, updatedTransaction, transaction);

    if (ReportUtils.isExpenseReport(iouReport) && typeof updatedMoneyRequestReport.total === 'number') {
        // For expense report, the amount is negative so we should subtract total from diff
        updatedMoneyRequestReport.total -= diff;
    } else {
        updatedMoneyRequestReport = iouReport
            ? IOUUtils.updateIOUOwnerAndTotal(iouReport, updatedReportAction.actorAccountID ?? -1, diff, TransactionUtils.getCurrency(transaction), false, true)
            : {};
    }
    updatedMoneyRequestReport.cachedTotal = CurrencyUtils.convertToDisplayString(updatedMoneyRequestReport.total, transactionDetails?.currency);

    optimisticData.push(
        {
            onyxMethod: Onyx.METHOD.MERGE,
            key: `${ONYXKEYS.COLLECTION.REPORT}${iouReport?.reportID}`,
            value: updatedMoneyRequestReport,
        },
        {
            onyxMethod: Onyx.METHOD.MERGE,
            key: `${ONYXKEYS.COLLECTION.REPORT}${iouReport?.parentReportID}`,
            value: {
                hasOutstandingChildRequest:
                    iouReport && needsToBeManuallySubmitted(iouReport) && updatedMoneyRequestReport.managerID === userAccountID && updatedMoneyRequestReport.total !== 0,
            },
        },
    );
    successData.push({
        onyxMethod: Onyx.METHOD.MERGE,
        key: `${ONYXKEYS.COLLECTION.REPORT}${iouReport?.reportID}`,
        value: {pendingAction: null},
    });

    // Optimistically modify the transaction and the transaction thread
    optimisticData.push({
        onyxMethod: Onyx.METHOD.MERGE,
        key: `${ONYXKEYS.COLLECTION.TRANSACTION}${transactionID}`,
        value: {
            ...updatedTransaction,
            pendingFields,
            isLoading: hasPendingWaypoints,
            errorFields: null,
        },
    });

    optimisticData.push({
        onyxMethod: Onyx.METHOD.MERGE,
        key: `${ONYXKEYS.COLLECTION.REPORT}${transactionThreadReportID}`,
        value: {
            lastActorAccountID: updatedReportAction.actorAccountID,
        },
    });

    if (isScanning && ('amount' in transactionChanges || 'currency' in transactionChanges)) {
        optimisticData.push(
            {
                onyxMethod: Onyx.METHOD.MERGE,
                key: `${ONYXKEYS.COLLECTION.REPORT_ACTIONS}${iouReport?.reportID}`,
                value: {
                    [transactionThread?.parentReportActionID ?? '']: {
                        whisperedToAccountIDs: [],
                    },
                },
            },
            {
                onyxMethod: Onyx.METHOD.MERGE,
                key: `${ONYXKEYS.COLLECTION.REPORT_ACTIONS}${iouReport?.parentReportID}`,
                value: {
                    [iouReport?.parentReportActionID ?? '']: {
                        whisperedToAccountIDs: [],
                    },
                },
            },
        );
    }

    // Update recently used categories if the category is changed
    if ('category' in transactionChanges) {
        const optimisticPolicyRecentlyUsedCategories = Policy.buildOptimisticPolicyRecentlyUsedCategories(iouReport?.policyID, transactionChanges.category);
        if (optimisticPolicyRecentlyUsedCategories.length) {
            optimisticData.push({
                onyxMethod: Onyx.METHOD.SET,
                key: `${ONYXKEYS.COLLECTION.POLICY_RECENTLY_USED_CATEGORIES}${iouReport?.policyID}`,
                value: optimisticPolicyRecentlyUsedCategories,
            });
        }
    }

    // Update recently used categories if the tag is changed
    if ('tag' in transactionChanges) {
        const optimisticPolicyRecentlyUsedTags = Policy.buildOptimisticPolicyRecentlyUsedTags(iouReport?.policyID, transactionChanges.tag);
        if (!isEmptyObject(optimisticPolicyRecentlyUsedTags)) {
            optimisticData.push({
                onyxMethod: Onyx.METHOD.MERGE,
                key: `${ONYXKEYS.COLLECTION.POLICY_RECENTLY_USED_TAGS}${iouReport?.policyID}`,
                value: optimisticPolicyRecentlyUsedTags,
            });
        }
    }

    // Clear out the error fields and loading states on success
    successData.push({
        onyxMethod: Onyx.METHOD.MERGE,
        key: `${ONYXKEYS.COLLECTION.TRANSACTION}${transactionID}`,
        value: {
            pendingFields: clearedPendingFields,
            isLoading: false,
            errorFields: null,
        },
    });

    // Clear out loading states, pending fields, and add the error fields
    failureData.push({
        onyxMethod: Onyx.METHOD.MERGE,
        key: `${ONYXKEYS.COLLECTION.TRANSACTION}${transactionID}`,
        value: {
            pendingFields: clearedPendingFields,
            isLoading: false,
            errorFields,
        },
    });

    if (iouReport) {
        // Reset the iouReport to its original state
        failureData.push({
            onyxMethod: Onyx.METHOD.MERGE,
            key: `${ONYXKEYS.COLLECTION.REPORT}${iouReport.reportID}`,
            value: iouReport,
        });
    }

    if (policy && PolicyUtils.isPaidGroupPolicy(policy) && updatedTransaction) {
        const currentTransactionViolations = allTransactionViolations[`${ONYXKEYS.COLLECTION.TRANSACTION_VIOLATIONS}${transactionID}`] ?? [];
        optimisticData.push(
            ViolationsUtils.getViolationsOnyxData(
                updatedTransaction,
                currentTransactionViolations,
                !!policy.requiresTag,
                policyTagList ?? {},
                !!policy.requiresCategory,
                policyCategories ?? {},
            ),
        );
        failureData.push({
            onyxMethod: Onyx.METHOD.MERGE,
            key: `${ONYXKEYS.COLLECTION.TRANSACTION_VIOLATIONS}${transactionID}`,
            value: currentTransactionViolations,
        });
    }

    // Reset the transaction thread to its original state
    failureData.push({
        onyxMethod: Onyx.METHOD.MERGE,
        key: `${ONYXKEYS.COLLECTION.REPORT}${transactionThreadReportID}`,
        value: transactionThread,
    });

    return {
        params,
        onyxData: {optimisticData, successData, failureData},
    };
}

/** Updates the created date of a money request */
function updateMoneyRequestDate(
    transactionID: string,
    transactionThreadReportID: string,
    value: string,
    policy: OnyxEntry<OnyxTypes.Policy>,
    policyTags: OnyxEntry<OnyxTypes.PolicyTagList>,
    policyCategories: OnyxEntry<OnyxTypes.PolicyCategories>,
) {
    const transactionChanges: TransactionChanges = {
        created: value,
    };
    const {params, onyxData} = getUpdateMoneyRequestParams(transactionID, transactionThreadReportID, transactionChanges, policy, policyTags, policyCategories, true);
    API.write(WRITE_COMMANDS.UPDATE_MONEY_REQUEST_DATE, params, onyxData);
}

/** Updates the billable field of a money request */
function updateMoneyRequestBillable(
    transactionID: string,
    transactionThreadReportID: string,
    value: boolean,
    policy: OnyxEntry<OnyxTypes.Policy>,
    policyTagList: OnyxEntry<OnyxTypes.PolicyTagList>,
    policyCategories: OnyxEntry<OnyxTypes.PolicyCategories>,
) {
    const transactionChanges: TransactionChanges = {
        billable: value,
    };
    const {params, onyxData} = getUpdateMoneyRequestParams(transactionID, transactionThreadReportID, transactionChanges, policy, policyTagList, policyCategories, true);
    API.write(WRITE_COMMANDS.UPDATE_MONEY_REQUEST_BILLABLE, params, onyxData);
}

/** Updates the merchant field of a money request */
function updateMoneyRequestMerchant(
    transactionID: string,
    transactionThreadReportID: string,
    value: string,
    policy: OnyxEntry<OnyxTypes.Policy>,
    policyTagList: OnyxEntry<OnyxTypes.PolicyTagList>,
    policyCategories: OnyxEntry<OnyxTypes.PolicyCategories>,
) {
    const transactionChanges: TransactionChanges = {
        merchant: value,
    };
    const {params, onyxData} = getUpdateMoneyRequestParams(transactionID, transactionThreadReportID, transactionChanges, policy, policyTagList, policyCategories, true);
    API.write(WRITE_COMMANDS.UPDATE_MONEY_REQUEST_MERCHANT, params, onyxData);
}

/** Updates the tag of a money request */
function updateMoneyRequestTag(
    transactionID: string,
    transactionThreadReportID: string,
    tag: string,
    policy: OnyxEntry<OnyxTypes.Policy>,
    policyTagList: OnyxEntry<OnyxTypes.PolicyTagList>,
    policyCategories: OnyxEntry<OnyxTypes.PolicyCategories>,
) {
    const transactionChanges: TransactionChanges = {
        tag,
    };
    const {params, onyxData} = getUpdateMoneyRequestParams(transactionID, transactionThreadReportID, transactionChanges, policy, policyTagList, policyCategories, true);
    API.write(WRITE_COMMANDS.UPDATE_MONEY_REQUEST_TAG, params, onyxData);
}

/** Updates the waypoints of a distance money request */
function updateMoneyRequestDistance(
    transactionID: string,
    transactionThreadReportID: string,
    waypoints: WaypointCollection,
    policy: OnyxEntry<OnyxTypes.Policy>,
    policyTagList: OnyxEntry<OnyxTypes.PolicyTagList>,
    policyCategories: OnyxEntry<OnyxTypes.PolicyCategories>,
) {
    const transactionChanges: TransactionChanges = {
        waypoints,
    };
    const {params, onyxData} = getUpdateMoneyRequestParams(transactionID, transactionThreadReportID, transactionChanges, policy, policyTagList, policyCategories, true);
    API.write(WRITE_COMMANDS.UPDATE_MONEY_REQUEST_DISTANCE, params, onyxData);
}

/** Updates the category of a money request */
function updateMoneyRequestCategory(
    transactionID: string,
    transactionThreadReportID: string,
    category: string,
    policy: OnyxEntry<OnyxTypes.Policy>,
    policyTagList: OnyxEntry<OnyxTypes.PolicyTagList>,
    policyCategories: OnyxEntry<OnyxTypes.PolicyCategories>,
) {
    const transactionChanges: TransactionChanges = {
        category,
    };
    const {params, onyxData} = getUpdateMoneyRequestParams(transactionID, transactionThreadReportID, transactionChanges, policy, policyTagList, policyCategories, true);
    API.write(WRITE_COMMANDS.UPDATE_MONEY_REQUEST_CATEGORY, params, onyxData);
}

/** Updates the description of a money request */
function updateMoneyRequestDescription(
    transactionID: string,
    transactionThreadReportID: string,
    comment: string,
    policy: OnyxEntry<OnyxTypes.Policy>,
    policyTagList: OnyxEntry<OnyxTypes.PolicyTagList>,
    policyCategories: OnyxEntry<OnyxTypes.PolicyCategories>,
) {
    const transactionChanges: TransactionChanges = {
        comment,
    };
    const {params, onyxData} = getUpdateMoneyRequestParams(transactionID, transactionThreadReportID, transactionChanges, policy, policyTagList, policyCategories, true);
    API.write(WRITE_COMMANDS.UPDATE_MONEY_REQUEST_DESCRIPTION, params, onyxData);
}

/** Edits an existing distance request */
function updateDistanceRequest(
    transactionID: string,
    transactionThreadReportID: string,
    transactionChanges: TransactionChanges,
    policy: OnyxTypes.Policy,
    policyTagList: OnyxTypes.PolicyTagList,
    policyCategories: OnyxTypes.PolicyCategories,
) {
    const {params, onyxData} = getUpdateMoneyRequestParams(transactionID, transactionThreadReportID, transactionChanges, policy, policyTagList, policyCategories, false);
    API.write(WRITE_COMMANDS.UPDATE_DISTANCE_REQUEST, params, onyxData);
}

/**
 * Request money from another user
 */
function requestMoney(
    report: OnyxTypes.Report,
    amount: number,
    currency: string,
    created: string,
    merchant: string,
    payeeEmail: string,
    payeeAccountID: number,
    participant: Participant,
    comment: string,
    receipt: Receipt,
    category?: string,
    tag?: string,
    taxCode = '',
    taxAmount = 0,
    billable?: boolean,
    policy?: OnyxEntry<OnyxTypes.Policy>,
    policyTagList?: OnyxEntry<OnyxTypes.PolicyTagList>,
    policyCategories?: OnyxEntry<OnyxTypes.PolicyCategories>,
    gpsPoints = undefined,
) {
    // If the report is iou or expense report, we should get the linked chat report to be passed to the getMoneyRequestInformation function
    const isMoneyRequestReport = ReportUtils.isMoneyRequestReport(report);
    const currentChatReport = isMoneyRequestReport ? ReportUtils.getReport(report.chatReportID) : report;
    const moneyRequestReportID = isMoneyRequestReport ? report.reportID : '';
    const currentCreated = DateUtils.enrichMoneyRequestTimestamp(created);
    const {
        payerAccountID,
        payerEmail,
        iouReport,
        chatReport,
        transaction,
        iouAction,
        createdChatReportActionID,
        createdIOUReportActionID,
        reportPreviewAction,
        transactionThreadReportID,
        createdReportActionIDForThread,
        onyxData,
    } = getMoneyRequestInformation(
        currentChatReport,
        participant,
        comment,
        amount,
        currency,
        currentCreated,
        merchant,
        receipt,
        undefined,
        category,
        tag,
        billable,
        policy,
        policyTagList,
        policyCategories,
        payeeAccountID,
        payeeEmail,
        moneyRequestReportID,
    );
    const activeReportID = isMoneyRequestReport ? report.reportID : chatReport.reportID;

    const parameters: RequestMoneyParams = {
        debtorEmail: payerEmail,
        debtorAccountID: payerAccountID,
        amount,
        currency,
        comment,
        created: currentCreated,
        merchant,
        iouReportID: iouReport.reportID,
        chatReportID: chatReport.reportID,
        transactionID: transaction.transactionID,
        reportActionID: iouAction.reportActionID,
        createdChatReportActionID,
        createdIOUReportActionID,
        reportPreviewReportActionID: reportPreviewAction.reportActionID,
        receipt,
        receiptState: receipt?.state,
        category,
        tag,
        taxCode,
        taxAmount,
        billable,
        // This needs to be a string of JSON because of limitations with the fetch() API and nested objects
        gpsPoints: gpsPoints ? JSON.stringify(gpsPoints) : undefined,
        transactionThreadReportID,
        createdReportActionIDForThread,
    };

    API.write(WRITE_COMMANDS.REQUEST_MONEY, parameters, onyxData);
    resetMoneyRequestInfo();
    Navigation.dismissModal(activeReportID);
    Report.notifyNewAction(activeReportID, payeeAccountID);
}

/**
 * Build the Onyx data and IOU split necessary for splitting a bill with 3+ users.
 * 1. Build the optimistic Onyx data for the group chat, i.e. chatReport and iouReportAction creating the former if it doesn't yet exist.
 * 2. Loop over the group chat participant list, building optimistic or updating existing chatReports, iouReports and iouReportActions between the user and each participant.
 * We build both Onyx data and the IOU split that is sent as a request param and is used by Auth to create the chatReports, iouReports and iouReportActions in the database.
 * The IOU split has the following shape:
 *  [
 *      {email: 'currentUser', amount: 100},
 *      {email: 'user2', amount: 100, iouReportID: '100', chatReportID: '110', transactionID: '120', reportActionID: '130'},
 *      {email: 'user3', amount: 100, iouReportID: '200', chatReportID: '210', transactionID: '220', reportActionID: '230'}
 *  ]
 * @param amount - always in the smallest unit of the currency
 * @param existingSplitChatReportID - the report ID where the split bill happens, could be a group chat or a workspace chat
 */
function createSplitsAndOnyxData(
    participants: Participant[],
    currentUserLogin: string,
    currentUserAccountID: number,
    amount: number,
    comment: string,
    currency: string,
    merchant: string,
    created: string,
    category: string,
    tag: string,
    existingSplitChatReportID = '',
    billable = false,
): SplitsAndOnyxData {
    const currentUserEmailForIOUSplit = OptionsListUtils.addSMSDomainIfPhoneNumber(currentUserLogin);
    const participantAccountIDs = participants.map((participant) => Number(participant.accountID));
    const existingSplitChatReport =
        existingSplitChatReportID || participants[0].reportID
            ? allReports?.[`${ONYXKEYS.COLLECTION.REPORT}${existingSplitChatReportID || participants[0].reportID}`]
            : ReportUtils.getChatByParticipants(participantAccountIDs);
    const splitChatReport = existingSplitChatReport ?? ReportUtils.buildOptimisticChatReport(participantAccountIDs);
    const isOwnPolicyExpenseChat = !!splitChatReport.isOwnPolicyExpenseChat;

    const splitTransaction = TransactionUtils.buildOptimisticTransaction(
        amount,
        currency,
        CONST.REPORT.SPLIT_REPORTID,
        comment,
        created,
        '',
        '',
        merchant || Localize.translateLocal('iou.request'),
        undefined,
        undefined,
        undefined,
        category,
        tag,
        billable,
    );

    // Note: The created action must be optimistically generated before the IOU action so there's no chance that the created action appears after the IOU action in the chat
    const splitCreatedReportAction = ReportUtils.buildOptimisticCreatedReportAction(currentUserEmailForIOUSplit);
    const splitIOUReportAction = ReportUtils.buildOptimisticIOUReportAction(
        CONST.IOU.REPORT_ACTION_TYPE.SPLIT,
        amount,
        currency,
        comment,
        participants,
        splitTransaction.transactionID,
        undefined,
        '',
        false,
        false,
        {},
        isOwnPolicyExpenseChat,
    );

    splitChatReport.lastReadTime = DateUtils.getDBTime();
    splitChatReport.lastMessageText = splitIOUReportAction.message?.[0].text;
    splitChatReport.lastMessageHtml = splitIOUReportAction.message?.[0].html;

    // If we have an existing splitChatReport (group chat or workspace) use it's pending fields, otherwise indicate that we are adding a chat
    if (!existingSplitChatReport) {
        splitChatReport.pendingFields = {
            createChat: CONST.RED_BRICK_ROAD_PENDING_ACTION.ADD,
        };
    }

    const optimisticData: OnyxUpdate[] = [
        {
            // Use set for new reports because it doesn't exist yet, is faster,
            // and we need the data to be available when we navigate to the chat page
            onyxMethod: existingSplitChatReport ? Onyx.METHOD.MERGE : Onyx.METHOD.SET,
            key: `${ONYXKEYS.COLLECTION.REPORT}${splitChatReport.reportID}`,
            value: splitChatReport,
        },
        existingSplitChatReport
            ? {
                  onyxMethod: Onyx.METHOD.MERGE,
                  key: `${ONYXKEYS.COLLECTION.REPORT_ACTIONS}${splitChatReport.reportID}`,
                  value: {
                      [splitIOUReportAction.reportActionID]: splitIOUReportAction as OnyxTypes.ReportAction,
                  },
              }
            : {
                  onyxMethod: Onyx.METHOD.SET,
                  key: `${ONYXKEYS.COLLECTION.REPORT_ACTIONS}${splitChatReport.reportID}`,
                  value: {
                      [splitCreatedReportAction.reportActionID]: splitCreatedReportAction as OnyxTypes.ReportAction,
                      [splitIOUReportAction.reportActionID]: splitIOUReportAction as OnyxTypes.ReportAction,
                  },
              },
        {
            onyxMethod: Onyx.METHOD.SET,
            key: `${ONYXKEYS.COLLECTION.TRANSACTION}${splitTransaction.transactionID}`,
            value: splitTransaction,
        },
        {
            onyxMethod: Onyx.METHOD.MERGE,
            key: `${ONYXKEYS.COLLECTION.TRANSACTION_DRAFT}${CONST.IOU.OPTIMISTIC_TRANSACTION_ID}`,
            value: null,
        },
    ];

    const successData: OnyxUpdate[] = [
        {
            onyxMethod: Onyx.METHOD.MERGE,
            key: `${ONYXKEYS.COLLECTION.REPORT_ACTIONS}${splitChatReport.reportID}`,
            value: {
                ...(existingSplitChatReport ? {} : {[splitCreatedReportAction.reportActionID]: {pendingAction: null}}),
                [splitIOUReportAction.reportActionID]: {pendingAction: null},
            },
        },
        {
            onyxMethod: Onyx.METHOD.MERGE,
            key: `${ONYXKEYS.COLLECTION.TRANSACTION}${splitTransaction.transactionID}`,
            value: {pendingAction: null},
        },
    ];

    if (!existingSplitChatReport) {
        successData.push({
            onyxMethod: Onyx.METHOD.MERGE,
            key: `${ONYXKEYS.COLLECTION.REPORT}${splitChatReport.reportID}`,
            value: {pendingFields: {createChat: null}},
        });
    }

    const failureData: OnyxUpdate[] = [
        {
            onyxMethod: Onyx.METHOD.MERGE,
            key: `${ONYXKEYS.COLLECTION.TRANSACTION}${splitTransaction.transactionID}`,
            value: {
                errors: ErrorUtils.getMicroSecondOnyxError('iou.error.genericCreateFailureMessage'),
            },
        },
    ];

    if (existingSplitChatReport) {
        failureData.push({
            onyxMethod: Onyx.METHOD.MERGE,
            key: `${ONYXKEYS.COLLECTION.REPORT_ACTIONS}${splitChatReport.reportID}`,
            value: {
                [splitIOUReportAction.reportActionID]: {
                    errors: ErrorUtils.getMicroSecondOnyxError('iou.error.genericCreateFailureMessage'),
                },
            },
        });
    } else {
        failureData.push(
            {
                onyxMethod: Onyx.METHOD.MERGE,
                key: `${ONYXKEYS.COLLECTION.REPORT}${splitChatReport.reportID}`,
                value: {
                    errorFields: {
                        createChat: ErrorUtils.getMicroSecondOnyxError('report.genericCreateReportFailureMessage'),
                    },
                },
            },
            {
                onyxMethod: Onyx.METHOD.MERGE,
                key: `${ONYXKEYS.COLLECTION.REPORT_ACTIONS}${splitChatReport.reportID}`,
                value: {
                    [splitIOUReportAction.reportActionID]: {
                        errors: ErrorUtils.getMicroSecondOnyxError(null),
                    },
                },
            },
        );
    }

    // Loop through participants creating individual chats, iouReports and reportActionIDs as needed
    const splitAmount = IOUUtils.calculateAmount(participants.length, amount, currency, false);
    const splits: Split[] = [{email: currentUserEmailForIOUSplit, accountID: currentUserAccountID, amount: IOUUtils.calculateAmount(participants.length, amount, currency, true)}];

    const hasMultipleParticipants = participants.length > 1;
    participants.forEach((participant) => {
        // In a case when a participant is a workspace, even when a current user is not an owner of the workspace
        const isPolicyExpenseChat = ReportUtils.isPolicyExpenseChat(participant);

        // In case the participant is a workspace, email & accountID should remain undefined and won't be used in the rest of this code
        // participant.login is undefined when the request is initiated from a group DM with an unknown user, so we need to add a default
        const email = isOwnPolicyExpenseChat || isPolicyExpenseChat ? '' : OptionsListUtils.addSMSDomainIfPhoneNumber(participant.login ?? '').toLowerCase();
        const accountID = isOwnPolicyExpenseChat || isPolicyExpenseChat ? 0 : Number(participant.accountID);
        if (email === currentUserEmailForIOUSplit) {
            return;
        }

        // STEP 1: Get existing chat report OR build a new optimistic one
        // If we only have one participant and the request was initiated from the global create menu, i.e. !existingGroupChatReportID, the oneOnOneChatReport is the groupChatReport
        let oneOnOneChatReport: OnyxTypes.Report | OptimisticChatReport;
        let isNewOneOnOneChatReport = false;
        let shouldCreateOptimisticPersonalDetails = false;
        const personalDetailExists = accountID in allPersonalDetails;

        // If this is a split between two people only and the function
        // wasn't provided with an existing group chat report id
        // or, if the split is being made from the workspace chat, then the oneOnOneChatReport is the same as the splitChatReport
        // in this case existingSplitChatReport will belong to the policy expense chat and we won't be
        // entering code that creates optimistic personal details
        if ((!hasMultipleParticipants && !existingSplitChatReportID) || isOwnPolicyExpenseChat) {
            oneOnOneChatReport = splitChatReport;
            shouldCreateOptimisticPersonalDetails = !existingSplitChatReport && !personalDetailExists;
        } else {
            const existingChatReport = ReportUtils.getChatByParticipants([accountID]);
            isNewOneOnOneChatReport = !existingChatReport;
            shouldCreateOptimisticPersonalDetails = isNewOneOnOneChatReport && !personalDetailExists;
            oneOnOneChatReport = existingChatReport ?? ReportUtils.buildOptimisticChatReport([accountID]);
        }

        // STEP 2: Get existing IOU/Expense report and update its total OR build a new optimistic one
        // For Control policy expense chats, if the report is already approved, create a new expense report
        let oneOnOneIOUReport: OneOnOneIOUReport = oneOnOneChatReport.iouReportID ? allReports?.[`${ONYXKEYS.COLLECTION.REPORT}${oneOnOneChatReport.iouReportID}`] : null;
        const shouldCreateNewOneOnOneIOUReport =
            !oneOnOneIOUReport || (isOwnPolicyExpenseChat && ReportUtils.isControlPolicyExpenseReport(oneOnOneIOUReport) && ReportUtils.isReportApproved(oneOnOneIOUReport));

        if (!oneOnOneIOUReport || shouldCreateNewOneOnOneIOUReport) {
            oneOnOneIOUReport = isOwnPolicyExpenseChat
                ? ReportUtils.buildOptimisticExpenseReport(oneOnOneChatReport.reportID, oneOnOneChatReport.policyID ?? '', currentUserAccountID, splitAmount, currency)
                : ReportUtils.buildOptimisticIOUReport(currentUserAccountID, accountID, splitAmount, oneOnOneChatReport.reportID, currency);
        } else if (isOwnPolicyExpenseChat) {
            if (typeof oneOnOneIOUReport?.total === 'number') {
                // Because of the Expense reports are stored as negative values, we subtract the total from the amount
                oneOnOneIOUReport.total -= splitAmount;
            }
        } else {
            oneOnOneIOUReport = IOUUtils.updateIOUOwnerAndTotal(oneOnOneIOUReport, currentUserAccountID, splitAmount, currency);
        }

        // STEP 3: Build optimistic transaction
        const oneOnOneTransaction = TransactionUtils.buildOptimisticTransaction(
            ReportUtils.isExpenseReport(oneOnOneIOUReport) ? -splitAmount : splitAmount,
            currency,
            oneOnOneIOUReport.reportID,
            comment,
            created,
            CONST.IOU.TYPE.SPLIT,
            splitTransaction.transactionID,
            merchant || Localize.translateLocal('iou.request'),
            undefined,
            undefined,
            undefined,
            category,
            tag,
            billable,
        );

        // STEP 4: Build optimistic reportActions. We need:
        // 1. CREATED action for the chatReport
        // 2. CREATED action for the iouReport
        // 3. IOU action for the iouReport
        // 4. REPORTPREVIEW action for the chatReport
        // Note: The CREATED action for the IOU report must be optimistically generated before the IOU action so there's no chance that it appears after the IOU action in the chat
        const currentTime = DateUtils.getDBTime();
        const oneOnOneCreatedActionForChat = ReportUtils.buildOptimisticCreatedReportAction(currentUserEmailForIOUSplit);
        const oneOnOneCreatedActionForIOU = ReportUtils.buildOptimisticCreatedReportAction(currentUserEmailForIOUSplit, DateUtils.subtractMillisecondsFromDateTime(currentTime, 1));
        const oneOnOneIOUAction = ReportUtils.buildOptimisticIOUReportAction(
            CONST.IOU.REPORT_ACTION_TYPE.CREATE,
            splitAmount,
            currency,
            comment,
            [participant],
            oneOnOneTransaction.transactionID,
            undefined,
            oneOnOneIOUReport.reportID,
            undefined,
            undefined,
            undefined,
            undefined,
            currentTime,
        );

        // Add optimistic personal details for new participants
        const oneOnOnePersonalDetailListAction: OnyxTypes.PersonalDetailsList = shouldCreateOptimisticPersonalDetails
            ? {
                  [accountID]: {
                      accountID,
                      avatar: UserUtils.getDefaultAvatarURL(accountID),
                      // Disabling this line since participant.displayName can be an empty string
                      // eslint-disable-next-line @typescript-eslint/prefer-nullish-coalescing
                      displayName: LocalePhoneNumber.formatPhoneNumber(participant.displayName || email),
                      login: participant.login,
                      isOptimisticPersonalDetail: true,
                  },
              }
            : {};

        let oneOnOneReportPreviewAction = ReportActionsUtils.getReportPreviewAction(oneOnOneChatReport.reportID, oneOnOneIOUReport.reportID);
        if (oneOnOneReportPreviewAction) {
            oneOnOneReportPreviewAction = ReportUtils.updateReportPreview(oneOnOneIOUReport, oneOnOneReportPreviewAction);
        } else {
            oneOnOneReportPreviewAction = ReportUtils.buildOptimisticReportPreview(oneOnOneChatReport, oneOnOneIOUReport);
        }

        // Add category to optimistic policy recently used categories when a participant is a workspace
        const optimisticPolicyRecentlyUsedCategories = isPolicyExpenseChat ? Policy.buildOptimisticPolicyRecentlyUsedCategories(participant.policyID, category) : [];

        // Add tag to optimistic policy recently used tags when a participant is a workspace
        const optimisticPolicyRecentlyUsedTags = isPolicyExpenseChat ? Policy.buildOptimisticPolicyRecentlyUsedTags(participant.policyID, tag) : {};

        // Create optimistic transactionThread
        const optimisticTransactionThread = ReportUtils.buildTransactionThread(oneOnOneIOUAction, oneOnOneIOUReport.reportID);
        const optimisticCreatedActionForTransactionThread = ReportUtils.buildOptimisticCreatedReportAction(currentUserEmailForIOUSplit);

        // STEP 5: Build Onyx Data
        const [oneOnOneOptimisticData, oneOnOneSuccessData, oneOnOneFailureData] = buildOnyxDataForMoneyRequest(
            oneOnOneChatReport,
            oneOnOneIOUReport,
            oneOnOneTransaction,
            oneOnOneCreatedActionForChat,
            oneOnOneCreatedActionForIOU,
            oneOnOneIOUAction,
            oneOnOnePersonalDetailListAction,
            oneOnOneReportPreviewAction,
            optimisticPolicyRecentlyUsedCategories,
            optimisticPolicyRecentlyUsedTags,
            isNewOneOnOneChatReport,
            optimisticTransactionThread,
            optimisticCreatedActionForTransactionThread,
            shouldCreateNewOneOnOneIOUReport,
        );

        const individualSplit = {
            email,
            accountID,
            amount: splitAmount,
            iouReportID: oneOnOneIOUReport.reportID,
            chatReportID: oneOnOneChatReport.reportID,
            transactionID: oneOnOneTransaction.transactionID,
            reportActionID: oneOnOneIOUAction.reportActionID,
            createdChatReportActionID: oneOnOneCreatedActionForChat.reportActionID,
            createdIOUReportActionID: oneOnOneCreatedActionForIOU.reportActionID,
            reportPreviewReportActionID: oneOnOneReportPreviewAction.reportActionID,
            transactionThreadReportID: optimisticTransactionThread.reportID,
            createdReportActionIDForThread: optimisticCreatedActionForTransactionThread.reportActionID,
        };

        splits.push(individualSplit);
        optimisticData.push(...oneOnOneOptimisticData);
        successData.push(...oneOnOneSuccessData);
        failureData.push(...oneOnOneFailureData);
    });

    const splitData: SplitData = {
        chatReportID: splitChatReport.reportID,
        transactionID: splitTransaction.transactionID,
        reportActionID: splitIOUReportAction.reportActionID,
        policyID: splitChatReport.policyID,
    };

    if (!existingSplitChatReport) {
        splitData.createdReportActionID = splitCreatedReportAction.reportActionID;
    }

    return {
        splitData,
        splits,
        onyxData: {optimisticData, successData, failureData},
    };
}

/**
 * @param amount - always in smallest currency unit
 * @param existingSplitChatReportID - Either a group DM or a workspace chat
 */
function splitBill(
    participants: Participant[],
    currentUserLogin: string,
    currentUserAccountID: number,
    amount: number,
    comment: string,
    currency: string,
    merchant: string,
    created: string,
    category: string,
    tag: string,
    existingSplitChatReportID = '',
    billable = false,
) {
    const currentCreated = DateUtils.enrichMoneyRequestTimestamp(created);
    const {splitData, splits, onyxData} = createSplitsAndOnyxData(
        participants,
        currentUserLogin,
        currentUserAccountID,
        amount,
        comment,
        currency,
        merchant,
        currentCreated,
        category,
        tag,
        existingSplitChatReportID,
        billable,
    );

    const parameters: SplitBillParams = {
        reportID: splitData.chatReportID,
        amount,
        splits: JSON.stringify(splits),
        currency,
        comment,
        category,
        merchant,
        created: currentCreated,
        tag,
        billable,
        transactionID: splitData.transactionID,
        reportActionID: splitData.reportActionID,
        createdReportActionID: splitData.createdReportActionID,
        policyID: splitData.policyID,
    };

    API.write(WRITE_COMMANDS.SPLIT_BILL, parameters, onyxData);

    resetMoneyRequestInfo();
    Navigation.dismissModal();
    Report.notifyNewAction(splitData.chatReportID, currentUserAccountID);
}

/**
 * @param amount - always in smallest currency unit
 */
function splitBillAndOpenReport(
    participants: Participant[],
    currentUserLogin: string,
    currentUserAccountID: number,
    amount: number,
    comment: string,
    currency: string,
    merchant: string,
    created: string,
    category: string,
    tag: string,
    billable: boolean,
) {
    const currentCreated = DateUtils.enrichMoneyRequestTimestamp(created);
    const {splitData, splits, onyxData} = createSplitsAndOnyxData(participants, currentUserLogin, currentUserAccountID, amount, comment, currency, merchant, currentCreated, category, tag);

    const parameters: SplitBillParams = {
        reportID: splitData.chatReportID,
        amount,
        splits: JSON.stringify(splits),
        currency,
        merchant,
        created: currentCreated,
        comment,
        category,
        tag,
        billable,
        transactionID: splitData.transactionID,
        reportActionID: splitData.reportActionID,
        createdReportActionID: splitData.createdReportActionID,
        policyID: splitData.policyID,
    };

    API.write(WRITE_COMMANDS.SPLIT_BILL_AND_OPEN_REPORT, parameters, onyxData);

    resetMoneyRequestInfo();
    Navigation.dismissModal(splitData.chatReportID);
    Report.notifyNewAction(splitData.chatReportID, currentUserAccountID);
}

/** Used exclusively for starting a split bill request that contains a receipt, the split request will be completed once the receipt is scanned
 *  or user enters details manually.
 *
 * @param existingSplitChatReportID - Either a group DM or a workspace chat
 */
function startSplitBill(
    participants: Participant[],
    currentUserLogin: string,
    currentUserAccountID: number,
    comment: string,
    category: string,
    tag: string,
    receipt: Receipt,
    existingSplitChatReportID = '',
    billable = false,
) {
    const currentUserEmailForIOUSplit = OptionsListUtils.addSMSDomainIfPhoneNumber(currentUserLogin);
    const participantAccountIDs = participants.map((participant) => Number(participant.accountID));
    const existingSplitChatReport =
        existingSplitChatReportID || participants[0].reportID
            ? allReports?.[`${ONYXKEYS.COLLECTION.REPORT}${existingSplitChatReportID || participants[0].reportID}`]
            : ReportUtils.getChatByParticipants(participantAccountIDs);
    const splitChatReport = existingSplitChatReport ?? ReportUtils.buildOptimisticChatReport(participantAccountIDs);
    const isOwnPolicyExpenseChat = !!splitChatReport.isOwnPolicyExpenseChat;

    const {name: filename, source, state = CONST.IOU.RECEIPT_STATE.SCANREADY} = receipt;
    const receiptObject: Receipt = {state, source};

    // ReportID is -2 (aka "deleted") on the group transaction
    const splitTransaction = TransactionUtils.buildOptimisticTransaction(
        0,
        CONST.CURRENCY.USD,
        CONST.REPORT.SPLIT_REPORTID,
        comment,
        '',
        '',
        '',
        CONST.TRANSACTION.PARTIAL_TRANSACTION_MERCHANT,
        receiptObject,
        filename,
        undefined,
        category,
        tag,
        billable,
    );

    // Note: The created action must be optimistically generated before the IOU action so there's no chance that the created action appears after the IOU action in the chat
    const splitChatCreatedReportAction = ReportUtils.buildOptimisticCreatedReportAction(currentUserEmailForIOUSplit);
    const splitIOUReportAction = ReportUtils.buildOptimisticIOUReportAction(
        CONST.IOU.REPORT_ACTION_TYPE.SPLIT,
        0,
        CONST.CURRENCY.USD,
        comment,
        participants,
        splitTransaction.transactionID,
        undefined,
        '',
        false,
        false,
        receiptObject,
        isOwnPolicyExpenseChat,
    );

    splitChatReport.lastReadTime = DateUtils.getDBTime();
    splitChatReport.lastMessageText = splitIOUReportAction.message?.[0].text;
    splitChatReport.lastMessageHtml = splitIOUReportAction.message?.[0].html;

    // If we have an existing splitChatReport (group chat or workspace) use it's pending fields, otherwise indicate that we are adding a chat
    if (!existingSplitChatReport) {
        splitChatReport.pendingFields = {
            createChat: CONST.RED_BRICK_ROAD_PENDING_ACTION.ADD,
        };
    }

    const optimisticData: OnyxUpdate[] = [
        {
            // Use set for new reports because it doesn't exist yet, is faster,
            // and we need the data to be available when we navigate to the chat page
            onyxMethod: existingSplitChatReport ? Onyx.METHOD.MERGE : Onyx.METHOD.SET,
            key: `${ONYXKEYS.COLLECTION.REPORT}${splitChatReport.reportID}`,
            value: splitChatReport,
        },
        existingSplitChatReport
            ? {
                  onyxMethod: Onyx.METHOD.MERGE,
                  key: `${ONYXKEYS.COLLECTION.REPORT_ACTIONS}${splitChatReport.reportID}`,
                  value: {
                      [splitIOUReportAction.reportActionID]: splitIOUReportAction as OnyxTypes.ReportAction,
                  },
              }
            : {
                  onyxMethod: Onyx.METHOD.SET,
                  key: `${ONYXKEYS.COLLECTION.REPORT_ACTIONS}${splitChatReport.reportID}`,
                  value: {
                      [splitChatCreatedReportAction.reportActionID]: splitChatCreatedReportAction,
                      [splitIOUReportAction.reportActionID]: splitIOUReportAction as OnyxTypes.ReportAction,
                  },
              },
        {
            onyxMethod: Onyx.METHOD.SET,
            key: `${ONYXKEYS.COLLECTION.TRANSACTION}${splitTransaction.transactionID}`,
            value: splitTransaction,
        },
    ];

    const successData: OnyxUpdate[] = [
        {
            onyxMethod: Onyx.METHOD.MERGE,
            key: `${ONYXKEYS.COLLECTION.REPORT_ACTIONS}${splitChatReport.reportID}`,
            value: {
                ...(existingSplitChatReport ? {} : {[splitChatCreatedReportAction.reportActionID]: {pendingAction: null}}),
                [splitIOUReportAction.reportActionID]: {pendingAction: null},
            },
        },
        {
            onyxMethod: Onyx.METHOD.MERGE,
            key: `${ONYXKEYS.COLLECTION.TRANSACTION}${splitTransaction.transactionID}`,
            value: {pendingAction: null},
        },
    ];

    if (!existingSplitChatReport) {
        successData.push({
            onyxMethod: Onyx.METHOD.MERGE,
            key: `${ONYXKEYS.COLLECTION.REPORT}${splitChatReport.reportID}`,
            value: {pendingFields: {createChat: null}},
        });
    }

    const failureData: OnyxUpdate[] = [
        {
            onyxMethod: Onyx.METHOD.MERGE,
            key: `${ONYXKEYS.COLLECTION.TRANSACTION}${splitTransaction.transactionID}`,
            value: {
                errors: ErrorUtils.getMicroSecondOnyxError('iou.error.genericCreateFailureMessage'),
            },
        },
    ];

    if (existingSplitChatReport) {
        failureData.push({
            onyxMethod: Onyx.METHOD.MERGE,
            key: `${ONYXKEYS.COLLECTION.REPORT_ACTIONS}${splitChatReport.reportID}`,
            value: {
                [splitIOUReportAction.reportActionID]: {
                    errors: getReceiptError(receipt, filename),
                },
            },
        });
    } else {
        failureData.push(
            {
                onyxMethod: Onyx.METHOD.MERGE,
                key: `${ONYXKEYS.COLLECTION.REPORT}${splitChatReport.reportID}`,
                value: {
                    errorFields: {
                        createChat: ErrorUtils.getMicroSecondOnyxError('report.genericCreateReportFailureMessage'),
                    },
                },
            },
            {
                onyxMethod: Onyx.METHOD.MERGE,
                key: `${ONYXKEYS.COLLECTION.REPORT_ACTIONS}${splitChatReport.reportID}`,
                value: {
                    [splitChatCreatedReportAction.reportActionID]: {
                        errors: ErrorUtils.getMicroSecondOnyxError('report.genericCreateReportFailureMessage'),
                    },
                    [splitIOUReportAction.reportActionID]: {
                        errors: getReceiptError(receipt, filename),
                    },
                },
            },
        );
    }

    const splits: Split[] = [{email: currentUserEmailForIOUSplit, accountID: currentUserAccountID}];

    participants.forEach((participant) => {
        // Disabling this line since participant.login can be an empty string
        // eslint-disable-next-line @typescript-eslint/prefer-nullish-coalescing
        const email = participant.isOwnPolicyExpenseChat ? '' : OptionsListUtils.addSMSDomainIfPhoneNumber(participant.login || participant.text || '').toLowerCase();
        const accountID = participant.isOwnPolicyExpenseChat ? 0 : Number(participant.accountID);
        if (email === currentUserEmailForIOUSplit) {
            return;
        }

        // When splitting with a workspace chat, we only need to supply the policyID and the workspace reportID as it's needed so we can update the report preview
        if (participant.isOwnPolicyExpenseChat) {
            splits.push({
                policyID: participant.policyID,
                chatReportID: splitChatReport.reportID,
            });
            return;
        }

        const participantPersonalDetails = allPersonalDetails[participant?.accountID ?? -1];
        if (!participantPersonalDetails) {
            optimisticData.push({
                onyxMethod: Onyx.METHOD.MERGE,
                key: ONYXKEYS.PERSONAL_DETAILS_LIST,
                value: {
                    [accountID]: {
                        accountID,
                        avatar: UserUtils.getDefaultAvatarURL(accountID),
                        // Disabling this line since participant.displayName can be an empty string
                        // eslint-disable-next-line @typescript-eslint/prefer-nullish-coalescing
                        displayName: LocalePhoneNumber.formatPhoneNumber(participant.displayName || email),
                        // Disabling this line since participant.login can be an empty string
                        // eslint-disable-next-line @typescript-eslint/prefer-nullish-coalescing
                        login: participant.login || participant.text,
                        isOptimisticPersonalDetail: true,
                    },
                },
            });
        }

        splits.push({
            email,
            accountID,
        });
    });

    participants.forEach((participant) => {
        const isPolicyExpenseChat = ReportUtils.isPolicyExpenseChat(participant);
        if (!isPolicyExpenseChat) {
            return;
        }

        const optimisticPolicyRecentlyUsedCategories = Policy.buildOptimisticPolicyRecentlyUsedCategories(participant.policyID, category);
        const optimisticPolicyRecentlyUsedTags = Policy.buildOptimisticPolicyRecentlyUsedTags(participant.policyID, tag);

        if (optimisticPolicyRecentlyUsedCategories.length > 0) {
            optimisticData.push({
                onyxMethod: Onyx.METHOD.SET,
                key: `${ONYXKEYS.COLLECTION.POLICY_RECENTLY_USED_CATEGORIES}${participant.policyID}`,
                value: optimisticPolicyRecentlyUsedCategories,
            });
        }

        if (!isEmptyObject(optimisticPolicyRecentlyUsedTags)) {
            optimisticData.push({
                onyxMethod: Onyx.METHOD.MERGE,
                key: `${ONYXKEYS.COLLECTION.POLICY_RECENTLY_USED_TAGS}${participant.policyID}`,
                value: optimisticPolicyRecentlyUsedTags,
            });
        }
    });

    // Save the new splits array into the transaction's comment in case the user calls CompleteSplitBill while offline
    optimisticData.push({
        onyxMethod: Onyx.METHOD.MERGE,
        key: `${ONYXKEYS.COLLECTION.TRANSACTION}${splitTransaction.transactionID}`,
        value: {
            comment: {
                splits,
            },
        },
    });

    const parameters: StartSplitBillParams = {
        chatReportID: splitChatReport.reportID,
        reportActionID: splitIOUReportAction.reportActionID,
        transactionID: splitTransaction.transactionID,
        splits: JSON.stringify(splits),
        receipt,
        comment,
        category,
        tag,
        isFromGroupDM: !existingSplitChatReport,
        billable,
        ...(existingSplitChatReport ? {} : {createdReportActionID: splitChatCreatedReportAction.reportActionID}),
    };

    API.write(WRITE_COMMANDS.START_SPLIT_BILL, parameters, {optimisticData, successData, failureData});

    resetMoneyRequestInfo();
    Navigation.dismissModalWithReport(splitChatReport);
    Report.notifyNewAction(splitChatReport.chatReportID ?? '', currentUserAccountID);
}

/** Used for editing a split bill while it's still scanning or when SmartScan fails, it completes a split bill started by startSplitBill above.
 *
 * @param chatReportID - The group chat or workspace reportID
 * @param reportAction - The split action that lives in the chatReport above
 * @param updatedTransaction - The updated **draft** split transaction
 * @param sessionAccountID - accountID of the current user
 * @param sessionEmail - email of the current user
 */
function completeSplitBill(chatReportID: string, reportAction: OnyxTypes.ReportAction, updatedTransaction: OnyxTypes.Transaction, sessionAccountID: number, sessionEmail: string) {
    const currentUserEmailForIOUSplit = OptionsListUtils.addSMSDomainIfPhoneNumber(sessionEmail);
    const {transactionID} = updatedTransaction;
    const unmodifiedTransaction = allTransactions[`${ONYXKEYS.COLLECTION.TRANSACTION}${transactionID}`];

    // Save optimistic updated transaction and action
    const optimisticData: OnyxUpdate[] = [
        {
            onyxMethod: Onyx.METHOD.MERGE,
            key: `${ONYXKEYS.COLLECTION.TRANSACTION}${transactionID}`,
            value: {
                ...updatedTransaction,
                receipt: {
                    state: CONST.IOU.RECEIPT_STATE.OPEN,
                },
            },
        },
        {
            onyxMethod: Onyx.METHOD.MERGE,
            key: `${ONYXKEYS.COLLECTION.REPORT_ACTIONS}${chatReportID}`,
            value: {
                [reportAction.reportActionID]: {
                    lastModified: DateUtils.getDBTime(),
                    whisperedToAccountIDs: [],
                },
            },
        },
    ];

    const successData: OnyxUpdate[] = [
        {
            onyxMethod: Onyx.METHOD.MERGE,
            key: `${ONYXKEYS.COLLECTION.TRANSACTION}${transactionID}`,
            value: {pendingAction: null},
        },
        {
            onyxMethod: Onyx.METHOD.MERGE,
            key: `${ONYXKEYS.COLLECTION.SPLIT_TRANSACTION_DRAFT}${transactionID}`,
            value: {pendingAction: null},
        },
    ];

    const failureData: OnyxUpdate[] = [
        {
            onyxMethod: Onyx.METHOD.MERGE,
            key: `${ONYXKEYS.COLLECTION.TRANSACTION}${transactionID}`,
            value: {
                ...unmodifiedTransaction,
                errors: ErrorUtils.getMicroSecondOnyxError('iou.error.genericCreateFailureMessage'),
            },
        },
        {
            onyxMethod: Onyx.METHOD.MERGE,
            key: `${ONYXKEYS.COLLECTION.REPORT_ACTIONS}${chatReportID}`,
            value: {
                [reportAction.reportActionID]: {
                    ...reportAction,
                    errors: ErrorUtils.getMicroSecondOnyxError('iou.error.genericCreateFailureMessage'),
                },
            },
        },
    ];

    const splitParticipants: Split[] = updatedTransaction.comment.splits ?? [];
    const {modifiedAmount: amount, modifiedCurrency: currency} = updatedTransaction;

    // Exclude the current user when calculating the split amount, `calculateAmount` takes it into account
    const splitAmount = IOUUtils.calculateAmount(splitParticipants.length - 1, amount ?? 0, currency ?? '', false);

    const splits: Split[] = [{email: currentUserEmailForIOUSplit}];
    splitParticipants.forEach((participant) => {
        // Skip creating the transaction for the current user
        if (participant.email === currentUserEmailForIOUSplit) {
            return;
        }
        const isPolicyExpenseChat = !!participant.policyID;

        if (!isPolicyExpenseChat) {
            // In case this is still the optimistic accountID saved in the splits array, return early as we cannot know
            // if there is an existing chat between the split creator and this participant
            // Instead, we will rely on Auth generating the report IDs and the user won't see any optimistic chats or reports created
            const participantPersonalDetails: OnyxTypes.PersonalDetails | EmptyObject = allPersonalDetails[participant?.accountID ?? -1] ?? {};
            if (!participantPersonalDetails || participantPersonalDetails.isOptimisticPersonalDetail) {
                splits.push({
                    email: participant.email,
                });
                return;
            }
        }

        let oneOnOneChatReport: OnyxTypes.Report | null;
        let isNewOneOnOneChatReport = false;
        if (isPolicyExpenseChat) {
            // The workspace chat reportID is saved in the splits array when starting a split bill with a workspace
            oneOnOneChatReport = allReports?.[`${ONYXKEYS.COLLECTION.REPORT}${participant.chatReportID}`] ?? null;
        } else {
            const existingChatReport = ReportUtils.getChatByParticipants(participant.accountID ? [participant.accountID] : []);
            isNewOneOnOneChatReport = !existingChatReport;
            oneOnOneChatReport = existingChatReport ?? ReportUtils.buildOptimisticChatReport(participant.accountID ? [participant.accountID] : []);
        }

        let oneOnOneIOUReport: OneOnOneIOUReport = oneOnOneChatReport?.iouReportID ? allReports?.[`${ONYXKEYS.COLLECTION.REPORT}${oneOnOneChatReport.iouReportID}`] : null;
        const shouldCreateNewOneOnOneIOUReport =
            !oneOnOneIOUReport || (isPolicyExpenseChat && ReportUtils.isControlPolicyExpenseReport(oneOnOneIOUReport) && ReportUtils.isReportApproved(oneOnOneIOUReport));

        if (!oneOnOneIOUReport || shouldCreateNewOneOnOneIOUReport) {
            oneOnOneIOUReport = isPolicyExpenseChat
                ? ReportUtils.buildOptimisticExpenseReport(oneOnOneChatReport?.reportID ?? '', participant.policyID ?? '', sessionAccountID, splitAmount, currency ?? '')
                : ReportUtils.buildOptimisticIOUReport(sessionAccountID, participant.accountID ?? -1, splitAmount, oneOnOneChatReport?.reportID ?? '', currency ?? '');
        } else if (isPolicyExpenseChat) {
            if (typeof oneOnOneIOUReport?.total === 'number') {
                // Because of the Expense reports are stored as negative values, we subtract the total from the amount
                oneOnOneIOUReport.total -= splitAmount;
            }
        } else {
            oneOnOneIOUReport = IOUUtils.updateIOUOwnerAndTotal(oneOnOneIOUReport, sessionAccountID, splitAmount, currency ?? '');
        }

        const oneOnOneTransaction = TransactionUtils.buildOptimisticTransaction(
            isPolicyExpenseChat ? -splitAmount : splitAmount,
            currency ?? '',
            oneOnOneIOUReport?.reportID ?? '',
            updatedTransaction.comment.comment,
            updatedTransaction.modifiedCreated,
            CONST.IOU.TYPE.SPLIT,
            transactionID,
            updatedTransaction.modifiedMerchant,
            {...updatedTransaction.receipt, state: CONST.IOU.RECEIPT_STATE.OPEN},
            updatedTransaction.filename,
            undefined,
            updatedTransaction.category,
            updatedTransaction.tag,
            updatedTransaction.billable,
        );

        const oneOnOneCreatedActionForChat = ReportUtils.buildOptimisticCreatedReportAction(currentUserEmailForIOUSplit);
        const oneOnOneCreatedActionForIOU = ReportUtils.buildOptimisticCreatedReportAction(currentUserEmailForIOUSplit);
        const oneOnOneIOUAction = ReportUtils.buildOptimisticIOUReportAction(
            CONST.IOU.REPORT_ACTION_TYPE.CREATE,
            splitAmount,
            currency ?? '',
            updatedTransaction.comment.comment ?? '',
            [participant],
            oneOnOneTransaction.transactionID,
            undefined,
            oneOnOneIOUReport?.reportID,
        );

        let oneOnOneReportPreviewAction = ReportActionsUtils.getReportPreviewAction(oneOnOneChatReport?.reportID ?? '', oneOnOneIOUReport?.reportID ?? '');
        if (oneOnOneReportPreviewAction) {
            oneOnOneReportPreviewAction = ReportUtils.updateReportPreview(oneOnOneIOUReport, oneOnOneReportPreviewAction);
        } else {
            oneOnOneReportPreviewAction = ReportUtils.buildOptimisticReportPreview(oneOnOneChatReport, oneOnOneIOUReport, '', oneOnOneTransaction);
        }

        const optimisticTransactionThread = ReportUtils.buildTransactionThread(oneOnOneIOUAction, oneOnOneIOUReport.reportID);
        const optimisticCreatedActionForTransactionThread = ReportUtils.buildOptimisticCreatedReportAction(currentUserEmailForIOUSplit);

        const [oneOnOneOptimisticData, oneOnOneSuccessData, oneOnOneFailureData] = buildOnyxDataForMoneyRequest(
            oneOnOneChatReport,
            oneOnOneIOUReport,
            oneOnOneTransaction,
            oneOnOneCreatedActionForChat,
            oneOnOneCreatedActionForIOU,
            oneOnOneIOUAction,
            {},
            oneOnOneReportPreviewAction,
            [],
            {},
            isNewOneOnOneChatReport,
            optimisticTransactionThread,
            optimisticCreatedActionForTransactionThread,
            shouldCreateNewOneOnOneIOUReport,
        );

        splits.push({
            email: participant.email,
            accountID: participant.accountID,
            policyID: participant.policyID,
            iouReportID: oneOnOneIOUReport?.reportID,
            chatReportID: oneOnOneChatReport?.reportID,
            transactionID: oneOnOneTransaction.transactionID,
            reportActionID: oneOnOneIOUAction.reportActionID,
            createdChatReportActionID: oneOnOneCreatedActionForChat.reportActionID,
            createdIOUReportActionID: oneOnOneCreatedActionForIOU.reportActionID,
            reportPreviewReportActionID: oneOnOneReportPreviewAction.reportActionID,
            transactionThreadReportID: optimisticTransactionThread.reportID,
            createdReportActionIDForThread: optimisticCreatedActionForTransactionThread.reportActionID,
        });

        optimisticData.push(...oneOnOneOptimisticData);
        successData.push(...oneOnOneSuccessData);
        failureData.push(...oneOnOneFailureData);
    });

    const {
        amount: transactionAmount,
        currency: transactionCurrency,
        created: transactionCreated,
        merchant: transactionMerchant,
        comment: transactionComment,
        category: transactionCategory,
        tag: transactionTag,
    } = ReportUtils.getTransactionDetails(updatedTransaction) ?? {};

    const parameters: CompleteSplitBillParams = {
        transactionID,
        amount: transactionAmount,
        currency: transactionCurrency,
        created: transactionCreated,
        merchant: transactionMerchant,
        comment: transactionComment,
        category: transactionCategory,
        tag: transactionTag,
        splits: JSON.stringify(splits),
    };

    API.write(WRITE_COMMANDS.COMPLETE_SPLIT_BILL, parameters, {optimisticData, successData, failureData});
    Navigation.dismissModal(chatReportID);
    Report.notifyNewAction(chatReportID, sessionAccountID);
}

function setDraftSplitTransaction(transactionID: string, transactionChanges: TransactionChanges = {}) {
    let draftSplitTransaction = allDraftSplitTransactions[`${ONYXKEYS.COLLECTION.SPLIT_TRANSACTION_DRAFT}${transactionID}`];

    if (!draftSplitTransaction) {
        draftSplitTransaction = allTransactions[`${ONYXKEYS.COLLECTION.TRANSACTION}${transactionID}`];
    }

    const updatedTransaction = draftSplitTransaction ? TransactionUtils.getUpdatedTransaction(draftSplitTransaction, transactionChanges, false, false) : null;

    Onyx.merge(`${ONYXKEYS.COLLECTION.SPLIT_TRANSACTION_DRAFT}${transactionID}`, updatedTransaction);
}

function editRegularMoneyRequest(
    transactionID: string,
    transactionThreadReportID: string,
    transactionChanges: TransactionChanges,
    policy: OnyxTypes.Policy,
    policyTags: OnyxTypes.PolicyTagList,
    policyCategories: OnyxTypes.PolicyCategories,
) {
    // STEP 1: Get all collections we're updating
    const transactionThread = allReports?.[`${ONYXKEYS.COLLECTION.REPORT}${transactionThreadReportID}`] ?? null;
    const transaction = allTransactions[`${ONYXKEYS.COLLECTION.TRANSACTION}${transactionID}`];
    const iouReport = allReports?.[`${ONYXKEYS.COLLECTION.REPORT}${transactionThread?.parentReportID}`] ?? null;
    const chatReport = allReports?.[`${ONYXKEYS.COLLECTION.REPORT}${iouReport?.chatReportID}`] ?? null;
    const isFromExpenseReport = ReportUtils.isExpenseReport(iouReport);

    // STEP 2: Build new modified expense report action.
    const updatedReportAction = ReportUtils.buildOptimisticModifiedExpenseReportAction(transactionThread, transaction, transactionChanges, isFromExpenseReport);
    const updatedTransaction = transaction ? TransactionUtils.getUpdatedTransaction(transaction, transactionChanges, isFromExpenseReport) : null;

    // STEP 3: Compute the IOU total and update the report preview message so LHN amount owed is correct
    // Should only update if the transaction matches the currency of the report, else we wait for the update
    // from the server with the currency conversion
    let updatedMoneyRequestReport = {...iouReport};
    const updatedChatReport = {...chatReport};
    const diff = TransactionUtils.getAmount(transaction, true) - TransactionUtils.getAmount(updatedTransaction, true);
    if (updatedTransaction?.currency === iouReport?.currency && updatedTransaction?.modifiedAmount && diff !== 0) {
        if (ReportUtils.isExpenseReport(iouReport) && typeof updatedMoneyRequestReport.total === 'number') {
            updatedMoneyRequestReport.total += diff;
        } else {
            updatedMoneyRequestReport = iouReport
                ? IOUUtils.updateIOUOwnerAndTotal(iouReport, updatedReportAction.actorAccountID ?? -1, diff, TransactionUtils.getCurrency(transaction), false)
                : {};
        }

        updatedMoneyRequestReport.cachedTotal = CurrencyUtils.convertToDisplayString(updatedMoneyRequestReport.total, updatedTransaction.currency);

        // Update the last message of the IOU report
        const lastMessage = ReportUtils.getIOUReportActionMessage(
            iouReport?.reportID ?? '',
            CONST.IOU.REPORT_ACTION_TYPE.CREATE,
            updatedMoneyRequestReport.total ?? 0,
            '',
            updatedTransaction.currency,
            '',
            false,
        );
        updatedMoneyRequestReport.lastMessageText = lastMessage[0].text;
        updatedMoneyRequestReport.lastMessageHtml = lastMessage[0].html;

        // Update the last message of the chat report
        const hasNonReimbursableTransactions = ReportUtils.hasNonReimbursableTransactions(iouReport?.reportID);
        const messageText = Localize.translateLocal(hasNonReimbursableTransactions ? 'iou.payerSpentAmount' : 'iou.payerOwesAmount', {
            payer: ReportUtils.getPersonalDetailsForAccountID(updatedMoneyRequestReport.managerID ?? -1).login ?? '',
            amount: CurrencyUtils.convertToDisplayString(updatedMoneyRequestReport.total, updatedMoneyRequestReport.currency),
        });
        updatedChatReport.lastMessageText = messageText;
        updatedChatReport.lastMessageHtml = messageText;
    }

    const isScanning = TransactionUtils.hasReceipt(updatedTransaction) && TransactionUtils.isReceiptBeingScanned(updatedTransaction);

    // STEP 4: Compose the optimistic data
    const currentTime = DateUtils.getDBTime();
    const optimisticData: OnyxUpdate[] = [
        {
            onyxMethod: Onyx.METHOD.MERGE,
            key: `${ONYXKEYS.COLLECTION.REPORT_ACTIONS}${transactionThread?.reportID}`,
            value: {
                [updatedReportAction.reportActionID]: updatedReportAction as OnyxTypes.ReportAction,
            },
        },
        {
            onyxMethod: Onyx.METHOD.MERGE,
            key: `${ONYXKEYS.COLLECTION.TRANSACTION}${transactionID}`,
            value: updatedTransaction,
        },
        {
            onyxMethod: Onyx.METHOD.MERGE,
            key: `${ONYXKEYS.COLLECTION.REPORT}${iouReport?.reportID}`,
            value: updatedMoneyRequestReport,
        },
        {
            onyxMethod: Onyx.METHOD.MERGE,
            key: `${ONYXKEYS.COLLECTION.REPORT}${iouReport?.chatReportID}`,
            value: updatedChatReport,
        },
        {
            onyxMethod: Onyx.METHOD.MERGE,
            key: `${ONYXKEYS.COLLECTION.REPORT}${transactionThreadReportID}`,
            value: {
                lastReadTime: currentTime,
                lastVisibleActionCreated: currentTime,
            },
        },
    ];

    if (!isScanning) {
        optimisticData.push(
            {
                onyxMethod: Onyx.METHOD.MERGE,
                key: `${ONYXKEYS.COLLECTION.REPORT_ACTIONS}${iouReport?.reportID}`,
                value: {
                    [transactionThread?.parentReportActionID ?? '']: {
                        whisperedToAccountIDs: [],
                    },
                },
            },
            {
                onyxMethod: Onyx.METHOD.MERGE,
                key: `${ONYXKEYS.COLLECTION.REPORT_ACTIONS}${iouReport?.parentReportID}`,
                value: {
                    [iouReport?.parentReportActionID ?? '']: {
                        whisperedToAccountIDs: [],
                    },
                },
            },
        );
    }

    // Update recently used categories if the category is changed
    if ('category' in transactionChanges) {
        const optimisticPolicyRecentlyUsedCategories = Policy.buildOptimisticPolicyRecentlyUsedCategories(iouReport?.policyID, transactionChanges.category);
        if (optimisticPolicyRecentlyUsedCategories.length) {
            optimisticData.push({
                onyxMethod: Onyx.METHOD.SET,
                key: `${ONYXKEYS.COLLECTION.POLICY_RECENTLY_USED_CATEGORIES}${iouReport?.policyID}`,
                value: optimisticPolicyRecentlyUsedCategories,
            });
        }
    }

    // Update recently used categories if the tag is changed
    if ('tag' in transactionChanges) {
        const optimisticPolicyRecentlyUsedTags = Policy.buildOptimisticPolicyRecentlyUsedTags(iouReport?.policyID, transactionChanges.tag);
        if (!isEmptyObject(optimisticPolicyRecentlyUsedTags)) {
            optimisticData.push({
                onyxMethod: Onyx.METHOD.MERGE,
                key: `${ONYXKEYS.COLLECTION.POLICY_RECENTLY_USED_TAGS}${iouReport?.policyID}`,
                value: optimisticPolicyRecentlyUsedTags,
            });
        }
    }

    const successData: OnyxUpdate[] = [
        {
            onyxMethod: Onyx.METHOD.MERGE,
            key: `${ONYXKEYS.COLLECTION.REPORT_ACTIONS}${transactionThread?.reportID}`,
            value: {
                [updatedReportAction.reportActionID]: {pendingAction: null},
            },
        },
        {
            onyxMethod: Onyx.METHOD.MERGE,
            key: `${ONYXKEYS.COLLECTION.TRANSACTION}${transactionID}`,
            value: {
                pendingFields: {
                    comment: null,
                    amount: null,
                    created: null,
                    currency: null,
                    merchant: null,
                    billable: null,
                    category: null,
                    tag: null,
                },
            },
        },
        {
            onyxMethod: Onyx.METHOD.MERGE,
            key: `${ONYXKEYS.COLLECTION.REPORT}${iouReport?.reportID}`,
            value: {pendingAction: null},
        },
    ];

    const failureData: OnyxUpdate[] = [
        {
            onyxMethod: Onyx.METHOD.MERGE,
            key: `${ONYXKEYS.COLLECTION.REPORT_ACTIONS}${transactionThread?.reportID}`,
            value: {
                [updatedReportAction.reportActionID]: {
                    errors: ErrorUtils.getMicroSecondOnyxError('iou.error.genericEditFailureMessage'),
                },
            },
        },
        {
            onyxMethod: Onyx.METHOD.MERGE,
            key: `${ONYXKEYS.COLLECTION.TRANSACTION}${transactionID}`,
            value: {
                ...transaction,
                modifiedCreated: transaction?.modifiedCreated ? transaction.modifiedCreated : null,
                modifiedAmount: transaction?.modifiedAmount ? transaction.modifiedAmount : null,
                modifiedCurrency: transaction?.modifiedCurrency ? transaction.modifiedCurrency : null,
                modifiedMerchant: transaction?.modifiedMerchant ? transaction.modifiedMerchant : null,
                modifiedWaypoints: transaction?.modifiedWaypoints ? transaction.modifiedWaypoints : null,
                pendingFields: null,
            },
        },
        {
            onyxMethod: Onyx.METHOD.MERGE,
            key: `${ONYXKEYS.COLLECTION.REPORT}${iouReport?.reportID}`,
            value: {
                ...iouReport,
                cachedTotal: iouReport?.cachedTotal ? iouReport?.cachedTotal : null,
            },
        },
        {
            onyxMethod: Onyx.METHOD.MERGE,
            key: `${ONYXKEYS.COLLECTION.REPORT}${iouReport?.chatReportID}`,
            value: chatReport,
        },
        {
            onyxMethod: Onyx.METHOD.MERGE,
            key: `${ONYXKEYS.COLLECTION.REPORT}${transactionThreadReportID}`,
            value: {
                lastReadTime: transactionThread?.lastReadTime,
                lastVisibleActionCreated: transactionThread?.lastVisibleActionCreated,
            },
        },
    ];

    // Add transaction violations if we have a paid policy and an updated transaction
    if (policy && PolicyUtils.isPaidGroupPolicy(policy) && updatedTransaction) {
        const currentTransactionViolations = allTransactionViolations[`${ONYXKEYS.COLLECTION.TRANSACTION_VIOLATIONS}${transactionID}`] ?? [];
        const updatedViolationsOnyxData = ViolationsUtils.getViolationsOnyxData(
            updatedTransaction,
            currentTransactionViolations,
            !!policy.requiresTag,
            policyTags,
            !!policy.requiresCategory,
            policyCategories,
        );
        optimisticData.push(updatedViolationsOnyxData);
        failureData.push({
            onyxMethod: Onyx.METHOD.MERGE,
            key: `${ONYXKEYS.COLLECTION.TRANSACTION_VIOLATIONS}${transactionID}`,
            value: currentTransactionViolations,
        });
    }

    // STEP 6: Call the API endpoint
    const {created, amount, currency, comment, merchant, category, billable, tag} = ReportUtils.getTransactionDetails(updatedTransaction) ?? {};

    const parameters: EditMoneyRequestParams = {
        transactionID,
        reportActionID: updatedReportAction.reportActionID,
        created,
        amount,
        currency,
        comment,
        merchant,
        category,
        billable,
        tag,
    };

    API.write(WRITE_COMMANDS.EDIT_MONEY_REQUEST, parameters, {optimisticData, successData, failureData});
}

function editMoneyRequest(
    transaction: OnyxTypes.Transaction,
    transactionThreadReportID: string,
    transactionChanges: TransactionChanges,
    policy: OnyxTypes.Policy,
    policyTags: OnyxTypes.PolicyTagList,
    policyCategories: OnyxTypes.PolicyCategories,
) {
    if (TransactionUtils.isDistanceRequest(transaction)) {
        updateDistanceRequest(transaction.transactionID, transactionThreadReportID, transactionChanges, policy, policyTags, policyCategories);
    } else {
        editRegularMoneyRequest(transaction.transactionID, transactionThreadReportID, transactionChanges, policy, policyTags, policyCategories);
    }
}

/** Updates the amount and currency fields of a money request */
function updateMoneyRequestAmountAndCurrency(
    transactionID: string,
    transactionThreadReportID: string,
    currency: string,
    amount: number,
    policy: OnyxEntry<OnyxTypes.Policy>,
    policyTagList: OnyxEntry<OnyxTypes.PolicyTagList>,
    policyCategories: OnyxEntry<OnyxTypes.PolicyCategories>,
) {
    const transactionChanges = {
        amount,
        currency,
    };
    const {params, onyxData} = getUpdateMoneyRequestParams(transactionID, transactionThreadReportID, transactionChanges, policy, policyTagList, policyCategories, true);
    API.write(WRITE_COMMANDS.UPDATE_MONEY_REQUEST_AMOUNT_AND_CURRENCY, params, onyxData);
}

function deleteMoneyRequest(transactionID: string, reportAction: OnyxTypes.ReportAction, isSingleTransactionView = false) {
    // STEP 1: Get all collections we're updating
    const iouReportID = reportAction?.actionName === CONST.REPORT.ACTIONS.TYPE.IOU ? reportAction.originalMessage.IOUReportID : '';
    const iouReport = allReports?.[`${ONYXKEYS.COLLECTION.REPORT}${iouReportID}`] ?? null;
    const chatReport = allReports?.[`${ONYXKEYS.COLLECTION.REPORT}${iouReport?.chatReportID}`];
    const reportPreviewAction = ReportActionsUtils.getReportPreviewAction(iouReport?.chatReportID ?? '', iouReport?.reportID ?? '');
    const transaction = allTransactions[`${ONYXKEYS.COLLECTION.TRANSACTION}${transactionID}`];
    const transactionViolations = allTransactionViolations[`${ONYXKEYS.COLLECTION.TRANSACTION_VIOLATIONS}${transactionID}`];
    const transactionThreadID = reportAction.childReportID;
    let transactionThread = null;
    if (transactionThreadID) {
        transactionThread = allReports?.[`${ONYXKEYS.COLLECTION.REPORT}${transactionThreadID}`] ?? null;
    }

    // STEP 2: Decide if we need to:
    // 1. Delete the transactionThread - delete if there are no visible comments in the thread
    // 2. Update the moneyRequestPreview to show [Deleted request] - update if the transactionThread exists AND it isn't being deleted
    const shouldDeleteTransactionThread = transactionThreadID ? (reportAction?.childVisibleActionCount ?? 0) === 0 : false;
    const shouldShowDeletedRequestMessage = !!transactionThreadID && !shouldDeleteTransactionThread;

    // STEP 3: Update the IOU reportAction and decide if the iouReport should be deleted. We delete the iouReport if there are no visible comments left in the report.
    const updatedReportAction = {
        [reportAction.reportActionID]: {
            pendingAction: shouldShowDeletedRequestMessage ? CONST.RED_BRICK_ROAD_PENDING_ACTION.UPDATE : CONST.RED_BRICK_ROAD_PENDING_ACTION.DELETE,
            previousMessage: reportAction.message,
            message: [
                {
                    type: 'COMMENT',
                    html: '',
                    text: '',
                    isEdited: true,
                    isDeletedParentAction: shouldShowDeletedRequestMessage,
                },
            ],
            originalMessage: {
                IOUTransactionID: null,
            },
            errors: undefined,
        },
    } as OnyxTypes.ReportActions;

    const lastVisibleAction = ReportActionsUtils.getLastVisibleAction(iouReport?.reportID ?? '', updatedReportAction);
    const iouReportLastMessageText = ReportActionsUtils.getLastVisibleMessage(iouReport?.reportID ?? '', updatedReportAction).lastMessageText;
    const shouldDeleteIOUReport =
        iouReportLastMessageText.length === 0 && !ReportActionsUtils.isDeletedParentAction(lastVisibleAction) && (!transactionThreadID || shouldDeleteTransactionThread);

    // STEP 4: Update the iouReport and reportPreview with new totals and messages if it wasn't deleted
    let updatedIOUReport: OnyxTypes.Report | null;
    const currency = TransactionUtils.getCurrency(transaction);
    const updatedReportPreviewAction: OnyxTypes.ReportAction | EmptyObject = {...reportPreviewAction};
    updatedReportPreviewAction.pendingAction = shouldDeleteIOUReport ? CONST.RED_BRICK_ROAD_PENDING_ACTION.DELETE : CONST.RED_BRICK_ROAD_PENDING_ACTION.UPDATE;
    if (iouReport && ReportUtils.isExpenseReport(iouReport)) {
        updatedIOUReport = {...iouReport};

        if (typeof updatedIOUReport.total === 'number' && currency === iouReport?.currency) {
            // Because of the Expense reports are stored as negative values, we add the total from the amount
            updatedIOUReport.total += TransactionUtils.getAmount(transaction, true);
        }
    } else {
        updatedIOUReport = IOUUtils.updateIOUOwnerAndTotal(iouReport, reportAction.actorAccountID ?? -1, TransactionUtils.getAmount(transaction, false), currency, true);
    }

    if (updatedIOUReport) {
        updatedIOUReport.lastMessageText = iouReportLastMessageText;
        updatedIOUReport.lastVisibleActionCreated = lastVisibleAction?.created;
    }

    const hasNonReimbursableTransactions = ReportUtils.hasNonReimbursableTransactions(iouReport?.reportID);
    const messageText = Localize.translateLocal(hasNonReimbursableTransactions ? 'iou.payerSpentAmount' : 'iou.payerOwesAmount', {
        payer: ReportUtils.getPersonalDetailsForAccountID(updatedIOUReport?.managerID ?? -1).login ?? '',
        amount: CurrencyUtils.convertToDisplayString(updatedIOUReport?.total, updatedIOUReport?.currency),
    });

    if (updatedReportPreviewAction?.message?.[0]) {
        updatedReportPreviewAction.message[0].text = messageText;
        updatedReportPreviewAction.message[0].html = shouldDeleteIOUReport ? '' : messageText;
    }

    if (updatedReportPreviewAction && reportPreviewAction?.childMoneyRequestCount && reportPreviewAction?.childMoneyRequestCount > 0) {
        updatedReportPreviewAction.childMoneyRequestCount = reportPreviewAction.childMoneyRequestCount - 1;
    }

    // STEP 5: Build Onyx data
    const optimisticData: OnyxUpdate[] = [
        {
            onyxMethod: Onyx.METHOD.SET,
            key: `${ONYXKEYS.COLLECTION.TRANSACTION}${transactionID}`,
            value: null,
        },
    ];

    if (Permissions.canUseViolations(betas)) {
        optimisticData.push({
            onyxMethod: Onyx.METHOD.SET,
            key: `${ONYXKEYS.COLLECTION.TRANSACTION_VIOLATIONS}${transactionID}`,
            value: null,
        });
    }

    if (shouldDeleteTransactionThread) {
        optimisticData.push(
            {
                onyxMethod: Onyx.METHOD.SET,
                key: `${ONYXKEYS.COLLECTION.REPORT}${transactionThreadID}`,
                value: null,
            },
            {
                onyxMethod: Onyx.METHOD.SET,
                key: `${ONYXKEYS.COLLECTION.REPORT_ACTIONS}${transactionThreadID}`,
                value: null,
            },
        );
    }

    optimisticData.push(
        {
            onyxMethod: Onyx.METHOD.MERGE,
            key: `${ONYXKEYS.COLLECTION.REPORT_ACTIONS}${iouReport?.reportID}`,
            value: updatedReportAction,
        },
        {
            onyxMethod: Onyx.METHOD.MERGE,
            key: `${ONYXKEYS.COLLECTION.REPORT}${iouReport?.reportID}`,
            value: updatedIOUReport,
        },
        {
            onyxMethod: Onyx.METHOD.MERGE,
            key: `${ONYXKEYS.COLLECTION.REPORT_ACTIONS}${chatReport?.reportID}`,
            value: {
                [reportPreviewAction?.reportActionID ?? '']: updatedReportPreviewAction,
            },
        },
        {
            onyxMethod: Onyx.METHOD.MERGE,
            key: `${ONYXKEYS.COLLECTION.REPORT}${chatReport?.reportID}`,
            value: {
                hasOutstandingChildRequest: iouReport && needsToBeManuallySubmitted(iouReport) && updatedIOUReport?.managerID === userAccountID && updatedIOUReport.total !== 0,
            },
        },
    );

    if (!shouldDeleteIOUReport && updatedReportPreviewAction.childMoneyRequestCount === 0) {
        optimisticData.push({
            onyxMethod: Onyx.METHOD.MERGE,
            key: `${ONYXKEYS.COLLECTION.REPORT}${chatReport?.reportID}`,
            value: {
                hasOutstandingChildRequest: false,
            },
        });
    }

    if (shouldDeleteIOUReport) {
        optimisticData.push({
            onyxMethod: Onyx.METHOD.MERGE,
            key: `${ONYXKEYS.COLLECTION.REPORT}${chatReport?.reportID}`,
            value: {
                hasOutstandingChildRequest: false,
                iouReportID: null,
                lastMessageText: ReportActionsUtils.getLastVisibleMessage(iouReport?.chatReportID ?? '', {[reportPreviewAction?.reportActionID ?? '']: null})?.lastMessageText,
                lastVisibleActionCreated: ReportActionsUtils.getLastVisibleAction(iouReport?.chatReportID ?? '', {[reportPreviewAction?.reportActionID ?? '']: null})?.created,
            },
        });
    }

    const successData: OnyxUpdate[] = [
        {
            onyxMethod: Onyx.METHOD.MERGE,
            key: `${ONYXKEYS.COLLECTION.REPORT_ACTIONS}${iouReport?.reportID}`,
            value: {
                [reportAction.reportActionID]: shouldDeleteIOUReport
                    ? null
                    : {
                          pendingAction: null,
                      },
            },
        },
        {
            onyxMethod: Onyx.METHOD.MERGE,
            key: `${ONYXKEYS.COLLECTION.REPORT_ACTIONS}${chatReport?.reportID}`,
            value: {
                [reportPreviewAction?.reportActionID ?? '']: shouldDeleteIOUReport
                    ? null
                    : {
                          pendingAction: null,
                          errors: null,
                      },
            },
        },
    ];

    if (shouldDeleteIOUReport) {
        successData.push({
            onyxMethod: Onyx.METHOD.SET,
            key: `${ONYXKEYS.COLLECTION.REPORT}${iouReport?.reportID}`,
            value: null,
        });
    }

    const failureData: OnyxUpdate[] = [
        {
            onyxMethod: Onyx.METHOD.SET,
            key: `${ONYXKEYS.COLLECTION.TRANSACTION}${transactionID}`,
            value: transaction,
        },
    ];

    if (Permissions.canUseViolations(betas)) {
        failureData.push({
            onyxMethod: Onyx.METHOD.SET,
            key: `${ONYXKEYS.COLLECTION.TRANSACTION_VIOLATIONS}${transactionID}`,
            value: transactionViolations,
        });
    }

    if (shouldDeleteTransactionThread) {
        failureData.push({
            onyxMethod: Onyx.METHOD.SET,
            key: `${ONYXKEYS.COLLECTION.REPORT}${transactionThreadID}`,
            value: transactionThread,
        });
    }

    failureData.push(
        {
            onyxMethod: Onyx.METHOD.MERGE,
            key: `${ONYXKEYS.COLLECTION.REPORT_ACTIONS}${iouReport?.reportID}`,
            value: {
                [reportAction.reportActionID]: {
                    ...reportAction,
                    pendingAction: null,
                    errors: ErrorUtils.getMicroSecondOnyxError('iou.error.genericDeleteFailureMessage'),
                },
            },
        },
        shouldDeleteIOUReport
            ? {
                  onyxMethod: Onyx.METHOD.SET,
                  key: `${ONYXKEYS.COLLECTION.REPORT}${iouReport?.reportID}`,
                  value: iouReport,
              }
            : {
                  onyxMethod: Onyx.METHOD.MERGE,
                  key: `${ONYXKEYS.COLLECTION.REPORT}${iouReport?.reportID}`,
                  value: iouReport,
              },
        {
            onyxMethod: Onyx.METHOD.MERGE,
            key: `${ONYXKEYS.COLLECTION.REPORT_ACTIONS}${chatReport?.reportID}`,
            value: {
                [reportPreviewAction?.reportActionID ?? '']: {
                    ...reportPreviewAction,
                    pendingAction: null,
                    errors: ErrorUtils.getMicroSecondOnyxError('iou.error.genericDeleteFailureMessage'),
                },
            },
        },
    );

    if (chatReport && shouldDeleteIOUReport) {
        failureData.push({
            onyxMethod: Onyx.METHOD.MERGE,
            key: `${ONYXKEYS.COLLECTION.REPORT}${chatReport.reportID}`,
            value: chatReport,
        });
    }

    if (!shouldDeleteIOUReport && updatedReportPreviewAction.childMoneyRequestCount === 0) {
        failureData.push({
            onyxMethod: Onyx.METHOD.MERGE,
            key: `${ONYXKEYS.COLLECTION.REPORT}${chatReport?.reportID}`,
            value: {
                hasOutstandingChildRequest: true,
            },
        });
    }

    const parameters: DeleteMoneyRequestParams = {
        transactionID,
        reportActionID: reportAction.reportActionID,
    };

    // STEP 6: Make the API request
    API.write(WRITE_COMMANDS.DELETE_MONEY_REQUEST, parameters, {optimisticData, successData, failureData});

    // STEP 7: Navigate the user depending on which page they are on and which resources were deleted
    if (iouReport && isSingleTransactionView && shouldDeleteTransactionThread && !shouldDeleteIOUReport) {
        // Pop the deleted report screen before navigating. This prevents navigating to the Concierge chat due to the missing report.
        Navigation.goBack(ROUTES.REPORT_WITH_ID.getRoute(iouReport.reportID));
        return;
    }

    if (iouReport?.chatReportID && shouldDeleteIOUReport) {
        // Pop the deleted report screen before navigating. This prevents navigating to the Concierge chat due to the missing report.
        Navigation.goBack(ROUTES.REPORT_WITH_ID.getRoute(iouReport.chatReportID));
    }
}

/**
 * @param managerID - Account ID of the person sending the money
 * @param recipient - The user receiving the money
 */
function getSendMoneyParams(
    report: OnyxTypes.Report,
    amount: number,
    currency: string,
    comment: string,
    paymentMethodType: PaymentMethodType,
    managerID: number,
    recipient: Participant,
): SendMoneyParamsData {
    const recipientEmail = OptionsListUtils.addSMSDomainIfPhoneNumber(recipient.login ?? '');
    const recipientAccountID = Number(recipient.accountID);
    const newIOUReportDetails = JSON.stringify({
        amount,
        currency,
        requestorEmail: recipientEmail,
        requestorAccountID: recipientAccountID,
        comment,
        idempotencyKey: Str.guid(),
    });

    let chatReport = report.reportID ? report : null;
    let isNewChat = false;
    if (!chatReport) {
        chatReport = ReportUtils.getChatByParticipants([recipientAccountID]);
    }
    if (!chatReport) {
        chatReport = ReportUtils.buildOptimisticChatReport([recipientAccountID]);
        isNewChat = true;
    }
    const optimisticIOUReport = ReportUtils.buildOptimisticIOUReport(recipientAccountID, managerID, amount, chatReport.reportID, currency, true);

    const optimisticTransaction = TransactionUtils.buildOptimisticTransaction(amount, currency, optimisticIOUReport.reportID, comment);
    const optimisticTransactionData: OnyxUpdate = {
        onyxMethod: Onyx.METHOD.SET,
        key: `${ONYXKEYS.COLLECTION.TRANSACTION}${optimisticTransaction.transactionID}`,
        value: optimisticTransaction,
    };

    // Note: The created action must be optimistically generated before the IOU action so there's no chance that the created action appears after the IOU action in the chat
    const optimisticCreatedAction = ReportUtils.buildOptimisticCreatedReportAction(recipientEmail);
    const optimisticIOUReportAction = ReportUtils.buildOptimisticIOUReportAction(
        CONST.IOU.REPORT_ACTION_TYPE.PAY,
        amount,
        currency,
        comment,
        [recipient],
        optimisticTransaction.transactionID,
        paymentMethodType,
        optimisticIOUReport.reportID,
        false,
        true,
    );

    const reportPreviewAction = ReportUtils.buildOptimisticReportPreview(chatReport, optimisticIOUReport);

    const optimisticTransactionThread = ReportUtils.buildTransactionThread(optimisticIOUReportAction, optimisticIOUReport.reportID);
    const optimisticCreatedActionForTransactionThread = ReportUtils.buildOptimisticCreatedReportAction(recipientEmail);

    // Change the method to set for new reports because it doesn't exist yet, is faster,
    // and we need the data to be available when we navigate to the chat page
    const optimisticChatReportData: OnyxUpdate = isNewChat
        ? {
              onyxMethod: Onyx.METHOD.SET,
              key: `${ONYXKEYS.COLLECTION.REPORT}${chatReport.reportID}`,
              value: {
                  ...chatReport,
                  // Set and clear pending fields on the chat report
                  pendingFields: {createChat: CONST.RED_BRICK_ROAD_PENDING_ACTION.ADD},
                  lastReadTime: DateUtils.getDBTime(),
                  lastVisibleActionCreated: reportPreviewAction.created,
              },
          }
        : {
              onyxMethod: Onyx.METHOD.MERGE,
              key: `${ONYXKEYS.COLLECTION.REPORT}${chatReport.reportID}`,
              value: {
                  ...chatReport,
                  lastReadTime: DateUtils.getDBTime(),
                  lastVisibleActionCreated: reportPreviewAction.created,
              },
          };
    const optimisticIOUReportData: OnyxUpdate = {
        onyxMethod: Onyx.METHOD.SET,
        key: `${ONYXKEYS.COLLECTION.REPORT}${optimisticIOUReport.reportID}`,
        value: {
            ...optimisticIOUReport,
            lastMessageText: optimisticIOUReportAction.message?.[0].text,
            lastMessageHtml: optimisticIOUReportAction.message?.[0].html,
        },
    };
    const optimisticTransactionThreadData: OnyxUpdate = {
        onyxMethod: Onyx.METHOD.SET,
        key: `${ONYXKEYS.COLLECTION.REPORT}${optimisticTransactionThread.reportID}`,
        value: optimisticTransactionThread,
    };
    const optimisticIOUReportActionsData: OnyxUpdate = {
        onyxMethod: Onyx.METHOD.MERGE,
        key: `${ONYXKEYS.COLLECTION.REPORT_ACTIONS}${optimisticIOUReport.reportID}`,
        value: {
            [optimisticIOUReportAction.reportActionID]: {
                ...(optimisticIOUReportAction as OnyxTypes.ReportAction),
                pendingAction: CONST.RED_BRICK_ROAD_PENDING_ACTION.ADD,
            },
        },
    };
    const optimisticChatReportActionsData: OnyxUpdate = {
        onyxMethod: Onyx.METHOD.MERGE,
        key: `${ONYXKEYS.COLLECTION.REPORT_ACTIONS}${chatReport.reportID}`,
        value: {
            [reportPreviewAction.reportActionID]: reportPreviewAction,
        },
    };
    const optimisticTransactionThreadReportActionsData: OnyxUpdate = {
        onyxMethod: Onyx.METHOD.MERGE,
        key: `${ONYXKEYS.COLLECTION.REPORT_ACTIONS}${optimisticTransactionThread.reportID}`,
        value: {
            [optimisticCreatedActionForTransactionThread.reportActionID]: optimisticCreatedActionForTransactionThread,
        },
    };

    const successData: OnyxUpdate[] = [
        {
            onyxMethod: Onyx.METHOD.MERGE,
            key: `${ONYXKEYS.COLLECTION.REPORT_ACTIONS}${optimisticIOUReport.reportID}`,
            value: {
                [optimisticIOUReportAction.reportActionID]: {
                    pendingAction: null,
                },
            },
        },
        {
            onyxMethod: Onyx.METHOD.MERGE,
            key: `${ONYXKEYS.COLLECTION.TRANSACTION}${optimisticTransaction.transactionID}`,
            value: {pendingAction: null},
        },
        {
            onyxMethod: Onyx.METHOD.MERGE,
            key: `${ONYXKEYS.COLLECTION.REPORT_ACTIONS}${chatReport.reportID}`,
            value: {
                [reportPreviewAction.reportActionID]: {
                    pendingAction: null,
                },
            },
        },
        {
            onyxMethod: Onyx.METHOD.MERGE,
            key: `${ONYXKEYS.COLLECTION.REPORT_ACTIONS}${optimisticTransactionThread.reportID}`,
            value: {
                [optimisticCreatedActionForTransactionThread.reportActionID]: {
                    pendingAction: null,
                },
            },
        },
    ];

    const failureData: OnyxUpdate[] = [
        {
            onyxMethod: Onyx.METHOD.MERGE,
            key: `${ONYXKEYS.COLLECTION.TRANSACTION}${optimisticTransaction.transactionID}`,
            value: {
                errors: ErrorUtils.getMicroSecondOnyxError('iou.error.other'),
            },
        },
        {
            onyxMethod: Onyx.METHOD.MERGE,
            key: `${ONYXKEYS.COLLECTION.REPORT}${optimisticTransactionThread.reportID}`,
            value: {
                errorFields: {
                    createChat: ErrorUtils.getMicroSecondOnyxError('report.genericCreateReportFailureMessage'),
                },
            },
        },
        {
            onyxMethod: Onyx.METHOD.MERGE,
            key: `${ONYXKEYS.COLLECTION.REPORT_ACTIONS}${optimisticTransactionThread.reportID}`,
            value: {
                [optimisticCreatedActionForTransactionThread.reportActionID]: {
                    errors: ErrorUtils.getMicroSecondOnyxError('iou.error.genericCreateFailureMessage'),
                },
            },
        },
    ];

    let optimisticPersonalDetailListData: OnyxUpdate | EmptyObject = {};

    // Now, let's add the data we need just when we are creating a new chat report
    if (isNewChat) {
        successData.push({
            onyxMethod: Onyx.METHOD.MERGE,
            key: `${ONYXKEYS.COLLECTION.REPORT}${chatReport.reportID}`,
            value: {pendingFields: null},
        });
        failureData.push(
            {
                onyxMethod: Onyx.METHOD.MERGE,
                key: `${ONYXKEYS.COLLECTION.REPORT}${chatReport.reportID}`,
                value: {
                    errorFields: {
                        createChat: ErrorUtils.getMicroSecondOnyxError('report.genericCreateReportFailureMessage'),
                    },
                },
            },
            {
                onyxMethod: Onyx.METHOD.MERGE,
                key: `${ONYXKEYS.COLLECTION.REPORT_ACTIONS}${optimisticIOUReport.reportID}`,
                value: {
                    [optimisticIOUReportAction.reportActionID]: {
                        errors: ErrorUtils.getMicroSecondOnyxError(null),
                    },
                },
            },
        );

        // Add optimistic personal details for recipient
        optimisticPersonalDetailListData = {
            onyxMethod: Onyx.METHOD.MERGE,
            key: ONYXKEYS.PERSONAL_DETAILS_LIST,
            value: {
                [recipientAccountID]: {
                    accountID: recipientAccountID,
                    avatar: UserUtils.getDefaultAvatarURL(recipient.accountID),
                    // Disabling this line since participant.displayName can be an empty string
                    // eslint-disable-next-line @typescript-eslint/prefer-nullish-coalescing
                    displayName: recipient.displayName || recipient.login,
                    login: recipient.login,
                },
            },
        };

        if (optimisticChatReportActionsData.value) {
            // Add an optimistic created action to the optimistic chat reportActions data
            optimisticChatReportActionsData.value[optimisticCreatedAction.reportActionID] = optimisticCreatedAction;
        }
    } else {
        failureData.push({
            onyxMethod: Onyx.METHOD.MERGE,
            key: `${ONYXKEYS.COLLECTION.REPORT_ACTIONS}${optimisticIOUReport.reportID}`,
            value: {
                [optimisticIOUReportAction.reportActionID]: {
                    errors: ErrorUtils.getMicroSecondOnyxError('iou.error.other'),
                },
            },
        });
    }

    const optimisticData: OnyxUpdate[] = [
        optimisticChatReportData,
        optimisticIOUReportData,
        optimisticChatReportActionsData,
        optimisticIOUReportActionsData,
        optimisticTransactionData,
        optimisticTransactionThreadData,
        optimisticTransactionThreadReportActionsData,
    ];

    if (!isEmptyObject(optimisticPersonalDetailListData)) {
        optimisticData.push(optimisticPersonalDetailListData);
    }

    return {
        params: {
            iouReportID: optimisticIOUReport.reportID,
            chatReportID: chatReport.reportID,
            reportActionID: optimisticIOUReportAction.reportActionID,
            paymentMethodType,
            transactionID: optimisticTransaction.transactionID,
            newIOUReportDetails,
            createdReportActionID: isNewChat ? optimisticCreatedAction.reportActionID : '0',
            reportPreviewReportActionID: reportPreviewAction.reportActionID,
            transactionThreadReportID: optimisticTransactionThread.reportID,
            createdReportActionIDForThread: optimisticCreatedActionForTransactionThread.reportActionID,
        },
        optimisticData,
        successData,
        failureData,
    };
}

function getPayMoneyRequestParams(chatReport: OnyxTypes.Report, iouReport: OnyxTypes.Report, recipient: Participant, paymentMethodType: PaymentMethodType): PayMoneyRequestData {
    const total = iouReport.total ?? 0;
    const optimisticIOUReportAction = ReportUtils.buildOptimisticIOUReportAction(
        CONST.IOU.REPORT_ACTION_TYPE.PAY,
        ReportUtils.isExpenseReport(iouReport) ? -total : total,
        iouReport.currency ?? '',
        '',
        [recipient],
        '',
        paymentMethodType,
        iouReport.reportID,
        true,
    );

    // In some instances, the report preview action might not be available to the payer (only whispered to the requestor)
    // hence we need to make the updates to the action safely.
    let optimisticReportPreviewAction = null;
    const reportPreviewAction = ReportActionsUtils.getReportPreviewAction(chatReport.reportID, iouReport.reportID);
    if (reportPreviewAction) {
        optimisticReportPreviewAction = ReportUtils.updateReportPreview(iouReport, reportPreviewAction, true);
    }

    const currentNextStep = allNextSteps[`${ONYXKEYS.COLLECTION.NEXT_STEP}${iouReport.reportID}`] ?? null;
    const optimisticNextStep = NextStepUtils.buildNextStep(iouReport, CONST.REPORT.STATUS_NUM.REIMBURSED, {isPaidWithExpensify: paymentMethodType === CONST.IOU.PAYMENT_TYPE.VBBA});

    const optimisticData: OnyxUpdate[] = [
        {
            onyxMethod: Onyx.METHOD.MERGE,
            key: `${ONYXKEYS.COLLECTION.REPORT}${chatReport.reportID}`,
            value: {
                ...chatReport,
                lastReadTime: DateUtils.getDBTime(),
                lastVisibleActionCreated: optimisticIOUReportAction.created,
                hasOutstandingChildRequest: false,
                iouReportID: null,
                lastMessageText: optimisticIOUReportAction.message?.[0].text,
                lastMessageHtml: optimisticIOUReportAction.message?.[0].html,
            },
        },
        {
            onyxMethod: Onyx.METHOD.MERGE,
            key: `${ONYXKEYS.COLLECTION.REPORT_ACTIONS}${iouReport.reportID}`,
            value: {
                [optimisticIOUReportAction.reportActionID]: {
                    ...(optimisticIOUReportAction as OnyxTypes.ReportAction),
                    pendingAction: CONST.RED_BRICK_ROAD_PENDING_ACTION.ADD,
                },
            },
        },
        {
            onyxMethod: Onyx.METHOD.MERGE,
            key: `${ONYXKEYS.COLLECTION.REPORT}${iouReport.reportID}`,
            value: {
                ...iouReport,
                lastMessageText: optimisticIOUReportAction.message?.[0].text,
                lastMessageHtml: optimisticIOUReportAction.message?.[0].html,
                hasOutstandingChildRequest: false,
                statusNum: CONST.REPORT.STATUS_NUM.REIMBURSED,
                pendingFields: {
                    preview: CONST.RED_BRICK_ROAD_PENDING_ACTION.UPDATE,
                    reimbursed: CONST.RED_BRICK_ROAD_PENDING_ACTION.UPDATE,
                },
            },
        },
        {
            onyxMethod: Onyx.METHOD.MERGE,
            key: ONYXKEYS.NVP_LAST_PAYMENT_METHOD,
            value: {[iouReport.policyID ?? '']: paymentMethodType},
        },
        {
            onyxMethod: Onyx.METHOD.MERGE,
            key: `${ONYXKEYS.COLLECTION.NEXT_STEP}${iouReport.reportID}`,
            value: optimisticNextStep,
        },
    ];

    const successData: OnyxUpdate[] = [
        {
            onyxMethod: Onyx.METHOD.MERGE,
            key: `${ONYXKEYS.COLLECTION.REPORT_ACTIONS}${iouReport.reportID}`,
            value: {
                [optimisticIOUReportAction.reportActionID]: {
                    pendingAction: null,
                },
            },
        },
        {
            onyxMethod: Onyx.METHOD.MERGE,
            key: `${ONYXKEYS.COLLECTION.REPORT}${iouReport.reportID}`,
            value: {
                pendingFields: {
                    preview: null,
                    reimbursed: null,
                },
            },
        },
    ];

    const failureData: OnyxUpdate[] = [
        {
            onyxMethod: Onyx.METHOD.MERGE,
            key: `${ONYXKEYS.COLLECTION.REPORT_ACTIONS}${iouReport.reportID}`,
            value: {
                [optimisticIOUReportAction.reportActionID]: {
                    errors: ErrorUtils.getMicroSecondOnyxError('iou.error.other'),
                },
            },
        },
        {
            onyxMethod: Onyx.METHOD.MERGE,
            key: `${ONYXKEYS.COLLECTION.REPORT}${iouReport.reportID}`,
            value: iouReport,
        },
        {
            onyxMethod: Onyx.METHOD.MERGE,
            key: `${ONYXKEYS.COLLECTION.REPORT}${chatReport.reportID}`,
            value: chatReport,
        },
        {
            onyxMethod: Onyx.METHOD.MERGE,
            key: `${ONYXKEYS.COLLECTION.NEXT_STEP}${iouReport.reportID}`,
            value: currentNextStep,
        },
    ];

    // In case the report preview action is loaded locally, let's update it.
    if (optimisticReportPreviewAction) {
        optimisticData.push({
            onyxMethod: Onyx.METHOD.MERGE,
            key: `${ONYXKEYS.COLLECTION.REPORT_ACTIONS}${chatReport.reportID}`,
            value: {
                [optimisticReportPreviewAction.reportActionID]: optimisticReportPreviewAction,
            },
        });
        failureData.push({
            onyxMethod: Onyx.METHOD.MERGE,
            key: `${ONYXKEYS.COLLECTION.REPORT_ACTIONS}${chatReport.reportID}`,
            value: {
                [optimisticReportPreviewAction.reportActionID]: {
                    created: optimisticReportPreviewAction.created,
                },
            },
        });
    }

    return {
        params: {
            iouReportID: iouReport.reportID,
            chatReportID: chatReport.reportID,
            reportActionID: optimisticIOUReportAction.reportActionID,
            paymentMethodType,
        },
        optimisticData,
        successData,
        failureData,
    };
}

/**
 * @param managerID - Account ID of the person sending the money
 * @param recipient - The user receiving the money
 */
function sendMoneyElsewhere(report: OnyxTypes.Report, amount: number, currency: string, comment: string, managerID: number, recipient: Participant) {
    const {params, optimisticData, successData, failureData} = getSendMoneyParams(report, amount, currency, comment, CONST.IOU.PAYMENT_TYPE.ELSEWHERE, managerID, recipient);

    API.write(WRITE_COMMANDS.SEND_MONEY_ELSEWHERE, params, {optimisticData, successData, failureData});

    resetMoneyRequestInfo();
    Navigation.dismissModal(params.chatReportID);
    Report.notifyNewAction(params.chatReportID, managerID);
}

/**
 * @param managerID - Account ID of the person sending the money
 * @param recipient - The user receiving the money
 */
function sendMoneyWithWallet(report: OnyxTypes.Report, amount: number, currency: string, comment: string, managerID: number, recipient: Participant) {
    const {params, optimisticData, successData, failureData} = getSendMoneyParams(report, amount, currency, comment, CONST.IOU.PAYMENT_TYPE.EXPENSIFY, managerID, recipient);

    API.write(WRITE_COMMANDS.SEND_MONEY_WITH_WALLET, params, {optimisticData, successData, failureData});

    resetMoneyRequestInfo();
    Navigation.dismissModal(params.chatReportID);
    Report.notifyNewAction(params.chatReportID, managerID);
}

function approveMoneyRequest(expenseReport: OnyxTypes.Report | EmptyObject) {
    const currentNextStep = allNextSteps[`${ONYXKEYS.COLLECTION.NEXT_STEP}${expenseReport.reportID}`] ?? null;
    const optimisticApprovedReportAction = ReportUtils.buildOptimisticApprovedReportAction(expenseReport.total ?? 0, expenseReport.currency ?? '', expenseReport.reportID);
    const optimisticNextStep = NextStepUtils.buildNextStep(expenseReport, CONST.REPORT.STATUS_NUM.APPROVED);

    const optimisticReportActionsData: OnyxUpdate = {
        onyxMethod: Onyx.METHOD.MERGE,
        key: `${ONYXKEYS.COLLECTION.REPORT_ACTIONS}${expenseReport.reportID}`,
        value: {
            [optimisticApprovedReportAction.reportActionID]: {
                ...(optimisticApprovedReportAction as OnyxTypes.ReportAction),
                pendingAction: CONST.RED_BRICK_ROAD_PENDING_ACTION.ADD,
            },
        },
    };
    const optimisticIOUReportData: OnyxUpdate = {
        onyxMethod: Onyx.METHOD.MERGE,
        key: `${ONYXKEYS.COLLECTION.REPORT}${expenseReport.reportID}`,
        value: {
            ...expenseReport,
            lastMessageText: optimisticApprovedReportAction.message?.[0].text,
            lastMessageHtml: optimisticApprovedReportAction.message?.[0].html,
            stateNum: CONST.REPORT.STATE_NUM.APPROVED,
            statusNum: CONST.REPORT.STATUS_NUM.APPROVED,
        },
    };
    const optimisticNextStepData: OnyxUpdate = {
        onyxMethod: Onyx.METHOD.MERGE,
        key: `${ONYXKEYS.COLLECTION.NEXT_STEP}${expenseReport.reportID}`,
        value: optimisticNextStep,
    };
    const optimisticData: OnyxUpdate[] = [optimisticIOUReportData, optimisticReportActionsData, optimisticNextStepData];

    const successData: OnyxUpdate[] = [
        {
            onyxMethod: Onyx.METHOD.MERGE,
            key: `${ONYXKEYS.COLLECTION.REPORT_ACTIONS}${expenseReport.reportID}`,
            value: {
                [optimisticApprovedReportAction.reportActionID]: {
                    pendingAction: null,
                },
            },
        },
    ];

    const failureData: OnyxUpdate[] = [
        {
            onyxMethod: Onyx.METHOD.MERGE,
            key: `${ONYXKEYS.COLLECTION.REPORT_ACTIONS}${expenseReport.reportID}`,
            value: {
                [expenseReport.reportActionID ?? '']: {
                    errors: ErrorUtils.getMicroSecondOnyxError('iou.error.other'),
                },
            },
        },
        {
            onyxMethod: Onyx.METHOD.MERGE,
            key: `${ONYXKEYS.COLLECTION.NEXT_STEP}${expenseReport.reportID}`,
            value: currentNextStep,
        },
    ];

    const parameters: ApproveMoneyRequestParams = {
        reportID: expenseReport.reportID,
        approvedReportActionID: optimisticApprovedReportAction.reportActionID,
    };

    API.write(WRITE_COMMANDS.APPROVE_MONEY_REQUEST, parameters, {optimisticData, successData, failureData});
}

function submitReport(expenseReport: OnyxTypes.Report) {
    const currentNextStep = allNextSteps[`${ONYXKEYS.COLLECTION.NEXT_STEP}${expenseReport.reportID}`] ?? null;
    const optimisticSubmittedReportAction = ReportUtils.buildOptimisticSubmittedReportAction(expenseReport?.total ?? 0, expenseReport.currency ?? '', expenseReport.reportID);
    const parentReport = ReportUtils.getReport(expenseReport.parentReportID);
    const policy = ReportUtils.getPolicy(expenseReport.policyID);
    const isCurrentUserManager = currentUserPersonalDetails.accountID === expenseReport.managerID;
    const optimisticNextStep = NextStepUtils.buildNextStep(expenseReport, CONST.REPORT.STATUS_NUM.SUBMITTED);

    const optimisticData: OnyxUpdate[] = [
        {
            onyxMethod: Onyx.METHOD.MERGE,
            key: `${ONYXKEYS.COLLECTION.REPORT_ACTIONS}${expenseReport.reportID}`,
            value: {
                [optimisticSubmittedReportAction.reportActionID]: {
                    ...(optimisticSubmittedReportAction as OnyxTypes.ReportAction),
                    pendingAction: CONST.RED_BRICK_ROAD_PENDING_ACTION.ADD,
                },
            },
        },
        {
            onyxMethod: Onyx.METHOD.MERGE,
            key: `${ONYXKEYS.COLLECTION.REPORT}${expenseReport.reportID}`,
            value: {
                ...expenseReport,
                lastMessageText: optimisticSubmittedReportAction.message?.[0].text ?? '',
                lastMessageHtml: optimisticSubmittedReportAction.message?.[0].html ?? '',
                stateNum: CONST.REPORT.STATE_NUM.SUBMITTED,
                statusNum: CONST.REPORT.STATUS_NUM.SUBMITTED,
            },
        },
        {
            onyxMethod: Onyx.METHOD.MERGE,
            key: `${ONYXKEYS.COLLECTION.NEXT_STEP}${expenseReport.reportID}`,
            value: optimisticNextStep,
        },
    ];

    if (parentReport?.reportID) {
        optimisticData.push({
            onyxMethod: Onyx.METHOD.MERGE,
            key: `${ONYXKEYS.COLLECTION.REPORT}${parentReport.reportID}`,
            value: {
                ...parentReport,
                // In case its a manager who force submitted the report, they are the next user who needs to take an action
                hasOutstandingChildRequest: isCurrentUserManager,
                iouReportID: null,
            },
        });
    }

    const successData: OnyxUpdate[] = [
        {
            onyxMethod: Onyx.METHOD.MERGE,
            key: `${ONYXKEYS.COLLECTION.REPORT_ACTIONS}${expenseReport.reportID}`,
            value: {
                [optimisticSubmittedReportAction.reportActionID]: {
                    pendingAction: null,
                },
            },
        },
    ];

    const failureData: OnyxUpdate[] = [
        {
            onyxMethod: Onyx.METHOD.MERGE,
            key: `${ONYXKEYS.COLLECTION.REPORT_ACTIONS}${expenseReport.reportID}`,
            value: {
                [optimisticSubmittedReportAction.reportActionID]: {
                    errors: ErrorUtils.getMicroSecondOnyxError('iou.error.other'),
                },
            },
        },
        {
            onyxMethod: Onyx.METHOD.MERGE,
            key: `${ONYXKEYS.COLLECTION.REPORT}${expenseReport.reportID}`,
            value: {
                statusNum: CONST.REPORT.STATUS_NUM.OPEN,
                stateNum: CONST.REPORT.STATE_NUM.OPEN,
            },
        },
        {
            onyxMethod: Onyx.METHOD.MERGE,
            key: `${ONYXKEYS.COLLECTION.NEXT_STEP}${expenseReport.reportID}`,
            value: currentNextStep,
        },
    ];

    if (parentReport?.reportID) {
        failureData.push({
            onyxMethod: Onyx.METHOD.MERGE,
            key: `${ONYXKEYS.COLLECTION.REPORT}${parentReport.reportID}`,
            value: {
                hasOutstandingChildRequest: parentReport.hasOutstandingChildRequest,
                iouReportID: expenseReport.reportID,
            },
        });
    }

    const parameters: SubmitReportParams = {
        reportID: expenseReport.reportID,
        managerAccountID: policy.submitsTo ?? expenseReport.managerID,
        reportActionID: optimisticSubmittedReportAction.reportActionID,
    };

    API.write(WRITE_COMMANDS.SUBMIT_REPORT, parameters, {optimisticData, successData, failureData});
}

function cancelPayment(expenseReport: OnyxTypes.Report, chatReport: OnyxTypes.Report) {
    const optimisticReportAction = ReportUtils.buildOptimisticCancelPaymentReportAction(expenseReport.reportID, -(expenseReport.total ?? 0), expenseReport.currency ?? '');
    const policy = ReportUtils.getPolicy(chatReport.policyID);
    const isFree = policy && policy.type === CONST.POLICY.TYPE.FREE;
    const approvalMode = policy.approvalMode ?? CONST.POLICY.APPROVAL_MODE.BASIC;
    let stateNum: ValueOf<typeof CONST.REPORT.STATE_NUM> = CONST.REPORT.STATE_NUM.SUBMITTED;
    let statusNum: ValueOf<typeof CONST.REPORT.STATUS_NUM> = CONST.REPORT.STATUS_NUM.SUBMITTED;
    if (!isFree) {
        stateNum = approvalMode === CONST.POLICY.APPROVAL_MODE.OPTIONAL ? CONST.REPORT.STATE_NUM.SUBMITTED : CONST.REPORT.STATE_NUM.APPROVED;
        statusNum = approvalMode === CONST.POLICY.APPROVAL_MODE.OPTIONAL ? CONST.REPORT.STATUS_NUM.CLOSED : CONST.REPORT.STATUS_NUM.APPROVED;
    }
    const optimisticNextStep = NextStepUtils.buildNextStep(expenseReport, statusNum);
    const optimisticData: OnyxUpdate[] = [
        {
            onyxMethod: Onyx.METHOD.MERGE,
            key: `${ONYXKEYS.COLLECTION.REPORT_ACTIONS}${expenseReport.reportID}`,
            value: {
                [optimisticReportAction.reportActionID]: {
                    ...(optimisticReportAction as OnyxTypes.ReportAction),
                    pendingAction: CONST.RED_BRICK_ROAD_PENDING_ACTION.ADD,
                },
            },
        },
        {
            onyxMethod: Onyx.METHOD.MERGE,
            key: `${ONYXKEYS.COLLECTION.REPORT}${expenseReport.reportID}`,
            value: {
                ...expenseReport,
                lastMessageText: optimisticReportAction.message?.[0].text,
                lastMessageHtml: optimisticReportAction.message?.[0].html,
                stateNum,
                statusNum,
            },
        },
    ];

    if (!isFree) {
        optimisticData.push({
            onyxMethod: Onyx.METHOD.MERGE,
            key: `${ONYXKEYS.COLLECTION.NEXT_STEP}${expenseReport.reportID}`,
            value: optimisticNextStep,
        });
    }

    const successData: OnyxUpdate[] = [
        {
            onyxMethod: Onyx.METHOD.MERGE,
            key: `${ONYXKEYS.COLLECTION.REPORT_ACTIONS}${expenseReport.reportID}`,
            value: {
                [optimisticReportAction.reportActionID]: {
                    pendingAction: null,
                },
            },
        },
    ];

    const failureData: OnyxUpdate[] = [
        {
            onyxMethod: Onyx.METHOD.MERGE,
            key: `${ONYXKEYS.COLLECTION.REPORT_ACTIONS}${expenseReport.reportID}`,
            value: {
                [optimisticReportAction.reportActionID ?? '']: {
                    errors: ErrorUtils.getMicroSecondOnyxError('iou.error.other'),
                },
            },
        },
        {
            onyxMethod: Onyx.METHOD.MERGE,
            key: `${ONYXKEYS.COLLECTION.REPORT}${expenseReport.reportID}`,
            value: {
                statusNum: CONST.REPORT.STATUS_NUM.REIMBURSED,
            },
        },
    ];

    if (chatReport?.reportID) {
        failureData.push({
            onyxMethod: Onyx.METHOD.MERGE,
            key: `${ONYXKEYS.COLLECTION.REPORT}${chatReport.reportID}`,
            value: {
                hasOutstandingChildRequest: true,
                iouReportID: expenseReport.reportID,
            },
        });
    }
    if (!isFree) {
        failureData.push({
            onyxMethod: Onyx.METHOD.MERGE,
            key: `${ONYXKEYS.COLLECTION.NEXT_STEP}${expenseReport.reportID}`,
            value: NextStepUtils.buildNextStep(expenseReport, CONST.REPORT.STATUS_NUM.REIMBURSED),
        });
    }

    API.write(
        WRITE_COMMANDS.CANCEL_PAYMENT,
        {
            iouReportID: expenseReport.reportID,
            chatReportID: chatReport.reportID,
            managerAccountID: expenseReport.managerID ?? 0,
            reportActionID: optimisticReportAction.reportActionID,
        },
        {optimisticData, successData, failureData},
    );
}

function payMoneyRequest(paymentType: PaymentMethodType, chatReport: OnyxTypes.Report, iouReport: OnyxTypes.Report) {
    const recipient = {accountID: iouReport.ownerAccountID};
    const {params, optimisticData, successData, failureData} = getPayMoneyRequestParams(chatReport, iouReport, recipient, paymentType);

    // For now we need to call the PayMoneyRequestWithWallet API since PayMoneyRequest was not updated to work with
    // Expensify Wallets.
    const apiCommand = paymentType === CONST.IOU.PAYMENT_TYPE.EXPENSIFY ? WRITE_COMMANDS.PAY_MONEY_REQUEST_WITH_WALLET : WRITE_COMMANDS.PAY_MONEY_REQUEST;

    API.write(apiCommand, params, {optimisticData, successData, failureData});
    Navigation.dismissModalWithReport(chatReport);
}

function detachReceipt(transactionID: string) {
    const transaction = allTransactions[`${ONYXKEYS.COLLECTION.TRANSACTION}${transactionID}`];
    const newTransaction = transaction ? {...transaction, filename: '', receipt: {}} : null;

    const optimisticData: OnyxUpdate[] = [
        {
            onyxMethod: Onyx.METHOD.SET,
            key: `${ONYXKEYS.COLLECTION.TRANSACTION}${transactionID}`,
            value: newTransaction,
        },
    ];

    const failureData: OnyxUpdate[] = [
        {
            onyxMethod: Onyx.METHOD.MERGE,
            key: `${ONYXKEYS.COLLECTION.TRANSACTION}${transactionID}`,
            value: transaction,
        },
    ];

    const parameters: DetachReceiptParams = {transactionID};

    API.write(WRITE_COMMANDS.DETACH_RECEIPT, parameters, {optimisticData, failureData});
}

function replaceReceipt(transactionID: string, file: File, source: string) {
    const transaction = allTransactions[`${ONYXKEYS.COLLECTION.TRANSACTION}${transactionID}`];
    const oldReceipt = transaction?.receipt ?? {};
    const receiptOptimistic = {
        source,
        state: CONST.IOU.RECEIPT_STATE.OPEN,
    };

    const optimisticData: OnyxUpdate[] = [
        {
            onyxMethod: Onyx.METHOD.MERGE,
            key: `${ONYXKEYS.COLLECTION.TRANSACTION}${transactionID}`,
            value: {
                receipt: receiptOptimistic,
                filename: file.name,
            },
        },
    ];

    const failureData: OnyxUpdate[] = [
        {
            onyxMethod: Onyx.METHOD.MERGE,
            key: `${ONYXKEYS.COLLECTION.TRANSACTION}${transactionID}`,
            value: {
                receipt: oldReceipt,
                filename: transaction?.filename,
                errors: getReceiptError(receiptOptimistic, file.name),
            },
        },
    ];

    const parameters: ReplaceReceiptParams = {
        transactionID,
        receipt: file,
    };

    API.write(WRITE_COMMANDS.REPLACE_RECEIPT, parameters, {optimisticData, failureData});
}

/**
 * Finds the participants for an IOU based on the attached report
 * @param transactionID of the transaction to set the participants of
 * @param report attached to the transaction
 */
function setMoneyRequestParticipantsFromReport(transactionID: string, report: OnyxTypes.Report) {
    // If the report is iou or expense report, we should get the chat report to set participant for request money
    const chatReport = ReportUtils.isMoneyRequestReport(report) ? ReportUtils.getReport(report.chatReportID) : report;
    const currentUserAccountID = currentUserPersonalDetails.accountID;
    const participants: Participant[] = ReportUtils.isPolicyExpenseChat(chatReport)
        ? [{reportID: chatReport?.reportID, isPolicyExpenseChat: true, selected: true}]
        : (chatReport?.participantAccountIDs ?? []).filter((accountID) => currentUserAccountID !== accountID).map((accountID) => ({accountID, selected: true}));

    Onyx.merge(`${ONYXKEYS.COLLECTION.TRANSACTION_DRAFT}${transactionID}`, {participants, participantsAutoAssigned: true});
}

/** Initialize money request info and navigate to the MoneyRequest page */
function startMoneyRequest(iouType: string, reportID = '') {
    resetMoneyRequestInfo(`${iouType}${reportID}`);
    Navigation.navigate(ROUTES.MONEY_REQUEST.getRoute(iouType, reportID));
}

function setMoneyRequestId(id: string) {
    Onyx.merge(ONYXKEYS.IOU, {id});
}

function setMoneyRequestAmount(amount: number) {
    Onyx.merge(ONYXKEYS.IOU, {amount});
}

function setMoneyRequestCurrency(currency: string) {
    Onyx.merge(ONYXKEYS.IOU, {currency});
}

function setMoneyRequestTaxRate(transactionID: string, taxRate: TaxRate) {
    Onyx.merge(`${ONYXKEYS.COLLECTION.TRANSACTION_DRAFT}${transactionID}`, {taxRate});
}

function setMoneyRequestTaxAmount(transactionID: string, taxAmount: number) {
    Onyx.merge(`${ONYXKEYS.COLLECTION.TRANSACTION_DRAFT}${transactionID}`, {taxAmount});
}

function setMoneyRequestBillable(billable: boolean) {
    Onyx.merge(ONYXKEYS.IOU, {billable});
}

function setMoneyRequestParticipants(participants: Participant[], isSplitRequest?: boolean) {
    Onyx.merge(ONYXKEYS.IOU, {participants, isSplitRequest});
}

function setShownHoldUseExplanation() {
    Onyx.set(ONYXKEYS.NVP_HOLD_USE_EXPLAINED, true);
}

function setUpDistanceTransaction() {
    const transactionID = NumberUtils.rand64();
    Onyx.merge(`${ONYXKEYS.COLLECTION.TRANSACTION}${transactionID}`, {
        transactionID,
        comment: {type: CONST.TRANSACTION.TYPE.CUSTOM_UNIT, customUnit: {name: CONST.CUSTOM_UNITS.NAME_DISTANCE}},
    });
    Onyx.merge(ONYXKEYS.IOU, {transactionID});
}

/** Navigates to the next IOU page based on where the IOU request was started */
function navigateToNextPage(iou: OnyxEntry<OnyxTypes.IOU>, iouType: string, report?: OnyxTypes.Report, path = '') {
    const moneyRequestID = `${iouType}${report?.reportID ?? ''}`;
    const shouldReset = iou?.id !== moneyRequestID && !!report?.reportID;

    // If the money request ID in Onyx does not match the ID from params, we want to start a new request
    // with the ID from params. We need to clear the participants in case the new request is initiated from FAB.
    if (shouldReset) {
        resetMoneyRequestInfo(moneyRequestID);
    }

    // If we're adding a receipt, that means the user came from the confirmation page and we need to navigate back to it.
    if (path.slice(1) === ROUTES.MONEY_REQUEST_RECEIPT.getRoute(iouType, report?.reportID)) {
        Navigation.navigate(ROUTES.MONEY_REQUEST_CONFIRMATION.getRoute(iouType, report?.reportID));
        return;
    }

    // If a request is initiated on a report, skip the participants selection step and navigate to the confirmation page.
    if (report?.reportID) {
        // If the report is iou or expense report, we should get the chat report to set participant for request money
        const chatReport = ReportUtils.isMoneyRequestReport(report) ? ReportUtils.getReport(report.chatReportID) : report;
        // Reinitialize the participants when the money request ID in Onyx does not match the ID from params
        if (!iou?.participants?.length || shouldReset) {
            const currentUserAccountID = currentUserPersonalDetails.accountID;
            const participants: Participant[] = ReportUtils.isPolicyExpenseChat(chatReport)
                ? [{reportID: chatReport?.reportID, isPolicyExpenseChat: true, selected: true}]
                : (chatReport?.participantAccountIDs ?? []).filter((accountID) => currentUserAccountID !== accountID).map((accountID) => ({accountID, selected: true}));
            setMoneyRequestParticipants(participants);
        }
        Navigation.navigate(ROUTES.MONEY_REQUEST_CONFIRMATION.getRoute(iouType, report.reportID));
        return;
    }
    Navigation.navigate(ROUTES.MONEY_REQUEST_PARTICIPANTS.getRoute(iouType));
}

/**
 *  When the money request or split bill creation flow is initialized via FAB, the reportID is not passed as a navigation
 * parameter.
 * Gets a report id from the first participant of the IOU object stored in Onyx.
 */
function getIOUReportID(iou?: OnyxTypes.IOU, route?: MoneyRequestRoute): string {
    // Disabling this line for safeness as nullish coalescing works only if the value is undefined or null
    // eslint-disable-next-line @typescript-eslint/prefer-nullish-coalescing
    return route?.params.reportID || iou?.participants?.[0]?.reportID || '';
}

/**
 * Put money request on HOLD
 */
function putOnHold(transactionID: string, comment: string, reportID: string) {
    const createdReportAction = ReportUtils.buildOptimisticHoldReportAction(comment);

    const optimisticData: OnyxUpdate[] = [
        {
            onyxMethod: Onyx.METHOD.MERGE,
            key: `${ONYXKEYS.COLLECTION.REPORT_ACTIONS}${reportID}`,
            value: {
                [createdReportAction.reportActionID]: createdReportAction as ReportAction,
            },
        },
        {
            onyxMethod: Onyx.METHOD.MERGE,
            key: `${ONYXKEYS.COLLECTION.TRANSACTION}${transactionID}`,
            value: {
                comment: {
                    hold: createdReportAction.reportActionID,
                },
            },
        },
    ];

    const successData: OnyxUpdate[] = [];

    const failureData: OnyxUpdate[] = [
        {
            onyxMethod: Onyx.METHOD.MERGE,
            key: `${ONYXKEYS.COLLECTION.TRANSACTION}${transactionID}`,
            value: {
                comment: {
                    hold: null,
                },
            },
        },
    ];

    API.write(
        'HoldRequest',
        {
            transactionID,
            comment,
            reportActionID: createdReportAction.reportActionID,
        },
        {optimisticData, successData, failureData},
    );
}

/**
 * Remove money request from HOLD
 */
function unholdRequest(transactionID: string, reportID: string) {
    const createdReportAction = ReportUtils.buildOptimisticUnHoldReportAction();

    const optimisticData: OnyxUpdate[] = [
        {
            onyxMethod: Onyx.METHOD.MERGE,
            key: `${ONYXKEYS.COLLECTION.REPORT_ACTIONS}${reportID}`,
            value: {
                [createdReportAction.reportActionID]: createdReportAction as ReportAction,
            },
        },
        {
            onyxMethod: Onyx.METHOD.MERGE,
            key: `${ONYXKEYS.COLLECTION.TRANSACTION}${transactionID}`,
            value: {
                comment: {
                    hold: null,
                },
            },
        },
    ];

    const successData: OnyxUpdate[] = [
        {
            onyxMethod: Onyx.METHOD.MERGE,
            key: `${ONYXKEYS.COLLECTION.TRANSACTION}${transactionID}`,
            value: {
                comment: {
                    hold: null,
                },
            },
        },
    ];

    API.write(
        'UnHoldRequest',
        {
            transactionID,
            reportActionID: createdReportAction.reportActionID,
        },
        {optimisticData, successData, failureData: []},
    );
}
// eslint-disable-next-line rulesdir/no-negated-variables
function navigateToStartStepIfScanFileCannotBeRead(
    receiptFilename: string,
    receiptPath: string,
    onSuccess: (file: File) => void,
    requestType: ValueOf<typeof CONST.IOU.REQUEST_TYPE>,
    iouType: ValueOf<typeof CONST.IOU.TYPE>,
    transactionID: string,
    reportID: string,
) {
    if (!receiptFilename || !receiptPath) {
        return;
    }

    const onFailure = () => {
        setMoneyRequestReceipt(transactionID, '', '', true);
        if (requestType === CONST.IOU.REQUEST_TYPE.MANUAL) {
            Navigation.navigate(ROUTES.MONEY_REQUEST_STEP_SCAN.getRoute(CONST.IOU.ACTION.CREATE, iouType, transactionID, reportID, Navigation.getActiveRouteWithoutParams()));
            return;
        }
        IOUUtils.navigateToStartMoneyRequestStep(requestType, iouType, transactionID, reportID);
    };
    FileUtils.readFileAsync(receiptPath, receiptFilename, onSuccess, onFailure);
}

/** Save the preferred payment method for a policy */
function savePreferredPaymentMethod(policyID: string, paymentMethod: PaymentMethodType) {
    Onyx.merge(`${ONYXKEYS.NVP_LAST_PAYMENT_METHOD}`, {[policyID]: paymentMethod});
}

export {
    setMoneyRequestParticipants,
    createDistanceRequest,
    deleteMoneyRequest,
    splitBill,
    splitBillAndOpenReport,
    setDraftSplitTransaction,
    startSplitBill,
    completeSplitBill,
    requestMoney,
    sendMoneyElsewhere,
    approveMoneyRequest,
    submitReport,
    payMoneyRequest,
    sendMoneyWithWallet,
    startMoneyRequest,
    initMoneyRequest,
    startMoneyRequest_temporaryForRefactor,
    resetMoneyRequestInfo,
    setMoneyRequestAmount_temporaryForRefactor,
    setMoneyRequestBillable_temporaryForRefactor,
    setMoneyRequestCreated,
    setMoneyRequestCurrency_temporaryForRefactor,
    setMoneyRequestDescription,
    setMoneyRequestOriginalCurrency_temporaryForRefactor,
    setMoneyRequestParticipants_temporaryForRefactor,
    setMoneyRequestPendingFields,
    setMoneyRequestReceipt,
    setMoneyRequestAmount,
    setMoneyRequestBillable,
    setMoneyRequestCategory,
    setMoneyRequestCurrency,
    setMoneyRequestId,
    setMoneyRequestMerchant,
    setMoneyRequestParticipantsFromReport,
    setMoneyRequestTag,
    setMoneyRequestTaxAmount,
    setMoneyRequestTaxRate,
    setUpDistanceTransaction,
    setShownHoldUseExplanation,
    navigateToNextPage,
    updateMoneyRequestDate,
    updateMoneyRequestBillable,
    updateMoneyRequestMerchant,
    updateMoneyRequestTag,
    updateMoneyRequestDistance,
    updateMoneyRequestCategory,
    updateMoneyRequestAmountAndCurrency,
    updateMoneyRequestDescription,
    replaceReceipt,
    detachReceipt,
    getIOUReportID,
    editMoneyRequest,
    putOnHold,
    unholdRequest,
    cancelPayment,
    navigateToStartStepIfScanFileCannotBeRead,
    savePreferredPaymentMethod,
};<|MERGE_RESOLUTION|>--- conflicted
+++ resolved
@@ -418,12 +418,8 @@
     optimisticNextStep?: OnyxTypes.ReportNextStep | null,
 ): [OnyxUpdate[], OnyxUpdate[], OnyxUpdate[]] {
     const isScanRequest = TransactionUtils.isScanRequest(transaction);
-<<<<<<< HEAD
     const outstandingChildRequest = getOutstandingChildRequest(policy ?? {}, iouReport);
-=======
-    const outstandingChildRequest = getOutstandingChildRequest(needsToBeManuallySubmitted, policy);
     const clearedPendingFields = Object.fromEntries(Object.keys(transaction.pendingFields ?? {}).map((key) => [key, null]));
->>>>>>> e9fb49d9
     const optimisticData: OnyxUpdate[] = [];
 
     if (chatReport) {

--- conflicted
+++ resolved
@@ -6406,8 +6406,23 @@
     Onyx.merge(`${isDraft ? ONYXKEYS.COLLECTION.TRANSACTION_DRAFT : ONYXKEYS.COLLECTION.TRANSACTION}${transactionID}`, {taxAmount});
 }
 
-function setShownHoldUseExplanation() {
-    Onyx.set(ONYXKEYS.NVP_HOLD_USE_EXPLAINED, true);
+function dismissHoldUseExplanation() {
+    const parameters: SetNameValuePairParams = {
+        name: ONYXKEYS.DISMISSED_HOLD_USE_EXPLANATION,
+        value: true,
+    };
+
+    const optimisticData: OnyxUpdate[] = [
+        {
+            onyxMethod: Onyx.METHOD.MERGE,
+            key: ONYXKEYS.DISMISSED_HOLD_USE_EXPLANATION,
+            value: true,
+        },
+    ];
+
+    API.write(WRITE_COMMANDS.SET_NAME_VALUE_PAIR, parameters, {
+        optimisticData,
+    });
 }
 
 /**
@@ -6451,25 +6466,6 @@
     Onyx.merge(`${ONYXKEYS.COLLECTION.TRANSACTION_DRAFT}${transaction.transactionID}`, {splitShares});
 }
 
-<<<<<<< HEAD
-function dismissHoldUseExplanation() {
-    const parameters: SetNameValuePairParams = {
-        name: ONYXKEYS.DISMISSED_HOLD_USE_EXPLANATION,
-        value: true,
-    };
-
-    const optimisticData: OnyxUpdate[] = [
-        {
-            onyxMethod: Onyx.METHOD.MERGE,
-            key: ONYXKEYS.DISMISSED_HOLD_USE_EXPLANATION,
-            value: true,
-        },
-    ];
-
-    API.write(WRITE_COMMANDS.SET_NAME_VALUE_PAIR, parameters, {
-        optimisticData,
-    });
-=======
 function resetSplitShares(transaction: OnyxEntry<OnyxTypes.Transaction>, newAmount?: number, currency?: string) {
     if (!transaction) {
         return;
@@ -6527,7 +6523,6 @@
     }, {});
 
     Onyx.merge(`${ONYXKEYS.COLLECTION.TRANSACTION_DRAFT}${transaction.transactionID}`, {splitShares});
->>>>>>> 807c945e
 }
 
 /**
@@ -6729,11 +6724,8 @@
     setMoneyRequestTag,
     setMoneyRequestTaxAmount,
     setMoneyRequestTaxRate,
-<<<<<<< HEAD
     dismissHoldUseExplanation,
     updateMoneyRequestDate,
-=======
-    setShownHoldUseExplanation,
     setSplitShares,
     resetSplitShares,
     setIndividualShare,
@@ -6747,10 +6739,8 @@
     unholdRequest,
     updateDistanceRequestRate,
     updateMoneyRequestAmountAndCurrency,
->>>>>>> 807c945e
     updateMoneyRequestBillable,
     updateMoneyRequestCategory,
-    updateMoneyRequestDate,
     updateMoneyRequestDescription,
     updateMoneyRequestDistance,
     updateMoneyRequestMerchant,

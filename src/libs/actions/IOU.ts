import {format} from 'date-fns';
import {fastMerge, Str} from 'expensify-common';
import type {OnyxCollection, OnyxEntry, OnyxInputValue, OnyxUpdate} from 'react-native-onyx';
import Onyx from 'react-native-onyx';
import type {ValueOf} from 'type-fest';
import ReceiptGeneric from '@assets/images/receipt-generic.png';
import * as API from '@libs/API';
import type {
    ApproveMoneyRequestParams,
    CompleteSplitBillParams,
    CreateDistanceRequestParams,
    CreateWorkspaceParams,
    DeleteMoneyRequestParams,
    DetachReceiptParams,
    EditMoneyRequestParams,
    PayInvoiceParams,
    PayMoneyRequestParams,
    ReplaceReceiptParams,
    RequestMoneyParams,
    SendInvoiceParams,
    SendMoneyParams,
    SetNameValuePairParams,
    SplitBillParams,
    StartSplitBillParams,
    SubmitReportParams,
    TrackExpenseParams,
    UpdateMoneyRequestParams,
} from '@libs/API/parameters';
import {WRITE_COMMANDS} from '@libs/API/types';
import * as CurrencyUtils from '@libs/CurrencyUtils';
import DateUtils from '@libs/DateUtils';
import DistanceRequestUtils from '@libs/DistanceRequestUtils';
import * as ErrorUtils from '@libs/ErrorUtils';
import * as FileUtils from '@libs/fileDownload/FileUtils';
import * as IOUUtils from '@libs/IOUUtils';
import {toLocaleDigit} from '@libs/LocaleDigitUtils';
import * as LocalePhoneNumber from '@libs/LocalePhoneNumber';
import * as Localize from '@libs/Localize';
import Navigation from '@libs/Navigation/Navigation';
import * as NextStepUtils from '@libs/NextStepUtils';
import Permissions from '@libs/Permissions';
import * as PhoneNumber from '@libs/PhoneNumber';
import * as PolicyUtils from '@libs/PolicyUtils';
import * as ReportActionsUtils from '@libs/ReportActionsUtils';
import type {OptimisticChatReport, OptimisticCreatedReportAction, OptimisticIOUReportAction, TransactionDetails} from '@libs/ReportUtils';
import * as ReportUtils from '@libs/ReportUtils';
import * as TransactionUtils from '@libs/TransactionUtils';
import ViolationsUtils from '@libs/Violations/ViolationsUtils';
import type {IOUAction, IOUType} from '@src/CONST';
import CONST from '@src/CONST';
import ONYXKEYS from '@src/ONYXKEYS';
import ROUTES from '@src/ROUTES';
import type * as OnyxTypes from '@src/types/onyx';
import type {Participant, Split} from '@src/types/onyx/IOU';
import type {ErrorFields, Errors} from '@src/types/onyx/OnyxCommon';
import type {IOUMessage, PaymentMethodType} from '@src/types/onyx/OriginalMessage';
import type ReportAction from '@src/types/onyx/ReportAction';
import type {ReportPreviewAction} from '@src/types/onyx/ReportAction';
import type {OnyxData} from '@src/types/onyx/Request';
import type {Comment, Receipt, ReceiptSource, Routes, SplitShares, TransactionChanges, WaypointCollection} from '@src/types/onyx/Transaction';
import type DeepValueOf from '@src/types/utils/DeepValueOf';
import type {EmptyObject} from '@src/types/utils/EmptyObject';
import {isEmptyObject} from '@src/types/utils/EmptyObject';
import * as CachedPDFPaths from './CachedPDFPaths';
import * as Category from './Policy/Category';
import * as Policy from './Policy/Policy';
import * as Tag from './Policy/Tag';
import * as Report from './Report';

type IOURequestType = ValueOf<typeof CONST.IOU.REQUEST_TYPE>;

type OneOnOneIOUReport = OnyxTypes.Report | undefined | null;

type MoneyRequestInformation = {
    payerAccountID: number;
    payerEmail: string;
    iouReport: OnyxTypes.Report;
    chatReport: OnyxTypes.Report;
    transaction: OnyxTypes.Transaction;
    iouAction: OptimisticIOUReportAction;
    createdChatReportActionID: string;
    createdIOUReportActionID: string;
    reportPreviewAction: OnyxTypes.ReportAction;
    transactionThreadReportID: string;
    createdReportActionIDForThread: string;
    onyxData: OnyxData;
};

type TrackExpenseInformation = {
    createdWorkspaceParams?: CreateWorkspaceParams;
    iouReport?: OnyxTypes.Report;
    chatReport: OnyxTypes.Report;
    transaction: OnyxTypes.Transaction;
    iouAction: OptimisticIOUReportAction;
    createdChatReportActionID: string;
    createdIOUReportActionID?: string;
    reportPreviewAction?: OnyxTypes.ReportAction;
    transactionThreadReportID: string;
    createdReportActionIDForThread: string;
    actionableWhisperReportActionIDParam?: string;
    onyxData: OnyxData;
};

type SendInvoiceInformation = {
    senderWorkspaceID: string;
    receiver: Partial<OnyxTypes.PersonalDetails>;
    invoiceRoom: OnyxTypes.Report;
    createdChatReportActionID: string;
    invoiceReportID: string;
    reportPreviewReportActionID: string;
    transactionID: string;
    transactionThreadReportID: string;
    onyxData: OnyxData;
};

type SplitData = {
    chatReportID: string;
    transactionID: string;
    reportActionID: string;
    policyID?: string;
    createdReportActionID?: string;
    chatType?: string;
};

type SplitsAndOnyxData = {
    splitData: SplitData;
    splits: Split[];
    onyxData: OnyxData;
};

type UpdateMoneyRequestData = {
    params: UpdateMoneyRequestParams;
    onyxData: OnyxData;
};

type PayMoneyRequestData = {
    params: PayMoneyRequestParams;
    optimisticData: OnyxUpdate[];
    successData: OnyxUpdate[];
    failureData: OnyxUpdate[];
};

type SendMoneyParamsData = {
    params: SendMoneyParams;
    optimisticData: OnyxUpdate[];
    successData: OnyxUpdate[];
    failureData: OnyxUpdate[];
};

type GPSPoint = {
    lat: number;
    long: number;
};

let betas: OnyxTypes.Beta[] = [];
Onyx.connect({
    key: ONYXKEYS.BETAS,
    callback: (value) => (betas = value ?? []),
});

let allPersonalDetails: OnyxTypes.PersonalDetailsList = {};
Onyx.connect({
    key: ONYXKEYS.PERSONAL_DETAILS_LIST,
    callback: (value) => {
        allPersonalDetails = value ?? {};
    },
});

let allReports: OnyxCollection<OnyxTypes.Report> | null = null;
Onyx.connect({
    key: ONYXKEYS.COLLECTION.REPORT,
    waitForCollectionCallback: true,
    callback: (value) => (allReports = value ?? null),
});

let allReportsDraft: OnyxCollection<OnyxTypes.Report>;
Onyx.connect({
    key: ONYXKEYS.COLLECTION.REPORT_DRAFT,
    waitForCollectionCallback: true,
    callback: (value) => (allReportsDraft = value),
});

let allTransactions: NonNullable<OnyxCollection<OnyxTypes.Transaction>> = {};
Onyx.connect({
    key: ONYXKEYS.COLLECTION.TRANSACTION,
    waitForCollectionCallback: true,
    callback: (value) => {
        if (!value) {
            allTransactions = {};
            return;
        }

        allTransactions = value;
    },
});

let allTransactionDrafts: NonNullable<OnyxCollection<OnyxTypes.Transaction>> = {};
Onyx.connect({
    key: ONYXKEYS.COLLECTION.TRANSACTION_DRAFT,
    waitForCollectionCallback: true,
    callback: (value) => {
        allTransactionDrafts = value ?? {};
    },
});

let allTransactionViolations: NonNullable<OnyxCollection<OnyxTypes.TransactionViolations>> = {};
Onyx.connect({
    key: ONYXKEYS.COLLECTION.TRANSACTION_VIOLATIONS,
    waitForCollectionCallback: true,
    callback: (value) => {
        if (!value) {
            allTransactionViolations = {};
            return;
        }

        allTransactionViolations = value;
    },
});

let allDraftSplitTransactions: NonNullable<OnyxCollection<OnyxTypes.Transaction>> = {};
Onyx.connect({
    key: ONYXKEYS.COLLECTION.SPLIT_TRANSACTION_DRAFT,
    waitForCollectionCallback: true,
    callback: (value) => {
        allDraftSplitTransactions = value ?? {};
    },
});

let allNextSteps: NonNullable<OnyxCollection<OnyxTypes.ReportNextStep>> = {};
Onyx.connect({
    key: ONYXKEYS.COLLECTION.NEXT_STEP,
    waitForCollectionCallback: true,
    callback: (value) => {
        allNextSteps = value ?? {};
    },
});

let userAccountID = -1;
let currentUserEmail = '';
Onyx.connect({
    key: ONYXKEYS.SESSION,
    callback: (value) => {
        currentUserEmail = value?.email ?? '';
        userAccountID = value?.accountID ?? -1;
    },
});

let currentUserPersonalDetails: OnyxTypes.PersonalDetails | EmptyObject = {};
Onyx.connect({
    key: ONYXKEYS.PERSONAL_DETAILS_LIST,
    callback: (value) => {
        currentUserPersonalDetails = value?.[userAccountID] ?? {};
    },
});

let currentDate: OnyxEntry<string> = '';
Onyx.connect({
    key: ONYXKEYS.CURRENT_DATE,
    callback: (value) => {
        currentDate = value;
    },
});

let quickAction: OnyxEntry<OnyxTypes.QuickAction> = {};
Onyx.connect({
    key: ONYXKEYS.NVP_QUICK_ACTION_GLOBAL_CREATE,
    callback: (value) => {
        quickAction = value;
    },
});

let allReportActions: OnyxCollection<OnyxTypes.ReportActions>;
Onyx.connect({
    key: ONYXKEYS.COLLECTION.REPORT_ACTIONS,
    waitForCollectionCallback: true,
    callback: (actions) => {
        if (!actions) {
            return;
        }
        allReportActions = actions;
    },
});

let preferredLocale: DeepValueOf<typeof CONST.LOCALES> = CONST.LOCALES.DEFAULT;
Onyx.connect({
    key: ONYXKEYS.NVP_PREFERRED_LOCALE,
    callback: (value) => {
        if (!value) {
            return;
        }
        preferredLocale = value;
    },
});

/**
 * Get the report or draft report given a reportID
 */
function getReportOrDraftReport(reportID: string | undefined): OnyxEntry<OnyxTypes.Report> {
    if (!allReports && !allReportsDraft) {
        return undefined;
    }

    const report = allReports?.[`${ONYXKEYS.COLLECTION.REPORT}${reportID}`];
    const draftReport = allReportsDraft?.[`${ONYXKEYS.COLLECTION.REPORT_DRAFT}${reportID}`];

    return report ?? draftReport;
}

/**
 * Find the report preview action from given chat report and iou report
 */
function getReportPreviewAction(chatReportID: string, iouReportID: string): OnyxInputValue<ReportAction> {
    const reportActions = allReportActions?.[`${ONYXKEYS.COLLECTION.REPORT_ACTIONS}${chatReportID}`] ?? {};

    // Find the report preview action from the chat report
    return (
        Object.values(reportActions).find(
            (reportAction) => reportAction && reportAction.actionName === CONST.REPORT.ACTIONS.TYPE.REPORT_PREVIEW && reportAction.originalMessage.linkedReportID === iouReportID,
        ) ?? null
    );
}

/**
 * Initialize expense info
 * @param reportID to attach the transaction to
 * @param policy
 * @param isFromGlobalCreate
 * @param iouRequestType one of manual/scan/distance
 * @param skipConfirmation if true, skip confirmation step
 */
function initMoneyRequest(reportID: string, policy: OnyxEntry<OnyxTypes.Policy>, isFromGlobalCreate: boolean, iouRequestType: IOURequestType = CONST.IOU.REQUEST_TYPE.MANUAL) {
    // Generate a brand new transactionID
    const newTransactionID = CONST.IOU.OPTIMISTIC_TRANSACTION_ID;
    // Disabling this line since currentDate can be an empty string
    // eslint-disable-next-line @typescript-eslint/prefer-nullish-coalescing
    const created = currentDate || format(new Date(), 'yyyy-MM-dd');
    const comment: Comment = {};

    // Add initial empty waypoints when starting a distance expense
    if (iouRequestType === CONST.IOU.REQUEST_TYPE.DISTANCE) {
        comment.waypoints = {
            waypoint0: {},
            waypoint1: {},
        };
        if (!isFromGlobalCreate) {
            const customUnitRateID = DistanceRequestUtils.getCustomUnitRateID(reportID);
            comment.customUnit = {customUnitRateID};
        }
    }

    // Store the transaction in Onyx and mark it as not saved so it can be cleaned up later
    // Use set() here so that there is no way that data will be leaked between objects when it gets reset
    Onyx.set(`${ONYXKEYS.COLLECTION.TRANSACTION_DRAFT}${newTransactionID}`, {
        amount: 0,
        comment,
        created,
        currency: currentUserPersonalDetails.localCurrencyCode ?? CONST.CURRENCY.USD,
        iouRequestType,
        reportID,
        transactionID: newTransactionID,
        isFromGlobalCreate,
        merchant: CONST.TRANSACTION.PARTIAL_TRANSACTION_MERCHANT,
        splitPayerAccountIDs: [currentUserPersonalDetails.accountID],
    });
}

function createDraftTransaction(transaction: OnyxTypes.Transaction) {
    if (!transaction) {
        return;
    }

    const newTransaction = {
        ...transaction,
    };

    Onyx.set(`${ONYXKEYS.COLLECTION.TRANSACTION_DRAFT}${transaction.transactionID}`, newTransaction);
}

function clearMoneyRequest(transactionID: string, skipConfirmation = false) {
    Onyx.set(`${ONYXKEYS.COLLECTION.SKIP_CONFIRMATION}${transactionID}`, skipConfirmation);
    Onyx.set(`${ONYXKEYS.COLLECTION.TRANSACTION_DRAFT}${transactionID}`, null);
}

function startMoneyRequest(iouType: ValueOf<typeof CONST.IOU.TYPE>, reportID: string, requestType?: IOURequestType, skipConfirmation = false) {
    clearMoneyRequest(CONST.IOU.OPTIMISTIC_TRANSACTION_ID, skipConfirmation);
    switch (requestType) {
        case CONST.IOU.REQUEST_TYPE.MANUAL:
            Navigation.navigate(ROUTES.MONEY_REQUEST_CREATE_TAB_MANUAL.getRoute(CONST.IOU.ACTION.CREATE, iouType, CONST.IOU.OPTIMISTIC_TRANSACTION_ID, reportID));
            return;
        case CONST.IOU.REQUEST_TYPE.SCAN:
            Navigation.navigate(ROUTES.MONEY_REQUEST_CREATE_TAB_SCAN.getRoute(CONST.IOU.ACTION.CREATE, iouType, CONST.IOU.OPTIMISTIC_TRANSACTION_ID, reportID));
            return;
        case CONST.IOU.REQUEST_TYPE.DISTANCE:
            Navigation.navigate(ROUTES.MONEY_REQUEST_CREATE_TAB_DISTANCE.getRoute(CONST.IOU.ACTION.CREATE, iouType, CONST.IOU.OPTIMISTIC_TRANSACTION_ID, reportID));
            return;
        default:
            Navigation.navigate(ROUTES.MONEY_REQUEST_CREATE.getRoute(CONST.IOU.ACTION.CREATE, iouType, CONST.IOU.OPTIMISTIC_TRANSACTION_ID, reportID));
    }
}

function setMoneyRequestAmount(transactionID: string, amount: number, currency: string, shouldShowOriginalAmount = false) {
    Onyx.merge(`${ONYXKEYS.COLLECTION.TRANSACTION_DRAFT}${transactionID}`, {amount, currency, shouldShowOriginalAmount});
}

function setMoneyRequestCreated(transactionID: string, created: string, isDraft: boolean) {
    Onyx.merge(`${isDraft ? ONYXKEYS.COLLECTION.TRANSACTION_DRAFT : ONYXKEYS.COLLECTION.TRANSACTION}${transactionID}`, {created});
}

function setMoneyRequestCurrency(transactionID: string, currency: string, isEditing = false) {
    const fieldToUpdate = isEditing ? 'modifiedCurrency' : 'currency';
    Onyx.merge(`${ONYXKEYS.COLLECTION.TRANSACTION_DRAFT}${transactionID}`, {[fieldToUpdate]: currency});
}

function setMoneyRequestDescription(transactionID: string, comment: string, isDraft: boolean) {
    Onyx.merge(`${isDraft ? ONYXKEYS.COLLECTION.TRANSACTION_DRAFT : ONYXKEYS.COLLECTION.TRANSACTION}${transactionID}`, {comment: {comment: comment.trim()}});
}

function setMoneyRequestMerchant(transactionID: string, merchant: string, isDraft: boolean) {
    Onyx.merge(`${isDraft ? ONYXKEYS.COLLECTION.TRANSACTION_DRAFT : ONYXKEYS.COLLECTION.TRANSACTION}${transactionID}`, {merchant});
}

function setMoneyRequestPendingFields(transactionID: string, pendingFields: OnyxTypes.Transaction['pendingFields']) {
    Onyx.merge(`${ONYXKEYS.COLLECTION.TRANSACTION_DRAFT}${transactionID}`, {pendingFields});
}

function setMoneyRequestCategory(transactionID: string, category: string) {
    Onyx.merge(`${ONYXKEYS.COLLECTION.TRANSACTION_DRAFT}${transactionID}`, {category});
}

function setMoneyRequestTag(transactionID: string, tag: string) {
    Onyx.merge(`${ONYXKEYS.COLLECTION.TRANSACTION_DRAFT}${transactionID}`, {tag});
}

function setMoneyRequestBillable(transactionID: string, billable: boolean) {
    Onyx.merge(`${ONYXKEYS.COLLECTION.TRANSACTION_DRAFT}${transactionID}`, {billable});
}

function setMoneyRequestParticipants(transactionID: string, participants: Participant[] = []) {
    Onyx.merge(`${ONYXKEYS.COLLECTION.TRANSACTION_DRAFT}${transactionID}`, {participants});
}

function setSplitPayer(transactionID: string, payerAccountID: number) {
    Onyx.merge(`${ONYXKEYS.COLLECTION.TRANSACTION_DRAFT}${transactionID}`, {splitPayerAccountIDs: [payerAccountID]});
}

function setMoneyRequestReceipt(transactionID: string, source: string, filename: string, isDraft: boolean, type?: string) {
    Onyx.merge(`${isDraft ? ONYXKEYS.COLLECTION.TRANSACTION_DRAFT : ONYXKEYS.COLLECTION.TRANSACTION}${transactionID}`, {
        receipt: {source, type: type ?? ''},
        filename,
    });
}

/**
 * Set custom unit rateID for the transaction draft
 */
function setCustomUnitRateID(transactionID: string, customUnitRateID: string) {
    Onyx.merge(`${ONYXKEYS.COLLECTION.TRANSACTION_DRAFT}${transactionID}`, {comment: {customUnit: {customUnitRateID}}});
}

/** Update transaction distance rate */
function updateDistanceRequestRate(transactionID: string, rateID: string, policyID: string) {
    Onyx.merge(ONYXKEYS.NVP_LAST_SELECTED_DISTANCE_RATES, {[policyID]: rateID});
    Onyx.merge(`${ONYXKEYS.COLLECTION.TRANSACTION_DRAFT}${transactionID}`, {comment: {customUnit: {customUnitRateID: rateID}}});
}

/** Helper function to get the receipt error for expenses, or the generic error if there's no receipt */
function getReceiptError(receipt?: Receipt, filename?: string, isScanRequest = true, errorKey?: number): Errors | ErrorFields {
    return isEmptyObject(receipt) || !isScanRequest
        ? ErrorUtils.getMicroSecondOnyxErrorWithTranslationKey('iou.error.genericCreateFailureMessage', errorKey)
        : ErrorUtils.getMicroSecondOnyxErrorObject({error: CONST.IOU.RECEIPT_ERROR, source: receipt.source?.toString() ?? '', filename: filename ?? ''}, errorKey);
}

/** Builds the Onyx data for an expense */
function buildOnyxDataForMoneyRequest(
    chatReport: OnyxTypes.OnyxInputOrEntry<OnyxTypes.Report>,
    iouReport: OnyxTypes.Report,
    transaction: OnyxTypes.Transaction,
    chatCreatedAction: OptimisticCreatedReportAction,
    iouCreatedAction: OptimisticCreatedReportAction,
    iouAction: OptimisticIOUReportAction,
    optimisticPersonalDetailListAction: OnyxTypes.PersonalDetailsList,
    reportPreviewAction: ReportAction,
    optimisticPolicyRecentlyUsedCategories: string[],
    optimisticPolicyRecentlyUsedTags: OnyxTypes.RecentlyUsedTags,
    isNewChatReport: boolean,
    transactionThreadReport: OptimisticChatReport | EmptyObject,
    transactionThreadCreatedReportAction: OptimisticCreatedReportAction | EmptyObject,
    shouldCreateNewMoneyRequestReport: boolean,
    policy?: OnyxTypes.OnyxInputOrEntry<OnyxTypes.Policy>,
    policyTagList?: OnyxTypes.OnyxInputOrEntry<OnyxTypes.PolicyTagList>,
    policyCategories?: OnyxTypes.OnyxInputOrEntry<OnyxTypes.PolicyCategories>,
    optimisticNextStep?: OnyxTypes.ReportNextStep | null,
    isOneOnOneSplit = false,
    existingTransactionThreadReportID?: string,
): [OnyxUpdate[], OnyxUpdate[], OnyxUpdate[]] {
    const isScanRequest = TransactionUtils.isScanRequest(transaction);
    const outstandingChildRequest = ReportUtils.getOutstandingChildRequest(iouReport);
    const clearedPendingFields = Object.fromEntries(Object.keys(transaction.pendingFields ?? {}).map((key) => [key, null]));
    const optimisticData: OnyxUpdate[] = [];
    const successData: OnyxUpdate[] = [];
    let newQuickAction: ValueOf<typeof CONST.QUICK_ACTIONS> = isScanRequest ? CONST.QUICK_ACTIONS.REQUEST_SCAN : CONST.QUICK_ACTIONS.REQUEST_MANUAL;
    if (TransactionUtils.isDistanceRequest(transaction)) {
        newQuickAction = CONST.QUICK_ACTIONS.REQUEST_DISTANCE;
    }
    const existingTransactionThreadReport = allReports?.[`${ONYXKEYS.COLLECTION.REPORT}${existingTransactionThreadReportID}`] ?? null;

    if (chatReport) {
        optimisticData.push({
            // Use SET for new reports because it doesn't exist yet, is faster and we need the data to be available when we navigate to the chat page
            onyxMethod: isNewChatReport ? Onyx.METHOD.SET : Onyx.METHOD.MERGE,
            key: `${ONYXKEYS.COLLECTION.REPORT}${chatReport.reportID}`,
            value: {
                ...chatReport,
                lastReadTime: DateUtils.getDBTime(),
                lastMessageTranslationKey: '',
                iouReportID: iouReport.reportID,
                ...outstandingChildRequest,
                ...(isNewChatReport ? {pendingFields: {createChat: CONST.RED_BRICK_ROAD_PENDING_ACTION.ADD}} : {}),
            },
        });
    }

    optimisticData.push(
        {
            onyxMethod: shouldCreateNewMoneyRequestReport ? Onyx.METHOD.SET : Onyx.METHOD.MERGE,
            key: `${ONYXKEYS.COLLECTION.REPORT}${iouReport.reportID}`,
            value: {
                ...iouReport,
                lastMessageText: iouAction.message?.[0]?.text,
                lastMessageHtml: iouAction.message?.[0]?.html,
                lastVisibleActionCreated: iouAction.created,
                pendingFields: {
                    ...(shouldCreateNewMoneyRequestReport ? {createChat: CONST.RED_BRICK_ROAD_PENDING_ACTION.ADD} : {preview: CONST.RED_BRICK_ROAD_PENDING_ACTION.UPDATE}),
                },
            },
        },
        {
            onyxMethod: Onyx.METHOD.SET,
            key: `${ONYXKEYS.COLLECTION.TRANSACTION}${transaction.transactionID}`,
            value: transaction,
        },
        isNewChatReport
            ? {
                  onyxMethod: Onyx.METHOD.SET,
                  key: `${ONYXKEYS.COLLECTION.REPORT_ACTIONS}${chatReport?.reportID}`,
                  value: {
                      [chatCreatedAction.reportActionID]: chatCreatedAction,
                      [reportPreviewAction.reportActionID]: reportPreviewAction,
                  },
              }
            : {
                  onyxMethod: Onyx.METHOD.MERGE,
                  key: `${ONYXKEYS.COLLECTION.REPORT_ACTIONS}${chatReport?.reportID}`,
                  value: {
                      [reportPreviewAction.reportActionID]: reportPreviewAction,
                  },
              },
        shouldCreateNewMoneyRequestReport
            ? {
                  onyxMethod: Onyx.METHOD.SET,
                  key: `${ONYXKEYS.COLLECTION.REPORT_ACTIONS}${iouReport.reportID}`,
                  value: {
                      [iouCreatedAction.reportActionID]: iouCreatedAction as OnyxTypes.ReportAction,
                      [iouAction.reportActionID]: iouAction as OnyxTypes.ReportAction,
                  },
              }
            : {
                  onyxMethod: Onyx.METHOD.MERGE,
                  key: `${ONYXKEYS.COLLECTION.REPORT_ACTIONS}${iouReport.reportID}`,
                  value: {
                      [iouAction.reportActionID]: iouAction as OnyxTypes.ReportAction,
                  },
              },
        {
            onyxMethod: Onyx.METHOD.MERGE,
            key: `${ONYXKEYS.COLLECTION.REPORT}${transactionThreadReport.reportID}`,
            value: {
                ...transactionThreadReport,
                pendingFields: {createChat: CONST.RED_BRICK_ROAD_PENDING_ACTION.ADD},
            },
        },
        // Remove the temporary transaction used during the creation flow
        {
            onyxMethod: Onyx.METHOD.SET,
            key: `${ONYXKEYS.COLLECTION.TRANSACTION_DRAFT}${CONST.IOU.OPTIMISTIC_TRANSACTION_ID}`,
            value: null,
        },
    );

    if (!isEmptyObject(transactionThreadCreatedReportAction)) {
        optimisticData.push({
            onyxMethod: Onyx.METHOD.MERGE,
            key: `${ONYXKEYS.COLLECTION.REPORT_ACTIONS}${transactionThreadReport.reportID}`,
            value: {
                [transactionThreadCreatedReportAction.reportActionID]: transactionThreadCreatedReportAction,
            },
        });
    }

    if (!isOneOnOneSplit) {
        optimisticData.push({
            onyxMethod: Onyx.METHOD.SET,
            key: ONYXKEYS.NVP_QUICK_ACTION_GLOBAL_CREATE,
            value: {
                action: newQuickAction,
                chatReportID: chatReport?.reportID,
                isFirstQuickAction: isEmptyObject(quickAction),
            },
        });
    }

    if (optimisticPolicyRecentlyUsedCategories.length) {
        optimisticData.push({
            onyxMethod: Onyx.METHOD.SET,
            key: `${ONYXKEYS.COLLECTION.POLICY_RECENTLY_USED_CATEGORIES}${iouReport.policyID}`,
            value: optimisticPolicyRecentlyUsedCategories,
        });
    }

    if (!isEmptyObject(optimisticPolicyRecentlyUsedTags)) {
        optimisticData.push({
            onyxMethod: Onyx.METHOD.MERGE,
            key: `${ONYXKEYS.COLLECTION.POLICY_RECENTLY_USED_TAGS}${iouReport.policyID}`,
            value: optimisticPolicyRecentlyUsedTags,
        });
    }

    const redundantParticipants: Record<number, null> = {};
    if (!isEmptyObject(optimisticPersonalDetailListAction)) {
        const successPersonalDetailListAction: Record<number, null> = {};

        // BE will send different participants. We clear the optimistic ones to avoid duplicated entries
        Object.keys(optimisticPersonalDetailListAction).forEach((accountIDKey) => {
            const accountID = Number(accountIDKey);
            successPersonalDetailListAction[accountID] = null;
            redundantParticipants[accountID] = null;
        });

        optimisticData.push({
            onyxMethod: Onyx.METHOD.MERGE,
            key: ONYXKEYS.PERSONAL_DETAILS_LIST,
            value: optimisticPersonalDetailListAction,
        });
        successData.push({
            onyxMethod: Onyx.METHOD.MERGE,
            key: ONYXKEYS.PERSONAL_DETAILS_LIST,
            value: successPersonalDetailListAction,
        });
    }

    if (!isEmptyObject(optimisticNextStep)) {
        optimisticData.push({
            onyxMethod: Onyx.METHOD.MERGE,
            key: `${ONYXKEYS.COLLECTION.NEXT_STEP}${iouReport.reportID}`,
            value: optimisticNextStep,
        });
    }

    if (isNewChatReport) {
        successData.push({
            onyxMethod: Onyx.METHOD.MERGE,
            key: `${ONYXKEYS.COLLECTION.REPORT}${chatReport?.reportID}`,
            value: {
                participants: redundantParticipants,
                pendingFields: null,
                errorFields: null,
                isOptimisticReport: false,
            },
        });
    }

    successData.push(
        {
            onyxMethod: Onyx.METHOD.MERGE,
            key: `${ONYXKEYS.COLLECTION.REPORT}${iouReport.reportID}`,
            value: {
                participants: redundantParticipants,
                pendingFields: null,
                errorFields: null,
                isOptimisticReport: false,
            },
        },
        {
            onyxMethod: Onyx.METHOD.MERGE,
            key: `${ONYXKEYS.COLLECTION.REPORT}${transactionThreadReport.reportID}`,
            value: {
                participants: redundantParticipants,
                pendingFields: null,
                errorFields: null,
                isOptimisticReport: false,
            },
        },
        {
            onyxMethod: Onyx.METHOD.MERGE,
            key: `${ONYXKEYS.COLLECTION.TRANSACTION}${transaction.transactionID}`,
            value: {
                pendingAction: null,
                pendingFields: clearedPendingFields,
            },
        },

        {
            onyxMethod: Onyx.METHOD.MERGE,
            key: `${ONYXKEYS.COLLECTION.REPORT_ACTIONS}${chatReport?.reportID}`,
            value: {
                ...(isNewChatReport
                    ? {
                          [chatCreatedAction.reportActionID]: {
                              pendingAction: null,
                              errors: null,
                          },
                      }
                    : {}),
                [reportPreviewAction.reportActionID]: {
                    pendingAction: null,
                },
            },
        },
        {
            onyxMethod: Onyx.METHOD.MERGE,
            key: `${ONYXKEYS.COLLECTION.REPORT_ACTIONS}${iouReport.reportID}`,
            value: {
                ...(shouldCreateNewMoneyRequestReport
                    ? {
                          [iouCreatedAction.reportActionID]: {
                              pendingAction: null,
                              errors: null,
                          },
                      }
                    : {}),
                [iouAction.reportActionID]: {
                    pendingAction: null,
                    errors: null,
                },
            },
        },
    );

    if (!isEmptyObject(transactionThreadCreatedReportAction)) {
        successData.push({
            onyxMethod: Onyx.METHOD.MERGE,
            key: `${ONYXKEYS.COLLECTION.REPORT_ACTIONS}${transactionThreadReport.reportID}`,
            value: {
                [transactionThreadCreatedReportAction.reportActionID]: {
                    pendingAction: null,
                    errors: null,
                },
            },
        });
    }

    const errorKey = DateUtils.getMicroseconds();

    const failureData: OnyxUpdate[] = [
        {
            onyxMethod: Onyx.METHOD.MERGE,
            key: `${ONYXKEYS.COLLECTION.REPORT}${chatReport?.reportID}`,
            value: {
                iouReportID: chatReport?.iouReportID,
                lastReadTime: chatReport?.lastReadTime,
                pendingFields: null,
                hasOutstandingChildRequest: chatReport?.hasOutstandingChildRequest,
                ...(isNewChatReport
                    ? {
                          errorFields: {
                              createChat: ErrorUtils.getMicroSecondOnyxErrorWithTranslationKey('report.genericCreateReportFailureMessage'),
                          },
                      }
                    : {}),
            },
        },
        {
            onyxMethod: Onyx.METHOD.MERGE,
            key: `${ONYXKEYS.COLLECTION.REPORT}${iouReport.reportID}`,
            value: {
                pendingFields: null,
                errorFields: {
                    ...(shouldCreateNewMoneyRequestReport ? {createChat: ErrorUtils.getMicroSecondOnyxErrorWithTranslationKey('report.genericCreateReportFailureMessage')} : {}),
                },
            },
        },
        {
            onyxMethod: Onyx.METHOD.MERGE,
            key: `${ONYXKEYS.COLLECTION.REPORT}${transactionThreadReport.reportID}`,
            value: {
                pendingFields: null,
                errorFields: existingTransactionThreadReport
                    ? null
                    : {
                          createChat: ErrorUtils.getMicroSecondOnyxErrorWithTranslationKey('report.genericCreateReportFailureMessage'),
                      },
            },
        },
        {
            onyxMethod: Onyx.METHOD.MERGE,
            key: `${ONYXKEYS.COLLECTION.TRANSACTION}${transaction.transactionID}`,
            value: {
                // Disabling this line since transaction.filename can be an empty string
                // eslint-disable-next-line @typescript-eslint/prefer-nullish-coalescing
                errors: getReceiptError(transaction.receipt, transaction.filename || transaction.receipt?.filename, isScanRequest, errorKey),
                pendingAction: null,
                pendingFields: clearedPendingFields,
            },
        },
        {
            onyxMethod: Onyx.METHOD.MERGE,
            key: `${ONYXKEYS.COLLECTION.REPORT_ACTIONS}${iouReport.reportID}`,
            value: {
                ...(shouldCreateNewMoneyRequestReport
                    ? {
                          [iouCreatedAction.reportActionID]: {
                              // Disabling this line since transaction.filename can be an empty string
                              // eslint-disable-next-line @typescript-eslint/prefer-nullish-coalescing
                              errors: getReceiptError(transaction.receipt, transaction.filename || transaction.receipt?.filename, isScanRequest, errorKey),
                          },
                          [iouAction.reportActionID]: {
                              errors: ErrorUtils.getMicroSecondOnyxErrorWithTranslationKey('iou.error.genericCreateFailureMessage'),
                          },
                      }
                    : {
                          [iouAction.reportActionID]: {
                              // Disabling this line since transaction.filename can be an empty string
                              // eslint-disable-next-line @typescript-eslint/prefer-nullish-coalescing
                              errors: getReceiptError(transaction.receipt, transaction.filename || transaction.receipt?.filename, isScanRequest, errorKey),
                          },
                      }),
            },
        },
    ];

    if (!isEmptyObject(transactionThreadCreatedReportAction)) {
        failureData.push({
            onyxMethod: Onyx.METHOD.MERGE,
            key: `${ONYXKEYS.COLLECTION.REPORT_ACTIONS}${transactionThreadReport.reportID}`,
            value: {
                [transactionThreadCreatedReportAction.reportActionID]: {
                    errors: ErrorUtils.getMicroSecondOnyxErrorWithTranslationKey('iou.error.genericCreateFailureMessage'),
                },
            },
        });
    }

    // We don't need to compute violations unless we're on a paid policy
    if (!policy || !PolicyUtils.isPaidGroupPolicy(policy)) {
        return [optimisticData, successData, failureData];
    }

    const violationsOnyxData = ViolationsUtils.getViolationsOnyxData(
        transaction,
        [],
        !!policy.requiresTag,
        policyTagList ?? {},
        !!policy.requiresCategory,
        policyCategories ?? {},
        PolicyUtils.hasDependentTags(policy, policyTagList ?? {}),
    );

    if (violationsOnyxData) {
        optimisticData.push(violationsOnyxData);
        failureData.push({
            onyxMethod: Onyx.METHOD.SET,
            key: `${ONYXKEYS.COLLECTION.TRANSACTION_VIOLATIONS}${transaction.transactionID}`,
            value: [],
        });
    }

    return [optimisticData, successData, failureData];
}

/** Builds the Onyx data for an invoice */
function buildOnyxDataForInvoice(
    chatReport: OnyxEntry<OnyxTypes.Report>,
    iouReport: OnyxTypes.Report,
    transaction: OnyxTypes.Transaction,
    chatCreatedAction: OptimisticCreatedReportAction,
    iouCreatedAction: OptimisticCreatedReportAction,
    iouAction: OptimisticIOUReportAction,
    optimisticPersonalDetailListAction: OnyxTypes.PersonalDetailsList,
    reportPreviewAction: ReportAction,
    optimisticPolicyRecentlyUsedCategories: string[],
    optimisticPolicyRecentlyUsedTags: OnyxTypes.RecentlyUsedTags,
    isNewChatReport: boolean,
    transactionThreadReport: OptimisticChatReport,
    transactionThreadCreatedReportAction: OptimisticCreatedReportAction | EmptyObject,
    policy?: OnyxEntry<OnyxTypes.Policy>,
    policyTagList?: OnyxEntry<OnyxTypes.PolicyTagList>,
    policyCategories?: OnyxEntry<OnyxTypes.PolicyCategories>,
): [OnyxUpdate[], OnyxUpdate[], OnyxUpdate[]] {
    const clearedPendingFields = Object.fromEntries(Object.keys(transaction.pendingFields ?? {}).map((key) => [key, null]));
    const optimisticData: OnyxUpdate[] = [
        {
            onyxMethod: Onyx.METHOD.SET,
            key: `${ONYXKEYS.COLLECTION.REPORT}${iouReport.reportID}`,
            value: {
                ...iouReport,
                lastMessageText: iouAction.message?.[0]?.text,
                lastMessageHtml: iouAction.message?.[0]?.html,
                pendingFields: {
                    createChat: CONST.RED_BRICK_ROAD_PENDING_ACTION.ADD,
                },
            },
        },
        {
            onyxMethod: Onyx.METHOD.SET,
            key: `${ONYXKEYS.COLLECTION.TRANSACTION}${transaction.transactionID}`,
            value: transaction,
        },
        isNewChatReport
            ? {
                  onyxMethod: Onyx.METHOD.SET,
                  key: `${ONYXKEYS.COLLECTION.REPORT_ACTIONS}${chatReport?.reportID}`,
                  value: {
                      [chatCreatedAction.reportActionID]: chatCreatedAction,
                      [reportPreviewAction.reportActionID]: reportPreviewAction,
                  },
              }
            : {
                  onyxMethod: Onyx.METHOD.MERGE,
                  key: `${ONYXKEYS.COLLECTION.REPORT_ACTIONS}${chatReport?.reportID}`,
                  value: {
                      [reportPreviewAction.reportActionID]: reportPreviewAction,
                  },
              },
        {
            onyxMethod: Onyx.METHOD.MERGE,
            key: `${ONYXKEYS.COLLECTION.REPORT_ACTIONS}${iouReport.reportID}`,
            value: {
                [iouCreatedAction.reportActionID]: iouCreatedAction as OnyxTypes.ReportAction,
                [iouAction.reportActionID]: iouAction as OnyxTypes.ReportAction,
            },
        },
        {
            onyxMethod: Onyx.METHOD.MERGE,
            key: `${ONYXKEYS.COLLECTION.REPORT}${transactionThreadReport.reportID}`,
            value: transactionThreadReport,
        },
        {
            onyxMethod: Onyx.METHOD.MERGE,
            key: `${ONYXKEYS.COLLECTION.REPORT_ACTIONS}${transactionThreadReport.reportID}`,
            value: {
                [transactionThreadCreatedReportAction.reportActionID]: transactionThreadCreatedReportAction,
            },
        },
        // Remove the temporary transaction used during the creation flow
        {
            onyxMethod: Onyx.METHOD.SET,
            key: `${ONYXKEYS.COLLECTION.TRANSACTION_DRAFT}${CONST.IOU.OPTIMISTIC_TRANSACTION_ID}`,
            value: null,
        },
    ];
    const successData: OnyxUpdate[] = [];

    if (chatReport) {
        optimisticData.push({
            // Use SET for new reports because it doesn't exist yet, is faster and we need the data to be available when we navigate to the chat page
            onyxMethod: isNewChatReport ? Onyx.METHOD.SET : Onyx.METHOD.MERGE,
            key: `${ONYXKEYS.COLLECTION.REPORT}${chatReport.reportID}`,
            value: {
                ...chatReport,
                lastReadTime: DateUtils.getDBTime(),
                lastMessageTranslationKey: '',
                iouReportID: iouReport.reportID,
                ...(isNewChatReport ? {pendingFields: {createChat: CONST.RED_BRICK_ROAD_PENDING_ACTION.ADD}} : {}),
            },
        });
    }

    if (optimisticPolicyRecentlyUsedCategories.length) {
        optimisticData.push({
            onyxMethod: Onyx.METHOD.SET,
            key: `${ONYXKEYS.COLLECTION.POLICY_RECENTLY_USED_CATEGORIES}${iouReport.policyID}`,
            value: optimisticPolicyRecentlyUsedCategories,
        });
    }

    if (!isEmptyObject(optimisticPolicyRecentlyUsedTags)) {
        optimisticData.push({
            onyxMethod: Onyx.METHOD.MERGE,
            key: `${ONYXKEYS.COLLECTION.POLICY_RECENTLY_USED_TAGS}${iouReport.policyID}`,
            value: optimisticPolicyRecentlyUsedTags,
        });
    }

    const redundantParticipants: Record<number, null> = {};
    if (!isEmptyObject(optimisticPersonalDetailListAction)) {
        const successPersonalDetailListAction: Record<number, null> = {};

        // BE will send different participants. We clear the optimistic ones to avoid duplicated entries
        Object.keys(optimisticPersonalDetailListAction).forEach((accountIDKey) => {
            const accountID = Number(accountIDKey);
            successPersonalDetailListAction[accountID] = null;
            redundantParticipants[accountID] = null;
        });

        optimisticData.push({
            onyxMethod: Onyx.METHOD.MERGE,
            key: ONYXKEYS.PERSONAL_DETAILS_LIST,
            value: optimisticPersonalDetailListAction,
        });
        successData.push({
            onyxMethod: Onyx.METHOD.MERGE,
            key: ONYXKEYS.PERSONAL_DETAILS_LIST,
            value: successPersonalDetailListAction,
        });
    }

    successData.push(
        {
            onyxMethod: Onyx.METHOD.MERGE,
            key: `${ONYXKEYS.COLLECTION.REPORT}${iouReport.reportID}`,
            value: {
                participants: redundantParticipants,
                pendingFields: null,
                errorFields: null,
                isOptimisticReport: false,
            },
        },
        {
            onyxMethod: Onyx.METHOD.MERGE,
            key: `${ONYXKEYS.COLLECTION.REPORT}${transactionThreadReport.reportID}`,
            value: {
                participants: redundantParticipants,
                pendingFields: null,
                errorFields: null,
                isOptimisticReport: false,
            },
        },
        {
            onyxMethod: Onyx.METHOD.MERGE,
            key: `${ONYXKEYS.COLLECTION.TRANSACTION}${transaction.transactionID}`,
            value: {
                pendingAction: null,
                pendingFields: clearedPendingFields,
            },
        },
        {
            onyxMethod: Onyx.METHOD.MERGE,
            key: `${ONYXKEYS.COLLECTION.REPORT_ACTIONS}${chatReport?.reportID}`,
            value: {
                ...(isNewChatReport
                    ? {
                          [chatCreatedAction.reportActionID]: {
                              pendingAction: null,
                              errors: null,
                          },
                      }
                    : {}),
                [reportPreviewAction.reportActionID]: {
                    pendingAction: null,
                },
            },
        },
        {
            onyxMethod: Onyx.METHOD.MERGE,
            key: `${ONYXKEYS.COLLECTION.REPORT_ACTIONS}${iouReport.reportID}`,
            value: {
                [iouCreatedAction.reportActionID]: {
                    pendingAction: null,
                    errors: null,
                },
                [iouAction.reportActionID]: {
                    pendingAction: null,
                    errors: null,
                },
            },
        },
        {
            onyxMethod: Onyx.METHOD.MERGE,
            key: `${ONYXKEYS.COLLECTION.REPORT_ACTIONS}${transactionThreadReport.reportID}`,
            value: {
                [transactionThreadCreatedReportAction.reportActionID]: {
                    pendingAction: null,
                    errors: null,
                },
            },
        },
    );

    if (isNewChatReport) {
        successData.push({
            onyxMethod: Onyx.METHOD.MERGE,
            key: `${ONYXKEYS.COLLECTION.REPORT}${chatReport?.reportID}`,
            value: {
                participants: redundantParticipants,
                pendingFields: null,
                errorFields: null,
                isOptimisticReport: false,
            },
        });
    }

    const errorKey = DateUtils.getMicroseconds();

    const failureData: OnyxUpdate[] = [
        {
            onyxMethod: Onyx.METHOD.MERGE,
            key: `${ONYXKEYS.COLLECTION.REPORT}${chatReport?.reportID}`,
            value: {
                iouReportID: chatReport?.iouReportID,
                lastReadTime: chatReport?.lastReadTime,
                pendingFields: null,
                hasOutstandingChildRequest: chatReport?.hasOutstandingChildRequest,
                ...(isNewChatReport
                    ? {
                          errorFields: {
                              createChat: ErrorUtils.getMicroSecondOnyxErrorWithTranslationKey('report.genericCreateReportFailureMessage'),
                          },
                      }
                    : {}),
            },
        },
        {
            onyxMethod: Onyx.METHOD.MERGE,
            key: `${ONYXKEYS.COLLECTION.REPORT}${iouReport.reportID}`,
            value: {
                pendingFields: null,
                errorFields: {
                    createChat: ErrorUtils.getMicroSecondOnyxErrorWithTranslationKey('report.genericCreateReportFailureMessage'),
                },
            },
        },
        {
            onyxMethod: Onyx.METHOD.MERGE,
            key: `${ONYXKEYS.COLLECTION.REPORT}${transactionThreadReport.reportID}`,
            value: {
                errorFields: {
                    createChat: ErrorUtils.getMicroSecondOnyxErrorWithTranslationKey('report.genericCreateReportFailureMessage'),
                },
            },
        },
        {
            onyxMethod: Onyx.METHOD.MERGE,
            key: `${ONYXKEYS.COLLECTION.TRANSACTION}${transaction.transactionID}`,
            value: {
                errors: ErrorUtils.getMicroSecondOnyxErrorWithTranslationKey('iou.error.genericCreateInvoiceFailureMessage'),
                pendingAction: null,
                pendingFields: clearedPendingFields,
            },
        },
        {
            onyxMethod: Onyx.METHOD.MERGE,
            key: `${ONYXKEYS.COLLECTION.REPORT_ACTIONS}${iouReport.reportID}`,
            value: {
                [iouCreatedAction.reportActionID]: {
                    // Disabling this line since transaction.filename can be an empty string
                    // eslint-disable-next-line @typescript-eslint/prefer-nullish-coalescing
                    errors: getReceiptError(transaction.receipt, transaction.filename || transaction.receipt?.filename, false, errorKey),
                },
                [iouAction.reportActionID]: {
                    errors: ErrorUtils.getMicroSecondOnyxErrorWithTranslationKey('iou.error.genericCreateInvoiceFailureMessage'),
                },
            },
        },
        {
            onyxMethod: Onyx.METHOD.MERGE,
            key: `${ONYXKEYS.COLLECTION.REPORT_ACTIONS}${transactionThreadReport.reportID}`,
            value: {
                [transactionThreadCreatedReportAction.reportActionID]: {
                    errors: ErrorUtils.getMicroSecondOnyxErrorWithTranslationKey('iou.error.genericCreateInvoiceFailureMessage', errorKey),
                },
            },
        },
    ];

    // We don't need to compute violations unless we're on a paid policy
    if (!policy || !PolicyUtils.isPaidGroupPolicy(policy)) {
        return [optimisticData, successData, failureData];
    }

    const violationsOnyxData = ViolationsUtils.getViolationsOnyxData(
        transaction,
        [],
        !!policy.requiresTag,
        policyTagList ?? {},
        !!policy.requiresCategory,
        policyCategories ?? {},
        PolicyUtils.hasDependentTags(policy, policyTagList ?? {}),
    );

    if (violationsOnyxData) {
        optimisticData.push(violationsOnyxData);
        failureData.push({
            onyxMethod: Onyx.METHOD.SET,
            key: `${ONYXKEYS.COLLECTION.TRANSACTION_VIOLATIONS}${transaction.transactionID}`,
            value: [],
        });
    }

    return [optimisticData, successData, failureData];
}

/** Builds the Onyx data for track expense */
function buildOnyxDataForTrackExpense(
    chatReport: OnyxInputValue<OnyxTypes.Report>,
    iouReport: OnyxInputValue<OnyxTypes.Report>,
    transaction: OnyxTypes.Transaction,
    iouCreatedAction: OptimisticCreatedReportAction,
    iouAction: OptimisticIOUReportAction,
    reportPreviewAction: OnyxInputValue<ReportAction>,
    transactionThreadReport: OptimisticChatReport | EmptyObject,
    transactionThreadCreatedReportAction: OptimisticCreatedReportAction | EmptyObject,
    shouldCreateNewMoneyRequestReport: boolean,
    policy?: OnyxInputValue<OnyxTypes.Policy>,
    policyTagList?: OnyxInputValue<OnyxTypes.PolicyTagList>,
    policyCategories?: OnyxInputValue<OnyxTypes.PolicyCategories>,
    existingTransactionThreadReportID?: string,
    actionableTrackExpenseWhisper?: OnyxInputValue<OnyxTypes.ReportAction>,
): [OnyxUpdate[], OnyxUpdate[], OnyxUpdate[]] {
    const isScanRequest = TransactionUtils.isScanRequest(transaction);
    const isDistanceRequest = TransactionUtils.isDistanceRequest(transaction);
    const clearedPendingFields = Object.fromEntries(Object.keys(transaction.pendingFields ?? {}).map((key) => [key, null]));
    const optimisticData: OnyxUpdate[] = [];
    const successData: OnyxUpdate[] = [];
    const failureData: OnyxUpdate[] = [];

    let newQuickAction: ValueOf<typeof CONST.QUICK_ACTIONS> = CONST.QUICK_ACTIONS.TRACK_MANUAL;
    if (isScanRequest) {
        newQuickAction = CONST.QUICK_ACTIONS.TRACK_SCAN;
    } else if (isDistanceRequest) {
        newQuickAction = CONST.QUICK_ACTIONS.TRACK_DISTANCE;
    }
    const existingTransactionThreadReport = allReports?.[`${ONYXKEYS.COLLECTION.REPORT}${existingTransactionThreadReportID}`] ?? null;

    if (chatReport) {
        optimisticData.push(
            {
                onyxMethod: Onyx.METHOD.MERGE,
                key: `${ONYXKEYS.COLLECTION.REPORT}${chatReport.reportID}`,
                value: {
                    ...chatReport,
                    lastMessageText: iouAction.message?.[0]?.text,
                    lastMessageHtml: iouAction.message?.[0]?.html,
                    lastReadTime: DateUtils.getDBTime(),
                    iouReportID: iouReport?.reportID,
                },
            },
            {
                onyxMethod: Onyx.METHOD.SET,
                key: ONYXKEYS.NVP_QUICK_ACTION_GLOBAL_CREATE,
                value: {
                    action: newQuickAction,
                    chatReportID: chatReport.reportID,
                    isFirstQuickAction: isEmptyObject(quickAction),
                },
            },
        );

        if (actionableTrackExpenseWhisper && !iouReport) {
            optimisticData.push({
                onyxMethod: Onyx.METHOD.MERGE,
                key: `${ONYXKEYS.COLLECTION.REPORT_ACTIONS}${chatReport?.reportID}`,
                value: {
                    [actionableTrackExpenseWhisper.reportActionID]: actionableTrackExpenseWhisper,
                },
            });
            optimisticData.push({
                onyxMethod: Onyx.METHOD.MERGE,
                key: `${ONYXKEYS.COLLECTION.REPORT}${chatReport.reportID}`,
                value: {
                    lastVisibleActionCreated: actionableTrackExpenseWhisper.created,
                    lastMessageText: CONST.ACTIONABLE_TRACK_EXPENSE_WHISPER_MESSAGE,
                },
            });
            successData.push({
                onyxMethod: Onyx.METHOD.MERGE,
                key: `${ONYXKEYS.COLLECTION.REPORT_ACTIONS}${chatReport?.reportID}`,
                value: {
                    [actionableTrackExpenseWhisper.reportActionID]: {pendingAction: null, errors: null},
                },
            });
            failureData.push({
                onyxMethod: Onyx.METHOD.SET,
                key: `${ONYXKEYS.COLLECTION.REPORT_ACTIONS}${chatReport?.reportID}`,
                value: {[actionableTrackExpenseWhisper.reportActionID]: {} as ReportAction},
            });
        }
    }

    if (iouReport) {
        optimisticData.push(
            {
                onyxMethod: shouldCreateNewMoneyRequestReport ? Onyx.METHOD.SET : Onyx.METHOD.MERGE,
                key: `${ONYXKEYS.COLLECTION.REPORT}${iouReport.reportID}`,
                value: {
                    ...iouReport,
                    lastMessageText: iouAction.message?.[0]?.text,
                    lastMessageHtml: iouAction.message?.[0]?.html,
                    pendingFields: {
                        ...(shouldCreateNewMoneyRequestReport ? {createChat: CONST.RED_BRICK_ROAD_PENDING_ACTION.ADD} : {preview: CONST.RED_BRICK_ROAD_PENDING_ACTION.UPDATE}),
                    },
                },
            },
            shouldCreateNewMoneyRequestReport
                ? {
                      onyxMethod: Onyx.METHOD.SET,
                      key: `${ONYXKEYS.COLLECTION.REPORT_ACTIONS}${iouReport.reportID}`,
                      value: {
                          [iouCreatedAction.reportActionID]: iouCreatedAction as OnyxTypes.ReportAction,
                          [iouAction.reportActionID]: iouAction as OnyxTypes.ReportAction,
                      },
                  }
                : {
                      onyxMethod: Onyx.METHOD.MERGE,
                      key: `${ONYXKEYS.COLLECTION.REPORT_ACTIONS}${iouReport.reportID}`,
                      value: {
                          [iouAction.reportActionID]: iouAction as OnyxTypes.ReportAction,
                      },
                  },
            {
                onyxMethod: Onyx.METHOD.MERGE,
                key: `${ONYXKEYS.COLLECTION.REPORT_ACTIONS}${chatReport?.reportID}`,
                value: {
                    ...(reportPreviewAction && {[reportPreviewAction.reportActionID]: reportPreviewAction}),
                },
            },
        );
    } else {
        optimisticData.push({
            onyxMethod: Onyx.METHOD.MERGE,
            key: `${ONYXKEYS.COLLECTION.REPORT_ACTIONS}${chatReport?.reportID}`,
            value: {
                [iouAction.reportActionID]: iouAction as OnyxTypes.ReportAction,
            },
        });
    }

    optimisticData.push(
        {
            onyxMethod: Onyx.METHOD.SET,
            key: `${ONYXKEYS.COLLECTION.TRANSACTION}${transaction.transactionID}`,
            value: transaction,
        },
        {
            onyxMethod: Onyx.METHOD.MERGE,
            key: `${ONYXKEYS.COLLECTION.REPORT}${transactionThreadReport.reportID}`,
            value: {
                ...transactionThreadReport,
                pendingFields: {createChat: CONST.RED_BRICK_ROAD_PENDING_ACTION.ADD},
            },
        },
        // Remove the temporary transaction used during the creation flow
        {
            onyxMethod: Onyx.METHOD.SET,
            key: `${ONYXKEYS.COLLECTION.TRANSACTION_DRAFT}${CONST.IOU.OPTIMISTIC_TRANSACTION_ID}`,
            value: null,
        },
    );

    if (!isEmptyObject(transactionThreadCreatedReportAction)) {
        optimisticData.push({
            onyxMethod: Onyx.METHOD.MERGE,
            key: `${ONYXKEYS.COLLECTION.REPORT_ACTIONS}${transactionThreadReport.reportID}`,
            value: {
                [transactionThreadCreatedReportAction.reportActionID]: transactionThreadCreatedReportAction,
            },
        });
    }

    if (iouReport) {
        successData.push(
            {
                onyxMethod: Onyx.METHOD.MERGE,
                key: `${ONYXKEYS.COLLECTION.REPORT}${iouReport?.reportID}`,
                value: {
                    pendingFields: null,
                    errorFields: null,
                },
            },
            {
                onyxMethod: Onyx.METHOD.MERGE,
                key: `${ONYXKEYS.COLLECTION.REPORT_ACTIONS}${iouReport?.reportID}`,
                value: {
                    ...(shouldCreateNewMoneyRequestReport
                        ? {
                              [iouCreatedAction.reportActionID]: {
                                  pendingAction: null,
                                  errors: null,
                              },
                          }
                        : {}),
                    [iouAction.reportActionID]: {
                        pendingAction: null,
                        errors: null,
                    },
                },
            },
            {
                onyxMethod: Onyx.METHOD.MERGE,
                key: `${ONYXKEYS.COLLECTION.REPORT_ACTIONS}${chatReport?.reportID}`,
                value: {
                    ...(reportPreviewAction && {[reportPreviewAction.reportActionID]: {pendingAction: null}}),
                },
            },
        );
    } else {
        successData.push({
            onyxMethod: Onyx.METHOD.MERGE,
            key: `${ONYXKEYS.COLLECTION.REPORT_ACTIONS}${chatReport?.reportID}`,
            value: {
                [iouAction.reportActionID]: {
                    pendingAction: null,
                    errors: null,
                },
                ...(reportPreviewAction && {[reportPreviewAction.reportActionID]: {pendingAction: null}}),
            },
        });
    }

    successData.push(
        {
            onyxMethod: Onyx.METHOD.MERGE,
            key: `${ONYXKEYS.COLLECTION.REPORT}${transactionThreadReport.reportID}`,
            value: {
                pendingFields: null,
                errorFields: null,
            },
        },
        {
            onyxMethod: Onyx.METHOD.MERGE,
            key: `${ONYXKEYS.COLLECTION.TRANSACTION}${transaction.transactionID}`,
            value: {
                pendingAction: null,
                pendingFields: clearedPendingFields,
            },
        },
    );

    if (!isEmptyObject(transactionThreadCreatedReportAction)) {
        successData.push({
            onyxMethod: Onyx.METHOD.MERGE,
            key: `${ONYXKEYS.COLLECTION.REPORT_ACTIONS}${transactionThreadReport.reportID}`,
            value: {
                [transactionThreadCreatedReportAction.reportActionID]: {
                    pendingAction: null,
                    errors: null,
                },
            },
        });
    }

    failureData.push({
        onyxMethod: Onyx.METHOD.SET,
        key: ONYXKEYS.NVP_QUICK_ACTION_GLOBAL_CREATE,
        value: quickAction ?? null,
    });

    if (iouReport) {
        failureData.push(
            {
                onyxMethod: Onyx.METHOD.MERGE,
                key: `${ONYXKEYS.COLLECTION.REPORT}${iouReport.reportID}`,
                value: {
                    pendingFields: null,
                    errorFields: {
                        ...(shouldCreateNewMoneyRequestReport ? {createChat: ErrorUtils.getMicroSecondOnyxErrorWithTranslationKey('report.genericCreateReportFailureMessage')} : {}),
                    },
                },
            },
            {
                onyxMethod: Onyx.METHOD.MERGE,
                key: `${ONYXKEYS.COLLECTION.REPORT_ACTIONS}${iouReport.reportID}`,
                value: {
                    ...(shouldCreateNewMoneyRequestReport
                        ? {
                              [iouCreatedAction.reportActionID]: {
                                  // Disabling this line since transaction.filename can be an empty string
                                  // eslint-disable-next-line @typescript-eslint/prefer-nullish-coalescing
                                  errors: getReceiptError(transaction.receipt, transaction.filename || transaction.receipt?.filename, isScanRequest),
                              },
                              [iouAction.reportActionID]: {
                                  errors: ErrorUtils.getMicroSecondOnyxErrorWithTranslationKey('iou.error.genericCreateFailureMessage'),
                              },
                          }
                        : {
                              [iouAction.reportActionID]: {
                                  // Disabling this line since transaction.filename can be an empty string
                                  // eslint-disable-next-line @typescript-eslint/prefer-nullish-coalescing
                                  errors: getReceiptError(transaction.receipt, transaction.filename || transaction.receipt?.filename, isScanRequest),
                              },
                          }),
                },
            },
        );
    } else {
        failureData.push({
            onyxMethod: Onyx.METHOD.MERGE,
            key: `${ONYXKEYS.COLLECTION.REPORT_ACTIONS}${chatReport?.reportID}`,
            value: {
                [iouAction.reportActionID]: {
                    // Disabling this line since transaction.filename can be an empty string
                    // eslint-disable-next-line @typescript-eslint/prefer-nullish-coalescing
                    errors: getReceiptError(transaction.receipt, transaction.filename || transaction.receipt?.filename, isScanRequest),
                },
            },
        });
    }

    failureData.push(
        {
            onyxMethod: Onyx.METHOD.MERGE,
            key: `${ONYXKEYS.COLLECTION.REPORT}${chatReport?.reportID}`,
            value: {
                lastReadTime: chatReport?.lastReadTime,
                lastMessageText: chatReport?.lastMessageText,
                lastMessageHtml: chatReport?.lastMessageHtml,
            },
        },
        {
            onyxMethod: Onyx.METHOD.MERGE,
            key: `${ONYXKEYS.COLLECTION.REPORT}${transactionThreadReport.reportID}`,
            value: {
                pendingFields: null,
                errorFields: existingTransactionThreadReport
                    ? null
                    : {
                          createChat: ErrorUtils.getMicroSecondOnyxErrorWithTranslationKey('report.genericCreateReportFailureMessage'),
                      },
            },
        },
        {
            onyxMethod: Onyx.METHOD.MERGE,
            key: `${ONYXKEYS.COLLECTION.TRANSACTION}${transaction.transactionID}`,
            value: {
                // Disabling this line since transaction.filename can be an empty string
                // eslint-disable-next-line @typescript-eslint/prefer-nullish-coalescing
                errors: getReceiptError(transaction.receipt, transaction.filename || transaction.receipt?.filename, isScanRequest),
                pendingAction: null,
                pendingFields: clearedPendingFields,
            },
        },
        {
            onyxMethod: Onyx.METHOD.MERGE,
            key: `${ONYXKEYS.COLLECTION.REPORT_ACTIONS}${transactionThreadReport.reportID}`,
            value: {
                [transactionThreadCreatedReportAction.reportActionID]: {
                    errors: ErrorUtils.getMicroSecondOnyxErrorWithTranslationKey('iou.error.genericCreateFailureMessage'),
                },
            },
        },
    );

    // We don't need to compute violations unless we're on a paid policy
    if (!policy || !PolicyUtils.isPaidGroupPolicy(policy)) {
        return [optimisticData, successData, failureData];
    }

    const violationsOnyxData = ViolationsUtils.getViolationsOnyxData(
        transaction,
        [],
        !!policy.requiresTag,
        policyTagList ?? {},
        !!policy.requiresCategory,
        policyCategories ?? {},
        PolicyUtils.hasDependentTags(policy, policyTagList ?? {}),
    );

    if (violationsOnyxData) {
        optimisticData.push(violationsOnyxData);
        failureData.push({
            onyxMethod: Onyx.METHOD.SET,
            key: `${ONYXKEYS.COLLECTION.TRANSACTION_VIOLATIONS}${transaction.transactionID}`,
            value: [],
        });
    }

    return [optimisticData, successData, failureData];
}

function getDeleteTrackExpenseInformation(
    chatReportID: string,
    transactionID: string,
    reportAction: OnyxTypes.ReportAction,
    shouldDeleteTransactionFromOnyx = true,
    isMovingTransactionFromTrackExpense = false,
    actionableWhisperReportActionID = '',
    resolution = '',
) {
    // STEP 1: Get all collections we're updating
    const chatReport = allReports?.[`${ONYXKEYS.COLLECTION.REPORT}${chatReportID}`] ?? null;
    const transaction = allTransactions[`${ONYXKEYS.COLLECTION.TRANSACTION}${transactionID}`];
    const transactionViolations = allTransactionViolations[`${ONYXKEYS.COLLECTION.TRANSACTION_VIOLATIONS}${transactionID}`];
    const transactionThreadID = reportAction.childReportID;
    let transactionThread = null;
    if (transactionThreadID) {
        transactionThread = allReports?.[`${ONYXKEYS.COLLECTION.REPORT}${transactionThreadID}`] ?? null;
    }

    // STEP 2: Decide if we need to:
    // 1. Delete the transactionThread - delete if there are no visible comments in the thread and we're not moving the transaction
    // 2. Update the moneyRequestPreview to show [Deleted expense] - update if the transactionThread exists AND it isn't being deleted and we're not moving the transaction
    const shouldDeleteTransactionThread = !isMovingTransactionFromTrackExpense && (transactionThreadID ? (reportAction?.childVisibleActionCount ?? 0) === 0 : false);

    const shouldShowDeletedRequestMessage = !isMovingTransactionFromTrackExpense && !!transactionThreadID && !shouldDeleteTransactionThread;

    // STEP 3: Update the IOU reportAction.
    const updatedReportAction = {
        [reportAction.reportActionID]: {
            pendingAction: shouldShowDeletedRequestMessage ? CONST.RED_BRICK_ROAD_PENDING_ACTION.UPDATE : CONST.RED_BRICK_ROAD_PENDING_ACTION.DELETE,
            previousMessage: reportAction.message,
            message: [
                {
                    type: 'COMMENT',
                    html: '',
                    text: '',
                    isEdited: true,
                    isDeletedParentAction: shouldShowDeletedRequestMessage,
                },
            ],
            originalMessage: {
                IOUTransactionID: null,
            },
            errors: undefined,
        },
        ...(actionableWhisperReportActionID && {[actionableWhisperReportActionID]: {originalMessage: {resolution}}}),
    } as OnyxTypes.ReportActions;
    const lastVisibleAction = ReportActionsUtils.getLastVisibleAction(chatReport?.reportID ?? '-1', updatedReportAction);
    const {lastMessageText = '', lastMessageHtml = ''} = ReportActionsUtils.getLastVisibleMessage(chatReport?.reportID ?? '-1', updatedReportAction);

    // STEP 4: Build Onyx data
    const optimisticData: OnyxUpdate[] = [];

    if (shouldDeleteTransactionFromOnyx) {
        optimisticData.push({
            onyxMethod: Onyx.METHOD.SET,
            key: `${ONYXKEYS.COLLECTION.TRANSACTION}${transactionID}`,
            value: null,
        });
    }

    if (Permissions.canUseViolations(betas)) {
        optimisticData.push({
            onyxMethod: Onyx.METHOD.SET,
            key: `${ONYXKEYS.COLLECTION.TRANSACTION_VIOLATIONS}${transactionID}`,
            value: null,
        });
    }

    if (shouldDeleteTransactionThread) {
        optimisticData.push(
            {
                onyxMethod: Onyx.METHOD.SET,
                key: `${ONYXKEYS.COLLECTION.REPORT}${transactionThreadID}`,
                value: null,
            },
            {
                onyxMethod: Onyx.METHOD.SET,
                key: `${ONYXKEYS.COLLECTION.REPORT_ACTIONS}${transactionThreadID}`,
                value: null,
            },
        );
    }

    optimisticData.push(
        {
            onyxMethod: Onyx.METHOD.MERGE,
            key: `${ONYXKEYS.COLLECTION.REPORT_ACTIONS}${chatReport?.reportID}`,
            value: updatedReportAction,
        },
        {
            onyxMethod: Onyx.METHOD.MERGE,
            key: `${ONYXKEYS.COLLECTION.REPORT}${chatReport?.reportID}`,
            value: {
                lastMessageText,
                lastVisibleActionCreated: lastVisibleAction?.created,
                lastMessageHtml: !lastMessageHtml ? lastMessageText : lastMessageHtml,
            },
        },
    );

    const successData: OnyxUpdate[] = [
        {
            onyxMethod: Onyx.METHOD.MERGE,
            key: `${ONYXKEYS.COLLECTION.REPORT_ACTIONS}${chatReport?.reportID}`,
            value: {
                [reportAction.reportActionID]: {
                    pendingAction: null,
                    errors: null,
                },
            },
        },
    ];

    const failureData: OnyxUpdate[] = [];

    if (shouldDeleteTransactionFromOnyx) {
        failureData.push({
            onyxMethod: Onyx.METHOD.SET,
            key: `${ONYXKEYS.COLLECTION.TRANSACTION}${transactionID}`,
            value: transaction ?? null,
        });
    }

    if (Permissions.canUseViolations(betas)) {
        failureData.push({
            onyxMethod: Onyx.METHOD.SET,
            key: `${ONYXKEYS.COLLECTION.TRANSACTION_VIOLATIONS}${transactionID}`,
            value: transactionViolations ?? null,
        });
    }

    if (shouldDeleteTransactionThread) {
        failureData.push({
            onyxMethod: Onyx.METHOD.SET,
            key: `${ONYXKEYS.COLLECTION.REPORT}${transactionThreadID}`,
            value: transactionThread,
        });
    }

    if (actionableWhisperReportActionID) {
        failureData.push({
            onyxMethod: Onyx.METHOD.MERGE,
            key: `${ONYXKEYS.COLLECTION.REPORT_ACTIONS}${chatReport?.reportID}`,
            value: {
                [actionableWhisperReportActionID]: {
                    originalMessage: {
                        resolution: null,
                    },
                },
            },
        });
    }
    failureData.push(
        {
            onyxMethod: Onyx.METHOD.MERGE,
            key: `${ONYXKEYS.COLLECTION.REPORT_ACTIONS}${chatReport?.reportID}`,
            value: {
                [reportAction.reportActionID]: {
                    ...reportAction,
                    pendingAction: null,
                    errors: ErrorUtils.getMicroSecondOnyxErrorWithTranslationKey('iou.error.genericDeleteFailureMessage'),
                },
            },
        },
        {
            onyxMethod: Onyx.METHOD.MERGE,
            key: `${ONYXKEYS.COLLECTION.REPORT}${chatReport?.reportID}`,
            value: chatReport,
        },
    );

    const parameters: DeleteMoneyRequestParams = {
        transactionID,
        reportActionID: reportAction.reportActionID,
    };

    return {parameters, optimisticData, successData, failureData, shouldDeleteTransactionThread, chatReport};
}

/** Gathers all the data needed to create an invoice. */
function getSendInvoiceInformation(
    transaction: OnyxEntry<OnyxTypes.Transaction>,
    currentUserAccountID: number,
    invoiceChatReport?: OnyxEntry<OnyxTypes.Report>,
    receipt?: Receipt,
    policy?: OnyxEntry<OnyxTypes.Policy>,
    policyTagList?: OnyxEntry<OnyxTypes.PolicyTagList>,
    policyCategories?: OnyxEntry<OnyxTypes.PolicyCategories>,
): SendInvoiceInformation {
    const {amount = 0, currency = '', created = '', merchant = '', category = '', tag = '', taxCode = '', taxAmount = 0, billable, comment, participants} = transaction ?? {};
    const trimmedComment = (comment?.comment ?? '').trim();
    const senderWorkspaceID = participants?.find((participant) => participant?.isSender)?.policyID ?? '-1';
    const receiverParticipant = participants?.find((participant) => participant?.accountID) ?? invoiceChatReport?.invoiceReceiver;
    const receiverAccountID = receiverParticipant && 'accountID' in receiverParticipant && receiverParticipant.accountID ? receiverParticipant.accountID : -1;
    let receiver = ReportUtils.getPersonalDetailsForAccountID(receiverAccountID);
    let optimisticPersonalDetailListAction = {};

    // STEP 1: Get existing chat report OR build a new optimistic one
    let isNewChatReport = false;
    let chatReport = !isEmptyObject(invoiceChatReport) && invoiceChatReport?.reportID ? invoiceChatReport : null;

    if (!chatReport) {
        chatReport = ReportUtils.getInvoiceChatByParticipants(senderWorkspaceID, receiverAccountID) ?? null;
    }

    if (!chatReport) {
        isNewChatReport = true;
        chatReport = ReportUtils.buildOptimisticChatReport([receiverAccountID, currentUserAccountID], CONST.REPORT.DEFAULT_REPORT_NAME, CONST.REPORT.CHAT_TYPE.INVOICE, senderWorkspaceID);
    }

    // STEP 2: Create a new optimistic invoice report.
    const optimisticInvoiceReport = ReportUtils.buildOptimisticInvoiceReport(chatReport.reportID, senderWorkspaceID, receiverAccountID, receiver.displayName ?? '', amount, currency);

    // STEP 3: Build optimistic receipt and transaction
    const receiptObject: Receipt = {};
    let filename;
    if (receipt?.source) {
        receiptObject.source = receipt.source;
        receiptObject.state = receipt.state ?? CONST.IOU.RECEIPT_STATE.SCANREADY;
        filename = receipt.name;
    }
    const optimisticTransaction = TransactionUtils.buildOptimisticTransaction(
        amount,
        currency,
        optimisticInvoiceReport.reportID,
        trimmedComment,
        created,
        '',
        '',
        merchant,
        receiptObject,
        filename,
        undefined,
        category,
        tag,
        taxCode,
        taxAmount,
        billable,
    );

    const optimisticPolicyRecentlyUsedCategories = Category.buildOptimisticPolicyRecentlyUsedCategories(optimisticInvoiceReport.policyID, category);
    const optimisticPolicyRecentlyUsedTags = Tag.buildOptimisticPolicyRecentlyUsedTags(optimisticInvoiceReport.policyID, tag);

    // STEP 4: Add optimistic personal details for participant
    const shouldCreateOptimisticPersonalDetails = isNewChatReport && !allPersonalDetails[receiverAccountID];
    if (shouldCreateOptimisticPersonalDetails) {
        const receiverLogin = receiverParticipant && 'login' in receiverParticipant && receiverParticipant.login ? receiverParticipant.login : '';
        receiver = {
            accountID: receiverAccountID,
            displayName: LocalePhoneNumber.formatPhoneNumber(receiverLogin),
            login: receiverLogin,
            isOptimisticPersonalDetail: true,
        };

        optimisticPersonalDetailListAction = {[receiverAccountID]: receiver};
    }

    // STEP 5: Build optimistic reportActions.
    const [optimisticCreatedActionForChat, optimisticCreatedActionForIOUReport, iouAction, optimisticTransactionThread, optimisticCreatedActionForTransactionThread] =
        ReportUtils.buildOptimisticMoneyRequestEntities(
            optimisticInvoiceReport,
            CONST.IOU.REPORT_ACTION_TYPE.CREATE,
            amount,
            currency,
            trimmedComment,
            receiver.login ?? '',
            [receiver],
            optimisticTransaction.transactionID,
            undefined,
            false,
            false,
            receiptObject,
            false,
        );
    const reportPreviewAction = ReportUtils.buildOptimisticReportPreview(chatReport, optimisticInvoiceReport, trimmedComment, optimisticTransaction);

    // STEP 6: Build Onyx Data
    const [optimisticData, successData, failureData] = buildOnyxDataForInvoice(
        chatReport,
        optimisticInvoiceReport,
        optimisticTransaction,
        optimisticCreatedActionForChat,
        optimisticCreatedActionForIOUReport,
        iouAction,
        optimisticPersonalDetailListAction,
        reportPreviewAction,
        optimisticPolicyRecentlyUsedCategories,
        optimisticPolicyRecentlyUsedTags,
        isNewChatReport,
        optimisticTransactionThread,
        optimisticCreatedActionForTransactionThread,
        policy,
        policyTagList,
        policyCategories,
    );

    return {
        senderWorkspaceID,
        receiver,
        invoiceRoom: chatReport,
        createdChatReportActionID: optimisticCreatedActionForChat.reportActionID,
        invoiceReportID: optimisticInvoiceReport.reportID,
        reportPreviewReportActionID: reportPreviewAction.reportActionID,
        transactionID: optimisticTransaction.transactionID,
        transactionThreadReportID: optimisticTransactionThread.reportID,
        onyxData: {
            optimisticData,
            successData,
            failureData,
        },
    };
}

/**
 * Gathers all the data needed to submit an expense. It attempts to find existing reports, iouReports, and receipts. If it doesn't find them, then
 * it creates optimistic versions of them and uses those instead
 */
function getMoneyRequestInformation(
    parentChatReport: OnyxEntry<OnyxTypes.Report> | EmptyObject,
    participant: Participant,
    comment: string,
    amount: number,
    currency: string,
    created: string,
    merchant: string,
    receipt: Receipt | undefined,
    existingTransactionID: string | undefined,
    category: string | undefined,
    tag: string | undefined,
    taxCode: string | undefined,
    taxAmount: number | undefined,
    billable: boolean | undefined,
    policy: OnyxEntry<OnyxTypes.Policy> | undefined,
    policyTagList: OnyxEntry<OnyxTypes.PolicyTagList> | undefined,
    policyCategories: OnyxEntry<OnyxTypes.PolicyCategories> | undefined,
    payeeAccountID = userAccountID,
    payeeEmail = currentUserEmail,
    moneyRequestReportID = '',
    linkedTrackedExpenseReportAction?: OnyxTypes.ReportAction,
): MoneyRequestInformation {
    const payerEmail = PhoneNumber.addSMSDomainIfPhoneNumber(participant.login ?? '');
    const payerAccountID = Number(participant.accountID);
    const isPolicyExpenseChat = participant.isPolicyExpenseChat;

    // STEP 1: Get existing chat report OR build a new optimistic one
    let isNewChatReport = false;
    let chatReport = !isEmptyObject(parentChatReport) && parentChatReport?.reportID ? parentChatReport : null;

    // If this is a policyExpenseChat, the chatReport must exist and we can get it from Onyx.
    // report is null if the flow is initiated from the global create menu. However, participant always stores the reportID if it exists, which is the case for policyExpenseChats
    if (!chatReport && isPolicyExpenseChat) {
        chatReport = allReports?.[`${ONYXKEYS.COLLECTION.REPORT}${participant.reportID}`] ?? null;
    }

    if (!chatReport) {
        chatReport = ReportUtils.getChatByParticipants([payerAccountID, payeeAccountID]) ?? null;
    }

    // If we still don't have a report, it likely doens't exist and we need to build an optimistic one
    if (!chatReport) {
        isNewChatReport = true;
        chatReport = ReportUtils.buildOptimisticChatReport([payerAccountID, payeeAccountID]);
    }

    // STEP 2: Get the Expense/IOU report. If the moneyRequestReportID has been provided, we want to add the transaction to this specific report.
    // If no such reportID has been provided, let's use the chatReport.iouReportID property. In case that is not present, build a new optimistic Expense/IOU report.
    let iouReport: OnyxInputValue<OnyxTypes.Report> = null;
    if (moneyRequestReportID) {
        iouReport = allReports?.[`${ONYXKEYS.COLLECTION.REPORT}${moneyRequestReportID}`] ?? null;
    } else {
        iouReport = allReports?.[`${ONYXKEYS.COLLECTION.REPORT}${chatReport.iouReportID}`] ?? null;
    }

    const shouldCreateNewMoneyRequestReport = ReportUtils.shouldCreateNewMoneyRequestReport(iouReport, chatReport);

    if (!iouReport || shouldCreateNewMoneyRequestReport) {
        iouReport = isPolicyExpenseChat
            ? ReportUtils.buildOptimisticExpenseReport(chatReport.reportID, chatReport.policyID ?? '-1', payeeAccountID, amount, currency)
            : ReportUtils.buildOptimisticIOUReport(payeeAccountID, payerAccountID, amount, chatReport.reportID, currency);
    } else if (isPolicyExpenseChat) {
        iouReport = {...iouReport};
        if (iouReport?.currency === currency && typeof iouReport.total === 'number') {
            // Because of the Expense reports are stored as negative values, we subtract the total from the amount
            iouReport.total -= amount;
        }
    } else {
        iouReport = IOUUtils.updateIOUOwnerAndTotal(iouReport, payeeAccountID, amount, currency);
    }
    // STEP 3: Build optimistic receipt and transaction
    const receiptObject: Receipt = {};
    let filename;
    if (receipt?.source) {
        receiptObject.source = receipt.source;
        receiptObject.state = receipt.state ?? CONST.IOU.RECEIPT_STATE.SCANREADY;
        filename = receipt.name;
    }
    const existingTransaction = allTransactionDrafts[`${ONYXKEYS.COLLECTION.TRANSACTION_DRAFT}${existingTransactionID ?? CONST.IOU.OPTIMISTIC_TRANSACTION_ID}`];
    const isDistanceRequest = existingTransaction && existingTransaction.iouRequestType === CONST.IOU.REQUEST_TYPE.DISTANCE;
    let optimisticTransaction = TransactionUtils.buildOptimisticTransaction(
        ReportUtils.isExpenseReport(iouReport) ? -amount : amount,
        currency,
        iouReport.reportID,
        comment,
        created,
        '',
        '',
        merchant,
        receiptObject,
        filename,
        existingTransactionID,
        category,
        tag,
        taxCode,
        ReportUtils.isExpenseReport(iouReport) ? -(taxAmount ?? 0) : taxAmount,
        billable,
        isDistanceRequest ? {waypoints: CONST.RED_BRICK_ROAD_PENDING_ACTION.ADD} : undefined,
    );

    const optimisticPolicyRecentlyUsedCategories = Category.buildOptimisticPolicyRecentlyUsedCategories(iouReport.policyID, category);
    const optimisticPolicyRecentlyUsedTags = Tag.buildOptimisticPolicyRecentlyUsedTags(iouReport.policyID, tag);

    // If there is an existing transaction (which is the case for distance requests), then the data from the existing transaction
    // needs to be manually merged into the optimistic transaction. This is because buildOnyxDataForMoneyRequest() uses `Onyx.set()` for the transaction
    // data. This is a big can of worms to change it to `Onyx.merge()` as explored in https://expensify.slack.com/archives/C05DWUDHVK7/p1692139468252109.
    // I want to clean this up at some point, but it's possible this will live in the code for a while so I've created https://github.com/Expensify/App/issues/25417
    // to remind me to do this.
    if (isDistanceRequest) {
        optimisticTransaction = fastMerge(existingTransaction, optimisticTransaction, false);
    }

    // STEP 4: Build optimistic reportActions. We need:
    // 1. CREATED action for the chatReport
    // 2. CREATED action for the iouReport
    // 3. IOU action for the iouReport
    // 4. The transaction thread, which requires the iouAction, and CREATED action for the transaction thread
    // 5. REPORT_PREVIEW action for the chatReport
    // Note: The CREATED action for the IOU report must be optimistically generated before the IOU action so there's no chance that it appears after the IOU action in the chat
    const [optimisticCreatedActionForChat, optimisticCreatedActionForIOUReport, iouAction, optimisticTransactionThread, optimisticCreatedActionForTransactionThread] =
        ReportUtils.buildOptimisticMoneyRequestEntities(
            iouReport,
            CONST.IOU.REPORT_ACTION_TYPE.CREATE,
            amount,
            currency,
            comment,
            payeeEmail,
            [participant],
            optimisticTransaction.transactionID,
            undefined,
            false,
            false,
            receiptObject,
            false,
            undefined,
            linkedTrackedExpenseReportAction?.childReportID,
            linkedTrackedExpenseReportAction,
        );

    let reportPreviewAction = shouldCreateNewMoneyRequestReport ? null : getReportPreviewAction(chatReport.reportID, iouReport.reportID);

    if (reportPreviewAction) {
        reportPreviewAction = ReportUtils.updateReportPreview(iouReport, reportPreviewAction as ReportPreviewAction, false, comment, optimisticTransaction);
    } else {
        reportPreviewAction = ReportUtils.buildOptimisticReportPreview(chatReport, iouReport, comment, optimisticTransaction);
        chatReport.lastVisibleActionCreated = reportPreviewAction.created;

        // Generated ReportPreview action is a parent report action of the iou report.
        // We are setting the iou report's parentReportActionID to display subtitle correctly in IOU page when offline.
        iouReport.parentReportActionID = reportPreviewAction.reportActionID;
    }

    const shouldCreateOptimisticPersonalDetails = isNewChatReport && !allPersonalDetails[payerAccountID];
    // Add optimistic personal details for participant
    const optimisticPersonalDetailListAction = shouldCreateOptimisticPersonalDetails
        ? {
              [payerAccountID]: {
                  accountID: payerAccountID,
                  // Disabling this line since participant.displayName can be an empty string
                  // eslint-disable-next-line @typescript-eslint/prefer-nullish-coalescing
                  displayName: LocalePhoneNumber.formatPhoneNumber(participant.displayName || payerEmail),
                  login: participant.login,
                  isOptimisticPersonalDetail: true,
              },
          }
        : {};

    const optimisticNextStep = NextStepUtils.buildNextStep(iouReport, CONST.REPORT.STATUS_NUM.OPEN);

    // STEP 5: Build Onyx Data
    const [optimisticData, successData, failureData] = buildOnyxDataForMoneyRequest(
        chatReport,
        iouReport,
        optimisticTransaction,
        optimisticCreatedActionForChat,
        optimisticCreatedActionForIOUReport,
        iouAction,
        optimisticPersonalDetailListAction,
        reportPreviewAction,
        optimisticPolicyRecentlyUsedCategories,
        optimisticPolicyRecentlyUsedTags,
        isNewChatReport,
        optimisticTransactionThread ?? {},
        optimisticCreatedActionForTransactionThread ?? {},
        shouldCreateNewMoneyRequestReport,
        policy,
        policyTagList,
        policyCategories,
        optimisticNextStep,
    );

    return {
        payerAccountID,
        payerEmail,
        iouReport,
        chatReport,
        transaction: optimisticTransaction,
        iouAction,
        createdChatReportActionID: isNewChatReport ? optimisticCreatedActionForChat.reportActionID : '-1',
        createdIOUReportActionID: shouldCreateNewMoneyRequestReport ? optimisticCreatedActionForIOUReport.reportActionID : '-1',
        reportPreviewAction,
        transactionThreadReportID: optimisticTransactionThread?.reportID ?? '-1',
        createdReportActionIDForThread: optimisticCreatedActionForTransactionThread?.reportActionID ?? '-1',
        onyxData: {
            optimisticData,
            successData,
            failureData,
        },
    };
}

/**
 * Gathers all the data needed to make an expense. It attempts to find existing reports, iouReports, and receipts. If it doesn't find them, then
 * it creates optimistic versions of them and uses those instead
 */
function getTrackExpenseInformation(
    parentChatReport: OnyxEntry<OnyxTypes.Report> | EmptyObject,
    participant: Participant,
    comment: string,
    amount: number,
    currency: string,
    created: string,
    merchant: string,
    receipt: Receipt | undefined,
    category: string | undefined,
    tag: string | undefined,
    taxCode: string | undefined,
    taxAmount: number | undefined,
    billable: boolean | undefined,
    policy: OnyxEntry<OnyxTypes.Policy> | undefined,
    policyTagList: OnyxEntry<OnyxTypes.PolicyTagList> | undefined,
    policyCategories: OnyxEntry<OnyxTypes.PolicyCategories> | undefined,
    payeeEmail = currentUserEmail,
    payeeAccountID = userAccountID,
    moneyRequestReportID = '',
    linkedTrackedExpenseReportAction?: OnyxTypes.ReportAction,
    existingTransactionID?: string,
): TrackExpenseInformation | EmptyObject {
    const optimisticData: OnyxUpdate[] = [];
    const successData: OnyxUpdate[] = [];
    const failureData: OnyxUpdate[] = [];

    const isPolicyExpenseChat = participant.isPolicyExpenseChat;

    // STEP 1: Get existing chat report
    let chatReport = !isEmptyObject(parentChatReport) && parentChatReport?.reportID ? parentChatReport : null;

    // The chatReport always exists, and we can get it from Onyx if chatReport is null.
    if (!chatReport) {
        chatReport = allReports?.[`${ONYXKEYS.COLLECTION.REPORT}${participant.reportID}`] ?? null;
    }

    // If we still don't have a report, it likely doesn't exist, and we will early return here as it should not happen
    // Maybe later, we can build an optimistic selfDM chat.
    if (!chatReport) {
        return {};
    }

    // Check if the report is a draft
    const isDraftReport = ReportUtils.isDraftReport(chatReport?.reportID);

    let createdWorkspaceParams: CreateWorkspaceParams | undefined;

    if (isDraftReport) {
        const workspaceData = Policy.buildPolicyData(undefined, policy?.makeMeAdmin, policy?.name, policy?.id, chatReport?.reportID);
        createdWorkspaceParams = workspaceData.params;
        optimisticData.push(...workspaceData.optimisticData);
        successData.push(...workspaceData.successData);
        failureData.push(...workspaceData.failureData);
    }

    // STEP 2: If not in the self-DM flow, we need to use the expense report.
    // For this, first use the chatReport.iouReportID property. Build a new optimistic expense report if needed.
    const shouldUseMoneyReport = !!isPolicyExpenseChat;

    let iouReport: OnyxInputValue<OnyxTypes.Report> = null;
    let shouldCreateNewMoneyRequestReport = false;

    if (shouldUseMoneyReport) {
        if (moneyRequestReportID) {
            iouReport = allReports?.[`${ONYXKEYS.COLLECTION.REPORT}${moneyRequestReportID}`] ?? null;
        } else {
            iouReport = allReports?.[`${ONYXKEYS.COLLECTION.REPORT}${chatReport.iouReportID}`] ?? null;
        }

        shouldCreateNewMoneyRequestReport = ReportUtils.shouldCreateNewMoneyRequestReport(iouReport, chatReport);
        if (!iouReport || shouldCreateNewMoneyRequestReport) {
            iouReport = ReportUtils.buildOptimisticExpenseReport(chatReport.reportID, chatReport.policyID ?? '-1', payeeAccountID, amount, currency, false);
        } else {
            iouReport = {...iouReport};
            if (iouReport?.currency === currency && typeof iouReport.total === 'number' && typeof iouReport.nonReimbursableTotal === 'number') {
                // Because of the Expense reports are stored as negative values, we subtract the total from the amount
                iouReport.total -= amount;
                iouReport.nonReimbursableTotal -= amount;
            }
        }
    }

    // If shouldUseMoneyReport is true, the iouReport was defined.
    // But we'll use the `shouldUseMoneyReport && iouReport` check further instead of `shouldUseMoneyReport` to avoid TS errors.

    // STEP 3: Build optimistic receipt and transaction
    const receiptObject: Receipt = {};
    let filename;
    if (receipt?.source) {
        receiptObject.source = receipt.source;
        receiptObject.state = receipt.state ?? CONST.IOU.RECEIPT_STATE.SCANREADY;
        filename = receipt.name;
    }
    const existingTransaction = allTransactionDrafts[`${ONYXKEYS.COLLECTION.TRANSACTION_DRAFT}${existingTransactionID ?? CONST.IOU.OPTIMISTIC_TRANSACTION_ID}`];
    const isDistanceRequest = existingTransaction && existingTransaction.iouRequestType === CONST.IOU.REQUEST_TYPE.DISTANCE;
    let optimisticTransaction = TransactionUtils.buildOptimisticTransaction(
        ReportUtils.isExpenseReport(iouReport) ? -amount : amount,
        currency,
        shouldUseMoneyReport && iouReport ? iouReport.reportID : '-1',
        comment,
        created,
        '',
        '',
        merchant,
        receiptObject,
        filename,
        existingTransactionID ?? null,
        category,
        tag,
        taxCode,
        taxAmount,
        billable,
        isDistanceRequest ? {waypoints: CONST.RED_BRICK_ROAD_PENDING_ACTION.ADD} : undefined,
        false,
    );

    // If there is an existing transaction (which is the case for distance requests), then the data from the existing transaction
    // needs to be manually merged into the optimistic transaction. This is because buildOnyxDataForMoneyRequest() uses `Onyx.set()` for the transaction
    // data. This is a big can of worms to change it to `Onyx.merge()` as explored in https://expensify.slack.com/archives/C05DWUDHVK7/p1692139468252109.
    // I want to clean this up at some point, but it's possible this will live in the code for a while so I've created https://github.com/Expensify/App/issues/25417
    // to remind me to do this.
    if (isDistanceRequest) {
        optimisticTransaction = fastMerge(existingTransaction, optimisticTransaction, false);
    }

    // STEP 4: Build optimistic reportActions. We need:
    // 1. CREATED action for the iouReport (if tracking in the Expense chat)
    // 2. IOU action for the iouReport (if tracking in the Expense chat), otherwise – for chatReport
    // 3. The transaction thread, which requires the iouAction, and CREATED action for the transaction thread
    // 4. REPORT_PREVIEW action for the chatReport (if tracking in the Expense chat)
    const [, optimisticCreatedActionForIOUReport, iouAction, optimisticTransactionThread, optimisticCreatedActionForTransactionThread] = ReportUtils.buildOptimisticMoneyRequestEntities(
        shouldUseMoneyReport && iouReport ? iouReport : chatReport,
        CONST.IOU.REPORT_ACTION_TYPE.TRACK,
        amount,
        currency,
        comment,
        payeeEmail,
        [participant],
        optimisticTransaction.transactionID,
        undefined,
        false,
        false,
        receiptObject,
        false,
        !shouldUseMoneyReport,
        linkedTrackedExpenseReportAction?.childReportID,
        linkedTrackedExpenseReportAction,
    );

    let reportPreviewAction: OnyxInputValue<OnyxTypes.ReportAction> = null;
    if (shouldUseMoneyReport && iouReport) {
        reportPreviewAction = shouldCreateNewMoneyRequestReport ? null : getReportPreviewAction(chatReport.reportID, iouReport.reportID);

        if (reportPreviewAction) {
            reportPreviewAction = ReportUtils.updateReportPreview(iouReport, reportPreviewAction as ReportPreviewAction, false, comment, optimisticTransaction);
        } else {
            reportPreviewAction = ReportUtils.buildOptimisticReportPreview(chatReport, iouReport, comment, optimisticTransaction);
            // Generated ReportPreview action is a parent report action of the iou report.
            // We are setting the iou report's parentReportActionID to display subtitle correctly in IOU page when offline.
            iouReport.parentReportActionID = reportPreviewAction.reportActionID;
        }
    }

    let actionableTrackExpenseWhisper: OnyxInputValue<OnyxTypes.ReportAction> = null;
    if (!isPolicyExpenseChat) {
        actionableTrackExpenseWhisper = ReportUtils.buildOptimisticActionableTrackExpenseWhisper(iouAction, optimisticTransaction.transactionID);
    }

    // STEP 5: Build Onyx Data
    const trackExpenseOnyxData = buildOnyxDataForTrackExpense(
        chatReport,
        iouReport,
        optimisticTransaction,
        optimisticCreatedActionForIOUReport,
        iouAction,
        reportPreviewAction,
        optimisticTransactionThread ?? {},
        (optimisticCreatedActionForTransactionThread as OptimisticCreatedReportAction) ?? {}, // Add type assertion here
        shouldCreateNewMoneyRequestReport,
        policy,
        policyTagList,
        policyCategories,
        undefined,
        actionableTrackExpenseWhisper,
    );

    return {
        createdWorkspaceParams,
        chatReport,
        iouReport: iouReport ?? undefined,
        transaction: optimisticTransaction,
        iouAction,
        createdChatReportActionID: '-1',
        createdIOUReportActionID: shouldCreateNewMoneyRequestReport ? optimisticCreatedActionForIOUReport.reportActionID : '-1',
        reportPreviewAction: reportPreviewAction ?? undefined,
        transactionThreadReportID: optimisticTransactionThread.reportID,
        createdReportActionIDForThread: optimisticCreatedActionForTransactionThread.reportActionID,
        actionableWhisperReportActionIDParam: actionableTrackExpenseWhisper?.reportActionID ?? '',
        onyxData: {
            optimisticData: optimisticData.concat(trackExpenseOnyxData[0]),
            successData: successData.concat(trackExpenseOnyxData[1]),
            failureData: failureData.concat(trackExpenseOnyxData[2]),
        },
    };
}

<<<<<<< HEAD
=======
/** Requests money based on a distance (e.g. mileage from a map) */
function createDistanceRequest(
    report: OnyxEntry<OnyxTypes.Report>,
    participant: Participant,
    comment: string,
    created: string,
    category: string | undefined,
    tag: string | undefined,
    taxCode: string | undefined,
    taxAmount: number | undefined,
    amount: number,
    currency: string,
    merchant: string,
    billable: boolean | undefined,
    validWaypoints: WaypointCollection,
    policy?: OnyxEntry<OnyxTypes.Policy>,
    policyTagList?: OnyxEntry<OnyxTypes.PolicyTagList>,
    policyCategories?: OnyxEntry<OnyxTypes.PolicyCategories>,
    customUnitRateID?: string,
) {
    // If the report is an iou or expense report, we should get the linked chat report to be passed to the getMoneyRequestInformation function
    const isMoneyRequestReport = ReportUtils.isMoneyRequestReport(report);
    const currentChatReport = isMoneyRequestReport ? getReportOrDraftReport(report?.chatReportID) : report;
    const moneyRequestReportID = isMoneyRequestReport ? report?.reportID : '';

    const optimisticReceipt: Receipt = {
        source: ReceiptGeneric as ReceiptSource,
        state: CONST.IOU.RECEIPT_STATE.OPEN,
    };
    const {
        iouReport,
        chatReport,
        transaction,
        iouAction,
        createdChatReportActionID,
        createdIOUReportActionID,
        reportPreviewAction,
        transactionThreadReportID,
        createdReportActionIDForThread,
        payerEmail,
        onyxData,
    } = getMoneyRequestInformation(
        currentChatReport,
        participant,
        comment,
        amount,
        currency,
        created,
        merchant,
        optimisticReceipt,
        undefined,
        category,
        tag,
        taxCode,
        taxAmount,
        billable,
        policy,
        policyTagList,
        policyCategories,
        userAccountID,
        currentUserEmail,
        moneyRequestReportID,
    );

    const activeReportID = isMoneyRequestReport ? report?.reportID ?? '-1' : chatReport.reportID;
    const parameters: CreateDistanceRequestParams = {
        comment,
        iouReportID: iouReport.reportID,
        chatReportID: chatReport.reportID,
        transactionID: transaction.transactionID,
        reportActionID: iouAction.reportActionID,
        createdChatReportActionID,
        createdIOUReportActionID,
        reportPreviewReportActionID: reportPreviewAction.reportActionID,
        waypoints: JSON.stringify(validWaypoints),
        created,
        category,
        tag,
        taxCode,
        taxAmount,
        billable,
        transactionThreadReportID,
        createdReportActionIDForThread,
        payerEmail,
        customUnitRateID,
    };

    API.write(WRITE_COMMANDS.CREATE_DISTANCE_REQUEST, parameters, onyxData);
    Navigation.dismissModal(activeReportID);
    Report.notifyNewAction(activeReportID, userAccountID);
}

>>>>>>> f618a94c
/**
 * Compute the diff amount when we update the transaction
 */
function calculateDiffAmount(
    iouReport: OnyxTypes.OnyxInputOrEntry<OnyxTypes.Report>,
    updatedTransaction: OnyxTypes.OnyxInputOrEntry<OnyxTypes.Transaction>,
    transaction: OnyxEntry<OnyxTypes.Transaction>,
): number {
    if (!iouReport) {
        return 0;
    }
    const isExpenseReport = ReportUtils.isExpenseReport(iouReport);
    const updatedCurrency = TransactionUtils.getCurrency(updatedTransaction);
    const currentCurrency = TransactionUtils.getCurrency(transaction);

    const currentAmount = TransactionUtils.getAmount(transaction, isExpenseReport);
    const updatedAmount = TransactionUtils.getAmount(updatedTransaction, isExpenseReport);

    if (updatedCurrency === iouReport?.currency && currentCurrency !== iouReport?.currency) {
        // Add the diff to the total if we change the currency from a different currency to the currency of the IOU report
        return updatedAmount;
    }
    if (updatedCurrency !== iouReport?.currency && currentCurrency === iouReport?.currency) {
        // Subtract the diff from the total if we change the currency from the currency of IOU report to a different currency
        return -updatedAmount;
    }
    if (updatedCurrency === iouReport?.currency && updatedAmount !== currentAmount) {
        // Calculate the diff between the updated amount and the current amount if we change the amount and the currency of the transaction is the currency of the report
        return updatedAmount - currentAmount;
    }

    return 0;
}

function calculateAmountForUpdatedWaypoint(
    transaction: OnyxTypes.OnyxInputOrEntry<OnyxTypes.Transaction>,
    transactionChanges: TransactionChanges,
    policy: OnyxTypes.OnyxInputOrEntry<OnyxTypes.Policy>,
    iouReport: OnyxTypes.OnyxInputOrEntry<OnyxTypes.Report>,
) {
    let updatedAmount: number = CONST.IOU.DEFAULT_AMOUNT;
    let updatedMerchant = Localize.translateLocal('iou.fieldPending');
    if (!isEmptyObject(transactionChanges?.routes)) {
        const customUnitRateID = TransactionUtils.getRateID(transaction) ?? '';
        const mileageRates = DistanceRequestUtils.getMileageRates(policy, true);
        const policyCurrency = policy?.outputCurrency ?? PolicyUtils.getPersonalPolicy()?.outputCurrency ?? CONST.CURRENCY.USD;
        const mileageRate = TransactionUtils.isCustomUnitRateIDForP2P(transaction)
            ? DistanceRequestUtils.getRateForP2P(policyCurrency)
            : mileageRates?.[customUnitRateID] ?? DistanceRequestUtils.getDefaultMileageRate(policy);
        const {unit, rate} = mileageRate;
        const distance = TransactionUtils.getDistance(transaction);
        const amount = DistanceRequestUtils.getDistanceRequestAmount(distance, unit, rate ?? 0);
        updatedAmount = ReportUtils.isExpenseReport(iouReport) ? -amount : amount;
        updatedMerchant = DistanceRequestUtils.getDistanceMerchant(true, distance, unit, rate, transaction?.currency ?? CONST.CURRENCY.USD, Localize.translateLocal, (digit) =>
            toLocaleDigit(preferredLocale, digit),
        );
    }
    return {amount: updatedAmount, modifiedAmount: updatedAmount, modifiedMerchant: updatedMerchant};
}

/**
 * @param transactionID
 * @param transactionThreadReportID
 * @param transactionChanges
 * @param [transactionChanges.created] Present when updated the date field
 * @param policy  May be undefined, an empty object, or an object matching the Policy type (src/types/onyx/Policy.ts)
 * @param policyTagList
 * @param policyCategories
 * @param onlyIncludeChangedFields
 *               When 'true', then the returned params will only include the transaction details for the fields that were changed.
 *               When `false`, then the returned params will include all the transaction details, regardless of which fields were changed.
 *               This setting is necessary while the UpdateDistanceRequest API is refactored to be fully 1:1:1 in https://github.com/Expensify/App/issues/28358
 */
function getUpdateMoneyRequestParams(
    transactionID: string,
    transactionThreadReportID: string,
    transactionChanges: TransactionChanges,
    policy: OnyxTypes.OnyxInputOrEntry<OnyxTypes.Policy>,
    policyTagList: OnyxTypes.OnyxInputOrEntry<OnyxTypes.PolicyTagList>,
    policyCategories: OnyxTypes.OnyxInputOrEntry<OnyxTypes.PolicyCategories>,
    onlyIncludeChangedFields: boolean,
): UpdateMoneyRequestData {
    const optimisticData: OnyxUpdate[] = [];
    const successData: OnyxUpdate[] = [];
    const failureData: OnyxUpdate[] = [];

    // Step 1: Set any "pending fields" (ones updated while the user was offline) to have error messages in the failureData
    const pendingFields = Object.fromEntries(Object.keys(transactionChanges).map((key) => [key, CONST.RED_BRICK_ROAD_PENDING_ACTION.UPDATE]));
    const clearedPendingFields = Object.fromEntries(Object.keys(transactionChanges).map((key) => [key, null]));
    const errorFields = Object.fromEntries(Object.keys(pendingFields).map((key) => [key, {[DateUtils.getMicroseconds()]: Localize.translateLocal('iou.error.genericEditFailureMessage')}]));

    // Step 2: Get all the collections being updated
    const transactionThread = allReports?.[`${ONYXKEYS.COLLECTION.REPORT}${transactionThreadReportID}`] ?? null;
    const transaction = allTransactions?.[`${ONYXKEYS.COLLECTION.TRANSACTION}${transactionID}`];
    const iouReport = allReports?.[`${ONYXKEYS.COLLECTION.REPORT}${transactionThread?.parentReportID}`] ?? null;
    const isFromExpenseReport = ReportUtils.isExpenseReport(iouReport);
    const isScanning = TransactionUtils.hasReceipt(transaction) && TransactionUtils.isReceiptBeingScanned(transaction);
    let updatedTransaction = transaction ? TransactionUtils.getUpdatedTransaction(transaction, transactionChanges, isFromExpenseReport) : null;
    const transactionDetails = ReportUtils.getTransactionDetails(updatedTransaction);

    if (transactionDetails?.waypoints) {
        // This needs to be a JSON string since we're sending this to the MapBox API
        transactionDetails.waypoints = JSON.stringify(transactionDetails.waypoints);
    }

    const dataToIncludeInParams: Partial<TransactionDetails> | undefined = onlyIncludeChangedFields
        ? Object.fromEntries(Object.entries(transactionDetails ?? {}).filter(([key]) => Object.keys(transactionChanges).includes(key)))
        : transactionDetails;

    const params: UpdateMoneyRequestParams = {
        ...dataToIncludeInParams,
        reportID: iouReport?.reportID,
        transactionID,
    };

    const hasPendingWaypoints = 'waypoints' in transactionChanges;
    if (transaction && updatedTransaction && hasPendingWaypoints) {
        updatedTransaction = {
            ...updatedTransaction,
            ...calculateAmountForUpdatedWaypoint(transaction, transactionChanges, policy, iouReport),
        };

        // Delete the draft transaction when editing waypoints when the server responds successfully and there are no errors
        successData.push({
            onyxMethod: Onyx.METHOD.SET,
            key: `${ONYXKEYS.COLLECTION.TRANSACTION_DRAFT}${transactionID}`,
            value: null,
        });

        // Revert the transaction's amount to the original value on failure.
        // The IOU Report will be fully reverted in the failureData further below.
        failureData.push({
            onyxMethod: Onyx.METHOD.MERGE,
            key: `${ONYXKEYS.COLLECTION.TRANSACTION}${transactionID}`,
            value: {
                amount: transaction.amount,
                modifiedAmount: transaction.modifiedAmount,
                modifiedMerchant: transaction.modifiedMerchant,
            },
        });
    }

    // Step 3: Build the modified expense report actions
    // We don't create a modified report action if we're updating the waypoints,
    // since there isn't actually any optimistic data we can create for them and the report action is created on the server
    // with the response from the MapBox API
    const updatedReportAction = ReportUtils.buildOptimisticModifiedExpenseReportAction(transactionThread, transaction, transactionChanges, isFromExpenseReport, policy);
    if (!hasPendingWaypoints) {
        params.reportActionID = updatedReportAction.reportActionID;

        optimisticData.push({
            onyxMethod: Onyx.METHOD.MERGE,
            key: `${ONYXKEYS.COLLECTION.REPORT_ACTIONS}${transactionThread?.reportID}`,
            value: {
                [updatedReportAction.reportActionID]: updatedReportAction as OnyxTypes.ReportAction,
            },
        });
        successData.push({
            onyxMethod: Onyx.METHOD.MERGE,
            key: `${ONYXKEYS.COLLECTION.REPORT_ACTIONS}${transactionThread?.reportID}`,
            value: {
                [updatedReportAction.reportActionID]: {pendingAction: null},
            },
        });
        failureData.push({
            onyxMethod: Onyx.METHOD.MERGE,
            key: `${ONYXKEYS.COLLECTION.REPORT_ACTIONS}${transactionThread?.reportID}`,
            value: {
                [updatedReportAction.reportActionID]: {
                    ...(updatedReportAction as OnyxTypes.ReportAction),
                    errors: ErrorUtils.getMicroSecondOnyxErrorWithTranslationKey('iou.error.genericEditFailureMessage'),
                },
            },
        });
    }

    // Step 4: Compute the IOU total and update the report preview message (and report header) so LHN amount owed is correct.
    const diff = calculateDiffAmount(iouReport, updatedTransaction, transaction);

    let updatedMoneyRequestReport: OnyxTypes.Report | EmptyObject;
    if (!iouReport) {
        updatedMoneyRequestReport = {};
    } else if ((ReportUtils.isExpenseReport(iouReport) || ReportUtils.isInvoiceReport(iouReport)) && typeof iouReport.total === 'number') {
        // For expense report, the amount is negative, so we should subtract total from diff
        updatedMoneyRequestReport = {
            ...iouReport,
            total: iouReport.total - diff,
        };
        if (!transaction?.reimbursable && typeof updatedMoneyRequestReport.nonReimbursableTotal === 'number') {
            updatedMoneyRequestReport.nonReimbursableTotal -= diff;
        }
    } else {
        updatedMoneyRequestReport = IOUUtils.updateIOUOwnerAndTotal(iouReport, updatedReportAction.actorAccountID ?? -1, diff, TransactionUtils.getCurrency(transaction), false, true);
    }

    updatedMoneyRequestReport.cachedTotal = CurrencyUtils.convertToDisplayString(updatedMoneyRequestReport.total, transactionDetails?.currency);

    optimisticData.push(
        {
            onyxMethod: Onyx.METHOD.MERGE,
            key: `${ONYXKEYS.COLLECTION.REPORT}${iouReport?.reportID}`,
            value: updatedMoneyRequestReport,
        },
        {
            onyxMethod: Onyx.METHOD.MERGE,
            key: `${ONYXKEYS.COLLECTION.REPORT}${iouReport?.parentReportID}`,
            value: ReportUtils.getOutstandingChildRequest(updatedMoneyRequestReport),
        },
    );
    successData.push({
        onyxMethod: Onyx.METHOD.MERGE,
        key: `${ONYXKEYS.COLLECTION.REPORT}${iouReport?.reportID}`,
        value: {pendingAction: null},
    });

    // Optimistically modify the transaction and the transaction thread
    optimisticData.push({
        onyxMethod: Onyx.METHOD.MERGE,
        key: `${ONYXKEYS.COLLECTION.TRANSACTION}${transactionID}`,
        value: {
            ...updatedTransaction,
            pendingFields,
            isLoading: hasPendingWaypoints,
            errorFields: null,
        },
    });

    optimisticData.push({
        onyxMethod: Onyx.METHOD.MERGE,
        key: `${ONYXKEYS.COLLECTION.REPORT}${transactionThreadReportID}`,
        value: {
            lastActorAccountID: updatedReportAction.actorAccountID,
        },
    });

    if (isScanning && ('amount' in transactionChanges || 'currency' in transactionChanges)) {
        optimisticData.push(
            {
                onyxMethod: Onyx.METHOD.MERGE,
                key: `${ONYXKEYS.COLLECTION.REPORT_ACTIONS}${iouReport?.reportID}`,
                value: {
                    [transactionThread?.parentReportActionID ?? '-1']: {
                        originalMessage: {
                            whisperedTo: [],
                        },
                    },
                },
            },
            {
                onyxMethod: Onyx.METHOD.MERGE,
                key: `${ONYXKEYS.COLLECTION.REPORT_ACTIONS}${iouReport?.parentReportID}`,
                value: {
                    [iouReport?.parentReportActionID ?? '-1']: {
                        originalMessage: {
                            whisperedTo: [],
                        },
                    },
                },
            },
        );
    }

    // Update recently used categories if the category is changed
    if ('category' in transactionChanges) {
        const optimisticPolicyRecentlyUsedCategories = Category.buildOptimisticPolicyRecentlyUsedCategories(iouReport?.policyID, transactionChanges.category);
        if (optimisticPolicyRecentlyUsedCategories.length) {
            optimisticData.push({
                onyxMethod: Onyx.METHOD.SET,
                key: `${ONYXKEYS.COLLECTION.POLICY_RECENTLY_USED_CATEGORIES}${iouReport?.policyID}`,
                value: optimisticPolicyRecentlyUsedCategories,
            });
        }
    }

    // Update recently used categories if the tag is changed
    if ('tag' in transactionChanges) {
        const optimisticPolicyRecentlyUsedTags = Tag.buildOptimisticPolicyRecentlyUsedTags(iouReport?.policyID, transactionChanges.tag);
        if (!isEmptyObject(optimisticPolicyRecentlyUsedTags)) {
            optimisticData.push({
                onyxMethod: Onyx.METHOD.MERGE,
                key: `${ONYXKEYS.COLLECTION.POLICY_RECENTLY_USED_TAGS}${iouReport?.policyID}`,
                value: optimisticPolicyRecentlyUsedTags,
            });
        }
    }

    // Clear out the error fields and loading states on success
    successData.push({
        onyxMethod: Onyx.METHOD.MERGE,
        key: `${ONYXKEYS.COLLECTION.TRANSACTION}${transactionID}`,
        value: {
            pendingFields: clearedPendingFields,
            isLoading: false,
            errorFields: null,
        },
    });

    // Clear out loading states, pending fields, and add the error fields
    failureData.push({
        onyxMethod: Onyx.METHOD.MERGE,
        key: `${ONYXKEYS.COLLECTION.TRANSACTION}${transactionID}`,
        value: {
            pendingFields: clearedPendingFields,
            isLoading: false,
            errorFields,
        },
    });

    if (iouReport) {
        // Reset the iouReport to its original state
        failureData.push({
            onyxMethod: Onyx.METHOD.MERGE,
            key: `${ONYXKEYS.COLLECTION.REPORT}${iouReport.reportID}`,
            value: iouReport,
        });
    }

    if (policy && PolicyUtils.isPaidGroupPolicy(policy) && updatedTransaction) {
        const currentTransactionViolations = allTransactionViolations[`${ONYXKEYS.COLLECTION.TRANSACTION_VIOLATIONS}${transactionID}`] ?? [];
        optimisticData.push(
            ViolationsUtils.getViolationsOnyxData(
                updatedTransaction,
                currentTransactionViolations,
                !!policy.requiresTag,
                policyTagList ?? {},
                !!policy.requiresCategory,
                policyCategories ?? {},
                PolicyUtils.hasDependentTags(policy, policyTagList ?? {}),
            ),
        );
        failureData.push({
            onyxMethod: Onyx.METHOD.MERGE,
            key: `${ONYXKEYS.COLLECTION.TRANSACTION_VIOLATIONS}${transactionID}`,
            value: currentTransactionViolations,
        });
    }

    // Reset the transaction thread to its original state
    failureData.push({
        onyxMethod: Onyx.METHOD.MERGE,
        key: `${ONYXKEYS.COLLECTION.REPORT}${transactionThreadReportID}`,
        value: transactionThread,
    });

    return {
        params,
        onyxData: {optimisticData, successData, failureData},
    };
}

/**
 * @param transactionID
 * @param transactionThreadReportID
 * @param transactionChanges
 * @param [transactionChanges.created] Present when updated the date field
 * @param onlyIncludeChangedFields
 *               When 'true', then the returned params will only include the transaction details for the fields that were changed.
 *               When `false`, then the returned params will include all the transaction details, regardless of which fields were changed.
 *               This setting is necessary while the UpdateDistanceRequest API is refactored to be fully 1:1:1 in https://github.com/Expensify/App/issues/28358
 * @param policy  May be undefined, an empty object, or an object matching the Policy type (src/types/onyx/Policy.ts)
 */
function getUpdateTrackExpenseParams(
    transactionID: string,
    transactionThreadReportID: string,
    transactionChanges: TransactionChanges,
    onlyIncludeChangedFields: boolean,
    policy: OnyxTypes.OnyxInputOrEntry<OnyxTypes.Policy>,
): UpdateMoneyRequestData {
    const optimisticData: OnyxUpdate[] = [];
    const successData: OnyxUpdate[] = [];
    const failureData: OnyxUpdate[] = [];

    // Step 1: Set any "pending fields" (ones updated while the user was offline) to have error messages in the failureData
    const pendingFields = Object.fromEntries(Object.keys(transactionChanges).map((key) => [key, CONST.RED_BRICK_ROAD_PENDING_ACTION.UPDATE]));
    const clearedPendingFields = Object.fromEntries(Object.keys(transactionChanges).map((key) => [key, null]));
    const errorFields = Object.fromEntries(Object.keys(pendingFields).map((key) => [key, {[DateUtils.getMicroseconds()]: Localize.translateLocal('iou.error.genericEditFailureMessage')}]));

    // Step 2: Get all the collections being updated
    const transactionThread = allReports?.[`${ONYXKEYS.COLLECTION.REPORT}${transactionThreadReportID}`] ?? null;
    const transaction = allTransactions?.[`${ONYXKEYS.COLLECTION.TRANSACTION}${transactionID}`];
    const chatReport = allReports?.[`${ONYXKEYS.COLLECTION.REPORT}${transactionThread?.parentReportID}`] ?? null;
    const isScanning = TransactionUtils.hasReceipt(transaction) && TransactionUtils.isReceiptBeingScanned(transaction);
    let updatedTransaction = transaction ? TransactionUtils.getUpdatedTransaction(transaction, transactionChanges, false) : null;
    const transactionDetails = ReportUtils.getTransactionDetails(updatedTransaction);

    if (transactionDetails?.waypoints) {
        // This needs to be a JSON string since we're sending this to the MapBox API
        transactionDetails.waypoints = JSON.stringify(transactionDetails.waypoints);
    }

    const dataToIncludeInParams: Partial<TransactionDetails> | undefined = onlyIncludeChangedFields
        ? Object.fromEntries(Object.entries(transactionDetails ?? {}).filter(([key]) => Object.keys(transactionChanges).includes(key)))
        : transactionDetails;

    const params: UpdateMoneyRequestParams = {
        ...dataToIncludeInParams,
        reportID: chatReport?.reportID,
        transactionID,
    };

    const hasPendingWaypoints = 'waypoints' in transactionChanges;
    if (transaction && updatedTransaction && hasPendingWaypoints) {
        updatedTransaction = {
            ...updatedTransaction,
            ...calculateAmountForUpdatedWaypoint(transaction, transactionChanges, policy, transactionThread),
        };

        // Delete the draft transaction when editing waypoints when the server responds successfully and there are no errors
        successData.push({
            onyxMethod: Onyx.METHOD.SET,
            key: `${ONYXKEYS.COLLECTION.TRANSACTION_DRAFT}${transactionID}`,
            value: null,
        });

        // Revert the transaction's amount to the original value on failure.
        // The IOU Report will be fully reverted in the failureData further below.
        failureData.push({
            onyxMethod: Onyx.METHOD.MERGE,
            key: `${ONYXKEYS.COLLECTION.TRANSACTION}${transactionID}`,
            value: {
                amount: transaction.amount,
                modifiedAmount: transaction.modifiedAmount,
                modifiedMerchant: transaction.modifiedMerchant,
            },
        });
    }

    // Step 3: Build the modified expense report actions
    // We don't create a modified report action if we're updating the waypoints,
    // since there isn't actually any optimistic data we can create for them and the report action is created on the server
    // with the response from the MapBox API
    const updatedReportAction = ReportUtils.buildOptimisticModifiedExpenseReportAction(transactionThread, transaction, transactionChanges, false, policy);
    if (!hasPendingWaypoints) {
        params.reportActionID = updatedReportAction.reportActionID;

        optimisticData.push({
            onyxMethod: Onyx.METHOD.MERGE,
            key: `${ONYXKEYS.COLLECTION.REPORT_ACTIONS}${transactionThread?.reportID}`,
            value: {
                [updatedReportAction.reportActionID]: updatedReportAction as OnyxTypes.ReportAction,
            },
        });
        successData.push({
            onyxMethod: Onyx.METHOD.MERGE,
            key: `${ONYXKEYS.COLLECTION.REPORT_ACTIONS}${transactionThread?.reportID}`,
            value: {
                [updatedReportAction.reportActionID]: {pendingAction: null},
            },
        });
        failureData.push({
            onyxMethod: Onyx.METHOD.MERGE,
            key: `${ONYXKEYS.COLLECTION.REPORT_ACTIONS}${transactionThread?.reportID}`,
            value: {
                [updatedReportAction.reportActionID]: {
                    ...(updatedReportAction as OnyxTypes.ReportAction),
                    errors: ErrorUtils.getMicroSecondOnyxErrorWithTranslationKey('iou.error.genericEditFailureMessage'),
                },
            },
        });
    }

    // Step 4: Update the report preview message (and report header) so LHN amount tracked is correct.
    // Optimistically modify the transaction and the transaction thread
    optimisticData.push({
        onyxMethod: Onyx.METHOD.MERGE,
        key: `${ONYXKEYS.COLLECTION.TRANSACTION}${transactionID}`,
        value: {
            ...updatedTransaction,
            pendingFields,
            isLoading: hasPendingWaypoints,
            errorFields: null,
        },
    });

    optimisticData.push({
        onyxMethod: Onyx.METHOD.MERGE,
        key: `${ONYXKEYS.COLLECTION.REPORT}${transactionThreadReportID}`,
        value: {
            lastActorAccountID: updatedReportAction.actorAccountID,
        },
    });

    if (isScanning && ('amount' in transactionChanges || 'currency' in transactionChanges)) {
        optimisticData.push({
            onyxMethod: Onyx.METHOD.MERGE,
            key: `${ONYXKEYS.COLLECTION.REPORT_ACTIONS}${chatReport?.reportID}`,
            value: {
                [transactionThread?.parentReportActionID ?? '-1']: {
                    originalMessage: {
                        whisperedTo: [],
                    },
                },
            },
        });
    }

    // Clear out the error fields and loading states on success
    successData.push({
        onyxMethod: Onyx.METHOD.MERGE,
        key: `${ONYXKEYS.COLLECTION.TRANSACTION}${transactionID}`,
        value: {
            pendingFields: clearedPendingFields,
            isLoading: false,
            errorFields: null,
        },
    });

    // Clear out loading states, pending fields, and add the error fields
    failureData.push({
        onyxMethod: Onyx.METHOD.MERGE,
        key: `${ONYXKEYS.COLLECTION.TRANSACTION}${transactionID}`,
        value: {
            pendingFields: clearedPendingFields,
            isLoading: false,
            errorFields,
        },
    });

    // Reset the transaction thread to its original state
    failureData.push({
        onyxMethod: Onyx.METHOD.MERGE,
        key: `${ONYXKEYS.COLLECTION.REPORT}${transactionThreadReportID}`,
        value: transactionThread,
    });

    return {
        params,
        onyxData: {optimisticData, successData, failureData},
    };
}

/** Updates the created date of an expense */
function updateMoneyRequestDate(
    transactionID: string,
    transactionThreadReportID: string,
    value: string,
    policy: OnyxEntry<OnyxTypes.Policy>,
    policyTags: OnyxEntry<OnyxTypes.PolicyTagList>,
    policyCategories: OnyxEntry<OnyxTypes.PolicyCategories>,
) {
    const transactionChanges: TransactionChanges = {
        created: value,
    };
    const transactionThreadReport = allReports?.[`${ONYXKEYS.COLLECTION.REPORT}${transactionThreadReportID}`] ?? null;
    const parentReport = allReports?.[`${ONYXKEYS.COLLECTION.REPORT}${transactionThreadReport?.parentReportID}`] ?? null;
    let data: UpdateMoneyRequestData;
    if (ReportUtils.isTrackExpenseReport(transactionThreadReport) && ReportUtils.isSelfDM(parentReport)) {
        data = getUpdateTrackExpenseParams(transactionID, transactionThreadReportID, transactionChanges, true, policy);
    } else {
        data = getUpdateMoneyRequestParams(transactionID, transactionThreadReportID, transactionChanges, policy, policyTags, policyCategories, true);
    }
    const {params, onyxData} = data;
    API.write(WRITE_COMMANDS.UPDATE_MONEY_REQUEST_DATE, params, onyxData);
}

/** Updates the billable field of an expense */
function updateMoneyRequestBillable(
    transactionID: string,
    transactionThreadReportID: string,
    value: boolean,
    policy: OnyxEntry<OnyxTypes.Policy>,
    policyTagList: OnyxEntry<OnyxTypes.PolicyTagList>,
    policyCategories: OnyxEntry<OnyxTypes.PolicyCategories>,
) {
    const transactionChanges: TransactionChanges = {
        billable: value,
    };
    const {params, onyxData} = getUpdateMoneyRequestParams(transactionID, transactionThreadReportID, transactionChanges, policy, policyTagList, policyCategories, true);
    API.write(WRITE_COMMANDS.UPDATE_MONEY_REQUEST_BILLABLE, params, onyxData);
}

/** Updates the merchant field of an expense */
function updateMoneyRequestMerchant(
    transactionID: string,
    transactionThreadReportID: string,
    value: string,
    policy: OnyxEntry<OnyxTypes.Policy>,
    policyTagList: OnyxEntry<OnyxTypes.PolicyTagList>,
    policyCategories: OnyxEntry<OnyxTypes.PolicyCategories>,
) {
    const transactionChanges: TransactionChanges = {
        merchant: value,
    };
    const transactionThreadReport = allReports?.[`${ONYXKEYS.COLLECTION.REPORT}${transactionThreadReportID}`] ?? null;
    const parentReport = allReports?.[`${ONYXKEYS.COLLECTION.REPORT}${transactionThreadReport?.parentReportID}`] ?? null;
    let data: UpdateMoneyRequestData;
    if (ReportUtils.isTrackExpenseReport(transactionThreadReport) && ReportUtils.isSelfDM(parentReport)) {
        data = getUpdateTrackExpenseParams(transactionID, transactionThreadReportID, transactionChanges, true, policy);
    } else {
        data = getUpdateMoneyRequestParams(transactionID, transactionThreadReportID, transactionChanges, policy, policyTagList, policyCategories, true);
    }
    const {params, onyxData} = data;
    API.write(WRITE_COMMANDS.UPDATE_MONEY_REQUEST_MERCHANT, params, onyxData);
}

/** Updates the tag of an expense */
function updateMoneyRequestTag(
    transactionID: string,
    transactionThreadReportID: string,
    tag: string,
    policy: OnyxEntry<OnyxTypes.Policy>,
    policyTagList: OnyxEntry<OnyxTypes.PolicyTagList>,
    policyCategories: OnyxEntry<OnyxTypes.PolicyCategories>,
) {
    const transactionChanges: TransactionChanges = {
        tag,
    };
    const {params, onyxData} = getUpdateMoneyRequestParams(transactionID, transactionThreadReportID, transactionChanges, policy, policyTagList, policyCategories, true);
    API.write(WRITE_COMMANDS.UPDATE_MONEY_REQUEST_TAG, params, onyxData);
}

/** Updates the created tax amount of an expense */
function updateMoneyRequestTaxAmount(
    transactionID: string,
    optimisticReportActionID: string,
    taxAmount: number,
    policy: OnyxEntry<OnyxTypes.Policy>,
    policyTagList: OnyxEntry<OnyxTypes.PolicyTagList>,
    policyCategories: OnyxEntry<OnyxTypes.PolicyCategories>,
) {
    const transactionChanges = {
        taxAmount,
    };
    const {params, onyxData} = getUpdateMoneyRequestParams(transactionID, optimisticReportActionID, transactionChanges, policy, policyTagList, policyCategories, true);
    API.write('UpdateMoneyRequestTaxAmount', params, onyxData);
}

type UpdateMoneyRequestTaxRateParams = {
    transactionID: string;
    optimisticReportActionID: string;
    taxCode: string;
    taxAmount: number;
    policy: OnyxEntry<OnyxTypes.Policy>;
    policyTagList: OnyxEntry<OnyxTypes.PolicyTagList>;
    policyCategories: OnyxEntry<OnyxTypes.PolicyCategories>;
};

/** Updates the created tax rate of an expense */
function updateMoneyRequestTaxRate({transactionID, optimisticReportActionID, taxCode, taxAmount, policy, policyTagList, policyCategories}: UpdateMoneyRequestTaxRateParams) {
    const transactionChanges = {
        taxCode,
        taxAmount,
    };
    const {params, onyxData} = getUpdateMoneyRequestParams(transactionID, optimisticReportActionID, transactionChanges, policy, policyTagList, policyCategories, true);
    API.write('UpdateMoneyRequestTaxRate', params, onyxData);
}

type UpdateMoneyRequestDistanceParams = {
    transactionID: string;
    transactionThreadReportID: string;
    waypoints: WaypointCollection;
    routes?: Routes;
    policy?: OnyxEntry<OnyxTypes.Policy>;
    policyTagList?: OnyxEntry<OnyxTypes.PolicyTagList>;
    policyCategories?: OnyxEntry<OnyxTypes.PolicyCategories>;
};

/** Updates the waypoints of a distance expense */
function updateMoneyRequestDistance({
    transactionID,
    transactionThreadReportID,
    waypoints,
    routes = undefined,
    policy = {} as OnyxTypes.Policy,
    policyTagList = {},
    policyCategories = {},
}: UpdateMoneyRequestDistanceParams) {
    const transactionChanges: TransactionChanges = {
        waypoints,
        routes,
    };
    const transactionThreadReport = allReports?.[`${ONYXKEYS.COLLECTION.REPORT}${transactionThreadReportID}`] ?? null;
    const parentReport = allReports?.[`${ONYXKEYS.COLLECTION.REPORT}${transactionThreadReport?.parentReportID}`] ?? null;
    let data: UpdateMoneyRequestData;
    if (ReportUtils.isTrackExpenseReport(transactionThreadReport) && ReportUtils.isSelfDM(parentReport)) {
        data = getUpdateTrackExpenseParams(transactionID, transactionThreadReportID, transactionChanges, true, policy);
    } else {
        data = getUpdateMoneyRequestParams(transactionID, transactionThreadReportID, transactionChanges, policy, policyTagList, policyCategories, true);
    }
    const {params, onyxData} = data;
    API.write(WRITE_COMMANDS.UPDATE_MONEY_REQUEST_DISTANCE, params, onyxData);
}

/** Updates the category of an expense */
function updateMoneyRequestCategory(
    transactionID: string,
    transactionThreadReportID: string,
    category: string,
    policy: OnyxEntry<OnyxTypes.Policy>,
    policyTagList: OnyxEntry<OnyxTypes.PolicyTagList>,
    policyCategories: OnyxEntry<OnyxTypes.PolicyCategories>,
) {
    const transactionChanges: TransactionChanges = {
        category,
    };
    const {params, onyxData} = getUpdateMoneyRequestParams(transactionID, transactionThreadReportID, transactionChanges, policy, policyTagList, policyCategories, true);
    API.write(WRITE_COMMANDS.UPDATE_MONEY_REQUEST_CATEGORY, params, onyxData);
}

/** Updates the description of an expense */
function updateMoneyRequestDescription(
    transactionID: string,
    transactionThreadReportID: string,
    comment: string,
    policy: OnyxEntry<OnyxTypes.Policy>,
    policyTagList: OnyxEntry<OnyxTypes.PolicyTagList>,
    policyCategories: OnyxEntry<OnyxTypes.PolicyCategories>,
) {
    const transactionChanges: TransactionChanges = {
        comment,
    };
    const transactionThreadReport = allReports?.[`${ONYXKEYS.COLLECTION.REPORT}${transactionThreadReportID}`] ?? null;
    const parentReport = allReports?.[`${ONYXKEYS.COLLECTION.REPORT}${transactionThreadReport?.parentReportID}`] ?? null;
    let data: UpdateMoneyRequestData;
    if (ReportUtils.isTrackExpenseReport(transactionThreadReport) && ReportUtils.isSelfDM(parentReport)) {
        data = getUpdateTrackExpenseParams(transactionID, transactionThreadReportID, transactionChanges, true, policy);
    } else {
        data = getUpdateMoneyRequestParams(transactionID, transactionThreadReportID, transactionChanges, policy, policyTagList, policyCategories, true);
    }
    const {params, onyxData} = data;
    API.write(WRITE_COMMANDS.UPDATE_MONEY_REQUEST_DESCRIPTION, params, onyxData);
}

/** Edits an existing distance expense */
function updateDistanceRequest(
    transactionID: string,
    transactionThreadReportID: string,
    transactionChanges: TransactionChanges,
    policy: OnyxTypes.Policy,
    policyTagList: OnyxTypes.PolicyTagList,
    policyCategories: OnyxTypes.PolicyCategories,
) {
    const {params, onyxData} = getUpdateMoneyRequestParams(transactionID, transactionThreadReportID, transactionChanges, policy, policyTagList, policyCategories, false);
    API.write(WRITE_COMMANDS.UPDATE_DISTANCE_REQUEST, params, onyxData);
}

const getConvertTrackedExpenseInformation = (
    transactionID: string,
    actionableWhisperReportActionID: string,
    moneyRequestReportID: string,
    linkedTrackedExpenseReportAction: OnyxTypes.ReportAction,
    linkedTrackedExpenseReportID: string,
    transactionThreadReportID: string,
    resolution: IOUAction,
) => {
    const optimisticData: OnyxUpdate[] = [];
    const successData: OnyxUpdate[] = [];
    const failureData: OnyxUpdate[] = [];

    // Delete the transaction from the track expense report
    const {
        optimisticData: deleteOptimisticData,
        successData: deleteSuccessData,
        failureData: deleteFailureData,
    } = getDeleteTrackExpenseInformation(linkedTrackedExpenseReportID, transactionID, linkedTrackedExpenseReportAction, false, true, actionableWhisperReportActionID, resolution);

    optimisticData?.push(...deleteOptimisticData);
    successData?.push(...deleteSuccessData);
    failureData?.push(...deleteFailureData);

    // Build modified expense report action with the transaction changes
    const modifiedExpenseReportAction = ReportUtils.buildOptimisticMovedTrackedExpenseModifiedReportAction(transactionThreadReportID, moneyRequestReportID);

    optimisticData?.push({
        onyxMethod: Onyx.METHOD.MERGE,
        key: `${ONYXKEYS.COLLECTION.REPORT_ACTIONS}${transactionThreadReportID}`,
        value: {
            [modifiedExpenseReportAction.reportActionID]: modifiedExpenseReportAction as OnyxTypes.ReportAction,
        },
    });
    successData?.push({
        onyxMethod: Onyx.METHOD.MERGE,
        key: `${ONYXKEYS.COLLECTION.REPORT_ACTIONS}${transactionThreadReportID}`,
        value: {
            [modifiedExpenseReportAction.reportActionID]: {pendingAction: null},
        },
    });
    failureData?.push({
        onyxMethod: Onyx.METHOD.MERGE,
        key: `${ONYXKEYS.COLLECTION.REPORT_ACTIONS}${transactionThreadReportID}`,
        value: {
            [modifiedExpenseReportAction.reportActionID]: {
                ...(modifiedExpenseReportAction as OnyxTypes.ReportAction),
                errors: ErrorUtils.getMicroSecondOnyxErrorWithTranslationKey('iou.error.genericEditFailureMessage'),
            },
        },
    });

    return {optimisticData, successData, failureData, modifiedExpenseReportActionID: modifiedExpenseReportAction.reportActionID};
};

function convertTrackedExpenseToRequest(
    payerAccountID: number,
    payerEmail: string,
    chatReportID: string,
    transactionID: string,
    actionableWhisperReportActionID: string,
    createdChatReportActionID: string,
    moneyRequestReportID: string,
    moneyRequestCreatedReportActionID: string,
    moneyRequestPreviewReportActionID: string,
    linkedTrackedExpenseReportAction: OnyxTypes.ReportAction,
    linkedTrackedExpenseReportID: string,
    transactionThreadReportID: string,
    reportPreviewReportActionID: string,
    onyxData: OnyxData,
    amount: number,
    currency: string,
    comment: string,
    merchant: string,
    created: string,
    receipt?: Receipt,
) {
    const {optimisticData, successData, failureData} = onyxData;

    const {
        optimisticData: moveTransactionOptimisticData,
        successData: moveTransactionSuccessData,
        failureData: moveTransactionFailureData,
        modifiedExpenseReportActionID,
    } = getConvertTrackedExpenseInformation(
        transactionID,
        actionableWhisperReportActionID,
        moneyRequestReportID,
        linkedTrackedExpenseReportAction,
        linkedTrackedExpenseReportID,
        transactionThreadReportID,
        CONST.IOU.ACTION.SUBMIT,
    );

    optimisticData?.push(...moveTransactionOptimisticData);
    successData?.push(...moveTransactionSuccessData);
    failureData?.push(...moveTransactionFailureData);

    const parameters = {
        amount,
        currency,
        comment,
        created,
        merchant,
        receipt,
        payerAccountID,
        payerEmail,
        chatReportID,
        transactionID,
        actionableWhisperReportActionID,
        createdChatReportActionID,
        moneyRequestReportID,
        moneyRequestCreatedReportActionID,
        moneyRequestPreviewReportActionID,
        transactionThreadReportID,
        modifiedExpenseReportActionID,
        reportPreviewReportActionID,
    };
    API.write(WRITE_COMMANDS.CONVERT_TRACKED_EXPENSE_TO_REQUEST, parameters, {optimisticData, successData, failureData});
}

function categorizeTrackedExpense(
    policyID: string,
    transactionID: string,
    moneyRequestPreviewReportActionID: string,
    moneyRequestReportID: string,
    moneyRequestCreatedReportActionID: string,
    actionableWhisperReportActionID: string,
    linkedTrackedExpenseReportAction: OnyxTypes.ReportAction,
    linkedTrackedExpenseReportID: string,
    transactionThreadReportID: string,
    reportPreviewReportActionID: string,
    onyxData: OnyxData,
    amount: number,
    currency: string,
    comment: string,
    merchant: string,
    created: string,
    category?: string,
    tag?: string,
    taxCode = '',
    taxAmount = 0,
    billable?: boolean,
    receipt?: Receipt,
    createdWorkspaceParams?: CreateWorkspaceParams,
) {
    const {optimisticData, successData, failureData} = onyxData;

    const {
        optimisticData: moveTransactionOptimisticData,
        successData: moveTransactionSuccessData,
        failureData: moveTransactionFailureData,
        modifiedExpenseReportActionID,
    } = getConvertTrackedExpenseInformation(
        transactionID,
        actionableWhisperReportActionID,
        moneyRequestReportID,
        linkedTrackedExpenseReportAction,
        linkedTrackedExpenseReportID,
        transactionThreadReportID,
        CONST.IOU.ACTION.CATEGORIZE,
    );

    optimisticData?.push(...moveTransactionOptimisticData);
    successData?.push(...moveTransactionSuccessData);
    failureData?.push(...moveTransactionFailureData);

    const parameters = {
        policyID,
        transactionID,
        moneyRequestPreviewReportActionID,
        moneyRequestReportID,
        moneyRequestCreatedReportActionID,
        actionableWhisperReportActionID,
        modifiedExpenseReportActionID,
        reportPreviewReportActionID,
        amount,
        currency,
        comment,
        merchant,
        category,
        tag,
        taxCode,
        taxAmount,
        billable,
        created,
        receipt,
        policyExpenseChatReportID: createdWorkspaceParams?.expenseChatReportID,
        policyExpenseCreatedReportActionID: createdWorkspaceParams?.expenseCreatedReportActionID,
        announceChatReportID: createdWorkspaceParams?.announceChatReportID,
        announceCreatedReportActionID: createdWorkspaceParams?.announceCreatedReportActionID,
        adminsChatReportID: createdWorkspaceParams?.adminsChatReportID,
        adminsCreatedReportActionID: createdWorkspaceParams?.adminsCreatedReportActionID,
    };

    API.write(WRITE_COMMANDS.CATEGORIZE_TRACKED_EXPENSE, parameters, {optimisticData, successData, failureData});
}

function shareTrackedExpense(
    policyID: string,
    transactionID: string,
    moneyRequestPreviewReportActionID: string,
    moneyRequestReportID: string,
    moneyRequestCreatedReportActionID: string,
    actionableWhisperReportActionID: string,
    linkedTrackedExpenseReportAction: OnyxTypes.ReportAction,
    linkedTrackedExpenseReportID: string,
    transactionThreadReportID: string,
    reportPreviewReportActionID: string,
    onyxData: OnyxData,
    amount: number,
    currency: string,
    comment: string,
    merchant: string,
    created: string,
    category?: string,
    tag?: string,
    taxCode = '',
    taxAmount = 0,
    billable?: boolean,
    receipt?: Receipt,
    createdWorkspaceParams?: CreateWorkspaceParams,
) {
    const {optimisticData, successData, failureData} = onyxData;

    const {
        optimisticData: moveTransactionOptimisticData,
        successData: moveTransactionSuccessData,
        failureData: moveTransactionFailureData,
        modifiedExpenseReportActionID,
    } = getConvertTrackedExpenseInformation(
        transactionID,
        actionableWhisperReportActionID,
        moneyRequestReportID,
        linkedTrackedExpenseReportAction,
        linkedTrackedExpenseReportID,
        transactionThreadReportID,
        CONST.IOU.ACTION.SHARE,
    );

    optimisticData?.push(...moveTransactionOptimisticData);
    successData?.push(...moveTransactionSuccessData);
    failureData?.push(...moveTransactionFailureData);

    const parameters = {
        policyID,
        transactionID,
        moneyRequestPreviewReportActionID,
        moneyRequestReportID,
        moneyRequestCreatedReportActionID,
        actionableWhisperReportActionID,
        modifiedExpenseReportActionID,
        reportPreviewReportActionID,
        amount,
        currency,
        comment,
        merchant,
        created,
        category,
        tag,
        taxCode,
        taxAmount,
        billable,
        receipt,
        policyExpenseChatReportID: createdWorkspaceParams?.expenseChatReportID,
        policyExpenseCreatedReportActionID: createdWorkspaceParams?.expenseCreatedReportActionID,
        announceChatReportID: createdWorkspaceParams?.announceChatReportID,
        announceCreatedReportActionID: createdWorkspaceParams?.announceCreatedReportActionID,
        adminsChatReportID: createdWorkspaceParams?.adminsChatReportID,
        adminsCreatedReportActionID: createdWorkspaceParams?.adminsCreatedReportActionID,
    };

    API.write(WRITE_COMMANDS.SHARE_TRACKED_EXPENSE, parameters, {optimisticData, successData, failureData});
}

/**
 * Submit expense to another user
 */
function requestMoney(
    report: OnyxEntry<OnyxTypes.Report>,
    amount: number,
    currency: string,
    created: string,
    merchant: string,
    payeeEmail: string | undefined,
    payeeAccountID: number,
    participant: Participant,
    comment: string,
    receipt: Receipt | undefined,
    category?: string,
    tag?: string,
    taxCode = '',
    taxAmount = 0,
    billable?: boolean,
    policy?: OnyxEntry<OnyxTypes.Policy>,
    policyTagList?: OnyxEntry<OnyxTypes.PolicyTagList>,
    policyCategories?: OnyxEntry<OnyxTypes.PolicyCategories>,
    gpsPoints?: GPSPoint,
    action?: IOUAction,
    actionableWhisperReportActionID?: string,
    linkedTrackedExpenseReportAction?: OnyxTypes.ReportAction,
    linkedTrackedExpenseReportID?: string,
) {
    // If the report is iou or expense report, we should get the linked chat report to be passed to the getMoneyRequestInformation function
    const isMoneyRequestReport = ReportUtils.isMoneyRequestReport(report);
    const currentChatReport = isMoneyRequestReport ? getReportOrDraftReport(report?.chatReportID) : report;
    const moneyRequestReportID = isMoneyRequestReport ? report?.reportID : '';
    const isMovingTransactionFromTrackExpense = IOUUtils.isMovingTransactionFromTrackExpense(action);

    const {
        payerAccountID,
        payerEmail,
        iouReport,
        chatReport,
        transaction,
        iouAction,
        createdChatReportActionID,
        createdIOUReportActionID,
        reportPreviewAction,
        transactionThreadReportID,
        createdReportActionIDForThread,
        onyxData,
    } = getMoneyRequestInformation(
        isMovingTransactionFromTrackExpense ? {} : currentChatReport,
        participant,
        comment,
        amount,
        currency,
        created,
        merchant,
        receipt,
        isMovingTransactionFromTrackExpense ? (linkedTrackedExpenseReportAction?.originalMessage as IOUMessage)?.IOUTransactionID : undefined,
        category,
        tag,
        taxCode,
        taxAmount,
        billable,
        policy,
        policyTagList,
        policyCategories,
        payeeAccountID,
        payeeEmail,
        moneyRequestReportID,
        linkedTrackedExpenseReportAction,
    );
    const activeReportID = isMoneyRequestReport ? report?.reportID : chatReport.reportID;

    switch (action) {
        case CONST.IOU.ACTION.SUBMIT: {
            if (!linkedTrackedExpenseReportAction || !actionableWhisperReportActionID || !linkedTrackedExpenseReportID) {
                return;
            }

            convertTrackedExpenseToRequest(
                payerAccountID,
                payerEmail,
                chatReport.reportID,
                transaction.transactionID,
                actionableWhisperReportActionID,
                createdChatReportActionID,
                iouReport.reportID,
                createdIOUReportActionID,
                iouAction.reportActionID,
                linkedTrackedExpenseReportAction,
                linkedTrackedExpenseReportID,
                transactionThreadReportID,
                reportPreviewAction.reportActionID,
                onyxData,
                amount,
                currency,
                comment,
                merchant,
                created,
                receipt,
            );
            break;
        }
        default: {
            const parameters: RequestMoneyParams = {
                debtorEmail: payerEmail,
                debtorAccountID: payerAccountID,
                amount,
                currency,
                comment,
                created,
                merchant,
                iouReportID: iouReport.reportID,
                chatReportID: chatReport.reportID,
                transactionID: transaction.transactionID,
                reportActionID: iouAction.reportActionID,
                createdChatReportActionID,
                createdIOUReportActionID,
                reportPreviewReportActionID: reportPreviewAction.reportActionID,
                receipt,
                receiptState: receipt?.state,
                category,
                tag,
                taxCode,
                taxAmount,
                billable,
                // This needs to be a string of JSON because of limitations with the fetch() API and nested objects
                receiptGpsPoints: gpsPoints ? JSON.stringify(gpsPoints) : undefined,
                transactionThreadReportID,
                createdReportActionIDForThread,
            };

            // eslint-disable-next-line rulesdir/no-multiple-api-calls
            API.write(WRITE_COMMANDS.REQUEST_MONEY, parameters, onyxData);
        }
    }

    Navigation.dismissModal(activeReportID);
    if (activeReportID) {
        Report.notifyNewAction(activeReportID, payeeAccountID);
    }
}

function sendInvoice(
    currentUserAccountID: number,
    transaction: OnyxEntry<OnyxTypes.Transaction>,
    invoiceChatReport?: OnyxEntry<OnyxTypes.Report>,
    receiptFile?: Receipt,
    policy?: OnyxEntry<OnyxTypes.Policy>,
    policyTagList?: OnyxEntry<OnyxTypes.PolicyTagList>,
    policyCategories?: OnyxEntry<OnyxTypes.PolicyCategories>,
) {
    const {senderWorkspaceID, receiver, invoiceRoom, createdChatReportActionID, invoiceReportID, reportPreviewReportActionID, transactionID, transactionThreadReportID, onyxData} =
        getSendInvoiceInformation(transaction, currentUserAccountID, invoiceChatReport, receiptFile, policy, policyTagList, policyCategories);

    const parameters: SendInvoiceParams = {
        senderWorkspaceID,
        accountID: currentUserAccountID,
        amount: transaction?.amount ?? 0,
        currency: transaction?.currency ?? '',
        comment: transaction?.comment?.comment ? transaction.comment.comment.trim() : '',
        merchant: transaction?.merchant ?? '',
        category: transaction?.category,
        date: transaction?.created ?? '',
        invoiceRoomReportID: invoiceRoom.reportID,
        createdChatReportActionID,
        invoiceReportID,
        reportPreviewReportActionID,
        transactionID,
        transactionThreadReportID,
        ...(invoiceChatReport?.reportID ? {receiverInvoiceRoomID: invoiceChatReport.reportID} : {receiverEmail: receiver.login ?? ''}),
    };

    API.write(WRITE_COMMANDS.SEND_INVOICE, parameters, onyxData);

    Navigation.dismissModalWithReport(invoiceRoom);
    Report.notifyNewAction(invoiceRoom.reportID, receiver.accountID);
}

/**
 * Track an expense
 */
function trackExpense(
    report: OnyxTypes.Report,
    amount: number,
    currency: string,
    created: string,
    merchant: string,
    payeeEmail: string | undefined,
    payeeAccountID: number,
    participant: Participant,
    comment: string,
    receipt?: Receipt,
    category?: string,
    tag?: string,
    taxCode = '',
    taxAmount = 0,
    billable?: boolean,
    policy?: OnyxEntry<OnyxTypes.Policy>,
    policyTagList?: OnyxEntry<OnyxTypes.PolicyTagList>,
    policyCategories?: OnyxEntry<OnyxTypes.PolicyCategories>,
    gpsPoints?: GPSPoint,
    validWaypoints?: WaypointCollection,
    action?: IOUAction,
    actionableWhisperReportActionID?: string,
    linkedTrackedExpenseReportAction?: OnyxTypes.ReportAction,
    linkedTrackedExpenseReportID?: string,
) {
    const isMoneyRequestReport = ReportUtils.isMoneyRequestReport(report);
    const currentChatReport = isMoneyRequestReport ? getReportOrDraftReport(report.chatReportID) : report;
    const moneyRequestReportID = isMoneyRequestReport ? report.reportID : '';
    const isMovingTransactionFromTrackExpense = IOUUtils.isMovingTransactionFromTrackExpense(action);

    const {
        createdWorkspaceParams,
        iouReport,
        chatReport,
        transaction,
        iouAction,
        createdChatReportActionID,
        createdIOUReportActionID,
        reportPreviewAction,
        transactionThreadReportID,
        createdReportActionIDForThread,
        actionableWhisperReportActionIDParam,
        onyxData,
    } = getTrackExpenseInformation(
        currentChatReport,
        participant,
        comment,
        amount,
        currency,
        created,
        merchant,
        receipt,
        category,
        tag,
        taxCode,
        taxAmount,
        billable,
        policy,
        policyTagList,
        policyCategories,
        payeeEmail,
        payeeAccountID,
        moneyRequestReportID,
        linkedTrackedExpenseReportAction,
        isMovingTransactionFromTrackExpense ? (linkedTrackedExpenseReportAction?.originalMessage as IOUMessage)?.IOUTransactionID : undefined,
    );
    const activeReportID = isMoneyRequestReport ? report.reportID : chatReport.reportID;

    switch (action) {
        case CONST.IOU.ACTION.CATEGORIZE: {
            if (!linkedTrackedExpenseReportAction || !actionableWhisperReportActionID || !linkedTrackedExpenseReportID) {
                return;
            }
            categorizeTrackedExpense(
                chatReport.policyID ?? '-1',
                transaction.transactionID,
                iouAction.reportActionID,
                iouReport?.reportID ?? '-1',
                createdIOUReportActionID ?? '-1',
                actionableWhisperReportActionID,
                linkedTrackedExpenseReportAction,
                linkedTrackedExpenseReportID,
                transactionThreadReportID,
                reportPreviewAction?.reportActionID ?? '-1',
                onyxData,
                amount,
                currency,
                comment,
                merchant,
                created,
                category,
                tag,
                taxCode,
                taxAmount,
                billable,
                receipt,
                createdWorkspaceParams,
            );
            break;
        }
        case CONST.IOU.ACTION.SHARE: {
            if (!linkedTrackedExpenseReportAction || !actionableWhisperReportActionID || !linkedTrackedExpenseReportID) {
                return;
            }
            shareTrackedExpense(
                chatReport.policyID ?? '-1',
                transaction.transactionID,
                iouAction.reportActionID,
                iouReport?.reportID ?? '-1',
                createdIOUReportActionID ?? '-1',
                actionableWhisperReportActionID,
                linkedTrackedExpenseReportAction,
                linkedTrackedExpenseReportID,
                transactionThreadReportID,
                reportPreviewAction?.reportActionID ?? '-1',
                onyxData,
                amount,
                currency,
                comment,
                merchant,
                created,
                category,
                tag,
                taxCode,
                taxAmount,
                billable,
                receipt,
                createdWorkspaceParams,
            );
            break;
        }
        default: {
            const parameters: TrackExpenseParams = {
                amount,
                currency,
                comment,
                created,
                merchant,
                iouReportID: iouReport?.reportID,
                chatReportID: chatReport.reportID,
                transactionID: transaction.transactionID,
                reportActionID: iouAction.reportActionID,
                createdChatReportActionID,
                createdIOUReportActionID,
                reportPreviewReportActionID: reportPreviewAction?.reportActionID,
                receipt,
                receiptState: receipt?.state,
                category,
                tag,
                taxCode,
                taxAmount,
                billable,
                // This needs to be a string of JSON because of limitations with the fetch() API and nested objects
                receiptGpsPoints: gpsPoints ? JSON.stringify(gpsPoints) : undefined,
                transactionThreadReportID,
                createdReportActionIDForThread,
                waypoints: validWaypoints ? JSON.stringify(validWaypoints) : undefined,
            };
            if (actionableWhisperReportActionIDParam) {
                parameters.actionableWhisperReportActionID = actionableWhisperReportActionIDParam;
            }
            API.write(WRITE_COMMANDS.TRACK_EXPENSE, parameters, onyxData);
        }
    }
    Navigation.dismissModal(activeReportID);

    if (action === CONST.IOU.ACTION.SHARE) {
        Navigation.navigate(ROUTES.ROOM_INVITE.getRoute(activeReportID ?? '-1', CONST.IOU.SHARE.ROLE.ACCOUNTANT));
    }

    Report.notifyNewAction(activeReportID, payeeAccountID);
}

function getOrCreateOptimisticSplitChatReport(existingSplitChatReportID: string, participants: Participant[], participantAccountIDs: number[], currentUserAccountID: number) {
    // The existing chat report could be passed as reportID or exist on the sole "participant" (in this case a report option)
    const existingChatReportID = existingSplitChatReportID || participants[0].reportID;

    // Check if the report is available locally if we do have one
    let existingSplitChatReport = allReports?.[`${ONYXKEYS.COLLECTION.REPORT}${existingChatReportID}`];

    // If we do not have one locally then we will search for a chat with the same participants (only for 1:1 chats).
    const shouldGetOrCreateOneOneDM = participants.length < 2;
    const allParticipantsAccountIDs = [...participantAccountIDs, currentUserAccountID];
    if (!existingSplitChatReport && shouldGetOrCreateOneOneDM) {
        existingSplitChatReport = ReportUtils.getChatByParticipants(allParticipantsAccountIDs);
    }

    // We found an existing chat report we are done...
    if (existingSplitChatReport) {
        // Yes, these are the same, but give the caller a way to identify if we created a new report or not
        return {existingSplitChatReport, splitChatReport: existingSplitChatReport};
    }

    // Create a Group Chat if we have multiple participants
    if (participants.length > 1) {
        const splitChatReport = ReportUtils.buildOptimisticChatReport(
            allParticipantsAccountIDs,
            '',
            CONST.REPORT.CHAT_TYPE.GROUP,
            undefined,
            undefined,
            undefined,
            undefined,
            undefined,
            undefined,
            CONST.REPORT.NOTIFICATION_PREFERENCE.HIDDEN,
        );
        return {existingSplitChatReport: null, splitChatReport};
    }

    // Otherwise, create a new 1:1 chat report
    const splitChatReport = ReportUtils.buildOptimisticChatReport(participantAccountIDs);
    return {existingSplitChatReport: null, splitChatReport};
}

/**
 * Build the Onyx data and IOU split necessary for splitting a bill with 3+ users.
 * 1. Build the optimistic Onyx data for the group chat, i.e. chatReport and iouReportAction creating the former if it doesn't yet exist.
 * 2. Loop over the group chat participant list, building optimistic or updating existing chatReports, iouReports and iouReportActions between the user and each participant.
 * We build both Onyx data and the IOU split that is sent as a request param and is used by Auth to create the chatReports, iouReports and iouReportActions in the database.
 * The IOU split has the following shape:
 *  [
 *      {email: 'currentUser', amount: 100},
 *      {email: 'user2', amount: 100, iouReportID: '100', chatReportID: '110', transactionID: '120', reportActionID: '130'},
 *      {email: 'user3', amount: 100, iouReportID: '200', chatReportID: '210', transactionID: '220', reportActionID: '230'}
 *  ]
 * @param amount - always in the smallest unit of the currency
 * @param existingSplitChatReportID - the report ID where the split expense happens, could be a group chat or a workspace chat
 */
function createSplitsAndOnyxData(
    participants: Participant[],
    currentUserLogin: string,
    currentUserAccountID: number,
    amount: number,
    comment: string,
    currency: string,
    merchant: string,
    created: string,
    category: string,
    tag: string,
    splitShares: SplitShares = {},
    existingSplitChatReportID = '',
    billable = false,
    iouRequestType: IOURequestType = CONST.IOU.REQUEST_TYPE.MANUAL,
    taxCode = '',
    taxAmount = 0,
): SplitsAndOnyxData {
    const currentUserEmailForIOUSplit = PhoneNumber.addSMSDomainIfPhoneNumber(currentUserLogin);
    const participantAccountIDs = participants.map((participant) => Number(participant.accountID));

    const {splitChatReport, existingSplitChatReport} = getOrCreateOptimisticSplitChatReport(existingSplitChatReportID, participants, participantAccountIDs, currentUserAccountID);
    const isOwnPolicyExpenseChat = !!splitChatReport.isOwnPolicyExpenseChat;

    const splitTransaction = TransactionUtils.buildOptimisticTransaction(
        amount,
        currency,
        CONST.REPORT.SPLIT_REPORTID,
        comment,
        created,
        '',
        '',
        merchant || Localize.translateLocal('iou.expense'),
        undefined,
        undefined,
        undefined,
        category,
        tag,
        taxCode,
        taxAmount,
        billable,
    );

    // Note: The created action must be optimistically generated before the IOU action so there's no chance that the created action appears after the IOU action in the chat
    const splitCreatedReportAction = ReportUtils.buildOptimisticCreatedReportAction(currentUserEmailForIOUSplit);
    const splitIOUReportAction = ReportUtils.buildOptimisticIOUReportAction(
        CONST.IOU.REPORT_ACTION_TYPE.SPLIT,
        amount,
        currency,
        comment,
        participants,
        splitTransaction.transactionID,
        undefined,
        '',
        false,
        false,
        {},
        isOwnPolicyExpenseChat,
    );

    splitChatReport.lastReadTime = DateUtils.getDBTime();
    splitChatReport.lastMessageText = splitIOUReportAction.message?.[0]?.text;
    splitChatReport.lastMessageHtml = splitIOUReportAction.message?.[0]?.html;
    splitChatReport.lastActorAccountID = currentUserAccountID;
    splitChatReport.lastVisibleActionCreated = splitIOUReportAction.created;

    let splitChatReportNotificationPreference = splitChatReport.notificationPreference;
    if (splitChatReportNotificationPreference === CONST.REPORT.NOTIFICATION_PREFERENCE.HIDDEN) {
        splitChatReportNotificationPreference = CONST.REPORT.NOTIFICATION_PREFERENCE.ALWAYS;
    }

    // If we have an existing splitChatReport (group chat or workspace) use it's pending fields, otherwise indicate that we are adding a chat
    if (!existingSplitChatReport) {
        splitChatReport.pendingFields = {
            createChat: CONST.RED_BRICK_ROAD_PENDING_ACTION.ADD,
        };
    }

    const optimisticData: OnyxUpdate[] = [
        {
            // Use set for new reports because it doesn't exist yet, is faster,
            // and we need the data to be available when we navigate to the chat page
            onyxMethod: existingSplitChatReport ? Onyx.METHOD.MERGE : Onyx.METHOD.SET,
            key: `${ONYXKEYS.COLLECTION.REPORT}${splitChatReport.reportID}`,
            value: {
                ...splitChatReport,
                notificationPreference: splitChatReportNotificationPreference,
            },
        },
        {
            onyxMethod: Onyx.METHOD.SET,
            key: ONYXKEYS.NVP_QUICK_ACTION_GLOBAL_CREATE,
            value: {
                action: iouRequestType === CONST.IOU.REQUEST_TYPE.DISTANCE ? CONST.QUICK_ACTIONS.SPLIT_DISTANCE : CONST.QUICK_ACTIONS.SPLIT_MANUAL,
                chatReportID: splitChatReport.reportID,
                isFirstQuickAction: isEmptyObject(quickAction),
            },
        },
        existingSplitChatReport
            ? {
                  onyxMethod: Onyx.METHOD.MERGE,
                  key: `${ONYXKEYS.COLLECTION.REPORT_ACTIONS}${splitChatReport.reportID}`,
                  value: {
                      [splitIOUReportAction.reportActionID]: splitIOUReportAction as OnyxTypes.ReportAction,
                  },
              }
            : {
                  onyxMethod: Onyx.METHOD.SET,
                  key: `${ONYXKEYS.COLLECTION.REPORT_ACTIONS}${splitChatReport.reportID}`,
                  value: {
                      [splitCreatedReportAction.reportActionID]: splitCreatedReportAction as OnyxTypes.ReportAction,
                      [splitIOUReportAction.reportActionID]: splitIOUReportAction as OnyxTypes.ReportAction,
                  },
              },
        {
            onyxMethod: Onyx.METHOD.SET,
            key: `${ONYXKEYS.COLLECTION.TRANSACTION}${splitTransaction.transactionID}`,
            value: splitTransaction,
        },
        {
            onyxMethod: Onyx.METHOD.MERGE,
            key: `${ONYXKEYS.COLLECTION.TRANSACTION_DRAFT}${CONST.IOU.OPTIMISTIC_TRANSACTION_ID}`,
            value: null,
        },
    ];
    const successData: OnyxUpdate[] = [
        {
            onyxMethod: Onyx.METHOD.MERGE,
            key: `${ONYXKEYS.COLLECTION.REPORT_ACTIONS}${splitChatReport.reportID}`,
            value: {
                ...(existingSplitChatReport ? {} : {[splitCreatedReportAction.reportActionID]: {pendingAction: null}}),
                [splitIOUReportAction.reportActionID]: {pendingAction: null},
            },
        },
        {
            onyxMethod: Onyx.METHOD.MERGE,
            key: `${ONYXKEYS.COLLECTION.TRANSACTION}${splitTransaction.transactionID}`,
            value: {pendingAction: null},
        },
    ];

    const redundantParticipants: Record<number, null> = {};
    if (!existingSplitChatReport) {
        successData.push({
            onyxMethod: Onyx.METHOD.MERGE,
            key: `${ONYXKEYS.COLLECTION.REPORT}${splitChatReport.reportID}`,
            value: {pendingFields: {createChat: null}, participants: redundantParticipants},
        });
    }

    const failureData: OnyxUpdate[] = [
        {
            onyxMethod: Onyx.METHOD.MERGE,
            key: `${ONYXKEYS.COLLECTION.TRANSACTION}${splitTransaction.transactionID}`,
            value: {
                errors: ErrorUtils.getMicroSecondOnyxErrorWithTranslationKey('iou.error.genericCreateFailureMessage'),
            },
        },
    ];

    if (existingSplitChatReport) {
        failureData.push({
            onyxMethod: Onyx.METHOD.MERGE,
            key: `${ONYXKEYS.COLLECTION.REPORT_ACTIONS}${splitChatReport.reportID}`,
            value: {
                [splitIOUReportAction.reportActionID]: {
                    errors: ErrorUtils.getMicroSecondOnyxErrorWithTranslationKey('iou.error.genericCreateFailureMessage'),
                },
            },
        });
    } else {
        failureData.push(
            {
                onyxMethod: Onyx.METHOD.MERGE,
                key: `${ONYXKEYS.COLLECTION.REPORT}${splitChatReport.reportID}`,
                value: {
                    errorFields: {
                        createChat: ErrorUtils.getMicroSecondOnyxErrorWithTranslationKey('report.genericCreateReportFailureMessage'),
                    },
                },
            },
            {
                onyxMethod: Onyx.METHOD.MERGE,
                key: `${ONYXKEYS.COLLECTION.REPORT_ACTIONS}${splitChatReport.reportID}`,
                value: {
                    [splitIOUReportAction.reportActionID]: {
                        errors: ErrorUtils.getMicroSecondOnyxErrorWithTranslationKey('iou.error.genericCreateFailureMessage'),
                    },
                },
            },
        );
    }

    // Loop through participants creating individual chats, iouReports and reportActionIDs as needed
    const currentUserAmount = splitShares?.[currentUserAccountID]?.amount ?? IOUUtils.calculateAmount(participants.length, amount, currency, true);
    const currentUserTaxAmount = IOUUtils.calculateAmount(participants.length, taxAmount, currency, true);

    const splits: Split[] = [{email: currentUserEmailForIOUSplit, accountID: currentUserAccountID, amount: currentUserAmount, taxAmount: currentUserTaxAmount}];

    const hasMultipleParticipants = participants.length > 1;
    participants.forEach((participant) => {
        // In a case when a participant is a workspace, even when a current user is not an owner of the workspace
        const isPolicyExpenseChat = ReportUtils.isPolicyExpenseChat(participant);
        const splitAmount = splitShares?.[participant.accountID ?? -1]?.amount ?? IOUUtils.calculateAmount(participants.length, amount, currency, false);
        const splitTaxAmount = IOUUtils.calculateAmount(participants.length, taxAmount, currency, false);

        // To exclude someone from a split, the amount can be 0. The scenario for this is when creating a split from a group chat, we have remove the option to deselect users to exclude them.
        // We can input '0' next to someone we want to exclude.
        if (splitAmount === 0) {
            return;
        }

        // In case the participant is a workspace, email & accountID should remain undefined and won't be used in the rest of this code
        // participant.login is undefined when the request is initiated from a group DM with an unknown user, so we need to add a default
        const email = isOwnPolicyExpenseChat || isPolicyExpenseChat ? '' : PhoneNumber.addSMSDomainIfPhoneNumber(participant.login ?? '').toLowerCase();
        const accountID = isOwnPolicyExpenseChat || isPolicyExpenseChat ? 0 : Number(participant.accountID);
        if (email === currentUserEmailForIOUSplit) {
            return;
        }

        // STEP 1: Get existing chat report OR build a new optimistic one
        // If we only have one participant and the request was initiated from the global create menu, i.e. !existingGroupChatReportID, the oneOnOneChatReport is the groupChatReport
        let oneOnOneChatReport: OnyxTypes.Report | OptimisticChatReport;
        let isNewOneOnOneChatReport = false;
        let shouldCreateOptimisticPersonalDetails = false;
        const personalDetailExists = accountID in allPersonalDetails;

        // If this is a split between two people only and the function
        // wasn't provided with an existing group chat report id
        // or, if the split is being made from the workspace chat, then the oneOnOneChatReport is the same as the splitChatReport
        // in this case existingSplitChatReport will belong to the policy expense chat and we won't be
        // entering code that creates optimistic personal details
        if ((!hasMultipleParticipants && !existingSplitChatReportID) || isOwnPolicyExpenseChat) {
            oneOnOneChatReport = splitChatReport;
            shouldCreateOptimisticPersonalDetails = !existingSplitChatReport && !personalDetailExists;
        } else {
            const existingChatReport = ReportUtils.getChatByParticipants([accountID, currentUserAccountID]);
            isNewOneOnOneChatReport = !existingChatReport;
            shouldCreateOptimisticPersonalDetails = isNewOneOnOneChatReport && !personalDetailExists;
            oneOnOneChatReport = existingChatReport ?? ReportUtils.buildOptimisticChatReport([accountID, currentUserAccountID]);
        }

        // STEP 2: Get existing IOU/Expense report and update its total OR build a new optimistic one
        let oneOnOneIOUReport: OneOnOneIOUReport = oneOnOneChatReport.iouReportID ? allReports?.[`${ONYXKEYS.COLLECTION.REPORT}${oneOnOneChatReport.iouReportID}`] : null;
        const shouldCreateNewOneOnOneIOUReport = ReportUtils.shouldCreateNewMoneyRequestReport(oneOnOneIOUReport, oneOnOneChatReport);

        if (!oneOnOneIOUReport || shouldCreateNewOneOnOneIOUReport) {
            oneOnOneIOUReport = isOwnPolicyExpenseChat
                ? ReportUtils.buildOptimisticExpenseReport(oneOnOneChatReport.reportID, oneOnOneChatReport.policyID ?? '-1', currentUserAccountID, splitAmount, currency)
                : ReportUtils.buildOptimisticIOUReport(currentUserAccountID, accountID, splitAmount, oneOnOneChatReport.reportID, currency);
        } else if (isOwnPolicyExpenseChat) {
            if (typeof oneOnOneIOUReport?.total === 'number') {
                // Because of the Expense reports are stored as negative values, we subtract the total from the amount
                oneOnOneIOUReport.total -= splitAmount;
            }
        } else {
            oneOnOneIOUReport = IOUUtils.updateIOUOwnerAndTotal(oneOnOneIOUReport, currentUserAccountID, splitAmount, currency);
        }

        // STEP 3: Build optimistic transaction
        const oneOnOneTransaction = TransactionUtils.buildOptimisticTransaction(
            ReportUtils.isExpenseReport(oneOnOneIOUReport) ? -splitAmount : splitAmount,
            currency,
            oneOnOneIOUReport.reportID,
            comment,
            created,
            CONST.IOU.TYPE.SPLIT,
            splitTransaction.transactionID,
            merchant || Localize.translateLocal('iou.expense'),
            undefined,
            undefined,
            undefined,
            category,
            tag,
            taxCode,
            ReportUtils.isExpenseReport(oneOnOneIOUReport) ? -splitTaxAmount : splitTaxAmount,
            billable,
        );

        // STEP 4: Build optimistic reportActions. We need:
        // 1. CREATED action for the chatReport
        // 2. CREATED action for the iouReport
        // 3. IOU action for the iouReport
        // 4. Transaction Thread and the CREATED action for it
        // 5. REPORT_PREVIEW action for the chatReport
        const [oneOnOneCreatedActionForChat, oneOnOneCreatedActionForIOU, oneOnOneIOUAction, optimisticTransactionThread, optimisticCreatedActionForTransactionThread] =
            ReportUtils.buildOptimisticMoneyRequestEntities(
                oneOnOneIOUReport,
                CONST.IOU.REPORT_ACTION_TYPE.CREATE,
                splitAmount,
                currency,
                comment,
                currentUserEmailForIOUSplit,
                [participant],
                oneOnOneTransaction.transactionID,
            );

        // Add optimistic personal details for new participants
        const oneOnOnePersonalDetailListAction: OnyxTypes.PersonalDetailsList = shouldCreateOptimisticPersonalDetails
            ? {
                  [accountID]: {
                      accountID,
                      // Disabling this line since participant.displayName can be an empty string
                      // eslint-disable-next-line @typescript-eslint/prefer-nullish-coalescing
                      displayName: LocalePhoneNumber.formatPhoneNumber(participant.displayName || email),
                      login: participant.login,
                      isOptimisticPersonalDetail: true,
                  },
              }
            : {};

        if (shouldCreateOptimisticPersonalDetails) {
            // BE will send different participants. We clear the optimistic ones to avoid duplicated entries
            redundantParticipants[accountID] = null;
        }

        let oneOnOneReportPreviewAction = getReportPreviewAction(oneOnOneChatReport.reportID, oneOnOneIOUReport.reportID);
        if (oneOnOneReportPreviewAction) {
            oneOnOneReportPreviewAction = ReportUtils.updateReportPreview(oneOnOneIOUReport, oneOnOneReportPreviewAction as ReportPreviewAction);
        } else {
            oneOnOneReportPreviewAction = ReportUtils.buildOptimisticReportPreview(oneOnOneChatReport, oneOnOneIOUReport);
        }

        // Add category to optimistic policy recently used categories when a participant is a workspace
        const optimisticPolicyRecentlyUsedCategories = isPolicyExpenseChat ? Category.buildOptimisticPolicyRecentlyUsedCategories(participant.policyID, category) : [];

        // Add tag to optimistic policy recently used tags when a participant is a workspace
        const optimisticPolicyRecentlyUsedTags = isPolicyExpenseChat ? Tag.buildOptimisticPolicyRecentlyUsedTags(participant.policyID, tag) : {};

        // STEP 5: Build Onyx Data
        const [oneOnOneOptimisticData, oneOnOneSuccessData, oneOnOneFailureData] = buildOnyxDataForMoneyRequest(
            oneOnOneChatReport,
            oneOnOneIOUReport,
            oneOnOneTransaction,
            oneOnOneCreatedActionForChat,
            oneOnOneCreatedActionForIOU,
            oneOnOneIOUAction,
            oneOnOnePersonalDetailListAction,
            oneOnOneReportPreviewAction,
            optimisticPolicyRecentlyUsedCategories,
            optimisticPolicyRecentlyUsedTags,
            isNewOneOnOneChatReport,
            optimisticTransactionThread,
            optimisticCreatedActionForTransactionThread,
            shouldCreateNewOneOnOneIOUReport,
            null,
            null,
            null,
            null,
            true,
        );

        const individualSplit = {
            email,
            accountID,
            isOptimisticAccount: ReportUtils.isOptimisticPersonalDetail(accountID),
            amount: splitAmount,
            iouReportID: oneOnOneIOUReport.reportID,
            chatReportID: oneOnOneChatReport.reportID,
            transactionID: oneOnOneTransaction.transactionID,
            reportActionID: oneOnOneIOUAction.reportActionID,
            createdChatReportActionID: oneOnOneCreatedActionForChat.reportActionID,
            createdIOUReportActionID: oneOnOneCreatedActionForIOU.reportActionID,
            reportPreviewReportActionID: oneOnOneReportPreviewAction.reportActionID,
            transactionThreadReportID: optimisticTransactionThread.reportID,
            createdReportActionIDForThread: optimisticCreatedActionForTransactionThread.reportActionID,
            taxAmount: splitTaxAmount,
        };

        splits.push(individualSplit);
        optimisticData.push(...oneOnOneOptimisticData);
        successData.push(...oneOnOneSuccessData);
        failureData.push(...oneOnOneFailureData);
    });

    optimisticData.push({
        onyxMethod: Onyx.METHOD.MERGE,
        key: `${ONYXKEYS.COLLECTION.TRANSACTION}${splitTransaction.transactionID}`,
        value: {
            comment: {
                splits: splits.map((split) => ({accountID: split.accountID, amount: split.amount})),
            },
        },
    });

    const splitData: SplitData = {
        chatReportID: splitChatReport.reportID,
        transactionID: splitTransaction.transactionID,
        reportActionID: splitIOUReportAction.reportActionID,
        policyID: splitChatReport.policyID,
        chatType: splitChatReport.chatType,
    };

    if (!existingSplitChatReport) {
        splitData.createdReportActionID = splitCreatedReportAction.reportActionID;
    }

    return {
        splitData,
        splits,
        onyxData: {optimisticData, successData, failureData},
    };
}

type SplitBillActionsParams = {
    participants: Participant[];
    currentUserLogin: string;
    currentUserAccountID: number;
    amount: number;
    comment: string;
    currency: string;
    merchant: string;
    created: string;
    category?: string;
    tag?: string;
    billable?: boolean;
    iouRequestType?: IOURequestType;
    existingSplitChatReportID?: string;
    splitShares?: SplitShares;
    splitPayerAccountIDs?: number[];
    taxCode?: string;
    taxAmount?: number;
};

/**
 * @param amount - always in smallest currency unit
 * @param existingSplitChatReportID - Either a group DM or a workspace chat
 */
function splitBill({
    participants,
    currentUserLogin,
    currentUserAccountID,
    amount,
    comment,
    currency,
    merchant,
    created,
    category = '',
    tag = '',
    billable = false,
    iouRequestType = CONST.IOU.REQUEST_TYPE.MANUAL,
    existingSplitChatReportID = '',
    splitShares = {},
    splitPayerAccountIDs = [],
    taxCode = '',
    taxAmount = 0,
}: SplitBillActionsParams) {
    const {splitData, splits, onyxData} = createSplitsAndOnyxData(
        participants,
        currentUserLogin,
        currentUserAccountID,
        amount,
        comment,
        currency,
        merchant,
        created,
        category,
        tag,
        splitShares,
        existingSplitChatReportID,
        billable,
        iouRequestType,
        taxCode,
        taxAmount,
    );

    const parameters: SplitBillParams = {
        reportID: splitData.chatReportID,
        amount,
        splits: JSON.stringify(splits),
        currency,
        comment,
        category,
        merchant,
        created,
        tag,
        billable,
        transactionID: splitData.transactionID,
        reportActionID: splitData.reportActionID,
        createdReportActionID: splitData.createdReportActionID,
        policyID: splitData.policyID,
        chatType: splitData.chatType,
        splitPayerAccountIDs,
        taxCode,
        taxAmount,
    };

    API.write(WRITE_COMMANDS.SPLIT_BILL, parameters, onyxData);

    Navigation.dismissModal(existingSplitChatReportID);
    Report.notifyNewAction(splitData.chatReportID, currentUserAccountID);
}

/**
 * @param amount - always in the smallest currency unit
 */
function splitBillAndOpenReport({
    participants,
    currentUserLogin,
    currentUserAccountID,
    amount,
    comment,
    currency,
    merchant,
    created,
    category = '',
    tag = '',
    billable = false,
    iouRequestType = CONST.IOU.REQUEST_TYPE.MANUAL,
    splitShares = {},
    splitPayerAccountIDs = [],
    taxCode = '',
    taxAmount = 0,
}: SplitBillActionsParams) {
    const {splitData, splits, onyxData} = createSplitsAndOnyxData(
        participants,
        currentUserLogin,
        currentUserAccountID,
        amount,
        comment,
        currency,
        merchant,
        created,
        category,
        tag,
        splitShares,
        '',
        billable,
        iouRequestType,
        taxCode,
        taxAmount,
    );

    const parameters: SplitBillParams = {
        reportID: splitData.chatReportID,
        amount,
        splits: JSON.stringify(splits),
        currency,
        merchant,
        created,
        comment,
        category,
        tag,
        billable,
        transactionID: splitData.transactionID,
        reportActionID: splitData.reportActionID,
        createdReportActionID: splitData.createdReportActionID,
        policyID: splitData.policyID,
        chatType: splitData.chatType,
        splitPayerAccountIDs,
        taxCode,
        taxAmount,
    };

    API.write(WRITE_COMMANDS.SPLIT_BILL_AND_OPEN_REPORT, parameters, onyxData);

    Navigation.dismissModal(splitData.chatReportID);
    Report.notifyNewAction(splitData.chatReportID, currentUserAccountID);
}

type StartSplitBilActionParams = {
    participants: Participant[];
    currentUserLogin: string;
    currentUserAccountID: number;
    comment: string;
    receipt: Receipt;
    existingSplitChatReportID?: string;
    billable?: boolean;
    category: string | undefined;
    tag: string | undefined;
    currency: string;
    taxCode: string;
    taxAmount: number;
};

/** Used exclusively for starting a split expense request that contains a receipt, the split request will be completed once the receipt is scanned
 *  or user enters details manually.
 *
 * @param existingSplitChatReportID - Either a group DM or a workspace chat
 */
function startSplitBill({
    participants,
    currentUserLogin,
    currentUserAccountID,
    comment,
    receipt,
    existingSplitChatReportID = '',
    billable = false,
    category = '',
    tag = '',
    currency,
    taxCode = '',
    taxAmount = 0,
}: StartSplitBilActionParams) {
    const currentUserEmailForIOUSplit = PhoneNumber.addSMSDomainIfPhoneNumber(currentUserLogin);
    const participantAccountIDs = participants.map((participant) => Number(participant.accountID));
    const {splitChatReport, existingSplitChatReport} = getOrCreateOptimisticSplitChatReport(existingSplitChatReportID, participants, participantAccountIDs, currentUserAccountID);
    const isOwnPolicyExpenseChat = !!splitChatReport.isOwnPolicyExpenseChat;

    const {name: filename, source, state = CONST.IOU.RECEIPT_STATE.SCANREADY} = receipt;
    const receiptObject: Receipt = {state, source};

    // ReportID is -2 (aka "deleted") on the group transaction
    const splitTransaction = TransactionUtils.buildOptimisticTransaction(
        0,
        currency,
        CONST.REPORT.SPLIT_REPORTID,
        comment,
        '',
        '',
        '',
        CONST.TRANSACTION.PARTIAL_TRANSACTION_MERCHANT,
        receiptObject,
        filename,
        undefined,
        category,
        tag,
        taxCode,
        taxAmount,
        billable,
    );

    // Note: The created action must be optimistically generated before the IOU action so there's no chance that the created action appears after the IOU action in the chat
    const splitChatCreatedReportAction = ReportUtils.buildOptimisticCreatedReportAction(currentUserEmailForIOUSplit);
    const splitIOUReportAction = ReportUtils.buildOptimisticIOUReportAction(
        CONST.IOU.REPORT_ACTION_TYPE.SPLIT,
        0,
        CONST.CURRENCY.USD,
        comment,
        participants,
        splitTransaction.transactionID,
        undefined,
        '',
        false,
        false,
        receiptObject,
        isOwnPolicyExpenseChat,
    );

    splitChatReport.lastReadTime = DateUtils.getDBTime();
    splitChatReport.lastMessageText = splitIOUReportAction.message?.[0]?.text;
    splitChatReport.lastMessageHtml = splitIOUReportAction.message?.[0]?.html;

    // If we have an existing splitChatReport (group chat or workspace) use it's pending fields, otherwise indicate that we are adding a chat
    if (!existingSplitChatReport) {
        splitChatReport.pendingFields = {
            createChat: CONST.RED_BRICK_ROAD_PENDING_ACTION.ADD,
        };
    }

    const optimisticData: OnyxUpdate[] = [
        {
            // Use set for new reports because it doesn't exist yet, is faster,
            // and we need the data to be available when we navigate to the chat page
            onyxMethod: existingSplitChatReport ? Onyx.METHOD.MERGE : Onyx.METHOD.SET,
            key: `${ONYXKEYS.COLLECTION.REPORT}${splitChatReport.reportID}`,
            value: splitChatReport,
        },
        {
            onyxMethod: Onyx.METHOD.SET,
            key: ONYXKEYS.NVP_QUICK_ACTION_GLOBAL_CREATE,
            value: {
                action: CONST.QUICK_ACTIONS.SPLIT_SCAN,
                chatReportID: splitChatReport.reportID,
                isFirstQuickAction: isEmptyObject(quickAction),
            },
        },
        existingSplitChatReport
            ? {
                  onyxMethod: Onyx.METHOD.MERGE,
                  key: `${ONYXKEYS.COLLECTION.REPORT_ACTIONS}${splitChatReport.reportID}`,
                  value: {
                      [splitIOUReportAction.reportActionID]: splitIOUReportAction as OnyxTypes.ReportAction,
                  },
              }
            : {
                  onyxMethod: Onyx.METHOD.SET,
                  key: `${ONYXKEYS.COLLECTION.REPORT_ACTIONS}${splitChatReport.reportID}`,
                  value: {
                      [splitChatCreatedReportAction.reportActionID]: splitChatCreatedReportAction,
                      [splitIOUReportAction.reportActionID]: splitIOUReportAction as OnyxTypes.ReportAction,
                  },
              },
        {
            onyxMethod: Onyx.METHOD.SET,
            key: `${ONYXKEYS.COLLECTION.TRANSACTION}${splitTransaction.transactionID}`,
            value: splitTransaction,
        },
    ];

    const successData: OnyxUpdate[] = [
        {
            onyxMethod: Onyx.METHOD.MERGE,
            key: `${ONYXKEYS.COLLECTION.REPORT_ACTIONS}${splitChatReport.reportID}`,
            value: {
                ...(existingSplitChatReport ? {} : {[splitChatCreatedReportAction.reportActionID]: {pendingAction: null}}),
                [splitIOUReportAction.reportActionID]: {pendingAction: null},
            },
        },
        {
            onyxMethod: Onyx.METHOD.MERGE,
            key: `${ONYXKEYS.COLLECTION.TRANSACTION}${splitTransaction.transactionID}`,
            value: {pendingAction: null},
        },
    ];

    const redundantParticipants: Record<number, null> = {};
    if (!existingSplitChatReport) {
        successData.push({
            onyxMethod: Onyx.METHOD.MERGE,
            key: `${ONYXKEYS.COLLECTION.REPORT}${splitChatReport.reportID}`,
            value: {pendingFields: {createChat: null}, participants: redundantParticipants},
        });
    }

    const failureData: OnyxUpdate[] = [
        {
            onyxMethod: Onyx.METHOD.MERGE,
            key: `${ONYXKEYS.COLLECTION.TRANSACTION}${splitTransaction.transactionID}`,
            value: {
                errors: ErrorUtils.getMicroSecondOnyxErrorWithTranslationKey('iou.error.genericCreateFailureMessage'),
            },
        },
    ];

    if (existingSplitChatReport) {
        failureData.push({
            onyxMethod: Onyx.METHOD.MERGE,
            key: `${ONYXKEYS.COLLECTION.REPORT_ACTIONS}${splitChatReport.reportID}`,
            value: {
                [splitIOUReportAction.reportActionID]: {
                    errors: getReceiptError(receipt, filename),
                },
            },
        });
    } else {
        failureData.push(
            {
                onyxMethod: Onyx.METHOD.MERGE,
                key: `${ONYXKEYS.COLLECTION.REPORT}${splitChatReport.reportID}`,
                value: {
                    errorFields: {
                        createChat: ErrorUtils.getMicroSecondOnyxErrorWithTranslationKey('report.genericCreateReportFailureMessage'),
                    },
                },
            },
            {
                onyxMethod: Onyx.METHOD.MERGE,
                key: `${ONYXKEYS.COLLECTION.REPORT_ACTIONS}${splitChatReport.reportID}`,
                value: {
                    [splitChatCreatedReportAction.reportActionID]: {
                        errors: ErrorUtils.getMicroSecondOnyxErrorWithTranslationKey('report.genericCreateReportFailureMessage'),
                    },
                    [splitIOUReportAction.reportActionID]: {
                        errors: getReceiptError(receipt, filename),
                    },
                },
            },
        );
    }

    const splits: Split[] = [{email: currentUserEmailForIOUSplit, accountID: currentUserAccountID}];

    participants.forEach((participant) => {
        // Disabling this line since participant.login can be an empty string
        // eslint-disable-next-line @typescript-eslint/prefer-nullish-coalescing
        const email = participant.isOwnPolicyExpenseChat ? '' : PhoneNumber.addSMSDomainIfPhoneNumber(participant.login || participant.text || '').toLowerCase();
        const accountID = participant.isOwnPolicyExpenseChat ? 0 : Number(participant.accountID);
        if (email === currentUserEmailForIOUSplit) {
            return;
        }

        // When splitting with a workspace chat, we only need to supply the policyID and the workspace reportID as it's needed so we can update the report preview
        if (participant.isOwnPolicyExpenseChat) {
            splits.push({
                policyID: participant.policyID,
                chatReportID: splitChatReport.reportID,
            });
            return;
        }

        const participantPersonalDetails = allPersonalDetails[participant?.accountID ?? -1];
        if (!participantPersonalDetails) {
            optimisticData.push({
                onyxMethod: Onyx.METHOD.MERGE,
                key: ONYXKEYS.PERSONAL_DETAILS_LIST,
                value: {
                    [accountID]: {
                        accountID,
                        // Disabling this line since participant.displayName can be an empty string
                        // eslint-disable-next-line @typescript-eslint/prefer-nullish-coalescing
                        displayName: LocalePhoneNumber.formatPhoneNumber(participant.displayName || email),
                        // Disabling this line since participant.login can be an empty string
                        // eslint-disable-next-line @typescript-eslint/prefer-nullish-coalescing
                        login: participant.login || participant.text,
                        isOptimisticPersonalDetail: true,
                    },
                },
            });
            // BE will send different participants. We clear the optimistic ones to avoid duplicated entries
            redundantParticipants[accountID] = null;
        }

        splits.push({
            email,
            accountID,
        });
    });

    participants.forEach((participant) => {
        const isPolicyExpenseChat = ReportUtils.isPolicyExpenseChat(participant);
        if (!isPolicyExpenseChat) {
            return;
        }

        const optimisticPolicyRecentlyUsedCategories = Category.buildOptimisticPolicyRecentlyUsedCategories(participant.policyID, category);
        const optimisticPolicyRecentlyUsedTags = Tag.buildOptimisticPolicyRecentlyUsedTags(participant.policyID, tag);

        if (optimisticPolicyRecentlyUsedCategories.length > 0) {
            optimisticData.push({
                onyxMethod: Onyx.METHOD.SET,
                key: `${ONYXKEYS.COLLECTION.POLICY_RECENTLY_USED_CATEGORIES}${participant.policyID}`,
                value: optimisticPolicyRecentlyUsedCategories,
            });
        }

        if (!isEmptyObject(optimisticPolicyRecentlyUsedTags)) {
            optimisticData.push({
                onyxMethod: Onyx.METHOD.MERGE,
                key: `${ONYXKEYS.COLLECTION.POLICY_RECENTLY_USED_TAGS}${participant.policyID}`,
                value: optimisticPolicyRecentlyUsedTags,
            });
        }
    });

    // Save the new splits array into the transaction's comment in case the user calls CompleteSplitBill while offline
    optimisticData.push({
        onyxMethod: Onyx.METHOD.MERGE,
        key: `${ONYXKEYS.COLLECTION.TRANSACTION}${splitTransaction.transactionID}`,
        value: {
            comment: {
                splits,
            },
        },
    });

    const parameters: StartSplitBillParams = {
        chatReportID: splitChatReport.reportID,
        reportActionID: splitIOUReportAction.reportActionID,
        transactionID: splitTransaction.transactionID,
        splits: JSON.stringify(splits),
        receipt,
        comment,
        category,
        tag,
        currency,
        isFromGroupDM: !existingSplitChatReport,
        billable,
        ...(existingSplitChatReport ? {} : {createdReportActionID: splitChatCreatedReportAction.reportActionID}),
        chatType: splitChatReport?.chatType,
        taxCode,
        taxAmount,
    };

    API.write(WRITE_COMMANDS.START_SPLIT_BILL, parameters, {optimisticData, successData, failureData});

    Navigation.dismissModalWithReport(splitChatReport);
    Report.notifyNewAction(splitChatReport.reportID ?? '-1', currentUserAccountID);
}

/** Used for editing a split expense while it's still scanning or when SmartScan fails, it completes a split expense started by startSplitBill above.
 *
 * @param chatReportID - The group chat or workspace reportID
 * @param reportAction - The split action that lives in the chatReport above
 * @param updatedTransaction - The updated **draft** split transaction
 * @param sessionAccountID - accountID of the current user
 * @param sessionEmail - email of the current user
 */
function completeSplitBill(chatReportID: string, reportAction: OnyxTypes.ReportAction, updatedTransaction: OnyxEntry<OnyxTypes.Transaction>, sessionAccountID: number, sessionEmail: string) {
    const currentUserEmailForIOUSplit = PhoneNumber.addSMSDomainIfPhoneNumber(sessionEmail);
    const transactionID = updatedTransaction?.transactionID ?? '-1';
    const unmodifiedTransaction = allTransactions[`${ONYXKEYS.COLLECTION.TRANSACTION}${transactionID}`];

    // Save optimistic updated transaction and action
    const optimisticData: OnyxUpdate[] = [
        {
            onyxMethod: Onyx.METHOD.MERGE,
            key: `${ONYXKEYS.COLLECTION.TRANSACTION}${transactionID}`,
            value: {
                ...updatedTransaction,
                receipt: {
                    state: CONST.IOU.RECEIPT_STATE.OPEN,
                },
            },
        },
        {
            onyxMethod: Onyx.METHOD.MERGE,
            key: `${ONYXKEYS.COLLECTION.REPORT_ACTIONS}${chatReportID}`,
            value: {
                [reportAction.reportActionID]: {
                    lastModified: DateUtils.getDBTime(),
                    originalMessage: {
                        whisperedTo: [],
                    },
                },
            },
        },
    ];

    const successData: OnyxUpdate[] = [
        {
            onyxMethod: Onyx.METHOD.MERGE,
            key: `${ONYXKEYS.COLLECTION.TRANSACTION}${transactionID}`,
            value: {pendingAction: null},
        },
        {
            onyxMethod: Onyx.METHOD.MERGE,
            key: `${ONYXKEYS.COLLECTION.SPLIT_TRANSACTION_DRAFT}${transactionID}`,
            value: {pendingAction: null},
        },
    ];

    const failureData: OnyxUpdate[] = [
        {
            onyxMethod: Onyx.METHOD.MERGE,
            key: `${ONYXKEYS.COLLECTION.TRANSACTION}${transactionID}`,
            value: {
                ...unmodifiedTransaction,
                errors: ErrorUtils.getMicroSecondOnyxErrorWithTranslationKey('iou.error.genericCreateFailureMessage'),
            },
        },
        {
            onyxMethod: Onyx.METHOD.MERGE,
            key: `${ONYXKEYS.COLLECTION.REPORT_ACTIONS}${chatReportID}`,
            value: {
                [reportAction.reportActionID]: {
                    ...reportAction,
                    errors: ErrorUtils.getMicroSecondOnyxErrorWithTranslationKey('iou.error.genericCreateFailureMessage'),
                },
            },
        },
    ];

    const splitParticipants: Split[] = updatedTransaction?.comment.splits ?? [];
    const amount = updatedTransaction?.modifiedAmount;
    const currency = updatedTransaction?.modifiedCurrency;
    console.debug(updatedTransaction);

    // Exclude the current user when calculating the split amount, `calculateAmount` takes it into account
    const splitAmount = IOUUtils.calculateAmount(splitParticipants.length - 1, amount ?? 0, currency ?? '', false);
    const splitTaxAmount = IOUUtils.calculateAmount(splitParticipants.length - 1, updatedTransaction?.taxAmount ?? 0, currency ?? '', false);

    const splits: Split[] = [{email: currentUserEmailForIOUSplit}];
    splitParticipants.forEach((participant) => {
        // Skip creating the transaction for the current user
        if (participant.email === currentUserEmailForIOUSplit) {
            return;
        }
        const isPolicyExpenseChat = !!participant.policyID;

        if (!isPolicyExpenseChat) {
            // In case this is still the optimistic accountID saved in the splits array, return early as we cannot know
            // if there is an existing chat between the split creator and this participant
            // Instead, we will rely on Auth generating the report IDs and the user won't see any optimistic chats or reports created
            const participantPersonalDetails: OnyxTypes.PersonalDetails | EmptyObject = allPersonalDetails[participant?.accountID ?? -1] ?? {};
            if (!participantPersonalDetails || participantPersonalDetails.isOptimisticPersonalDetail) {
                splits.push({
                    email: participant.email,
                });
                return;
            }
        }

        let oneOnOneChatReport: OnyxTypes.Report | null;
        let isNewOneOnOneChatReport = false;
        if (isPolicyExpenseChat) {
            // The workspace chat reportID is saved in the splits array when starting a split expense with a workspace
            oneOnOneChatReport = allReports?.[`${ONYXKEYS.COLLECTION.REPORT}${participant.chatReportID}`] ?? null;
        } else {
            const existingChatReport = ReportUtils.getChatByParticipants(participant.accountID ? [participant.accountID, sessionAccountID] : []);
            isNewOneOnOneChatReport = !existingChatReport;
            oneOnOneChatReport = existingChatReport ?? ReportUtils.buildOptimisticChatReport(participant.accountID ? [participant.accountID, sessionAccountID] : []);
        }

        let oneOnOneIOUReport: OneOnOneIOUReport = oneOnOneChatReport?.iouReportID ? allReports?.[`${ONYXKEYS.COLLECTION.REPORT}${oneOnOneChatReport.iouReportID}`] : null;
        const shouldCreateNewOneOnOneIOUReport = ReportUtils.shouldCreateNewMoneyRequestReport(oneOnOneIOUReport, oneOnOneChatReport);

        if (!oneOnOneIOUReport || shouldCreateNewOneOnOneIOUReport) {
            oneOnOneIOUReport = isPolicyExpenseChat
                ? ReportUtils.buildOptimisticExpenseReport(oneOnOneChatReport?.reportID ?? '-1', participant.policyID ?? '-1', sessionAccountID, splitAmount, currency ?? '')
                : ReportUtils.buildOptimisticIOUReport(sessionAccountID, participant.accountID ?? -1, splitAmount, oneOnOneChatReport?.reportID ?? '-1', currency ?? '');
        } else if (isPolicyExpenseChat) {
            if (typeof oneOnOneIOUReport?.total === 'number') {
                // Because of the Expense reports are stored as negative values, we subtract the total from the amount
                oneOnOneIOUReport.total -= splitAmount;
            }
        } else {
            oneOnOneIOUReport = IOUUtils.updateIOUOwnerAndTotal(oneOnOneIOUReport, sessionAccountID, splitAmount, currency ?? '');
        }

        const oneOnOneTransaction = TransactionUtils.buildOptimisticTransaction(
            isPolicyExpenseChat ? -splitAmount : splitAmount,
            currency ?? '',
            oneOnOneIOUReport?.reportID ?? '-1',
            updatedTransaction?.comment.comment,
            updatedTransaction?.modifiedCreated,
            CONST.IOU.TYPE.SPLIT,
            transactionID,
            updatedTransaction?.modifiedMerchant,
            {...updatedTransaction?.receipt, state: CONST.IOU.RECEIPT_STATE.OPEN},
            updatedTransaction?.filename,
            undefined,
            updatedTransaction?.category,
            updatedTransaction?.tag,
            updatedTransaction?.taxCode,
            isPolicyExpenseChat ? -splitTaxAmount : splitAmount,
            updatedTransaction?.billable,
        );

        const [oneOnOneCreatedActionForChat, oneOnOneCreatedActionForIOU, oneOnOneIOUAction, optimisticTransactionThread, optimisticCreatedActionForTransactionThread] =
            ReportUtils.buildOptimisticMoneyRequestEntities(
                oneOnOneIOUReport,
                CONST.IOU.REPORT_ACTION_TYPE.CREATE,
                splitAmount,
                currency ?? '',
                updatedTransaction?.comment.comment ?? '',
                currentUserEmailForIOUSplit,
                [participant],
                oneOnOneTransaction.transactionID,
                undefined,
            );

        let oneOnOneReportPreviewAction = getReportPreviewAction(oneOnOneChatReport?.reportID ?? '-1', oneOnOneIOUReport?.reportID ?? '-1');
        if (oneOnOneReportPreviewAction) {
            oneOnOneReportPreviewAction = ReportUtils.updateReportPreview(oneOnOneIOUReport, oneOnOneReportPreviewAction as ReportPreviewAction);
        } else {
            oneOnOneReportPreviewAction = ReportUtils.buildOptimisticReportPreview(oneOnOneChatReport, oneOnOneIOUReport, '', oneOnOneTransaction);
        }

        const [oneOnOneOptimisticData, oneOnOneSuccessData, oneOnOneFailureData] = buildOnyxDataForMoneyRequest(
            oneOnOneChatReport,
            oneOnOneIOUReport,
            oneOnOneTransaction,
            oneOnOneCreatedActionForChat,
            oneOnOneCreatedActionForIOU,
            oneOnOneIOUAction,
            {},
            oneOnOneReportPreviewAction,
            [],
            {},
            isNewOneOnOneChatReport,
            optimisticTransactionThread,
            optimisticCreatedActionForTransactionThread,
            shouldCreateNewOneOnOneIOUReport,
            null,
            null,
            null,
            null,
            true,
        );

        splits.push({
            email: participant.email,
            accountID: participant.accountID,
            policyID: participant.policyID,
            iouReportID: oneOnOneIOUReport?.reportID,
            chatReportID: oneOnOneChatReport?.reportID,
            transactionID: oneOnOneTransaction.transactionID,
            reportActionID: oneOnOneIOUAction.reportActionID,
            createdChatReportActionID: oneOnOneCreatedActionForChat.reportActionID,
            createdIOUReportActionID: oneOnOneCreatedActionForIOU.reportActionID,
            reportPreviewReportActionID: oneOnOneReportPreviewAction.reportActionID,
            transactionThreadReportID: optimisticTransactionThread.reportID,
            createdReportActionIDForThread: optimisticCreatedActionForTransactionThread.reportActionID,
        });

        optimisticData.push(...oneOnOneOptimisticData);
        successData.push(...oneOnOneSuccessData);
        failureData.push(...oneOnOneFailureData);
    });

    const {
        amount: transactionAmount,
        currency: transactionCurrency,
        created: transactionCreated,
        merchant: transactionMerchant,
        comment: transactionComment,
        category: transactionCategory,
        tag: transactionTag,
        taxCode: transactionTaxCode,
        taxAmount: transactionTaxAmount,
    } = ReportUtils.getTransactionDetails(updatedTransaction) ?? {};

    const parameters: CompleteSplitBillParams = {
        transactionID,
        amount: transactionAmount,
        currency: transactionCurrency,
        created: transactionCreated,
        merchant: transactionMerchant,
        comment: transactionComment,
        category: transactionCategory,
        tag: transactionTag,
        splits: JSON.stringify(splits),
        taxCode: transactionTaxCode,
        taxAmount: transactionTaxAmount,
    };

    API.write(WRITE_COMMANDS.COMPLETE_SPLIT_BILL, parameters, {optimisticData, successData, failureData});
    Navigation.dismissModal(chatReportID);
    Report.notifyNewAction(chatReportID, sessionAccountID);
}

function setDraftSplitTransaction(transactionID: string, transactionChanges: TransactionChanges = {}) {
    let draftSplitTransaction = allDraftSplitTransactions[`${ONYXKEYS.COLLECTION.SPLIT_TRANSACTION_DRAFT}${transactionID}`];

    if (!draftSplitTransaction) {
        draftSplitTransaction = allTransactions[`${ONYXKEYS.COLLECTION.TRANSACTION}${transactionID}`];
    }

    const updatedTransaction = draftSplitTransaction ? TransactionUtils.getUpdatedTransaction(draftSplitTransaction, transactionChanges, false, false) : null;

    Onyx.merge(`${ONYXKEYS.COLLECTION.SPLIT_TRANSACTION_DRAFT}${transactionID}`, updatedTransaction);
}

/** Requests money based on a distance (e.g. mileage from a map) */
function createDistanceRequest(
    report: OnyxEntry<OnyxTypes.Report>,
    participants: Participant[],
    comment: string,
    created: string,
    category: string | undefined,
    tag: string | undefined,
    taxCode: string | undefined,
    taxAmount: number | undefined,
    amount: number,
    currency: string,
    merchant: string,
    billable: boolean | undefined,
    validWaypoints: WaypointCollection,
    policy?: OnyxEntry<OnyxTypes.Policy>,
    policyTagList?: OnyxEntry<OnyxTypes.PolicyTagList>,
    policyCategories?: OnyxEntry<OnyxTypes.PolicyCategories>,
    customUnitRateID = '',
    currentUserLogin = '',
    currentUserAccountID = -1,
    splitShares: SplitShares = {},
) {
    // If the report is an iou or expense report, we should get the linked chat report to be passed to the getMoneyRequestInformation function
    const isMoneyRequestReport = ReportUtils.isMoneyRequestReport(report);
    const currentChatReport = isMoneyRequestReport ? ReportUtils.getReport(report?.chatReportID) : report;
    const moneyRequestReportID = isMoneyRequestReport ? report?.reportID : '';
    const currentCreated = DateUtils.enrichMoneyRequestTimestamp(created);

    const optimisticReceipt: Receipt = {
        source: ReceiptGeneric as ReceiptSource,
        state: CONST.IOU.RECEIPT_STATE.OPEN,
    };

    let parameters: CreateDistanceRequestParams;
    let onyxData: OnyxData;
    if (participants.length > 1) {
        const {splitData, splits, onyxData: splitOnyxData} = createSplitsAndOnyxData(
            participants,
            currentUserLogin ?? '',
            currentUserAccountID,
            amount,
            comment,
            currency,
            merchant,
            currentCreated,
            category ?? '',
            tag ?? '',
            splitShares,
            '',
            billable,
            CONST.IOU.REQUEST_TYPE.DISTANCE,
        );
        onyxData = splitOnyxData;

        // Splits don't use the IOU report param. The split transaction isn't linked to a report shown in the UI, it's linked to a special default reportID of -2.
        // Therefore, any params related to the IOU report are irrelevant and omitted below.
        parameters = {
            transactionID: splitData.transactionID,
            chatReportID: splitData.chatReportID,
            createdChatReportActionID: splitData.createdReportActionID ?? '',
            reportActionID: splitData.reportActionID,
            waypoints: JSON.stringify(validWaypoints),
            customUnitRateID,
            comment,
            created: currentCreated,
            category,
            tag,
            taxCode,
            taxAmount,
            billable,
            splits: JSON.stringify(splits),
            chatType: splitData.chatType,
        };
    } else {
        const participant = participants[0] ?? {};
        const {
            iouReport,
            chatReport,
            transaction,
            iouAction,
            createdChatReportActionID,
            createdIOUReportActionID,
            reportPreviewAction,
            transactionThreadReportID,
            createdReportActionIDForThread,
            payerEmail,
            onyxData: moneyRequestOnyxData,
        } = getMoneyRequestInformation(
            currentChatReport,
            participant,
            comment,
            amount,
            currency,
            currentCreated,
            merchant,
            optimisticReceipt,
            undefined,
            category,
            tag,
            taxCode,
            taxAmount,
            billable,
            policy,
            policyTagList,
            policyCategories,
            userAccountID,
            currentUserEmail,
            moneyRequestReportID,
        );
        onyxData = moneyRequestOnyxData;

        parameters = {
            comment,
            iouReportID: iouReport.reportID,
            chatReportID: chatReport.reportID,
            transactionID: transaction.transactionID,
            reportActionID: iouAction.reportActionID,
            createdChatReportActionID,
            createdIOUReportActionID,
            reportPreviewReportActionID: reportPreviewAction.reportActionID,
            waypoints: JSON.stringify(validWaypoints),
            created: currentCreated,
            category,
            tag,
            taxCode,
            taxAmount,
            billable,
            transactionThreadReportID,
            createdReportActionIDForThread,
            payerEmail,
            customUnitRateID,
        };
    }

    API.write(WRITE_COMMANDS.CREATE_DISTANCE_REQUEST, parameters, onyxData);
    const activeReportID = isMoneyRequestReport ? report?.reportID ?? '' : parameters.chatReportID;
    Navigation.dismissModal(activeReportID);
    Report.notifyNewAction(activeReportID, userAccountID);
}

function editRegularMoneyRequest(
    transactionID: string,
    transactionThreadReportID: string,
    transactionChanges: TransactionChanges,
    policy: OnyxTypes.Policy,
    policyTags: OnyxTypes.PolicyTagList,
    policyCategories: OnyxTypes.PolicyCategories,
) {
    // STEP 1: Get all collections we're updating
    const transactionThread = allReports?.[`${ONYXKEYS.COLLECTION.REPORT}${transactionThreadReportID}`] ?? null;
    const transaction = allTransactions[`${ONYXKEYS.COLLECTION.TRANSACTION}${transactionID}`];
    const iouReport = allReports?.[`${ONYXKEYS.COLLECTION.REPORT}${transactionThread?.parentReportID}`] ?? null;
    const chatReport = allReports?.[`${ONYXKEYS.COLLECTION.REPORT}${iouReport?.chatReportID}`] ?? null;
    const isFromExpenseReport = ReportUtils.isExpenseReport(iouReport);

    // STEP 2: Build new modified expense report action.
    const updatedReportAction = ReportUtils.buildOptimisticModifiedExpenseReportAction(transactionThread, transaction, transactionChanges, isFromExpenseReport, policy);
    const updatedTransaction = transaction ? TransactionUtils.getUpdatedTransaction(transaction, transactionChanges, isFromExpenseReport) : null;

    // STEP 3: Compute the IOU total and update the report preview message so LHN amount owed is correct
    // Should only update if the transaction matches the currency of the report, else we wait for the update
    // from the server with the currency conversion
    let updatedMoneyRequestReport = {...iouReport};
    const updatedChatReport = {...chatReport};
    const diff = TransactionUtils.getAmount(transaction, true) - TransactionUtils.getAmount(updatedTransaction, true);
    if (updatedTransaction?.currency === iouReport?.currency && updatedTransaction?.modifiedAmount && diff !== 0) {
        if (ReportUtils.isExpenseReport(iouReport) && typeof updatedMoneyRequestReport.total === 'number') {
            updatedMoneyRequestReport.total += diff;
        } else {
            updatedMoneyRequestReport = iouReport
                ? IOUUtils.updateIOUOwnerAndTotal(iouReport, updatedReportAction.actorAccountID ?? -1, diff, TransactionUtils.getCurrency(transaction), false)
                : {};
        }

        updatedMoneyRequestReport.cachedTotal = CurrencyUtils.convertToDisplayString(updatedMoneyRequestReport.total, updatedTransaction.currency);

        // Update the last message of the IOU report
        const lastMessage = ReportUtils.getIOUReportActionMessage(
            iouReport?.reportID ?? '-1',
            CONST.IOU.REPORT_ACTION_TYPE.CREATE,
            updatedMoneyRequestReport.total ?? 0,
            '',
            updatedTransaction.currency,
            '',
            false,
        );
        updatedMoneyRequestReport.lastMessageText = lastMessage[0].text;
        updatedMoneyRequestReport.lastMessageHtml = lastMessage[0].html;

        // Update the last message of the chat report
        const hasNonReimbursableTransactions = ReportUtils.hasNonReimbursableTransactions(iouReport?.reportID);
        const messageText = Localize.translateLocal(hasNonReimbursableTransactions ? 'iou.payerSpentAmount' : 'iou.payerOwesAmount', {
            payer: ReportUtils.getPersonalDetailsForAccountID(updatedMoneyRequestReport.managerID ?? -1).login ?? '',
            amount: CurrencyUtils.convertToDisplayString(updatedMoneyRequestReport.total, updatedMoneyRequestReport.currency),
        });
        updatedChatReport.lastMessageText = messageText;
        updatedChatReport.lastMessageHtml = messageText;
    }

    const isScanning = TransactionUtils.hasReceipt(updatedTransaction) && TransactionUtils.isReceiptBeingScanned(updatedTransaction);

    // STEP 4: Compose the optimistic data
    const currentTime = DateUtils.getDBTime();
    const optimisticData: OnyxUpdate[] = [
        {
            onyxMethod: Onyx.METHOD.MERGE,
            key: `${ONYXKEYS.COLLECTION.REPORT_ACTIONS}${transactionThread?.reportID}`,
            value: {
                [updatedReportAction.reportActionID]: updatedReportAction as OnyxTypes.ReportAction,
            },
        },
        {
            onyxMethod: Onyx.METHOD.MERGE,
            key: `${ONYXKEYS.COLLECTION.TRANSACTION}${transactionID}`,
            value: updatedTransaction,
        },
        {
            onyxMethod: Onyx.METHOD.MERGE,
            key: `${ONYXKEYS.COLLECTION.REPORT}${iouReport?.reportID}`,
            value: updatedMoneyRequestReport,
        },
        {
            onyxMethod: Onyx.METHOD.MERGE,
            key: `${ONYXKEYS.COLLECTION.REPORT}${iouReport?.chatReportID}`,
            value: updatedChatReport,
        },
        {
            onyxMethod: Onyx.METHOD.MERGE,
            key: `${ONYXKEYS.COLLECTION.REPORT}${transactionThreadReportID}`,
            value: {
                lastReadTime: currentTime,
                lastVisibleActionCreated: currentTime,
            },
        },
    ];

    if (!isScanning) {
        optimisticData.push(
            {
                onyxMethod: Onyx.METHOD.MERGE,
                key: `${ONYXKEYS.COLLECTION.REPORT_ACTIONS}${iouReport?.reportID}`,
                value: {
                    [transactionThread?.parentReportActionID ?? '-1']: {
                        originalMessage: {
                            whisperedTo: [],
                        },
                    },
                },
            },
            {
                onyxMethod: Onyx.METHOD.MERGE,
                key: `${ONYXKEYS.COLLECTION.REPORT_ACTIONS}${iouReport?.parentReportID}`,
                value: {
                    [iouReport?.parentReportActionID ?? '-1']: {
                        originalMessage: {
                            whisperedTo: [],
                        },
                    },
                },
            },
        );
    }

    // Update recently used categories if the category is changed
    if ('category' in transactionChanges) {
        const optimisticPolicyRecentlyUsedCategories = Category.buildOptimisticPolicyRecentlyUsedCategories(iouReport?.policyID, transactionChanges.category);
        if (optimisticPolicyRecentlyUsedCategories.length) {
            optimisticData.push({
                onyxMethod: Onyx.METHOD.SET,
                key: `${ONYXKEYS.COLLECTION.POLICY_RECENTLY_USED_CATEGORIES}${iouReport?.policyID}`,
                value: optimisticPolicyRecentlyUsedCategories,
            });
        }
    }

    // Update recently used categories if the tag is changed
    if ('tag' in transactionChanges) {
        const optimisticPolicyRecentlyUsedTags = Tag.buildOptimisticPolicyRecentlyUsedTags(iouReport?.policyID, transactionChanges.tag);
        if (!isEmptyObject(optimisticPolicyRecentlyUsedTags)) {
            optimisticData.push({
                onyxMethod: Onyx.METHOD.MERGE,
                key: `${ONYXKEYS.COLLECTION.POLICY_RECENTLY_USED_TAGS}${iouReport?.policyID}`,
                value: optimisticPolicyRecentlyUsedTags,
            });
        }
    }

    const successData: OnyxUpdate[] = [
        {
            onyxMethod: Onyx.METHOD.MERGE,
            key: `${ONYXKEYS.COLLECTION.REPORT_ACTIONS}${transactionThread?.reportID}`,
            value: {
                [updatedReportAction.reportActionID]: {pendingAction: null},
            },
        },
        {
            onyxMethod: Onyx.METHOD.MERGE,
            key: `${ONYXKEYS.COLLECTION.TRANSACTION}${transactionID}`,
            value: {
                pendingFields: {
                    comment: null,
                    amount: null,
                    created: null,
                    currency: null,
                    merchant: null,
                    billable: null,
                    category: null,
                    tag: null,
                },
            },
        },
        {
            onyxMethod: Onyx.METHOD.MERGE,
            key: `${ONYXKEYS.COLLECTION.REPORT}${iouReport?.reportID}`,
            value: {pendingAction: null},
        },
    ];

    const failureData: OnyxUpdate[] = [
        {
            onyxMethod: Onyx.METHOD.MERGE,
            key: `${ONYXKEYS.COLLECTION.REPORT_ACTIONS}${transactionThread?.reportID}`,
            value: {
                [updatedReportAction.reportActionID]: {
                    errors: ErrorUtils.getMicroSecondOnyxErrorWithTranslationKey('iou.error.genericEditFailureMessage'),
                },
            },
        },
        {
            onyxMethod: Onyx.METHOD.MERGE,
            key: `${ONYXKEYS.COLLECTION.TRANSACTION}${transactionID}`,
            value: {
                ...transaction,
                modifiedCreated: transaction?.modifiedCreated ? transaction.modifiedCreated : null,
                modifiedAmount: transaction?.modifiedAmount ? transaction.modifiedAmount : null,
                modifiedCurrency: transaction?.modifiedCurrency ? transaction.modifiedCurrency : null,
                modifiedMerchant: transaction?.modifiedMerchant ? transaction.modifiedMerchant : null,
                modifiedWaypoints: transaction?.modifiedWaypoints ? transaction.modifiedWaypoints : null,
                pendingFields: null,
            },
        },
        {
            onyxMethod: Onyx.METHOD.MERGE,
            key: `${ONYXKEYS.COLLECTION.REPORT}${iouReport?.reportID}`,
            value: {
                ...iouReport,
                cachedTotal: iouReport?.cachedTotal ? iouReport?.cachedTotal : null,
            },
        },
        {
            onyxMethod: Onyx.METHOD.MERGE,
            key: `${ONYXKEYS.COLLECTION.REPORT}${iouReport?.chatReportID}`,
            value: chatReport,
        },
        {
            onyxMethod: Onyx.METHOD.MERGE,
            key: `${ONYXKEYS.COLLECTION.REPORT}${transactionThreadReportID}`,
            value: {
                lastReadTime: transactionThread?.lastReadTime,
                lastVisibleActionCreated: transactionThread?.lastVisibleActionCreated,
            },
        },
    ];

    // Add transaction violations if we have a paid policy and an updated transaction
    if (policy && PolicyUtils.isPaidGroupPolicy(policy) && updatedTransaction) {
        const currentTransactionViolations = allTransactionViolations[`${ONYXKEYS.COLLECTION.TRANSACTION_VIOLATIONS}${transactionID}`] ?? [];
        const updatedViolationsOnyxData = ViolationsUtils.getViolationsOnyxData(
            updatedTransaction,
            currentTransactionViolations,
            !!policy.requiresTag,
            policyTags,
            !!policy.requiresCategory,
            policyCategories,
            PolicyUtils.hasDependentTags(policy, policyTags),
        );
        optimisticData.push(updatedViolationsOnyxData);
        failureData.push({
            onyxMethod: Onyx.METHOD.MERGE,
            key: `${ONYXKEYS.COLLECTION.TRANSACTION_VIOLATIONS}${transactionID}`,
            value: currentTransactionViolations,
        });
    }

    // STEP 6: Call the API endpoint
    const {created, amount, currency, comment, merchant, category, billable, tag} = ReportUtils.getTransactionDetails(updatedTransaction) ?? {};

    const parameters: EditMoneyRequestParams = {
        transactionID,
        reportActionID: updatedReportAction.reportActionID,
        created,
        amount,
        currency,
        comment,
        merchant,
        category,
        billable,
        tag,
    };

    API.write(WRITE_COMMANDS.EDIT_MONEY_REQUEST, parameters, {optimisticData, successData, failureData});
}

function editMoneyRequest(
    transaction: OnyxTypes.Transaction,
    transactionThreadReportID: string,
    transactionChanges: TransactionChanges,
    policy: OnyxTypes.Policy,
    policyTags: OnyxTypes.PolicyTagList,
    policyCategories: OnyxTypes.PolicyCategories,
) {
    if (TransactionUtils.isDistanceRequest(transaction)) {
        updateDistanceRequest(transaction.transactionID, transactionThreadReportID, transactionChanges, policy, policyTags, policyCategories);
    } else {
        editRegularMoneyRequest(transaction.transactionID, transactionThreadReportID, transactionChanges, policy, policyTags, policyCategories);
    }
}

type UpdateMoneyRequestAmountAndCurrencyParams = {
    transactionID: string;
    transactionThreadReportID: string;
    currency: string;
    amount: number;
    taxAmount: number;
    policy?: OnyxEntry<OnyxTypes.Policy>;
    policyTagList?: OnyxEntry<OnyxTypes.PolicyTagList>;
    policyCategories?: OnyxEntry<OnyxTypes.PolicyCategories>;
    taxCode: string;
};

/** Updates the amount and currency fields of an expense */
function updateMoneyRequestAmountAndCurrency({
    transactionID,
    transactionThreadReportID,
    currency,
    amount,
    taxAmount,
    policy,
    policyTagList,
    policyCategories,
    taxCode,
}: UpdateMoneyRequestAmountAndCurrencyParams) {
    const transactionChanges = {
        amount,
        currency,
        taxCode,
        taxAmount,
    };
    const transactionThreadReport = allReports?.[`${ONYXKEYS.COLLECTION.REPORT}${transactionThreadReportID}`] ?? null;
    const parentReport = allReports?.[`${ONYXKEYS.COLLECTION.REPORT}${transactionThreadReport?.parentReportID}`] ?? null;
    let data: UpdateMoneyRequestData;
    if (ReportUtils.isTrackExpenseReport(transactionThreadReport) && ReportUtils.isSelfDM(parentReport)) {
        data = getUpdateTrackExpenseParams(transactionID, transactionThreadReportID, transactionChanges, true, policy ?? null);
    } else {
        data = getUpdateMoneyRequestParams(transactionID, transactionThreadReportID, transactionChanges, policy ?? null, policyTagList ?? null, policyCategories ?? null, true);
    }
    const {params, onyxData} = data;
    API.write(WRITE_COMMANDS.UPDATE_MONEY_REQUEST_AMOUNT_AND_CURRENCY, params, onyxData);
}

function deleteMoneyRequest(transactionID: string, reportAction: OnyxTypes.ReportAction, isSingleTransactionView = false) {
    // STEP 1: Get all collections we're updating
    const iouReportID = reportAction?.actionName === CONST.REPORT.ACTIONS.TYPE.IOU ? reportAction.originalMessage.IOUReportID : '-1';
    const iouReport = allReports?.[`${ONYXKEYS.COLLECTION.REPORT}${iouReportID}`] ?? null;
    const chatReport = allReports?.[`${ONYXKEYS.COLLECTION.REPORT}${iouReport?.chatReportID}`];
    const reportPreviewAction = getReportPreviewAction(iouReport?.chatReportID ?? '-1', iouReport?.reportID ?? '-1');
    const transaction = allTransactions[`${ONYXKEYS.COLLECTION.TRANSACTION}${transactionID}`];
    const transactionViolations = allTransactionViolations[`${ONYXKEYS.COLLECTION.TRANSACTION_VIOLATIONS}${transactionID}`];
    const transactionThreadID = reportAction.childReportID;
    let transactionThread = null;
    if (transactionThreadID) {
        transactionThread = allReports?.[`${ONYXKEYS.COLLECTION.REPORT}${transactionThreadID}`] ?? null;
    }

    // STEP 2: Decide if we need to:
    // 1. Delete the transactionThread - delete if there are no visible comments in the thread
    // 2. Update the moneyRequestPreview to show [Deleted expense] - update if the transactionThread exists AND it isn't being deleted
    const shouldDeleteTransactionThread = transactionThreadID ? (reportAction?.childVisibleActionCount ?? 0) === 0 : false;
    const shouldShowDeletedRequestMessage = !!transactionThreadID && !shouldDeleteTransactionThread;

    // STEP 3: Update the IOU reportAction and decide if the iouReport should be deleted. We delete the iouReport if there are no visible comments left in the report.
    const updatedReportAction = {
        [reportAction.reportActionID]: {
            pendingAction: shouldShowDeletedRequestMessage ? CONST.RED_BRICK_ROAD_PENDING_ACTION.UPDATE : CONST.RED_BRICK_ROAD_PENDING_ACTION.DELETE,
            previousMessage: reportAction.message,
            message: [
                {
                    type: 'COMMENT',
                    html: '',
                    text: '',
                    isEdited: true,
                    isDeletedParentAction: shouldShowDeletedRequestMessage,
                },
            ],
            originalMessage: {
                IOUTransactionID: null,
            },
            errors: undefined,
        },
    } as OnyxTypes.ReportActions;

    const lastVisibleAction = ReportActionsUtils.getLastVisibleAction(iouReport?.reportID ?? '-1', updatedReportAction);
    const iouReportLastMessageText = ReportActionsUtils.getLastVisibleMessage(iouReport?.reportID ?? '-1', updatedReportAction).lastMessageText;
    const shouldDeleteIOUReport =
        iouReportLastMessageText.length === 0 && !ReportActionsUtils.isDeletedParentAction(lastVisibleAction) && (!transactionThreadID || shouldDeleteTransactionThread);

    // STEP 4: Update the iouReport and reportPreview with new totals and messages if it wasn't deleted
    let updatedIOUReport: OnyxTypes.Report | null;
    const currency = TransactionUtils.getCurrency(transaction);
    const updatedReportPreviewAction: OnyxTypes.ReportAction | EmptyObject = {...reportPreviewAction};
    updatedReportPreviewAction.pendingAction = shouldDeleteIOUReport ? CONST.RED_BRICK_ROAD_PENDING_ACTION.DELETE : CONST.RED_BRICK_ROAD_PENDING_ACTION.UPDATE;
    if (iouReport && ReportUtils.isExpenseReport(iouReport)) {
        updatedIOUReport = {...iouReport};

        if (typeof updatedIOUReport.total === 'number' && currency === iouReport?.currency) {
            // Because of the Expense reports are stored as negative values, we add the total from the amount
            const amountDiff = TransactionUtils.getAmount(transaction, true);
            updatedIOUReport.total += amountDiff;

            if (!transaction?.reimbursable && typeof updatedIOUReport.nonReimbursableTotal === 'number') {
                updatedIOUReport.nonReimbursableTotal += amountDiff;
            }
        }
    } else {
        updatedIOUReport = IOUUtils.updateIOUOwnerAndTotal(iouReport, reportAction.actorAccountID ?? -1, TransactionUtils.getAmount(transaction, false), currency, true);
    }

    if (updatedIOUReport) {
        updatedIOUReport.lastMessageText = iouReportLastMessageText;
        updatedIOUReport.lastVisibleActionCreated = lastVisibleAction?.created;
    }

    const hasNonReimbursableTransactions = ReportUtils.hasNonReimbursableTransactions(iouReport?.reportID);
    const messageText = Localize.translateLocal(hasNonReimbursableTransactions ? 'iou.payerSpentAmount' : 'iou.payerOwesAmount', {
        payer: ReportUtils.getPersonalDetailsForAccountID(updatedIOUReport?.managerID ?? -1).login ?? '',
        amount: CurrencyUtils.convertToDisplayString(updatedIOUReport?.total, updatedIOUReport?.currency),
    });

    if (updatedReportPreviewAction?.message?.[0]) {
        updatedReportPreviewAction.message[0].text = messageText;
        updatedReportPreviewAction.message[0].deleted = shouldDeleteIOUReport ? DateUtils.getDBTime() : '';
    }

    if (updatedReportPreviewAction && reportPreviewAction?.childMoneyRequestCount && reportPreviewAction?.childMoneyRequestCount > 0) {
        updatedReportPreviewAction.childMoneyRequestCount = reportPreviewAction.childMoneyRequestCount - 1;
    }

    // STEP 5: Build Onyx data
    const optimisticData: OnyxUpdate[] = [
        {
            onyxMethod: Onyx.METHOD.SET,
            key: `${ONYXKEYS.COLLECTION.TRANSACTION}${transactionID}`,
            value: null,
        },
    ];

    if (Permissions.canUseViolations(betas)) {
        optimisticData.push({
            onyxMethod: Onyx.METHOD.SET,
            key: `${ONYXKEYS.COLLECTION.TRANSACTION_VIOLATIONS}${transactionID}`,
            value: null,
        });
    }

    if (shouldDeleteTransactionThread) {
        optimisticData.push(
            {
                onyxMethod: Onyx.METHOD.SET,
                key: `${ONYXKEYS.COLLECTION.REPORT}${transactionThreadID}`,
                value: null,
            },
            {
                onyxMethod: Onyx.METHOD.SET,
                key: `${ONYXKEYS.COLLECTION.REPORT_ACTIONS}${transactionThreadID}`,
                value: null,
            },
        );
    }

    optimisticData.push(
        {
            onyxMethod: Onyx.METHOD.MERGE,
            key: `${ONYXKEYS.COLLECTION.REPORT_ACTIONS}${iouReport?.reportID}`,
            value: updatedReportAction,
        },
        {
            onyxMethod: Onyx.METHOD.MERGE,
            key: `${ONYXKEYS.COLLECTION.REPORT}${iouReport?.reportID}`,
            value: updatedIOUReport,
        },
        {
            onyxMethod: Onyx.METHOD.MERGE,
            key: `${ONYXKEYS.COLLECTION.REPORT_ACTIONS}${chatReport?.reportID}`,
            value: {
                [reportPreviewAction?.reportActionID ?? '-1']: updatedReportPreviewAction,
            },
        },
        {
            onyxMethod: Onyx.METHOD.MERGE,
            key: `${ONYXKEYS.COLLECTION.REPORT}${chatReport?.reportID}`,
            value: ReportUtils.getOutstandingChildRequest(updatedIOUReport),
        },
    );

    if (!shouldDeleteIOUReport && updatedReportPreviewAction.childMoneyRequestCount === 0) {
        optimisticData.push({
            onyxMethod: Onyx.METHOD.MERGE,
            key: `${ONYXKEYS.COLLECTION.REPORT}${chatReport?.reportID}`,
            value: {
                hasOutstandingChildRequest: false,
            },
        });
    }

    if (shouldDeleteIOUReport) {
        optimisticData.push({
            onyxMethod: Onyx.METHOD.MERGE,
            key: `${ONYXKEYS.COLLECTION.REPORT}${chatReport?.reportID}`,
            value: {
                hasOutstandingChildRequest: false,
                iouReportID: null,
                lastMessageText: ReportActionsUtils.getLastVisibleMessage(iouReport?.chatReportID ?? '-1', {[reportPreviewAction?.reportActionID ?? '-1']: null})?.lastMessageText,
                lastVisibleActionCreated: ReportActionsUtils.getLastVisibleAction(iouReport?.chatReportID ?? '-1', {[reportPreviewAction?.reportActionID ?? '-1']: null})?.created,
            },
        });
    }

    const successData: OnyxUpdate[] = [
        {
            onyxMethod: Onyx.METHOD.MERGE,
            key: `${ONYXKEYS.COLLECTION.REPORT_ACTIONS}${iouReport?.reportID}`,
            value: {
                [reportAction.reportActionID]: shouldDeleteIOUReport
                    ? null
                    : {
                          pendingAction: null,
                      },
            },
        },
        {
            onyxMethod: Onyx.METHOD.MERGE,
            key: `${ONYXKEYS.COLLECTION.REPORT_ACTIONS}${chatReport?.reportID}`,
            value: {
                [reportPreviewAction?.reportActionID ?? '-1']: {
                    pendingAction: null,
                    errors: null,
                },
            },
        },
    ];

    if (shouldDeleteIOUReport) {
        successData.push({
            onyxMethod: Onyx.METHOD.SET,
            key: `${ONYXKEYS.COLLECTION.REPORT}${iouReport?.reportID}`,
            value: null,
        });
    }

    const failureData: OnyxUpdate[] = [
        {
            onyxMethod: Onyx.METHOD.SET,
            key: `${ONYXKEYS.COLLECTION.TRANSACTION}${transactionID}`,
            value: transaction ?? null,
        },
    ];

    if (Permissions.canUseViolations(betas)) {
        failureData.push({
            onyxMethod: Onyx.METHOD.SET,
            key: `${ONYXKEYS.COLLECTION.TRANSACTION_VIOLATIONS}${transactionID}`,
            value: transactionViolations ?? null,
        });
    }

    if (shouldDeleteTransactionThread) {
        failureData.push({
            onyxMethod: Onyx.METHOD.SET,
            key: `${ONYXKEYS.COLLECTION.REPORT}${transactionThreadID}`,
            value: transactionThread,
        });
    }

    const errorKey = DateUtils.getMicroseconds();

    failureData.push(
        {
            onyxMethod: Onyx.METHOD.MERGE,
            key: `${ONYXKEYS.COLLECTION.REPORT_ACTIONS}${iouReport?.reportID}`,
            value: {
                [reportAction.reportActionID]: {
                    ...reportAction,
                    pendingAction: null,
                    errors: {
                        [errorKey]: Localize.translateLocal('iou.error.genericDeleteFailureMessage'),
                    },
                },
            },
        },
        shouldDeleteIOUReport
            ? {
                  onyxMethod: Onyx.METHOD.SET,
                  key: `${ONYXKEYS.COLLECTION.REPORT}${iouReport?.reportID}`,
                  value: iouReport,
              }
            : {
                  onyxMethod: Onyx.METHOD.MERGE,
                  key: `${ONYXKEYS.COLLECTION.REPORT}${iouReport?.reportID}`,
                  value: iouReport,
              },
        {
            onyxMethod: Onyx.METHOD.MERGE,
            key: `${ONYXKEYS.COLLECTION.REPORT_ACTIONS}${chatReport?.reportID}`,
            value: {
                [reportPreviewAction?.reportActionID ?? '-1']: {
                    ...reportPreviewAction,
                    pendingAction: null,
                    errors: {
                        [errorKey]: Localize.translateLocal('iou.error.genericDeleteFailureMessage'),
                    },
                },
            },
        },
    );

    if (chatReport && shouldDeleteIOUReport) {
        failureData.push({
            onyxMethod: Onyx.METHOD.MERGE,
            key: `${ONYXKEYS.COLLECTION.REPORT}${chatReport.reportID}`,
            value: chatReport,
        });
    }

    if (!shouldDeleteIOUReport && updatedReportPreviewAction.childMoneyRequestCount === 0) {
        failureData.push({
            onyxMethod: Onyx.METHOD.MERGE,
            key: `${ONYXKEYS.COLLECTION.REPORT}${chatReport?.reportID}`,
            value: {
                hasOutstandingChildRequest: true,
            },
        });
    }

    const parameters: DeleteMoneyRequestParams = {
        transactionID,
        reportActionID: reportAction.reportActionID,
    };

    // STEP 6: Make the API request
    API.write(WRITE_COMMANDS.DELETE_MONEY_REQUEST, parameters, {optimisticData, successData, failureData});
    CachedPDFPaths.clearByKey(transactionID);

    // STEP 7: Navigate the user depending on which page they are on and which resources were deleted
    if (iouReport && isSingleTransactionView && shouldDeleteTransactionThread && !shouldDeleteIOUReport) {
        // Pop the deleted report screen before navigating. This prevents navigating to the Concierge chat due to the missing report.
        return ROUTES.REPORT_WITH_ID.getRoute(iouReport.reportID);
    }

    if (iouReport?.chatReportID && shouldDeleteIOUReport) {
        // Pop the deleted report screen before navigating. This prevents navigating to the Concierge chat due to the missing report.
        return ROUTES.REPORT_WITH_ID.getRoute(iouReport.chatReportID);
    }
}

function deleteTrackExpense(chatReportID: string, transactionID: string, reportAction: OnyxTypes.ReportAction, isSingleTransactionView = false) {
    // STEP 1: Get all collections we're updating
    const chatReport = allReports?.[`${ONYXKEYS.COLLECTION.REPORT}${chatReportID}`] ?? null;
    if (!ReportUtils.isSelfDM(chatReport)) {
        return deleteMoneyRequest(transactionID, reportAction, isSingleTransactionView);
    }

    const {parameters, optimisticData, successData, failureData, shouldDeleteTransactionThread} = getDeleteTrackExpenseInformation(chatReportID, transactionID, reportAction);

    // STEP 6: Make the API request
    API.write(WRITE_COMMANDS.DELETE_MONEY_REQUEST, parameters, {optimisticData, successData, failureData});
    CachedPDFPaths.clearByKey(transactionID);

    // STEP 7: Navigate the user depending on which page they are on and which resources were deleted
    if (isSingleTransactionView && shouldDeleteTransactionThread) {
        // Pop the deleted report screen before navigating. This prevents navigating to the Concierge chat due to the missing report.
        return ROUTES.REPORT_WITH_ID.getRoute(chatReport?.reportID ?? '-1');
    }
}

/**
 * @param managerID - Account ID of the person sending the money
 * @param recipient - The user receiving the money
 */
function getSendMoneyParams(
    report: OnyxEntry<OnyxTypes.Report> | EmptyObject,
    amount: number,
    currency: string,
    comment: string,
    paymentMethodType: PaymentMethodType,
    managerID: number,
    recipient: Participant,
): SendMoneyParamsData {
    const recipientEmail = PhoneNumber.addSMSDomainIfPhoneNumber(recipient.login ?? '');
    const recipientAccountID = Number(recipient.accountID);
    const newIOUReportDetails = JSON.stringify({
        amount,
        currency,
        requestorEmail: recipientEmail,
        requestorAccountID: recipientAccountID,
        comment,
        idempotencyKey: Str.guid(),
    });

    let chatReport = !isEmptyObject(report) && report?.reportID ? report : ReportUtils.getChatByParticipants([recipientAccountID, managerID]);
    let isNewChat = false;
    if (!chatReport) {
        chatReport = ReportUtils.buildOptimisticChatReport([recipientAccountID, managerID]);
        isNewChat = true;
    }
    const optimisticIOUReport = ReportUtils.buildOptimisticIOUReport(recipientAccountID, managerID, amount, chatReport.reportID, currency, true);

    const optimisticTransaction = TransactionUtils.buildOptimisticTransaction(amount, currency, optimisticIOUReport.reportID, comment);
    const optimisticTransactionData: OnyxUpdate = {
        onyxMethod: Onyx.METHOD.SET,
        key: `${ONYXKEYS.COLLECTION.TRANSACTION}${optimisticTransaction.transactionID}`,
        value: optimisticTransaction,
    };

    const [optimisticCreatedActionForChat, optimisticCreatedActionForIOUReport, optimisticIOUReportAction, optimisticTransactionThread, optimisticCreatedActionForTransactionThread] =
        ReportUtils.buildOptimisticMoneyRequestEntities(
            optimisticIOUReport,
            CONST.IOU.REPORT_ACTION_TYPE.PAY,
            amount,
            currency,
            comment,
            recipientEmail,
            [recipient],
            optimisticTransaction.transactionID,
            paymentMethodType,
            false,
            true,
        );

    const reportPreviewAction = ReportUtils.buildOptimisticReportPreview(chatReport, optimisticIOUReport);

    // Change the method to set for new reports because it doesn't exist yet, is faster,
    // and we need the data to be available when we navigate to the chat page
    const optimisticChatReportData: OnyxUpdate = isNewChat
        ? {
              onyxMethod: Onyx.METHOD.SET,
              key: `${ONYXKEYS.COLLECTION.REPORT}${chatReport.reportID}`,
              value: {
                  ...chatReport,
                  // Set and clear pending fields on the chat report
                  pendingFields: {createChat: CONST.RED_BRICK_ROAD_PENDING_ACTION.ADD},
                  lastReadTime: DateUtils.getDBTime(),
                  lastVisibleActionCreated: reportPreviewAction.created,
              },
          }
        : {
              onyxMethod: Onyx.METHOD.MERGE,
              key: `${ONYXKEYS.COLLECTION.REPORT}${chatReport.reportID}`,
              value: {
                  ...chatReport,
                  lastReadTime: DateUtils.getDBTime(),
                  lastVisibleActionCreated: reportPreviewAction.created,
              },
          };
    const optimisticQuickActionData: OnyxUpdate = {
        onyxMethod: Onyx.METHOD.SET,
        key: ONYXKEYS.NVP_QUICK_ACTION_GLOBAL_CREATE,
        value: {
            action: CONST.QUICK_ACTIONS.SEND_MONEY,
            chatReportID: chatReport.reportID,
            isFirstQuickAction: isEmptyObject(quickAction),
        },
    };
    const optimisticIOUReportData: OnyxUpdate = {
        onyxMethod: Onyx.METHOD.SET,
        key: `${ONYXKEYS.COLLECTION.REPORT}${optimisticIOUReport.reportID}`,
        value: {
            ...optimisticIOUReport,
            lastMessageText: optimisticIOUReportAction.message?.[0]?.text,
            lastMessageHtml: optimisticIOUReportAction.message?.[0]?.html,
        },
    };
    const optimisticTransactionThreadData: OnyxUpdate = {
        onyxMethod: Onyx.METHOD.SET,
        key: `${ONYXKEYS.COLLECTION.REPORT}${optimisticTransactionThread.reportID}`,
        value: optimisticTransactionThread,
    };
    const optimisticIOUReportActionsData: OnyxUpdate = {
        onyxMethod: Onyx.METHOD.MERGE,
        key: `${ONYXKEYS.COLLECTION.REPORT_ACTIONS}${optimisticIOUReport.reportID}`,
        value: {
            [optimisticCreatedActionForIOUReport.reportActionID]: optimisticCreatedActionForIOUReport,
            [optimisticIOUReportAction.reportActionID]: {
                ...(optimisticIOUReportAction as OnyxTypes.ReportAction),
                pendingAction: CONST.RED_BRICK_ROAD_PENDING_ACTION.ADD,
            },
        },
    };
    const optimisticChatReportActionsData: OnyxUpdate = {
        onyxMethod: Onyx.METHOD.MERGE,
        key: `${ONYXKEYS.COLLECTION.REPORT_ACTIONS}${chatReport.reportID}`,
        value: {
            [reportPreviewAction.reportActionID]: reportPreviewAction,
        },
    };
    const optimisticTransactionThreadReportActionsData: OnyxUpdate = {
        onyxMethod: Onyx.METHOD.MERGE,
        key: `${ONYXKEYS.COLLECTION.REPORT_ACTIONS}${optimisticTransactionThread.reportID}`,
        value: {
            [optimisticCreatedActionForTransactionThread.reportActionID]: optimisticCreatedActionForTransactionThread,
        },
    };

    const successData: OnyxUpdate[] = [];

    // Add optimistic personal details for recipient
    let optimisticPersonalDetailListData: OnyxUpdate | EmptyObject = {};
    const optimisticPersonalDetailListAction = isNewChat
        ? {
              [recipientAccountID]: {
                  accountID: recipientAccountID,
                  // Disabling this line since participant.displayName can be an empty string
                  // eslint-disable-next-line @typescript-eslint/prefer-nullish-coalescing
                  displayName: recipient.displayName || recipient.login,
                  login: recipient.login,
              },
          }
        : {};

    const redundantParticipants: Record<number, null> = {};
    if (!isEmptyObject(optimisticPersonalDetailListAction)) {
        const successPersonalDetailListAction: Record<number, null> = {};

        // BE will send different participants. We clear the optimistic ones to avoid duplicated entries
        Object.keys(optimisticPersonalDetailListAction).forEach((accountIDKey) => {
            const accountID = Number(accountIDKey);
            successPersonalDetailListAction[accountID] = null;
            redundantParticipants[accountID] = null;
        });

        optimisticPersonalDetailListData = {
            onyxMethod: Onyx.METHOD.MERGE,
            key: ONYXKEYS.PERSONAL_DETAILS_LIST,
            value: optimisticPersonalDetailListAction,
        };
        successData.push({
            onyxMethod: Onyx.METHOD.MERGE,
            key: ONYXKEYS.PERSONAL_DETAILS_LIST,
            value: successPersonalDetailListAction,
        });
    }

    successData.push(
        {
            onyxMethod: Onyx.METHOD.MERGE,
            key: `${ONYXKEYS.COLLECTION.REPORT}${optimisticIOUReport.reportID}`,
            value: {
                participants: redundantParticipants,
            },
        },
        {
            onyxMethod: Onyx.METHOD.MERGE,
            key: `${ONYXKEYS.COLLECTION.REPORT}${optimisticTransactionThread.reportID}`,
            value: {
                participants: redundantParticipants,
            },
        },
        {
            onyxMethod: Onyx.METHOD.MERGE,
            key: `${ONYXKEYS.COLLECTION.REPORT_ACTIONS}${optimisticIOUReport.reportID}`,
            value: {
                [optimisticIOUReportAction.reportActionID]: {
                    pendingAction: null,
                },
            },
        },
        {
            onyxMethod: Onyx.METHOD.MERGE,
            key: `${ONYXKEYS.COLLECTION.TRANSACTION}${optimisticTransaction.transactionID}`,
            value: {pendingAction: null},
        },
        {
            onyxMethod: Onyx.METHOD.MERGE,
            key: `${ONYXKEYS.COLLECTION.REPORT_ACTIONS}${chatReport.reportID}`,
            value: {
                [reportPreviewAction.reportActionID]: {
                    pendingAction: null,
                },
            },
        },
        {
            onyxMethod: Onyx.METHOD.MERGE,
            key: `${ONYXKEYS.COLLECTION.REPORT_ACTIONS}${optimisticTransactionThread.reportID}`,
            value: {
                [optimisticCreatedActionForTransactionThread.reportActionID]: {
                    pendingAction: null,
                },
            },
        },
    );

    const failureData: OnyxUpdate[] = [
        {
            onyxMethod: Onyx.METHOD.MERGE,
            key: `${ONYXKEYS.COLLECTION.TRANSACTION}${optimisticTransaction.transactionID}`,
            value: {
                errors: ErrorUtils.getMicroSecondOnyxErrorWithTranslationKey('iou.error.other'),
            },
        },
        {
            onyxMethod: Onyx.METHOD.MERGE,
            key: `${ONYXKEYS.COLLECTION.REPORT}${optimisticTransactionThread.reportID}`,
            value: {
                errorFields: {
                    createChat: ErrorUtils.getMicroSecondOnyxErrorWithTranslationKey('report.genericCreateReportFailureMessage'),
                },
            },
        },
        {
            onyxMethod: Onyx.METHOD.MERGE,
            key: `${ONYXKEYS.COLLECTION.REPORT_ACTIONS}${optimisticTransactionThread.reportID}`,
            value: {
                [optimisticCreatedActionForTransactionThread.reportActionID]: {
                    errors: ErrorUtils.getMicroSecondOnyxErrorWithTranslationKey('iou.error.genericCreateFailureMessage'),
                },
            },
        },
    ];

    // Now, let's add the data we need just when we are creating a new chat report
    if (isNewChat) {
        successData.push({
            onyxMethod: Onyx.METHOD.MERGE,
            key: `${ONYXKEYS.COLLECTION.REPORT}${chatReport.reportID}`,
            value: {pendingFields: null, participants: redundantParticipants},
        });
        failureData.push(
            {
                onyxMethod: Onyx.METHOD.MERGE,
                key: `${ONYXKEYS.COLLECTION.REPORT}${chatReport.reportID}`,
                value: {
                    errorFields: {
                        createChat: ErrorUtils.getMicroSecondOnyxErrorWithTranslationKey('report.genericCreateReportFailureMessage'),
                    },
                },
            },
            {
                onyxMethod: Onyx.METHOD.MERGE,
                key: `${ONYXKEYS.COLLECTION.REPORT_ACTIONS}${optimisticIOUReport.reportID}`,
                value: {
                    [optimisticIOUReportAction.reportActionID]: {
                        errors: ErrorUtils.getMicroSecondOnyxErrorWithTranslationKey('iou.error.genericCreateFailureMessage'),
                    },
                },
            },
        );

        if (optimisticChatReportActionsData.value) {
            // Add an optimistic created action to the optimistic chat reportActions data
            optimisticChatReportActionsData.value[optimisticCreatedActionForChat.reportActionID] = optimisticCreatedActionForChat;
        }
    } else {
        failureData.push({
            onyxMethod: Onyx.METHOD.MERGE,
            key: `${ONYXKEYS.COLLECTION.REPORT_ACTIONS}${optimisticIOUReport.reportID}`,
            value: {
                [optimisticIOUReportAction.reportActionID]: {
                    errors: ErrorUtils.getMicroSecondOnyxErrorWithTranslationKey('iou.error.other'),
                },
            },
        });
    }

    const optimisticData: OnyxUpdate[] = [
        optimisticChatReportData,
        optimisticQuickActionData,
        optimisticIOUReportData,
        optimisticChatReportActionsData,
        optimisticIOUReportActionsData,
        optimisticTransactionData,
        optimisticTransactionThreadData,
        optimisticTransactionThreadReportActionsData,
    ];

    if (!isEmptyObject(optimisticPersonalDetailListData)) {
        optimisticData.push(optimisticPersonalDetailListData);
    }

    return {
        params: {
            iouReportID: optimisticIOUReport.reportID,
            chatReportID: chatReport.reportID,
            reportActionID: optimisticIOUReportAction.reportActionID,
            paymentMethodType,
            transactionID: optimisticTransaction.transactionID,
            newIOUReportDetails,
            createdReportActionID: isNewChat ? optimisticCreatedActionForChat.reportActionID : '-1',
            reportPreviewReportActionID: reportPreviewAction.reportActionID,
            createdIOUReportActionID: optimisticCreatedActionForIOUReport.reportActionID,
            transactionThreadReportID: optimisticTransactionThread.reportID,
            createdReportActionIDForThread: optimisticCreatedActionForTransactionThread.reportActionID,
        },
        optimisticData,
        successData,
        failureData,
    };
}

function getPayMoneyRequestParams(
    chatReport: OnyxTypes.Report,
    iouReport: OnyxTypes.Report,
    recipient: Participant,
    paymentMethodType: PaymentMethodType,
    full: boolean,
): PayMoneyRequestData {
    const isInvoiceReport = ReportUtils.isInvoiceReport(iouReport);

    let total = (iouReport.total ?? 0) - (iouReport.nonReimbursableTotal ?? 0);
    if (ReportUtils.hasHeldExpenses(iouReport.reportID) && !full && !!iouReport.unheldTotal) {
        total = iouReport.unheldTotal;
    }

    const optimisticIOUReportAction = ReportUtils.buildOptimisticIOUReportAction(
        CONST.IOU.REPORT_ACTION_TYPE.PAY,
        ReportUtils.isExpenseReport(iouReport) ? -total : total,
        iouReport.currency ?? '',
        '',
        [recipient],
        '',
        paymentMethodType,
        iouReport.reportID,
        true,
    );

    // In some instances, the report preview action might not be available to the payer (only whispered to the requestor)
    // hence we need to make the updates to the action safely.
    let optimisticReportPreviewAction = null;
    const reportPreviewAction = getReportPreviewAction(chatReport.reportID, iouReport.reportID);
    if (reportPreviewAction) {
        optimisticReportPreviewAction = ReportUtils.updateReportPreview(iouReport, reportPreviewAction as ReportPreviewAction, true);
    }
    let currentNextStep = null;
    let optimisticNextStep = null;
    if (!isInvoiceReport) {
        currentNextStep = allNextSteps[`${ONYXKEYS.COLLECTION.NEXT_STEP}${iouReport.reportID}`] ?? null;
        optimisticNextStep = NextStepUtils.buildNextStep(iouReport, CONST.REPORT.STATUS_NUM.REIMBURSED, {isPaidWithExpensify: paymentMethodType === CONST.IOU.PAYMENT_TYPE.VBBA});
    }

    const optimisticData: OnyxUpdate[] = [
        {
            onyxMethod: Onyx.METHOD.MERGE,
            key: `${ONYXKEYS.COLLECTION.REPORT}${chatReport.reportID}`,
            value: {
                ...chatReport,
                lastReadTime: DateUtils.getDBTime(),
                lastVisibleActionCreated: optimisticIOUReportAction.created,
                hasOutstandingChildRequest: false,
                iouReportID: null,
                lastMessageText: optimisticIOUReportAction.message?.[0]?.text,
                lastMessageHtml: optimisticIOUReportAction.message?.[0]?.html,
            },
        },
        {
            onyxMethod: Onyx.METHOD.MERGE,
            key: `${ONYXKEYS.COLLECTION.REPORT_ACTIONS}${iouReport.reportID}`,
            value: {
                [optimisticIOUReportAction.reportActionID]: {
                    ...(optimisticIOUReportAction as OnyxTypes.ReportAction),
                    pendingAction: CONST.RED_BRICK_ROAD_PENDING_ACTION.ADD,
                },
            },
        },
        {
            onyxMethod: Onyx.METHOD.MERGE,
            key: `${ONYXKEYS.COLLECTION.REPORT}${iouReport.reportID}`,
            value: {
                ...iouReport,
                lastMessageText: optimisticIOUReportAction.message?.[0]?.text,
                lastMessageHtml: optimisticIOUReportAction.message?.[0]?.html,
                hasOutstandingChildRequest: false,
                statusNum: CONST.REPORT.STATUS_NUM.REIMBURSED,
                pendingFields: {
                    preview: CONST.RED_BRICK_ROAD_PENDING_ACTION.UPDATE,
                    reimbursed: CONST.RED_BRICK_ROAD_PENDING_ACTION.UPDATE,
                    partial: full ? null : CONST.RED_BRICK_ROAD_PENDING_ACTION.UPDATE,
                },
            },
        },
        {
            onyxMethod: Onyx.METHOD.MERGE,
            key: ONYXKEYS.NVP_LAST_PAYMENT_METHOD,
            value: {[iouReport.policyID ?? '-1']: paymentMethodType},
        },
        {
            onyxMethod: Onyx.METHOD.MERGE,
            key: `${ONYXKEYS.COLLECTION.NEXT_STEP}${iouReport.reportID}`,
            value: optimisticNextStep,
        },
    ];

    const successData: OnyxUpdate[] = [
        {
            onyxMethod: Onyx.METHOD.MERGE,
            key: `${ONYXKEYS.COLLECTION.REPORT}${iouReport.reportID}`,
            value: {
                pendingFields: {
                    preview: null,
                    reimbursed: null,
                    partial: null,
                },
            },
        },
    ];

    const failureData: OnyxUpdate[] = [
        {
            onyxMethod: Onyx.METHOD.MERGE,
            key: `${ONYXKEYS.COLLECTION.REPORT_ACTIONS}${iouReport.reportID}`,
            value: {
                [optimisticIOUReportAction.reportActionID]: {
                    errors: ErrorUtils.getMicroSecondOnyxErrorWithTranslationKey('iou.error.other'),
                },
            },
        },
        {
            onyxMethod: Onyx.METHOD.MERGE,
            key: `${ONYXKEYS.COLLECTION.REPORT}${iouReport.reportID}`,
            value: {
                ...iouReport,
            },
        },
        {
            onyxMethod: Onyx.METHOD.MERGE,
            key: `${ONYXKEYS.COLLECTION.REPORT}${chatReport.reportID}`,
            value: chatReport,
        },
        {
            onyxMethod: Onyx.METHOD.MERGE,
            key: `${ONYXKEYS.COLLECTION.NEXT_STEP}${iouReport.reportID}`,
            value: currentNextStep,
        },
    ];

    // In case the report preview action is loaded locally, let's update it.
    if (optimisticReportPreviewAction) {
        optimisticData.push({
            onyxMethod: Onyx.METHOD.MERGE,
            key: `${ONYXKEYS.COLLECTION.REPORT_ACTIONS}${chatReport.reportID}`,
            value: {
                [optimisticReportPreviewAction.reportActionID]: optimisticReportPreviewAction,
            },
        });
        failureData.push({
            onyxMethod: Onyx.METHOD.MERGE,
            key: `${ONYXKEYS.COLLECTION.REPORT_ACTIONS}${chatReport.reportID}`,
            value: {
                [optimisticReportPreviewAction.reportActionID]: {
                    created: optimisticReportPreviewAction.created,
                },
            },
        });
    }

    return {
        params: {
            iouReportID: iouReport.reportID,
            chatReportID: chatReport.reportID,
            reportActionID: optimisticIOUReportAction.reportActionID,
            paymentMethodType,
            full,
            amount: Math.abs(total),
        },
        optimisticData,
        successData,
        failureData,
    };
}

/**
 * @param managerID - Account ID of the person sending the money
 * @param recipient - The user receiving the money
 */
function sendMoneyElsewhere(report: OnyxEntry<OnyxTypes.Report>, amount: number, currency: string, comment: string, managerID: number, recipient: Participant) {
    const {params, optimisticData, successData, failureData} = getSendMoneyParams(report, amount, currency, comment, CONST.IOU.PAYMENT_TYPE.ELSEWHERE, managerID, recipient);

    API.write(WRITE_COMMANDS.SEND_MONEY_ELSEWHERE, params, {optimisticData, successData, failureData});

    Navigation.dismissModal(params.chatReportID);
    Report.notifyNewAction(params.chatReportID, managerID);
}

/**
 * @param managerID - Account ID of the person sending the money
 * @param recipient - The user receiving the money
 */
function sendMoneyWithWallet(report: OnyxEntry<OnyxTypes.Report>, amount: number, currency: string, comment: string, managerID: number, recipient: Participant | ReportUtils.OptionData) {
    const {params, optimisticData, successData, failureData} = getSendMoneyParams(report, amount, currency, comment, CONST.IOU.PAYMENT_TYPE.EXPENSIFY, managerID, recipient);

    API.write(WRITE_COMMANDS.SEND_MONEY_WITH_WALLET, params, {optimisticData, successData, failureData});

    Navigation.dismissModal(params.chatReportID);
    Report.notifyNewAction(params.chatReportID, managerID);
}

function canApproveIOU(
    iouReport: OnyxTypes.OnyxInputOrEntry<OnyxTypes.Report> | EmptyObject,
    chatReport: OnyxTypes.OnyxInputOrEntry<OnyxTypes.Report> | EmptyObject,
    policy: OnyxTypes.OnyxInputOrEntry<OnyxTypes.Policy> | EmptyObject,
) {
    if (isEmptyObject(chatReport)) {
        return false;
    }
    const isPaidGroupPolicy = ReportUtils.isPaidGroupPolicyExpenseChat(chatReport);
    if (!isPaidGroupPolicy) {
        return false;
    }

    const isOnInstantSubmitPolicy = PolicyUtils.isInstantSubmitEnabled(policy);
    const isOnSubmitAndClosePolicy = PolicyUtils.isSubmitAndClose(policy);
    if (isOnInstantSubmitPolicy && isOnSubmitAndClosePolicy) {
        return false;
    }

    const managerID = iouReport?.managerID ?? -1;
    const isCurrentUserManager = managerID === userAccountID;
    const isPolicyExpenseChat = ReportUtils.isPolicyExpenseChat(chatReport);

    const isOpenExpenseReport = isPolicyExpenseChat && ReportUtils.isOpenExpenseReport(iouReport);
    const isApproved = ReportUtils.isReportApproved(iouReport);
    const iouSettled = ReportUtils.isSettled(iouReport?.reportID);
    const isArchivedReport = ReportUtils.isArchivedRoom(iouReport);

    return isCurrentUserManager && !isOpenExpenseReport && !isApproved && !iouSettled && !isArchivedReport;
}

function canIOUBePaid(
    iouReport: OnyxTypes.OnyxInputOrEntry<OnyxTypes.Report> | EmptyObject,
    chatReport: OnyxTypes.OnyxInputOrEntry<OnyxTypes.Report> | EmptyObject,
    policy: OnyxTypes.OnyxInputOrEntry<OnyxTypes.Policy> | EmptyObject,
) {
    const isPolicyExpenseChat = ReportUtils.isPolicyExpenseChat(chatReport);
    const isChatReportArchived = ReportUtils.isArchivedRoom(chatReport);
    const iouSettled = ReportUtils.isSettled(iouReport?.reportID);

    if (isEmptyObject(iouReport)) {
        return false;
    }

    if (policy?.reimbursementChoice === CONST.POLICY.REIMBURSEMENT_CHOICES.REIMBURSEMENT_NO) {
        return false;
    }

    if (ReportUtils.isInvoiceReport(iouReport)) {
        if (iouSettled) {
            return false;
        }
        if (chatReport?.invoiceReceiver?.type === CONST.REPORT.INVOICE_RECEIVER_TYPE.INDIVIDUAL) {
            return chatReport?.invoiceReceiver?.accountID === userAccountID;
        }
        return PolicyUtils.getPolicy(chatReport?.invoiceReceiver?.policyID).role === CONST.POLICY.ROLE.ADMIN;
    }

    const isPayer = ReportUtils.isPayer(
        {
            email: currentUserEmail,
            accountID: userAccountID,
        },
        iouReport,
    );

    const isOpenExpenseReport = isPolicyExpenseChat && ReportUtils.isOpenExpenseReport(iouReport);

    const {reimbursableSpend} = ReportUtils.getMoneyRequestSpendBreakdown(iouReport);
    const isAutoReimbursable = policy?.reimbursementChoice === CONST.POLICY.REIMBURSEMENT_CHOICES.REIMBURSEMENT_YES ? false : ReportUtils.canBeAutoReimbursed(iouReport, policy);
    const shouldBeApproved = canApproveIOU(iouReport, chatReport, policy);

    return (
        isPayer && !isOpenExpenseReport && !iouSettled && !iouReport?.isWaitingOnBankAccount && reimbursableSpend !== 0 && !isChatReportArchived && !isAutoReimbursable && !shouldBeApproved
    );
}

function hasIOUToApproveOrPay(chatReport: OnyxEntry<OnyxTypes.Report> | EmptyObject, excludedIOUReportID: string): boolean {
    const chatReportActions = allReportActions?.[`${ONYXKEYS.COLLECTION.REPORT_ACTIONS}${chatReport?.reportID}`] ?? {};

    return Object.values(chatReportActions).some((action) => {
        const iouReport = getReportOrDraftReport(action.childReportID ?? '-1');
        const policy = PolicyUtils.getPolicy(iouReport?.policyID);
        const shouldShowSettlementButton = canIOUBePaid(iouReport, chatReport, policy) || canApproveIOU(iouReport, chatReport, policy);
        return action.childReportID?.toString() !== excludedIOUReportID && action.actionName === CONST.REPORT.ACTIONS.TYPE.REPORT_PREVIEW && shouldShowSettlementButton;
    });
}

function approveMoneyRequest(expenseReport: OnyxTypes.Report | EmptyObject, full?: boolean) {
    const currentNextStep = allNextSteps[`${ONYXKEYS.COLLECTION.NEXT_STEP}${expenseReport.reportID}`] ?? null;
    let total = expenseReport.total ?? 0;
    const hasHeldExpenses = ReportUtils.hasHeldExpenses(expenseReport.reportID);
    if (hasHeldExpenses && !full && !!expenseReport.unheldTotal) {
        total = expenseReport.unheldTotal;
    }
    const optimisticApprovedReportAction = ReportUtils.buildOptimisticApprovedReportAction(total, expenseReport.currency ?? '', expenseReport.reportID);
    const optimisticNextStep = NextStepUtils.buildNextStep(expenseReport, CONST.REPORT.STATUS_NUM.APPROVED);
    const chatReport = getReportOrDraftReport(expenseReport.chatReportID);

    const optimisticReportActionsData: OnyxUpdate = {
        onyxMethod: Onyx.METHOD.MERGE,
        key: `${ONYXKEYS.COLLECTION.REPORT_ACTIONS}${expenseReport.reportID}`,
        value: {
            [optimisticApprovedReportAction.reportActionID]: {
                ...(optimisticApprovedReportAction as OnyxTypes.ReportAction),
                pendingAction: CONST.RED_BRICK_ROAD_PENDING_ACTION.ADD,
            },
        },
    };
    const optimisticIOUReportData: OnyxUpdate = {
        onyxMethod: Onyx.METHOD.MERGE,
        key: `${ONYXKEYS.COLLECTION.REPORT}${expenseReport.reportID}`,
        value: {
            ...expenseReport,
            lastMessageText: optimisticApprovedReportAction.message?.[0]?.text,
            lastMessageHtml: optimisticApprovedReportAction.message?.[0]?.html,
            stateNum: CONST.REPORT.STATE_NUM.APPROVED,
            statusNum: CONST.REPORT.STATUS_NUM.APPROVED,
            pendingFields: {
                partial: full ? null : CONST.RED_BRICK_ROAD_PENDING_ACTION.UPDATE,
            },
        },
    };

    const optimisticChatReportData: OnyxUpdate = {
        onyxMethod: Onyx.METHOD.MERGE,
        key: `${ONYXKEYS.COLLECTION.REPORT}${expenseReport?.chatReportID}`,
        value: {
            hasOutstandingChildRequest: hasIOUToApproveOrPay(chatReport, expenseReport?.reportID ?? '-1'),
        },
    };

    const optimisticNextStepData: OnyxUpdate = {
        onyxMethod: Onyx.METHOD.MERGE,
        key: `${ONYXKEYS.COLLECTION.NEXT_STEP}${expenseReport.reportID}`,
        value: optimisticNextStep,
    };
    const optimisticData: OnyxUpdate[] = [optimisticIOUReportData, optimisticReportActionsData, optimisticNextStepData, optimisticChatReportData];

    const successData: OnyxUpdate[] = [
        {
            onyxMethod: Onyx.METHOD.MERGE,
            key: `${ONYXKEYS.COLLECTION.REPORT_ACTIONS}${expenseReport.reportID}`,
            value: {
                [optimisticApprovedReportAction.reportActionID]: {
                    pendingAction: null,
                },
            },
        },
        {
            onyxMethod: Onyx.METHOD.MERGE,
            key: `${ONYXKEYS.COLLECTION.REPORT}${expenseReport.reportID}`,
            value: {
                pendingFields: {
                    partial: null,
                },
            },
        },
    ];

    const failureData: OnyxUpdate[] = [
        {
            onyxMethod: Onyx.METHOD.MERGE,
            key: `${ONYXKEYS.COLLECTION.REPORT_ACTIONS}${expenseReport.reportID}`,
            value: {
                [optimisticApprovedReportAction.reportActionID]: {
                    errors: ErrorUtils.getMicroSecondOnyxErrorWithTranslationKey('iou.error.other'),
                },
            },
        },
        {
            onyxMethod: Onyx.METHOD.MERGE,
            key: `${ONYXKEYS.COLLECTION.REPORT}${expenseReport.chatReportID}`,
            value: {
                hasOutstandingChildRequest: chatReport?.hasOutstandingChildRequest,
                pendingFields: {
                    partial: null,
                },
            },
        },
        {
            onyxMethod: Onyx.METHOD.MERGE,
            key: `${ONYXKEYS.COLLECTION.NEXT_STEP}${expenseReport.reportID}`,
            value: currentNextStep,
        },
    ];

    // Clear hold reason of all transactions if we approve all requests
    if (full && hasHeldExpenses) {
        const heldTransactions = ReportUtils.getAllHeldTransactions(expenseReport.reportID);
        heldTransactions.forEach((heldTransaction) => {
            optimisticData.push({
                onyxMethod: Onyx.METHOD.MERGE,
                key: `${ONYXKEYS.COLLECTION.TRANSACTION}${heldTransaction.transactionID}`,
                value: {
                    comment: {
                        hold: '',
                    },
                },
            });
            failureData.push({
                onyxMethod: Onyx.METHOD.MERGE,
                key: `${ONYXKEYS.COLLECTION.TRANSACTION}${heldTransaction.transactionID}`,
                value: {
                    comment: {
                        hold: heldTransaction.comment.hold,
                    },
                },
            });
        });
    }

    const parameters: ApproveMoneyRequestParams = {
        reportID: expenseReport.reportID,
        approvedReportActionID: optimisticApprovedReportAction.reportActionID,
        full,
    };

    API.write(WRITE_COMMANDS.APPROVE_MONEY_REQUEST, parameters, {optimisticData, successData, failureData});
}

function submitReport(expenseReport: OnyxTypes.Report) {
    const currentNextStep = allNextSteps[`${ONYXKEYS.COLLECTION.NEXT_STEP}${expenseReport.reportID}`] ?? null;
    const parentReport = getReportOrDraftReport(expenseReport.parentReportID);
    const policy = PolicyUtils.getPolicy(expenseReport.policyID);
    const isCurrentUserManager = currentUserPersonalDetails.accountID === expenseReport.managerID;
    const isSubmitAndClosePolicy = PolicyUtils.isSubmitAndClose(policy);
    const adminAccountID = policy.role === CONST.POLICY.ROLE.ADMIN ? currentUserPersonalDetails.accountID : undefined;
    const optimisticSubmittedReportAction = ReportUtils.buildOptimisticSubmittedReportAction(expenseReport?.total ?? 0, expenseReport.currency ?? '', expenseReport.reportID, adminAccountID);
    const optimisticNextStep = NextStepUtils.buildNextStep(expenseReport, isSubmitAndClosePolicy ? CONST.REPORT.STATUS_NUM.CLOSED : CONST.REPORT.STATUS_NUM.SUBMITTED);

    const optimisticData: OnyxUpdate[] = !isSubmitAndClosePolicy
        ? [
              {
                  onyxMethod: Onyx.METHOD.MERGE,
                  key: `${ONYXKEYS.COLLECTION.REPORT_ACTIONS}${expenseReport.reportID}`,
                  value: {
                      [optimisticSubmittedReportAction.reportActionID]: {
                          ...(optimisticSubmittedReportAction as OnyxTypes.ReportAction),
                          pendingAction: CONST.RED_BRICK_ROAD_PENDING_ACTION.ADD,
                      },
                  },
              },
              {
                  onyxMethod: Onyx.METHOD.MERGE,
                  key: `${ONYXKEYS.COLLECTION.REPORT}${expenseReport.reportID}`,
                  value: {
                      ...expenseReport,
                      lastMessageText: optimisticSubmittedReportAction.message?.[0]?.text ?? '',
                      lastMessageHtml: optimisticSubmittedReportAction.message?.[0]?.html ?? '',
                      stateNum: CONST.REPORT.STATE_NUM.SUBMITTED,
                      statusNum: CONST.REPORT.STATUS_NUM.SUBMITTED,
                  },
              },
          ]
        : [
              {
                  onyxMethod: Onyx.METHOD.MERGE,
                  key: `${ONYXKEYS.COLLECTION.REPORT}${expenseReport.reportID}`,
                  value: {
                      ...expenseReport,
                      stateNum: CONST.REPORT.STATE_NUM.APPROVED,
                      statusNum: CONST.REPORT.STATUS_NUM.CLOSED,
                  },
              },
          ];

    optimisticData.push({
        onyxMethod: Onyx.METHOD.MERGE,
        key: `${ONYXKEYS.COLLECTION.NEXT_STEP}${expenseReport.reportID}`,
        value: optimisticNextStep,
    });

    if (parentReport?.reportID) {
        optimisticData.push({
            onyxMethod: Onyx.METHOD.MERGE,
            key: `${ONYXKEYS.COLLECTION.REPORT}${parentReport.reportID}`,
            value: {
                ...parentReport,
                // In case its a manager who force submitted the report, they are the next user who needs to take an action
                hasOutstandingChildRequest: isCurrentUserManager,
                iouReportID: null,
            },
        });
    }

    const successData: OnyxUpdate[] = [];
    if (!isSubmitAndClosePolicy) {
        successData.push({
            onyxMethod: Onyx.METHOD.MERGE,
            key: `${ONYXKEYS.COLLECTION.REPORT_ACTIONS}${expenseReport.reportID}`,
            value: {
                [optimisticSubmittedReportAction.reportActionID]: {
                    pendingAction: null,
                },
            },
        });
    }

    const failureData: OnyxUpdate[] = [
        {
            onyxMethod: Onyx.METHOD.MERGE,
            key: `${ONYXKEYS.COLLECTION.REPORT}${expenseReport.reportID}`,
            value: {
                statusNum: CONST.REPORT.STATUS_NUM.OPEN,
                stateNum: CONST.REPORT.STATE_NUM.OPEN,
            },
        },
        {
            onyxMethod: Onyx.METHOD.MERGE,
            key: `${ONYXKEYS.COLLECTION.NEXT_STEP}${expenseReport.reportID}`,
            value: currentNextStep,
        },
    ];
    if (!isSubmitAndClosePolicy) {
        failureData.push({
            onyxMethod: Onyx.METHOD.MERGE,
            key: `${ONYXKEYS.COLLECTION.REPORT_ACTIONS}${expenseReport.reportID}`,
            value: {
                [optimisticSubmittedReportAction.reportActionID]: {
                    errors: ErrorUtils.getMicroSecondOnyxErrorWithTranslationKey('iou.error.other'),
                },
            },
        });
    }

    if (parentReport?.reportID) {
        failureData.push({
            onyxMethod: Onyx.METHOD.MERGE,
            key: `${ONYXKEYS.COLLECTION.REPORT}${parentReport.reportID}`,
            value: {
                hasOutstandingChildRequest: parentReport.hasOutstandingChildRequest,
                iouReportID: expenseReport.reportID,
            },
        });
    }

    const parameters: SubmitReportParams = {
        reportID: expenseReport.reportID,
        managerAccountID: PolicyUtils.getSubmitToAccountID(policy, expenseReport.ownerAccountID ?? -1) ?? expenseReport.managerID,
        reportActionID: optimisticSubmittedReportAction.reportActionID,
    };

    API.write(WRITE_COMMANDS.SUBMIT_REPORT, parameters, {optimisticData, successData, failureData});
}

function cancelPayment(expenseReport: OnyxTypes.Report, chatReport: OnyxTypes.Report) {
    const optimisticReportAction = ReportUtils.buildOptimisticCancelPaymentReportAction(expenseReport.reportID, -(expenseReport.total ?? 0), expenseReport.currency ?? '');
    const policy = PolicyUtils.getPolicy(chatReport.policyID);
    const isFree = policy && policy.type === CONST.POLICY.TYPE.FREE;
    const approvalMode = policy.approvalMode ?? CONST.POLICY.APPROVAL_MODE.BASIC;
    let stateNum: ValueOf<typeof CONST.REPORT.STATE_NUM> = CONST.REPORT.STATE_NUM.SUBMITTED;
    let statusNum: ValueOf<typeof CONST.REPORT.STATUS_NUM> = CONST.REPORT.STATUS_NUM.SUBMITTED;
    if (!isFree) {
        stateNum = approvalMode === CONST.POLICY.APPROVAL_MODE.OPTIONAL ? CONST.REPORT.STATE_NUM.SUBMITTED : CONST.REPORT.STATE_NUM.APPROVED;
        statusNum = approvalMode === CONST.POLICY.APPROVAL_MODE.OPTIONAL ? CONST.REPORT.STATUS_NUM.CLOSED : CONST.REPORT.STATUS_NUM.APPROVED;
    }
    const optimisticNextStep = NextStepUtils.buildNextStep(expenseReport, statusNum);
    const optimisticData: OnyxUpdate[] = [
        {
            onyxMethod: Onyx.METHOD.MERGE,
            key: `${ONYXKEYS.COLLECTION.REPORT_ACTIONS}${expenseReport.reportID}`,
            value: {
                [optimisticReportAction.reportActionID]: {
                    ...(optimisticReportAction as OnyxTypes.ReportAction),
                    pendingAction: CONST.RED_BRICK_ROAD_PENDING_ACTION.ADD,
                },
            },
        },
        {
            onyxMethod: Onyx.METHOD.MERGE,
            key: `${ONYXKEYS.COLLECTION.REPORT}${expenseReport.reportID}`,
            value: {
                ...expenseReport,
                lastMessageText: optimisticReportAction.message?.[0]?.text,
                lastMessageHtml: optimisticReportAction.message?.[0]?.html,
                stateNum,
                statusNum,
            },
        },
    ];

    if (!isFree) {
        optimisticData.push({
            onyxMethod: Onyx.METHOD.MERGE,
            key: `${ONYXKEYS.COLLECTION.NEXT_STEP}${expenseReport.reportID}`,
            value: optimisticNextStep,
        });
    }

    const successData: OnyxUpdate[] = [
        {
            onyxMethod: Onyx.METHOD.MERGE,
            key: `${ONYXKEYS.COLLECTION.REPORT_ACTIONS}${expenseReport.reportID}`,
            value: {
                [optimisticReportAction.reportActionID]: {
                    pendingAction: null,
                },
            },
        },
    ];

    const failureData: OnyxUpdate[] = [
        {
            onyxMethod: Onyx.METHOD.MERGE,
            key: `${ONYXKEYS.COLLECTION.REPORT_ACTIONS}${expenseReport.reportID}`,
            value: {
                [optimisticReportAction.reportActionID ?? '-1']: {
                    errors: ErrorUtils.getMicroSecondOnyxErrorWithTranslationKey('iou.error.other'),
                },
            },
        },
        {
            onyxMethod: Onyx.METHOD.MERGE,
            key: `${ONYXKEYS.COLLECTION.REPORT}${expenseReport.reportID}`,
            value: {
                statusNum: CONST.REPORT.STATUS_NUM.REIMBURSED,
            },
        },
    ];

    if (chatReport?.reportID) {
        failureData.push({
            onyxMethod: Onyx.METHOD.MERGE,
            key: `${ONYXKEYS.COLLECTION.REPORT}${chatReport.reportID}`,
            value: {
                hasOutstandingChildRequest: true,
                iouReportID: expenseReport.reportID,
            },
        });
    }
    if (!isFree) {
        failureData.push({
            onyxMethod: Onyx.METHOD.MERGE,
            key: `${ONYXKEYS.COLLECTION.NEXT_STEP}${expenseReport.reportID}`,
            value: NextStepUtils.buildNextStep(expenseReport, CONST.REPORT.STATUS_NUM.REIMBURSED),
        });
    }

    API.write(
        WRITE_COMMANDS.CANCEL_PAYMENT,
        {
            iouReportID: expenseReport.reportID,
            chatReportID: chatReport.reportID,
            managerAccountID: expenseReport.managerID ?? -1,
            reportActionID: optimisticReportAction.reportActionID,
        },
        {optimisticData, successData, failureData},
    );
}

function payMoneyRequest(paymentType: PaymentMethodType, chatReport: OnyxTypes.Report, iouReport: OnyxTypes.Report, full = true) {
    const recipient = {accountID: iouReport.ownerAccountID};
    const {params, optimisticData, successData, failureData} = getPayMoneyRequestParams(chatReport, iouReport, recipient, paymentType, full);

    // For now, we need to call the PayMoneyRequestWithWallet API since PayMoneyRequest was not updated to work with
    // Expensify Wallets.
    const apiCommand = paymentType === CONST.IOU.PAYMENT_TYPE.EXPENSIFY ? WRITE_COMMANDS.PAY_MONEY_REQUEST_WITH_WALLET : WRITE_COMMANDS.PAY_MONEY_REQUEST;

    API.write(apiCommand, params, {optimisticData, successData, failureData});
    Navigation.dismissModalWithReport(chatReport);
}

function payInvoice(paymentMethodType: PaymentMethodType, chatReport: OnyxTypes.Report, invoiceReport: OnyxTypes.Report) {
    const recipient = {accountID: invoiceReport.ownerAccountID};
    const {
        optimisticData,
        successData,
        failureData,
        params: {reportActionID},
    } = getPayMoneyRequestParams(chatReport, invoiceReport, recipient, paymentMethodType, true);

    const params: PayInvoiceParams = {
        reportID: invoiceReport.reportID,
        reportActionID,
        paymentMethodType,
    };

    API.write(WRITE_COMMANDS.PAY_INVOICE, params, {optimisticData, successData, failureData});
}

function detachReceipt(transactionID: string) {
    const transaction = allTransactions[`${ONYXKEYS.COLLECTION.TRANSACTION}${transactionID}`];
    const newTransaction = transaction ? {...transaction, filename: '', receipt: {}} : null;

    const optimisticData: OnyxUpdate[] = [
        {
            onyxMethod: Onyx.METHOD.SET,
            key: `${ONYXKEYS.COLLECTION.TRANSACTION}${transactionID}`,
            value: newTransaction,
        },
    ];

    const failureData: OnyxUpdate[] = [
        {
            onyxMethod: Onyx.METHOD.MERGE,
            key: `${ONYXKEYS.COLLECTION.TRANSACTION}${transactionID}`,
            value: {
                ...(transaction ?? null),
                errors: ErrorUtils.getMicroSecondOnyxErrorWithTranslationKey('iou.error.receiptDeleteFailureError'),
            },
        },
    ];

    const parameters: DetachReceiptParams = {transactionID};

    API.write(WRITE_COMMANDS.DETACH_RECEIPT, parameters, {optimisticData, failureData});
}

function replaceReceipt(transactionID: string, file: File, source: string) {
    const transaction = allTransactions[`${ONYXKEYS.COLLECTION.TRANSACTION}${transactionID}`];
    const oldReceipt = transaction?.receipt ?? {};
    const receiptOptimistic = {
        source,
        state: CONST.IOU.RECEIPT_STATE.OPEN,
    };

    const optimisticData: OnyxUpdate[] = [
        {
            onyxMethod: Onyx.METHOD.MERGE,
            key: `${ONYXKEYS.COLLECTION.TRANSACTION}${transactionID}`,
            value: {
                receipt: receiptOptimistic,
                filename: file.name,
            },
        },
    ];

    const failureData: OnyxUpdate[] = [
        {
            onyxMethod: Onyx.METHOD.MERGE,
            key: `${ONYXKEYS.COLLECTION.TRANSACTION}${transactionID}`,
            value: {
                receipt: oldReceipt,
                filename: transaction?.filename,
                errors: getReceiptError(receiptOptimistic, file.name),
            },
        },
    ];

    const parameters: ReplaceReceiptParams = {
        transactionID,
        receipt: file,
    };

    API.write(WRITE_COMMANDS.REPLACE_RECEIPT, parameters, {optimisticData, failureData});
}

/**
 * Finds the participants for an IOU based on the attached report
 * @param transactionID of the transaction to set the participants of
 * @param report attached to the transaction
 */
function setMoneyRequestParticipantsFromReport(transactionID: string, report: OnyxEntry<OnyxTypes.Report>): Participant[] {
    // If the report is iou or expense report, we should get the chat report to set participant for request money
    const chatReport = ReportUtils.isMoneyRequestReport(report) ? getReportOrDraftReport(report?.chatReportID) : report;
    const currentUserAccountID = currentUserPersonalDetails.accountID;
    const shouldAddAsReport = !isEmptyObject(chatReport) && ReportUtils.isSelfDM(chatReport);
    let participants: Participant[] = [];

    if (ReportUtils.isPolicyExpenseChat(chatReport) || shouldAddAsReport) {
        participants = [{accountID: 0, reportID: chatReport?.reportID, isPolicyExpenseChat: ReportUtils.isPolicyExpenseChat(chatReport), selected: true}];
    } else if (ReportUtils.isInvoiceRoom(chatReport)) {
        participants = [
            {reportID: chatReport?.reportID, selected: true},
            {
                policyID: chatReport?.policyID,
                isSender: true,
                selected: false,
            },
        ];
    } else {
        const chatReportOtherParticipants = Object.keys(chatReport?.participants ?? {})
            .map(Number)
            .filter((accountID) => accountID !== currentUserAccountID);
        participants = chatReportOtherParticipants.map((accountID) => ({accountID, selected: true}));
    }

    Onyx.merge(`${ONYXKEYS.COLLECTION.TRANSACTION_DRAFT}${transactionID}`, {participants, participantsAutoAssigned: true});

    return participants;
}

function setMoneyRequestTaxRate(transactionID: string, taxCode: string) {
    Onyx.merge(`${ONYXKEYS.COLLECTION.TRANSACTION_DRAFT}${transactionID}`, {taxCode});
}

function setMoneyRequestTaxAmount(transactionID: string, taxAmount: number | null) {
    Onyx.merge(`${ONYXKEYS.COLLECTION.TRANSACTION_DRAFT}${transactionID}`, {taxAmount});
}

function dismissHoldUseExplanation() {
    const parameters: SetNameValuePairParams = {
        name: ONYXKEYS.NVP_DISMISSED_HOLD_USE_EXPLANATION,
        value: true,
    };

    const optimisticData: OnyxUpdate[] = [
        {
            onyxMethod: Onyx.METHOD.MERGE,
            key: ONYXKEYS.NVP_DISMISSED_HOLD_USE_EXPLANATION,
            value: true,
        },
    ];

    API.write(WRITE_COMMANDS.SET_NAME_VALUE_PAIR, parameters, {
        optimisticData,
    });
}

/**
 * Sets the `splitShares` map that holds individual shares of a split bill
 */
function setSplitShares(transaction: OnyxEntry<OnyxTypes.Transaction>, amount: number, currency: string, newAccountIDs: number[]) {
    if (!transaction) {
        return;
    }
    const oldAccountIDs = Object.keys(transaction.splitShares ?? {}).map((key) => Number(key));

    // Create an array containing unique IDs of the current transaction participants and the new ones
    // The current userAccountID might not be included in newAccountIDs if this is called from the participants step using Global Create
    // If this is called from an existing group chat, it'll be included. So we manually add them to account for both cases.
    const accountIDs = [...new Set<number>([userAccountID, ...newAccountIDs, ...oldAccountIDs])];

    const splitShares: SplitShares = accountIDs.reduce((acc: SplitShares, accountID): SplitShares => {
        // We want to replace the contents of splitShares to contain only `newAccountIDs` entries
        // In the case of going back to the participants page and removing a participant
        // a simple merge will have the previous participant still present in the splitshares object
        // So we manually set their entry to null
        if (!newAccountIDs.includes(accountID) && accountID !== userAccountID) {
            acc[accountID] = null;
            return acc;
        }

        const isPayer = accountID === userAccountID;
        const participantsLength = newAccountIDs.includes(userAccountID) ? newAccountIDs.length - 1 : newAccountIDs.length;
        const splitAmount = IOUUtils.calculateAmount(participantsLength, amount, currency, isPayer);
        acc[accountID] = {
            amount: splitAmount,
            isModified: false,
        };
        return acc;
    }, {});

    Onyx.merge(`${ONYXKEYS.COLLECTION.TRANSACTION_DRAFT}${transaction.transactionID}`, {splitShares});
}

function resetSplitShares(transaction: OnyxEntry<OnyxTypes.Transaction>, newAmount?: number, currency?: string) {
    if (!transaction) {
        return;
    }
    const accountIDs = Object.keys(transaction.splitShares ?? {}).map((key) => Number(key));
    if (!accountIDs) {
        return;
    }
    setSplitShares(transaction, newAmount ?? transaction.amount, currency ?? transaction.currency, accountIDs);
}

/**
 * Sets an individual split share of the participant accountID supplied
 */
function setIndividualShare(transactionID: string, participantAccountID: number, participantShare: number) {
    Onyx.merge(`${ONYXKEYS.COLLECTION.TRANSACTION_DRAFT}${transactionID}`, {
        splitShares: {
            [participantAccountID]: {amount: participantShare, isModified: true},
        },
    });
}

/**
 * Adjusts remaining unmodified shares when another share is modified
 * E.g. if total bill is $100 and split between 3 participants, when the user changes the first share to $50, the remaining unmodified shares will become $25 each.
 */
function adjustRemainingSplitShares(transaction: NonNullable<OnyxTypes.Transaction>) {
    const modifiedShares = Object.keys(transaction.splitShares ?? {}).filter((key: string) => transaction?.splitShares?.[Number(key)]?.isModified);

    if (!modifiedShares.length) {
        return;
    }

    const sumOfManualShares = modifiedShares
        .map((key: string): number => transaction?.splitShares?.[Number(key)]?.amount ?? 0)
        .reduce((prev: number, current: number): number => prev + current, 0);

    const unmodifiedSharesAccountIDs = Object.keys(transaction.splitShares ?? {})
        .filter((key: string) => !transaction?.splitShares?.[Number(key)]?.isModified)
        .map((key: string) => Number(key));

    const remainingTotal = transaction.amount - sumOfManualShares;
    if (remainingTotal < 0) {
        return;
    }

    const splitShares: SplitShares = unmodifiedSharesAccountIDs.reduce((acc: SplitShares, accountID: number, index: number): SplitShares => {
        const splitAmount = IOUUtils.calculateAmount(unmodifiedSharesAccountIDs.length - 1, remainingTotal, transaction.currency, index === 0);
        acc[accountID] = {
            amount: splitAmount,
        };
        return acc;
    }, {});

    Onyx.merge(`${ONYXKEYS.COLLECTION.TRANSACTION_DRAFT}${transaction.transactionID}`, {splitShares});
}

/**
 * Put expense on HOLD
 */
function putOnHold(transactionID: string, comment: string, reportID: string) {
    const currentTime = DateUtils.getDBTime();
    const createdReportAction = ReportUtils.buildOptimisticHoldReportAction(currentTime);
    const createdReportActionComment = ReportUtils.buildOptimisticHoldReportActionComment(comment, DateUtils.addMillisecondsFromDateTime(currentTime, 1));

    const optimisticData: OnyxUpdate[] = [
        {
            onyxMethod: Onyx.METHOD.MERGE,
            key: `${ONYXKEYS.COLLECTION.REPORT_ACTIONS}${reportID}`,
            value: {
                [createdReportAction.reportActionID]: createdReportAction as ReportAction,
                [createdReportActionComment.reportActionID]: createdReportActionComment as ReportAction,
            },
        },
        {
            onyxMethod: Onyx.METHOD.MERGE,
            key: `${ONYXKEYS.COLLECTION.TRANSACTION}${transactionID}`,
            value: {
                pendingAction: CONST.RED_BRICK_ROAD_PENDING_ACTION.UPDATE,
                comment: {
                    hold: createdReportAction.reportActionID,
                },
            },
        },
    ];

    const successData: OnyxUpdate[] = [
        {
            onyxMethod: Onyx.METHOD.MERGE,
            key: `${ONYXKEYS.COLLECTION.TRANSACTION}${transactionID}`,
            value: {
                pendingAction: null,
            },
        },
    ];

    const failureData: OnyxUpdate[] = [
        {
            onyxMethod: Onyx.METHOD.MERGE,
            key: `${ONYXKEYS.COLLECTION.TRANSACTION}${transactionID}`,
            value: {
                pendingAction: null,
                comment: {
                    hold: null,
                },
                errors: ErrorUtils.getMicroSecondOnyxErrorWithTranslationKey('iou.error.genericHoldExpenseFailureMessage'),
            },
        },
    ];

    API.write(
        'HoldRequest',
        {
            transactionID,
            comment,
            reportActionID: createdReportAction.reportActionID,
            commentReportActionID: createdReportActionComment.reportActionID,
        },
        {optimisticData, successData, failureData},
    );
}

/**
 * Remove expense from HOLD
 */
function unholdRequest(transactionID: string, reportID: string) {
    const createdReportAction = ReportUtils.buildOptimisticUnHoldReportAction();

    const optimisticData: OnyxUpdate[] = [
        {
            onyxMethod: Onyx.METHOD.MERGE,
            key: `${ONYXKEYS.COLLECTION.REPORT_ACTIONS}${reportID}`,
            value: {
                [createdReportAction.reportActionID]: createdReportAction as ReportAction,
            },
        },
        {
            onyxMethod: Onyx.METHOD.MERGE,
            key: `${ONYXKEYS.COLLECTION.TRANSACTION}${transactionID}`,
            value: {
                pendingAction: CONST.RED_BRICK_ROAD_PENDING_ACTION.UPDATE,
                comment: {
                    hold: null,
                },
            },
        },
    ];

    const successData: OnyxUpdate[] = [
        {
            onyxMethod: Onyx.METHOD.MERGE,
            key: `${ONYXKEYS.COLLECTION.TRANSACTION}${transactionID}`,
            value: {
                pendingAction: null,
                comment: {
                    hold: null,
                },
            },
        },
    ];

    const failureData: OnyxUpdate[] = [
        {
            onyxMethod: Onyx.METHOD.MERGE,
            key: `${ONYXKEYS.COLLECTION.TRANSACTION}${transactionID}`,
            value: {
                pendingAction: null,
                errors: ErrorUtils.getMicroSecondOnyxErrorWithTranslationKey('iou.error.genericUnholdExpenseFailureMessage'),
            },
        },
    ];

    API.write(
        'UnHoldRequest',
        {
            transactionID,
            reportActionID: createdReportAction.reportActionID,
        },
        {optimisticData, successData, failureData},
    );
}
// eslint-disable-next-line rulesdir/no-negated-variables
function navigateToStartStepIfScanFileCannotBeRead(
    receiptFilename: string | undefined,
    receiptPath: ReceiptSource | undefined,
    onSuccess: (file: File) => void,
    requestType: IOURequestType,
    iouType: IOUType,
    transactionID: string,
    reportID: string,
    receiptType: string | undefined,
) {
    if (!receiptFilename || !receiptPath) {
        return;
    }

    const onFailure = () => {
        setMoneyRequestReceipt(transactionID, '', '', true);
        if (requestType === CONST.IOU.REQUEST_TYPE.MANUAL) {
            Navigation.navigate(ROUTES.MONEY_REQUEST_STEP_SCAN.getRoute(CONST.IOU.ACTION.CREATE, iouType, transactionID, reportID, Navigation.getActiveRouteWithoutParams()));
            return;
        }
        IOUUtils.navigateToStartMoneyRequestStep(requestType, iouType, transactionID, reportID);
    };
    FileUtils.readFileAsync(receiptPath.toString(), receiptFilename, onSuccess, onFailure, receiptType);
}

/** Save the preferred payment method for a policy */
function savePreferredPaymentMethod(policyID: string, paymentMethod: PaymentMethodType) {
    Onyx.merge(`${ONYXKEYS.NVP_LAST_PAYMENT_METHOD}`, {[policyID]: paymentMethod});
}

/** Get report policy id of IOU request */
function getIOURequestPolicyID(transaction: OnyxEntry<OnyxTypes.Transaction>, report: OnyxEntry<OnyxTypes.Report>): string {
    // Workspace sender will exist for invoices
    const workspaceSender = transaction?.participants?.find((participant) => participant.isSender);
    return workspaceSender?.policyID ?? report?.policyID ?? '-1';
}

export {
    approveMoneyRequest,
    canApproveIOU,
    canIOUBePaid,
    cancelPayment,
    clearMoneyRequest,
    completeSplitBill,
    createDistanceRequest,
    createDraftTransaction,
    deleteMoneyRequest,
    deleteTrackExpense,
    detachReceipt,
    editMoneyRequest,
    initMoneyRequest,
    navigateToStartStepIfScanFileCannotBeRead,
    payMoneyRequest,
    payInvoice,
    putOnHold,
    replaceReceipt,
    requestMoney,
    savePreferredPaymentMethod,
    sendMoneyElsewhere,
    sendMoneyWithWallet,
    setCustomUnitRateID,
    setDraftSplitTransaction,
    setMoneyRequestAmount,
    setMoneyRequestBillable,
    setMoneyRequestCategory,
    setMoneyRequestCreated,
    setMoneyRequestCurrency,
    setMoneyRequestDescription,
    setMoneyRequestMerchant,
    setMoneyRequestParticipants,
    setMoneyRequestParticipantsFromReport,
    setMoneyRequestPendingFields,
    setMoneyRequestReceipt,
    setSplitPayer,
    setMoneyRequestTag,
    setMoneyRequestTaxAmount,
    setMoneyRequestTaxRate,
    dismissHoldUseExplanation,
    updateMoneyRequestDate,
    setSplitShares,
    resetSplitShares,
    setIndividualShare,
    adjustRemainingSplitShares,
    splitBill,
    splitBillAndOpenReport,
    startMoneyRequest,
    startSplitBill,
    submitReport,
    trackExpense,
    unholdRequest,
    updateDistanceRequestRate,
    updateMoneyRequestAmountAndCurrency,
    updateMoneyRequestBillable,
    updateMoneyRequestCategory,
    updateMoneyRequestDescription,
    updateMoneyRequestDistance,
    updateMoneyRequestMerchant,
    updateMoneyRequestTag,
    updateMoneyRequestTaxAmount,
    updateMoneyRequestTaxRate,
    sendInvoice,
    getIOURequestPolicyID,
};
export type {GPSPoint as GpsPoint, IOURequestType};<|MERGE_RESOLUTION|>--- conflicted
+++ resolved
@@ -2307,101 +2307,6 @@
     };
 }
 
-<<<<<<< HEAD
-=======
-/** Requests money based on a distance (e.g. mileage from a map) */
-function createDistanceRequest(
-    report: OnyxEntry<OnyxTypes.Report>,
-    participant: Participant,
-    comment: string,
-    created: string,
-    category: string | undefined,
-    tag: string | undefined,
-    taxCode: string | undefined,
-    taxAmount: number | undefined,
-    amount: number,
-    currency: string,
-    merchant: string,
-    billable: boolean | undefined,
-    validWaypoints: WaypointCollection,
-    policy?: OnyxEntry<OnyxTypes.Policy>,
-    policyTagList?: OnyxEntry<OnyxTypes.PolicyTagList>,
-    policyCategories?: OnyxEntry<OnyxTypes.PolicyCategories>,
-    customUnitRateID?: string,
-) {
-    // If the report is an iou or expense report, we should get the linked chat report to be passed to the getMoneyRequestInformation function
-    const isMoneyRequestReport = ReportUtils.isMoneyRequestReport(report);
-    const currentChatReport = isMoneyRequestReport ? getReportOrDraftReport(report?.chatReportID) : report;
-    const moneyRequestReportID = isMoneyRequestReport ? report?.reportID : '';
-
-    const optimisticReceipt: Receipt = {
-        source: ReceiptGeneric as ReceiptSource,
-        state: CONST.IOU.RECEIPT_STATE.OPEN,
-    };
-    const {
-        iouReport,
-        chatReport,
-        transaction,
-        iouAction,
-        createdChatReportActionID,
-        createdIOUReportActionID,
-        reportPreviewAction,
-        transactionThreadReportID,
-        createdReportActionIDForThread,
-        payerEmail,
-        onyxData,
-    } = getMoneyRequestInformation(
-        currentChatReport,
-        participant,
-        comment,
-        amount,
-        currency,
-        created,
-        merchant,
-        optimisticReceipt,
-        undefined,
-        category,
-        tag,
-        taxCode,
-        taxAmount,
-        billable,
-        policy,
-        policyTagList,
-        policyCategories,
-        userAccountID,
-        currentUserEmail,
-        moneyRequestReportID,
-    );
-
-    const activeReportID = isMoneyRequestReport ? report?.reportID ?? '-1' : chatReport.reportID;
-    const parameters: CreateDistanceRequestParams = {
-        comment,
-        iouReportID: iouReport.reportID,
-        chatReportID: chatReport.reportID,
-        transactionID: transaction.transactionID,
-        reportActionID: iouAction.reportActionID,
-        createdChatReportActionID,
-        createdIOUReportActionID,
-        reportPreviewReportActionID: reportPreviewAction.reportActionID,
-        waypoints: JSON.stringify(validWaypoints),
-        created,
-        category,
-        tag,
-        taxCode,
-        taxAmount,
-        billable,
-        transactionThreadReportID,
-        createdReportActionIDForThread,
-        payerEmail,
-        customUnitRateID,
-    };
-
-    API.write(WRITE_COMMANDS.CREATE_DISTANCE_REQUEST, parameters, onyxData);
-    Navigation.dismissModal(activeReportID);
-    Report.notifyNewAction(activeReportID, userAccountID);
-}
-
->>>>>>> f618a94c
 /**
  * Compute the diff amount when we update the transaction
  */
@@ -4973,9 +4878,8 @@
 ) {
     // If the report is an iou or expense report, we should get the linked chat report to be passed to the getMoneyRequestInformation function
     const isMoneyRequestReport = ReportUtils.isMoneyRequestReport(report);
-    const currentChatReport = isMoneyRequestReport ? ReportUtils.getReport(report?.chatReportID) : report;
+    const currentChatReport = isMoneyRequestReport ? getReportOrDraftReport(report?.chatReportID) : report;
     const moneyRequestReportID = isMoneyRequestReport ? report?.reportID : '';
-    const currentCreated = DateUtils.enrichMoneyRequestTimestamp(created);
 
     const optimisticReceipt: Receipt = {
         source: ReceiptGeneric as ReceiptSource,
@@ -4993,7 +4897,7 @@
             comment,
             currency,
             merchant,
-            currentCreated,
+            created,
             category ?? '',
             tag ?? '',
             splitShares,
@@ -5013,7 +4917,7 @@
             waypoints: JSON.stringify(validWaypoints),
             customUnitRateID,
             comment,
-            created: currentCreated,
+            created,
             category,
             tag,
             taxCode,
@@ -5042,7 +4946,7 @@
             comment,
             amount,
             currency,
-            currentCreated,
+            created,
             merchant,
             optimisticReceipt,
             undefined,
@@ -5070,7 +4974,7 @@
             createdIOUReportActionID,
             reportPreviewReportActionID: reportPreviewAction.reportActionID,
             waypoints: JSON.stringify(validWaypoints),
-            created: currentCreated,
+            created,
             category,
             tag,
             taxCode,
@@ -5084,7 +4988,7 @@
     }
 
     API.write(WRITE_COMMANDS.CREATE_DISTANCE_REQUEST, parameters, onyxData);
-    const activeReportID = isMoneyRequestReport ? report?.reportID ?? '' : parameters.chatReportID;
+    const activeReportID = isMoneyRequestReport ? report?.reportID ?? '-1' : parameters.chatReportID;
     Navigation.dismissModal(activeReportID);
     Report.notifyNewAction(activeReportID, userAccountID);
 }
